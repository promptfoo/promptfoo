# Changelog

All notable changes to this project will be documented in this file.

The format is based on [Keep a Changelog](https://keepachangelog.com/en/1.1.0/).

## [Unreleased]

## [0.119.1] - 2025-10-29

### Changed

- chore(redteam): categorize `jailbreak:meta` under agentic strategies and mark as remote-only for correct UI grouping and Cloud behavior (#6049)
- chore(redteam): improve support for custom policy metric names that should include strategy suffix (#6048)

### Fixed

<<<<<<< HEAD
- fix(providers): correctly handle reasoning field in OpenAI-compatible models like gpt-oss-20b, extracting both reasoning and content instead of only reasoning (#1)
=======
- fix(redteam): validate custom strategy strategyText requirement to prevent confusing errors during test execution (#6046)
- fix(init): include helpful error message and cleanup any directories created when example download fails (#6051)
- fix(providers): removing axios as a runtime dependency in google live provider (#6050)
>>>>>>> c033ed80
- fix(csv): handle primitive values directly in red team CSV export to avoid double-quoting strings (#6040)
- fix(csv): fix column count mismatch in red team CSV export when rows have multiple outputs (#6040)
- fix(internals): propagate originalProvider context to all model-graded assertions (#5973)

### Dependencies

- chore(deps): bump better-sqlite3 from 11.10.0 to 12.4.1 for Node.js v24 support (#6052) by @cdolek-twilio
- chore(deps): update Biome version with force-include patterns (`!!`) for faster local linting/CI by @sklein12 (#6042)

## [0.119.0] - 2025-10-27

### Added

- feat(webui): filtering eval results by metric values w/ numeric operators (e.g. EQ, GT, LTE, etc.) (#6011)
- feat(providers): add Python provider persistence for 10-100x performance improvement with persistent worker pools (#5968)
- feat(providers): add OpenAI Agents SDK integration with support for agents, tools, handoffs, and OTLP tracing (#6009)
- feat(providers): add function calling/tool support for Ollama chat provider (#5977)
- feat(providers): add support for Claude Haiku 4.5 (#5937)
- feat(redteam): add `jailbreak:meta` strategy with intelligent meta-agent that builds dynamic attack taxonomy and learns from full attempt history (#6021)
- feat(redteam): add COPPA plugin (#5997)
- feat(redteam): add GDPR preset mappings for red team testing (#5986)
- feat(redteam): add modifiers support to iterative strategies (#5972)
- feat(redteam): add authoritative markup injection strategy (#5961)
- feat(redteam): add wordplay plugin (#5889)
- feat(redteam): add pluginId, strategyId, sessionId, and sessionIds to metadata columns in CSV export (#6016)
- feat(redteam): add subcategory filtering to BeaverTails plugin (a70372f)
- feat(redteam): Add Simba Red Team Agent Strategy (#5795)
- feat(webui): persist inline-defined custom policy names (#5990)
- feat(webui): show target response to generated red team plugin test case (#5869)
- feat(cli): log all errors in a log file and message to the console (#5992)
- feat(cli): add errors to eval progress bar (#5942)
- feat(cache): preserve and display latency measurements when provider responses are cached (#5978)

### Changed

- chore(internals): custom policy type def (#6037)
- chore(changelog): organize and improve Unreleased section with consistent scoping and formatting (#6024)
- refactor(redteam): migrate multilingual from per-strategy config to global language configuration; plugins now generate tests directly in target languages without post-generation translation (#5984)
- chore(cli): show telemetryDisabled/telemetryDebug in `promptfoo debug` output (#6015)
- chore(cli): improve error handling and error logging (#5930)
- chore(cli): revert "feat: Improved error handling in CLI and error logging" (#5939)
- chore(webui): add label column to prompts table (#6002)
- chore(webui): gray out strategies requiring remote generation when disabled (#5985)
- chore(webui): gray out remote plugins when remote generation is disabled (#5970)
- chore(webui): improve test transform modal editor (#5962)
- chore(webui): add readOnly prop to EvalOutputPromptDialog (#5952)
- refactor(webui): organize red team plugins page into tabs with separate components (#5865)
- chore(redteam): remove "LLM Risk Assessment" prefix (#6004)
- chore(redteam): add top-level redteam telemetry events (#5951)
- refactor(webui): reduce unnecessary API health requests (#5979)
- chore(api): export GUARDRAIL_BLOCKED_REASON constant for external use (#5956)
- chore(providers): add rendered request headers to http provider debug output (#5950)
- refactor(transforms): refactor transform code to avoid 'require' (#5943)
- refactor(transforms): refactor createRequest/ResponseTransform functions into separate module (#5925)
- chore(examples): consolidate Ollama examples into unified directory (#5977)
- chore(deps): move dependencies to optional instead of peer (#5948)
- chore(deps): move `natural` to optional dependency (#5946)
- chore(redteam): improve GOAT and Crescendo error logs with additional error details for easier debugging (#6036)

### Fixed

- fix(providers): revert eager template rendering that broke runtime variable substitution (5423f80)
- fix(providers): improve Python provider reliability with automatic python3/python detection, worker cleanup, request count tracking, and reduced logging noise (#6034)
- fix(providers): simulated-user and mischievous-user now respect assistant system prompts in multi-turn conversations (#6020)
- fix(providers): improve MCP tool schema transformation for OpenAI compatibility (#5965)
- fix(providers): sessionId now properly stored in metadata for providers that use server side generated sessionIds (#6016)
- fix(redteam): don't test session management if target is not stateful (#5989)
- fix(redteam): improve crescendo prompt example alignment with actual objective statements to increase accuracy (#5964)
- fix(redteam): fewer duplicate errors for invalid strategy and plugin ids (#5954)
- fix(fetch): use consistent units in retry counter log messages - now shows attempt count vs total attempts (#6017)
- fix(fetch): include error details in final error message when rate limited (#6019)
- fix(webui): pass extensions config when running eval from UI (#6006)
- fix(webui): in red team setup, reset config button hidden by version banner (#5896)
- fix(webui): sync selected plugins to global config in red team setup UI (#5991)
- fix(webui): HTTP test agent (#6033)
- fix(webui): reset red team strategy config dialog when switching strategies (#6035)

### Dependencies

- chore(deps): bump @aws-sdk/client-bedrock-runtime from 3.914.0 to 3.916.0 (#6008)
- chore(deps): bump @aws-sdk/client-bedrock-runtime from 3.913.0 to 3.914.0 (#5996)
- chore(deps): bump pypdf from 6.0.0 to 6.1.3 in /examples/rag-full (#5998)
- chore(deps): bump @aws-sdk/client-bedrock-runtime from 3.911.0 to 3.913.0 (#5975)
- chore(deps): bump @aws-sdk/client-bedrock-runtime from 3.910.0 to 3.911.0 (#5945)
- chore(deps): bump @anthropic-ai/sdk from 0.65.0 to 0.66.0 (#5944)

### Documentation

- docs(model-audit): improve accuracy and clarity of ModelAudit documentation (#6023)
- docs(contributing): add changelog and GitHub Actions enforcement (#6012)
- docs(redteam): add global language configuration section to red team configuration docs; remove multilingual strategy documentation (#5984)
- docs(providers): add OpenAI Agents provider documentation and example (#6009)
- docs(providers): update AWS Bedrock model access documentation (#5953)
- docs(providers): fix apiKey environment variable syntax across provider docs and examples (#6018)
- docs(providers): add echo provider examples for evaluating logged production outputs (#5941)
- docs(blog): add blog post on RLVR (Reinforcement Learning with Verifiable Rewards) (#5987)
- docs(site): configuring inference (#5983)
- docs(site): update about page (#5971)
- docs(site): add export formats (#5958)
- docs(site): September release notes (#5712)
- docs(site): add red-team claude guidelines (616844d)
- docs(site): remove duplicate links (5aea733)
- docs(examples): add example demonstrating conversation session id management using hooks (#5940)

### Tests

- test(server): add comprehensive unit tests for POST /providers/test route (#6031)
- test(providers): fix flaky latencyMs assertions in TrueFoundry provider tests (#6026)
- test(providers): add unit test verifying assistant system prompt inclusion for simulated-user provider (#6020)
- test(providers): add comprehensive tests for OpenAI Agents provider, loader, and tracing (#6009)
- test(redteam): update strategy and frontend tests for global language configuration migration (#5984)
- test(redteam): remove redteam constants mocks from unit tests (#6010)
- test(webui): add tests for evaluation UI components and hooks (#5981)

## [0.118.17] - 2025-10-15

### Changed

- chore: bump version to 0.118.17 (#5936)

### Fixed

- fix(evaluator): support `defaultTest.options.provider` for model-graded assertions (#5931)
- fix(webui): improve UI email validation handling when email is invalid; add better tests (#5932)
- fix(deps): move `claude-agent-sdk` to optionalDependencies (#5935)

### Dependencies

- chore(deps): bump `@aws-sdk/client-bedrock-runtime` from 3.908.0 to 3.910.0 (#5933)

## [0.118.16] - 2025-10-15

### Added

- feat(providers): add TrueFoundry LLM Gateway provider (#5839)
- feat(redteam): add test button for request and response transforms in red-team setup UI (#5482)

### Changed

- chore(providers): count errors in websocket responses as errors (#5915)
- chore(providers): update Alibaba model support (#5919)
- chore(redteam): validate emails after prompt for red team evaluations (#5912)
- chore(redteam): implement web UI email verification (#5928)
- chore(redteam): display estimated probes on red team review page (#5863)
- chore(webui): add flag to hide traces (#5924)
- chore(build): stop tracking TypeScript build cache file (#5914)
- chore(build): update dependencies to latest minor versions (#5916)
- chore(cli): remove duplicate 'Successfully logged in' message from auth login (#5907)
- chore(redteam): add max height and scroll to custom policies container (#5910)
- chore: bump version to 0.118.16 (#5920)
- docs: add docstrings to `feat/ruby-provider` (#5903)
- test: cover red team setup components and hooks in `src/app` (#5911)

### Fixed

- fix(providers): dynamically import `DefaultAzureCredential` from `@azure/identity` (#5921)
- fix(providers): improve debugging and address hanging in websocket provider (#5918)
- fix(http): parse stringified JSON body in provider config (#5927)
- fix(redteam): improve ASR calculation accuracy in redteam report (#5792)

### Documentation

- docs(site): fix typo (#5922)

## [0.118.15] - 2025-10-13

### Added

- feat(providers): add ruby provider (#5902)
- feat(providers): Claude Agent SDK provider support (#5509)
- feat(providers): Azure AI Foundry Assistants provider (#5181)
- feat(providers): add support for streaming websocket responses (#5890)
- feat(providers): snowflake cortex provider (#5882)

### Changed

- chore(providers): add support for new OpenAI models (GPT-5 Pro, gpt-audio-mini, gpt-realtime-mini) (#5876)
- chore(providers): rename azure ai foundry assistant to ai foundry agent (#5908)
- chore(providers): update params passed to azure ai foundry provider (#5906)
- chore(webui): group agentic strategies by turn compatibility in red team UI (#5861)
- chore(webui): sort red team plugins alphabetically by display name (#5862)
- chore(webui): improved color consistency and dark mode legibility on Red Team dashboard (#5829)
- chore(test): add snowflake provider tests and environment variables (#5883)
- chore(config): add conductor config (#5904)
- chore: bump version 0.118.15 (#5909)

### Fixed

- fix(app): disable red team scan Run Now button when Promptfoo Cloud is unavailable (#5891)
- fix(webui): fix infinite re-render when custom intents are specified (#5897)
- fix(redteam): clean up multilingual strategy logging and fix chunk numbering (#5878)
- fix(redteam): requested column in 'redteam generate' output incorporates fan out strategies (#5864)
- fix(core): resolve Windows path compatibility issues (#5841)
- fix(core): restore correct cache matching behavior for test results (#5879)

### Dependencies

- chore(deps): bump @aws-sdk/client-bedrock-runtime from 3.901.0 to 3.906.0 (#5877)
- chore(deps): bump @aws-sdk/client-bedrock-runtime from 3.906.0 to 3.907.0 (#5888)
- chore(deps): bump openai from 6.2.0 to 6.3.0 (#5887)
- chore(deps): update dependencies to latest safe minor/patch versions (#5900)

### Documentation

- docs(providers): add missing providers and troubleshooting pages to index (#5905)
- docs(guardrails): remove open source guardrails page (#5880)

## [0.118.14] - 2025-10-09

### Changed

- fix: there should always be a guardrails field passed out form openai chat provider (#5874)
- chore: bump version 0.118.14 (#5875)

## [0.118.13] - 2025-10-08

### Added

- feat(cli): Add connectivity tests to promptfoo validate (#5802)
- feat(guardrails): map content filter response to guardrails output (#5859)
- feat(webui): Download full results (#5674)

### Changed

- chore(core): change default log level to debug for network errors (#5860)
- chore(core): Don't log all request error messages (#5870)
- chore(linter): Enforce no unused function params (#5853)
- chore(providers): remove deprecated IBM BAM provider (#5843)
- refactor(webui): improve EvalOutputPromptDialog with grouped dependency injection (#5845)
- chore: bump version 0.118.13 (#5873)

### Fixed

- fix(webui): Don't prepend fail reasons to output text (#5872)
- fix(redteam): filter out placeholders before purpose generation (#5852)
- fix(tests): make auth login test tolerate colorized output (#5851)

### Dependencies

- chore(deps): bump @azure/identity from 4.12.0 to 4.13.0 (#5858)
- chore(deps): bump langchain-text-splitters from 0.3.5 to 1.0.0a1 in /examples/redteam-langchain in the pip group across 1 directory (#5855)

## [0.118.12] - 2025-10-08

### Added

- feat(providers): add Slack provider (#3469)

### Changed

- feat: postman import for http provider (#5778)
- feat: Bring request transform to parity with response transform (#5850)
- fix: import command (#5794)
- fix: implement remote generation environment variable controls (#5815)
- fix: resolve Windows path handling issues (#5827)
- fix: custom strategy UI (#5834)
- fix: eliminate Python validation race condition on Windows (#5837)
- fix: escape JSON special characters in raw HTTP request variables (#5842)
- fix: Show response headers in test target results (#5848)
- fix: double sharing red teams (#5854)
- chore: update DeepSeek provider to V3.2-Exp (#5787)
- chore: bump the github-actions group with 3 updates (#5789)
- chore: bump openai from 5.23.2 to 6.0.0 (#5790)
- chore: Revert "perf: Don't create new agent for every fetch (#5633)" (#5793)
- chore: add /index to directory imports for ESM compatibility (#5798)
- chore: bump @aws-sdk/client-bedrock-runtime from 3.899.0 to 3.901.0 (#5799)
- chore: bump openai from 6.0.0 to 6.0.1 (#5800)
- chore(telemetry): Add CI flag to identify call (#5801)
- chore: bump openai from 6.0.1 to 6.1.0 (#5806)
- chore: fix npm audit vulnerabilities (#5810)
- chore: Fix incorrect session parser help text (#5811)
- chore(internals): make `runAssertion` easier to read by moving const outside function scope (#5813)
- chore: update investor info and user count (#5816)
- chore(internals): Prevent `GradingResult.assertion` definition from being overridden in select red team grading cases (#5785)
- chore: show "why" in modelaudit ui (#5821)
- chore(site): migrate OG image generation to Satori (#5826)
- chore: remove outdated license notice (#5828)
- chore: show # github stars on site (#5831)
- chore(site): update Docusaurus to v3.9.1 and fix deprecated config (#5835)
- chore: bump openai from 6.1.0 to 6.2.0 (#5844)
- chore: invert default unblocking behavior (#5856)
- chore: bump version 0.118.12 (#5857)
- chore(site): Adds Travis to team page (#5786)
- docs: update readme.md (#5812)
- docs(contributing): add CLAUDE.md context files for Claude Code (#5819)
- docs(blog): safety benchmark blog post (#5781)
- docs(providers): update IBM WatsonX model list (#5838)
- docs(contributing): add warning against using commit --amend and force push (#5840)
- test: fix vitest timeout error in EvalOutputPromptDialog tests (#5820)
- test: fix flaky Python test failures on Windows (#5824)
- test: add mock cleanup to Python provider tests (#5825)
- refactor: Remove null from GradingResult.assertion type (#5818)

### Fixed

- fix(site): add metadata key to the provider response class (#5796)
- fix(webui): prevent empty state flash when loading large evals (#5797)
- fix(webui): Clicking "Show Charts" does not show charts (#5814)
- fix(webui): remove delimiter stripping logic from EvalOutputCell (#5817)
- fix(provider): merge config and prompt systemInstruction instead of throwing error in gemini (#5823)
- fix(assertions): allow is-refusal to detect refusals in provider error messages (#5830)
- fix(webui): improve usability of number inputs (#5804)
- test: Unit tests for fix(webui): improve usability of number inputs (#5836)

### Documentation

- docs(site): adding new hire bio (#5788)
- docs(site): fix formatting issue in about page (#5803)
- docs(site): add Dane to About page team section (#5833)

## [0.118.11] - 2025-09-30

### Added

- feat(providers): add support for Claude Sonnet 4.5 (#5764)
- feat(providers): add support for Gemini 2.5 Flash and Flash-Lite (#5737)
- feat(providers): add gpt-5-codex model support (#5733)
- feat(providers): add support for Qwen models in AWS Bedrock provider (#5718)
- feat(cli): add browser opening support for auth login command (#5722)
- feat(cli): add team switching functionality (#5750)
- feat(webui): add latency to eval export CSV (#5771)
- feat(cli): sanitize all log objects (#5773)
- feat(providers): add Anthropic web_fetch_20250910 and web_search_20250305 tool support (#5573)
- feat(providers): add CometAPI provider support with environment variable configuration and example usage (#5721)
- feat(providers): add Nscale provider support (#5690)
- feat(providers): add OpenAI gpt-realtime model with full audio support (#5426)
- feat(webui): add metadata `exists` operator to eval results filter (#5697)

### Changed

- chore(cli): improve installer-aware command generation utility for consistent CLI invocation (#5747)
- chore(core): sort metadata entries (#5751)
- chore(core): update error mapping (#5783)
- chore(providers): update Claude 4.5 Sonnet (#5763)
- chore(providers): update default Granite model to granite-3-3-8b-instruct (#5768)
- chore(redteam): remove on-topic call (#5774)
- chore(redteam): update red team init default to gpt-5 (#5756)
- chore: bump version 0.118.11 (#5784)
- chore: Add docstrings to `feat/add-latency-to-csv` (#5772)

### Fixed

- fix(core): ensure `-filter-failing` correctly filters failing tests when re-running an eval (#5770)
- fix(core): ensure Python and JavaScript providers have appropriate path prefix (#5765)
- fix(core): preserve glob patterns in vars context for test case expansion (#5701)
- fix(core): suppress verbose error logging for update check timeouts (#5745)
- fix(providers): improve OpenAI embedding provider error handling (#5742)
- fix(tests): resolve Windows test failures in Python tests (#5767)
- fix(webui): apply proper truncation initialization to variable cells (#5657)
- fix(webui): disable prompt editing in header row dialogs (#5746)
- fix(webui): handle login redirects (#5734)
- fix(webui): improve empty state UI and handle null eval data (#5780)

### Dependencies

- chore(deps): bump @anthropic-ai/sdk from 0.63.1 to 0.64.0 (#5758)
- chore(deps): bump @anthropic-ai/sdk from 0.64.0 to 0.65.0 (#5776)
- chore(deps): bump @aws-sdk/client-bedrock-runtime from 3.896.0 to 3.899.0 (#5777)
- chore(deps): bump openai from 5.23.0 to 5.23.1 (#5759)
- chore(deps): bump openai from 5.23.1 to 5.23.2 (#5775)

### Documentation

- docs(site): add new hire bio (#5769)
- docs(site): improve AWS Bedrock SSO authentication documentation (#5585)
- docs(site): refine and extend e2b sandbox evaluation guide with improved examples and fixes (#5753)
- docs(site): remove incorrect Python globals persistence tip (#5782)
- docs(site): strengthen git workflow warnings in CLAUDE.md (#5762)
- docs(site): write lethal trifecta blog (#5754)

### Tests

- test(webui): add tests for evaluation UI components (`src/app`) (#5766)

## [0.118.10] - 2025-09-26

### Changed

- feat: Revamp HTTP Provider setup (#5717)
- chore: introduce grading provider to RedteamProviderManager (#5741)
- chore(webui): UX improvements for displaying custom policies in Eval Results and Red Team Vulnerabilities Reports (#5562)
- chore: bump version 0.118.10 (#5749)

## [0.118.9] - 2025-09-25

### Changed

- feat: envoy ai gateway provider (#5731)
- feat: iso 42001 mappings (#5724)
- feat: Compress data when sharing an eval (#5738)
- fix: rename agentcore provider to bedrock agents provider (#5709)
- fix: increase timeout for version checks from 1s to 10s (#5715)
- fix: add missing backend support for filtering by highlights, plus tests (#5735)
- chore: improve parsing so in case a redteam provider doesn't take json obje… (#5700)
- chore: bump @aws-sdk/client-bedrock-runtime from 3.893.0 to 3.894.0 (#5706)
- chore: bump openai from 5.22.0 to 5.22.1 (#5707)
- chore: support multilingual provider set from server boot (#5703)
- chore: Add docstrings to `applying-column-format` (#5719)
- chore(webui): in eval creator disable `Run Eval` button if no prompts or test cases are available (#5558)
- chore: bump @aws-sdk/client-bedrock-runtime from 3.894.0 to 3.895.0 (#5727)
- chore: bump @anthropic-ai/sdk from 0.62.0 to 0.63.1 (#5728)
- chore: bump openai from 5.22.1 to 5.23.0 (#5729)
- chore: bump @aws-sdk/client-bedrock-runtime from 3.895.0 to 3.896.0 (#5732)
- chore: bump version 0.118.9 (#5740)

### Fixed

- fix(webui): prioritize JSON prettify over Markdown rendering when both enabled (#5705)
- fix(webui): Copying truncated text in eval results (#5711)
- fix(internals/redteam): decrease debug access grading false negatives (#5713)

## [0.118.8] - 2025-09-23

### Added

- feat(webui): populate metadata filter keys in results dropdown (#5584)

### Fixed

- fix: improve iterative judge parsing (#5691)
- fix(cli): prevent promptfoo CLI from hanging after commands complete (#5698)
- fix(dev): suppress noisy health check logs during local startup (#5667)
- fix(prompts): tune prompt set to reduce model refusals (#5689)

### Changed

- chore: bump version 0.118.8 (#5699)

### Documentation

- docs(site): publish August release notes (#5625)
- docs(site): document `linkedTargetId` usage for custom provider linking (#5684)

## [0.118.7] - 2025-09-22

### Added

- feat(webui): connect login page to promptfoo auth system (#5685)
- feat: ability to retry errors from cli (#5647)

### Changed

- chore(webui): add 404 page (#5687)
- refactor(webui): Vulnerability Report Table Improvements (#5638)
- chore: bump version 0.118.7 (#5695)
- chore: bump openai from 5.21.0 to 5.22.0 (#5694)
- chore: bump @aws-sdk/client-bedrock-runtime from 3.891.0 to 3.893.0 (#5693)

## [0.118.6] - 2025-09-18

### Tests

- test: network isolation for tests (#5673)

### Dependencies

- chore(deps): upgrade Vite to v7 and fix browser compatibility issues (#5681)

### Documentation

- docs(site): clarify webhook issue meaning (#5679)
- docs(examples): add HTTP provider streaming example (#5648)
- docs(blog): add autonomy and agency in AI article (#5512)

### Added

- feat(redteam): support threshold in custom plugin configuration (#5644)
- feat: upgrade Material UI from v6 to v7 (#5669)
- feat(redteam): Adds support for `metric` field on custom plugins (#5656)
- feat: migrate from MUI Grid to Grid2 across all components (#5578)
- feat: report filters (#5634)
- feat: Add string array support for context-based assertions (#5631)

### Changed

- chore: Exclude node modules and build/dist from biome (#5641)
- chore: improvements to framework compliance cards (#5642)
- chore: improve design of eval download dialog (#5622)
- chore: bump @aws-sdk/client-bedrock-runtime from 3.888.0 to 3.890.0 (#5636)
- chore: bump @aws-sdk/client-bedrock-runtime from 3.890.0 to 3.891.0 (#5649)
- chore: bump openai from 5.20.3 to 5.21.0 (#5651)
- chore: update redteam small model to gpt-4.1-mini-2025-04-14 (#5645)
- chore: reduce coloration on Report View Test Suites table (#5643)
- chore: bump version 0.118.6 (#5655)
- chore(webui): minor style tweaks to datagrid pages for consistency (#5686)
- chore: persistent header on report view (#5678)
- chore(webui): fix z-index on version update banner (#5677)
- refactor(webui): Reports table UX Improvements (#5637)
- ci: revert temporarily disable redteam multi-lingual strategy in integration tests (#5658)
- ci: temporarily disable redteam multi-lingual strategy in integration tests (#5639)
- refactor(redteam): remove dead code and optimize page meta handling (#5672)
- chore: remove accidentally committed site/package-lock.json (#5688)
- chore: Allow overwriting the logger (#5663)
- chore: Update names in workflow (#5659)
- chore: update dependencies to latest compatible versions (#5627)
- chore(internals): Improves support for defining LLM-Rubric assertion threshold in CSV test cases (#5389)

### Fixed

- fix(webui): Filtering eval results on severity (#5632)
- fix(tests): correct TypeScript errors in test files (#5683)
- fix(webui): unify page layout styles (#5682)
- fix: trace visualization circular dependency (#5676)
- fix(webui): re-enable sharing button by default (#5675)
- fix: apply prettier formatting to blog post (#5670)
- fix: Remove global fetch patch (#5665)
- fix(webui): Include description column, if defined, in CSV export of eval results (#5654)
- fix(redteam): add robust fallbacks, partial retries, dedupe, safer logs to multilingual strategy (#5652)
- fix: handle dynamic imports without eval (#5630)
- fix: Catch exception when no vertex projectId is found (#5640)
- fix: spacing on report view (#5646)
- fix: plugin counts flickering (#5635)

## [0.118.5] - 2025-09-16

### Tests

- test: Unit tests for feat: upload csv for custom policies (#5629)
- test: Unit tests for chore: organize EvalOutputPromptDialog and change it to a drawer (#5628)

### Added

- feat(webui): organize `EvalOutputPromptDialog` and convert it to a drawer, (#5619)
- feat(webui): add keyboard navigation to the web UI results table, (#5591)
- feat(webui): enable bulk deletion of eval results, (#5438)
- feat(providers): add `azure:responses` provider alias for Azure Responses API, (#5293)
- feat(providers): support application inference profiles in Bedrock, (#5617)
- feat(redteam): add "layer" strategy for combining multiple strategies, (#5606)
- feat(redteam): set severity on reusable custom policies, (#5539)
- feat(redteam): display unencrypted attacks in the web UI results table, (#5565)
- feat(redteam): enable test generation for custom policies in the plugins view, (#5587)
- feat(redteam): allow uploading CSVs for custom policies, (#5618)
- feat(cli): add ability to pause and resume evals, (#5570)

### Changed

- chore(examples): update model IDs to GPT-5 and latest models, (#5593)
- chore(providers): remove Lambda Labs provider due to API deprecation, (#5599)
- chore(providers): update Cloudflare AI models and remove deprecated ones, (#5590)
- chore(redteam): add MCP plugin preset, (#5557)
- chore(redteam): add UI indicators and documentation for HuggingFace gated datasets in redteam web UI, (#5545)
- chore(internals): improve error logging on redteam test generation failures, (#5458)
- chore(internals): reduce log level of global fetch logs, (#5588)
- chore(server): add context to health check logging during startup, (#5568)
- chore(webui): hide trace timeline section when no traces are available, (#5582)
- chore(webui): improve delete confirmation dialog styling, (#5610)
- chore(webui): remove `React.FC` type annotations for React 19 compatibility, (#5572)
- ci: increase test timeout from 8 to 10 minutes, (#5586)
- ci: temporarily disable macOS Node 24.x tests due to flaky failures, (#5579)
- refactor: move `src/util/file.node.ts` path utilities, (#5596)
- refactor: standardize all directory import paths for ESM compatibility, (#5603)
- refactor: standardize directory import paths for ESM compatibility, (#5605)
- refactor: standardize import paths for ESM preparation, (#5600)
- refactor: standardize TypeScript import paths for ESM compatibility, (#5597)
- test: CoverBot: add tests for UI interaction utilities and components (`src/app`), (#5611)
- chore: update `act` import for React 19 compatibility, (#5574)
- chore(dependencies): bump `@aws-sdk/client-bedrock-runtime` from 3.886.0 to 3.887.0, (#5580)
- chore(dependencies): bump `@aws-sdk/client-bedrock-runtime` from 3.887.0 to 3.888.0, (#5602)
- chore(dependencies): bump `axios` from 1.11.0 to 1.12.0 in npm_and_yarn group across one directory, (#5569)
- chore(dependencies): bump `openai` from 5.20.1 to 5.20.2, (#5601)
- chore(dependencies): bump `openai` from 5.20.2 to 5.20.3, (#5624)
- chore(dependencies): bump version to 0.118.5, (#5626)

### Fixed

- fix(assertions): handle `threshold=0` correctly across all assertion types, (#5581)
- fix(cli): prevent accidental escaping of Python path override, (#5589)
- fix(cli): fix table display for `promptfoo list`, (#5616)
- fix(cli): temporarily disable SIGINT handler, (#5620)
- fix(internal): strip authentication headers in HTTP provider metadata, (#5577)
- fix(redteam): ensure custom policies skip the basic refusal check, (#5614)
- fix(server): hide non-critical `hasModelAuditBeenShared` error logging, (#5607)
- fix(webui): always show failure reasons in the results view when available, (#5608)
- fix(webui): improve filter component styling and layout, (#5604)
- fix(webui): prevent phantom strategy filter options for non-redteam evaluations, (#5575)
- fix(webui): fix undulating CSS header animation, (#5571)

### Documentation

- docs(site): clarify llm-rubric pass/score/threshold semantics, (#5623)
- docs(site): add August 2025 release highlights (#5518)

## [0.118.4] - 2025-09-12

### Added

- feat(cli): Add CI-friendly progress reporting for long-running evaluations (#5144)
- feat(cli): Auto-share if connected to the cloud (#5475)
- feat(cli): Log all requests and persist debug logs (#5504)
- feat(internals): Reuse FilterMode type across backend (#5542)
- feat(providers): Add AWS Bedrock AgentCore provider (#5267)
- feat(providers): Extend configuration options for Ollama provider to support thinking (#5212)
- feat(providers): OpenAI real-time custom ws URLs (#5528)
- feat(redteam): Add VLGuard plugin for multi-modal red teaming (#5243)
- feat(redteam): More financial plugins (#5419)
- feat(redteam): Risk scoring (#5191)
- feat(redteam): Special token injection plugin (#5489)
- feat(webui): Add passes-only filter to results view (#5430)

### Changed

- chore(internals): Add probes and token metrics to eval event (#5538)
- chore(internals): Add support for reusable custom policies (#5290)
- chore(internals): Remove node-fetch (#5503)
- chore(internals): Send auth info to cloud (#3744)
- chore(modelaudit): Add support for modelaudit v0.2.5 CLI arguments (#5500)
- chore(onboarding): Add Azure preset (#5537)
- chore(onboarding): Make provider menu single-select (#5536)
- chore(providers): Make OpenAI max retries configurable (#5541)
- chore(providers): Update OpenAI pricing and add missing models (#5495)
- chore(redteam): Consolidate accordion UIs on review page (#5508)
- chore(redteam): Improve user persona question in config (#5559)
- chore(redteam): Minor improvements to red team setup flow (#5523)
- chore(redteam): Retire Pandamonium redteam strategy (#5122)
- chore(redteam): Unify all date formats across tables (#5561)
- chore(redteam): Update plugin prompts to reduce rejection (#5560)
- chore(redteam): Use sharp to modify unsafeBench image formats (#5304)
- perf(webui): Optimize history endpoint to eliminate N+1 queries (#5333)
- refactor(modelaudit): Move modelAuditCliParser.ts to correct directory (#5511)
- refactor(internals): Gracefully handle remote generation disabled in plugins that require it (#5413)
- revert(redteam): Remove red team limits functionality (#5527)

### Fixed

- fix(redteam): Allow users to delete values from numeric inputs and then type (#5530)
- fix(redteam): Deduplicate assertions in DoNotAnswer and XSTest (#5513)
- fix(internals): Eliminate flaky Unicode test timeouts on Windows CI (#5485)
- fix(config): Handle function references in external file loading (#5548)
- fix(providers): Fix MCP tool calls returning [object Object] in Azure Chat provider (#5423)
- fix(config): Preserve Python assertion file references in YAML tests (issue #5519) (#5550)
- fix(providers): Proxy HTTP provider generate request through server (#5486)
- fix(internals): Resolve SIGSEGV crash in evaluator tests on macOS Node 24 (#5525)
- fix(webui): Revert migration from MUI Grid to Grid2 across all components (#5510)
- fix(cli): Use fetch with proxy to get server version (#5490)
- fix(internals): Read evaluateOptions from config file properly (#5375)
- fix(onboarding): Don't throw error when user refuses permission to write (#5535)
- fix(provider): Prioritize explicit projectId config over google-auth-library (#5492)
- fix(providers): Handle system-only prompt in Gemini (#5502)
- fix(providers): Update outdated Azure OpenAI Provider data sources (#5411)
- fix(redteam): Add missing finance graders (#5564)
- fix(redteam): Add missing plugins to webui (#5546)
- fix(redteam): Handle empty string responses in multi-turn strategies (#5549)
- fix(redteam): Prevent JSON blob injection in Crescendo chat templates (#5532)
- fix(webui): Text truncation initialization on eval page (#5483)

### Dependencies

- chore(deps): Bump @anthropic-ai/sdk from 0.61.0 to 0.62.0 (#5551)
- chore(deps): Bump @aws-sdk/client-bedrock-runtime from 3.879.0 to 3.882.0 (#5480)
- chore(deps): Bump @aws-sdk/client-bedrock-runtime from 3.882.0 to 3.883.0 (#5506)
- chore(deps): Bump @aws-sdk/client-bedrock-runtime from 3.883.0 to 3.886.0 (#5553)
- chore(deps): Bump @azure/identity from 4.11.2 to 4.12.0 (#5533)
- chore(deps): Bump langchain-community from 0.3.14 to 0.3.27 in /examples/redteam-langchain in the pip group across 1 directory (#5481)
- chore(deps): Bump langchain-community from 0.3.3 to 0.3.27 in /examples/langchain-python in the pip group across 1 directory (#5484)
- chore(deps): Bump openai from 5.19.1 to 5.20.0 (#5526)
- chore(deps): Bump openai from 5.20.0 to 5.20.1 (#5552)
- chore(deps): Bump version to 0.118.4 (#5567)
- chore(deps): Bump vite from 6.3.5 to 6.3.6 in the npm_and_yarn group across 1 directory (#5531)

### Documentation

- docs(e2b-example): Add e2b-code-eval example (promptfoo + e2b sandbox) (#5477)
- docs(examples): Add Google ADK integration example (#5520)
- docs(examples): Add YAML schema directives to example configs (#5476)
- docs(redteam): Add missing plugins to sidebar and improve bias docs (#5498)
- docs(site): Add Alan DeLong to the team section on the About page (#5507)
- docs(site): Add comprehensive multilingual evaluation support (#5505)
- docs(site): Add SKIP_OG_GENERATION environment variable for faster docs builds (#5521)
- docs(site): Clarify file extension requirements for custom providers (#5478)
- docs(site): Clarify JFrog ML vs JFrog Artifactory distinction (#5543)
- docs(site): Complete parameters page migration (#5494)
- docs(site): Redteam limits documentation (#5516)
- docs(site): Update Lily bio (#5515)
- docs(site): Updates to agent guide (#5499)
- docs(site): Latency assertion description (#5479)

### Tests

- test(webui): CoverBot: Added tests for frontend UI components and discovery utility (`src/app`) (#5514)

## [0.118.3] - 2025-09-04

### Added

- feat: migrate MUI Grid to Grid2 across all components (#5435)
- feat: Add open source red team limits (#5230)

### Changed

- Add AWS Bedrock support for OpenAI GPT OSS models (#5444)
- Add Amazon Bedrock API key authentication support (#5468)
- Ability to filter evals view by severity (#5443)
- Check cloud permissions for target before running red team (#5400)
- Make vars and context available for request transform (#5461)
- Add Vertex AI responseSchema file loading support (#5414)
- Close menus when mouse leaves (#5456)
- Default sharing to false (#5473)
- Handle empty function arguments in OpenAI Responses API tool callbacks (#5454)
- Improve Windows Python detection and add sys.executable support (#5467)
- Prioritize tool calls over content in openrouter provider (#5417)
- Support commandLineOptions.envPath in config files (#5415)
- Support setting HELICONE_API_KEY for Cloud Gateway (#5465)
- Token tracking (#5239)
- Add "results" menu, link to red team reports view (#5459)
- Bump version 0.118.3 (#5474)
- Include provider response metadata on test case transform (#5316)
- Refactor Crescendo maxTurns property (#4528)
- Remove accidental server directory (#5471)
- Replace direct process.env calls with environment helpers (#5472)
- Reorganize misplaced test files from src/ to test/ directory (#5470)
- Fix enterprise email (#5463)
- Bump openai from 5.18.1 to 5.19.1 (#5466)
- Add Tusk test runner workflow for src Jest unit tests (#5469)

## [0.118.2] - 2025-09-03

### Added

- feat(providers): Add support for Meta Llama API provider (#5432)
- feat(providers): Support TLS certs in http provider (#5452)
- feat(providers): add support for xAI Grok Code Fast models (#5425)

### Changed

- fix: Update util.ts to reflect correct Anthropic Haiku 3.5 pricing (#5436)
- chore: drop Node.js 18 support (#5428)
- chore(http): improve PFX debug logging + tests (#5445)
- chore(webui): Show footer on custom metrics dialog (#5424)
- chore: silence dotenv commercial logging messages (#5453)
- chore: remove example (#5420)
- test: CoverBot: Added tests for analytics tracking and red team reporting components (`src/app`) (#5441)
- test: optimize Python Unicode test suite for CI reliability (#5449)
- chore: bump the github-actions group with 3 updates (#5440)
- chore: update dependencies (non-breaking) (#5448)
- chore: update dependencies to latest minor/patch versions (#5433)
- chore: bump version 0.118.2 (#5457)

### Fixed

- fix(sharing): Share when it's enabled via the Config or the CLI command (#5404)
- fix(grader): reduce grader false positives (#5431)

### Documentation

- docs(site): add more guardrails assertion doc (#5434)
- docs(site): add multi-lingual RAG evaluation guidance (#5447)
- docs(site): optimize OG image generation performance (#5451)
- docs(site): update blog post (#5422)

## [0.118.1] - 2025-08-29

### Added

- feat(redteam): Add AI auto-fill for HTTP target configuration in redteam target setup ui (#5391)
- feat(redteam): Handle uploaded signatureAuth in target setup ui (#5405)

### Changed

- chore(site): integrate pylon chat into site (#5407)
- chore: bump version 0.118.1 (#5418)

### Fixed

- fix(providers): Handle Qwen tool call responses in openrouter provider (#5416)

### Documentation

- docs(site): avoid logging full image/base64; use boolean presence only (#5408)

## [0.118.0] - 2025-08-28

### Added

- feat(providers): add support for database-stored certificates in HTTP provider for promptfoo cloud (#5401)

### Changed

- fix: stop progress bar to show a clearer share error message (#5399)
- chore(internals)!: send provider-transformed output directly to test context transforms (#5376)
  **Breaking:** `contextTransform` now receives the provider transform directly.
- chore(providers): sanitize sensitive credentials in HTTP provider debug logs (#5387)
- chore: warn when tests and red-team configuration are both present during generation (#5398)
- chore(release): bump version to 0.118.0 (#5402)
- test: add tests for CoverBot store management and red-team reporting components (`src/app`) (#5372)

### Documentation

- docs(site): update model-graded metrics (#5285)
- docs(site): remove references to "parallel" introduced by #5376 (#5403)

## [0.117.11] - 2025-08-27

### Added

- feat(redteam): add -t/--target option to redteam generate command (#5338)

### Changed

- feat: MCP Agent example to red team with tool call results (#5379)
- feat: medical offlabel use (#5342)
- feat: modelaudit ability to remove recent paths (#5330)
- fix: Address design nits in redteam setup UI (#5264)
- fix: allow custom ApiProvider instances in defaultTest configuration (#5381)
- fix: mcp eval example (#5390)
- fix: Prioritize tool calls over thinking for openrouter reasoning models (#5395)
- fix: use `model` role for gemini ai studio models (#5386)
- chore: Adjust padding in plugins page (#5396)
- chore: bump version 0.117.11 (#5397)
- chore(CI): enable and refactor Docker build for caching (#5374)
- chore: remove promptfoo/package-lock.json (#5380)
- chore: visual formatting for modelaudit flat list (#5331)
- refactor(webui): Clicking "show more" on eval results metric pills renders dialog (#5337)
- docs: expose sidebar on pages that aren't in the sidebar (#5377)
- docs: model audit ci/cd (#5335)
- docs: remove orphaned star animation gif (#5383)
- docs: update site user count to 150,000+ across site constants and pages (#5394)
- chore: bump @aws-sdk/client-bedrock-runtime from 3.873.0 to 3.876.0 (#5392)
- chore: bump openai from 5.15.0 to 5.16.0 (#5388)

### Documentation

- docs(site): fix context transform examples to use context.vars.prompt (#5393)

## [0.117.10] - 2025-08-25

### Changed

- feat: improve HuggingFace dataset fetching performance and reliability (#5346)
- feat: add Google AI Studio default providers (#5361)
- feat: share model audit scans to cloud (#5336)
- feat: add google vertex credentials in config (#5179)
- fix: safe raw HTTP templating via Nunjucks raw-wrap + CRLF normalization (#5358)
- fix: improve JSON export error handling for large datasets (#5344)
- fix: replace raw-request editor with auto-growing textarea to prevent layout overflow (#5369)
- chore: better error messages for browser (#5226)
- chore: improve strategy presets (#5357)
- chore: set onboarding defaults to gpt 5 (#5360)
- chore: update dependencies to latest minor versions (#5363)
- chore: log posthog errors to debug (#5359)
- chore: sync dependencies (#5367)
- test: clean up skipped tests and add FunctionCallbackHandler coverage (#5366)
- chore: bump version 0.117.10 (#5373)
- docs: add critical git workflow guidelines to CLAUDE.md (#5362)
- docs: add SARIF output format documentation for ModelAudit (#5364)

### Fixed

- fix(CI): refactor docker build (#5353)
- fix(internals): defaultTest.provider doesn't override (#5348)

## [0.117.9] - 2025-08-22

### Added

- feat(ollama): support for `think` and passthrough parameters (#5341)
- feat: Persist model audit scans (#5308)
- feat: add support for Claude Opus 4.1 (#5183)
- feat: support file:// in http provider `body` (#5321)

### Fixed

- fix(ui): prevent header dropdown collapse on hover (#5355)
- fix(webui): Apply metric filters to eval results via url search params (#5332)
- fix: loaders on all pages (#5339)
- fix(internals): Pass `vars.output` and `vars.rubric` to LLM rubric grading call (#5315)
- fix: resolve TypeScript errors in test files (7992892)
- fix: validation for no target label set (#5318)

### Changed

- chore(webui): add navigation in redteam report from severity table to vulnerabilities table filtered by severity (#5320)
- chore: dropdown menu design consistency (#5328)
- chore: fix build (#5326)
- chore: recursively resolve file:// references in json and yaml prompts (#5215)
- chore(modelAudit): defer auth to modelaudit via environment variable (#5296)
- chore: more share debug info on error (#5266)
- chore: add stack trace to redteam error in web runner (#5319)
- chore: copy for Review page (e957b5c)
- chore: explain why things are disabled on the targets page (#5312)

### Dependencies

- chore: bump @aws-sdk/client-bedrock-runtime from 3.864.0 to 3.872.0 (#5323)
- chore: bump openai from 5.13.1 to 5.15.0 (#5345)
- chore(deps): run npm audit fix dependencies (#5343)
- chore: bump openai from 5.12.2 to 5.13.1 (#5314)

### Documentation

- docs(site): add truncation marker to top-5-open-source-ai-red-teaming-tools-2025 blog post (#5351)
- docs: add writing for promptfoo guidelines to sidebar (#5277)
- docs(site): describe llm-rubric default grading providers (#5350)
- docs: og image updates (#5324)
- docs: red team data flow (#5325)
- docs: modelaudit updates (#5322)
- docs(site): Add GitHub Actions caching optimization tip (#5301)

### Tests

- test: Unit tests for fix: loaders on all pages (#5347)

## [0.117.8] - 2025-08-20

### Tests

- test: Unit tests for fix: loaders on all pages (#5347)

### Fixed

- fix(ui): prevent header dropdown collapse on hover (#5355)
- fix: audit fix dependencies (#5343)
- fix: loaders on all pages (#5339)
- fix(webui): Apply metric filters to eval results via url search params (#5332)
- fix: validation for no target label set (#5318)
- fix(internals): Pass `vars.output` and `vars.rubric` to LLM rubric grading call (#5315)

### Documentation

- docs(site): describe llm-rubric default grading providers (#5350)
- docs: red team data flow (#5325)
- docs: og image updates (#5324)
- docs: modelaudit updates (#5322)
- docs(site): Add GitHub Actions caching optimization tip (#5301)
- docs(site): correct author attribution (#5297)
- docs: add writing for promptfoo guidelines to sidebar (#5277)
- docs(site): add truncation marker to top-5-open-source-ai-red-teaming-tools-2025 blog post (#5351)
- docs(site): update security quiz questions and answers for prompt injection blog (#5302)

### Added

- feat(redteam): make unblock call optional for multi-turn strategies (#5292)
- feat(ollama): support for `think` and passthrough parameters (#5341)
- feat: support file:// in http provider `body` (#5321)
- feat: Persist model audit scans (#5308)
- feat: add support for Claude Opus 4.1 (#5183)

### Changed

- fix: add lru-cache dependency (#5309)
- chore: many plugins and strategies selected warning (#5306)
- chore: add max max concurrency to generate (#5305)
- chore: bump version 0.117.8 (#5311)
- ci: add depcheck (#5310)
- chore: fix build (#5326)
- chore(webui): add navigation in redteam report from severity table to vulnerabilities table filtered by severity (#5320)
- chore: explain why things are disabled on the targets page (#5312)
- chore: bump version 0.117.9 (#5356)
- chore: bump openai from 5.13.1 to 5.15.0 (#5345)
- chore: dropdown menu design consistency (#5328)
- chore: bump @aws-sdk/client-bedrock-runtime from 3.864.0 to 3.872.0 (#5323)
- chore: add stack trace to redteam error in web runner (#5319)
- chore: bump openai from 5.12.2 to 5.13.1 (#5314)
- chore(modelAudit): defer auth to modelaudit via environment variable (#5296)
- chore: more share debug info on error (#5266)
- chore: recursively resolve file:// references in json and yaml prompts (#5215)

## [0.117.7] - 2025-08-19

### Added

- feat(site): add hero image for red teaming tools blog post (#5291)
- feat(webui): Demarcate redteam results (#5255)

### Changed

- feat: Add unverifiable claims red team plugin (#5190)
- fix: lower sharing chunk size (#5270)
- chore(webui): Rename "Redteam" to "Red Team" in evals datagrid (#5288)
- chore: bump version 0.117.7 (#5299)
- test: CoverBot: Added test coverage for History page component (`src/app`) (#5289)
- docs: add open source ai red teaming tools post (#5259)
- docs: add red team github action info (#5294)

### Fixed

- fix(webui/reports): Don't exclude failure cases from stats (#5298)
- fix(internals): Gracefully handle object responses during target purpose discovery (#5236)
- fix(site): fix YAML front matter parsing error in jailbreaking blog post (#5287)
- fix(webui): Improved handling of long loglines (#5227)

### Documentation

- docs(site): add AI Safety vs AI Security blog post with interactive quiz (#5268)
- docs(site): add blog post about prompt injection vs jailbreaking differences (#5282)
- docs(site): document transform and contextTransform for model-graded assertions (#5258)
- docs(site): improve context assertion documentation (#5249)

## [0.117.6] - 2025-08-18

### Changed

- feat: Add Agent provider types in red team setup (#5244)
- feat: add update check for modelaudit package (#5278)
- feat: add update notification banner to web UI (#5279)
- feat: edit and replay requests in details dialog (#5242)
- feat: Surface run options and probes on red team review page (#5272)
- fix: composite indices and query optimization (#5275)
- fix: exclude errors from report (#5271)
- fix: Fix json-output example (#5213)
- fix: handle json schema for openrouter provider (#5284)
- fix: handle thinking tokens for openrouter (#5263)
- fix: OpenAI Responses API function callbacks and Azure implementation (#5176)
- fix: throw error instead of failing when trace data is unavailable (#5192)
- perf(webui): Reduces eval results load-time when filters are applied via search param (#5234)
- chore: add bias to foundation plugins list (#5280)
- chore: Add .serena to .gitignore (#5225)
- chore: bump version 0.117.6 (#5273)
- chore: fix model id name (#5232)
- chore: improve generated constants handling to prevent accidental commits (#5148)
- chore: remove file (#5229)
- chore: show final prompt in table view for attacks that mutate prompts (#5269)
- chore: simplify eval progress bar (#5238)
- chore: update dark mode styles, formatting, etc (#5251)
- chore(webui): Don't show loading animations while streaming eval results (#5201)
- chore(webui/eval results): Sticky header sticks to the top of the viewport (#5208)
- test: CoverBot: Added tests for red team reporting components (`src/app`) (#5228)
- docs: Add AWS Bedrock Guardrails image testing documentation (#5253)
- docs: add july release notes (#5133)
- docs: hide events banner (#5217)
- docs: separate malicious code plugin documentation (#5222)
- chore: bump @anthropic-ai/sdk from 0.58.0 to 0.59.0 (#5218)
- chore: bump @anthropic-ai/sdk from 0.59.0 to 0.60.0 (#5257)
- chore: bump @aws-sdk/client-bedrock-runtime from 3.862.0 to 3.863.0 (#5211)
- chore: bump @aws-sdk/client-bedrock-runtime from 3.863.0 to 3.864.0 (#5221)
- chore: bump openai from 5.12.0 to 5.12.1 (#5210)
- chore: bump openai from 5.12.1 to 5.12.2 (#5219)
- chore: bump pypdf from 5.7.0 to 6.0.0 in /examples/rag-full in the pip group across 1 directory (#5252)
- chore: bump the npm_and_yarn group with 2 updates (#5276)

### Fixed

- fix(provider): Remove maxTokens for gpt-5 calls (#5224)
- fix(providers): Validate that OpenAI response reasoning outputs have summary items (#5235)
- fix(site): suppress noisy font loading warnings in OG image plugin (#5254)

### Documentation

- docs(site): add cross-links between multimodal strategy documentation (#5241)
- docs(site): add missing meta descriptions and optimize existing ones for SEO (#5247)
- docs(site): enhance OG image generation with full metadata support (#5246)
- docs(site): remove unused markdown-page.md (#5245)

## [0.117.5] - 2025-08-08

### Added

- feat(assertions): add conversational relevancy metric (#2130)
- feat(export): add metadata to exported evaluation files (#4886)
- feat(providers): add support for Docker Model Runner provider (#5081)
- feat(webui): add plugin and strategy filters for red team results (#5086)

### Changed

- feat: add GPT-5 support (#5205)
- feat: add collapsible header to ResultsView (#5159)
- feat: add contains-html and is-html assertions (#5161)
- feat: add Google Imagen image generation support (#5104)
- feat: add max-score assertion for objective output selection (#5067)
- feat: add selected state to provider type picker (#5152)
- feat: add unified page wrapper around each red team setup step (#5136)
- feat: apply plugin modifiers for crescendo (#5032)
- feat: help text to nudge towards better red teams (#5153)
- feat: improve red team plugin selection UI with test generation (#5125)
- feat: respect prompt config override in all providers (#5189)
- feat: update red team provider selection UI (#5078)
- fix: adjust padding on docs sidebar to prevent overlap (#5099)
- fix: fix XML crash (#5194)
- fix: list reasoning tokens on the left side of token breakdown tooltip (#5113)
- fix: map critical severity to error in ModelAudit scanner output (#5098)
- fix: prevent double stateful target question in strategies page (#4988)
- fix: prevent Unicode corruption in Python providers (#5108)
- fix: remove problematic caching from ModelAudit installation check (#5120)
- fix: replace broken Ashby iframe with link to careers page (#5088)
- fix: reset provider type correctly and handle Go providers (#5154)
- fix: share debugging (#5131)
- chore: add link to documentation in plugin sample modal (#5193)
- chore: add missing image back to home page (#5196)
- chore: fix width on application details page (#5139)
- chore: improve RAG metrics with detailed metadata and fix context relevance scoring (#5164)
- chore: memoize context value in PostHog provider (#5089)
- chore: remove accidentally committed PR description file (#5175)
- chore: rename scan templates to attack profiles (#5165)
- chore: support verbosity and reasoning parameters for GPT-5 (#5207)
- chore: update dependencies to latest minor and patch versions (#5109)
- chore: update dependencies to latest minor and patch versions (#5173)
- chore: update Replicate provider (#5085)
- chore(providers): improve Google API key error handling and test reliability (#5147)
- chore(webui): add intelligent scroll-timeline polyfill loading (#5130)
- chore: bump @anthropic-ai/sdk from 0.57.0 to 0.58.0 (#5186)
- chore: bump @aws-sdk/client-bedrock-runtime from 3.848.0 to 3.855.0 (#5096)
- chore: bump @aws-sdk/client-bedrock-runtime from 3.855.0 to 3.856.0 (#5107)
- chore: bump @aws-sdk/client-bedrock-runtime from 3.856.0 to 3.857.0 (#5126)
- chore: bump @aws-sdk/client-bedrock-runtime from 3.857.0 to 3.858.0 (#5145)
- chore: bump @aws-sdk/client-bedrock-runtime from 3.858.0 to 3.859.0 (#5167)
- chore: bump @aws-sdk/client-bedrock-runtime from 3.859.0 to 3.861.0 (#5188)
- chore: bump @aws-sdk/client-bedrock-runtime from 3.861.0 to 3.862.0 (#5198)
- chore: bump @azure/identity from 4.10.2 to 4.11.0 (#5180)
- chore: bump @azure/identity from 4.11.0 to 4.11.1 (#5185)
- chore: bump openai from 5.10.2 to 5.11.0 (#5127)
- chore: bump openai from 5.11.0 to 5.12.0 (#5187)
- chore: bump version to 0.117.5 (#5206)
- chore(webui/evals): filter by categorical plugins (#5118)
- docs: add bert-score example (#5091)
- docs: add dynamic OG image generation for social media previews (#5157)
- docs: add red teaming best practices (#5155)
- docs: clarify contains-any/contains-all CSV format (#5150)
- docs: fix company name (#5143)
- docs: fix images (#5197)
- docs: fix multi-turn strategy documentation (#5156)
- docs: guide for evaluating LangGraph agents with Promptfoo (#4926)
- docs: include font for meta image (#5158)
- docs: make MCP image taller (#5199)
- docs: update Ollama documentation with latest models and defaultTest guidance (#5084)
- perf: make database migrations non-blocking and fix error handling (#5105)
- style: extract helper function for deduplicating strategy IDs (#5138)
- test: add tests for fix width on application details page (#5140)
- test: add tests for red team compliance reporting utilities in src/app (#5170)
- test: fix flaky Python Unicode tests (#5128)
- test: fix modelGradedClosedQa test segmentation fault on macOS/Node 24 (#5163)
- test: increase test coverage for unified page wrapper around each red team setup step (#5142)

### Fixed

- fix(internals): force CommonJS mode for db:migrate in Node 24 (#5123)
- fix(openrouter): handle Gemini thinking tokens correctly (#5116)
- fix(providers): correct WebP image detection in Google provider (#5171)
- fix(webui): deduplicate strategy IDs (#5132)
- fix(webui): fix custom policy validation timing issue (#5141)
- fix(webui): refresh eval list when navigating back after editing eval name (#5090)
- fix(webui/evals): prevent applying the same plugin/strategy multiple times (#5114)
- fix(webui/evals): show highlights after search results (#5137)

### Documentation

- docs(site): add comprehensive command line options documentation (#5135)
- docs(site): add Lily Liu to team page (#5177)
- docs(site): add Series A post (#5097)
- docs(site): rename will.jpg to will.jpeg for consistency (#5178)

## [0.117.4] - 2025-07-29

### Changed

- fix: progress bars incrementing beyond their maximum values (#5049)
- docs: clarifiy derivedMetrics documentation (#5068)
- chore: refactor token tracking utilities, track all tokens (#4897)
- fix: resolve Jest test failures and open handles (#5052)
- fix: skip validation for defaultTest to allow partial test case properties (#4732)
- chore: add new fields to eval_ran telemetry (#4638)
- chore(redteam): improve redteam plugin error messaging (#4330)
- feat: add support for OpenAI deep research models (#4661)
- feat: add mcp server (#4595)
- feat: add support for connecting to existing Chrome browser sessions (#5069)
- docs: update defcon posting (#5070)
- docs: update defcon posting (#5071)
- fix: Nested config field for custom target json (#5076)
- docs: switch to likert preview image (#5083)
- test: CoverBot: Added tests for model audit and prompt management UI components (`src/app`) (#5087)
- fix: handle multi-line prompts in parseGeneratedPrompts for testGenerationInstructions (#5093)
- chore: bump version 0.117.4 (#5094)

### Fixed

- fix(providers): Preserve text formatting when no images present for Google provider (#5058)
- fix(simba): fix simba host (#5092)

### Documentation

- docs(site): add AI red teaming for first-timers blog post (#5017)
- docs(blog): defcon and blackhat info (#5050)

## [0.117.3] - 2025-07-25

### Added

- feat(eval-creator): add YAML file upload support for test cases (#5054)

### Changed

- fix: improve x.ai provider error handling for 502 errors (#5051)
- fix: Infinite re-render on redteam review page (#5061)
- fix: sessionid(s) in extension hooks (#5053)
- fix: Bias Plugins should send config in remote generation (#5064)
- chore(redteam): regenerate sessionId for each iteration in single-turn strategies (#4835)
- chore: Change mcp log from error to debug (#5060)
- chore: Improve telemetry (#5062)
- chore: Add simba command (#5063)
- chore(webui): improve redteam setup UI with progressive disclosure for advanced options (#5028)
- refactor: remove redundant dotenv from Vite app (#4983)
- chore: bump version 0.117.3 (#5066)
- test: CoverBot: Added tests for eval-creator components and feature flag hook (`src/app`) (#5013)
- docs: fix cli command and remove gratuitous hover (#5056)
- docs: update user count from 100,000 to 125,000 (#5046)
- docs: updates to political bias post (#5057)
- docs: improve crewai eval example (#5035)
- docs: update GitHub Actions to v4 across documentation and examples (#5008)
- docs: add style check guidance to CLAUDE.md (#5065)

### Fixed

- fix(webui): Eval results pass rate chart rendering incorrect percentages (#5048)
- fix(webui): Eval results histogram improvements (#5059)
- fix(google): handle multiple candidates in gemini response (#5020)

### Documentation

- docs(blog): grok-4 political bias post (#4953)

## [0.117.2] - 2025-07-24

### Added

- feat(webui): First-class support for zooming eval results table by @will-holley in #4966
- feat(webui): Apply metrics filter when clicking on a metric pill rendered in eval results cell by @will-holley in #4991

### Changed

- feat: Grading and test generation improvements for BFLA, BOLA and RBAC by @sklein12 in #4982
- feat: New Sample Target by @sklein12 in #4979
- feat: HTTP Target test button improvements by @faizanminhas in #5007
- feat: Add metadata filtering to eval results by @will-holley in #5014
- fix: add goal related rubric when grade crescendo turns to increase grading accuracy by @MrFlounder in #4980
- fix: update HTTP config generator endpoint to use v1 API by @mldangelo in #4989
- fix: View logs button on redteam report by @sklein12 in #5009
- fix: undo unintended changes to http config editor by @faizanminhas in #5012
- fix: Autofocus on Redteam configuration description field by @sklein12 in #5019
- fix: remove filter icon by @sklein12 in #5021
- fix: Ollama token usage by @SamPatt in #5022
- chore: revert eval view ui improvements by @mldangelo in #4969
- chore(webui): Improvements to pagination "go to" functionality by @will-holley in #4976
- chore(webui): Eval results sticky header improvements by @will-holley in #4978
- chore: update custom strategy prompt by @MrFlounder in #4994
- chore(cli): add support for 'help' argument to display command help by @mldangelo in #4823
- chore(examples): remove redteam-agent example by @mldangelo in #5001
- chore(providers): add GEMINI_API_KEY environment variable support by @mldangelo in #5004
- chore(webui): Migrate from JS to CSS for eval results scroll effects by @will-holley in #4995
- chore(webui): Eval result pagination UX improvements by @will-holley in #4993
- chore: Sort imports and turn on rule against unused imports by @faizanminhas in #5010
- chore: Make default target stateful by @faizanminhas in #4992
- chore: add medical plugins collection by @MrFlounder in #5006
- chore: Improve grading accuracy with Goal-Aware Grading for iterative/iterative tree by @MrFlounder in #4996
- chore: Add additionalRubric and storedGraderResult to GOAT and Custom providers by @MrFlounder in #5015
- chore: prevent testGenerationInstructions from being serialized if not present by @faizanminhas in #5029
- chore: Add lint rule to ensure key in jsx by @faizanminhas in #5034
- chore(webui): Eval Results UI Tweaks by @will-holley in #5023
- chore: skip goal extraction for datasets by @MrFlounder in #5036
- chore(providers): add GitHub Models provider by @mldangelo in #4998
- chore: bump version 0.117.2 by @MrFlounder in #5045
- ci: increase build job timeout from 4 to 5 minutes by @mldangelo in #5043
- test: refactor share.test.ts to prevent flaky timeouts by @mldangelo in #5037
- test: remove share.test.ts file by @mldangelo in #5044
- docs: remove label from featured blog post by @typpo in #5011
- chore: bump @aws-sdk/client-bedrock-runtime from 3.846.0 to 3.848.0 by @dependabot in #4985
- chore: bump the npm_and_yarn group with 2 updates by @dependabot in #4984
- chore: bump @anthropic-ai/sdk from 0.56.0 to 0.57.0 by @dependabot in #5016
- chore: bump openai from 5.10.1 to 5.10.2 by @dependabot in #5024
- chore: bump the npm_and_yarn group with 2 updates by @dependabot in #5026
- chore: bump axios from 1.10.0 to 1.11.0 in the npm_and_yarn group by @dependabot in #5031

### Fixed

- fix(redteam): find plugin assertion in strategy providers by @MrFlounder in #4981
- fix(site): dark mode style on redteam setup ui by @mldangelo in #5000
- fix(test): improve share test isolation to prevent CI timeouts by @mldangelo in #5038

### Documentation

- docs(providers): update OpenAI Assistants example by @aloisklink in #4987
- docs(redteam): improve custom strategy documentation by @mldangelo in #4990
- docs(blog): correct author attribution in DeepSeek censorship post by @mldangelo in #5002
- docs(openai): remove gpt-4.5-preview references after API deprecation by @mldangelo in #5005
- docs(site): vegas contact redirect by @typpo in #5033
- docs(browser): improve browser provider documentation and examples by @mldangelo in #5030
- docs(providers): remove deprecated claude-3-sonnet-20240229 model references by @mldangelo in #5018
- docs(site): add hipaa badge by @typpo in #5039
- docs(site): add documentation for using text and embedding providers with Azure by @mldangelo in #5027
- docs(blog): fix missing blog posts by removing even-number enforcement by @mldangelo in #5042

## [0.117.1] - 2025-07-17

### Changed

- fix: move inquirer dependencies to production dependencies (#4973)
- fix: grading in crescendo (#4960)
- fix: composite strategy test generation (#4971)
- chore: bump version 0.117.1 (#4974)
- docs: remove tags from blog card (#4970)

### Documentation

- docs(blog): add system cards security analysis with vulnerability testing (#4937)

## [0.117.0] - 2025-07-17

### Added

- feat(http): support JKS and PFX Certificates in HTTP providers (#4865)
- feat(langfuse): add Langfuse prompt label support with improved parsing (#4847)
- feat(prompts): preserve function names when using glob patterns (#4927)
- feat(providers): add grok-4 support (#4855)
- feat(providers): image understanding for Google providers (#4767)
- feat(azure): add system prompt support for azure provider (#4869)
- feat(cli): xml output (#4912)

### Changed

- chore(knip): integrate knip for unused code detection and clean up codebase (#4464)
- chore(linting): migrate from ESLint + Prettier to Biome (#4903)
- chore(assertions): additional checking on llm-rubric response (#4954)
- chore(assertions): include reason in model-graded-closedqa pass reason (#4931)
- chore(build): resolve build warnings and optimize bundle size (#4895)
- chore(csv): improve \_\_metadata warning message and test coverage (#4842)
- chore(providers): improve guardrails handling in Azure providers (#4788)
- chore(redteam): add domain-specific risks section and reduce verbose descriptions (#4879)
- chore(release): bump version 0.117.0 (#4963)
- chore(server): check if server is already running before starting (#4896)
- chore(server): log correct eval ID instead of description in WebSocket updates (#4910)
- chore(telemetry): add telemetry logging when tracing is enabled (#4925)
- chore(types): typings needed for enterprise (#4955)
- chore(vscode): use Biome as default formatter of TS files in vscode (#4920)
- chore(webui): conditionally render metrics selector (#4936)
- chore(webui): display context values in eval results (#4856)
- chore(webui): improves eval results table spacing (#4965)
- chore(webui): revert eval view ui improvements (#4967)
- chore(webui/eval): allow filtering results by >1 metrics simultaneously (disabled by default) (#4870)
- refactor(eval-config): modernize eval-creator state management (#4908)
- refactor(webui): improve metrics ui (#4938)
- refactor(webui/eval results): pagination improvements (#4914)

### Fixed

- fix(cli): --filter-failing not working with custom providers (#4911)
- fix(google-sheets): replace hardcoded range with dynamic approach (#4822)
- fix(internal): fixes filtering by metric keys which contain dots (#4964)
- fix(providers): add thinking token tracking for Google Gemini models (#4944)
- fix(providers): esm provider loading (#4915)
- fix(providers): implement callEmbeddingApi for LiteLLM embedding provider (#4952)
- fix(redteam): prevent redteam run from hanging when using an mcp client (#4924)
- fix(redteam): respect PROMPTFOO_DISABLE_REDTEAM_REMOTE_GENERATION for cloud users (#4839)
- fix(redteam): set pluginId on eval results (#4928)
- fix(redteam): test target in http provider setup with non-200 status codes (#4932)
- fix(webui): eval results table horizontal scrolling (#4826)
- fix(webui): fix hard-coded light mode colors in model audit interface (#4907)
- fix(webui): handle null table.body in DownloadMenu disabled prop (#4913)
- fix(webui): resolve pagination scrolling and layout issues in ResultsTable (#4943)
- fix(webui): scrolling when `tbody` is outside of viewport (#4948)

### Dependencies

- chore(deps): add overrides to fix build issues (#4957)
- chore(deps): bump @aws-sdk/client-bedrock-runtime from 3.842.0 to 3.844.0 (#4850)
- chore(deps): bump aiohttp from 3.11.11 to 3.12.14 in /examples/redteam-langchain in the pip group across 1 directory (#4922)
- chore(deps): bump openai from 5.8.3 to 5.9.0 (#4863)
- chore(deps): bump openai from 5.9.2 to 5.10.1 (#4961)
- chore(deps): move knip to dev dependencies (#4958)
- chore(deps): npm audit fix (#4962)
- chore(deps): test removing knip to resolve installation errors (#4956)
- chore(deps): update all example dependencies to latest versions (#4900)
- chore(deps): update dependencies to latest minor/patch versions (#4899)
- chore(deps): update non-breaking dependencies (#4935)
- chore(deps): update Jest to version 30 (#4939)

### Documentation

- docs(analytics): add google tag manager (#4904)
- docs(api): improves `contextTransform` documentation (#4854)
- docs(assertions): add missing deterministic assertions (#4891)
- docs(azure): improve Azure provider documentation (#4836)
- docs(blog): add blog image generation script (#4945)
- docs(blog): add truncation markers to articles without them (#4934)
- docs(blog): add truncation markers to blog posts (#4906)
- docs(blog): mcp proxy blog (#4860)
- docs(blog): revise article tags (#4949)
- docs(blog): soc2 type ii and iso 27001 blog (#4880)
- docs(comparison): pyrit comparison (#4679)
- docs(config): clarify PROMPTFOO_EVAL_TIMEOUT_MS and PROMPTFOO_MAX_EVAL_TIME_MS descriptions (#4947)
- docs(enterprise): adaptive guardrails enterprise (#4951)
- docs(events): blackhat landing page (#4862)
- docs(events): defcon landing page (#4864)
- docs(events): events banner (#4867)
- docs(examples): add mischievous-user strategy to redteam multi-turn examples (#4837)
- docs(gemini): update experimental Gemini model IDs to stable versions (#4894)
- docs(google): add examples for gemini URL context and code execution tools (#4923)
- docs(guide): guide for evaluating CrewAI agents with Promptfoo (#4861)
- docs(images): standardize CrewAI image filenames to kebab-case (#4941)
- docs(integration): add n8n integration (#4917)
- docs(litellm): fix example with modern model IDs and proper embedding config (#4885)
- docs(mcp): add mcp testing guide (#4846)
- docs(mcp): add mcp to sidebar (#4852)
- docs(metrics): add similar to model graded metrics table (#4830)
- docs(providers): update available databricks models (#4887)
- docs(providers): update provider index with missing providers and latest 2025 model IDs (#4888)
- docs(release): add monthly release notes (#4358)
- docs(resources): add arsenal link (#4878)
- docs(security): add soc2 badge (#4877)
- docs(site): add OWASP top 10 tldr blog post (#4853)
- docs(site): expand June 2025 release notes with detailed feature documentation (#4881)
- docs(site): improve Google AI and Vertex authentication documentation (#4892)
- docs(site): improve NLP metric explanations and add SEO metadata (#4890)
- docs(site): update python documentation for basePath config option (#4819)
- docs(ui): better mobile wrap on homepage tabs (#4884)
- docs(ui): colors (#4875)
- docs(ui): contrast fixes (#4901)
- docs(ui): fix button clickability issue on hero sections (#4905)
- docs(ui): remove bouncing down arrow in mobile (#4882)
- docs(ui): remove text shadow (#4898)

### Tests

- test(core): coverBot: added tests for core UI components and user context hooks (`src/app`) (#4929)
- test(EnterpriseBanner): add unit tests for EnterpriseBanner component (#4919)
- test(redteam): add unit test for src/redteam/remoteGeneration.ts (#4834)
- test(server): fix flaky server share tests (#4942)
- test(server): fix flaky server tests (#4968)
- test(server): mock database in server tests (#4959)
- test(tusk): update Tusk test runner workflow - coverage script (#4921)

## [0.116.7] - 2025-07-09

### Tests

- test: add unit test for src/commands/export.ts (#4889)
- test: add unit test for src/commands/upgrade.ts (#4874)
- test: add unit test for src/main.ts (#4873)
- test: add unit test for src/models/eval.ts (#4868)
- test: add unit test for src/assertions/contextRecall.ts (#4859)
- test: add unit test for src/assertions/contextFaithfulness.ts (#4858)
- test: add unit test for src/assertions/contextRelevance.ts (#4857)
- test: add unit test for src/util/xlsx.ts (#4843)
- test: add unit test for src/commands/eval.ts (#4824)

### Changed

- fix: Always do remote generation if logged into cloud (#4832)
- chore(providers/sagemaker): Improves error handling in SageMakerCompletionProvider (#4808)
- chore(providers/sagemaker): Improves validation of user-provided config (#4809)
- chore: update graderExamplesString (#4821)
- chore: bump version 0.116.7 (#4833)

## [0.116.6] - 2025-07-09

### Changed

- fix: Failing test (#4829)
- chore: bump version 0.116.6 (#4831)

## [0.116.5] - 2025-07-09

### Changed

- feat: add support for loading defaultTest from external files (#4720)
- feat: add embedding support to LiteLLM provider (#4804)
- feat: add mischievous user strategy (#4107)
- fix: add glob pattern support for loading scenario files (#4761)
- fix: improve model-audit installation check dark mode display (#4816)
- fix: pass env vars to MCP server (#4827)
- chore: better remote grading logs (#4820)
- chore: bump openai from 5.8.2 to 5.8.3 (#4817)
- chore: bump version 0.116.5 (#4828)
- chore: capitalize 'Red Team' in navigation menu for consistency (#4799)
- chore: remove redundant 'Done.' message from evaluation output (#4810)
- chore: remove python script result data type debug log (#4807)
- chore: update website with MCP Proxy (#4812)
- docs: add Azure OpenAI vision example (#4806)
- docs: add looper guide (#4814)
- docs: add SonarQube integration (#4815)
- test: add unit test for src/assertions/guardrails.ts (#4765)
- test: add unit test for src/redteam/commands/generate.ts (#4789)
- test: add unit test for src/redteam/constants/strategies.ts (#4800)
- test: add unit test for src/redteam/plugins/pii.ts (#4780)
- test: add unit test for src/types/providers.ts (#4766)
- test: add unit test for src/validators/redteam.ts (#4803)

## [0.116.4] - 2025-07-08

### Tests

- test: add unit test for src/redteam/types.ts (#4795)

### Added

- feat(redteam): add support for custom multi-turn strategy by @MrFlounder in #4783
- feat(redteam): expose generate function in redteam namespace by @mldangelo in #4793

### Changed

- chore: bump version 0.116.4 by @MrFlounder in #4805
- chore: rename strategy name from playbook to custom by @MrFlounder in #4798
- refactor: inline MEMORY_POISONING_PLUGIN_ID constant by @mldangelo in #4794
- docs: add doc for custom strategy by @MrFlounder in #4802
- docs: modular configuration management by @typpo in #4763
- refactor: move MULTI_MODAL_STRATEGIES constant (#4801)

## [0.116.3] - 2025-07-07

### Added

- feat(providers): add MCP provider (#4768)
- feat(providers): add new AIMLAPI provider (#4721)
- feat(assertions): add contextTransform support for RAG evaluation (#4467)
- feat(assertions): add finish reason as assertion option (#3879)
- feat(assertions): trace assertions (#4750)
- feat(tracing): add traces to JavaScript, Python asserts (#4745)

### Changed

- chore(schema): remove duplicate 'bias' entry in config-schema.json (#4773)
- chore(telemetry): add PostHog client to app (#4726)
- chore(redteam): add reason field to give clear/customized guardrails triggering reason (#4764)
- chore(providers): expose MCP plugin in UI (#4762)
- chore(providers): AWS SageMaker AI provider cleanup (#4667)
- chore(providers): update AIML integration (#4751)
- chore(redteam): improve organization of redteam strategies in setup UI (#4738)
- chore(telemetry): identify to PostHog whether user is also cloud user (#4782)
- chore: expose doRedteamRun in package exports (#4758)
- docs: add Gemini Live API audio (#4729)
- docs: ModelAudit vs ModelScan (#4769)
- docs: multiple MCP server connections (#4755)
- docs: update ModelAudit documentation with new features and fixes (#4699)
- test: add integrity check for generated-constants.ts (#4753)
- test: fix flaky Google Live test and improve test speed (#4774)
- test: fix mock pollution in testCaseReader (#4775)
- test: isolate mocks so tests can run in any order with --randomize (#4744)

### Fixed

- fix(telemetry): prevent PostHog initialization when telemetry is disabled (#4772)
- fix(redteam): fix modifiers application order in PII plugins (#4779)

### Dependencies

- chore(deps): bump @anthropic-ai/sdk from 0.55.1 to 0.56.0 (#4756)
- chore(deps): bump @aws-sdk/client-bedrock-runtime from 3.840.0 to 3.842.0 (#4747)
- chore(deps): bump @azure/identity from 4.10.1 to 4.10.2 (#4748)
- chore(deps): bump version 0.116.3 (#4792)
- chore(deps): update pbkdf2 to 3.1.3 (#4777)
- chore(deps): upgrade glob from v10 to v11 (#4776)

## [0.116.2] - 2025-07-02

### Changed

- fix: unblock postbuild for ci by @MrFlounder in #4742
- chore: bump version 0.116.2 by @MrFlounder in #4743

## [0.116.1] - 2025-07-02

### Added

- feat(cli): support pdb tracing in 3rd party Python scripts by @will-holley in #4723

### Changed

- fix: http body parsing when it comes from yaml string by @MrFlounder in #4728
- fix: remove accidentally committed redteam.yaml file by @mldangelo in #4733
- fix: fix the case when http body has not escaped charactors by @MrFlounder in #4739
- fix: update package-lock.json by @mldangelo in #4719
- test: fix SIGSEGV caused by better-sqlite3 in test environment by @mldangelo in #4737
- chore: Add unblocking detection to GOAT strategy by @MrFlounder in #4532
- chore: add preset for guardrails eval by @MrFlounder in #4640
- chore: Improve telemetry delivery by @sklein12 in #4655
- chore: reset generated constants after build by @mldangelo in #4731
- chore: update onboarding model defaults by @typpo in #4708
- chore(webui): improve styling of EvalsDataGrid by @mldangelo in #4736
- ci(workflows): gracefully handle missing PostHog secret in forks by @ggiiaa in #4725
- test: refactor assertion tests by @mldangelo in #4718
- chore: bump version 0.116.1 by @MrFlounder in #4741
- docs: add system prompt hardening blog post by @ladyofcode in #4630
- chore: bump @anthropic-ai/sdk from 0.55.0 to 0.55.1 by @dependabot in #4710
- chore: bump @aws-sdk/client-bedrock-runtime from 3.839.0 to 3.840.0 by @dependabot in #4709

### Fixed

- fix(webui): replace window.location.href with React Router navigation by @mldangelo in #4717

### Documentation

- docs(site): add guide on humanity's last exam by @mldangelo in #4694
- docs(site): clarify self-hosting workflow for eval sharing by @mldangelo in #4730
- docs(site): fix relative link in HLE benchmark guide by @mldangelo in #4711

## [0.116.0] - 2025-07-01

### Tests

- test: add unit test for src/redteam/providers/advNoise.ts (#4716)
- test: add unit test for src/redteam/strategies/advNoise.ts (#4715)
- test: add unit test for src/redteam/strategies/index.ts (#4714)
- test: add unit test for src/redteam/constants/strategies.ts (#4713)
- test: add unit test for src/providers/openai/image.ts (#4706)
- test: add unit test for src/providers/openai/util.ts (#4705)
- test: add unit test for src/providers/openai/completion.ts (#4703)

### Added

- feat(redteam): add financial plugins (#4416)
- feat(redteam): add bias plugins (#4382)
- feat(providers): add Helicone AI Gateway provider (#4662)

### Changed

- chore: enable WAL mode for SQLite (#4104)
- chore(providers): add thread ID function call for OpenAI and Azure assistants (#2263)
- chore(app): improve target test error handling (#4652)
- chore(cli): add missing CLI options to scan-model command for feature parity (#4670)
- chore(providers): convert Cloudflare AI to use OpenAI-compatible endpoints (#4683)
- chore(providers): log flagged output for Azure chat models (#4636)
- chore(redteam): add centralized REDTEAM_DEFAULTS and maxConcurrency support (#4656)
- chore(webui): add checkbox to clear all variables (#666)
- chore(webui): add defaultTest variables to red team setup UI (#4671)
- chore(webui): remove unused components (#4695)
- chore(webui): set page titles on every page (#4668)
- chore(telemetry): add pass/fail/errors to eval_run event (#4639)
- chore(telemetry): improve page view deduplication (#4651)
- test: add unit test for src/server/routes/providers.ts (#4658)
- test: verify that plugins are synced between code and documentation (#4681)

### Fixed

- fix(app): use client-generated session IDs when testing targets (#4653)
- fix(matchers): track token usage for successful API calls (#4677)
- fix(providers): handle content filter errors in Azure Assistant API (#4674)
- fix(providers): fix SageMaker Llama inference configuration serialization (#4637)
- fix(redteam): respect maxConcurrency from Web UI (#4605)
- fix(simulated-user): pass context variables to custom providers (#4654)
- fix(telemetry): add telemetry for red teams (#4641)
- fix(webui): handle undefined outputs in DownloadMenu (#4693)
- fix(webui): prevent pass/fail badge from disappearing when toggling highlight (#4700)
- fix(webui): support derived metrics in eval configuration uploaded via Web UI (#4647)
- fix(webui): use backendCounts first before counting metrics on page (#4659)
- fix(sharing): fix file outputs when sharing (#4698)

### Dependencies

- chore(deps): bump @anthropic-ai/sdk from 0.54.0 to 0.55.0 (#4628)
- chore(deps): bump openai from 5.7.0 to 5.8.1 (#4664)
- chore(deps): bump version to 0.116.0 (#4707)
- chore(deps): update minor and patch dependencies (#4686)

### Documentation

- docs(site): add async Python note (#4680)
- docs(site): add Garak comparison (#4660)
- docs(site): update Garak post (#4672)
- docs(site): add ModelAudit HuggingFace scanner (#4645)
- docs(redteam): add missing docs to sidebar (#4690)
- docs(redteam): remove duplicate ToxicChat plugin (#4689)
- docs(redteam): update Target Purpose documentation (#4523)
- docs(site): add FAQ section for offline environment usage (#4650)
- docs(site): add HuggingFace datasets integration documentation (#4691)
- docs(site): add truncation marker to Garak blog post (#4666)
- docs(site): clarify self-hosting replica limitations (#4669)
- docs(site): remove copy for LLM button (#4665)
- docs(site): remove unnecessary configuration review text from getting started guide (#4597)
- docs(site): reorganize configuration documentation structure (#4692)
- docs(site): use relative URLs for internal links and fix broken references (#4688)
- docs(site): correct typos in red team agent blog post (#4634)

## [0.115.4] - 2025-06-25

### Tests

- test: add unit test for src/providers/browser.ts (#4687)
- test: add unit test for src/migrate.ts (#4685)
- test: add unit test for src/commands/debug.ts (#4684)
- test: add unit test for src/esm.ts (#4682)
- test: add unit test for src/constants.ts (#4657)
- test: add comprehensive test coverage for SageMaker provider (#4646)
- test: add unit test for src/providers/shared.ts (#4643)
- test: add unit test for src/redteam/constants/plugins.ts (#4642)
- test: add unit test for src/assertions/counterfactual.ts (#4629)

### Changed

- feat: opentelemetry tracing support (#4600)
- chore: bump version 0.115.4 (#4635)
- chore: remove invariant (#4633)
- chore: update Tusk test runner workflow (#4627)\*
- docs: prevent copy button from overlapping screenshot overlay (#4632)

## [0.115.3] - 2025-06-24

### Tests

- test: add unit test for src/models/eval.ts (#4624)

### Changed

- fix: empty vars array on eval results [#4621](https://github.com/promptfoo/promptfoo/pull/4621) by @sklein12
- fix: save sessionId for multi-turn strategies [#4625](https://github.com/promptfoo/promptfoo/pull/4625) by @sklein12
- chore: PROMPTFOO_DISABLE_TEMPLATE_ENV_VARS controls process.env access, not `env:` access [#4620](https://github.com/promptfoo/promptfoo/pull/4620) by @mldangelo
- chore: bump version to 0.115.3 [#4626](https://github.com/promptfoo/promptfoo/pull/4626) by @sklein12

### Fixed

- fix(webui): handle null scores in ResultsCharts component [#4610](https://github.com/promptfoo/promptfoo/pull/4610) by @mldangelo
- fix(redteam): skip goal extraction when remote generation is disabled [#4623](https://github.com/promptfoo/promptfoo/pull/4623) by @mldangelo
- fix(test): hyperbolic provider tests failing due to env variable pollution [#4619](https://github.com/promptfoo/promptfoo/pull/4619) by @mldangelo
- fix(cli): remove context schema validation from extension hooks [#4622](https://github.com/promptfoo/promptfoo/pull/4622) by @will-holley

## [0.115.2] - 2025-06-24

### Added

- feat(cli): add assertion generation (#4559)
- feat(providers): add support for hyperbolic image and audio providers (#4260)

### Changed

- chore(redteam): add cross-session leak strategy exclusions (#4516)
- chore(cli): display key metrics (success, failures, pass rate) at the bottom of output (#4580)
- chore: remove unused import (#4530)
- chore(webui): show provider breakdown only for multiple providers (#4599)
- chore(redteam): update Target Purpose Discovery (#4480)
- chore(ci): update CodeRabbit config to be less aggressive (#4586)
- chore(providers): update Gemini models to include latest 2.5 Pro Preview and Flash models (#4499)
- chore(providers): update tau-simulated-user docs and example (#4468)
- chore(webui): use CSS to create PDF-optimized report and browser to save as PDF (#4535)
- chore(app): remove discovered purpose from report view (#4541)
- chore(cli): add cache busting for select provider API calls (#4508)
- chore(cli): improve concurrency log statements (#4606)
- chore(eval): add first-class support for `beforeAll` and `beforeEach` extension hooks mutation of context (#4197)
- chore(providers): document support for loading system instructions from files (#4582)
- chore(providers): enhance OpenAI provider with legacy models and new parameters (#4502)
- chore(redteam): add continueAfterSuccess option to multi-turn strategies (#4570)
- chore(webui): improve purpose form (#4603)
- chore(redteam): add JSON file support to intent plugin with enhanced UI (#4574)
- chore(redteam): add unblock multiturn (#4498)
- chore(ci): clean up CodeRabbit configuration and minimize automated comments (#4573)
- build: update Tusk vitest reporter (#4602)
- chore: bump version to 0.115.2 (#4617)
- docs: add audit logging documentation for enterprise features (#4482)
- docs: add feedback page and update CLI link (#4591)
- docs: add ISO badge (#4534)
- docs: improve contact form (#4531)
- docs: update ModelAudit documentation (#4585)
- docs: clarify no OpenAI key required for Claude redteam (#4524)
- docs: add red team Gemini documentation (#4542)
- docs: add trust center documentation (#4539)
- docs: update contact form (#4529)
- test: add unit test for src/commands/delete.ts (#4572)
- test: add unit test for src/commands/modelScan.ts (#4526)
- test: add unit test for src/commands/show.ts (#4571)
- test: add unit test for src/providers/azure/completion.ts (#4510)
- test: add unit test for src/providers/ollama.ts (#4509)
- test: add unit test for src/providers/ollama.ts (#4512)
- test: add unit test for src/providers/openai/completion.ts (#4511)
- test: add unit test for src/python/pythonUtils.ts (#4486)
- test: improve mock setup and teardown for --randomize (#4569)

### Fixed

- fix(openrouter): unpack passthrough at the root level (#4592)
- fix(webui): escape HTML special characters in output reports (#4555)
- fix(webui): sort EvalsDataGrid by creation date (#4594)
- fix(cli): include cached results in grand total (#4581)
- fix(webui): improve base64 matching (#4609)
- fix(modelaudit): use modelaudit binary (#4525)
- fix(webui): make Citations font consistent with other headers (#4598)
- fix(redteam): respect maxTurns from dev doc in crescendo (#4527)
- fix(webui): prevent Welcome component from rendering while loading eval data (#4604)
- fix(cli): prevent RangeError in progress bar variable display (#4475)
- fix(server): resolve Express.js NotFoundError when serving app (#4601)

### Dependencies

- chore(deps): bump @aws-sdk/client-bedrock-runtime from 3.830.0 to 3.835.0 (#4614)
- chore(deps): bump openai from 5.5.0 to 5.5.1 (#4537)
- chore(deps): bump openai from 5.5.1 to 5.6.0 (#4596)
- chore(deps): bump openai from 5.6.0 to 5.7.0 (#4615)
- chore(deps): bump urllib3 from 1.26.19 to 2.5.0 in /examples/docker-code-generation-sandbox (#4556)
- chore(deps): bump urllib3 from 2.3.0 to 2.5.0 in /examples/redteam-langchain (#4557)

### Documentation

- docs(blog): add authors to blog posts and update authors.yml (#4564)
- docs(blog): add descriptions and keywords to blog posts (#4565)
- docs(examples): add pydantic-ai example with structured output evaluation (#4575)
- docs(examples): consolidate Google Vertex Tools examples (#4587)
- docs(examples): consolidate Python assertion examples into unified folder (#4588)
- docs(examples): consolidate translation examples (#4590)
- docs(site): document new features in ModelAudit (#4593)
- docs(site): document new features in modelaudit (#4593)
- docs(site): fix author reference on 2025-summer-new-redteam-agent blog post (#4563)
- docs(site): Update ModelAudit scanners documentation with comprehensive scanner coverage (#4562)

## [0.115.1] - 2025-06-17

### Tests

- test: add unit test for src/redteam/sharedFrontend.ts (#4608)
- test: add unit test for src/redteam/types.ts (#4607)
- test: add unit test for src/redteam/providers/simulatedUser.ts (#4584)
- test: add unit test for src/redteam/strategies/index.ts (#4583)
- test: add unit test for src/providers/hyperbolic/chat.ts (#4578)
- test: add unit test for src/providers/hyperbolic/image.ts (#4577)
- test: add unit test for src/providers/hyperbolic/audio.ts (#4576)
- test: add unit test for src/redteam/strategies/counterfactual.ts (#4548)
- test: add unit test for src/redteam/strategies/index.ts (#4547)
- test: add unit test for src/redteam/constants/strategies.ts (#4545)
- test: add unit test for src/telemetry.ts (#4543)

### Changed

- fix: Windows Python path validation race condition (#4485)
- fix: View results as evaluation runs (#4459)
- chore: refactor modifiers and apply to all plugins (#4454)
- chore(cli): update plugin severity overrides API endpoint (#4460)
- chore(webui): fix text length reset value to use reasonable default (#4469)
- chore(webui): remove unused hook files (#4470)
- chore: remove unused token usage utilities (#4471)
- chore: convert console.logs to logger (#4479)
- chore: improve tusk workflow (#4461)
- chore: bump version to 0.115.1 (#4520)
- docs: add log file location section to troubleshooting guide (#4473)
- docs: capitalize Promptfoo (#4515)
- docs: update red-teaming agent blog post title (#4497)
- docs: improve installation and getting-started pages with tabbed interface and SEO metadata (#4395)
- docs: improve Python provider documentation (#4484)
- docs: add ModelAudit binary formats documentation (#4500)
- docs: update ModelAudit documentation (#4514)
- docs: add ModelAudit weighted distribution scanner documentation (#4501)
- docs: add ModelAudit ZIP feature documentation (#4491)
- docs: separate pages for prompts, test cases, and outputs (#4505)
- docs: update model reference in guide.md (#4513)
- docs: fix typo in blog post (#4496)
- docs: update title on blog post (#4495)
- test: add unit test for src/util/cloud.ts (#4462)
- test: add unit test for src/util/convertEvalResultsToTable.ts (#4457)

### Dependencies

- chore(deps): bump @aws-sdk/client-bedrock-runtime from 3.828.0 to 3.830.0 (#4519)
- chore(deps): bump @azure/identity from 4.10.0 to 4.10.1 (#4477)
- chore(deps): bump openai from 5.3.0 to 5.5.0 (#4518)
- chore(deps): update zod to 3.25.63 and zod-validation-error to 3.5.0 (#4463)

### Documentation

- docs(blog): add new redteam agent documentation (#4494)
- docs(examples): fix custom-grader-csv README inconsistencies (#4474)
- docs(site): add llms.txt mentions and documentation standards (#4481)
- docs(site): add robots.txt (#4488)

## [0.115.0] - 2025-06-12

### Added

- feat(providers): Google live audio output ([#4280](https://github.com/promptfoo/promptfoo/pull/4280)) by **@adelmuursepp**
- feat(webui): static model-scanning UI ([#4368](https://github.com/promptfoo/promptfoo/pull/4368)) by **@typpo**
- feat(tests): configuration support for test generators ([#4301](https://github.com/promptfoo/promptfoo/pull/4301)) by **@mldangelo**
- feat(cli): per-provider token-usage statistics ([#4044](https://github.com/promptfoo/promptfoo/pull/4044)) by **@mldangelo**
- feat(providers): optional token-estimation for HTTP provider ([#4439](https://github.com/promptfoo/promptfoo/pull/4439)) by **@mldangelo**
- feat(redteam): enable HTTP-token estimation by default in red-team mode ([#4449](https://github.com/promptfoo/promptfoo/pull/4449)) by **@mldangelo**
- feat(redteam): cloud-based plugin-severity overrides ([#4348](https://github.com/promptfoo/promptfoo/pull/4348)) by **@will-holley**
- feat(providers): custom-header support for Azure API ([#4409](https://github.com/promptfoo/promptfoo/pull/4409)) by **@yurchik11**
- feat(core): maximum evaluation-time limit via `PROMPTFOO_MAX_EVAL_TIME_MS` ([#4322](https://github.com/promptfoo/promptfoo/pull/4322)) by **@mldangelo**
- feat(redteam): Aegis red-team dataset ([#4119](https://github.com/promptfoo/promptfoo/pull/4119)) by **@mldangelo**
- feat(providers): Mistral Magistral reasoning models ([#4435](https://github.com/promptfoo/promptfoo/pull/4435)) by **@mldangelo**
- feat(core): WebSocket header support ([#4456](https://github.com/promptfoo/promptfoo/pull/4456)) by **@typpo**

### Changed

- refactor(redteam): consolidate constants ([#4372](https://github.com/promptfoo/promptfoo/pull/4372)) by **@mldangelo**
- chore(ci): set CodeRabbit review settings ([#4413](https://github.com/promptfoo/promptfoo/pull/4413)) by **@sklein12**
- chore(core): coding-rules for error messages ([#4401](https://github.com/promptfoo/promptfoo/pull/4401)) by **@sklein12**
- chore(core): improve `RangeError` diagnostics ([#4431](https://github.com/promptfoo/promptfoo/pull/4431)) by **@mldangelo**
- chore(core): prefer remote-purpose generation ([#4444](https://github.com/promptfoo/promptfoo/pull/4444)) by **@typpo**
- chore(core): remove unused types & deprecated functions ([#4450](https://github.com/promptfoo/promptfoo/pull/4450)) by **@mldangelo**
- chore(cursor): local-dev guidance for coding agents ([#4403](https://github.com/promptfoo/promptfoo/pull/4403)) by **@mldangelo**
- chore(docs): add README for missing examples ([#4404](https://github.com/promptfoo/promptfoo/pull/4404)) by **@mldangelo**
- chore(providers): initial o3-pro support ([#4397](https://github.com/promptfoo/promptfoo/pull/4397)) by **@mldangelo**
- chore(providers): o3-pro improvements ([#4396](https://github.com/promptfoo/promptfoo/pull/4396)) by **@mldangelo**
- chore(redteam): delimit user-inputs in purpose discovery ([#4405](https://github.com/promptfoo/promptfoo/pull/4405)) by **@typpo**
- chore(redteam): turn off discovery by default ([#4393](https://github.com/promptfoo/promptfoo/pull/4393)) by **@sklein12**
- chore(release): bump version → 0.115.0 ([#4451](https://github.com/promptfoo/promptfoo/pull/4451)) by **@mldangelo**
- chore(ui): improve `EvalOutputPromptDialog` styling ([#4364](https://github.com/promptfoo/promptfoo/pull/4364)) by **@typpo**
- chore(webui): remove extra OpenAI targets ([#4447](https://github.com/promptfoo/promptfoo/pull/4447)) by **@mldangelo**
- chore(webui): add token-estimation UI ([#4448](https://github.com/promptfoo/promptfoo/pull/4448)) by **@mldangelo**
- chore(docs): fix link to careers page (#4506)
- chore: bump @anthropic-ai/sdk from 0.53.0 to 0.54.0 (#4441)

### Fixed

- fix(eval): gracefully handle `RangeError` & truncate oversized output ([#4424](https://github.com/promptfoo/promptfoo/pull/4424)) by **@Sly1029**
- fix(providers): add timeout to `ProxyAgent` ([#4369](https://github.com/promptfoo/promptfoo/pull/4369)) by **@AegisAurora**
- fix(config): persist Goat configuration ([#4370](https://github.com/promptfoo/promptfoo/pull/4370)) by **@sklein12**
- fix(parser): lenient JSON parsing for MathPrompt ([#4361](https://github.com/promptfoo/promptfoo/pull/4361)) by **@typpo**
- fix(redteam): standardize plugin parameter to `prompt` ([#4425](https://github.com/promptfoo/promptfoo/pull/4425)) by **@mldangelo**
- fix(assertions): support `snake_case` fields in Python assertions ([#4398](https://github.com/promptfoo/promptfoo/pull/4398)) by **@mldangelo**
- fix(redteam): handle purpose without prompts ([#4445](https://github.com/promptfoo/promptfoo/pull/4445)) by **@typpo**
- fix(webui): stream test-cases to viewer ([#4440](https://github.com/promptfoo/promptfoo/pull/4440)) by **@mldangelo**
- fix(redteam): connect `MisinformationDisinformationGrader` ([#4452](https://github.com/promptfoo/promptfoo/pull/4452)) by **@mldangelo**

### Dependencies

- chore(deps): bump `@aws-sdk/client-bedrock-runtime` → 3.826.0 ([#4366](https://github.com/promptfoo/promptfoo/pull/4366)) by **@dependabot**
- chore(deps): bump `@aws-sdk/client-bedrock-runtime` → 3.828.0 ([#4442](https://github.com/promptfoo/promptfoo/pull/4442)) by **@dependabot**
- chore(deps): bump `brace-expansion` → 1.1.12 ([#4423](https://github.com/promptfoo/promptfoo/pull/4423)) by **@dependabot**
- chore(deps): bump `openai` → 5.3.0 ([#4407](https://github.com/promptfoo/promptfoo/pull/4407)) by **@dependabot**
- chore(deps): bump pip group dependencies ([#4379](https://github.com/promptfoo/promptfoo/pull/4379)) by **@dependabot**
- chore(deps): minor + patch bumps across workspaces ([#4377](https://github.com/promptfoo/promptfoo/pull/4377)) by **@mldangelo**
- chore(deps): upgrade Express → 5.1.0 ([#4378](https://github.com/promptfoo/promptfoo/pull/4378)) by **@mldangelo**

### Documentation

- docs(blog): GPT red-team post ([#4363](https://github.com/promptfoo/promptfoo/pull/4363)) by **@typpo**
- docs(blog): Claude red-team post ([#4365](https://github.com/promptfoo/promptfoo/pull/4365)) by **@typpo**
- docs(guides): clarify completion-variable for factuality ([#4385](https://github.com/promptfoo/promptfoo/pull/4385)) by **@mldangelo**
- docs(blog): fix broken image link in GPT post ([#4391](https://github.com/promptfoo/promptfoo/pull/4391)) by **@mldangelo**
- docs(blog): update Claude-4 post date ([#4392](https://github.com/promptfoo/promptfoo/pull/4392)) by **@mldangelo**
- docs(site): move discovery docs under _Tools_ ([#4408](https://github.com/promptfoo/promptfoo/pull/4408)) by **@typpo**
- docs(guides): GPT-4.1 vs GPT-4o MMLU comparison ([#4399](https://github.com/promptfoo/promptfoo/pull/4399)) by **@mldangelo**
- docs(blog): 100 k-users milestone post ([#4402](https://github.com/promptfoo/promptfoo/pull/4402)) by **@mldangelo**
- docs(redteam): configuration precedence section ([#4412](https://github.com/promptfoo/promptfoo/pull/4412)) by **@typpo**
- docs(policies): PromptBlock format for custom policies ([#4327](https://github.com/promptfoo/promptfoo/pull/4327)) by **@mldangelo**
- docs(site): improve copy-button positioning ([#4414](https://github.com/promptfoo/promptfoo/pull/4414)) by **@mldangelo**
- docs(workflow): GH-CLI rule improvements ([#4415](https://github.com/promptfoo/promptfoo/pull/4415)) by **@mldangelo**
- docs(blog): overflow in MCP blog post ([#4367](https://github.com/promptfoo/promptfoo/pull/4367)) by **@AISimplyExplained**
- docs(redteam): remove duplicate memory-poisoning entry ([#4388](https://github.com/promptfoo/promptfoo/pull/4388)) by **@mldangelo**

### Tests

- test(redteam): unique risk-category IDs ([#4390](https://github.com/promptfoo/promptfoo/pull/4390)) by **@mldangelo**
- test(pricing): add missing o3 pricing information ([#4400](https://github.com/promptfoo/promptfoo/pull/4400)) by **@mldangelo**
- test(providers): Azure embedding ([#4411](https://github.com/promptfoo/promptfoo/pull/4411)) & completion ([#4410](https://github.com/promptfoo/promptfoo/pull/4410)) by **@gru-agent**
- test(redteam): graders unit tests ([#4433](https://github.com/promptfoo/promptfoo/pull/4433), [#4455](https://github.com/promptfoo/promptfoo/pull/4455)) by **@gru-agent**
- test(redteam): Aegis plugin unit tests ([#4434](https://github.com/promptfoo/promptfoo/pull/4434)) by **@gru-agent**
- test(redteam): memory-poisoning plugin tests ([#4453](https://github.com/promptfoo/promptfoo/pull/4453)) by **@gru-agent**
- test: add unit test for src/util/tokenUsage.ts (#4472)
- test: add unit test for src/redteam/extraction/purpose.ts (#4446)
- test: add unit test for src/providers/defaults.ts (#4438)
- test: add unit test for src/providers/mistral.ts (#4437)
- test: add unit test for src/database/index.ts (#4436)
- test: add unit test for src/redteam/plugins/medical/medicalIncorrectKnowledge.ts (#4430)
- test: add unit test for src/redteam/plugins/medical/medicalSycophancy.ts (#4429)
- test: add unit test for src/redteam/plugins/medical/medicalAnchoringBias.ts (#4428)
- test: add unit test for src/redteam/plugins/medical/medicalPrioritizationError.ts (#4427)
- test: add unit test for src/redteam/plugins/medical/medicalHallucination.ts (#4426)
- test: add unit test for src/redteam/plugins/financial/financialComplianceViolation.ts (#4422)
- test: add unit test for src/redteam/plugins/financial/financialDataLeakage.ts (#4421)
- test: add unit test for src/redteam/plugins/financial/financialCalculationError.ts (#4420)
- test: add unit test for src/redteam/plugins/financial/financialSycophancy.ts (#4419)
- test: add unit test for src/redteam/plugins/financial/financialHallucination.ts (#4418)
- test: add unit test for src/redteam/graders.ts (#4417)

## [0.114.7] - 2025-06-06

### Tests

- test: add unit test for src/assertions/python.ts (#4406)
- test: add unit test for src/redteam/plugins/agentic/memoryPoisoning.ts (#4389)
- test: add unit test for src/redteam/plugins/harmful/graders.ts (#4384)
- test: add unit test for src/redteam/graders.ts (#4383)
- test: add unit test for src/server/server.ts (#4380)
- test: add unit test for src/redteam/constants/metadata.ts (#4376)
- test: add unit test for src/redteam/constants/plugins.ts (#4375)
- test: add unit test for src/redteam/constants/frameworks.ts (#4374)
- test: add unit test for src/redteam/constants/strategies.ts (#4373)
- test: add unit test for src/redteam/providers/goat.ts (#4371)

### Changed

- Revert "chore(redteam): add target option to generate command (#4215)" (#4359)
- chore: bump version 0.114.7 (#4360)

## [0.114.6] - 2025-06-06

### Added

- feat(redteam): add medical plugins for testing medical anchoring bias (#4196)

### Changed

- chore(redteam): add target option to generate command (#4215)
- chore(redteam): update OpenAI model options in redteam setup (#4344)
- chore(webui): update OpenAI model options with GPT-4.1 series and o4-mini models in eval-creator (#4350)
- docs: update getting-started example (#4346)
- test: clean up teardown and setup to remove side effects from tests (#4351)

### Fixed

- fix(redteam): include plugin and strategy IDs in report CSV output (#4347)
- fix(webui): reset defaultTest configuration on setup page (#4345)

### Dependencies

- chore(deps): bump @aws-sdk/client-bedrock-runtime from 3.823.0 to 3.825.0 (#4355)
- chore(deps): bump openai from 5.1.0 to 5.1.1 (#4354)
- chore(deps): bump version to 0.114.6 (#4357)

## [0.114.5] - 2025-06-05

### Changed

- chore(redteam): update custom policy template and generatedPrompts parser (#4324)
- chore(redteam): add severity levels to redteam plugin objects (#4310)
- chore(redteam): store original text for encoding strategies (#4248)
- chore(redteam): add emoji encoding strategy (#4263)
- chore(cli): terminal cleanup on Ctrl+C (#4313)
- chore(providers): improve logging when inheriting from OpenAiChatCompletionProvider (#4320)
- chore(tusk): fix tusk test runner workflow configuration (#4328)
- chore(tusk): add Tusk test runner workflow for even more unit tests (#4326)
- test: add unit test for src/redteam/providers/agentic/memoryPoisoning.ts (#4319)
- test: improve test setup and teardown for better isolation (#4331)

### Fixed

- fix(redteam): exclude memory poisoning plugin from strategies (#4317)
- fix(redteam): agent discovered info dark mode (#4312)
- fix(eval): handle undefined maxConcurrency with proper fallbacks (#4314)

### Dependencies

- chore(deps): bump @anthropic-ai/sdk from 0.52.0 to 0.53.0 (#4333)
- chore(deps): bump version 0.114.5 (#4332)

### Documentation

- docs(site): add Tabs Fakier as Founding Developer Advocate to team page (#4315)

### Tests

- test(webui): add telemetry hook tests (#4329)
- test: add unit test for src/redteam/plugins/eu-ai-act/deepfakeDisclosure.ts (#4342)
- test: add unit test for src/redteam/plugins/eu-ai-act/biometricEmotion.ts (#4341)
- test: add unit test for src/redteam/plugins/eu-ai-act/datasetShift.ts (#4340)
- test: add unit test for src/redteam/plugins/eu-ai-act/lawenforcementBiometricId.ts (#4339)
- test: add unit test for src/redteam/plugins/eu-ai-act/lawenforcementPredictivePolicing.ts (#4338)
- test: add unit test for src/redteam/plugins/eu-ai-act/biometricInference.ts (#4337)
- test: add unit test for src/redteam/plugins/eu-ai-act/explainability.ts (#4336)
- test: add unit test for src/redteam/plugins/eu-ai-act/identityAiDisclosure.ts (#4335)
- test: add unit test for src/redteam/plugins/policy.ts (#4325)
- test: add unit test for src/envars.ts (#4323)

## [0.114.4] - 2025-06-04

### Changed

- chore(templating): add PROMPTFOO_DISABLE_OBJECT_STRINGIFY environment variable for object template handling (#4297)
- chore(cli): improve token usage presentation (#4294)
- chore(providers): add base URL override for Google provider (#4255)
- chore(providers): add custom headers support for Google Gemini (#4308)
- chore(redteam): add tool-discovery:multi-turn alias to tool-discovery (#4302)
- chore(redteam): remove empty values from discovery result (#4295)
- chore(redteam): improve shell injection attack generation (#4304)
- chore(redteam): update goal extraction logic (#4285)
- chore(webui): add highlight count to eval view (#4249)
- docs: update GPT-4o to GPT-4.1 references (#4296)
- docs: refresh getting started models section (#4290)
- docs: standardize file references to use file:// scheme (#4291)
- docs: add descriptions to example configs (#4283)

### Fixed

- fix(webui): restore dark mode cell highlighting without breaking status pill visibility (#4300)
- fix(redteam): set plugin severity (#4303)
- fix(redteam): remove empty values from discovery result (#4295)
- fix: improve logging when inheriting from OpenAiChatCompletionProvider (#4110)

### Dependencies

- chore(deps): bump @aws-sdk/client-bedrock-runtime from 3.821.0 to 3.823.0 (#4306)
- chore(deps): bump openai from 5.0.1 to 5.0.2 (#4292)
- chore(deps): bump openai from 5.0.2 to 5.1.0 (#4307)
- chore(deps): bump tar-fs from 2.1.2 to 2.1.3 in npm_and_yarn group (#4293)
- chore(deps): bump version to 0.114.4 (#4309)

### Documentation

- docs(examples): update model references from gpt-4o-mini to gpt-4.1-mini (#4289)

### Tests

- test(redteam): add unit test for discover command (#4298)
- test: add unit test for src/redteam/strategies/mathPrompt.ts (#4316)
- test: add unit test for src/validators/redteam.ts (#4311)
- test: add unit test for src/redteam/plugins/shellInjection.ts (#4305)

## [0.114.3] - 2025-06-02

### Tests

- test: add unit test for src/envars.ts (#4299)

### Added

- **feat(redteam):** Update application definition flow to collect better info

### Changed

- **feat:** Display audio file variables in result table
  [#3864](https://github.com/promptfoo/promptfoo/pull/3864) by @faizanminhas
  [#4244](https://github.com/promptfoo/promptfoo/pull/4244) by @faizanminhas
- **fix:** Resolve model-graded assertion providers from providerMap
  [#4273](https://github.com/promptfoo/promptfoo/pull/4273) by @mldangelo
- **fix:** File content not being loaded when referenced with `file://` prefix in vars
  [#3793](https://github.com/promptfoo/promptfoo/pull/3793) by @adityabharadwaj198
- **fix:** Use array as type for vars
  [#4281](https://github.com/promptfoo/promptfoo/pull/4281) by @sklein12
- **test:** Add unit test for `src/globalConfig/accounts.ts`
  [#4259](https://github.com/promptfoo/promptfoo/pull/4259) by @gru-agent
- **test:** Add unit test for `src/util/config/manage.ts`
  [#4258](https://github.com/promptfoo/promptfoo/pull/4258) by @gru-agent
- **test:** Add vitest coverage for frontend pages
  [#4274](https://github.com/promptfoo/promptfoo/pull/4274) by @mldangelo
- **test:** Add unit test for `renderVarsInObject` formatting
  [#4254](https://github.com/promptfoo/promptfoo/pull/4254) by @mldangelo
- **test:** Add unit test for `src/redteam/plugins/base.ts`
  [#4233](https://github.com/promptfoo/promptfoo/pull/4233) by @gru-agent
- **test:** Add unit test for `src/redteam/providers/crescendo/index.ts`
  [#4211](https://github.com/promptfoo/promptfoo/pull/4211)
  [#4214](https://github.com/promptfoo/promptfoo/pull/4214) by @gru-agent
- **test:** Add unit test for `src/redteam/providers/crescendo/prompts.ts`
  [#4213](https://github.com/promptfoo/promptfoo/pull/4213) by @gru-agent
- **docs:** Add job board
  [#4264](https://github.com/promptfoo/promptfoo/pull/4264) by @typpo
- **docs:** Add custom policy to sidebar
  [#4272](https://github.com/promptfoo/promptfoo/pull/4272) by @typpo
- **docs:** Add native build guidance to troubleshooting section
  [#4253](https://github.com/promptfoo/promptfoo/pull/4253) by @mldangelo
- **docs:** Add anchor links to press page section headings
  [#4265](https://github.com/promptfoo/promptfoo/pull/4265) by @mldangelo
- **docs:** Add JSON schema to example
  [#4276](https://github.com/promptfoo/promptfoo/pull/4276) by @ladyofcode
- **docs:** Add schema header to example configs
  [#4277](https://github.com/promptfoo/promptfoo/pull/4277) by @mldangelo
- **docs:** Unify formatting across site
  [#4270](https://github.com/promptfoo/promptfoo/pull/4270) by @mldangelo
- **chore:** Fix open handles in readline tests preventing graceful Jest exit
  [#4242](https://github.com/promptfoo/promptfoo/pull/4242) by @mldangelo
- **chore:** Add external file loading support for `response_format` in OpenAI API
  [#4240](https://github.com/promptfoo/promptfoo/pull/4240) by @mldangelo
- **chore:** Always have unique redteam file when running live
  [#4237](https://github.com/promptfoo/promptfoo/pull/4237) by @sklein12
- **chore:** Add metadata to generated `redteam.yaml`
  [#4257](https://github.com/promptfoo/promptfoo/pull/4257) by @typpo
- **chore:** Bump `openai` from 4.103.0 to 5.0.1
  [#4250](https://github.com/promptfoo/promptfoo/pull/4250) by @dependabot
- **chore:** Redteam → red team
  [#4268](https://github.com/promptfoo/promptfoo/pull/4268) by @typpo
- **chore:** Improve dark mode highlight styling for eval cell views
  [#4269](https://github.com/promptfoo/promptfoo/pull/4269) by @mldangelo
- **chore:** Update dependencies to latest minor/patch versions
  [#4271](https://github.com/promptfoo/promptfoo/pull/4271) by @mldangelo
- **chore:** Clarify wording
  [#4278](https://github.com/promptfoo/promptfoo/pull/4278) by @typpo
- **chore:** Format estimated probes
  [#4279](https://github.com/promptfoo/promptfoo/pull/4279) by @typpo
- **chore:** Update grader for malicious code
  [#4286](https://github.com/promptfoo/promptfoo/pull/4286) by @MrFlounder
- **chore:** Add back example config to red team create flow
  [#4282](https://github.com/promptfoo/promptfoo/pull/4282) by @faizanminhas
- **chore:** Bump version 0.114.3
  [#4287](https://github.com/promptfoo/promptfoo/pull/4287) by @sklein12
- **chore(webui):** Hide diff filter option on /eval when single column
  [#4246](https://github.com/promptfoo/promptfoo/pull/4246) by @mldangelo
- **chore(webui):** Allow toggling highlight on eval outputs
  [#4252](https://github.com/promptfoo/promptfoo/pull/4252) by @mldangelo

## [0.114.2] - 2025-05-29

### Tests

- test: add unit test for src/redteam/strategies/index.ts (#4267)
- test: add unit test for src/redteam/constants.ts (#4266)
- test: add unit test for src/redteam/types.ts (#4245)
- test: add unit test for src/redteam/util.ts (#4234)
- test: add unit test for src/validators/redteam.ts (#4227)
- test: add unit test for src/redteam/plugins/bola.ts (#4226)
- test: add unit test for src/redteam/plugins/bfla.ts (#4225)
- test: add unit test for src/redteam/providers/goat.ts (#4223)
- test: add unit test for src/util/readline.ts (#4220)

### Added

- feat(redteam): Off-Topic Plugin (#4168)
- feat(redteam): Set a goal for attacks (#4217)

### Changed

- fix: fix border radius on purpose example (#4229)
- fix: resolve env variables in renderVarsInObject (issue #4143) (#4231)
- fix: Check if body is good json before sending warning (#4239)
- chore: bump version 0.114.2 (#4241)
- chore(redteam): handle null goal (#4232)

### Documentation

- docs(site): clarify deepseek model aliases and fix configuration examples (#4236)

## [0.114.1] - 2025-05-29

### Added

- feat(redteam): Target Discovery Agent (#4203)
- feat(providers): add OpenAI MCP (Model Context Protocol) support to Responses API (#4180)

### Changed

- fix: Relax private key validation (#4216)
- fix: Undefined values on red team application purpose page (#4202)
- chore: Add purpose to crescendo prompt (#4212)
- chore: Add purpose with goat generation (#4222)
- chore: Always include raw output from http provider, status code and status text (#4206)
- chore: centralize readline utilities to fix Jest open handle issues (#4219)
- chore: move http data to metadata (#4209)
- chore(redteam): tight up some graders (#4210)
- chore(redteam): tight up some graders (#4224)
- chore: bump version 0.114.1 (#4228)

## [0.114.0] - 2025-05-28

### Added

- feat(providers): Add xAI image provider (#4130)
- feat(cli): add validate command (#4134)
- feat(redteam): add camelCase strategy (#4146)

### Changed

- feat: add typed row interfaces for eval queries (#4186)
- feat: add goal/intent extraction (#4178)
- fix: isolate proxy vars in bedrock tests (#4181)
- fix: when there’s too many intents result won’t render error (#4175)
- fix: need to send auth request to api path (#4199)
- fix: Gemini MCP integration - can not parse $schema field (#4200)
- chore(redteam): add harmful plugin preset to redteam setup ui (#4132)
- chore(redteam): add label strategy-less plugins in redteam setup ui (#4131)
- chore(redteam): improve style of redteam purpose field in webui (#4124)
- chore(providers): add xai live search support (#4123)
- chore(providers): add Claude 4 support to anthropic, bedrock, and vertex providers (#4129)
- chore: bump @aws-sdk/client-bedrock-runtime from 3.816.0 to 3.817.0 (#4164)
- chore(providers): update fal provider (#4182)
- chore: remove redundant test comments (#4183)
- chore: add typed interface for MCP tool schemas (#4187)
- chore(redteam): add ToxicChat dataset as redteam plugin (#4121)
- chore(webui): add max concurrency as an option for run in browser (#4147)
- chore(app/evals): Adds Agent Discovered Information to Redteam Report (#4198)
- chore: bump version 0.114.0 (#4201)
- docs: fix DOM nesting warning and sort plugins array (#4174)
- docs: iterative jailbreak diagram (#4191)

### Fixed

- fix(prompts): splitting when PROMPTFOO_PROMPT_SEPARATOR is contained within a string with text files (#4142)
- fix(docs): Fix issue with docs links not scrolling to the top (#4195)

### Documentation

- docs(site): minimal copy page button + sanitize text (#4156)
- docs(site): scroll to top when using (#4162)
- docs(site): document missing redteam plugins (#4169)
- docs(site): restore scroll-to-top behavior on page navigation (#4176)

## [0.113.4] - 2025-05-26

### Tests

- test: add unit test for src/commands/canary.ts (#4193)
- test: add unit test for src/canary/index.ts (#4192)
- test: add unit test for src/assertions/sql.ts (#4185)
- test: re-enable sql assertion edge cases (#4184)
- test: add unit test for src/redteam/plugins/intent.ts (#4179)
- test: add unit test for src/redteam/graders.ts (#4173)
- test: add unit test for src/providers/xai/chat.ts (#4172)
- test: add unit test for src/redteam/plugins/offTopic.ts (#4171)
- test: add unit test for src/providers/xai/image.ts (#4170)
- test: add unit test for src/redteam/graders.ts (#4166)
- test: add unit test for src/providers/xai.ts (#4163)
- test: add unit test for src/redteam/constants.ts (#4161)

### Changed

- feat: Server-side pagination, filtering and search for eval results table (#4054)
- feat: add score to pass/fail in CSV and add json download (#4153)
- fix: Run red team from UI without email (#4158)
- chore: bump version 0.113.4 (#4160)
- refactor: unify React import style (#4177)
- refactor: organize xai providers into dedicated folder (#4167)
- refactor: organize bedrock providers into dedicated folder (#4165)

### Fixed

- fix(webui): defaultTest shown in webui YAML editor (#4152)

### Documentation

- docs(site): reduce sidebar padding (#4154)

## [0.113.3] - 2025-05-24

### Changed

- fix: zod error when state.answer has object (#4136)
- fix: use current working directory for redteam file if loading from cloud (#4145)
- fix: Throw error on un-supported command - redteam run with a cloud target but no config (#4144)
- fix: bias:gender plugin generation (#4126)
- chore: bump openai from 4.100.0 to 4.103.0 (#4140)
- chore: bump @aws-sdk/client-bedrock-runtime from 3.812.0 to 3.816.0 (#4137)
- chore: bump @anthropic-ai/sdk from 0.51.0 to 0.52.0 (#4138)
- chore(telemetry): add isRedteam property to telemetry events (#4149)
- build: increase build job timeout from 3 to 4 minutes (#4150)
- chore: bump version 0.113.3 (#4151)

## [0.113.2] - 2025-05-22

### Changed

- fix: intent grader crescendo (#4113)
- chore: revert telemtry changes (#4122)
- chore: bump version 0.113.2 (#4128)
- chore(cli/redteam/discover): Small improvements (#4117)

### Dependencies

- chore(deps): update peer dependencies to latest versions (#4125)

## [0.113.1] - 2025-05-21

### Tests

- test: add unit test for src/redteam/plugins/intent.ts (#4114)

### Changed

- chore(redteam): Target discovery agent by @sklein12 in [#4084](https://github.com/promptfoo/promptfoo/pull/4084)
- chore(redteam): Add log by @MrFlounder in [#4108](https://github.com/promptfoo/promptfoo/pull/4108)
- chore(redteam): Update purpose example by @MrFlounder in [#4109](https://github.com/promptfoo/promptfoo/pull/4109)
- chore(providers): Support templated URLs in HTTP by @mldangelo in [#4103](https://github.com/promptfoo/promptfoo/pull/4103)
- chore(redteam): Update default REDTEAM_MODEL from 'openai:chat:gpt-4o' to 'openai:chat:gpt-4.1-2025-04-14' by @mldangelo in [#4100](https://github.com/promptfoo/promptfoo/pull/4100)
- chore(telemetry): Add isRunningInCi flag to telemetry events by @mldangelo in [#4115](https://github.com/promptfoo/promptfoo/pull/4115)
- chore: Bump version 0.113.1 by @mldangelo in [#4116](https://github.com/promptfoo/promptfoo/pull/4116)
- docs: Add enterprise disclaimer to self-hosting by @mldangelo in [#4102](https://github.com/promptfoo/promptfoo/pull/4102)

### Fixed

- fix(redteam): Skip plugins when validation fails by @faizanminhas in [#4101](https://github.com/promptfoo/promptfoo/pull/4101)

### Dependencies

- chore(deps): Update Smithy dependencies to latest version by @mldangelo in [#4105](https://github.com/promptfoo/promptfoo/pull/4105)

## [0.113.0] - 2025-05-20

### Tests

- test: add unit test for src/assertions/llmRubric.ts (#4096)
- test: add unit test for src/telemetry.ts (#4094)

## [0.112.9] - 2025-05-20

### Fixed

- fix: target purpose not making it into redteam config (#4097)

### Changed

- chore: Remove deprecated sharing setups (#4082)
- chore: add vision grading example (#4090)

## [0.112.8] - 2025-05-20

### Changed

- feat: multilingual combinations (#4048)
- feat: add copy as markdown button to doc pages (#4039)
- fix: telemetry key (#4093)
- chore: bump @anthropic-ai/sdk from 0.50.4 to 0.51.0 (#4030)
- chore: add headers support for url remote mcp servers (#4018)
- chore(providers): Adds support for openai codex-mini-latest (#4041)
- chore(redteam): improve multilingual strategy performance and reliability (#4055)
- chore(providers): update default openai models for openai:chat alias (#4066)
- chore: Update prompt suffix help text (#4058)
- chore(docs): update model IDs in documentation to reflect latest naming convention (#4046)
- chore(redteam): introduce strategy collection for other-encodings (#4075)
- chore(webui): display currently selected eval in eval dialogue (#4079)
- chore: Improve memory usage when sharing results (#4050)
- chore(docs): Handle index.md files for copy page (#4081)
- chore: update Google Sheets fetch to use proxy helper (#4087)
- chore: simplify crypto usage in sagemaker provider (#4089)
- chore: bump version 0.112.8 (#4095)
- docs: add curl example for medical agent (#4049)
- docs: update CLI docs (#4063)
- docs: standardize code block titles (#4067)
- test: add unit test for src/redteam/commands/discover.ts (#4034)
- test: add unit test for src/redteam/commands/generate.ts (#4036)
- test: add unit test for src/providers/ai21.ts (#4056)
- test: add unit test for src/commands/eval.ts (#4062)
- test: add unit test for src/evaluatorHelpers.ts (#4037)

### Fixed

- fix(providers): AI21 response validation (#4052)
- fix(redteam): respect cliState.webUI in multilingual progressbar (#4047)
- fix(redteam): fix test count calculation for multiple strategies (#4065)
- fix(redteam): replace other-encodings with individual morse and piglatin strategies (#4064)
- fix(webui): evaluateOptions removal in YAML editor (#4059)
- fix(redteam): fix open handle in video test (#4069)
- fix(hooks): add missing results to afterAll hook context (#4071)

### Dependencies

- chore(deps): update dependencies (#4073)

### Documentation

- docs(examples): add uniform init commands to all example READMEs (#4068)

## [0.112.7] - 2025-05-15

### Tests

- test: add unit test for src/redteam/constants.ts (#4076)
- test: add unit test for src/redteam/strategies/multilingual.ts (#4060)
- test: add unit test for src/redteam/index.ts (#4057)
- test: add unit test for src/providers/openai/util.ts (#4042)
- test: add unit test for src/redteam/providers/offTopic.ts (#4028)
- test: add unit test for src/redteam/plugins/offTopic.ts (#4027)
- test: add unit test for src/redteam/constants.ts (#4026)
- test: add unit test for src/redteam/constants.ts (#4019)

### Added

- feat(redteam): add MCP plugin (#3989)
- feat(redteam): Target Purpose Discovery (#3907)

### Changed

- fix: stringify objects in matcher templates (#3896)
- fix: Azure auth headers get set to null in subclass (#4015)
- fix: move custom policies into the correct accordion (#4017)
- fix: update return type for task extract-goat-failure (#4021)
- chore: adjust framework compliance column width (#4005)
- chore: bump @aws-sdk/client-bedrock-runtime from 3.808.0 to 3.810.0 (#4012)
- chore: bump @azure/identity from 4.9.1 to 4.10.0 (#4013)
- chore: bump version 0.112.7 (#4023)
- chore: exclude response from crescendo if privacy setting is enabled (#4009)
- chore: remove accidentally committed example prompt (#4008)
- chore: update GOAT implementation (#4011)
- chore: update multilingual description (#4016)
- chore(cli): improve color of Red Team test generation table headers (#4004)
- chore(redteam): add link to view all logs at top of report (#4007)
- chore(redteam): add feature flag for purpose discovery agent (#4040)
- chore(cli/redteam/discover): Sets default turn count to 5 (#4035)

### Fixed

- fix(redteam): remove duplicate Datasets section in Plugins component (#4022)
- fix(cli): Discovery bugs (#4032)
- fix: dont bomb redteam if discovery fails (#4029)

### Documentation

- docs(blog): Agent2Agent Protocol (#3981)
- docs(examples): add OpenAI Agents SDK example (#4006)
- docs(usage): update sharing instructions with API key details (#4010)

## [0.112.6] - 2025-05-14

### Added

- feat(redteam): add EU AI Act mappings (#4000)
- feat(redteam): add gender bias plugin (#3886)
- feat(eval): add evaluation duration display (#3996)

### Changed

- fix: autowrap prompts with partial nunjucks tags (#3999)
- chore(providers): improve Perplexity API integration (#3990)
- build: add Node.js 24 support (#3941)
- chore(redteam): set plugin config type (#3982)
- chore(providers): add EU Claude 3.7 Sonnet model to Bedrock (#3998)
- chore(redteam): update iterative tree (#3987)
- chore: bump version to 0.112.6 (#4003)
- refactor: clean up providers for redteam generate (#3954)
- docs: add basic enterprise architecture diagram (#3988)
- test: add unit test for src/redteam/types.ts (#3983)

### Fixed

- fix(python): resolve paths relative to promptfooconfig when not cloud config (#4001)

### Dependencies

- chore(deps): update dependencies (#3985)

### Documentation

- docs(ci): add Azure pipelines (#3986)
- docs(ci): add Bitbucket and Travis CI (#3997)
- docs(examples): add medical agent example (#3993)
- docs(blog): add truncation marker to MCP blog post (#3984)

## [0.112.5] - 2025-05-12

### Tests

- test: add unit test for src/redteam/constants.ts (#3995)
- test: add unit test for src/redteam/plugins/mcp.ts (#3994)

### Added

- chore(cli): revert "feat(cli): adds global `--verbose` option" (#3945)

### Changed

- chore(cli): add global env-file option to all commands recursively (#3969)
- chore(cli): add global verbose option to all commands recursively (#3950)
- chore(cli): better error handling and logging for remote generation (#3965)
- chore(cli): better error handling for remote generation (#3956)
- revert: "chore: better error handling for remote generation" (#3964)
- chore(cli): better response parsing errors (#3955)
- chore(providers): add support for Amazon Nova Premier model (#3951)
- chore(redteam): improvement, include purpose in iterative attacker prompt (#3948)
- chore(redteam): minor changes to category descriptions and ordering (#3960)
- chore(redteam): order attack methods by decreasing ASR (#3959)
- chore(redteam): red teamer two words (#3976)
- chore(logger): replace console.error with logger.error in MCPClient (#3944)
- chore(providers): add google ai studio embedding provider and improve docs (#3686)
- chore: lint with type info (#3932)
- docs: how to create inline assertions for package users (#3974)
- docs: improve Docusaurus documentation instructions (#3977)
- docs: instructions on how to run the documentation (#3973)
- docs: update CLAUDE.md with additional commands and project conventions (#3972)
- docs: update user count from 75,000 to 80,000 (#3940)
- test: add unit test for src/redteam/plugins/pii.ts (#3947)

### Fixed

- fix(config): resolve relative paths in combineConfigs (#3942)
- fix(evaluator): correctly count named scores based on contributing assertions (#3968)
- fix(fetch): no proxy values should take priority in fetch (#3962)
- fix(providers): combine prompt config with provider config for bedrock (#3970)
- fix(providers): ensure correct addition for bedrock token counts (#3762)
- fix(redteam): crescendo formatting (#3952)
- fix(redteam): pii grader false positives (#3946)
- fix(redteam): shell injection false positives (#3957)
- fix(redteam): add strategy pills and output details to passed tests (#3961)

### Dependencies

- chore(deps): bump version 0.112.5 (#3980)
- chore(deps): sync dependencies (#3971)
- chore(deps): update dependencies (#3943)

### Documentation

- docs(google-vertex): fix duplicate readme (#3979)
- docs(openai): update structured output external schema file example (#3967)

## [0.112.4] - 2025-05-08

### Tests

- test: add unit test for src/redteam/constants.ts (#3963)
- test: add unit test for src/commands/view.ts (#3928)
- test: add unit test for src/redteam/commands/setup.ts (#3923)
- test: add unit test for src/constants.ts (#3922)
- test: add unit test for src/redteam/commands/report.ts (#3921)
- test: add unit test for src/redteam/types.ts (#3912)

### Added

- feat(assertions): add PI scorer (#3799)
- feat(redteam): add video strategy (#3820)
- feat(evals): optionally time out eval steps (#3765)

### Changed

- fix: foreign key error in better-sqlite3 and adapt new transaction API (#3937)
- chore(cli): add global `--verbose` option (#3931)
- chore(redteam): implement agentic plugin UI (#3880)
- chore(providers): improve error message in http provider transform (#3910)
- chore(cloud): improve error messages on cloud requests (#3934)
- chore: bump version 0.112.4 (#3939)
- chore(telemetry): implement minor telemetry changes (#3895)
- chore(telemetry): remove assertion-used event (#3894)
- chore(assertions): add throw error option for LLM Rubric if provider doesn't return a result or errors out (#3909)
- chore(cli): allow sharing urls with auth credentials (#3903)
- revert: "chore(cli): allow sharing urls with auth credentials" (#3918)
- refactor: improve self hosting environment variable handling (#3920)
- test: add unit test for src/models/eval.ts (#3904)
- test: add unit test for src/python/pythonUtils.ts (#3915)
- test: add unit test for src/redteam/constants.ts (#3881)
- test: fix huggingface dataset tests to mock environment variables (#3936)

### Fixed

- fix(redteam): filter null values in harmful completion provider output (#3908)
- fix(python): increase timeout for python path validation (#3914)
- fix(cli): read `.env` file prior to calling env var getters (#3892)

### Dependencies

- chore(deps): bump @anthropic-ai/sdk from 0.40.1 to 0.41.0 (#3930)
- chore(deps): bump @aws-sdk/client-bedrock-runtime from 3.799.0 to 3.803.0 (#3898)
- chore(deps): bump @aws-sdk/client-bedrock-runtime from 3.803.0 to 3.804.0 (#3913)
- chore(deps): bump openai from 4.96.2 to 4.97.0 (#3890)

### Documentation

- docs(http-provider): add documentation about returning object for custom parser (#3897)
- docs(http-provider): fix missing return statement in HTTP provider example (#3925)
- docs(blog): fix scroll to top when linking into blog post (#3889)
- docs(assertions): improve PI scorer documentation (#3924)
- docs(redteam): add memory poisoning plugin documentation (#3867)
- docs(usage): add information about HTTP Basic Authentication (#3919)
- docs(site): fix landing page content jumping on step switch (#3891)
- docs(blog): add mcp blog (#3893)

## [0.112.3] - 2025-05-02

### Tests

- test: add unit test for src/util/convertEvalResultsToTable.ts (#3876)
- test: add unit test for src/models/evalResult.ts (#3875)
- test: add unit test for src/types/index.ts (#3874)

### Changed

- Red team: Added memory poisoning plugin ([#3785](https://github.com/promptfoo/promptfoo/pull/3785)) @will-holley
- CLI: Improved progress bar visualization with thread grouping ([#3768](https://github.com/promptfoo/promptfoo/pull/3768)) @AISimplyExplained
- Improved red team strategy documentation ([#3870](https://github.com/promptfoo/promptfoo/pull/3870)) @mldangelo
- Bumped version to 0.112.2 ([#3872](https://github.com/promptfoo/promptfoo/pull/3872)) @sklein12
- Bumped version to 0.112.3 ([#3877](https://github.com/promptfoo/promptfoo/pull/3877)) @sklein12
- Implemented plumbing and prompt enabling customers to use cloud attacker and unified configurations ([#3852](https://github.com/promptfoo/promptfoo/pull/3852)) @MrFlounder
- Optimized Meteor tests for improved performance ([#3869](https://github.com/promptfoo/promptfoo/pull/3869)) @mldangelo
- Optimized Nova Sonic tests for improved performance ([#3868](https://github.com/promptfoo/promptfoo/pull/3868)) @mldangelo
- Retrieve unified config with provider from cloud ([#3865](https://github.com/promptfoo/promptfoo/pull/3865)) @sklein12
- Dataset plugins now clearly marked in setup UI ([#3859](https://github.com/promptfoo/promptfoo/pull/3859)) @mldangelo
- Moved maybeLoadFromExternalFile to file.ts ([#3851](https://github.com/promptfoo/promptfoo/pull/3851)) @benbuzz790

## [0.112.2] - 2025-05-01

### Tests

- test: add unit test for src/redteam/constants.ts (#3860)

### Added

- **feat(providers):** support Google Search grounding [#3800](https://github.com/promptfoo/promptfoo/pull/3800)
- **feat(providers):** mcp support for all models that support function calling [#3832](https://github.com/promptfoo/promptfoo/pull/3832)
- **feat(providers):** Add support for Amazon nova-sonic [#3713](https://github.com/promptfoo/promptfoo/pull/3713)

### Changed

- **fix:** allow escaping of `{{ }}` placeholders in prompts [#3858](https://github.com/promptfoo/promptfoo/pull/3858)
- **fix:** Trim CSV assertion values [#3863](https://github.com/promptfoo/promptfoo/pull/3863)
- **chore(providers):** add llama4 support for bedrock [#3850](https://github.com/promptfoo/promptfoo/pull/3850)
- **chore:** make custom metrics more obviously clickable [#3682](https://github.com/promptfoo/promptfoo/pull/3682)
- **refactor:** colocate fetching evalID [#3715](https://github.com/promptfoo/promptfoo/pull/3715)
- **chore:** Respect Max text length for variable cells in results table [#3862](https://github.com/promptfoo/promptfoo/pull/3862)
- **docs:** updates to grading documentation [#3848](https://github.com/promptfoo/promptfoo/pull/3848)
- **docs:** add false positives [#3857](https://github.com/promptfoo/promptfoo/pull/3857)
- **chore(workflows):** update permissions in GitHub workflows [#3849](https://github.com/promptfoo/promptfoo/pull/3849)
- **chore:** bump `openai` from 4.96.0 to 4.96.2 [#3853](https://github.com/promptfoo/promptfoo/pull/3853)
- **chore:** bump `vite` from 6.2.6 to 6.2.7 [#3856](https://github.com/promptfoo/promptfoo/pull/3856)
- **chore:** bump `@aws-sdk/client-bedrock-runtime` from 3.798.0 to 3.799.0 [#3854](https://github.com/promptfoo/promptfoo/pull/3854)
- **chore:** bump `@aws-sdk/client-bedrock-runtime` from 3.797.0 to 3.798.0 [#3843](https://github.com/promptfoo/promptfoo/pull/3843)
- **chore:** bump `@anthropic-ai/sdk` from 0.40.0 to 0.40.1 [#3842](https://github.com/promptfoo/promptfoo/pull/3842)
- **chore:** bump `formidable` from 3.5.2 to 3.5.4 [#3845](https://github.com/promptfoo/promptfoo/pull/3845)

### Fixed

- **fix(sharing):** sharing to self-hosted [#3839](https://github.com/promptfoo/promptfoo/pull/3839)
- **fix(webui):** align settings icon to top right in strategy cards [#2938](https://github.com/promptfoo/promptfoo/pull/2938)

### Documentation

- **docs(site):** improve pricing page [#3790](https://github.com/promptfoo/promptfoo/pull/3790)

## [0.112.1] - 2025-04-29

### Tests

- test: add unit test for src/share.ts (#3840)

### Changed

- chore: set telemetry key (#3838)
- chore: improve chunking (#3846)
- chore: bump version 0.112.1 (#3847)

## [0.112.0] - 2025-04-29

### Added

- feat(env): allow every env variable to be overridden within the env block in a promptfoo config (#3786)
- feat(redteam): homoglyph strategy (#3811)
- feat(redteam): add more encodings (#3815)
- feat(providers): add cerebras provider (#3814)

### Changed

- feat: persist search in url (#3717)
- feat: METEOR score (#3776)
- feat: enable custom response parser to optionally return provider response (#3824)
- fix: update dependencies to address npm audit issues (#3791)
- fix: accordion positioning in plugins view (#3807)
- fix: results api returns elements ordered by date (#3826)
- chore: write static plugin severity to metadata (#3783)
- chore: respect redteam commandLineOptions from config (#3782)
- chore: update telemetry endpoint (#3751)
- chore: add cloud log in link (#3787)
- chore: bump h11 from 0.14.0 to 0.16.0 in /examples/python-provider in the pip group across 1 directory (#3794)
- chore: bump openai from 4.95.1 to 4.96.0 (#3792)
- chore: bump h11 from 0.14.0 to 0.16.0 in /examples/redteam-langchain in the pip group across 1 directory (#3796)
- chore: add target option to cli redteam run (#3795)
- chore: bump @aws-sdk/client-bedrock-runtime from 3.787.0 to 3.796.0 (#3802)
- refactor: remove if string check (#3801) (Refactor categorized as chore)
- chore: add info banner for community red teams (#3809)
- chore(examples): remove moderation assertions from foundation model redteam (#3804)
- refactor: remove unused datasetGenerationProvider in favor of synthesizeProvider (#3818) (Refactor categorized as chore)
- chore: resolve relative provider paths from cloud configs (#3805)
- chore: bump @aws-sdk/client-bedrock-runtime from 3.796.0 to 3.797.0 (#3829)
- chore: bump @anthropic-ai/sdk from 0.39.0 to 0.40.0 (#3828)
- chore: bump version 0.112.0 (#3844)
- docs: donotanswer example (#3780)
- docs: "red team" two words (#3798)
- docs: add self-hosting caveats (#3808)
- docs: add CLAUDE.md (#3810)
- test: add unit test for src/redteam/plugins/xstest.ts (#3779)
- test: add unit test for src/models/eval.ts (#3827)

### Fixed

- fix(provider): OpenAI Realtime history issue (#3719)
- fix(matchers): score results correctly with trailing newlines. (#3823)
- fix(webui): overlapping text results pill on narrow screens (#3831)
- fix(build): add missing strategy entries for build (#3836)

### Dependencies

- chore(deps): update react-router-dom to v7.5.2 (#3803)
- chore(deps): move 'natural' to peer dependency (#3813)

### Documentation

- docs(plugins): `harmful:bias` => `bias` name correction (#3731)
- docs(vertex): put setup and config at the top (#3830)
- docs(site): add redirect from /docs to /docs/intro (#3837)

## [0.111.1] - 2025-04-22

### Tests

- test: add unit test for src/providers/mcp/client.ts (#3835)
- test: add unit test for src/providers/mcp/transform.ts (#3834)
- test: add unit test for src/redteam/strategies/simpleVideo.ts (#3822)
- test: add unit test for src/redteam/strategies/index.ts (#3821)
- test: add unit test for src/providers/cerebras.ts (#3819)
- test: add unit test for src/redteam/strategies/otherEncodings.ts (#3817)
- test: add unit test for src/redteam/strategies/index.ts (#3816)
- test: add unit test for src/redteam/strategies/homoglyph.ts (#3812)
- test: add unit test for src/util/file.ts (#3806)
- test: add unit test for src/envars.ts (#3788)

### Changed

- chore(release): bump version to 0.111.1 (#3778)
- chore(ui): capitalize "UI" in text (#3773)

### Fixed

- fix(redteam): correct the URL format in XSTest plugin (#3777)

### Dependencies

- chore(deps): bump @azure/identity from 4.9.0 to 4.9.1 (#3775)

### Documentation

- docs(about): add Ben Shipley to team section (#3758)

## [0.111.0] - 2025-04-21

### Tests

- test: add unit test for src/providers/defaults.ts (#3757)

### Added

- feat(grading): update OpenAI grading model to GPT-4.1 (#3741)
- feat(assertions): modify LLM Rubric rubricPrompt rendering to support arbitrary objects (#3746)
- feat(redteam): add donotanswer plugin (#3754)
- feat(redteam): add xstest plugin (#3771)
- feat(webui): add anchor link to specific row and show on top (#1582)

### Changed

- chore!(redteam): default to outputting generated Redteam config in same dir as input config (#3721)
- chore(providers): add support for gemini-2.5-flash (#3747)
- chore: use ajv with formats everywhere (#3716)
- chore(cli): improve readline handling and tests (#3763)
- chore(eval): add warning for redteam config without test cases (#3740)
- chore(providers): increase max output tokens for `google:gemini-2.5-pro-exp-03-25` to 2048 in Gemini example (#3753)
- chore(redteam): add canGenerateRemote property to redteam plugins (#3761)
- chore(webui): improve Eval Quick Selector (cmd+k) (#3742)
- chore: bump version to 0.111.0 (#3772)
- docs: update homepage (#3733)
- test: add unit test for src/redteam/plugins/donotanswer.ts (#3755)

### Dependencies

- chore(deps): bump @azure/identity from 4.8.0 to 4.9.0 (#3737)
- chore(deps): bump openai from 4.94.0 to 4.95.0 (#3736)
- chore(deps): bump openai from 4.95.0 to 4.95.1 (#3766)

### Documentation

- docs(redteam): add donotanswer to sidebar and plugins list (#3767)
- docs(redteam): add isRemote to all harmful plugins (#3769)
- docs(providers): update model IDs to latest versions (#3770)
- docs(about): add Asmi Gulati to team section (#3760)
- docs(about): add Matthew Bou to team section (#3759)

## [0.110.1] - 2025-04-17

### Added

- feat(openai): add support for GPT-4.1 model by [@mldangelo](https://github.com/promptfoo/promptfoo/pull/3698)
- feat(openai): add support for o4-mini reasoning model by [@mldangelo](https://github.com/promptfoo/promptfoo/pull/3727)
- feat(openai): add support for o4-mini reasoning model (#3727)

### Changed

- feat: Change pass rate to ASR and add export in report by [@sklein12](https://github.com/promptfoo/promptfoo/pull/3694)
- fix: Update prompt extraction to work in more scenarios without providing a prompt by [@sklein12](https://github.com/promptfoo/promptfoo/pull/3697)
- fix: google is valid function call allow property_ordering field in tool schema by [@abrayne](https://github.com/promptfoo/promptfoo/pull/3704)
- fix: settings positioning in strategies view by [@typpo](https://github.com/promptfoo/promptfoo/pull/3723)
- fix: stricter test for null or undefined in transform response by [@typpo](https://github.com/promptfoo/promptfoo/pull/3730)
- chore(dependencies): update dependencies to latest versions by [@mldangelo](https://github.com/promptfoo/promptfoo/pull/3693)
- chore: rename owasp plugin presets by [@typpo](https://github.com/promptfoo/promptfoo/pull/3695)
- chore: expand frameworks section by [@typpo](https://github.com/promptfoo/promptfoo/pull/3700)
- chore(self-hosting): update self-hosting instructions by [@mldangelo](https://github.com/promptfoo/promptfoo/pull/3701)
- chore: bump openai from 4.93.0 to 4.94.0 by [@dependabot](https://github.com/promptfoo/promptfoo/pull/3702)
- chore(cli): When sharing, show auth-gate prior to re-share confirmation by [@will-holley](https://github.com/promptfoo/promptfoo/pull/3706)
- chore: email verification analytics by [@sklein12](https://github.com/promptfoo/promptfoo/pull/3708)
- chore(cli): improves robustness of hasEvalBeenShared util by [@will-holley](https://github.com/promptfoo/promptfoo/pull/3709)
- chore: easily remove plugins/strats from review page by [@typpo](https://github.com/promptfoo/promptfoo/pull/3711)
- chore: bump the npm_and_yarn group with 2 updates by [@dependabot](https://github.com/promptfoo/promptfoo/pull/3714)
- chore(cli): Health check API before running Redteam by [@will-holley](https://github.com/promptfoo/promptfoo/pull/3718)
- chore: make strategies configurable where applicable by [@typpo](https://github.com/promptfoo/promptfoo/pull/3722)
- chore: remove moderation assertions from foundation model redteam example by [@mldangelo](https://github.com/promptfoo/promptfoo/pull/3725)
- chore(cli): Improve description of Redteam run command by [@will-holley](https://github.com/promptfoo/promptfoo/pull/3720)
- chore: better parsing by [@MrFlounder](https://github.com/promptfoo/promptfoo/pull/3732)
- docs: add owasp selection image by [@typpo](https://github.com/promptfoo/promptfoo/pull/3696)
- docs: best-of-n documentation fixes by [@typpo](https://github.com/promptfoo/promptfoo/pull/3712)
- perf(webui): Reduce memory usage of eval results by [@will-holley](https://github.com/promptfoo/promptfoo/pull/3678)
- refactor: update export syntax for functions by [@mldangelo](https://github.com/promptfoo/promptfoo/pull/3734)
- test: add unit test for src/providers/google/util.ts by [@gru-agent](https://github.com/promptfoo/promptfoo/pull/3705)
- test: add unit test for src/redteam/commands/poison.ts by [@gru-agent](https://github.com/promptfoo/promptfoo/pull/3728)
- chore: bump version 0.110.1 (#3739)
- refactor: update export syntax for functions (#3734)

### Fixed

- fix(providers): output json rather than string from google live provider by [@abrayne](https://github.com/promptfoo/promptfoo/pull/3703)
- fix(cli): Use correct url for sharing validation by [@will-holley](https://github.com/promptfoo/promptfoo/pull/3710)
- fix(cli/redteam/poison): Write docs to the output dir by [@will-holley](https://github.com/promptfoo/promptfoo/pull/3726)
- fix(evaluator): handle prompt rendering errors gracefully by [@mldangelo](https://github.com/promptfoo/promptfoo/pull/3729)
- fix: stricter test for null or undefined in transform response (#3730)
- fix(evaluator): handle prompt rendering errors gracefully (#3729)

### Documentation

- docs(sharing): add troubleshooting section for upload issues by [@mldangelo](https://github.com/promptfoo/promptfoo/pull/3699)

## [0.110.0] - 2025-04-14

### Tests

- test: add unit test for src/redteam/commands/poison.ts (#3728)
- test: add unit test for src/providers/google/util.ts (#3705)
- test: add unit test for src/app/src/pages/eval/components/TableSettings/hooks/useSettingsState.ts (#3679)

### Added

- feat(assertions): add GLEU metric (#3674)
- feat(providers): add Grok-3 support (#3663)
- feat(providers): add support for AWS Bedrock Knowledge Base (#3576)
- feat(openai): add support for GPT-4.1 model (#3698)
- feat: Change pass rate to ASR and add export (#3694)

### Changed

- fix: correct formatting issues (#3688)
- chore(webui): add X to report drawer (#3680)
- chore(share): improve error message on sharing (#3654)
- chore(redteam): implement reset button for strategies (#3684)
- chore(report): make eval output text expansion clearer (#3681)
- chore(report): make it clearer that plugins on the report can be clicked (#3683)
- chore(webui): change model to target in report view (#3646)
- chore(strategies): update Large preset strategies (#3675)
- chore(docker): update base images to Node.js 22 (#3666)
- chore(redteam): make audio strategy remote-only (#3618)
- chore(redteam): remove stale check for buildDate when fetching a config from cloud (#3658)
- docs: improve styles on nav buttons (#3637)
- docs: update user count to 75,000+ (#3662)
- refactor: change multimodal live to live (#3657)
- refactor(util): consolidate tool loading and rendering (#3642)
- test: add unit test for src/commands/auth.ts (#3652)
- chore: easily remove plugins/strats from review page (#3711)
- perf(webui): Reduce memory usage of eval results (#3678)
- chore: bump version 0.110.0 (#3692)
- chore: better parsing (#3732)
- chore: remove moderation assertions from foundation model redteam example (#3725)
- chore: make strategies configurable where applicable (#3722)
- chore(cli): Improve description of Redteam run command (#3720)
- chore(cli): Health check API before running Redteam (#3718)
- chore: bump the npm_and_yarn group with 2 updates (#3714)
- chore(cli): improves robustness of hasEvalBeenShared util (#3709)
- chore: email verification analytics (#3708)
- chore(cli): When sharing, show auth-gate prior to re-share confirmation (#3706)
- chore: bump openai from 4.93.0 to 4.94.0 (#3702)
- chore: expand frameworks section (#3700)
- chore: rename owasp plugin presets (#3695)
- chore(dependencies): update dependencies to latest versions (#3693)

### Fixed

- fix(auth): remove deprecated login flow (#3650)
- fix(evals): implement sharing idempotence (#3653)
- fix(huggingface): disable var expansion for huggingface datasets to prevent array field expansion (#3687)
- fix(logger): resolve `[Object object]` empty string error (#3638)
- fix(providers): address scenario where type refers to function field rather than schema type (#3647)
- fix(providers): handle transformRequest for Raw HTTP (#3665)
- fix(providers): resolve Google Vertex AI output format (#3660)
- fix(providers): support gemini system_instruction prompt format (#3672)
- fix(share): add backward compatibility for '-y' flag (#3640)
- fix(share): ensure promptfoo share respects sharing config from promptfooconfig.yaml (#3668)
- fix(testCaseReader): make JSON test file parsing preserve test case structure (#3651)
- fix(webui): fix eval comparison mode filter (#3671)
- fix(cli/redteam/poison): Write docs to the output dir (#3726)
- fix: settings positioning in strategies view (#3723)
- fix(cli): Use correct url for sharing validation (#3710)
- fix: google is valid function call allow property_ordering field in tool schema (#3704)
- fix(providers): output json rather than string from google live provider (#3703)
- fix: Update prompt extraction to work in more scenarios without providing a prompt (#3697)

### Dependencies

- chore(deps): bump @aws-sdk/client-bedrock-runtime from 3.784.0 to 3.785.0 (#3644)
- chore(deps): bump @aws-sdk/client-bedrock-runtime from 3.785.0 to 3.787.0 (#3670)
- chore(deps): bump openai from 4.92.1 to 4.93.0 (#3643)
- chore(deps): bump vite from 6.2.5 to 6.2.6 in the npm_and_yarn group (#3677)

### Documentation

- docs(nav): add lm security db to nav (#3690)
- docs(blog): add interactive blog on invisible Unicode threats (#3621)
- docs: best-of-n documentation fixes (#3712)
- docs(self-hosting): update self-hosting instructions (#3701)
- docs(sharing): add troubleshooting section for upload issues (#3699)
- docs: add owasp selection image (#3696)

## [0.109.1] - 2025-04-08

### Added

- feat: Eval sharing idempotence (#3608)

### Changed

- chore(schema): make extensions field nullable (#3611)
- chore(webui): add multi-turn tool discovery to UI (#3622)
- chore(scripts): ensure GitHub CLI is installed in preversion (#3614)
- refactor(share): improve formatting of cloud sharing instructions (#3628)
- refactor(tests): consolidate and reorganize test files (#3616)
- chore: bump version 0.109.1 (#3634)
- chore: bump version 0.109.0 (#3613)

### Fixed

- fix(assertions): handle both string and object outputs from llm-rubric providers (#3624)
- fix(assertions): fix google is-valid-function-call (#3625)
- fix(eval): handle providers array with file references to multiple providers (#3617)

### Dependencies

- chore(deps): bump @aws-sdk/client-bedrock-runtime from 3.782.0 to 3.784.0 (#3619)
- chore(deps): bump openai from 4.91.1 to 4.92.1 (#3620)
- chore(deps): update dependencies to resolve vulnerabilities (#3631)

### Documentation

- docs(contributing): add guidance on adding a new assertion (#3610)
- docs(enterprise): add enterprise documentation (#3596)
- docs(moderation): update moderation documentation for LlamaGuard 3 (#3630)
- docs(providers): clarify AWS Bedrock credential resolution order (#3633)
- docs(providers): improve Lambda Labs documentation (#3615)

### Tests

- test(providers): add unit test for src/providers/google/util.ts (#3626)
- test: add unit test for src/commands/share.ts (#3641)
- test: add unit test for src/app/src/pages/eval/components/store.ts (#3635)
- test: add unit test for src/types/index.ts (#3612)

## [0.109.0] - 2025-04-08

### Added

- feat(eval): track assertion tokens in token usage (#3551)
- feat(plugins): add CCA plugin with documentation and grader (#3590)
- feat(providers): add Google valid function call support (#3605)
- feat(providers): add Lambda Labs integration (#3601)
- feat(webui): add pass rate column (#3580)

### Changed

- chore(api): prefix API routes with /api/v1/ (#3587)
- chore(evals): remove print option from evals data grid (#3595)
- chore(webui): update provider selector in create eval page (#3597)

### Fixed

- fix(dataset): resolve issue when generating a dataset without a `providers` key in configuration (#3603)
- fix(server): prevent server crash when unknown model is selected (#3593)

### Dependencies

- chore(deps): bump vite from 6.2.4 to 6.2.5 in the npm_and_yarn group (#3594)
- chore(deps): bump @aws-sdk/client-bedrock-runtime from 3.779.0 to 3.782.0 (#3592)

### Documentation

- docs(plugins): add llms.txt plugin and convert config to TypeScript (#3600)
- docs(plugins): remove duplicate plugins in list (#3599)
- docs(providers): add Llama 4 model details (#3598)
- docs(self-hosting): clarify configuration and sharing options (#3591)

## [0.108.0] - 2025-04-03

### Tests

- test: add unit test for src/providers/lambdalabs.ts (#3602)

### Added

- feat(sharing): migrate sharing to promptfoo.app (#3572)
- feat(providers): add Google AI Studio tool use (#3564)
- feat(providers): add promptfoo model endpoint (#3534)
- feat(providers): implement Google Live mock stateful API (#3500)
- feat(redteam): add multi-turn tool discovery plugin (#3448)
- feat(dataset-generation): output generated datasets as CSV (#3573)

### Changed

- chore(redteam): add OWASP red team mappings (#3581)
- chore(webui): link URLs in metadata (#3569)
- chore(webui): use datagrids for Prompts, Datasets, and History (#3556)
- chore(build): split test and build jobs for faster CI workflow (#3586)
- chore: 0.108.0 (#3589)
- docs: add link to API reference (#3583)
- docs: add screenshot (#3582)
- docs: update docs around Google tools and rename multimodal live (#3578)
- refactor: rename vertexUtil to util and Google provider to AIS provider (#3567)
- test: add unit test for src/commands/generate/dataset.ts (#3575)

### Fixed

- fix(providers): make AIStudio & Live handle system prompts as thoroughly as vertex (#3588)
- fix(providers): enable Google to load tools from vars (#3579)
- fix(csv): update CSV docs and trim whitespace for keys in CSV test files (#3571)

### Dependencies

- chore(deps): bump @aws-sdk/client-bedrock-runtime from 3.778.0 to 3.779.0 (#3563)
- chore(deps): bump openai from 4.90.0 to 4.91.0 (#3562)
- chore(deps): bump openai from 4.91.0 to 4.91.1 (#3577)
- chore(deps): update jspdf and dompurify dependencies (#3585)
- chore(deps): update to vite 6 (#3584)

### Documentation

- docs(azure): add guidance on configuring DeepSeek models (#3559)

## [0.107.7] - 2025-04-01

### Added

- feat(evals): add evals index page (#3554)
- feat(guardrails): implement adaptive prompting guardrails (#3536)
- feat(prompts): add support for loading prompts from CSV files (#3542)
- feat(providers): load arbitrary files in nested configs in python provider (#3540)
- feat(redteam): add UnsafeBench plugin for testing unsafe image handling (#3422)

### Changed

- chore: fix type of Prompt to use omit (#3526)
- chore: hide navbar during report PDF generation (#3558)
- chore(dependencies): update package dependencies to latest versions (#3544)
- docs: add openapi reference page (#3550)
- docs: add foundation model guide (#3531)
- docs: rename guide (#3546)
- docs: update multi modal guide (#3547)
- refactor: improve google types (#3549)
- refactor: unify google apis (#3548)
- test: add unit test for src/python/pythonUtils.ts (#3508)
- chore: bump @aws-sdk/client-bedrock-runtime from 3.775.0 to 3.777.0 (#3521)
- chore: bump @aws-sdk/client-bedrock-runtime from 3.777.0 to 3.778.0 (#3541)
- chore: bump openai from 4.89.1 to 4.90.0 (#3520)
- chore: bump version 0.107.7 (#3560)
- chore: bump vite from 5.4.15 to 5.4.16 in the npm_and_yarn group (#3555)
- Revert "docs(azure): add guidance on configuring DeepSeek models" (#3561)

### Fixed

- fix(assertions): include reason in python score threshold message (#3528)
- fix(assertions): log all reasons in g-eval (#3522)
- fix(datasets): add support for jsonl test cases (#3533)
- fix(http): template strings directly in url (#3525)
- fix(providers): add logging and fix custom python provider caching (#3507)
- fix(redteam): correct tool count (#3557)
- fix(webui): handle : characters better in metadata search (#3530)

### Documentation

- docs(azure-example): update assistant prompts and test cases (#3529)
- docs(red-team): add metadata to foundation models guide (#3532)
- docs(sagemaker): improve documentation (#3539)
- docs(troubleshooting): add guidance for better-sqlite version mismatch (#3537)

## [0.107.6] - 2025-03-28

### Tests

- test: add unit test for src/models/eval.ts (#3553)
- test: add unit test for src/prompts/processors/csv.ts (#3543)
- test: add unit test for src/providers/promptfooModel.ts (#3535)

### Added

- feat(providers): add support for Amazon SageMaker (#3413)

### Changed

- feat: litellm provider (#3517)
- fix: handle circular provider references (#3511)
- chore: bump openai from 4.89.0 to 4.89.1 (#3509)
- chore(blog): improve pagination and post grid UI (#3504)
- chore: add support for `apiKeyRequired` in openai provider (#3513)
- chore: bump version 0.107.6 (#3519)
- docs: owasp red teaming guide (#3101)

### Fixed

- fix(providers): support token counting for every major type of bedrock model (#3506)
- fix(env): add override option to dotenv.config for --env-file support (#3502)

## [0.107.5] - 2025-03-26

### Tests

- test: add unit test for src/providers/openai/index.ts (#3514)
- test: add unit test for src/models/evalResult.ts (#3512)

### Added

- feat(csv): add CSV metadata column support with array values (#2709)

### Changed

- chore: add filepaths to debug output (#3464)
- chore: remove generate test cases button from UI (#3475)
- chore(content): update user statistics (#3460)
- chore(providers): add support and docs for gemini 2.5 pro to Google Chat Provider (#3485)
- chore(providers): support refusal and JSON schemas in openai responses api (#3456)
- chore(providers): update openai model costs and add missing models (#3454)
- chore(redteam): add a PlinyGrader to more accurately grade Pliny results (#3478)
- chore: bump @aws-sdk/client-bedrock-runtime from 3.758.0 to 3.772.0 (#3452)
- chore: bump @aws-sdk/client-bedrock-runtime from 3.772.0 to 3.774.0 (#3482)
- chore: bump @aws-sdk/client-bedrock-runtime from 3.774.0 to 3.775.0 (#3498)
- chore: bump openai from 4.88.0 to 4.89.0 (#3451)
- chore: bump version 0.107.5 (#3505)
- chore: bump vite from 5.4.14 to 5.4.15 in the npm_and_yarn group (#3483)
- docs: ensure consistent redteam flag usage in guides (#3477)
- docs: reduce size of profile pic (#3484)
- test: add unit test for src/app/src/pages/redteam/setup/components/strategies/utils.ts (#3495)
- test: add unit test for src/providers/openai/util.ts (#3455)

### Fixed

- fix(togetherai): ensure max_tokens is respected in configuration (#3468)
- fix(providers): handle malformed response in a21 (#3465)
- fix(csv): newlines in CSVs (#3459)
- fix(providers): simulated user bugs (#3463)
- fix(assertions): replace logical OR with nullish coalescing for thresholds (#3486)
- fix(redteam): filter out template variables in entity extraction (#3476)
- fix(redteam): type of ALL_STRATEGIES to be as const (#3494)

### Dependencies

- chore(deps): update dependencies to latest versions (#3453)

### Documentation

- docs(contributing): enhance contributing guide with additional details and formatting (#3457)
- docs(examples): improve instructions for running 4o vs. 4o mini example (#3474)
- docs(multilingual): improve multilingual strategy documentation (#3487)
- docs(readme): improve README formatting and add new sections (#3461)
- docs(security): add security policy (#3470)
- docs(site): add Faizan to team page (#3473)
- docs(site): add will to team page (#3472)

## [0.107.4] - 2025-03-20

### Tests

- test: add unit test for src/assertions/similar.ts (#3490)
- test: add unit test for src/assertions/rouge.ts (#3489)
- test: add unit test for src/assertions/levenshtein.ts (#3488)
- test: add unit test for src/redteam/graders.ts (#3479)
- test: add unit test for src/logger.ts (#3467)
- test: add unit test for src/redteam/providers/toolDiscoveryMulti.ts (#3450)
- test: add unit test for src/redteam/graders.ts (#3449)
- test: add unit test for src/providers/openai/util.ts (#3441)

### Added

- feat(providers): Added support for OpenAI Responses API (#3440)

### Changed

- chore(dependencies): Bumped OpenAI from 4.87.4 to 4.88.0 (#3436)
- chore(webui): Included error message in toast (#3437)
- chore(providers): Added o1-pro (#3438)
- chore(scripts): Specified repository for postversion PR creation (#3432)
- test: Added unit test for src/evaluatorHelpers.ts (#3430)
- chore: bump version 0.107.4 (#3447)

### Fixed

- fix(Dockerfile): Created .promptfoo directory in Dockerfile and removed initContainer (#3435)
- fix(providers): Fixed caching behavior for Azure assistants (#3443)
- fix(providers): Resolved Go provider CallApi redeclaration issue (#3414)
- fix(redteam): Added missing constants for RAG poisoning plugin (#3375)

### Documentation

- docs(blog): Added misinformation blog post (#3433)
- docs(examples): Added redteam-azure-assistant example (#3446)
- docs(redteam): Added guidance on purpose for image redteams (#3444)
- docs(redteam): Created guides section under red teaming (#3445)
- docs(site): Added responsible disclosure policy (#3434)

## [0.107.3] - 2025-03-19

### Tests

- test: add unit test for src/providers/azure/util.ts (#3427)
- test: add unit test for src/providers/azure/warnings.ts (#3426)

### Changed

- chore(providers): improve Azure Assistant integration (#3424)
- chore(providers): add Google multimodal live function callbacks (#3421)
- refactor(providers): split Azure provider into multiple files and update model pricing (#3425)
- docs: add multi-modal redteam example (#3416)
- chore: bump version 0.107.3 (#3431)

### Dependencies

- chore(deps): bump openai from 4.87.3 to 4.87.4 (#3428)

## [0.107.2] - 2025-03-17

### Tests

- test: add unit test for src/redteam/graders.ts (#3423)
- test: add unit test for src/providers/golangCompletion.ts (#3415)

### Added

- feat(assertions): update factuality grading prompt to improve compatibility across many different providers (#3408)
- feat(providers): add support for OpenAI Realtime API (#3383)
- feat(providers): update default Anthropic providers to latest version (#3388)

### Changed

- chore(cli): set PROMPTFOO_INSECURE_SSL to true by default (#3397)
- chore(webui): add success filter mode (#3387)
- chore(webui): add more copying options in EvalOutputPromptDialog (#3379)
- chore(onboarding): update presets (#3411)
- chore(auth): improve login text formatting (#3389)
- chore(init): add fallback to 'main' branch for example fetching (#3417)
- chore(prompts): remove unused prompts from grading.ts (#3407)
- chore(redteam): update entity extraction prompt (#3405)
- refactor(providers): split Anthropic provider into modular components (#3406)
- chore: bump version 0.107.2 (#3419)
- revert: "fix(workflow): temporarily disable redteam-custom-enterprise-server job" (#3418)

### Fixed

- fix(providers): update Bedrock output method signature (#3409)
- fix(redteam): correct strategyId for jailbreak (#3399)

### Dependencies

- chore(deps): update dependencies to latest stable versions (#3385)

### Documentation

- docs(blog): add data poisoning article (#2566)
- docs(examples): update Amazon Bedrock provider documentation (#3401)
- docs(guides): add documentation on testing guardrails (#3403)
- docs(guides): add more content on agent and RAG testing (#3412)
- docs(providers): update AWS Bedrock documentation with Nova details (#3395)
- docs(redteam): remove duplicate plugin entry (#3393)
- docs(redteam): update examples (#3394)
- docs(style): introduce a cursor rule for documentation and do some cleanup (#3404)

## [0.107.1] - 2025-03-14

### Tests

- test: add unit test for src/redteam/strategies/iterative.ts (#3400)

### Fixed

- fix(workflow): temporarily disable redteam-custom-enterprise-server job (#3410)

### Changed

- chore: more copying options in EvalOutputPromptDialog (#3379)
- chore: add filter mode (#3387)
- chore(providers): update default Anthropic providers to latest version (#3388)
- chore(auth): improve login text formatting (#3389)
- chore: PROMPTFOO_INSECURE_SSL true by default (#3397)
- chore: bump version 0.107.1 (#3398)
- docs: update redteam examples (#3394)

### Dependencies

- chore(deps): update dependencies to latest stable versions (#3385)

### Documentation

- docs(redteam): remove duplicate plugin entry (#3393)

## [0.107.0] - 2025-03-13

### Tests

- test: add unit test for src/globalConfig/cloud.ts (#3391)
- test: add unit test for src/providers/openai/util.ts (#3384)
- test: add unit test for src/redteam/graders.ts (#3382)

### Added

- feat(cli): Add model-scan command (#3323)
- feat(webui): Add metadata filtering in ResultsTable (#3368)
- feat(providers): Add multi-modal live sequential function calls (#3345)
- feat(server): Load dotenv file when starting server (#3321)
- feat(redteam): Add audio strategy (#3347)
- feat(redteam): Add convert to image strategy (#3342)
- feat(webui): Add download failed tests dialog (#3327)

### Changed

- chore(providers): Add Bedrock support for DeepSeek (#3363)
- chore(docs): Add Cursor AI rules for development workflow (#3326)
- chore(webui): Sync custom policies UI changes from promptfoo-cloud (#3257)
- chore(redteam): Make image jailbreak strategy runnable (#3361)
- chore(redteam): Add missing audio and image descriptions (#3372)
- chore(webui): Improve keyboard shortcut order in DownloadMenu (#3330)
- chore(error): Improve malformed target response error message (#3341)
- chore(prompts): Support j2 files (#3338)
- chore(providers): Add missing Bedrock models (#3362)
- chore(providers): Improve support for Azure reasoning models and update documentation (#3332)
- chore(providers): Integrate DeepSeek reasoning context into output (#3285)
- chore(providers): Support entire ProviderResponse output (#3343)
- chore(providers): Support multi-segment prompts in google:live provider (#3373)
- chore(redteam): Add fallback to harmful grader for specific ID patterns (#3366)
- chore(redteam): Add pluginId to plugin metadata (#3367)
- chore(redteam): Add strategyId metadata to test cases (#3365)
- chore(release): Bump version to 0.107.0 (#3378)
- chore(webui): Clean up YAML from download menu (#3328)
- chore(webui): Improve styling of table settings modal (#3329)
- chore(webui): Improve YAML editor component (#3325)
- chore(webui): Sort display metrics alphabetically in eval output cells (#3364)
- refactor(redteam): Remove harmCategory from harmful plugin vars (#3371)

### Fixed

- fix(evaluator): Merge test case metadata with provider response metadata (#3344)
- fix(redteam): Include assertion in remote grading result (#3349)
- fix(providers): Fix environment variable substitution in HTTP provider headers (#3335)
- fix(redteam): Update moderation flag default and adjust test case metadata (#3377)
- fix(share): Correct URL display when self-hosting (#3312)
- fix(webui): Fix missing plugins in report view (#3356)

### Dependencies

- chore(deps): Bump @azure/identity from 4.7.0 to 4.8.0 (#3352)
- chore(deps): Bump @babel/runtime from 7.26.7 to 7.26.10 in the npm_and_yarn group (#3348)
- chore(deps): Bump openai from 4.86.2 to 4.87.3 (#3353)
- chore(deps): Bump the npm_and_yarn group with 3 updates (#3336)
- chore(deps): Run `npm audit fix` (#3359)

### Documentation

- docs(blog): Add sensitive information disclosure post (#3350)
- docs(examples): Add foundation model redteam example (#3333)
- docs(scanner): Add model scanner documentation (#3322)

## [0.106.3] - 2025-03-07

### Added

- feat(redteam): Advanced redteam configurations from cloud provider (#3303)
- feat(redteam): Advanced redteam configurations from cloud provider (#3303)

### Changed

- chore: Bump version 0.106.3 (#3320)
- chore(providers): Add EU Nova models to Bedrock (#3318)
- chore: bump version 0.106.2 (#3317)

### Fixed

- fix(webui): Setting custom target ID (#3319)
- fix(providers): amazon nova outputs

### Documentation

- docs(self-hosting): Add a note about PROMPTFOO_CONFIG_DIR (#3315)

## [0.106.2] - 2025-03-07

### Changed

- chore(providers): add claude 3.7 thinking support in bedrock (#3313)
- chore(providers): add `showThinking` option to anthropic and bedrock (#3316)
- chore: Update cloud provider prefix (#3311)

## [0.106.1] - 2025-03-06

### Tests

- test: add unit test for src/providers/azure/moderation.ts (#3298)
- test: add unit test for src/providers/defaults.ts (#3297)
- test: add unit test for src/providers/defaults.ts (#3294)

### Added

- feat(providers): Google Multimodal Live provider by @abrayne in #3270
- feat(providers): add support for gpt-4o-audio-preview by @mldangelo in #3302
- feat(cloud): Fetch provider from cloud by @sklein12 in #3299
- feat(moderation): add Azure Content Safety API moderation by @MrFlounder in #3292

### Changed

- chore: bump version 0.106.1 by @MrFlounder in #3310
- chore(build): add pnpm support by @mldangelo in #3307
- chore(config): add fallback for eval without configuration by @mldangelo in #3279
- chore(config): enhance error message formatting by @mldangelo in #3306
- chore(dep): bump @anthropic-ai/sdk from 0.38.0 to 0.39.0 by @dependabot in #3269
- chore(dep): bump openai from 4.86.1 to 4.86.2 by @dependabot in #3305
- chore(providers): enable templating of Google API credentials by @mldangelo in #3283
- chore(providers): support for xai region by @typpo in #3281
- chore(scripts): remove unused and undocumented install script by @mldangelo in #3308
- chore(webui): set proper MIME types for JavaScript files by @mldangelo in #3271
- docs: more bedrock multimodal docs by @typpo in #3268
- docs: show remote status for plugins by @typpo in #3272
- docs: update azure moderation doc by @MrFlounder in #3309
- docs: improve JavaScript provider documentation by @mldangelo in #3301
- test: add unit test for src/globalConfig/accounts.ts by @gru-agent in #3254
- test: add unit test for src/providers/vertexUtil.ts by @gru-agent in #3278
- test: add unit test for src/util/cloud.ts by @gru-agent in #3300
- test: add unit test for src/providers/golangCompletion.ts by @gru-agent in #3276

### Fixed

- fix(providers): remove duplicate CallApi in golang completion by @MrFlounder in #3275
- fix(providers): support @smithy/node-http-handler ^4.0.0 by @aloisklink in #3288
- fix(config): env vars in promptfooconfig.yaml files are strings by @mldangelo in #3273
- fix(eval): honor evaluateOptions when config file is in a different directory by @mldangelo in #3287
- fix(providers): catch Vertex finish_reason errors correctly by @kieranmilan in #3277

## [0.106.0] - 2025-03-03

### Tests

- test: add unit test for src/providers/google.ts (#3284)
- test: add unit test for src/types/index.ts (#3274)

### Changed

- feat: base64 loader for images (#3262)
- feat: allow prompt functions to return config (#3239)
- fix: infinite rerender in provider editor (#3242)
- chore(providers): refactor OpenAI image provider to remove OpenAI Node SDK dependency (#3245)
- chore(providers): replace OpenAI moderation provider SDK with fetch (#3248)
- chore: Add Foundational Model Reports links to Resources menu and footer (#3250)
- chore: inference limit warning (#3253)
- chore: Fix an error in Google SpreadSheet(Authenticated) with a header without a value (#3255)
- chore: bump version 0.106.0 (#3267)
- test: add unit test for src/providers/openai/util.ts (#3241)

### Dependencies

- chore(deps): update dependencies to latest versions (#3247)

### Documentation

- docs(press): add new podcast to press page (#3252)

## [0.105.1] - 2025-02-28

### Added

- feat(providers): add support for execution of function/tool callbacks in Vertex provider (@abrayne) [#3215](https://github.com/promptfoo/promptfoo/pull/3215)

### Changed

- chore(cli): refactor share command (@mldangelo) [#3234](https://github.com/promptfoo/promptfoo/pull/3234)
- chore(providers): add support for GPT-4.5 OpenAI model (@mldangelo) [#3240](https://github.com/promptfoo/promptfoo/pull/3240)
- chore(providers): lazy load replicate provider (@typpo) [#3220](https://github.com/promptfoo/promptfoo/pull/3220)
- chore(providers): support inject vars in query params for raw requests for http provider (@sklein12) [#3233](https://github.com/promptfoo/promptfoo/pull/3233)
- chore(redteam): map RBAC-tagIds when pulling redteam configs from the cloud (@sklein12) [#3229](https://github.com/promptfoo/promptfoo/pull/3229)
- chore(webui): add reusable error boundary component (@mldangelo) [#3224](https://github.com/promptfoo/promptfoo/pull/3224)
- chore(webui): fix progress to history redirects (@mldangelo) [#3217](https://github.com/promptfoo/promptfoo/pull/3217)
- chore(webui): make datasets optional in history and prompts components (@mldangelo) [#3235](https://github.com/promptfoo/promptfoo/pull/3235)
- revert: "chore: Map RBAC-tagIds when pulling redteam configs from the cloud" (@sklein12) [#3231](https://github.com/promptfoo/promptfoo/pull/3231)
- docs: update Claude vs GPT comparison (@AISimplyExplained) [#3216](https://github.com/promptfoo/promptfoo/pull/3216)
- test: add unit test for src/app/src/pages/history/History.tsx (@gru-agent) [#3197](https://github.com/promptfoo/promptfoo/pull/3197)
- test: add unit test for src/providers/vertexUtil.ts (@gru-agent) [#3208](https://github.com/promptfoo/promptfoo/pull/3208)
- test: add unit test for src/server/server.ts (@gru-agent) [#3198](https://github.com/promptfoo/promptfoo/pull/3198)

### Dependencies

- chore(deps): bump @aws-sdk/client-bedrock-runtime from 3.751.0 to 3.755.0 (@dependabot) [#3213](https://github.com/promptfoo/promptfoo/pull/3213)
- chore(deps): bump version 0.105.1 (@mldangelo) [#3244](https://github.com/promptfoo/promptfoo/pull/3244)

### Documentation

- docs(command-line): update documentation with new commands and options (@mldangelo) [#3223](https://github.com/promptfoo/promptfoo/pull/3223)
- docs(vertex): enhance and update Vertex AI documentation (@mldangelo) [#3107](https://github.com/promptfoo/promptfoo/pull/3107)

### Tests

- test(history): remove obsolete History component tests (@mldangelo) [#3218](https://github.com/promptfoo/promptfoo/pull/3218)

## [0.105.0] - 2025-02-25

### Added

- feat(assertions): add custom assertion scoring functions (#3142)
- feat(providers): add Claude 3.7 (#3200)
- feat(providers): add Databricks provider (#3124)
- feat(providers): add support for multiple providers in single config file (#3156)
- feat(webui): add HTTPS option for raw request in redteam setup (#3149)

### Changed

- chore!(providers): remove direct provider exports in favor of loadApiProvider (#3183)
- chore(build): enable SWC for ts-node for faster dev server (#3126)
- chore(eval): add eval-id to --filter-failing and --filter-errors-only eval flags (#3174)
- chore(logging): replace console.error with logger.error (#3175)
- chore(providers): add support for Anthropic Claude 3.7 Sonnet model (#3202)
- chore(providers): add support for Claude on Vertex (#3209)
- chore(providers): update Claude 3.7 Sonnet configurations (#3199)
- chore(redteam): refactor HarmBench plugin (#3176)
- chore(release): bump version to 0.105.0 (#3210)
- chore(webui): add pagination to eval selector (#3189)
- chore(webui): add pagination to reports index frontend (#3190)
- chore(webui): add toggle for application vs model testing (#3194)
- chore(webui): enhance dataset dialog and table UI (#3154)
- chore(webui): improve external systems section styling (#3195)
- chore(webui): improve prompts page view (#3135)
- chore(webui): modernize UI components (#3150)
- chore(webui): refactor data loading in progress view for reusability (#3136)
- chore(webui): return detailed error messages from fetch (#3145)
- chore(webui): sync UI improvements from cloud (#3164)
- chore(webui): update outdated onboarding models (#3130)
- refactor(env): centralize environment variable schema (#3105)
- refactor(providers): extract provider registry to dedicated module (#3127)
- refactor(utils): separate database utilities from general utilities (#3184)
- refactor(webui): rename progress to history (#3196)

### Fixed

- fix(cli): fix list command for datasets (#3163)
- fix(cli): resolve issue where script.py:myFunc fails fs stat check with PROMPTFOO_STRICT_FILES=true (#3133)
- fix(env): ensure environment variables are properly merged and rendered in Nunjucks (#3134)
- fix(providers): update Go toolchain version to valid syntax (#3170)
- fix(providers): add JSON stringify for debug output in `http` provider (#3131)
- fix(providers): correct Gemini/OpenAI format conversion (#3206)
- fix(providers): handle OpenRouter empty content (#3205)
- fix(providers): properly classify API errors with ResultFailureReason.ERROR (#3141)
- fix(providers): remove content length header in HTTP provider (#3147)
- fix(site): resolve mobile responsiveness issues (#3201)
- fix(webui): improve dark mode colors (#3187)
- fix(webui): resolve share modal infinite loop (#3171)

### Dependencies

- chore(deps): bump @aws-sdk/client-bedrock-runtime from 3.744.0 to 3.749.0 (#3121)
- chore(deps): bump @aws-sdk/client-bedrock-runtime from 3.749.0 to 3.750.0 (#3128)
- chore(deps): bump @aws-sdk/client-bedrock-runtime from 3.750.0 to 3.751.0 (#3159)
- chore(deps): bump @azure/identity from 4.6.0 to 4.7.0 (#3160)
- chore(deps): bump openai from 4.85.0 to 4.85.1 (#3120)
- chore(deps): bump openai from 4.85.1 to 4.85.2 (#3161)
- chore(deps): bump openai from 4.85.2 to 4.85.3 (#3173)
- chore(deps): bump openai from 4.85.3 to 4.85.4 (#3192)
- chore(deps): update dependencies to latest versions (#3193)

### Documentation

- docs(vertex): add gemini-2.0-flash-001 fixes #3167 (#3168)
- docs(metrics): improve derived metrics documentation (#3157)
- docs(configuration): enhance CSV documentation with custom assertion example (#3158)
- docs(press): update press page with new content and resources (#3103)

### Tests

- test(routes): add unit test for src/server/routes/redteam.ts (#3181)

## [0.104.4] - 2025-02-17

### Added

- feat(redteam): add reasoning denial of service plugin (#3109)
- feat(providers): add support for tools in Vertex provider (#3077)

### Changed

- chore(providers): update replicate default moderation provider (#3097)
- chore(redteam): update grader prompt (#3092)
- chore(testCases): improve error message clarity in testCaseReader, clean up tests (#3108)
- chore(testCases): improve JSON field support in CSV test cases (#3102)
- chore(webui): add extension hooks support to red team configuration (#3067)
- chore(webui): display suggestion note (#3116)
- chore(webui): refine suggestion behavior (#3112)

### Fixed

- fix(providers): support nested directory structures in Go provider (#3118)

### Dependencies

- chore(deps): bump openai from 4.84.0 to 4.85.0 (#3095)
- chore(deps): bump version to 0.104.4 (#3119)

### Documentation

- docs(blog): add agent security blog post (#3072)
- docs(google-sheets): improve documentation clarity (#3104)
- docs: adds deprecation notice for PaLM models (#3172)

### Tests

- test(providers): add unit test for src/providers/openai/image.ts (#3086)
- test(redteam): add unit test for src/redteam/plugins/overreliance.ts (#3093)
- test(core): add unit test for src/table.ts (#3084)
- test: add unit test for src/types/index.ts (#3177)
- test: add unit test for src/types/index.ts (#3144)
- test: add unit test for src/assertions/assertionsResult.ts (#3143)

## [0.104.3] - 2025-02-14

### Tests

- test: add unit test for src/providers/replicate.ts (#3098)

### Changed

- chore(release): bump version to 0.104.3 (#3091)
- refactor(prompts): consolidate prompt processing logic (#3081)
- refactor(utils): move utils to util (#3083)

### Fixed

- fix(testCaseReader): correctly process file:// URLs for YAML files (#3082)

## [0.104.2] - 2025-02-13

### Tests

- test: add unit test for src/validators/redteam.ts (#3074)

### Changed

- chore(providers): add extra_body support for Anthropic API (#3079)
- chore(webui): add pagination and show more/less controls to intent sections (#2955)
- chore(auth): sync email between config and login commands (#3062)
- chore: remove debug log (#3071)
- chore(testCases): add HuggingFace Hub token support for datasets (#3063)
- docs: document `NO_PROXY` environment variable (#3070)

### Fixed

- fix(providers): Anthropic API error handling for 413s (#3078)
- fix(redteam): correct foundation plugin collection expansion (#3073)

### Dependencies

- chore(deps): bump openai from 4.83.0 to 4.84.0 (#3075)
- chore(deps): bump version to 0.104.2 (#3080)

## [0.104.1] - 2025-02-11

### Documentation

- docs: improve getting started guide (#3065)

### Added

- feat(test-cases): add support for loading dynamic test cases from Python and JavaScript/TypeScript files (#2993)
- feat(assertions): add `threshold` support for `llm-rubric` (#2999)
- feat(package): add guardrails in node package (#3034)

### Changed

- chore(assertions): improve parsing of llm-rubric outputs (#3021)
- chore(assertions): make JSON parsing less strict for matchers (#3002)
- chore(assertions): parse string scores in llm rubric outputs (#3037)
- chore(build): resolve CodeQL invalid Go toolchain version warning (#3022)
- chore(ci): remove unused nexe build workflow (#3014)
- chore(config): enhance email validation with zod schema (#3011)
- chore(config): handle empty config files gracefully (#3027)
- chore(download): include comment in download data (#3052)
- chore(eval): add redteamFinalPrompt to download menu (#3035)
- chore(harmful): refine grader logic for specific categories (#3054)
- chore(hooks): improve handling of absolute paths in hook/code import (#3060)
- chore(providers): add bedrock llama3.3 support (#3031)
- chore(providers): add fireworks provider (#3001)
- chore(providers): allow Alibaba API base URL override (#3040)
- chore(providers): correct golang behavior for prompts with quotes (#3026)
- chore(providers): expose `deleteFromCache` to evict cache keys after fetch by providers (#3009)
- chore(providers): handle edge case in openai chat completion provider (#3033)
- chore(providers): validate dynamic method call (#3023)
- chore(redteam): add --no-progress-bar support for redteam generate and run (#3043)
- chore(redteam): add support for job progress in RunEvalOptions (#3042)
- chore(redteam): enhance refusal detection (#3015)
- chore(redteam): improve progress plumbing changes (#3053)
- chore(redteam): purge signature auth from redteam config if disabled (#2995)
- chore(redteam): support progress callback in redteam run (#3049)
- chore(release): bump version 0.104.1 (#3061)
- chore(webui): add clear search buttons to search fields (#3048)
- chore(webui): color pass rates on a gradient (#2997)
- chore(webui): ensure extensions are serialized from config in getUnifiedConfig (#3050)
- chore(webui): ensure thumbs remain active after selection (#3059)
- chore(webui): improve column selector tooltip placement (#3005)
- chore(webui): move dropdown chevron to correct position (#3007)
- chore(webui): reorganize provider configurations (#3028)
- refactor(test): split test case loading from synthesis (#3004)
- docs: fix PromptFoo vs. Promptfoo capitalization (#3013)
- docs: update assert function context docs and examples (#3008)

### Fixed

- fix(providers): escape single quotes in golang provider (#3025)

### Dependencies

- chore(deps): bump @aws-sdk/client-bedrock-runtime from 3.741.0 to 3.743.0 (#3020)
- chore(deps): bump @aws-sdk/client-bedrock-runtime from 3.743.0 to 3.744.0 (#3038)
- chore(deps): bump esbuild from 0.24.2 to 0.25.0 (#3056)
- chore(deps): bump openai from 4.82.0 to 4.83.0 (#3019)
- chore(deps): bump vitest from 2.1.8 to 2.1.9 (#3018)
- chore(deps): update dependencies (#3032)
- chore(deps): update dependencies to latest versions (#3024)
- chore(deps): update vitest to resolve CVE issues (#3016)

### Tests

- test(unit): add test for src/redteam/sharedFrontend.ts (#3051)
- test: add unit test for src/integrations/huggingfaceDatasets.ts (#3064)

## [0.104.0] - 2025-02-06

### Tests

- test: add unit test for src/redteam/util.ts (#3017)

### Added

- feat(openai): Updated default grading provider to gpt-4o-2024-11-20 (#2987)
- feat(assertions): Added `.js` file support for `rubricPrompt` in `llm-rubric` assertion (#2972)
- feat(redteam): Added pandamonium strategy (#2920)
- feat(redteam): Added retry strategy for regression testing (#2924)
- feat(redteam): Added support for base64-encoded key strings in webui in addition to file paths and file upload (#2983)

### Changed

- chore(redteam): Improved RBAC grader (#2976)
- chore(redteam): Improved BOLA grader (#2982)
- chore(site): Added HTTP endpoint config generator link (#2957)
- chore(webui): Synced test target configuration key file UI with cloud (#2959)
- chore(docs): Changed Docusaurus default port (#2964)
- chore(redteam): Added foundation model plugin collection (#2967)
- chore(redteam): Cleaned up key validation code (#2992)
- chore(redteam): Sorted constants (#2988)
- chore(redteam): Sorted strategy list (#2989)
- chore(redteam): UI - Added new strategy presents and client-side session IDs (#2968)
- chore(share): Added confirmation step before generating public share link (#2921)
- chore(providers): Restructured OpenAI provider into modular files (#2953)
- chore: Fixed build due to duplicate import and cyclic dependency (#2969)
- chore(docusaurus): Added ability to override port via environment variable (#2986)
- test: Added unit test for src/assertions/utils.ts (#2974)
- test: Added unit test for src/redteam/plugins/rbac.ts (#2977)

### Fixed

- fix(redteam): Improved Crescendo strategy on refusals (#2979)
- fix(redteam): Added support for target delay in redteam setup UI (#2991)
- fix(redteam): Stringified guardrail headers (#2981)
- fix(redteam): Fixed harmbench plugin dataset pull location (#2963)

### Dependencies

- chore(deps): Bumped @aws-sdk/client-bedrock-runtime from 3.738.0 to 3.741.0 (#2973)
- chore(deps): Bumped version to 0.104.0 (#2994)
- chore(deps): Bumped vitest from 1.6.0 to 1.6.1 in /examples/jest-integration (#2978)

### Documentation

- docs(blog): DeepSeek tweaks (#2970)
- docs(blog): DeepSeek redteam (#2966)
- docs(cloud): Added service accounts (#2984)
- docs(guide): Added guide for doing evals with harmbench (#2943)
- docs(press): Added dedicated press page (#2990)
- docs(python): Updated Python provider docs to add guardrails usage example (#2962)

## [0.103.19] - 2025-02-02

### Tests

- test: add unit test for src/redteam/strategies/hex.ts (#2951)

### Added

- feat(redteam): Add a plugin to run redteams against the HarmBench dataset (#2896)
- feat(redteam): add hex strategy (#2950)

### Changed

- chore(providers): add o3 mini as an option to OpenAI provider (#2940)
- chore(providers): migrate Groq to use OpenAI provider - add groq reasoning example (#2952)
- chore(providers): update openai api version to support o3 models (#2942)
- chore(redteam): reduce false positives in politics plugin (#2935)
- chore(docs): re-add plugin documentation to the example (#2939)
- chore(examples): Example of a very simple barebones eval with Harmbench (#2873)
- chore: Reduced watched files for nodemon (#2949)
- chore(redteam): use shared penalized phrase function in `iterativeTree (#2946)
- chore: bump version 0.103.19 (#2954)

### Dependencies

- chore(deps): bump various dependencies (#2941)

## [0.103.18] - 2025-01-31

### Tests

- test: add unit test for src/redteam/constants.ts (#2928)
- test: add unit test for src/redteam/strategies/retry.ts (#2927)

### Added

- feat(providers): add Alibaba Model Studio provider (#2908)

### Changed

- fix: added tsx back to dependencies (#2923)
- fix: full rubricPrompt support for json/yaml filetypes (#2931)
- chore(grader): improve false positive detection for religion grader (#2909)
- chore(redteam): upgrade replicate moderation api to Llama Guard 3 (#2904)
- chore(webui): add preset collections for redteam plugins (#2853)
- chore: Move callEval outside of the function so we can re-use it (#2897)
- chore: Save test case from EvalResult (#2902)
- chore: bump @aws-sdk/client-bedrock-runtime from 3.734.0 to 3.738.0 (#2906)
- chore: bump openai from 4.80.1 to 4.81.0 (#2905)
- chore: bump version 0.103.18 (#2932)
- chore: improvements to refusal detection (#2903)
- test: configure default globalConfig mock and logger mock (#2915)

### Fixed

- fix(generation): handle cases where vars is not an array (#2916)
- fix(providers): handle function expressions in transform response (#2917)
- fix(webui): improve dark mode syntax highlighting in HTTP request editor (#2911)
- fix(webui): improve spacing between Back and Next buttons (#2912)
- fix(webui): update Next button styling to support dark mode (#2898)
- fix: broken docs build (#2937)

### Documentation

- docs(examples): update and clean up DeepSeek R1 example README (#2918)

## [0.103.17] - 2025-01-30

### Added

- feat(launcher): Add launcher page and Cloudflare deploy action (#2599)
- feat(providers): Add JFrog ML provider (#2872)

### Changed

- chore(build): Move dependencies to devDependencies (#2876)
- chore(redteam): Update grader SpecializedAdviceGrader (#2895)
- chore(redteam): Update graders: imitation, overreliance (#2882)
- chore(redteam): Update graders: politics and RBAC (#2878)
- chore(redteam): Update SQL injection and shell injection graders (#2870)
- chore(redteam): Remove RedTeamProvider response (#2899)
- chore(build): Bump version to 0.103.17 (#2900)
- docs: Fix broken transformVars example (#2887)
- test: Add unit test for src/providers/bedrockUtil.ts (#2879)
- test: Add unit test for src/redteam/plugins/shellInjection.ts (#2871)

### Fixed

- fix(assertions): Add valueFromScript support to contains, equals, and startsWith assertions (#2890)
- fix(golang-provider): Support internal package imports by preserving module structure (#2888)

### Dependencies

- chore(deps): Move tsx to dev dependencies (#2884)
- chore(deps): Update Drizzle dependencies (#2877)

### Documentation

- docs(providers): Fix syntax and formatting in examples (#2875)

## [0.103.16] - 2025-01-28

### Added

- feat(eval): Support reasoning effort and usage tokens (#2817)
- feat(providers): Add support for anthropic citations (#2854)
- feat(redteam): Add RAG Full Document Exfiltration plugin (#2820)
- feat(tests): Add support for loading tests from JSONL files (#2842)

### Changed

- chore(eval): Support reasoning field (#2867)
- chore(providers): Add common provider types for redteam providers (#2856)
- chore(providers): Update google provider with better support for latest gemini models (#2838)
- chore(redteam): Add redteam run analytics (#2852)
- chore(package): Bump version 0.103.16 (#2869)
- chore(package): Ensure correct branch name when incrementing package version (#2851)
- chore(package): Exclude test files from npm package (#2862)
- chore(package): Simplify files field in package.json (#2868)
- chore(dev): Upgrade development versions of Node.js to v22 and Python to 3.13 (#2340)

### Fixed

- fix(openrouter): Pass through `passthrough` (#2863)
- fix(redteam): Run strategies on intents (#2866)
- fix(sharing): Combine sharing configuration from multiple promptfooconfigs (#2855)

### Dependencies

- chore(deps): Remove unused dependencies (#2861)
- chore(deps): Update patch and minor dependency versions (#2860)

### Documentation

- docs(deepseek): Deepseek censorship article (#2864)
- docs(simulated-user): Improve simulated user example (#2865)

### Tests

- test(redteam): Add unit test for src/redteam/plugins/beavertails.ts (#2844)
- test(redteam): Add unit test for src/redteam/plugins/contracts.ts (#2845)
- test: add unit test for src/providers.ts (#2874)
- test: add unit test for src/redteam/providers/iterative.ts (#2858)
- test: add unit test for src/types/index.ts (#2857)

## [0.103.15] - 2025-01-28

### Changed

- chore(providers): Add Hyperbolic alias (#2826)
- chore(providers): Add Perplexity alias (#2836)
- chore(providers): Add Cloudera alias (#2823)
- chore(providers): Make Adaline a peer dependency (#2833)
- chore(providers): Support chatgpt-4o-latest alias in OpenAI provider (#2841)
- chore(providers): Handle empty content due to Azure content filter (#2822)
- chore(assertions): Add not-is-refusal assertion (#2840)
- chore(redteam): Add stack trace to generate/run errors (#2831)
- chore(redteam): Reduce science fiction jailbreaks (#2830)
- chore(redteam): Switch from stateless to stateful (#2839)
- docs: Update contributing guide and fix docs build break (#2849)
- docs: Add terms of service (#2821)
- docs: Clean up LocalAI title (#2824)
- docs: Minor updates to provider documentation sidebar order (#2827)
- docs: Update contributing guide with helpful links and update new release documentation (#2843)
- docs: Update documentation with new models and features (#2837)
- test: Add unit test for src/providers/portkey.ts (#2825)
- test: Add unit test for src/redteam/plugins/asciiSmuggling.ts (#2846)

### Dependencies

- chore(deps): Bump OpenAI from 4.80.0 to 4.80.1 (#2835)
- chore(deps): Bump version to 0.103.15 (#2850)

## [0.103.14] - 2025-01-24

### Added

- feat(redteam): add InsultsGrader for insult detection (#2814)

### Changed

- feat: ability to export to burp (#2807)
- feat: pull and set sessionIds in the request and response body (#2784)
- fix: use controlled accordion for signature auth (#2789)
- chore: bump @anthropic-ai/sdk from 0.33.1 to 0.35.0 (#2790)
- chore: bump openai from 4.79.1 to 4.79.4 (#2791)
- chore: improve specialized advice grader (#2793)
- chore: unsafe practices grader (#2796)
- chore: more harmful graders (#2797)
- chore: sort by priority strategies in report view (#2809)
- chore: add graders for drugs, illegal activities, cybercrime, radicalization (#2810)
- chore: burp docs, improvements, and ui (#2818)
- chore: bump @aws-sdk/client-bedrock-runtime from 3.731.1 to 3.734.0 (#2815)
- chore: add keyfile upload (#2787)
- test: add unit test for src/assertions/contextRelevance.ts (#2804)
- test: add unit test for src/assertions/geval.ts (#2803)
- test: add unit test for src/fetch.ts (#2781)
- test: add unit test for src/assertions/contextFaithfulness.ts (#2798)
- test: add unit test for src/assertions/answerRelevance.ts (#2799)
- test: add unit test for src/assertions/contextRecall.ts (#2800)
- test: add unit test for src/assertions/modelGradedClosedQa.ts (#2801)
- refactor(fetch): remove unnecessary debug log (#2806)

### Fixed

- fix(azure): handle 400 response for content filter errors (#2812)
- fix(ui): ensure that a default value of the signature data field is populated into the redteam config (#2788)
- fix(docs): random grammar fix for model-graded metrics (#2794)

### Dependencies

- chore(deps): update LLM provider dependencies (#2795)

### Documentation

- docs(config): add status page link to footer (#2811)

### Tests

- test(openai): move OpenAI provider tests to dedicated file (#2802)
- test: add unit test for src/providers/adaline.gateway.ts (#2834)

## [0.103.13] - 2025-01-21

### Tests

- test: add unit test for src/types/providers.ts (#2766)
- test: add unit test for src/redteam/plugins/competitors.ts (#2764)

### Added

- feat(redteam): Add guardrail option to redteam ui & update transform response (#2688)
- feat: Share chunked results (#2632)

### Changed

- feat: http provider auth signature support (#2755)
- chore: improve http signature setup (#2779)
- chore(fetch): sanitize sensitive data in debug logs (#2778)
- chore(redteam): enhance logging and test count formatting (#2775)

### Fixed

- fix(fetch): correct TLS options for proxy settings (#2783)

### Dependencies

- chore(deps): bump vite from 5.4.11 to 5.4.12 in the npm_and_yarn group (#2777)
- chore(deps): bump vite from 5.4.9 to 5.4.14 in /examples/jest-integration in the npm_and_yarn group across 1 directory (#2776)

## [0.103.12] - 2025-01-21

### Changed

- chore(providers): Add DeepSeek provider alias (#2768)
- chore(types): Remove unused 'getSessionId' field from ApiProvider (#2765)
- chore(redteam): Add copyright violations grader (#2770)
- chore(redteam): Show plugin in strategy stats prompt/response examples (#2758)
- chore(redteam): Improve competitors grader (#2761)
- chore(lint): Resolve trailing whitespace issues in YAML file (#2767)
- test: Add unit test for src/providers/bam.ts (#2748)
- test: Add unit test for src/redteam/graders.ts (#2762)
- test: Add unit test for src/redteam/plugins/harmful/graders.ts (#2763)
- test: Add unit test for src/redteam/plugins/harmful/graders.ts (#2771)
- test: Add unit test for src/redteam/providers/crescendo/index.ts (#2749)
- test: Add mocks to reduce CI flakes and logs (#2774)

### Fixed

- fix(providers): Add support for tool_resources in OpenAI assistants (#2772)
- fix(providers): Do not set top_p, presence_penalty, or frequency_penalty by default in OpenAI providers (#2753)
- fix(providers): Handle serialization bug in defaultTest for provider overrides with self references (Groq) (#2760)
- fix(webui): Add error boundary to React Markdown component (#2756)
- fix(redteam): Add missing strategy tags (#2769)
- fix(redteam): Empty response is not a failure for red team (#2754)
- fix(redteam): Self-harm, graphic, sexual content, competitors false positives (#2759)

### Dependencies

- chore(deps): Bump @aws-sdk/client-bedrock-runtime from 3.730.0 to 3.731.1 (#2750)
- chore(deps): Bump openai from 4.78.1 to 4.79.1 (#2751)

## [0.103.11] - 2025-01-20

### Changed

- chore: update vars type definition in Test Case to support nested objects (#2738)
- chore(providers): add config.o1 flag for Azure o1 model support (#2710)
- chore(assertions): handle OpenAI tool call with content (#2741)
- chore(fetch): use undici to set global proxy dispatcher (#2737)
- chore(providers): update Groq documentation with latest models (#2733)
- chore(logger): expose additional logger methods (#2731)
- refactor: remove dynamic import for OpenAiChatCompletionProvider (#2739)
- refactor: remove async imports for third-party integrations (#2746)
- refactor: remove dynamic import for fetchWithProxy (#2742)
- build: create `dist/` using TypeScript's `"module": "Node16"` setting (#2686)
- revert: "build: create `dist/` using TypeScript's `"module": "Node16"` setting (#2686)" (#2747)
- docs: LangChain example (#2735)
- docs: resolve duplicate route warning on docs/providers (#2676)
- docs: update app details (#2734)
- test: add unit test for src/logger.ts (#2732)
- test: Add unit test for src/providers/openai.ts (#2700)
- test: Add unit test for src/providers/websocket.ts (#2658)
- test: Add unit test for src/redteam/strategies/crescendo.ts (#2679)
- test: Add unit test for src/redteam/strategies/gcg.ts (#2680)
- test: Add unit test for src/redteam/strategies/index.ts (#2682)
- test: Add unit test for src/util/exportToFile/index.ts (#2666)

### Fixed

- fix(webui): ensure nested variables are rendered correctly (#2736)
- fix(assertions): support JavaScript files in CSV assertions file:// protocol (#2723)
- fix(redteam): don't blow up when translation fails (#2740)

### Dependencies

- chore(deps): bump @aws-sdk/client-bedrock-runtime from 3.726.1 to 3.730.0 (#2727)
- chore(deps): bump @azure/identity from 4.5.0 to 4.6.0 (#2728)
- chore(deps): update Docusaurus version (#2730)

### Documentation

- docs(faq): enhance documentation on proxies and SSL certificates (#2725)

## [0.103.10] - 2025-01-16

### Tests

- test: Add unit test for src/redteam/sharedFrontend.ts (#2690)

### Added

- feat(moderation): Add guardrail checks and logging for moderation (#2624)
- feat(redteam): Add support for built-in guardrails (#2654)

### Changed

- fix: Don't throw in HTTP provider on non-2xx (#2689)
- fix: Eval description in `promptfoo list evals` (#2668)
- fix: Handle HTTP errors better (#2687)
- fix: Make back/next icons consistent (#2707)
- fix: Resolve defaultTest and test providers when called via Node (#2664)
- fix: WebUI should automatically refresh with new evals (#2672)
- chore: Add email to remote inference requests (#2647)
- chore: Add envar for max harmful tests per request (#2714)
- chore: Bump @aws-sdk/client-bedrock-runtime from 3.726.0 to 3.726.1 (#2641)
- chore: Bump groq-sdk from 0.11.0 to 0.12.0 (#2642)
- chore: Bump openai from 4.78.0 to 4.78.1 (#2643)
- chore: Check email status (#2651)
- chore: Organize advanced configurations UI (#2713)
- chore: Standardize ellipsize function across codebase (#2698)
- chore: Update unaligned timeout (#2696)
- chore(assertion): Update doc (#2705)
- chore(ci): Add shell format check to CI workflow (#2669)
- chore(cli): Update show command to default to most recent eval (#2718)
- chore(config): Clean up and comment unused configurations (#2646)
- chore(providers): Add error handling for request transforms in HTTP provider (#2697)
- chore(providers): Add validateStatus option to HTTP provider (#2691)
- chore(providers): Change default validateStatus to accept all HTTP status codes (#2712)
- chore(redteam): Add more abort checkpoints for redteam runs (#2717)
- chore(redteam): Enhance debug logging in iterative provider (#2695)
- chore(redteam): Improve HTTP transform configuration placeholders (#2702)
- chore(webui): Add configurable validateStatus to redteam HTTP target setup (#2706)
- docs: Add redirect for troubleshooting link (#2653)
- docs: Updated plugin table and harmful page (#2560)
- test: Add unit test for src/assertions/guardrail.ts (#2656)
- test: Add unit test for src/providers/promptfoo.ts (#2662)
- test: Add unit test for src/providers/simulatedUser.ts (#2670)
- test: Add unit test for src/providers/webhook.ts (#2661)
- test: Add unit test for src/redteam/plugins/indirectPromptInjection.ts (#2663)
- test: Add unit test for src/redteam/strategies/bestOfN.ts (#2677)
- test: Add unit test for src/redteam/strategies/likert.ts (#2681)
- test: Add unit test for src/utils/text.ts (#2701)
- test: Fix flaky test (#2715)
- test: Make share test more robust (#2716)
- test: Support randomizing test execution order (#2556)
- chore(providers): automate watsonx provider to fetch model costs dynamically (#2703)
- Revert "test: Add unit test for src/redteam/sharedFrontend.ts" (#2721)

### Fixed

- fix(ci): Resolve redteam integration test failure by setting author (#2667)
- fix(logging): Enforce single-argument type for logger methods (#2719)
- fix(providers): Lazy load @azure/identity (#2708)
- fix(redteam): Adjust divergent repetition plugin prompt formatting (#2639)
- fix(ui): Don't select a stateful/stateless setting if discrepancy exists between configured providers (#2650)
- fix(ui): Fix stateful/stateless setting for providers (#2649)
- fix(webui): Ensure user's selection of system statefulness is correctly persisted in config and UI (#2645)

### Documentation

- docs(links): Update Discord links to new invite (#2675)
- docs(strategy-table): Enhance grouping and ordering logic (#2640)

## [0.103.9] - 2025-01-13

### Tests

- test: Add unit test for src/providers.ts (#2671)
- test: Add unit test for src/globalConfig/accounts.ts (#2652)

### Added

- feat(tests): Import tests from JS/TS (#2635)
- feat(redteam): Add GCG strategy (#2637)
- feat(redteam): Add Likert-based jailbreak strategy (#2614)

### Changed

- chore(redteam): Catch errors during iterative attacks and continue (#2631)
- chore(redteam): GCG number config (#2638)
- chore(redteam): Wrap iterative providers in try/catch (#2630)
- chore(webui): Don't actually truncate vars because they are scrollable (#2636)

### Fixed

- fix(webui): Revert 49bdcba - restore TruncatedText for var display (#2634)

## [0.103.8] - 2025-01-11

### Changed

- fix: Running redteam from cloud (#2627)
- fix: redteam strategies (#2629)
- chore: show # plugins and strats selected (#2628)o/pull/2626

## [0.103.7] - 2025-01-10

### Changed

- chore(redteam): record iterative history in metadata (#2625)
- chore(redteam): integrate grader into goat for ASR improvement (#2612)
- chore(cli): make db migrations quieter (#2621)
- chore(providers): update Azure API version for Azure provider (#2611)
- chore: Revert "chore(redteam): expose redteam run command and auto-share remote results" (#2613)
- docs: owasp illustrations (#2615)
- docs: plugin and strategy graphics (#2610)
- chore(site): add bio and photo of new team member (#2626)

### Fixed

- fix(webui): add default background for image lightbox (#2616)
- fix(openrouter): pass through openrouter-specific options (#2620)

### Dependencies

- chore(deps): bump @aws-sdk/client-bedrock-runtime from 3.723.0 to 3.726.0 (#2618)
- chore(deps): bump groq-sdk from 0.10.0 to 0.11.0 (#2619)
- chore(deps): bump openai from 4.77.4 to 4.78.0 (#2617)

### Documentation

- docs(site): add vedant to the about page (#2622)
- docs(site): update grid breakpoints for better spacing of team members on about page (#2623)

## [0.103.6] - 2025-01-09

### Changed

- chore(examples): add image saving hook for DALL-E outputs in redteam-dalle (#2607)
- chore(redteam): expose redteam run command and auto-share remote results (#2609)
- chore(redteam): store attack prompt instead of rendered prompt in metadata (#2602)
- chore(workflows): add actionlint GitHub Action for workflow validation (#2604)
- chore(ci): updated yanked dependency and ruff format (#2608)

### Fixed

- fix(docker): correct string concatenation for BUILD_DATE in GitHub Actions (#2603)
- fix(providers): convert anthropic bedrock lone system messages to user messages for compatibility with model graded metrics (#2606)

### Documentation

- docs(caching): expand documentation on caching mechanisms (#2605)

## [0.103.5] - 2025-01-09

### Added

- feat(fetch): Add support for custom SSL certificates (#2591)

### Changed

- chore(assertions): Improve Python assertion configuration passing (#2583)
- chore(debug): Enhance logging for null/undefined template variables (#2588)
- chore(providers): Allow ability to set custom default embedding provider (#2587)
- chore(providers): Improve error handling in HTTP provider (#2593)
- chore(redteam): Add grader to crescendo to increase ASR (#2594)
- chore(webui): Add plugin category on the recently used cards (#2600)
- chore(webui): Highlight selected strats just like plugins (#2601)
- chore(webui): Replace initial prompt with last redteam prompt when it exists (#2598)
- chore(webui): Response parser -> response transform (#2584)

### Fixed

- fix(cli): filterMode `failures` should omit `errors` (#2590)
- fix(providers): Handle bad HTTP status code (#2589)
- fix(redteam): ascii-smuggling is a plugin, not a strategy (#2585)
- fix(redteam): Use OS-agnostic temp file (#2586)

### Dependencies

- chore(deps): Update dependencies to latest versions (#2597)

### Documentation

- docs(license): Update year and clarify licensing terms (#2596)
- docs(providers): Update overview table with new entries (#2592)

## [0.103.4] - 2025-01-08

### Added

- feat(cli): add --filter-errors-only parameter to `eval` (#2539)
- feat(providers): f5 provider placeholder (#2563)
- feat(assertions): add support for specifying function names in external assertions (#2548)

### Changed

- chore(providers): add support for the WATSONX_AI_AUTH_TYPE env (#2547)
- chore(providers): add debug logs to llama provider (#2569)
- chore(redteam): add debug to cyberseceval (#2549)
- chore(redteam): add english language cyberseceval (#2561)
- chore(redteam): adjust parameters for iterativeTree strategy (#2535)
- chore(redteam): improve dialog content for load example configuration (#2574)
- chore(redteam): improve grader in jailbreak:tree strategy (#2565)
- chore(redteam): improve iterative provider with test case grader (#2552)
- chore(redteam): improve tree node selection. Add metadata (#2538)
- chore(redteam): reduce iterative image provider refusals (#2578)
- chore(tests): improve misc test setup and teardown (#2579)
- chore(webui): enhance metadata expand/collapse handling (#2550)
- chore(webui): Add type for provider test response (#2567)
- chore(assertions): minor change to python assert example and revert provider to gpt4 mini (#2564)
- chore(webui): ensure provider overrides are displayed correctly (#2546)
- docs: improve dark mode styles on security page (#2562)
- docs: jailbreak blog post (#2575)
- docs: missing plugins (#2558)
- docs: updates to llm vulnerability types page (#2527)
- docs: updating typo for g-eval pages (#2568)
- docs: only show frameworks in compliance section (#2559)
- chore(docs): improve dark mode on redteam configuration (#2553)
- chore(docs): sort plugins by pluginId (#2536)

### Fixed

- fix(assertions): ensure that Python assertions can reference the config as per the example given (#2551)

### Dependencies

- chore(deps): update dependencies to latest minor and patch versions (#2533)
- chore(deps): bump @aws-sdk/client-bedrock-runtime from 3.716.0 to 3.721.0 (#2532)
- chore(deps): bump @aws-sdk/client-bedrock-runtime from 3.721.0 to 3.723.0 (#2554)
- chore(deps): bump openai from 4.77.0 to 4.77.3 (#2544)
- chore(deps): update lock file to resolve dependency issues (#2545)
- chore(deps): update lock file to resolve yanked dependency (#2581)

### Documentation

- docs(blog): improve the usage instructions for jailbreak dalle post (#2576)
- docs(llm-vulnerability-scanner): improve dark mode styles (#2577)
- docs(styles): improve dark mode styles for index page (#2580)
- docs(troubleshooting): adjust sidebar order and update example version (#2557)

## [0.103.3] - 2025-01-03

### Added

- feat(redteam): add system prompt override plugin (#2524)

### Changed

- feat: cyberseceval plugin (#2523)
- chore(vertex): ability to override api version (#2529)
- chore: add more debug info to API health check (#2531)
- chore: switch cloud `run` to use --config param (#2520)
- docs: update owasp top 10 page (#2515)
- docs: misc improvements (#2525)

### Fixed

- fix(gemini): support gemini thinking model (#2526)
- fix(docs): correct broken link in blog post (#2522)
- fix(docs): conditionally enable gtag only in production (#2530)

### Documentation

- docs(blog): unbounded consumption (#2521)
- docs(redteam): update configuration.md (#2543)

## [0.103.2] - 2024-12-31

### Changed

- feat: run redteam from cloud config (#2503)
- feat: divergent repetition plugin (#2517)
- docs: guardrails ui (#2518)
- feat: granular envars for memory control (#2509)
- fix: use `default` when importing cjs module (#2506)
- docs: readme overhaul (#2502)
- chore(redteam): make numIterations configurable for iterative strategy (#2511)
- chore(webui): enhance styling and responsiveness for StrategyStats component (#2485)
- chore(providers): make number of retry attempts configurable for HTTP provider (#2512)
- chore(providers): add configurable retry attempts for AWS Bedrock. Improve error handling (#2514)
- chore(redteam): handle empty and refusal responses (#2516)
- docs: divergent repetition to plugins table (#2519)

### Fixed

- fix(moderation): handle empty output to avoid false positives (#2508)
- fix(fetch): correct retries logic to ensure at least one attempt (#2513)

## [0.103.1] - 2024-12-24

### Changed

- fix: send config purpose when running in web ui (#2504)
- fix: include `sharing` in generated redteam config (#2505)
- docs: g-eval docs (#2501)

## [0.103.0] - 2024-12-23

### Added

- feat(eval): Add sheet identifier to Google Sheets URL for saving eval results (#2348)
- feat(eval): Add support for Hugging Face datasets (#2497)
- feat(redteam): Ability to set the number of test cases per plugin (#2480)
- feat(redteam): Beavertails plugin (#2500)
- feat(redteam): Best-of-n jailbreak (#2495)
- feat(redteam): Dedicated custom input section (#2493)
- feat(redteam): Harmful:cybercrime:malicious-code (#2481)
- feat(redteam): Recently used plugins (#2488)
- feat(redteam): Support `intent` sequences (#2487)

### Changed

- chore(redteam): Add "View Probes" button (#2492)
- chore(redteam): Enhance metadata tracking for iterative provider (#2482)
- chore(redteam): Improve scoring in iterative providers (#2486)
- chore(redteam): Record stateless telemetry (#2477)
- chore(examples): Revert redteam-ollama example to previous version (#2499)
- docs: Cyberseceval (#2494)
- docs: Plugins overview (#2448)
- docs: Strategy overview (#2449)

### Fixed

- fix(redteam): Ability to set custom target (#2483)
- fix(redteam): Apply delay to redteam providers (#2498)
- fix(redteam): Scroll to top when changing tabs (#2484)
- fix(redteam): State management for raw HTTP requests (#2491)

### Dependencies

- chore(deps): Bump @aws-sdk/client-bedrock-runtime from 3.714.0 to 3.716.0 (#2479)

### Documentation

- docs(providers): Add new providers to documentation (#2496)

## [0.102.4] - 2024-12-20

### Changed

- feat: add G-Eval assertion (#2436)
- feat: ability to set delay from webui (#2474)
- fix: resolve circular reference issue in groq provider (#2475)
- chore: placeholder for ied (#2478)

### Fixed

- fix(provider): ensure system prompt is formatted correctly for amazon nova models (#2476)

### Documentation

- docs(red-team): update default strategy documentation (#2473)

## [0.102.3] - 2024-12-19

### Changed

- feat: pliny plugin (#2469)
- feat: meth plugin (#2470)

### Fixed

- fix(redteam): resolve prompt rendering issue in goat provider (#2472)

### Dependencies

- chore(deps): update dependencies to latest versions (#2442)

## [0.102.2] - 2024-12-19

### Added

- feat(eval): Add metadata filtering to `promptfoo eval` (#2460)
- feat(redteam): Implement `basic` strategy to skip strategy-less tests (#2461)
- feat(redteam): Show messages for multi-turn providers (#2454)
- feat(webui): Add search bar for reports (#2458)

### Changed

- chore(providers): Add new OpenAI O1 model versions (#2450)
- chore(ci): Handle fork PRs without secrets correctly (#2443)
- chore(ci): Update Node.js 22.x matrix configuration (#2444)
- chore(ci): Move workflow assets to .github/assets (#2445)
- chore(redteam): Update target handling for model-based strategies (#2466)
- docs: Update RAG red team details (#2459)

### Fixed

- fix(providers): Fix O1 model detection (#2455)
- fix(redteam): Handle invalid message from GOAT (#2462)
- fix(redteam): Handle null target model responses in GOAT and improve safeJsonStringify (#2465)
- fix(redteam): Improve logging and message handling in Crescendo and GOAT providers (#2467)
- fix(redteam): Properly write target response to iterative (#2447)
- fix(redteam): Skip iterative turn on refusal (#2464)

### Dependencies

- chore(deps): Bump @anthropic-ai/sdk from 0.32.1 to 0.33.1 (#2451)
- chore(deps): Bump @aws-sdk/client-bedrock-runtime from 3.712.0 to 3.714.0 (#2446)
- chore(deps): Bump openai from 4.76.3 to 4.77.0 (#2452)

## [0.102.1] - 2024-12-17

### Added

- feat(redteam): ability to upload intents from csv (#2424)
- feat(redteam): switch to rag example (#2432)

### Changed

- chore(cli): address punycode deprecation warning for Node.js 22 (#2440)
- chore(redteam): format extraction prompts as chat messages (#2429)
- chore(redteam): integration tests (#2413)
- chore(redteam): move plugin collections out of plugin type (#2435)
- chore(redteam): raise timeout on unaligned provider to 60s (#2434)
- chore(redteam): update owasp mappings (#2316)
- chore(redteam): update plugin and strategy display names and descriptions (#2387)
- chore(redteam): minor styling improvements to TestTargetConfiguration (#2430)
- chore(redteam): remove horizontal scroll from redteam setup tabs (#2420)

### Fixed

- fix(redteam): add support for entity merging in config (#2433)
- fix(redteam): combine strategy configs for chained strategies (#2415)
- fix(redteam): don't fall back if entity and purpose extraction fails (#2428)
- fix(redteam): integration test (#2431)
- fix(redteam): make cross-session-leak not default (#2427)
- fix(redteam): remove duplicate `intent` plugin (#2426)
- fix(redteam): dark mode in test targets ui (#2425)
- fix(redteam): resolve invalid DOM nesting of ul elements in Strategies component (#2421)
- fix(evaluator): handle circular references during error logging (#2441)

### Dependencies

- chore(deps): bump @aws-sdk/client-bedrock-runtime from 3.709.0 to 3.712.0 (#2418)
- chore(deps): bump groq-sdk from 0.9.0 to 0.9.1 (#2416)
- chore(deps): bump openai from 4.76.2 to 4.76.3 (#2417)

## [0.102.0] - 2024-12-16

### Added

- feat(redteam): add api healthcheck to redteam generate (#2398)

### Changed

- feat: add raw HTTP request support to Targets UI (#2407)
- feat: add HTTP provider configuration generator (#2409)
- feat: generate http config button (#2411)
- feat: run redteam in web ui (#2025)
- fix: exit codes and tests (#2414)
- docs: add docs for model-graded metrics (#2406)

## [0.101.2] - 2024-12-14

### Added

- feat(webui): implement cloud API health check functionality (#2397)
- feat(webui): redteam attack flow chart (#2389)
- feat(webui): strategy stats drawer (#2388)
- feat(webui): Filter Results view by errors (#2394)

### Changed

- revert: refactor(evaluator): enhance variable resolution and prompt rendering (#2386)
- chore(docker): add version info to docker build (#2401)
- chore(docs): Update README.md (#2391)

### Fixed

- fix(redteam): improve error message for plugin validation (#2395)
- fix(redteam): improve redteam strategy validation with detailed error messages (#2396)
- fix(webui): hide "show failures" checkbox on 1-column evals (#2393)

### Dependencies

- chore(deps): bump openai from 4.76.1 to 4.76.2 (#2390)

## [0.101.1] - 2024-12-13

### Added

- feat(eval): Separate errors from assert failures (#2214)
- feat(eval): Support more than one multi-turn conversation in the same eval with conversationId metadata field (#2360)
- feat: chunk results during share to handle large evals (#2381)

### Changed

- fix: use safeJsonStringify (#2385)
- chore(evaluator): Enhance variable resolution and prompt rendering (#2380)
- chore(ci): Remove outdated package-lock.json after enabling workspaces in package.json (#2377)
- chore(examples): Add Ollama red team example from blog post (#2374)
- Revert "feat: chunk results during share to handle large evals" (#2399)

### Fixed

- fix(cli): Fix punycode deprecation warning (#2384)
- fix(cli): Re-enable validation warning for invalid dereferenced configs (#2373)
- fix(prompts): Restore behavior that delays YAML parsing until after variable substitution (#2383)
- fix(redteam): Support file:// protocol for custom plugins (#2376)
- fix(webui): Use injectVar in redteam report view (#2366)

### Documentation

- docs(configuration): Add documentation for shared variables in tests (#2379)

## [0.101.0] - 2024-12-12

### Added

- feat(eval): Separate errors from assert failures (#2214)
- feat(eval): Support more than one multi-turn conversation in the same eval with conversationId metadata field (#2360)

### Changed

- chore(evaluator): Enhance variable resolution and prompt rendering (#2380)
- chore(ci): Remove outdated package-lock.json after enabling workspaces in package.json (#2377)
- chore(examples): Add Ollama red team example from blog post (#2374)

### Fixed

- fix(cli): Fix punycode deprecation warning (#2384)
- fix(cli): Re-enable validation warning for invalid dereferenced configs (#2373)
- fix(prompts): Restore behavior that delays YAML parsing until after variable substitution (#2383)
- fix(redteam): Support file:// protocol for custom plugins (#2376)
- fix(webui): Use injectVar in redteam report view (#2366)

### Documentation

- docs(configuration): Add documentation for shared variables in tests (#2379)

## [0.100.6] - 2024-12-11

### Changed

- chore: clean up invariant references (#2367)
- chore: invariant (#2363)
- chore(examples): add YAML schema and descriptions to config files (#2358)
- chore(providers): add debugs and make provider invariants more detailed (#2365)
- chore(redteam): add better error logging for multilingual (#2347)
- chore(redteam): add getRemoteGenerationUrl mocks to redteam tests (#2349)
- chore(redteam): Better error messaging for composite jailbreaks (#2372)
- chore(redteam): fix composite jailbreak docs (#2370)
- chore(redteam): respect --delay with redteam providers (#2369)
- chore(webui): add "save YAML" option to Save Config dialog (#2356)
- chore(webui): enhance redteam preset cards layout and styling (#2353)

### Fixed

- fix(providers): add regional model support to Bedrock (#2354)
- fix(webui): redteam setup UI should support request body objects (#2355)
- fix(providers): use Replicate moderation provider when OpenAI key not present (#2346)

### Dependencies

- chore(deps): bump @aws-sdk/client-bedrock-runtime from 3.706.0 to 3.709.0 (#2362)
- chore(deps): bump openai from 4.76.0 to 4.76.1 (#2361)
- chore(deps): update dependencies (#2350)

### Documentation

- docs(blog): new post on the EU AI Act (#2357)
- docs(redteam): Update documentation to suggest a detailed purpose (#2345)
- docs(troubleshooting): replace auto-generated index with custom overview (#2352)

## [0.100.5] - 2024-12-09

### Changed

- feat: Show current redteam and save state by @sklein12 in [#2336](https://github.com/promptfoo/promptfoo/pull/2336)
- fix: Our task API responds with a JSON object by @sklein12 in [#2337](https://github.com/promptfoo/promptfoo/pull/2337)
- fix: Attempt to fix metrics after share to self-hosted by @GICodeWarrior in [#2338](https://github.com/promptfoo/promptfoo/pull/2338)
- fix: Merge `defaultTest.vars` before applying `transformVars` by @mldangelo in [#2339](https://github.com/promptfoo/promptfoo/pull/2339)
- fix: Catch errors on purpose extraction and continue by @sklein12 in [#2344](https://github.com/promptfoo/promptfoo/pull/2344)
- chore: Allow overriding default and redteam providers globally by @sklein12 in [#2333](https://github.com/promptfoo/promptfoo/pull/2333)
- chore(providers): Align `transformRequest` with `transformResponse` behavior by @mldangelo in [#2334](https://github.com/promptfoo/promptfoo/pull/2334)
- chore: Update Node.js to v20.18.1 by @mldangelo in [#2342](https://github.com/promptfoo/promptfoo/pull/2342)
- chore: Add support for multiple Google Sheets in `promptfooconfig` by @mldangelo in [#2343](https://github.com/promptfoo/promptfoo/pull/2343)

## [0.100.4] - 2024-12-08

### Changed

- feat: "try example" in target configuration (#2335)
- chore(webui): add a reset config button (#2328)
- chore(redteam): add comments and schema to generated yaml (#2329)
- chore(webui): add select all/none for all plugins (#2326)
- chore: automate CITATION.cff version bump. Sort npm scripts (#2320)
- docs: Fix docs to reflect non-root docker user (#2324)

### Fixed

- fix(cli): recommend npx if necessary (#2325)
- fix(providers): use prompt config for structured outputs in azure (#2331)
- fix(redteam): Use cloud api for remote harmful generation (#2323)
- fix(webui): redteam bug where purpose was using old state (#2330)
- fix(webui): redteam config persist between refreshes (#2327)

### Dependencies

- chore(deps): bump openai from 4.75.0 to 4.76.0 (#2321)

## [0.100.3] - 2024-12-06

### Changed

- chore(providers): improve JSON schema support for openai azure (#2318)

### Dependencies

- chore(deps): bump the npm_and_yarn group with 2 updates (#2317)

### Documentation

- docs(aws-bedrock): add Nova model documentation and update examples (#2319)
- docs(multilingual): add language code references (#2311)

## [0.100.2] - 2024-12-06

### Added

- feat: multiline editor for http request body (#2314) by @typpo

### Fixed

- fix(redteam): Do not fail crescendo if the provider sends the wrong response (#2315) by @sklein12
- fix: remove log line (c539341)

## [0.100.1] - 2024-12-05

### Added

- feat(redteam): Multilingual generates test cases across all strats (#2313) by @sklein12

### Fixed

- fix(redteam): preserve assertion types in multilingual strategy (#2312) by @mldangelo

### Changed

- chore(redteam): Improve purpose output (779a8d4)
- chore: re-reorder target setup page (7dd11ae)
- chore: copy (158d841)
- ci: increase Docker workflow timeout to 60 minutes (414db79)

### Dependencies

- chore(deps): update multiple package dependencies (#2308) by @mldangelo

### Documentation

- docs: fix multilingual (e78e77d)

## [0.100.0] - 2024-12-05

### Added

- feat(providers): Add Amazon Nova models to Bedrock provider (#2300)
- feat(providers): Support TypeScript custom providers (#2285)
- feat(providers): Add transformRequest to HTTP provider. Rename responseParser to transformResponse (#2228)
- feat(cli): Add configurable CSV delimiter support (#2294)
- feat(redteam): Load `intents` plugin from file (#2283)
- feat(webui): Ability to configure strategies in redteam setup (#2304)
- feat(webui): Ability to upload YAML file to setup view (#2297)
- feat(webui): Column selector (#2288)

### Changed

- chore(webui): Add YAML preview and strategies to redteamReview page (#2305)
- chore(prompts): TypeScript for prompt functions (#2287)
- chore(webui): Display # selected plugins in accordion text (#2298)
- chore(redteam): Remote generation if logged into cloud (#2286)
- chore(cli): Write `promptfoo-errors.log` on error (#2303)
- chore(cli): Improve error message when attempting to share incomplete eval (#2301)
- chore(redteam): Fix stateless warning (#2282)
- chore(redteam): Plugin page UX (#2299)
- chore(webui): Display average cost alongside total (#2274)
- chore(webui): Remove prompt from redteam setup purpose page (#2295)
- docs: Guide on LangChain PromptTemplates (#2235)

### Fixed

- fix(redteam): Do not store config hash if redteam generation failed (#2296)
- fix(webui): Minor bugs in redteam config UI (#2278)
- fix(cli): Replace process.exitCode with process.exit calls in share command (#2307)

### Dependencies

- chore(deps): Bump @aws-sdk/client-bedrock-runtime from 3.699.0 to 3.704.0 (#2279)
- chore(deps): Bump @aws-sdk/client-bedrock-runtime from 3.704.0 to 3.705.0 (#2290)
- chore(deps): Bump groq-sdk from 0.8.0 to 0.9.0 (#2291)
- chore(deps): Bump openai from 4.73.1 to 4.74.0 (#2280)
- chore(deps): Bump openai from 4.74.0 to 4.75.0 (#2289)

### Documentation

- docs(examples): Add redteam chatbot example (#2306)

## [0.99.1] - 2024-12-02

### Changed

- chore(docs): update --config YAML file references to match actual behavior (#2170)
- chore(providers): add \*-latest models for Anthropic (#2262)
- chore(providers): remove optional chaining in goat provider (#2253)
- chore(redteam): ability to override severity (#2260)
- chore(redteam): improve hijacking grader (#2251)
- chore(redteam): improve overreliance grader (#2246)
- chore(redteam): improve politics grader (#2258)
- chore(redteam): move harmful specialized advice plugin to unaligned provider (#2239)
- chore(redteam): move misinformation plugin from aligned to unaligned provider (#2232)
- chore(redteam): shell injection grader improvement (25%) (#2277)
- chore(redteam): update policy grader (#2244)
- chore(site): improve architecture diagram dark mode (#2254)
- chore(site): move careers link (#2242)
- chore(tests): remove console.error debug statement (#2275)
- chore(types): add Zod schema for assertion types (#2276)
- chore(webui): ability to set image min/max height (#2268)
- chore(webui): add metric column in assertions table (#2238)
- chore(webui): add pointer cursor to report view (#2272)
- chore(webui): add support for custom targets to redteam setup (#2215)
- chore(webui): combine assertion context to eval output comment dialog (#2240)
- chore(webui): improve back and next buttons for purpose/targets pages (#2269)
- chore(webui): minor improvements to redteam setup strategy and plugin selection (#2247)
- chore(webui): only show action buttons for the currently hovered cell, rather than both cells for that row (#2270)
- chore(webui): preserve whitespace in TableCommentDialog (#2237)
- chore(webui): prevent dialog from popping up repeatedly when component rerenders (#2273)
- chore(webui): remove local dashboard (#2261)
- chore(webui): select all/none in redteam setup plugins view (#2241)
- docs: GitLab integration (#2234)

### Fixed

- fix(cli): improve debugging for fetchWithRetries (#2233)
- fix(cli): refuse to share incomplete evals (#2259)
- fix(webui): support sorting on pass/fail count & raw score (#2271)
- fix(redteam): stringify non-string target provider responses in goat (#2252)

### Dependencies

- chore(deps): bump openai from 4.73.0 to 4.73.1 (#2243)
- chore(deps): sync dependency versions with promptfoo cloud (#2256)
- chore(deps): update dependencies (#2257)
- chore(deps): update lock file for yanked dependency (#2250)

## [0.99.0] - 2024-11-25

### Added

- feat(cli): `promptfoo debug` command (#2220)
- feat(eval): Read variables from PDF (#2218)
- feat(providers): Add `sequence` provider (#2217)
- feat(redteam): Citation strategy (#2223)
- feat(redteam): Composite jailbreak strategy (#2227)
- feat(redteam): Ability to limit strategies to specific plugins (#2222)

### Changed

- chore(redteam): Attempt to reuse existing server for redteam init (#2210)
- chore(redteam): Naive GOAT error handling (#2213)
- chore(redteam): Improve competitors plugin and grading (#2208)

### Fixed

- fix(eval): CSV BOM parsing (#2230)
- fix(redteam): Add missing entities field to redteam schema (#2226)
- fix(redteam): Ensure numTests is properly inherited in config for all plugin types (#2229)
- fix(redteam): Strip prompt asterisks (#2212)
- fix(redteam): Validate plugins before starting (#2219)

### Dependencies

- chore(deps): Bump @aws-sdk/client-bedrock-runtime from 3.696.0 to 3.699.0 (#2231)

### Documentation

- docs(redteam): Ollama redteam blog (#2221)
- docs(redteam): Add troubleshooting documentation (#2211)

## [0.98.0] - 2024-11-22

### Added

- feat(providers): Maintain session-id in HTTP provider (#2101)
- feat(redteam): Add custom strategy (#2166)
- feat(webui): Add CSV download to report view (#2168)
- feat(webui): Add image preview lightbox for base64 image strings (#2194)

### Changed

- chore(providers): Add GPT-4-0-2024-11-20 to supported models (#2203)
- chore(providers): Add support for UUID in transformVars (#2204)
- chore(cli): Display help for invalid args (#2196)
- chore(redteam): Add `promptfoo redteam setup` (#2172)
- chore(redteam): Init now opens web setup UI (#2191)
- chore(redteam): Update purpose UI to capture better information (#2180)
- chore(redteam): Instrument redteam setup (#2193)
- chore(redteam): Remove OpenAI key requirement in onboarding (#2187)
- chore(redteam): Remove overreliance from default (#2201)
- chore(redteam): Remove redundant harmful plugin when all subcategories are selected (#2206)
- chore(redteam): Reorganize plugins in setup (#2173)
- chore(redteam): Session parsing in UI (#2192)
- chore(redteam): Update docs for multi-turn strategies (#2182)
- chore(redteam): Update redteam init instructions (#2190)
- chore(redteam): Wrap more system purpose tags (#2202)
- chore(redteam): Wrap purposes in <Purpose> tags (#2175)

### Fixed

- fix(prompts): Parse YAML files into JSON before Nunjucks template render (#2205)
- fix(providers): Handle more response parser failures in HTTP provider (#2200)
- fix(redteam): Attempt to fix undefined redteam testcase bug (#2186)
- fix(redteam): Debug access plugin grader improvement (#2178)
- fix(redteam): Handle missing prompts in indirect prompt injection setup (#2199)
- fix(redteam): Pass isRedteam from eval database model (#2171)
- fix(webui): Handle division by zero cases in CustomMetrics component (#2195)

### Dependencies

- chore(deps): Bump @aws-sdk/client-bedrock-runtime from 3.693.0 to 3.696.0 (#2176)
- chore(deps): Update dependencies - resolve lock file issue (#2179)
- chore(deps): Update dependencies (#2169)

### Documentation

- docs(examples): Add F-score example (#2198)
- docs(examples): Modernize image classification example (#2197)
- docs(site): Add red team Hugging Face model guide (#2181)
- docs(site): Use `https` id with `url` config (#2189)

## [0.97.0] - 2024-11-18

### Added

- feat(azure): adding AzureCliCredential as a fallback authentication option (#2149)

### Changed

- feat: report shows % framework compliance as progress bar (#2160)
- feat: support for grader fewshot examples (#2162)
- feat: add support for bedrock guardrails (#2163)
- fix: crescendo feedback (#2145)
- fix: handle null test cases in strategy generation (#2146)
- refactor(redteam): extract parseGeneratedPrompts from redteam base class (#2155)
- refactor(redteam): modularize and simplify harmful plugin (#2154)
- chore: bump @aws-sdk/client-bedrock-runtime from 3.691.0 to 3.693.0 (#2147)
- chore: bump @eslint/plugin-kit from 0.2.0 to 0.2.3 in the npm_and_yarn group (#2151)
- chore: track token usage for redteam providers (#2150)
- chore(providers): misc harmful completion provider enhancements (#2153)
- chore: display strategy used in report view (#2156)
- chore: open result details in report view (#2159)
- chore: add # requests to token usage (#2158)
- chore: set redteamFinalPrompt in goat provider (#2161)
- chore(redteam): refactor harmful plugin into aligned and unaligned modules (#2164)
- chore(redteam): refactor unaligned inference API response handling (#2167)

### Fixed

- fix(share): update eval author to logged-in user when sharing (#2165)

## [0.96.2] - 2024-11-14

### Added

- feat(redteam): redteam fewshot overrides (#2138)
- feat(cli): make README.md file during onboarding init flow optional (#2054)

### Changed

- feat: helm chart for self hosted (#2003)

### Fixed

- fix(cli): remove validation warning on yaml files (#2137)
- fix(providers): handle system messages correctly for bedrock Claude models (#2141)
- fix(redteam): Config for all strategies (#2126)
- fix(webui): potential divide by 0s (#2135)
- fix(webui): restore token usage display (#2143)

### Dependencies

- chore(deps): clean up plugin action params (#2139)
- chore(deps): bump @aws-sdk/client-bedrock-runtime from 3.687.0 to 3.691.0 (#2140)
- chore(deps): update dependencies (#2133)

## [0.96.1] - 2024-11-12

### Added

- feat(ui): Respect max text length in Markdown cells (#2109)

### Changed

- chore(assertions): split assertions into separate modules (#2116)\* chore(blog): update API endpoint to canonical domain by @mldangelo in https://github.com/promptfoo/promptfoo/pull/2119
- chore(cli): add promptfoo version header to all requests (#2121)
- chore(redteam): allow goat to be used stateless or not (#2102)
- chore(redteam): Break out Prompt Metrics Types (#2120)
- chore(redteam): re-organize report categories (#2127)
- chore(docs): Fix AWS default region to match documentation (#2117)

### Fixed

- fix(cli): validate config after dereferencing (#2129)
- fix(providers): handle system messages correctly in anthropic parseMessages (#2128)

### Dependencies

- chore(deps): bump groq-sdk from 0.7.0 to 0.8.0 (#2131)
- chore(deps): update multiple dependencies (#2118)

## [0.96.0] - 2024-11-10

### Added

- feat(redteam): intent plugin (#2072)
- feat(redteam): rag poisoning plugin (#2078)
- feat(cli): --filter-sample on eval to randomly sample (#2115)
- feat(providers): azure default provider (#2107)
- feat(assertions): BLEU score (#2081)

### Changed

- chore(assertions): refactor JSON assertions (#2098)
- chore(assertions): split assertions into separate files (#2089)
- chore(cli): add --ids-only to list commands (#2076)
- chore(cli): lazily init csv assertion regex (#2111)
- chore(cli): validate json, yaml, js configs on load (#2114)
- chore(lint): format lint (#2082)
- chore(providers): add envar support for azure auth (#2106)
- chore(providers): add support for Claude 3.5 Haiku model (#2066)
- chore(providers): add support for external response_format in azure openai (#2092)
- chore(providers): azureopenai -> azure (#2113)
- chore(providers): Support AWS sessionToken and profile for authentication (#2085)
- chore(redteam): improve rbac grader (#2067)
- chore(redteam): pass context and options to target in iterativeTree provider (#2093)
- chore(redteam): Use purpose in graders (#2077)
- chore(webui): prevent unnecessary state resets in plugin configuration in redteam ui (#2071)
- chore: add yaml config validation tests (#2070)
- chore(docs): goat-blog demo component usability improvements (#2095)
- docs: use "provider" key in python prompt function (#2103)
- docs: add GOAT blog post (#2068)
- chore(blog): update API endpoint to canonical domain (#2119)

### Fixed

- fix(cli): keep eval id on `import` (#2112)
- fix(providers): portkey provider and headers (#2088)
- fix(redteam): provide target context (#2090)
- fix(providers): ensure consistent message parsing for Anthropic Claude Vision (#2069)
- fix(redteam): make remote generation URL dynamic to support dotenv loading (#2086)

### Dependencies

- chore(deps): bump @anthropic-ai/sdk from 0.31.0 to 0.32.0 (#2074)
- chore(deps): bump @anthropic-ai/sdk from 0.32.0 to 0.32.1 (#2083)
- chore(deps): bump @aws-sdk/client-bedrock-runtime from 3.686.0 to 3.687.0 (#2104)
- chore(deps): bump openai from 4.70.2 to 4.71.0 (#2073)
- chore(deps): bump openai from 4.71.0 to 4.71.1 (#2087)

## [0.95.0] - 2024-11-04

### Added

- **feat(redteam):** goat (#2006)
- **feat(webui):** add support for file providers in eval creation view via file upload by @mldangelo in https://github.com/promptfoo/promptfoo/pull/2055
- feat(webui): add support for file providers in eval creation view via file upload (#2055)

### Changed

- **feat:** save and load configs (#2044)
- **feat:** index page for report view (#2048)
- **fix:** competitors grader (#2042)
- **fix:** llm rubric markup (#2043)
- **fix:** OOM on large evals (#2049)
- **chore:** migrate rag-full example to langchain 0.3.0 (#2041)
- **chore:** add some loaders to webui pages (#2050)
- **chore(providers):** add bedrock regional inference profile IDs (#2058)
- **chore(webui):** optimize custom policy handling (#2061)
- **chore:** bump @anthropic-ai/sdk from 0.30.1 to 0.31.0 (#2062)
- **chore:** bump openai from 4.69.0 to 4.70.2 (#2063)

### Fixed

- **fix(webui):** preserve target label when switching target types (#2060)

### Dependencies

- **chore(deps):** bump langchain from 0.2.10 to 0.3.0 in /examples/rag-full (#2040)
- **chore(deps):** bump openai from 4.68.4 to 4.69.0 (#2045)
- **chore(deps):** update patch and minor dependencies (#2064)

## [0.94.6] - 2024-10-30

### Added

- feat(webui): make table header sticky (#2001)

### Changed

- feat: `promptfoo auth whoami` (#2034)
- fix: minor redteam run fixes (#2033)
- fix: report issue counts (#2037)
- fix: Integration backlink to portkey docs (#2039)
- chore: add provider to assertion function context (#2036)
- chore: add `--verbose` to redteam run (#2032)
- chore(deps-dev): bump @aws-sdk/client-bedrock-runtime from 3.679.0 to 3.682.0 (#2038)

### Dependencies

- chore(deps): bump elliptic from 6.5.7 to 6.6.0 in /src/app (#2031)
- chore(deps): bump langchain from 0.1.14 to 0.3.0 in /examples/langchain-python (#2035)

## [0.94.5] - 2024-10-28

### Changed

- fix: bump version on fetch cache key (#2029)
- fix: support browser back/forward in redteam setup (#2022)
- chore: improve ui for plugin configs (#2024)
- chore(webui): improve redteam plugin configuration UI (#2028)
- chore: Add Missing Statuses to Risk Categories (#2030)

### Fixed

- fix(ci): add disk space cleanup steps to prevent runner failures (#2018)
- fix(redteam): auto-extract injectVar from prompt template in redteam image provider (#2021)
- fix(providers): adjust bedrock anthropic default temperature (#2027)
- fix(webui): hide redteam setup dialog after seen (#2023)

### Documentation

- docs(provider): fix dalle-3 provider name (#2020)

## [0.94.4] - 2024-10-27

### Added

- **Feature:** Add simulated user provider ([#2014](https://github.com/promptfoo/promptfoo/pull/2014) by [@typpo](https://github.com/typpo))

### Changed

- **Fix:** Handle basic auth credentials in fetch requests ([#2013](https://github.com/promptfoo/promptfoo/pull/2013) by [@mldangelo](https://github.com/mldangelo))
- **Chore:** Add configuration option to disable template environment variables ([#2017](https://github.com/promptfoo/promptfoo/pull/2017) by [@mldangelo](https://github.com/mldangelo))
- **Chore (Redteam):** Improve onboarding CLI plugin configuration handling ([#2015](https://github.com/promptfoo/promptfoo/pull/2015) by [@mldangelo](https://github.com/mldangelo))

## [0.94.3] - 2024-10-26

### Changed

- feat: package import support improvements (#1995)
- feat: add adaline gateway provider (#1980)
- fix: template creation for `promptfoo init` and `promptfoo redteam init`
- chore(providers): merge prompt and provider config in azure (#2011)

## [0.94.2] - 2024-10-25

### Added

- feat(browser): `optional` arg on `click` commands (#1997)

### Changed

- feat: add browser support in redteam setup (#1998)
- fix: test case descriptions (#2000)
- fix: Http Provider parser (#1994)
- chore: save user consent when logged in via webui (#1999)
- chore: Constants are lower case (#2007)
- style(eslint): add sort-keys rule and sort type constituents (#2008)
- chore(redteam): alphabetize and normalize ordering of constants (#2002)
- revert: style(eslint): add sort-keys rule and sort type constituents (#2009)

## [0.94.1] - 2024-10-24

### Added

- **feat(schema):** Add YAML schema validation to config files by [@mldangelo](https://github.com/mldangelo) in [#1990](https://github.com/promptfoo/promptfoo/pull/1990)

### Changed

- **chore:** Don't run Docker as root by [@typpo](https://github.com/typpo) in [#1884](https://github.com/promptfoo/promptfoo/pull/1884)
- **chore(webui):** Move Snackbar out of component for reuse by [@sklein12](https://github.com/sklein12) in [#1989](https://github.com/promptfoo/promptfoo/pull/1989)
- **chore(redteam):** Send version to remote endpoint by [@typpo](https://github.com/typpo) in [#1982](https://github.com/promptfoo/promptfoo/pull/1982)
- **refactor(tests):** Reorganize test files into subdirectories by [@mldangelo](https://github.com/mldangelo) in [#1984](https://github.com/promptfoo/promptfoo/pull/1984)
- site: additional landing page (#1996)

### Fixed

- **fix(providers):** Better OpenAI rate limit handling by [@typpo](https://github.com/typpo) in [#1981](https://github.com/promptfoo/promptfoo/pull/1981)
- **fix(providers):** Refusals are not failures by [@typpo](https://github.com/typpo) in [#1991](https://github.com/promptfoo/promptfoo/pull/1991)
- **fix(redteam):** Better error handling in strategies by [@typpo](https://github.com/typpo) in [#1983](https://github.com/promptfoo/promptfoo/pull/1983)
- **fix(redteam):** Better error on remote plugins when remote is disabled by [@typpo](https://github.com/typpo) in [#1979](https://github.com/promptfoo/promptfoo/pull/1979)
- fix: prompt validation (#1993)

### Dependencies

- **chore(deps):** Bump @aws-sdk/client-bedrock-runtime from 3.677.0 to 3.678.0 by [@dependabot](https://github.com/dependabot) in [#1987](https://github.com/promptfoo/promptfoo/pull/1987)
- **chore(deps):** Bump @anthropic-ai/sdk from 0.30.0 to 0.30.1 by [@dependabot](https://github.com/dependabot) in [#1986](https://github.com/promptfoo/promptfoo/pull/1986)
- **chore(deps):** Bump OpenAI from 4.68.2 to 4.68.4 by [@dependabot](https://github.com/dependabot) in [#1985](https://github.com/promptfoo/promptfoo/pull/1985)

## [0.94.0] - 2024-10-23

### Added

- feat(providers): add support for `github` provider (#1927)
- feat(providers): add support for xAI (Grok) provider (#1967)
- feat(providers): Update HTTP Provider to support any type of request (#1920)
- feat(prompts): add context to python and javascript prompts (#1974)
- feat(webui): add ability to update eval author (#1951)
- feat(webui): add login page (#1964)
- feat(webui): add support for displaying base64-encoded images (#1937)
- feat(cli): allow referencing specific gsheet (#1942)
- feat(redteam): show passes and fails in report drawer (#1972)

### Changed

- chore(cli): disable database logging by default (#1953)
- chore(cli): move db migrations up (#1975)
- chore(cli): replace node-fetch with native fetch API (#1968)
- chore(cli): warn on unsupported test format (#1945)
- chore(providers): support AWS credentials in config file for bedrock provider (#1936)
- chore(providers): support response_format in prompt config in openai provider (#1966)
- chore(providers): update Claude 3.5 model version (#1973)
- chore(providers): update implementation of togetherAI provider (#1934)
- chore(redteam): Add redteam descriptions and display names (#1962)
- chore(redteam): Better typing for the new constants (#1965)
- chore(redteam): fix typing issue, don't return in route (#1933)
- chore(redteam): move all redteam constants to one spot (#1952)
- chore(redteam): remove providers from db (#1955)
- chore(redteam): update providers to id by id or label (#1924)
- chore(redteam): Use Provider Label as Unique ID for redteam targets (#1938)
- chore(webui): add user email management endpoints (#1949)
- chore(webui): create dedicated eval router (#1948)
- chore(webui): expose redteam init ui in navigation dropdown menu (#1926)
- chore(webui): improve max text length slider (#1939)
- chore(webui): optimize Material-UI imports for better tree-shaking (#1928)
- chore(webui): optionally record anonymous telemetry (#1940)
- chore(webui): resolve fast refresh warning by separating useToast hook (#1941)
- refactor(assertions): move utility functions to separate file (#1944)
- chore: add citation generation script and update CITATION.cff (#1914)

### Fixed

- fix(cli): add metadata to EvaluateResult model (#1978)
- fix(cli): check for python3 alias (#1971)
- fix(cli): cli properly watches all types of configs (#1929)
- fix(cli): resolve deep copy issue when using grader cli arg (#1943)
- fix(eval): set author from getUserEmail when creating Eval (#1950)
- fix(providers): improve Gemini format coercion and add tests (#1925)
- fix(providers): maybeCoerceToGeminiFormat in palm provider - parse system_instruction (#1947)

### Dependencies

- chore(deps): bump aiohttp from 3.9.5 to 3.10.2 in /examples/rag-full (#1959)
- chore(deps): bump certifi from 2023.11.17 to 2024.7.4 in /examples/python-provider (#1958)
- chore(deps): bump idna from 3.6 to 3.7 in /examples/python-provider (#1957)
- chore(deps): bump rollup from 4.21.3 to 4.24.0 in /src/app (#1961)
- chore(deps): bump starlette from 0.37.2 to 0.40.0 in /examples/rag-full (#1956)
- chore(deps): bump vite from 5.3.3 to 5.4.9 in /examples/jest-integration (#1960)
- chore(deps): migrate drizzle (#1922)
- chore(deps): update dependencies (#1913)

### Documentation

- docs(blog): adding fuzzing post (#1921)

## [0.93.3] - 2024-10-17

### Added

- **feat(assertions):** Support array of files in assertion values by [@danpe](https://github.com/promptfoo/promptfoo/pull/1897)
- **feat(redteam):** Math-prompt strategy by [@AISimplyExplained](https://github.com/promptfoo/promptfoo/pull/1907)
- feat(redteam): math-prompt strategy (#1907)
- feat: add watsonx bearer token auth and display model cost (#1904)
- feat: support array of files in assertion values (#1897)

### Changed

- **chore(providers):** Add WatsonX bearer token auth and display model cost by [@gprem09](https://github.com/promptfoo/promptfoo/pull/1904)
- **chore(redteam):** Rename math-prompt strategy and update docs by [@mldangelo](https://github.com/promptfoo/promptfoo/pull/1912)
- **chore(webui):** Redesign navigation and dark mode components by [@mldangelo](https://github.com/promptfoo/promptfoo/pull/1903)
- **chore(ci):** Correct GitHub Actions syntax for secret access by [@mldangelo](https://github.com/promptfoo/promptfoo/pull/1911)
- **chore(ci):** Fix Docker build by [@sklein12](https://github.com/promptfoo/promptfoo/pull/1910)
- **chore(ci):** Test eval share for hosted container by [@sklein12](https://github.com/promptfoo/promptfoo/pull/1908)
- **chore(ci):** Test sharing to cloud by [@sklein12](https://github.com/promptfoo/promptfoo/pull/1909)
- chore: fix docker build (#1910)
- chore(redteam): rename math-prompt strategy and update docs (#1912)
- chore: Test sharing to cloud (#1909)
- chore: Test eval share for hosted container (#1908)

### Fixed

- **fix(webui):** Navigating directly to an eval by [@sklein12](https://github.com/promptfoo/promptfoo/pull/1905)
- fix(providers): lazy load watsonx dependencies (#1977)
- fix(ci): correct GitHub Actions syntax for secret access (#1911)
- fix: Navigating directly to an eval (#1905)

### Documentation

- **docs(redteam):** Add documentation for Custom and PII plugins by [@mldangelo](https://github.com/promptfoo/promptfoo/pull/1892)

## [0.93.2] - 2024-10-16

### Fixed

- fix: sharing to hosted (#1902)
- fix: update cloud share URL path from 'results' to 'eval' (#1901)
- fix: gemini chat formatting (#1900)

### Documentation

- docs(redteam): add documentation for Custom and PII plugins (#1892)

### Changed

- **fix:** update cloud share URL path from 'results' to 'eval' by [@mldangelo](https://github.com/promptfoo/promptfoo/pull/1901)
- **fix:** gemini chat formatting by [@typpo](https://github.com/promptfoo/promptfoo/pull/1900)
- **fix:** sharing to hosted by [@sklein12](https://github.com/promptfoo/promptfoo/pull/1902)
- **chore:** add `--filter-targets` to `redteam run` by [@typpo](https://github.com/promptfoo/promptfoo/pull/1893)
- **chore:** warn users about unknown arguments after 'eval' command by [@mldangelo](https://github.com/promptfoo/promptfoo/pull/1898)
- chore(webui): redesign navigation and dark mode components (#1903)
- chore(cli): warn users about unknown arguments after 'eval' command (#1898)
- chore: add `--filter-targets` to `redteam run` (#1893)

### Dependencies

- **chore(deps):** bump `@anthropic-ai/sdk` from 0.29.0 to 0.29.1 by [@dependabot](https://github.com/promptfoo/promptfoo/pull/1894)
- chore(deps): bump @anthropic-ai/sdk from 0.29.0 to 0.29.1 (#1894)

## [0.93.1] - 2024-10-15

### Fixed

- fix: Delete all evals broken (#1891)

### Added

- feat: Redteam http target tester (#1883)

### Changed

- **feat:** Crisp chat on certain pages by [@typpo](https://github.com/promptfoo/promptfoo/pull/1880)
- **feat:** Redteam HTTP target tester by [@sklein12](https://github.com/promptfoo/promptfoo/pull/1883)
- **fix:** Do not use default config when config is explicitly set by [@typpo](https://github.com/promptfoo/promptfoo/pull/1878)
- **fix:** Delete all evals broken by [@sklein12](https://github.com/promptfoo/promptfoo/pull/1891)
- **docs:** Add RAG architecture blog post by [@vsauter](https://github.com/promptfoo/promptfoo/pull/1886)
- **refactor(webui):** Move dashboard to redteam directory by [@mldangelo](https://github.com/promptfoo/promptfoo/pull/1890)
- refactor(webui): move dashboard to redteam directory (#1890)

## [0.93.0] - 2024-10-14

### Documentation

- docs: add rag architecture blog post (#1886)

### Added

- feat(cli): add example download functionality to init command (#1875)
- feat(redteam): introduce experimental redteam setup ui (#1872)
- feat(providers): watsonx provider (#1869)
- feat(providers): node package provider (#1855)
- feat: crisp chat on certain pages (#1880)

### Changed

- chore(webui): show tools in report view (#1871)

### Fixed

- fix(cli): only set redteam on combined configs when necessary (#1879)
- fix(cli): disable remote grading with rubric prompt override (#1877)
- fix(webui): rendering evals (#1881)
- fix: do not use default config when config is explicitly set (#1878)

## [0.92.3] - 2024-10-12

### Changed

- fix: request correct structure in prompt (#1851)
- fix: Only persist custom API url in local storage if it's set through the UI (#1854)
- fix: equality failure message (#1868)
- fix: don't always persist providers (#1870)
- feat: env variable to host pf at a different url path then base (#1853)
- chore(redteam): improve custom plugin definition and validation (#1860)
- chore: move skip logic to generate (#1834)
- chore: add `--filter-targets` alias (#1863)
- chore: Cloud sharing with new format (#1840)

### Fixed

- fix(webui): resolve undefined version display in InfoModal (#1856)

### Dependencies

- chore(deps-dev): bump @aws-sdk/client-bedrock-runtime from 3.667.0 to 3.668.0 (#1857)
- chore(deps-dev): bump @aws-sdk/client-bedrock-runtime from 3.668.0 to 3.669.0 (#1865)

## [0.92.2] - 2024-10-09

### Changed

- **ci(tests)**: Separate unit and integration tests in CI pipeline by [@mldangelo](https://github.com/mldangelo) in [#1849](https://github.com/promptfoo/promptfoo/pull/1849)
  - Bump `@aws-sdk/client-bedrock-runtime` from 3.666.0 to 3.667.0 by [@dependabot](https://github.com/dependabot) in [#1845](https://github.com/promptfoo/promptfoo/pull/1845)
  - Bump `@anthropic-ai/sdk` from 0.28.0 to 0.29.0 by [@dependabot](https://github.com/dependabot) in [#1846](https://github.com/promptfoo/promptfoo/pull/1846)
  - Bump `openai` from 4.67.2 to 4.67.3 by [@dependabot](https://github.com/dependabot) in [#1844](https://github.com/promptfoo/promptfoo/pull/1844)

### Fixed

- **fix(providers)**: Dynamically import FAL-AI serverless client by [@mldangelo](https://github.com/mldangelo) in [#1850](https://github.com/promptfoo/promptfoo/pull/1850)

### Dependencies

- **chore(deps)**:

## [0.92.1] - 2024-10-08

### Added

- **feat(providers):** Add support for an optional `responseSchema` file to Google Gemini by [@aud](https://github.com/promptfoo/promptfoo/pull/1839)
- feat(providers): Add support for an optional `responseSchema` file to google gemini (#1839)

### Changed

- **fix:** count could be off if there was a test that wasn't recorded by [@sklein12](https://github.com/promptfoo/promptfoo/pull/1841)
- **fix:** support relative paths by [@sklein12](https://github.com/promptfoo/promptfoo/pull/1842)
- **fix:** Prompt ordering on tables by [@sklein12](https://github.com/promptfoo/promptfoo/pull/1843)
- **chore:** delete empty file by [@sklein12](https://github.com/promptfoo/promptfoo/pull/1829)
- **chore:** rename tables by [@sklein12](https://github.com/promptfoo/promptfoo/pull/1831)
- chore(deps-dev): bump @aws-sdk/client-bedrock-runtime from 3.665.0 to 3.666.0 (#1836)

### Fixed

- **fix(provider):** fal prompt config overrides by [@drochetti](https://github.com/promptfoo/promptfoo/pull/1835)
- fix: Prompt ordering on tables (#1843)
- fix: support relative paths (#1842)
- fix: count could be off if there was a test that wasn't recorded (#1841)

### Dependencies

- **chore(deps):** bump openai from 4.67.1 to 4.67.2 by [@dependabot](https://github.com/promptfoo/promptfoo/pull/1837)
- **chore(deps-dev):** bump @aws-sdk/client-bedrock-runtime from 3.665.0 to 3.666.0 by [@dependabot](https://github.com/promptfoo/promptfoo/pull/1836)
- chore(deps): bump openai from 4.67.1 to 4.67.2 (#1837)

### Documentation

- **docs(contributing):** expand guide for adding new providers by [@mldangelo](https://github.com/promptfoo/promptfoo/pull/1833)

## [0.92.0] - 2024-10-07

### Fixed

- fix(provider): fal prompt config overrides (#1835)

### Documentation

- docs(contributing): expand guide for adding new providers (#1833)

### Changed

- Normalize eval results in db (#1776)
- foundation model blog post (#1823)
- site: custom blog index page (#1824)
- chore(build): allow-composite-ts (#1825)
- chore(cli): improve validation for extension hooks (#1827)
- chore: rename tables (#1831)
- chore: delete empty file (#1829)

## [0.91.3] - 2024-10-04

### Added

- feat(redteam): add religion plugin (#1822)
- feat(provider-fal): allow prompt config overrides (#1815)
- feat: remove in memory table (#1820)

## [0.91.2] - 2024-10-04

### Added

- feat(cli): Add input validation to eval command (@mldangelo #1810)
- feat(cli): Add real-time logging for Python script execution (@mldangelo #1818)
- feat(providers): Add support for setting cookies in `browser` provider (@typpo #1809)

### Changed

- chore(ci): Move integration tests to separate job in GitHub Actions workflow (@mldangelo #1821)
- chore(providers): Add support for file-based response parser for HTTP provider (@mldangelo #1808)
- chore(providers): Improve error message for browser provider missing imports (67c5fed2 @typpo)
- chore(redteam): Update to specific GPT-4 model (0be9c87f @mldangelo)
- chore(site): Update intro cal.com link (ff36972e @typpo)
- chore(webui): Remove 'use client' directives from React components (bc6f4214 @mldangelo)
- docs: Add Streamlit application in browser documentation (855e80f4 @typpo)
- docs: Escape tag in documentation (9c3ae83b @typpo)
- docs: Remove responseparser from quickstart (fe17b837 @typpo)
- docs: Remove responseParser from redteam template (feda3c60 @typpo)
- docs: Update test case reference documentation (d7c7a507 @mldangelo)
- docs: Update to use `redteam run` and `redteam report` (@typpo #1814)

### Fixed

- fix(redteam): Resolve cross-session templating issues (@typpo #1811)
- fix(webui): Ensure weight is not 0 (@sklein12 #1817)

### Dependencies

- chore(deps-dev): Bump @aws-sdk/client-bedrock-runtime from 3.658.1 to 3.662.0 (@dependabot #1805)
- chore(deps-dev): Bump @aws-sdk/client-bedrock-runtime from 3.663.0 to 3.664.0 (@dependabot #1819)
- chore(deps): Bump openai from 4.66.1 to 4.67.0 (@dependabot #1804)
- chore(deps): Bump replicate from 0.34.0 to 0.34.1 (@dependabot #1806)
- chore(deps): Update dependencies (ec37ca4e @mldangelo)

## [0.91.1] - 2024-10-01

### Changed

- feat: prompts as python classmethods (#1799)

### Fixed

- fix(redteam): read redteam config during redteam eval command (#1803)

### Documentation

- docs(custom-api): update documentation and improve typing (#1802)

## [0.91.0] - 2024-10-01

### Added

- feat(cli): ask for email on public share by @typpo in #1798
- feat(cli): support input transforms by @MrFlounder in #1704
- feat(redteam): add `redteam run` command by @typpo in #1791
- feat(webui): new Chart type on the eval page of web UI by @YingjiaLiu99 in #1147

### Changed

- fix: calc the same prompt id everywhere by @sklein12 in #1795
- docs: add troubleshooting section for timeouts by @mldangelo
- docs: fix indentation by @typpo
- docs: provider index by @mldangelo in #1792
- docs: update ts-config example README with tsx loader options by @mldangelo
- site: misc redteam guide clarifications by @typpo
- chore(cli): reorganize command structure and add program name by @mldangelo
- chore(cli): simplify node version check by @mldangelo in #1794
- chore(openai): use omni moderation by default by @typpo in #1797
- chore(providers): add support for special chars in browser provider by @typpo in #1790
- chore(providers): render provider label using Nunjucks by @mldangelo in #1789
- chore(providers): warn on unknown provider types by @mldangelo in #1787
- chore(redteam): include package version in redteam run hash by @typpo in 6d2d0c65
- chore(redteam): rename and export base classes by @mldangelo in #1801
- chore(redteam): serverside generation for indirect-prompt-injection by @mldangelo
- chore(redteam): update adversarial generation to specific gpt-4o model by @typpo in 1f397f62
- chore(cli): reorganize command structure and add program name by @mldangelo in 66781927

### Fixed

- fix(build): remove ts-config path aliases until compilation works correctly by @sklein12 in #1796
- fix(cli): don't ask for email when sharing in ci or without tty by @typpo
- fix(package): use provider prompt map when running via Node package by @vsauter in #1788
- fix(redteam): don't include entities if list is empty by @typpo
- fix(redteam): OWASP aliases by @typpo in #1765

### Dependencies

- chore(deps): bump openai from 4.65.0 to 4.66.1 by @dependabot in #1800
- chore(deps): update dependencies by @mldangelo

## [0.90.3] - 2024-09-27

### Changed

- fix: browser provider ignores cert errors by @ianw_github in 9fcc9f5974d919291456292e187fba1b1bacb3e2

## [0.90.2] - 2024-09-27

### Changed

- **feat:** Add fal.ai provider by [@drochetti](https://github.com/drochetti) in [#1778](https://github.com/promptfoo/promptfoo/pull/1778)
- **feat:** Add install script for pre-built binary installation by [@mldangelo](https://github.com/mldangelo) in [#1755](https://github.com/promptfoo/promptfoo/pull/1755)
- **fix:** Improve JSON parser handling for multiple braces by [@typpo](https://github.com/typpo) in [#1766](https://github.com/promptfoo/promptfoo/pull/1766)
- **refactor(eval):** Reorganize and improve eval command options by [@mldangelo](https://github.com/mldangelo) in [#1762](https://github.com/promptfoo/promptfoo/pull/1762)
- **chore(bedrock):** Improve support for LLAMA3.1 and LLAMA3.2 model configurations by [@mldangelo](https://github.com/mldangelo) in [#1777](https://github.com/promptfoo/promptfoo/pull/1777)
- **chore(config):** Simplify config loading by [@mldangelo](https://github.com/mldangelo) in [#1779](https://github.com/promptfoo/promptfoo/pull/1779)
- **chore(redteam):** Move select plugins for server-side generation by [@mldangelo](https://github.com/mldangelo) in [#1783](https://github.com/promptfoo/promptfoo/pull/1783)
- **ci(nexe-build):** Add ARM64 support for nexe builds by [@mldangelo](https://github.com/mldangelo) in [#1780](https://github.com/promptfoo/promptfoo/pull/1780)
- **ci(nexe-build):** Update runner selection for macOS and add Windows file extension by [@mldangelo](https://github.com/mldangelo) in [#1784](https://github.com/promptfoo/promptfoo/pull/1784)

### Fixed

- **fix(providers):** Correct data types for `responseParser` in HTTP provider by [@typpo](https://github.com/typpo) in [#1764](https://github.com/promptfoo/promptfoo/pull/1764)

### Dependencies

- **chore(deps-dev):** Bump `@aws-sdk/client-bedrock-runtime` from 3.658.0 to 3.658.1 by [@dependabot](https://github.com/dependabot) in [#1769](https://github.com/promptfoo/promptfoo/pull/1769)
- **chore(deps):** Bump `replicate` from 0.33.0 to 0.34.0 by [@dependabot](https://github.com/dependabot) in [#1767](https://github.com/promptfoo/promptfoo/pull/1767)
- **chore(deps):** Bump `openai` from 4.63.0 to 4.64.0 by [@dependabot](https://github.com/dependabot) in [#1768](https://github.com/promptfoo/promptfoo/pull/1768)

## [0.90.1] - 2024-09-26

### Changed

- **chore(providers):** Updated Bedrock integration to support Llama 3.2 models. [#1763](https://github.com/promptfoo/promptfoo/pull/1763) by [@aristsakpinis93](https://github.com/aristsakpinis93)
- **chore:** Added support for config objects in JavaScript and Python assertions. [#1729](https://github.com/promptfoo/promptfoo/pull/1729) by [@vedantr](https://github.com/vedantr)
- **fix:** Improved prompts handling per provider. [#1757](https://github.com/promptfoo/promptfoo/pull/1757) by [@typpo](https://github.com/typpo)
- **fix:** Updated `--no-interactive` description and added it to the documentation. [#1761](https://github.com/promptfoo/promptfoo/pull/1761) by [@kentyman23](https://github.com/kentyman23)
- site: adding blog post for Prompt Airlines (#1774)

### Dependencies

- **chore(deps-dev):** Bumped `@aws-sdk/client-bedrock-runtime` from 3.654.0 to 3.658.0. [#1758](https://github.com/promptfoo/promptfoo/pull/1758) by [@dependabot](https://github.com/dependabot)

## [0.90.0] - 2024-09-24

### Changed

- cli: Added 'pf' as an alias for the 'promptfoo' command (@mldangelo, #1745)
- providers(bedrock): Added support for AI21 Jamba Models and Meta Llama 3.1 Models (@mldangelo, #1753)
- providers(python): Added support for file:// syntax for Python providers (@mldangelo, #1748)
- providers(http): Added support for raw requests (@typpo, #1749)
- cli: implement cloud Login functionality for private sharing (@sklein12, #1719)
- cli(redteam): aliased 'eval' in redteam namespace and prioritized redteam.yaml over promptfooconfig.yaml (@typpo, #1664)
- providers(http): Added templating support for provider URLs (@mldangelo, #1747)
- cli: read config files from directory paths (@andretran, #1721)
- Added PROMPTFOO_EXPERIMENTAL environment variable (@typpo)
- Simplified redteam consent process (@typpo)
- Improved input handling for login prompts (@mldangelo)
- Updated dependencies (@mldangelo)
- webui: fix route to edit eval description(@sklein12, #1754)
- cli: prevent logging of empty output paths (@mldangelo)
- Added raw HTTP request example (@typpo)
- Updated documentation to prefer prebuilt versions (@sklein12, #1752)
- Triggered release step in nexe build for tagged branches (@mldangelo)
- Updated release token in GitHub Actions workflow (@mldangelo)
- Added continue-on-error to nexe-build job (@mldangelo)

## [0.89.4] - 2024-09-23

### Added

- feat(webui): display suggestions (#1739)

### Changed

- feat: headless browser provider (#1736)
- feat: suggestions (#1723)
- feat: improvements to http and websocket providers (#1732)
- fix: empty state for webui (#1727)
- chore: add costs for OpenAI model "gpt-4o-2024-08-06" (#1728)
- fix: catch errors when creating share url (#1726)https://github.com/promptfoo/promptfoo/pull/1725
- fix: add missing outputPath (#1734)
- fix: output path when PROMPTFOO_LIGHTWEIGHT_RESULTS is set (#1737)
- chore: Move share action to server (#1743)
- docs: Update documentation for Tree-based Jailbreaks Strategy by @vingiarrusso in

### Fixed

- fix(prompts): add handling for function prompt (#1724)

## [0.89.3] - 2024-09-20

### Changed

- **Bug Fixes:**
  - Improved sanitization of generations ([#1713](https://github.com/promptfoo/promptfoo/pull/1713) by [@typpo](https://github.com/typpo))
  - Reverted config changes to resolve prompt file bug ([#1722](https://github.com/promptfoo/promptfoo/pull/1722) by [@mldangelo](https://github.com/mldangelo))
- **Docs**
  - Added more information to the enterprise page ([#1714](https://github.com/promptfoo/promptfoo/pull/1714) by [@typpo](https://github.com/typpo))
  - Updated the about page ([#1715](https://github.com/promptfoo/promptfoo/pull/1715) by [@typpo](https://github.com/typpo))
  - Minor landing page updates ([#1718](https://github.com/promptfoo/promptfoo/pull/1718) by [@typpo](https://github.com/typpo))
- Update documentation for Tree-based Jailbreaks Strategy (#1725)

## [0.89.2] - 2024-09-18

### Changed

- **Dependencies**: Updated project dependencies (@mldangelo)
- **Website**: Added truncate functionality to the site (@typpo)
- Fixed Node cache dependency issue (@typpo)
- Improved nexe build workflow artifact handling in CI pipeline (@mldangelo)
- Bumped version to 0.89.2 (@typpo)
-

## [0.89.1] - 2024-09-18

### Added

- **feat(provider/openai)**: support loading `response_format` from a file by [@albertlieyingadrian](https://github.com/albertlieyingadrian) in [#1711](https://github.com/promptfoo/promptfoo/pull/1711)
- **feat(matchers)**: add external file loader for LLM rubric by [@albertlieyingadrian](https://github.com/albertlieyingadrian) in [#1698](https://github.com/promptfoo/promptfoo/pull/1698)

### Changed

- **feat**: Redteam dashboard by [@typpo](https://github.com/typpo) in [#1709](https://github.com/promptfoo/promptfoo/pull/1709)
- **feat**: add WebSocket provider by [@typpo](https://github.com/typpo) in [#1712](https://github.com/promptfoo/promptfoo/pull/1712)
- **docs**: GPT vs O1 guide by [@typpo](https://github.com/typpo) in [#1703](https://github.com/promptfoo/promptfoo/pull/1703)

### Dependencies

- **chore(deps)**: bump `openai` from `4.61.1` to `4.62.0` by [@dependabot](https://github.com/dependabot) in [#1706](https://github.com/promptfoo/promptfoo/pull/1706)
- **chore(deps)**: bump `@azure/openai-assistants` from `1.0.0-beta.5` to `1.0.0-beta.6` by [@dependabot](https://github.com/dependabot) in [#1707](https://github.com/promptfoo/promptfoo/pull/1707)

## [0.89.0] - 2024-09-17

### Added

- feat(util): add nunjucks template support for file path (#1688) by @albertlieyingadrian
- feat(redteam): top level targets, plugins, strategies (#1689) by @typpo

### Changed

- feat: Migrate NextUI to a React App (#1637) by @sklein12
- feat: add golang provider (#1693) by @typpo
- feat: make config `prompts` optional (#1694) by @typpo
- chore(redteam): plumb scores per plugin and strategy (#1684) by @typpo
- chore(redteam): redteam init indent plugins and strategies by @typpo
- chore(redteam): redteam onboarding updates (#1695) by @typpo
- chore(redteam): update some framework mappings by @typpo
- refactor(csv): improve assertion parsing and add warning for single underscore usage (#1692) by @mldangelo
- docs: improve Python provider example with stub LLM function by @mldangelo

### Fixed

- fix(python): change PythonShell mode to binary to fix unicode encoding issues (#1671) by @mldangelo
- fix(python): check --version for executable path validation (#1690) by @mldangelo
- fix(providers): Mistral Error Reporting (#1691) by @GICodeWarrior

### Dependencies

- chore(deps): bump openai from 4.61.0 to 4.61.1 (#1696) by @dependabot
- chore(deps): remove nexe dev dependency by @mldangelo
- chore(deps): update eslint and related packages by @mldangelo

## [0.88.0] - 2024-09-16

### Dependencies

- chore(deps): bump replicate from 0.32.1 to 0.33.0 (#1682)

### Added

- feat(webui): display custom namedScores (#1669)

### Changed

- **Added** `--env-path` as an alias for the `--env-file` option in CLI (@mldangelo)
- **Introduced** `PROMPTFOO_LIGHTWEIGHT_RESULTS` environment variable to optimize result storage (@typpo)
- **Added** `validatePythonPath` function and improved error handling for Python scripts (@mldangelo)
- **Displayed** custom named scores in the Web UI (@khp)
- **Improved** support for structured outputs in the OpenAI provider (@mldangelo)
- **Added** OpenAI Assistant's token usage statistics (@albertlieyingadrian)
- **Added** pricing information for Azure OpenAI models (@mldangelo)
- **Improved** API URL formatting for Azure OpenAI provider (@mldangelo)
- **Fixed** prompt normalization when reading configurations (@mldangelo)
- **Resolved** Docker image issues by adding Python, ensuring the `next` output directory exists, and disabling telemetry (@mldangelo)
- **Improved** message parsing for the Anthropic provider (@mldangelo)
- **Fixed** error in loading externally defined OpenAI function calls (@mldangelo)
- **Corrected** latency assertion error for zero milliseconds latency (@albertlieyingadrian)
- **Added** a new Red Team introduction and case studies to the documentation (@typpo)
- **Updated** model references and default LLM models in the documentation (@mldangelo)
- **Fixed** typos and broken image links in the documentation (@mldangelo, @typpo)
- **Refactored** Red Team commands and types to improve code organization (@mldangelo)
- **Moved** `evaluateOptions` initialization to `evalCommand` (@mldangelo)
- **Centralized** cost calculation logic in providers (@mldangelo)
- ci: improve nexe build workflow and caching (#1683)
- chore(providers): add pricing information for Azure OpenAI models (#1681)

### Tests

- **Added** support for `file://` prefix for local file paths in the `tests:` field in configuration (@mldangelo)

## [0.87.1] - 2024-09-12

### Fixed

- fix(docker): add Python to Docker image and verify in CI (#1677)
- fix(assertions): fix latencyMs comparison with undefined to allow 0 ms latency (#1668)
- fix(providers): improve parseMessages function for anthropic (#1666)
- fix(dockerfile): ensure next out directory exists and disable next telemetry (#1665)
- fix: normalize prompts when reading configs (#1659)

### Added

- feat(python): add validatePythonPath function and improve error handling (#1670)
- feat(cli): accept '--env-path' as an alias for '--env-file' option (#1654)
- feat: PROMPTFOO_LIGHTWEIGHT_RESULTS envar (#1450)

### Documentation

- docs: red team intro (#1662)
- docs: update model references from gpt-3.5-turbo to gpt-4o-mini (#1655)

### Changed

- **Add OpenAI `o1` pricing** by [@typpo](https://github.com/typpo) in [#1649](https://github.com/promptfoo/promptfoo/pull/1649)
- **Add support for OpenAI `o1` max completion tokens** by [@mldangelo](https://github.com/mldangelo) in [#1650](https://github.com/promptfoo/promptfoo/pull/1650)
- **Share link issue when self-hosting** by [@typpo](https://github.com/typpo) in [#1647](https://github.com/promptfoo/promptfoo/pull/1647)
- **Fix OpenAI function tool callbacks handling** by [@mldangelo](https://github.com/mldangelo) in [#1648](https://github.com/promptfoo/promptfoo/pull/1648)
- **Fix broken anchor links** by [@mldangelo](https://github.com/mldangelo) in [#1645](https://github.com/promptfoo/promptfoo/pull/1645)
- **Add documentation for Echo provider** by [@mldangelo](https://github.com/mldangelo) in [#1646](https://github.com/promptfoo/promptfoo/pull/1646)
- ci: add push trigger to docker workflow (#1678)
- refactor(providers): centralize cost calculation logic (#1679)
- refactor: move evaluateOptions initialization to evalCommand (#1674)
- refactor(redteam): move redteam types to src/redteam/types (#1653)
- refactor(redteam): move redteam commands to src/redteam/commands (#1652)
- chore(providers): improve API URL formatting for Azure OpenAI provider (#1672)
- chore(providers): add openai assistant's token usage (#1661)
- chore(openai): improve support for structured outputs (#1656)
- chore: support file:// prefix for local file paths in `tests:` field in config (#1651)

## [0.87.0] - 2024-09-12

### Changed

- feat: remote strategy execution (#1592)
- fix: run db migrations first thing in cli (#1638)
- chore: add --remote to `eval` (#1639)
- chore: ability to record when feature is used (#1643)
- site: intro and image updates (#1636)

### Dependencies

- chore(deps-dev): bump @aws-sdk/client-bedrock-runtime from 3.649.0 to 3.650.0 (#1640)
- chore(deps): bump openai from 4.58.2 to 4.59.0 (#1641)

## [0.86.1] - 2024-09-11

### Changed

- feat: cross-session leak plugin (#1631)
- fix: quickswitcher (#1635)

## [0.86.0] - 2024-09-11

### Changed

- **feat**: Added MITRE Atlas plugin aliases by [@typpo](https://github.com/typpo) in [#1629](https://github.com/promptfoo/promptfoo/pull/1629)
- **chore**: Removed the NextAPI by [@sklein12](https://github.com/sklein12) in [#1599](https://github.com/promptfoo/promptfoo/pull/1599)
- **fix**: Improved rate limiting handling by [@sinedied](https://github.com/sinedied) in [#1633](https://github.com/promptfoo/promptfoo/pull/1633)
- **fix**: Ensured `name:value` pairs are unique, rather than just names, for tags by [@sklein12](https://github.com/sklein12) in [#1621](https://github.com/promptfoo/promptfoo/pull/1621)
- **chore**: Fixed paths for `ts-node` by [@sklein12](https://github.com/sklein12) in [#1628](https://github.com/promptfoo/promptfoo/pull/1628)
- **chore**: Standardized paths by [@sklein12](https://github.com/sklein12) in [#1627](https://github.com/promptfoo/promptfoo/pull/1627)

### Dependencies

- **chore(deps-dev)**: Bumped `@aws-sdk/client-bedrock-runtime` from 3.645.0 to 3.649.0 by [@dependabot](https://github.com/dependabot) in [#1632](https://github.com/promptfoo/promptfoo/pull/1632)
- **chore(deps)**: Bumped `@anthropic-ai/sdk` from 0.27.2 to 0.27.3 by [@dependabot](https://github.com/dependabot) in [#1625](https://github.com/promptfoo/promptfoo/pull/1625)
- **chore(deps)**: Bumped `openai` from 4.58.1 to 4.58.2 by [@dependabot](https://github.com/dependabot) in [#1624](https://github.com/promptfoo/promptfoo/pull/1624)

## [0.85.2] - 2024-09-10

### Changed

- feat: compliance status in redteam reports (#1619)
- fix: prompt parsing (#1620)

## [0.85.1] - 2024-09-09

### Changed

- feat: add support for markdown prompts (#1616)
- fix: Indirect Prompt Injection missing purpose and will only generate… (#1618)

### Dependencies

- chore(deps): bump openai from 4.58.0 to 4.58.1 (#1617)

## [0.85.0] - 2024-09-06

### Added

- **feat(mistral):** Update chat models and add embedding provider by @mldangelo in [#1614](https://github.com/promptfoo/promptfoo/pull/1614)
- **feat(templates):** Allow Nunjucks templating in grader context by @mldangelo in [#1606](https://github.com/promptfoo/promptfoo/pull/1606)
- **feat(redteam):** Add remote generation for multilingual strategy by @mldangelo in [#1603](https://github.com/promptfoo/promptfoo/pull/1603)
- **feat(redteam):** ASCII smuggling plugin by @typpo in [#1602](https://github.com/promptfoo/promptfoo/pull/1602)
- **feat(redteam):** More direct prompt injections by @typpo in [#1600](https://github.com/promptfoo/promptfoo/pull/1600)
- **feat(redteam):** Prompt injections for all test cases by @typpo in [commit 28605413](https://github.com/promptfoo/promptfoo/commit/28605413)

### Changed

- **refactor:** Improve project initialization and error handling by @mldangelo in [#1591](https://github.com/promptfoo/promptfoo/pull/1591)
- **chore:** Warn if API keys are not present when running `promptfoo init` by @cristiancavalli in [#1577](https://github.com/promptfoo/promptfoo/pull/1577)
- **chore:** Add info to contains-all and icontains-all error by @typpo in [#1596](https://github.com/promptfoo/promptfoo/pull/1596)
- **chore(redteam):** Export graders by @sklein12 in [#1593](https://github.com/promptfoo/promptfoo/pull/1593)
- **chore(redteam):** Export prompt generators by @sklein12 in [#1583](https://github.com/promptfoo/promptfoo/pull/1583)
- **docs:** Add information on loading scenarios from external files by @mldangelo in [commit ddcc6e59](https://github.com/promptfoo/promptfoo/commit/ddcc6e59)

### Fixed

- **fix(redteam):** Correct metric name for misinfo/pii/etc plugins by @typpo in [#1605](https://github.com/promptfoo/promptfoo/pull/1605)
- **fix(redteam):** Remove quotes and numbered results from generated prompts by @typpo in [#1601](https://github.com/promptfoo/promptfoo/pull/1601)
- **fix(redteam):** Move purpose to the right place in redteam template by @typpo in [commit 00b2ed1c](https://github.com/promptfoo/promptfoo/commit/00b2ed1c)

### Dependencies

- **chore(deps):** Bump openai from 4.57.3 to 4.58.0 by @dependabot in [#1608](https://github.com/promptfoo/promptfoo/pull/1608)
- **chore(deps):** Bump openai from 4.57.2 to 4.57.3 by @dependabot in [#1594](https://github.com/promptfoo/promptfoo/pull/1594)

### Documentation

- **docs(redteam):** Red team introduction by @typpo in [commit ba5fe14c](https://github.com/promptfoo/promptfoo/commit/ba5fe14c) and [commit 60624456](https://github.com/promptfoo/promptfoo/commit/60624456)
- **docs(redteam):** Minor redteam update by @typpo in [commit 7cad8da5](https://github.com/promptfoo/promptfoo/commit/7cad8da5)

### Tests

- **test(redteam):** Enhance nested quotes handling in parseGeneratedPrompts by @mldangelo in [commit 36f6464a](https://github.com/promptfoo/promptfoo/commit/36f6464a)

## [0.84.1] - 2024-09-04

### Changed

- fix: json parsing infinite loop (#1590)
- fix: add cache and timeout to remote grading (#1589)

## [0.84.0] - 2024-09-04

### Changed

- Support for remote `llm-rubric` (@typpo in #1585)
- Resolve foreign key constraint in `deleteAllEvals` (@mldangelo in #1581)
- Don't set OpenAI chat completion `seed=0` by default (@Sasja in #1580)
- Improve strategy JSON parsing (@typpo in #1587)
- Multilingual strategy now uses redteam provider (@typpo in #1586)
- Handle redteam remote generation error (@typpo)
- Redteam refusals are not failures for Vertex AI (@typpo)
- Reorganize redteam exports and add Strategies (@mldangelo in #1588)
- Update OpenAI config documentation (@mldangelo)
- Improve Azure environment variables and configuration documentation (@mldangelo)
- Bump dependencies and devDependencies (@mldangelo)
- Set `stream: false` in Ollama provider (@typpo, #1568)
- Bump openai from 4.57.0 to 4.57.1 (@dependabot in #1579)
- Regenerate JSON schema based on type change (@mldangelo)
- Synchronize EnvOverrides in types and validators (@mldangelo)

## [0.83.2] - 2024-09-03

### Added

- feat: add --remote to redteam generate (#1576)

## [0.83.1] - 2024-09-03

## [0.83.0] - 2024-09-03

### Changed

- feat: add onboarding flow for http endpoint (#1572)
- feat: remote generation on the cli (#1570)
- docs: update YAML syntax for prompts and providers arrays (#1574)

## [0.82.0] - 2024-09-02

### Added

- feat(redteam): add remote generation for purpose and entities by @mldangelo

### Changed

- feat: add `delay` option for redteam generate and refactor plugins by @typpo
- fix: validate all plugins before running any by @typpo
- fix: remove indirect prompt injection `config.systemPrompt` dependency by @typpo
- fix: show all strategies on report by @typpo
- fix: bfla grading by @typpo
- chore: simplify redteam types by @typpo
- chore: move redteam command locations by @typpo
- chore: defaults for redteam plugins/strategies by @typpo
- chore: clean up some redteam onboarding questions by @typpo
- chore: export redteam plugins by @typpo
- chore: rename envar by @typpo
- chore: add `PROMPTFOO_NO_REDTEAM_MODERATION` envar by @typpo
- chore(redteam): add progress bar to multilingual strategy by @mldangelo
- chore(redteam): export extraction functions by @mldangelo
- chore(docker): install peer dependencies during build by @mldangelo
- docs: update file paths to use file:// prefix by @mldangelo
- chore: clean up some redteam onboarding questions (#1569)
- chore: defaults for redteam plugins/strategies (#1521)

### Dependencies

- chore(deps-dev): bump @aws-sdk/client-bedrock-runtime from 3.637.0 to 3.642.0 by @dependabot
- chore(deps): bump replicate from 0.32.0 to 0.32.1 by @dependabot
- chore(deps): bump openai from 4.56.1 to 4.57.0 by @dependabot
- chore(deps): bump the github-actions group with 2 updates by @dependabot

## [0.81.5] - 2024-08-30

### Dependencies

- chore(deps): bump the github-actions group with 2 updates (#1566)
- chore(deps): bump replicate from 0.32.0 to 0.32.1 (#1559)
- chore(deps): bump openai from 4.56.1 to 4.57.0 (#1558)

### Fixed

- fix: remove indirect prompt injection `config.systemPrompt` dependency (#1562)
- fix: validate all plugins before running any (#1561)

### Added

- feat: add `delay` option for redteam generate and refactor plugins (#1564)
- feat(redteam): add remote generation for purpose and entities (#1555)

### Changed

- feat: global `env` var in templates (#1553)
- fix: harmful grader (#1554)
- chore: include createdAt in getStandaloneEvals (#1550)
- chore: write eval tags to database and add migration (#1551)
- style: enforce object shorthand rule (#1557)
- chore: move redteam command locations (#1565)
- chore: simplify redteam types (#1563)
- chore(deps-dev): bump @aws-sdk/client-bedrock-runtime from 3.637.0 to 3.642.0 (#1560)

## [0.81.4] - 2024-08-29

### Changed

- **fix:** redteam progress bar by @typpo in [#1548](https://github.com/promptfoo/promptfoo/pull/1548)
- **fix:** redteam grading should use defaultTest by @typpo in [#1549](https://github.com/promptfoo/promptfoo/pull/1549)
- **refactor:** move extractJsonObjects to json utility module by @mldangelo in [#1539](https://github.com/promptfoo/promptfoo/pull/1539)

### Fixed

- **fix(redteam):** fix modifier handling in PluginBase by @mldangelo in [#1538](https://github.com/promptfoo/promptfoo/pull/1538)
- **fix(testCases):** improve test case generation with retry logic by @mldangelo in [#1544](https://github.com/promptfoo/promptfoo/pull/1544)
- **fix(docker):** link peer dependencies in Docker build by @mldangelo in [#1545](https://github.com/promptfoo/promptfoo/pull/1545)
- **fix(devcontainer):** simplify and standardize development environment by @mldangelo in [#1547](https://github.com/promptfoo/promptfoo/pull/1547)

### Dependencies

- **chore(deps):** update dependencies by @mldangelo in [#1540](https://github.com/promptfoo/promptfoo/pull/1540)
- **chore(deps):** bump @anthropic-ai/sdk from 0.27.0 to 0.27.1 by @dependabot in [#1541](https://github.com/promptfoo/promptfoo/pull/1541)
- **chore(deps):** bump openai from 4.56.0 to 4.56.1 by @dependabot in [#1542](https://github.com/promptfoo/promptfoo/pull/1542)

## [0.81.3] - 2024-08-28

### Changed

- fix: use redteam provider in extractions (#1536)
- feat: Indirect prompt injection plugin (#1518)
- feat: add support for tags property in config (#1526)
- feat: ability to reference external files in plugin config (#1530)
- feat: custom redteam plugins (#1529)
- fix: remove failure messages from output (#1531)
- fix: reduce pii false positives (#1532)
- fix: Addtl Pii false positives (#1533)
- fix: RBAC plugin false positives (#1534)
- fix: redteam providers should be overriddeable (#1516)
- fix: dont use openai moderation if key not present (#1535)

### Fixed

- fix(redteam): update logic for json only response format in default provider (#1537)

## [0.81.2] - 2024-08-27

### Changed

- fix: use redteam provider in extractions (#1536)
- feat: Indirect prompt injection plugin (#1518)
- feat: add support for tags property in config (#1526)
- feat: ability to reference external files in plugin config (#1530)
- feat: custom redteam plugins (#1529)
- fix: remove failure messages from output (#1531)
- fix: reduce pii false positives (#1532)
- fix: Addtl Pii false positives (#1533)
- fix: RBAC plugin false positives (#1534)
- fix: redteam providers should be overriddeable (#1516)
- fix: dont use openai moderation if key not present (#1535)

## [0.81.1] - 2024-08-27

### Changed

- feat: Indirect prompt injection plugin (#1518)
- feat: add support for `tags` property in config (#1526)
- feat: ability to reference external files in plugin config (#1530)
- feat: custom redteam plugins (#1529)
- fix: remove failure messages from output (#1531)
- fix: reduce pii false positives (#1532)
- fix: Addtl Pii false positives (#1533)
- fix: RBAC plugin false positives (#1534)
- fix: redteam providers should be overriddeable (#1516)
- fix: dont use openai moderation if key not present (#1535)
- chore: Set jest command line setting for jest extension (#1527)

## [0.81.0] - 2024-08-26

### Added

- feat(report): performance by strategy (#1524)
- feat(ai21): Add AI21 Labs provider (#1514)
- feat(docker): add Python runtime to final image (#1519)
- feat(anthropic): add support for create message headers (prompt caching) (#1503)

### Changed

- feat: report view sidebar for previewing test failures (#1522)
- chore: add plugin/strategy descriptions (#1520)
- chore: add `promptfoo redteam plugins` command to list plugins (#1523)
- chore: clear cache status messages (#1517)

### Fixed

- fix(scriptCompletionProvider): handle UTF-8 encoding in script output (#1515)
- fix(config): support loading scenarios and tests from external files (#331)

### Dependencies

- chore(deps-dev): bump @aws-sdk/client-bedrock-runtime from 3.635.0 to 3.637.0 (#1513)

## [0.80.3] - 2024-08-22

### Changed

- **Add Support for Embeddings API (Cohere)**: Added support for the embeddings API. [#1502](https://github.com/promptfoo/promptfoo/pull/1502) by @typpo
- **Improve Download Menu**: Enhanced the web UI by improving the download menu, adding an option to download human eval test cases, and adding tests. [#1500](https://github.com/promptfoo/promptfoo/pull/1500) by @mldangelo
- **Python IPC Encoding**: Resolved an issue by ensuring that Python IPC uses UTF-8 encoding. [#1511](https://github.com/promptfoo/promptfoo/pull/1511) by @typpo
- **Dependencies**:
  - Bumped `@anthropic-ai/sdk` from `0.26.1` to `0.27.0`. [#1507](https://github.com/promptfoo/promptfoo/pull/1507) by @dependabot
  - Upgraded Docusaurus to version `3.5.2`. [#1512](https://github.com/promptfoo/promptfoo/pull/1512) by @mldangelo

## [0.80.2] - 2024-08-22

### Changed

- fix: remove prompt-extraction from base plugins (#1505)

## [0.80.1] - 2024-08-21

### Added

- feat(redteam): improve test generation and reporting (#1481)
- feat(eval)!: remove interactive providers option (#1487)

### Changed

- refactor(harmful): improve test generation and deduplication (#1480)
- fix: hosted load shared eval (#1482)
- fix: Generate correct url for hosted shared evals (#1484)
- feat: multilingual strategy (#1483)
- chore(eslint): add and configure eslint-plugin-unicorn (#1489)
- fix: include vars in python provider cache key (#1493)
- fix: Including prompt extraction broke redteam generation (#1494)
- fix: floating point comparisons in matchers (#1486)
- site: enterprise breakdown (#1495)
- fix: Prompt setup during redteam generation (#1496)
- fix: hardcoded injectVars in harmful plugin (#1498)
- site: enterprise blog post (#1497)

### Fixed

- fix(assertions): update error messages for context-relevance and context-faithfulness (#1485)

### Dependencies

- chore(deps-dev): bump @aws-sdk/client-bedrock-runtime from 3.632.0 to 3.635.0 (#1490)

## [0.80.0] - 2024-08-21

### Changed

- **Multilingual Strategy**: Added multilingual strategy by @typpo in [#1483](https://github.com/promptfoo/promptfoo/pull/1483)
- **Redteam**: Improved test generation and reporting by @mldangelo in [#1481](https://github.com/promptfoo/promptfoo/pull/1481)
- **Evaluation**: Removed interactive providers option by @mldangelo in [#1487](https://github.com/promptfoo/promptfoo/pull/1487)
- **Hosted Load**: Fixed hosted load shared eval by @sklein12 in [#1482](https://github.com/promptfoo/promptfoo/pull/1482)
- **Shared Evals**: Generated correct URL for hosted shared evals by @sklein12 in [#1484](https://github.com/promptfoo/promptfoo/pull/1484)
- **Assertions**: Updated error messages for context-relevance and context-faithfulness by @mldangelo in [#1485](https://github.com/promptfoo/promptfoo/pull/1485)
- **Python Provider**: Included vars in Python provider cache key by @typpo in [#1493](https://github.com/promptfoo/promptfoo/pull/1493)
- **Prompt Extraction**: Fixed prompt extraction during redteam generation by @sklein12 in [#1494](https://github.com/promptfoo/promptfoo/pull/1494)
- **Matchers**: Fixed floating point comparisons in matchers by @typpo in [#1486](https://github.com/promptfoo/promptfoo/pull/1486)
- **Redteam Generation**: Fixed prompt setup during redteam generation by @sklein12 in [#1496](https://github.com/promptfoo/promptfoo/pull/1496)
- **Harmful Tests**: Improved test generation and deduplication by @mldangelo in [#1480](https://github.com/promptfoo/promptfoo/pull/1480)
- **ESLint**: Added and configured eslint-plugin-unicorn by @mldangelo in [#1489](https://github.com/promptfoo/promptfoo/pull/1489)
- **Dependencies**: Bumped @aws-sdk/client-bedrock-runtime from 3.632.0 to 3.635.0 by @dependabot in [#1490](https://github.com/promptfoo/promptfoo/pull/1490)
- **Crescendo**: Crescendo now uses gpt-4o-mini instead of gpt-4o by @typpo
- **Environment Variables**: Added GROQ_API_KEY and alphabetized 3rd party environment variables by @mldangelo
- **Enterprise Breakdown**: Added enterprise breakdown by @typpo in [#1495](https://github.com/promptfoo/promptfoo/pull/1495)

## [0.79.0] - 2024-08-20

### Added

- feat(groq): integrate native Groq SDK and update documentation by @mldangelo in #1479
- feat(redteam): support multiple policies in redteam config by @mldangelo in #1470
- feat(redteam): handle graceful exit on Ctrl+C during initialization by @mldangelo

### Changed

- feat: Prompt Extraction Redteam Plugin by @sklein12 in #1471
- feat: nexe build artifacts by @typpo in #1472
- fix: expand supported config file extensions by @mldangelo in #1473
- fix: onboarding.ts should assume context.py by @typpo
- fix: typo in onboarding example by @typpo
- fix: reduce false positives in `policy` and `sql-injection` by @typpo
- docs: remove references to optional Supabase environment variables by @mldangelo in #1474
- docs: owasp llm top 10 updates by @typpo
- test: mock logger in util test suite by @mldangelo
- chore(workflow): change release trigger type from 'published' to 'created' in Docker workflow, remove pull request and push triggers by @mldangelo
- chore(webui): update plugin display names by @typpo
- chore: refine pass rate threshold logging by @mldangelo
- ci: upload artifact by @typpo

### Fixed

- fix(devcontainer): improve Docker setup for development environment by @mldangelo
- fix(devcontainer): update Dockerfile.dev for Node.js development by @mldangelo
- fix(webui): truncate floating point scores by @typpo

### Dependencies

- chore(deps): update dependencies by @mldangelo in #1478
- chore(deps): update dependencies including @swc/core, esbuild, @anthropic-ai/sdk, and openai by @mldangelo

### Tests

- test(config): run tests over example promptfoo configs by @mldangelo in #1475

## [0.78.3] - 2024-08-19

### Added

- feat(redteam): add base path to CLI state for redteam generate by @mldangelo in [#1464](https://github.com/promptfoo/promptfoo/pull/1464)
- feat(eval): add global pass rate threshold by @mldangelo in [#1443](https://github.com/promptfoo/promptfoo/pull/1443)

### Changed

- chore: check config.redteam instead of config.metadata.redteam by @mldangelo in [#1463](https://github.com/promptfoo/promptfoo/pull/1463)
- chore: Add vscode settings for prettier formatting by @sklein12 in [#1469](https://github.com/promptfoo/promptfoo/pull/1469)
- build: add defaults for supabase environment variables by @sklein12 in [#1468](https://github.com/promptfoo/promptfoo/pull/1468)
- fix: smarter caching in exec provider by @typpo in [#1467](https://github.com/promptfoo/promptfoo/pull/1467)
- docs: display consistent instructions for npx vs npm vs brew by @typpo in [#1465](https://github.com/promptfoo/promptfoo/pull/1465)

### Dependencies

- chore(deps): bump openai from 4.55.9 to 4.56.0 by @dependabot in [#1466](https://github.com/promptfoo/promptfoo/pull/1466)
- chore(deps): replace rouge with js-rouge by @QuarkNerd in [#1420](https://github.com/promptfoo/promptfoo/pull/1420)

## [0.78.2] - 2024-08-18

### Changed

- feat: multi-turn jailbreak (#1459)
- feat: plugin aliases for owasp, nist (#1410)
- refactor(redteam): aliase `generate redteam` to `redteam generate`. (#1461)
- chore: strongly typed envars (#1452)
- chore: further simplify redteam onboarding (#1462)
- docs: strategies (#1460)

## [0.78.1] - 2024-08-16

### Changed

- **feat:** Helicone integration by @maamalama in [#1434](https://github.com/promptfoo/promptfoo/pull/1434)
- **fix:** is-sql assertion `databaseType` not `database` by @typpo in [#1451](https://github.com/promptfoo/promptfoo/pull/1451)
- **chore:** Use temporary file for Python interprocess communication by @enkoder in [#1447](https://github.com/promptfoo/promptfoo/pull/1447)
- **chore:** Redteam onboarding updates by @typpo in [#1453](https://github.com/promptfoo/promptfoo/pull/1453)
- **site:** Add blog post by @typpo in [#1444](https://github.com/promptfoo/promptfoo/pull/1444)

### Fixed

- **fix(redteam):** Improve iterative tree-based red team attack provider by @mldangelo in [#1458](https://github.com/promptfoo/promptfoo/pull/1458)

### Dependencies

- **chore(deps):** Update various dependencies by @mldangelo in [#1442](https://github.com/promptfoo/promptfoo/pull/1442)
- **chore(deps):** Bump `@aws-sdk/client-bedrock-runtime` from 3.629.0 to 3.631.0 by @dependabot in [#1448](https://github.com/promptfoo/promptfoo/pull/1448)
- **chore(deps):** Bump `@aws-sdk/client-bedrock-runtime` from 3.631.0 to 3.632.0 by @dependabot in [#1455](https://github.com/promptfoo/promptfoo/pull/1455)
- **chore(deps):** Bump `@anthropic-ai/sdk` from 0.25.2 to 0.26.0 by @dependabot in [#1449](https://github.com/promptfoo/promptfoo/pull/1449)
- **chore(deps):** Bump `@anthropic-ai/sdk` from 0.26.0 to 0.26.1 by @dependabot in [#1456](https://github.com/promptfoo/promptfoo/pull/1456)
- **chore(deps):** Bump `openai` from 4.55.7 to 4.55.9 by @dependabot in [#1457](https://github.com/promptfoo/promptfoo/pull/1457)

## [0.78.0] - 2024-08-14

### Changed

- **Web UI**: Added ability to choose prompt/provider column in report view by @typpo in [#1426](https://github.com/promptfoo/promptfoo/pull/1426)
- **Eval**: Support loading scenarios and tests from external files by @mldangelo in [#1432](https://github.com/promptfoo/promptfoo/pull/1432)
- **Redteam**: Added language support for generated tests by @mldangelo in [#1433](https://github.com/promptfoo/promptfoo/pull/1433)
- **Transform**: Support custom function names in file transforms by @mldangelo in [#1435](https://github.com/promptfoo/promptfoo/pull/1435)
- **Extension Hook API**: Introduced extension hook API by @aantn in [#1249](https://github.com/promptfoo/promptfoo/pull/1249)
- **Report**: Hide unused plugins in report by @typpo in [#1425](https://github.com/promptfoo/promptfoo/pull/1425)
- **Memory**: Optimize memory usage in `listPreviousResults` by not loading all results into memory by @typpo in [#1439](https://github.com/promptfoo/promptfoo/pull/1439)
- **TypeScript**: Added TypeScript `promptfooconfig` example by @mldangelo in [#1427](https://github.com/promptfoo/promptfoo/pull/1427)
- **Tests**: Moved `evaluatorHelpers` tests to a separate file by @mldangelo in [#1437](https://github.com/promptfoo/promptfoo/pull/1437)
- **Dev**: Bumped `@aws-sdk/client-bedrock-runtime` from 3.624.0 to 3.629.0 by @dependabot in [#1428](https://github.com/promptfoo/promptfoo/pull/1428)
- **SDK**: Bumped `@anthropic-ai/sdk` from 0.25.1 to 0.25.2 by @dependabot in [#1429](https://github.com/promptfoo/promptfoo/pull/1429)
- **SDK**: Bumped `openai` from 4.55.4 to 4.55.7 by @dependabot in [#1436](https://github.com/promptfoo/promptfoo/pull/1436)

## [0.77.0] - 2024-08-12

### Added

- feat(assertions): add option to disable AJV strict mode (#1415)

### Changed

- feat: ssrf plugin (#1411)
- feat: `basic` strategy to represent raw payloads only (#1417)
- refactor: transform function (#1423)
- fix: suppress docker lint (#1412)
- fix: update eslint config and resolve unused variable warnings (#1413)
- fix: handle retries for harmful generations (#1422)
- docs: add plugin documentation (#1421)

### Fixed

- fix(redteam): plugins respect config-level numTest (#1409)

### Dependencies

- chore(deps): bump openai from 4.55.3 to 4.55.4 (#1418)

### Documentation

- docs(faq): expand and restructure FAQ content (#1416)

## [0.76.1] - 2024-08-11

## [0.76.0] - 2024-08-10

### Changed

- feat: add `delete eval latest` and `delete eval all` (#1383)
- feat: bfla and bofa plugins (#1406)
- feat: Support loading tools from multiple files (#1384)
- feat: `promptfoo eval --description` override (#1399)
- feat: add `default` strategy and remove `--add-strategies` (#1401)
- feat: assume unrecognized openai models are chat models (#1404)
- feat: excessive agency grader looks at tools (#1403)
- fix: dont check SSL certs (#1396)
- fix: reduce rbac and moderation false positives (#1400)
- fix: `redteam` property was not read in config (#1407)
- fix: Do not ignored derived metrics (#1381)
- fix: add indexes for sqlite (#1382)

### Fixed

- fix(types): allow boolean values in VarsSchema (#1386)

### Dependencies

- chore(deps-dev): bump @aws-sdk/client-bedrock-runtime from 3.623.0 to 3.624.0 (#1379)
- chore(deps): bump openai from 4.54.0 to 4.55.0 (#1387)
- chore(deps): bump openai from 4.55.0 to 4.55.1 (#1392)
- chore(deps): bump @anthropic-ai/sdk from 0.25.0 to 0.25.1 (#1397)
- chore(deps): bump openai from 4.55.1 to 4.55.3 (#1398)

## [0.75.2] - 2024-08-06

### Added

- feat: ability to attach configs to prompts (#1391)

### Changed

- fix: Update "Edit Comment" dialog background for the dark mode (#1374)
- fix: undefined var in hallucination template (#1375)
- fix: restore harmCategory var (#1380)

## [0.75.1] - 2024-08-05

### Changed

- fix: temporarily disable nunjucks strict mode by @typpo

### Dependencies

- chore(deps): update dependencies (#1373)

## [0.75.0] - 2024-08-05

### Added

- feat(webui): Download report as PDF by @typpo in #1348
- feat(redteam): Add custom policy plugin by @mldangelo in #1346
- feat(config): Add writePromptfooConfig function and orderKeys utility by @mldangelo in #1360
- feat(redteam): Add purpose and entities to defaultTest metadata by @mldangelo in #1359
- feat(webui): Show metadata in details dialog by @typpo in #1362
- feat(redteam): Add some simple requested strategies by @typpo in #1364

### Changed

- feat: Implement defaultTest metadata in tests and scenarios by @mldangelo in #1361
- feat!: Add `default` plugin collection and remove --add-plugins by @typpo in #1369
- fix: Moderation assert and iterative provider handle output objects by @typpo in #1353
- fix: Improve PII grader by @typpo in #1354
- fix: Improve RBAC grading by @typpo in #1347
- fix: Make graders set assertion value by @typpo in #1355
- fix: Allow falsy provider response outputs by @typpo in #1356
- fix: Improve entity extraction and enable for PII by @typpo in #1358
- fix: Do not dereference external tool files by @typpo in #1357
- fix: Google sheets output by @typpo in #1367
- docs: How to red team RAG applications by @typpo in #1368
- refactor(redteam): Consolidate graders and plugins by @mldangelo in #1370
- chore(redteam): Collect user consent for harmful generation by @typpo in #1365

### Dependencies

- chore(deps): Bump openai from 4.53.2 to 4.54.0 by @dependabot in #1349
- chore(deps-dev): Bump @aws-sdk/client-bedrock-runtime from 3.622.0 to 3.623.0 by @dependabot in #1372

## [0.74.0] - 2024-08-01

### Changed

- **feat**: Split types vs validators for prompts, providers, and redteam [#1325](https://github.com/promptfoo/promptfoo/pull/1325) by [@typpo](https://github.com/typpo)
- **feat**: Load provider `tools` and `functions` from external file [#1342](https://github.com/promptfoo/promptfoo/pull/1342) by [@typpo](https://github.com/typpo)
- **fix**: Show gray icon when there are no tests in report [#1335](https://github.com/promptfoo/promptfoo/pull/1335) by [@typpo](https://github.com/typpo)
- **fix**: numTests calculation for previous evals [#1336](https://github.com/promptfoo/promptfoo/pull/1336) by [@onyck](https://github.com/onyck)
- **fix**: Only show the number of tests actually run in the eval [#1338](https://github.com/promptfoo/promptfoo/pull/1338) by [@typpo](https://github.com/typpo)
- **fix**: better-sqlite3 in arm64 docker image [#1344](https://github.com/promptfoo/promptfoo/pull/1344) by [@cmrfrd](https://github.com/cmrfrd)
- **fix**: Correct positive example in DEFAULT_GRADING_PROMPT [#1337](https://github.com/promptfoo/promptfoo/pull/1337) by [@tbuckley](https://github.com/tbuckley)
- **chore**: Integrate red team evaluation into promptfoo init [#1334](https://github.com/promptfoo/promptfoo/pull/1334) by [@mldangelo](https://github.com/mldangelo)
- **chore**: Enforce consistent type imports [#1341](https://github.com/promptfoo/promptfoo/pull/1341) by [@mldangelo](https://github.com/mldangelo)
- **refactor(redteam)**: Update plugin architecture and improve error handling [#1343](https://github.com/promptfoo/promptfoo/pull/1343) by [@mldangelo](https://github.com/mldangelo)
- **docs**: Expand installation instructions in README and docs [#1345](https://github.com/promptfoo/promptfoo/pull/1345) by [@mldangelo](https://github.com/mldangelo)

### Dependencies

- **chore(deps)**: Bump @azure/identity from 4.4.0 to 4.4.1 [#1340](https://github.com/promptfoo/promptfoo/pull/1340) by [@dependabot](https://github.com/dependabot)
- **chore(deps)**: Bump the github-actions group with 3 updates [#1339](https://github.com/promptfoo/promptfoo/pull/1339) by [@dependabot](https://github.com/dependabot)

## [0.73.9] - 2024-07-30

### Dependencies

- chore(deps): update dev dependencies and minor package versions (#1331)
- chore(deps): bump @anthropic-ai/sdk from 0.24.3 to 0.25.0 (#1326)

### Fixed

- fix: chain provider and test transform (#1316)

### Added

- feat: handle rate limits in generic fetch path (#1324)

### Changed

- **Features:**
  - feat: handle rate limits in generic fetch path by @typpo in https://github.com/promptfoo/promptfoo/pull/1324
- **Fixes:**
  - fix: show default vars in table by @typpo in https://github.com/promptfoo/promptfoo/pull/1306
  - fix: chain provider and test transform by @fvdnabee in https://github.com/promptfoo/promptfoo/pull/1316
- **Refactors:**
  - refactor(redteam): extract entity and purpose logic, update imitation plugin by @mldangelo in https://github.com/promptfoo/promptfoo/pull/1301
- **Chores:**
  - chore(deps): bump openai from 4.53.1 to 4.53.2 by @dependabot in https://github.com/promptfoo/promptfoo/pull/1314
  - chore: set page titles by @typpo in https://github.com/promptfoo/promptfoo/pull/1315
  - chore: add devcontainer setup by @cmrfrd in https://github.com/promptfoo/promptfoo/pull/1317
  - chore(webui): persist column selection in evals view by @mldangelo in https://github.com/promptfoo/promptfoo/pull/1302
  - chore(redteam): allow multiple provider selection by @mldangelo in https://github.com/promptfoo/promptfoo/pull/1319
  - chore(deps): bump @anthropic-ai/sdk from 0.24.3 to 0.25.0 by @dependabot in https://github.com/promptfoo/promptfoo/pull/1326
  - chore(deps-dev): bump @aws-sdk/client-bedrock-runtime from 3.620.0 to 3.620.1 by @dependabot in https://github.com/promptfoo/promptfoo/pull/1327
  - chore(deps): update dev dependencies and minor package versions by @mldangelo in https://github.com/promptfoo/promptfoo/pull/1331
- **CI/CD:**
  - ci: add assets generation job and update json schema by @mldangelo in https://github.com/promptfoo/promptfoo/pull/1321
  - docs: add CITATION.cff file by @mldangelo in https://github.com/promptfoo/promptfoo/pull/1322
  - docs: update examples and docs to use gpt-4o and gpt-4o-mini models by @mldangelo in https://github.com/promptfoo/promptfoo/pull/1323
- chore(deps-dev): bump @aws-sdk/client-bedrock-runtime from 3.620.0 to 3.620.1 (#1327)

### Documentation

- **Documentation:**

## [0.73.8] - 2024-07-29

### Dependencies

- chore(deps): bump openai from 4.53.1 to 4.53.2 (#1314)

### Documentation

- docs: update examples and docs to use gpt-4o and gpt-4o-mini models (#1323)
- docs: add CITATION.cff file (#1322)

### Added

- feat(webui): tooltip with provider config on hover (#1312)

### Changed

- feat: Imitation redteam plugin (#1163)
- fix: report cached tokens from assertions (#1299)
- fix: trim model-graded-closedqa response (#1309)
- refactor(utils): move transform logic to separate file (#1310)
- chore(cli): add option to strip auth info from shared URLs (#1304)
- chore: set page titles (#1315)
- chore(webui): persist column selection in evals view (#1302)
- ci: add assets generation job and update json schema (#1321)
- refactor(redteam): extract entity and purpose logic, update imitation plugin (#1301)
- chore(redteam): allow multiple provider selection (#1319)
- chore: add devcontainer setup (#1317)

### Fixed

- fix(webui): make it easier to select text without toggling cell (#1295)
- fix(docker): add sqlite-dev to runtime dependencies (#1297)
- fix(redteam): update CompetitorsGrader rubric (#1298)
- fix(redteam): improve plugin and strategy selection UI (#1300)
- fix(redteam): decrease false positives in hallucination grader (#1305)
- fix(redteam): misc fixes in grading and calculations (#1313)
- fix: show default vars in table (#1306)

## [0.73.7] - 2024-07-26

### Changed

- **Standalone graders for redteam** by [@typpo](https://github.com/typpo) in [#1256](https://github.com/promptfoo/promptfoo/pull/1256)
- **Punycode deprecation warning on node 22** by [@typpo](https://github.com/typpo) in [#1287](https://github.com/promptfoo/promptfoo/pull/1287)
- **Improve iterative providers and update provider API interface to pass original prompt** by [@mldangelo](https://github.com/mldangelo) in [#1293](https://github.com/promptfoo/promptfoo/pull/1293)
- **Add issue templates** by [@typpo](https://github.com/typpo) in [#1288](https://github.com/promptfoo/promptfoo/pull/1288)
- **Support TS files for prompts providers and assertions** by [@benasher44](https://github.com/benasher44) in [#1286](https://github.com/promptfoo/promptfoo/pull/1286)
- **Update dependencies** by [@mldangelo](https://github.com/mldangelo) in [#1292](https://github.com/promptfoo/promptfoo/pull/1292)
- **Move circular dependency check to style-check job** by [@mldangelo](https://github.com/mldangelo) in [#1291](https://github.com/promptfoo/promptfoo/pull/1291)
- **Add examples for embedding and classification providers** by [@Luca-Hackl](https://github.com/Luca-Hackl) in [#1296](https://github.com/promptfoo/promptfoo/pull/1296)

## [0.73.6] - 2024-07-25

### Added

- feat(ci): add Docker image publishing to GitHub Container Registry (#1263)
- feat(webui): add yaml upload button (#1264)

### Changed

- docs: fix javascript configuration guide variable example (#1268)
- site(careers): update application instructions and preferences (#1270)
- chore(python): enhance documentation, tests, formatting, and CI (#1282)
- fix: treat .cjs and .mjs files as javascript vars (#1267)
- fix: add xml tags for better delineation in `llm-rubric`, reduce `harmful` plugin false positives (#1269)
- fix: improve handling of json objects in http provider (#1274)
- fix: support provider json filepath (#1279)
- chore(ci): implement multi-arch Docker image build and push (#1266)
- chore(docker): add multi-arch image description (#1271)
- chore(eslint): add new linter rules and improve code quality (#1277)
- chore: move types files (#1278)
- refactor(redteam): rename strategies and improve type safety (#1275)
- ci: re-enable Node 22.x in CI matrix (#1272)
- chore: support loading .{,m,c}ts promptfooconfig files (#1284)

### Dependencies

- chore(deps): update ajv-formats from 2.1.1 to 3.0.1 (#1276)
- chore(deps): update @swc/core to version 1.7.1 (#1285)

## [0.73.5] - 2024-07-24

### Added

- **feat(cli):** Add the ability to share a specific eval by [@typpo](https://github.com/promptfoo/promptfoo/pull/1250)
- **feat(webui):** Hide long metrics lists by [@typpo](https://github.com/promptfoo/promptfoo/pull/1262)
- feat(webui): hide long metrics lists (#1262)
- feat: ability to share a specific eval (#1250)

### Changed

- **fix:** Resolve node-fetch TypeScript errors by [@mldangelo](https://github.com/promptfoo/promptfoo/pull/1254)
- **fix:** Correct color error in local `checkNodeVersion` test by [@mldangelo](https://github.com/promptfoo/promptfoo/pull/1255)
- **fix:** Multiple Docker fixes by [@typpo](https://github.com/promptfoo/promptfoo/pull/1257)
- **fix:** Improve `--add-strategies` validation error messages by [@typpo](https://github.com/promptfoo/promptfoo/pull/1260)
- **chore:** Warn when a variable is named `assert` by [@typpo](https://github.com/promptfoo/promptfoo/pull/1259)
- **chore:** Update Llama examples and add support for chat-formatted prompts in Replicate by [@typpo](https://github.com/promptfoo/promptfoo/pull/1261)
- chore: update llama examples and add support for chat formatted prompts in Replicate (#1261)
- chore: warn when a var is named assert (#1259)

### Fixed

- **fix(redteam):** Allow arbitrary `injectVar` name for redteam providers by [@mldangelo](https://github.com/promptfoo/promptfoo/pull/1253)
- fix: make --add-strategies validation have useful error (#1260)
- fix: multiple docker fixes (#1257)
- fix: color error in local checkNodeVersion test (#1255)
- fix: resolve node-fetch typescript errors (#1254)
- fix(redteam): allow arbitrary injectVar name for redteam providers (#1253)

## [0.73.4] - 2024-07-24

### Changed

- **schema**: Update config schema for strategies by @mldangelo in [#1244](https://github.com/promptfoo/promptfoo/pull/1244)
- **defaultTest**: Fix scenario assert merging by @onyck in [#1251](https://github.com/promptfoo/promptfoo/pull/1251)
- **webui**: Handle port already in use error by @mldangelo in [#1246](https://github.com/promptfoo/promptfoo/pull/1246)
- **webui**: Update provider list in `ProviderSelector` and add tests by @mldangelo in [#1245](https://github.com/promptfoo/promptfoo/pull/1245)
- **site**: Add blog post by @typpo in [#1247](https://github.com/promptfoo/promptfoo/pull/1247)
- **site**: Improve navigation and consistency by @mldangelo in [#1248](https://github.com/promptfoo/promptfoo/pull/1248)
- **site**: Add careers page by @mldangelo in [#1222](https://github.com/promptfoo/promptfoo/pull/1222)
- **docs**: Full RAG example by @typpo in [#1228](https://github.com/promptfoo/promptfoo/pull/1228)

## [0.73.3] - 2024-07-23

### Changed

- **WebUI:** Make eval switcher more obvious by @typpo in [#1232](https://github.com/promptfoo/promptfoo/pull/1232)
- **Redteam:** Add iterative tree provider and strategy by @mldangelo in [#1238](https://github.com/promptfoo/promptfoo/pull/1238)
- Improve `CallApiFunctionSchema`/`ProviderFunction` type by @aloisklink in [#1235](https://github.com/promptfoo/promptfoo/pull/1235)
- **Redteam:** CLI nits, plugins, provider functionality, and documentation by @mldangelo in [#1231](https://github.com/promptfoo/promptfoo/pull/1231)
- **Redteam:** PII false positives by @typpo in [#1233](https://github.com/promptfoo/promptfoo/pull/1233)
- **Redteam:** `--add-strategies` flag didn't work by @typpo in [#1234](https://github.com/promptfoo/promptfoo/pull/1234)
- Cleanup logging and fix nextui TS error by @mldangelo in [#1243](https://github.com/promptfoo/promptfoo/pull/1243)
- **CI:** Add registry URL to npm publish workflow by @mldangelo in [#1241](https://github.com/promptfoo/promptfoo/pull/1241)
- Remove redundant chalk invocations by @mldangelo in [#1240](https://github.com/promptfoo/promptfoo/pull/1240)
- Update dependencies by @mldangelo in [#1242](https://github.com/promptfoo/promptfoo/pull/1242)
- Update some images by @typpo in [#1236](https://github.com/promptfoo/promptfoo/pull/1236)
- More image updates by @typpo in [#1237](https://github.com/promptfoo/promptfoo/pull/1237)
- Update capitalization of Promptfoo and fix site deprecation warning by @mldangelo in [#1239](https://github.com/promptfoo/promptfoo/pull/1239)

## [0.73.2] - 2024-07-23

### Changed

- fix: add support for anthropic bedrock tools (#1229)
- chore(redteam): add a warning for no openai key set (#1230)

## [0.73.1] - 2024-07-22

### Changed

- fix: dont try to parse yaml content on load (#1226)

## [0.73.0] - 2024-07-22

### Added

- feat(redteam): add 4 new basic plugins (#1201)
- feat(redteam): improve test generation logic and add batching by @mldangelo in
- feat(redteam): settings dialog (#1215)https://github.com/promptfoo/promptfoo/pull/1208
- feat(redteam): introduce redteam section for promptfooconfig.yaml (#1192)

### Changed

- fix: gpt-4o-mini price (#1218)
- chore(openai): update model list (#1219)
- test: improve type safety and resolve TypeScript errors (#1216)
- refactor: resolve circular dependencies and improve code organization (#1212)
- docs: fix broken links (#1211)
- site: image updates and bugfixes (#1217)
- site: improve human readability of validator errors (#1221)
- site: yaml/json config validator for promptfoo configs (#1207)

### Fixed

- fix(validator): fix errors in default example (#1220)
- fix(webui): misc fixes and improvements to webui visuals (#1213)
- fix(redteam): mismatched categories and better overall scoring (#1214)
- fix(gemini): improve error handling (#1193)

### Dependencies

- chore(deps): update multiple dependencies to latest minor and patch versions (#1210)

## [0.72.2] - 2024-07-19

### Documentation

- docs: add guide for comparing GPT-4o vs GPT-4o-mini (#1200)

### Added

- **feat(openai):** add GPT-4o-mini models by [@mldangelo](https://github.com/promptfoo/promptfoo/pull/1196)
- feat(redteam): improve test generation logic and add batching (#1208)

### Changed

- **feat:** add schema validation to `promptfooconfig.yaml` by [@mldangelo](https://github.com/promptfoo/promptfoo/pull/1185)
- **fix:** base path for custom filter resolution by [@onyck](https://github.com/promptfoo/promptfoo/pull/1198)
- **chore(redteam):** refactor PII categories and improve plugin handling by [@mldangelo](https://github.com/promptfoo/promptfoo/pull/1191)
- **build(deps-dev):** bump `@aws-sdk/client-bedrock-runtime` from 3.614.0 to 3.616.0 by [@dependabot](https://github.com/promptfoo/promptfoo/pull/1203)
- **docs:** add guide for comparing GPT-4o vs GPT-4o-mini by [@mldangelo](https://github.com/promptfoo/promptfoo/pull/1200)
- **site:** contact page by [@typpo](https://github.com/promptfoo/promptfoo/pull/1190)
- **site:** newsletter form by [@typpo](https://github.com/promptfoo/promptfoo/pull/1194)
- **site:** miscellaneous images and improvements by [@typpo](https://github.com/promptfoo/promptfoo/pull/1199)
- build(deps-dev): bump @aws-sdk/client-bedrock-runtime from 3.614.0 to 3.616.0 (#1203)
- site: misc images and improvements (#1199)

### Fixed

- **fix(webui):** eval ID not being properly set by [@typpo](https://github.com/promptfoo/promptfoo/pull/1195)
- **fix(Dockerfile):** install curl for healthcheck by [@orange-anjou](https://github.com/promptfoo/promptfoo/pull/1204)
- fix(Dockerfile): install curl for healthcheck (#1204)
- fix: base path for custom filter resolution (#1198)

### Tests

- **test(webui):** add unit tests for `InfoModal` component by [@mldangelo](https://github.com/promptfoo/promptfoo/pull/1187)

## [0.72.1] - 2024-07-18

### Tests

- test(webui): add unit tests for InfoModal component (#1187)

### Fixed

- fix(webui): eval id not being properly set (#1195)

### Added

- feat(openai): add gpt-4o-mini models (#1196)
- feat: add schema validation to promptfooconfig.yaml (#1185)

### Changed

- Fix: Consider model name when caching Bedrock responses by @fvdnabee in [#1181](https://github.com/promptfoo/promptfoo/pull/1181)
- Fix: Parsing of the model name tag in Ollama embeddings provider by @minamijoyo in [#1189](https://github.com/promptfoo/promptfoo/pull/1189)
- Refactor (redteam): Simplify CLI command structure and update provider options by @mldangelo in [#1174](https://github.com/promptfoo/promptfoo/pull/1174)
- Refactor (types): Convert interfaces to Zod schemas by @mldangelo in [#1178](https://github.com/promptfoo/promptfoo/pull/1178)
- Refactor (redteam): Improve type safety and simplify code structure by @mldangelo in [#1175](https://github.com/promptfoo/promptfoo/pull/1175)
- Chore (redteam): Another injection by @typpo in [#1173](https://github.com/promptfoo/promptfoo/pull/1173)
- Chore (deps): Upgrade inquirer to v10 by @mldangelo in [#1176](https://github.com/promptfoo/promptfoo/pull/1176)
- Chore (redteam): Update CLI for test case generation by @mldangelo in [#1177](https://github.com/promptfoo/promptfoo/pull/1177)
- Chore: Include hostname in share confirmation by @typpo in [#1183](https://github.com/promptfoo/promptfoo/pull/1183)
- Build (deps-dev): Bump @azure/identity from 4.3.0 to 4.4.0 by @dependabot in [#1180](https://github.com/promptfoo/promptfoo/pull/1180)
- chore(redteam): refactor PII categories and improve plugin handling (#1191)
- site: newsletter form (#1194)
- site: contact page (#1190)

## [0.72.0] - 2024-07-17

### Added

- feat(webui): add about component with helpful links (#1149)
- feat(webui): Ability to compare evals (#1148)

### Changed

- feat: manual input provider (#1168)
- chore(mistral): add codestral-mamba (#1170)
- chore: static imports for iterative providers (#1169)

### Fixed

- fix(webui): dark mode toggle (#1171)
- fix(redteam): set harmCategory label for harmful tests (#1172)

## [0.71.1] - 2024-07-15

### Added

- feat(redteam): specify the default number of test cases to generate per plugin (#1154)

### Changed

- feat: add image classification example and xml assertions (#1153)

### Fixed

- fix(redteam): fix dynamic import paths (#1162)

## [0.71.0] - 2024-07-15

### Changed

- **Eval picker for web UI** by [@typpo](https://github.com/typpo) in [#1143](https://github.com/promptfoo/promptfoo/pull/1143)
- **Update default model providers to Claude 3.5** by [@mldangelo](https://github.com/mldangelo) in [#1157](https://github.com/promptfoo/promptfoo/pull/1157)
- **Allow provider customization for dataset generation** by [@mldangelo](https://github.com/mldangelo) in [#1158](https://github.com/promptfoo/promptfoo/pull/1158)
- **Predict Redteam injectVars** by [@mldangelo](https://github.com/mldangelo) in [#1141](https://github.com/promptfoo/promptfoo/pull/1141)
- **Fix JSON prompt escaping in HTTP provider and add LM Studio example** by [@mldangelo](https://github.com/mldangelo) in [#1156](https://github.com/promptfoo/promptfoo/pull/1156)
- **Fix poor performing harmful test generation** by [@mldangelo](https://github.com/mldangelo) in [#1124](https://github.com/promptfoo/promptfoo/pull/1124)
- **Update overreliance grading prompt** by [@mldangelo](https://github.com/mldangelo) in [#1146](https://github.com/promptfoo/promptfoo/pull/1146)
- **Move multiple variables warning to before progress bar** by [@typpo](https://github.com/typpo) in [#1160](https://github.com/promptfoo/promptfoo/pull/1160)
- **Add contributing guide** by [@mldangelo](https://github.com/mldangelo) in [#1150](https://github.com/promptfoo/promptfoo/pull/1150)
- **Refactor and optimize injection and iterative methods** by [@mldangelo](https://github.com/mldangelo) in [#1138](https://github.com/promptfoo/promptfoo/pull/1138)
- **Update plugin base class to support multiple assertions** by [@mldangelo](https://github.com/mldangelo) in [#1139](https://github.com/promptfoo/promptfoo/pull/1139)
- **Structural refactor, abstract plugin and method actions** by [@mldangelo](https://github.com/mldangelo) in [#1140](https://github.com/promptfoo/promptfoo/pull/1140)
- **Move CLI commands into individual files** by [@mldangelo](https://github.com/mldangelo) in [#1155](https://github.com/promptfoo/promptfoo/pull/1155)
- **Update Jest linter rules** by [@mldangelo](https://github.com/mldangelo) in [#1161](https://github.com/promptfoo/promptfoo/pull/1161)
- **Bump openai from 4.52.4 to 4.52.5** by [@dependabot](https://github.com/dependabot) in [#1137](https://github.com/promptfoo/promptfoo/pull/1137)
- **Bump @aws-sdk/client-bedrock-runtime from 3.613.0 to 3.614.0** by [@dependabot](https://github.com/dependabot) in [#1136](https://github.com/promptfoo/promptfoo/pull/1136)
- **Bump openai from 4.52.5 to 4.52.7** by [@dependabot](https://github.com/dependabot) in [#1142](https://github.com/promptfoo/promptfoo/pull/1142)
- **Update documentation and MUI dependencies** by [@mldangelo](https://github.com/mldangelo) in [#1152](https://github.com/promptfoo/promptfoo/pull/1152)
- **Update Drizzle dependencies and configuration** by [@mldangelo](https://github.com/mldangelo) in [#1151](https://github.com/promptfoo/promptfoo/pull/1151)
- **Bump dependencies with patch and minor version updates** by [@mldangelo](https://github.com/mldangelo) in [#1159](https://github.com/promptfoo/promptfoo/pull/1159)

## [0.70.1] - 2024-07-11

### Changed

- **provider**: put provider in outer loop to reduce model swap by @typpo in [#1132](https://github.com/promptfoo/promptfoo/pull/1132)
- **evaluator**: ensure unique prompt handling with labeled and unlabeled providers by @mldangelo in [#1134](https://github.com/promptfoo/promptfoo/pull/1134)
- **eval**: validate --output file extension before running eval by @mldangelo in [#1135](https://github.com/promptfoo/promptfoo/pull/1135)
- **deps-dev**: bump @aws-sdk/client-bedrock-runtime from 3.609.0 to 3.613.0 by @dependabot in [#1126](https://github.com/promptfoo/promptfoo/pull/1126)
- fix pythonCompletion test by @mldangelo in [#1133](https://github.com/promptfoo/promptfoo/pull/1133)

## [0.70.0] - 2024-07-10

### Changed

- feat: Add `promptfoo redteam init` command (#1122)
- chore: refactor eval and generate commands out of main.ts (#1121)
- build(deps): bump openai from 4.52.3 to 4.52.4 (#1118)
- refactor(redteam): relocate harmful and pii plugins from legacy directory (#1123)
- refactor(redteam): Migrate harmful test generators to plugin-based architecture (#1116)

### Fixed

- fix(redteam): use final prompt in moderation instead of original (#1117)

## [0.69.2] - 2024-07-08

### Changed

- feat: add support for nested grading results (#1101)
- fix: issue that caused harmful prompts to not save (#1112)
- fix: resolve relative paths for prompts (#1110)
- ci: compress images in PRs (#1108)
- site: landing page updates (#1096)

## [0.69.1] - 2024-07-06

### Changed

- **feat**: Add Zod schema validation for providers in `promptfooconfig` by @mldangelo in [#1102](https://github.com/promptfoo/promptfoo/pull/1102)
- **fix**: Re-add provider context in prompt functions by @mldangelo in [#1106](https://github.com/promptfoo/promptfoo/pull/1106)
- **fix**: Add missing `gpt-4-turbo-2024-04-09` by @aloisklink in [#1100](https://github.com/promptfoo/promptfoo/pull/1100)
- **chore**: Update minor and patch versions of several packages by @mldangelo in [#1107](https://github.com/promptfoo/promptfoo/pull/1107)
- **chore**: Format Python code and add check job to GitHub Actions workflow by @mldangelo in [#1105](https://github.com/promptfoo/promptfoo/pull/1105)
- **chore**: Bump version to 0.69.1 by @mldangelo
- **docs**: Add example and configuration guide for using `llama.cpp` by @mldangelo in [#1104](https://github.com/promptfoo/promptfoo/pull/1104)
- **docs**: Add Vitest integration guide by @mldangelo in [#1103](https://github.com/promptfoo/promptfoo/pull/1103)

## [0.69.0] - 2024-07-05

### Added

- feat(redteam): `extra-jailbreak` plugin that applies jailbreak to all probes (#1085)
- feat(webui): show metrics as % in column header (#1087)
- feat: add support for PROMPTFOO_AUTHOR environment variable (#1099)

### Changed

- feat: `llm-rubric` uses tools API for model-grading anthropic evals (#1079)
- feat: `--filter-providers` eval option (#1089)
- feat: add `author` field to evals (#1045)
- fix: improper path resolution for file:// prefixes (#1094)
- chore(webui): small changes to styling (#1088)
- docs: guide on how to do sandboxed evals on generated code (#1097)
- build(deps): bump replicate from 0.30.2 to 0.31.0 (#1090)

### Fixed

- fix(webui): Ability to toggle visibility of description column (#1095)

## [0.68.3] - 2024-07-04

### Tests

- test: fix assertion result mock pollution (#1086)

### Fixed

- fix: browser error on eval page with derived metrics that results when a score is null (#1093)
- fix(prompts): treat non-existent files as prompt strings (#1084)
- fix: remove test mutation for classifer and select-best assertion types (#1083)

### Added

- feat(openai): support for attachments for openai assistants (#1080)

### Changed

- **Features:**
  - Added support for attachments in OpenAI assistants by [@typpo](https://github.com/promptfoo/promptfoo/pull/1080)
- **Fixes:**
  - Removed test mutation for classifier and select-best assertion types by [@typpo](https://github.com/promptfoo/promptfoo/pull/1083)
  - Treated non-existent files as prompt strings by [@typpo](https://github.com/promptfoo/promptfoo/pull/1084)
  - Fixed assertion result mock pollution by [@mldangelo](https://github.com/promptfoo/promptfoo/pull/1086)
- **Dependencies:**
  - Bumped `openai` from 4.52.2 to 4.52.3 by [@dependabot](https://github.com/promptfoo/promptfoo/pull/1073)
  - Bumped `@aws-sdk/client-bedrock-runtime` from 3.606.0 to 3.609.0 by [@dependabot](https://github.com/promptfoo/promptfoo/pull/1072)

## [0.68.2] - 2024-07-03

### Changed

- build(deps): bump openai from 4.52.2 to 4.52.3 (#1073)
- build(deps-dev): bump @aws-sdk/client-bedrock-runtime from 3.606.0 to 3.609.0 (#1072)

### Added

- feat(webui): add scenarios to test suite configuration in yaml editor (#1071)

## [0.68.1] - 2024-07-02

### Fixed

- fix: resolve issues with relative prompt paths (#1066)
- fix: handle replicate ids without version (#1059)

### Added

- feat: support calling specific function from python provider (#1053)

### Changed

- **feat:** Support calling specific function from Python provider by [@typpo](https://github.com/promptfoo/promptfoo/pull/1053)
- **fix:** Resolve issues with relative prompt paths by [@mldangelo](https://github.com/promptfoo/promptfoo/pull/1066)
- **fix:** Handle replicate IDs without version by [@typpo](https://github.com/promptfoo/promptfoo/pull/1059)
- **build(deps):** Bump `@anthropic-ai/sdk` from 0.24.2 to 0.24.3 by [@dependabot](https://github.com/promptfoo/promptfoo/pull/1062)
- build(deps): bump @anthropic-ai/sdk from 0.24.2 to 0.24.3 (#1062)

## [0.68.0] - 2024-07-01

### Documentation

- docs: dalle jailbreak blog post (#1052)

### Added

- feat(webui): Add support for markdown tables and other extras by @typpo in [#1042](https://github.com/promptfoo/promptfoo/pull/1042)

### Changed

- feat: support for image model redteaming by @typpo in [#1051](https://github.com/promptfoo/promptfoo/pull/1051)
- feat: prompt syntax for bedrock llama3 by @fvdnabee in [#1038](https://github.com/promptfoo/promptfoo/pull/1038)
- fix: http provider returns the correct response format by @typpo in [#1027](https://github.com/promptfoo/promptfoo/pull/1027)
- fix: handle when stdout columns are not set by @typpo in [#1029](https://github.com/promptfoo/promptfoo/pull/1029)
- fix: support additional models via AWS Bedrock and update documentation by @mldangelo in [#1034](https://github.com/promptfoo/promptfoo/pull/1034)
- fix: handle imported single test case by @typpo in [#1041](https://github.com/promptfoo/promptfoo/pull/1041)
- fix: dereference promptfoo test files by @fvdnabee in [#1035](https://github.com/promptfoo/promptfoo/pull/1035)
- chore: expose runAssertion and runAssertions to node package by @typpo in [#1026](https://github.com/promptfoo/promptfoo/pull/1026)
- chore: add Node.js version check to ensure compatibility by @mldangelo in [#1030](https://github.com/promptfoo/promptfoo/pull/1030)
- chore: enable '@typescript-eslint/no-use-before-define' linter rule by @mldangelo in [#1043](https://github.com/promptfoo/promptfoo/pull/1043)
- docs: fix broken documentation links by @mldangelo in [#1033](https://github.com/promptfoo/promptfoo/pull/1033)
- docs: update anthropic.md by @Codeshark-NET in [#1036](https://github.com/promptfoo/promptfoo/pull/1036)
- ci: add GitHub Action for automatic version tagging by @mldangelo in [#1046](https://github.com/promptfoo/promptfoo/pull/1046)
- ci: npm publish workflow by @typpo in [#1044](https://github.com/promptfoo/promptfoo/pull/1044)
- build(deps): bump openai from 4.52.1 to 4.52.2 by @dependabot in [#1057](https://github.com/promptfoo/promptfoo/pull/1057)
- build(deps): bump @anthropic-ai/sdk from 0.24.1 to 0.24.2 by @dependabot in [#1056](https://github.com/promptfoo/promptfoo/pull/1056)
- build(deps-dev): bump @aws-sdk/client-bedrock-runtime from 3.602.0 to 3.606.0 by @dependabot in [#1055](https://github.com/promptfoo/promptfoo/pull/1055)
- build(deps): bump docker/setup-buildx-action from 2 to 3 in the github-actions group by @dependabot in [#1054](https://github.com/promptfoo/promptfoo/pull/1054)

## [0.67.0] - 2024-06-27

### Added

- feat(bedrock): add proxy support for AWS SDK (#1021)
- feat(redteam): Expose modified prompt for iterative jailbreaks (#1024)
- feat: replicate image provider (#1049)

### Changed

- feat: add support for gemini embeddings via vertex (#1004)
- feat: normalize prompt input formats, introduce single responsibility handlers, improve test coverage, and fix minor bugs (#994)
- fix: more robust json extraction for llm-rubric (#1019)
- build(deps): bump openai from 4.52.0 to 4.52.1 (#1015)
- build(deps): bump @anthropic-ai/sdk from 0.24.0 to 0.24.1 (#1016)
- chore: sort imports (#1006)
- chore: switch to smaller googleapis dependency (#1009)
- chore: add config telemetry (#1005)
- docs: update GitHub urls to reflect promptfoo github org repository location (#1011)
- docs: fix incorrect yaml ref in guide (#1018)

## [0.66.0] - 2024-06-24

### Changed

- `config get/set` commands, ability for users to set their email by [@typpo](https://github.com/typpo) in [#971](https://github.com/promptfoo/promptfoo/pull/971)
- **webui**: Download as CSV by [@typpo](https://github.com/typpo) in [#1000](https://github.com/promptfoo/promptfoo/pull/1000)
- Add support for Gemini default grader if credentials are present by [@typpo](https://github.com/typpo) in [#998](https://github.com/promptfoo/promptfoo/pull/998)
- **redteam**: Allow arbitrary providers by [@mldangelo](https://github.com/mldangelo) in [#1002](https://github.com/promptfoo/promptfoo/pull/1002)
- Derived metrics by [@typpo](https://github.com/typpo) in [#985](https://github.com/promptfoo/promptfoo/pull/985)
- Python provider can import modules with same name as built-ins by [@typpo](https://github.com/typpo) in [#989](https://github.com/promptfoo/promptfoo/pull/989)
- Include error text in all cases by [@typpo](https://github.com/typpo) in [#990](https://github.com/promptfoo/promptfoo/pull/990)
- Ensure tests inside scenarios are filtered by filter patterns by [@mldangelo](https://github.com/mldangelo) in [#996](https://github.com/promptfoo/promptfoo/pull/996)
- Anthropic message API support for env vars by [@typpo](https://github.com/typpo) in [#997](https://github.com/promptfoo/promptfoo/pull/997)
- Add build documentation workflow and fix typos by [@mldangelo](https://github.com/mldangelo) in [#993](https://github.com/promptfoo/promptfoo/pull/993)
- Block network calls in tests by [@typpo](https://github.com/typpo) in [#972](https://github.com/promptfoo/promptfoo/pull/972)
- Export `AnthropicMessagesProvider` from providers by [@greysteil](https://github.com/greysteil) in [#975](https://github.com/promptfoo/promptfoo/pull/975)
- Add Claude 3.5 sonnet pricing by [@typpo](https://github.com/typpo) in [#976](https://github.com/promptfoo/promptfoo/pull/976)
- Pass `tool_choice` to Anthropic when set in config by [@greysteil](https://github.com/greysteil) in [#977](https://github.com/promptfoo/promptfoo/pull/977)
- Fixed according to Ollama API specifications by [@keishidev](https://github.com/keishidev) in [#981](https://github.com/promptfoo/promptfoo/pull/981)
- Add Dependabot config and update provider dependencies by [@mldangelo](https://github.com/mldangelo) in [#984](https://github.com/promptfoo/promptfoo/pull/984)
- Don't commit `.env` to Git by [@will-holley](https://github.com/will-holley) in [#991](https://github.com/promptfoo/promptfoo/pull/991)
- Update Docker base image to Node 20, improve self-hosting documentation, and add CI action for Docker build by [@mldangelo](https://github.com/mldangelo) in [#995](https://github.com/promptfoo/promptfoo/pull/995)
- Allow variable cells to scroll instead of exploding the table height by [@grrowl](https://github.com/grrowl) in [#973](https://github.com/promptfoo/promptfoo/pull/973)

## [0.65.2] - 2024-06-20

### Documentation

- docs: update claude vs gpt guide with claude 3.5 (#986)

### Added

- feat(redteam): make it easier to add non default plugins (#958)

### Changed

- feat: contains-sql assert (#964)
- fix: handle absolute paths for js providers (#966)
- fix: label not showing problem when using eval with config option (#928)
- fix: should return the whole message if the OpenAI return the content and the function call/tools at the same time. (#968)
- fix: label support for js prompts (#970)
- docs: Add CLI delete command to docs (#959)
- docs: text to sql validation guide (#962)

### Fixed

- fix(redteam): wire ui to plugins (#965)
- fix(redteam): reduce overreliance, excessive-agency false positive rates (#963)

## [0.65.1] - 2024-06-18

### Changed

- chore(docs): add shell syntax highlighting and fix typos (#953)
- chore(dependencies): update package dependencies (#952)
- Revert "feat(cli): add tests for CLI commands and fix version flag bug" (#967)

### Fixed

- fix: handle case where returned python result is null (#957)
- fix(webui): handle empty fail reasons and null componentResults (#956)

### Added

- feat(cli): add tests for CLI commands and fix version flag bug (#954)
- feat(eslint): integrate eslint-plugin-jest and configure rules (#951)
- feat: add eslint-plugin-unused-imports and remove unused imports (#949)
- feat: assertion type: is-sql (#926)

## [0.65.0] - 2024-06-17

### Added

- feat(webui): show pass/fail toggle (#938)
- feat(webui): carousel for multiple failure reasons (#939)
- feat(webui): clicking metric pills filters by nonzero only (#941)
- feat(redteam): political statements (#944)
- feat(redteam): indicate performance with moderation filter (#933)

### Changed

- feat: add hf to onboarding flow (#947)
- feat: add support for `promptfoo export latest` (#948)
- fix: serialize each item in `vars` when its type is a string (#823) (#943)
- chore(webui): split ResultsTable into separate files (#942)

### Fixed

- fix(redteam): more aggressive contract testing (#946)

### Dependencies

- chore(deps): update dependencies without breaking changes (#937)

## [0.64.0] - 2024-06-15

### Added

- feat(redteam): add unintended contracts test (#934)
- feat(anthropic): support tool use (#932)

### Changed

- feat: export `promptfoo.cache` to node package (#923)
- feat: add Voyage AI embeddings provider (#931)
- feat: Add more Portkey header provider options and create headers automatically (#909)
- fix: handle openai chat-style messages better in `moderation` assert (#930)
- ci: add next.js build caching (#908)
- chore(docs): update installation and GitHub Actions guides (#935)
- chore(dependencies): bump LLM providers in package.json (#936)

### Fixed

- fix(bedrock): support cohere embeddings (#924)

### Dependencies

- chore(deps): bump braces from 3.0.2 to 3.0.3 (#918)

## [0.63.2] - 2024-06-10

### Added

- feat: report view for redteam evals (#920)

### Fixed

- fix(bedrock): default value for configs (#917)
- fix: prevent assertions from being modified as they run (#929)

## [0.63.1] - 2024-06-10

### Fixed

- fix(vertex): correct handling of system instruction (#911)
- fix(bedrock): support for llama, cohere command and command-r, mistral (#915)

## [0.63.0] - 2024-06-09

### Added

- feat(bedrock): Add support for mistral, llama, cohere (#885)
- feat(ollama): add OLLAMA_API_KEY to support authentication (#883)
- feat(redteam): add test for competitor recommendations (#877)
- feat(webui): Show the number of passes and failures (#888)
- feat(webui): show manual grading record in test details view (#906)
- feat(webui): use indexeddb instead of localstorage (#905)

### Changed

- feat: ability to set test case metric from csv (#889)
- feat: interactive onboarding (#886)
- feat: support `threshold` param from csv (#903)
- feat: support array of values for `similar` assertion (#895)
- fix: Prompt variable reads unprocessed spaces on both sides (#887)
- fix: windows node 22 flake (#907)
- [fix: ci passing despite failing build (](https://github.com/promptfoo/promptfoo/commit/ce6090be5d70fbe71c6da0a5ec1a73253a9d8a0e)https://github.com/promptfoo/promptfoo/pull/876[)](https://github.com/promptfoo/promptfoo/commit/ce6090be5d70fbe71c6da0a5ec1a73253a9d8a0e)
- [fix: incorrect migrations path in docker build](https://github.com/promptfoo/promptfoo/commit/6a1eef4e4b006b32de9ce6e5e2d7c0bd3b9fa95a) https://github.com/promptfoo/promptfoo/issues/861
- chore(ci): add `workflow_dispatch` trigger (#897)
- chore: add more gemini models (#894)
- chore: introduce eslint (#904)
- chore: switch to SWC for faster Jest tests (#899)
- chore: update to prettier 3 (#901)
- [chore(openai): add tool_choice required type](https://github.com/promptfoo/promptfoo/commit/e97ce63221b0e06f7e03f46c466da36c5b713017)

### Fixed

- fix(vertex): support var templating in system instruction (#902)
- [fix(webui): display latency when available](https://github.com/promptfoo/promptfoo/commit/bb335efbe9e8d6b23526c837402787a1cbba9969)

### Dependencies

- chore(deps): update most dependencies to latest stable versions (#898)

## [0.62.1] - 2024-06-06

### Added

- feat(webui): Ability to suppress browser open on `promptfoo view` (#881)
- feat(anthropic): add support for base url (#850)
- feat(openai): Support function/tool callbacks (#830)
- feat(vertex/gemini): add support for toolConfig and systemInstruction (#841)
- feat(webui): Ability to filter to highlighted cells (#852)
- feat(webui): ability to click to filter metric (#849)
- feat(webui): add copy and highlight cell actions (#847)

### Changed

- fix: migrate database before writing results (#882)
- chore: upgrade default graders to gpt-4o (#848)
- ci: Introduce jest test coverage reports (#868)
- ci: add support for node 22, remove support for node 16 (#836)
- docs: Addresses minor typographical errors (#845)
- docs: Help description of default `--output` (#844)
- feat: Add Red Team PII Tests (#862)
- feat: Support custom gateway URLs in Portkey (#840)
- feat: add support for python embedding and classification providers (#864)
- feat: add support for titan premier on bedrock (#839)
- feat: pass evalId in results (#758)
- fix: Broken types (#854)
- fix: Fix broken progress callback in web ui (#860)
- fix: Fix formatting and add style check to CI (#872)
- fix: Fix type error eval page.tsx (#867)
- fix: Improve Error Handling for Python Assertions and Provider Exceptions (#863)
- fix: Pass evaluateOptions from web ui yaml (#859)
- fix: Render multiple result images with markdown, if markdown contains multiple images (#873)
- fix: The values of defaultTest and evaluateOptions are not set when editing the eval yaml file. (#834)
- fix: crash on db migration when cache is disabled on first run (#842)
- fix: csv and html outputs include both prompt and provider labels (#851)
- fix: docker build and prepublish script (#846)
- fix: show labels for custom provider (#875)
- chore: fix windows node 22 build issues by adding missing encoding dependency and updating webpack config (#900)
- chore: update Node.js version management and improve documentation (#896)
- Fix CI Passing Despite Failing Build (#866) (#876)

## [0.62.0] - 2024-06-05

### Fixed

- fix: Parameter evaluateOptions not passed correctly in jobs created using web (#870)

### Added

- feat(anthropic): add support for base url (#850)
- feat(openai): Support function/tool callbacks (#830)
- feat(vertex/gemini): add support for toolConfig and systemInstruction (#841)
- feat(webui): Ability to filter to highlighted cells (#852)
- feat(webui): ability to click to filter metric (#849)
- feat(webui): add copy and highlight cell actions (#847)

### Changed

- feat: Add Red Team PII Tests (#862)
- feat: Support custom gateway URLs in Portkey (#840)
- feat: add support for python embedding and classification providers (#864)
- feat: add support for titan premier on bedrock (#839)
- feat: pass evalId in results (#758)
- feat: upgrade default graders to gpt-4o (#848)
- fix: Broken types (#854)
- fix: Fix broken progress callback in web ui (#860)
- fix: Fix formatting and add style check to CI (#872)
- fix: Fix type error eval page.tsx (#867)
- fix: Improve Error Handling for Python Assertions and Provider Exceptions (#863)
- fix: Pass evaluateOptions from web ui yaml (#859)
- fix: Render multiple result images with markdown, if markdown contains multiple images (#873)
- fix: The values of defaultTest and evaluateOptions are not set when editing the eval yaml file. (#834)
- fix: crash on db migration when cache is disabled on first run (#842)
- fix: csv and html outputs include both prompt and provider labels (#851)
- fix: docker build and prepublish script (#846)
- fix: show labels for custom provider (#875)
- ci: Introduce jest test coverage reports (#868)
- ci: add support for node 22, remove support for node 16 (#836)
- docs: Addresses minor typographical errors (#845)
- docs: Help description of default `--output` (#844)

## [0.61.0] - 2024-05-30

### Changed

- feat: `moderation` assert type (#821)
- feat: general purpose http/https provider (#822)
- feat: add portkey provider (#819)
- feat: Add Cloudflare AI Provider (#817)
- fix: Remove duplicate logging line (#825)
- fix: The ‘defaultTest’ option has no effect during evaluation. (#829)
- fix: Improve Error Handling in Python Script Execution (#833)
- docs: How to red team LLMs (#828)
- chore(mistral): add codestral (#831)

## [0.60.0] - 2024-05-25

### Added

- feat(webui): Add image viewer (#816)

### Changed

- feat: redteam testset generation (#804)
- feat: support for deep equality check in equals assertion (#805)
- feat: Allow functions in renderVarsInObject (#813)
- feat: ability to reference previous llm outputs via storeOutputAs (#808)
- feat: support for prompt objects (#818)
- fix: huggingface api key handling (#809)
- docs: Restore ProviderResponse class name (#806)
- docs: Fix typo in local build command (#811)

## [0.59.1] - 2024-05-18

### Changed

- [fix: handle null result timestamp when writing to db.](https://github.com/promptfoo/promptfoo/commit/40e1ebfbfd512fea56761b4cbdfff0cd25d61ae1) https://github.com/promptfoo/promptfoo/issues/800

## [0.59.0] - 2024-05-18

### Added

- feat(webui): add --filter-description option to `promptfoo view` (#780)
- feat(bedrock): add support for embeddings models (#797)

### Changed

- fix: python prompts break when using whole file (#784)
- Langfuse need to compile variables (#779)
- chore(webui): display prompt and completion tokens (#794)
- chore: include full error response in openai errors (#791)
- chore: add logprobs to assertion context (#790)
- feat: support var interpolation in function calls (#792)
- chore: add timestamp to EvaluateSummary (#785)
- fix: render markdown in variables too (#796)

### Fixed

- fix(vertex): remove leftover dependency on apiKey (#798)

## [0.58.1] - 2024-05-14

### Changed

- fix: improve GradingResult validation (#772)
- [fix: update python ProviderResponse error message and docs.](https://github.com/promptfoo/promptfoo/commit/258013080809bc782afe3de51c9309230cb5cdb2) https://github.com/promptfoo/promptfoo/issues/769
- [chore(openai): add gpt-4o models (](https://github.com/promptfoo/promptfoo/commit/ff4655d31d3588972522bb162733cb61e460f36f)https://github.com/promptfoo/promptfoo/pull/776[)](https://github.com/promptfoo/promptfoo/commit/ff4655d31d3588972522bb162733cb61e460f36f)
- add gpt-4o models (#776)

### Fixed

- fix(langfuse): Check runtime type of `getPrompt`, stringify the result (#774)

## [0.58.0] - 2024-05-09

### Changed

- feat: assert-set (#765)
- feat: add comma-delimited string support for array-type assertion values (#755)
- fix: Resolve JS assertion paths relative to configuration file (#756)
- fix: not-equals assertion (#763)
- fix: upgrade rouge package and limit to strings (#764)

## [0.57.1] - 2024-05-02

### Changed

- fix: do not serialize js objects to non-js providers (#754)
- **[See 0.57.0 release notes](https://github.com/promptfoo/promptfoo/releases/tag/0.57.0)**

## [0.57.0] - 2024-05-01

### Changed

- feat: ability to override provider per test case (#725)
- feat: eval tests matching pattern (#735)
- feat: add `-n` limit arg for `promptfoo list` (#749)
- feat: `promptfoo import` and `promptfoo export` commands (#750)
- feat: add support for `--var name=value` cli option (#745)
- feat: promptfoo eval --filter-failing outputFile.json (#742)
- fix: eval --first-n arg (#734)
- chore: Update openai package to 3.48.5 (#739)
- chore: include logger and cache utils in javascript provider context (#748)
- chore: add `PROMPTFOO_FAILED_TEST_EXIT_CODE` envar (#751)
- docs: Document `python:` prefix when loading assertions in CSV (#731)
- docs: update README.md (#733)
- docs: Fixes to Python docs (#728)
- docs: Update to include --filter-\* cli args (#747)

## [0.56.0] - 2024-04-28

### Added

- feat(webui): improved comment dialog (#713)

### Changed

- feat: Intergration with Langfuse (#707)
- feat: Support IBM Research BAM provider (#711)
- fix: Make errors uncached in Python completion. (#706)
- fix: include python tracebacks in python errors (#724)
- fix: `getCache` should return a memory store when disk caching is disabled (#715)
- chore(webui): improve eval view performance (#719)
- chore(webui): always show provider in header (#721)
- chore: add support for OPENAI_BASE_URL envar (#717)

### Fixed

- fix(vertex/gemini): support nested generationConfig (#714)

## [0.55.0] - 2024-04-24

### Changed

- [Docs] Add llama3 example to ollama docs (#695)
- bugfix in answer-relevance (#697)
- feat: add support for provider `transform` property (#696)
- feat: add support for provider-specific delays (#699)
- feat: portkey.ai integration (#698)
- feat: `eval -n` arg for running the first n test cases (#700)
- feat: ability to write outputs to google sheet (#701)
- feat: first-class support for openrouter (#702)
- Fix concurrent cache request behaviour (#703)

## [0.54.1] - 2024-04-20

### Changed

- Add support for Mixtral 8x22B (#687)
- fix: google sheets async loading (#688)
- fix: trim spaces in csv assertions that can have file:// prefixes (#689)
- fix: apply thresholds to custom python asserts (#690)
- fix: include detail from external python assertion (#691)
- chore(webui): allow configuration of results per page (#694)
- fix: ability to override rubric prompt for all model-graded metrics (#692)

## [0.54.0] - 2024-04-18

### Changed

- feat: support for authenticated google sheets access (#686)
- fix: bugs in `Answer-relevance` calculation (#683)
- fix: Add tool calls to response from azure openai (#685)

## [0.53.0] - 2024-04-16

### Changed

- fix!: make `javascript` assert function call consistent with external js function call (#674)
- fix: node library supports prompt files (#668)
- feat: Enable post-hoc evaluations through defining and using output value in TestSuite (#671)
- feat: Allow local files to define providerOutput value for TestCase (#675)
- feat: detect suitable anthropic default provider (#677)
- feat: Ability to delete evals (#676)
- feat: ability to create derived metrics (#670)

## [0.52.0] - 2024-04-12

### Added

- feat(webui): add pagination (#649)

### Changed

- feat: support for inline yaml for is-json, contains-json in csv (#651)
- feat: run providers 1 at a time with --interactive-providers (#645)
- feat: --env-file arg (#615)
- fix: Do not fail with api error when azure datasource is used (#644)
- fix: allow loading of custom provider in windows (#518) (#652)
- fix: don't show telemetry message without telemtry (#658)
- fix: `E2BIG` error during the execution of Python asserts (#660)
- fix: support relative filepaths for non-code assert values (#664)

### Fixed

- fix(webui): handle invalid search regexes (#663)

## [0.51.0] - 2024-04-07

### Added

- feat(webui): store settings in localstorage (#617)
- feat(azureopenai): apiKeyEnvar support (#628)
- feat(webui): "progress" page that shows provider/prompt pairs (#631)

### Changed

- chore: improve json parsing errors (#620)
- feat: ability to override path to python binary (#619)
- Add documentation for openai vision (#637)
- Support claude vision and images (#639)
- fix: assertion files use relative path (#624)
- feat: add provider reference to prompt function (#633)
- feat: ability to import vars using glob (#641)
- feat!: return values directly in python assertions (#638)

### Fixed

- fix(webui): ability to save defaultTest and evaluateOptions in yaml editor (#629)

## [0.50.1] - 2024-04-02

### Changed

- fix: compiled esmodule interop (#613)
- fix: downgrade var resolution failure to warning (#614)
- fix: glob behavior on windows (#612)

## [0.50.0] - 2024-04-01

### Added

- feat(webui): download button (#482)
- feat(webui): toggle for showing full prompt in output cell (#603)

### Changed

- feat: support .mjs external imports (#601)
- feat: load .env from cli (#602)
- feat: ability to use js files as `transform` (#605)
- feat: ability to reference vars from other vars (#607)
- fix: handling for nonscript assertion files (#608)

### Fixed

- fix(selfhost): add support for prompts and datasets api endpoints (#600)
- fix(selfhost): Consolidate to `NEXT_PUBLIC_PROMPTFOO_REMOTE_BASE_URL` (#609)

## [0.49.3] - 2024-03-29

### Changed

- fix: bedrock model parsing (#593)
- [fix: make llm-rubric more resilient to bad json responses.](https://github.com/promptfoo/promptfoo/commit/93fd059a13454ed7a251a90a33306fb1f3c81895) https://github.com/promptfoo/promptfoo/issues/596
- feat: display progress bar for each parallel execution (#597)

## [0.49.2] - 2024-03-27

### Changed

- fix: support relative paths for custom providers (#589)
- fix: gemini generationConfig and safetySettings (#590)
- feat: cli watch for vars and providers (#591)

## [0.49.1] - 2024-03-25

### Changed

- fix: lazy import of azure peer dependency (#586)

## [0.49.0] - 2024-03-23

### Added

- feat(vertexai): use gcloud application default credentials (#580)

### Changed

- feat: Add support for huggingface token classification (#574)
- feat: Mistral provider support for URL and API key envar (#570)
- feat: run assertions in parallel (#575)
- feat: support for azure openai assistants (#577)
- feat: ability to set tags on standalone assertion llm outputs (#581)
- feat: add support for claude3 on bedrock (#582)
- fix: load file before running prompt function (#583)
- [fix: broken ansi colors on cli table](https://github.com/promptfoo/promptfoo/commit/bbb0157b09c0ffb5366d3cbd112438ca3d2d61c9)
- [fix: remove duplicate instruction output](https://github.com/promptfoo/promptfoo/commit/fb095617d36102f5b6256e9718e736378c0a5cea)
- chore: better error messages when expecting json but getting text (#576)

### Fixed

- fix(selfhost): handle sqlite db in docker image and build (#568)

### Dependencies

- chore(deps): bump webpack-dev-middleware from 5.3.3 to 5.3.4 in /site (#579)

## [0.48.0] - 2024-03-18

### Added

- feat(csv): add support for `__description` field (#556)

### Changed

- feat: migrate filesystem storage to sqlite db (#558)
  - **When you first run `eval` or `view` with 0.48.0, your saved evals will be migrated from `.json` files to a sqlite db. Please open an issue if you run into problems.**
  - Restoration: By default, the migration process runs on the promptfoo output directory `~/.promptfoo/output`. This directory is backed up at `~/.promptfoo/output-backup-*` and you can restore it and use a previous version by renaming that directory back to `output`
- feat: Add anthropic:messages and replicate:mistral as default providers to web ui (#562)
- feat: add label field to provider options (#563)
- docs: adjust configuration for python provider (#565)
- chore: db migration and cleanup (#564)

### Fixed

- fix(azureopenai): add support for `max_tokens` and `seed` (#561)

## [0.47.0] - 2024-03-14

### Changed

- feat: improve python inline asserts to not require printing (#542)
- feat: add tools and tool_choice config parameters to azure openai provider (#550)
- feat: Add support for Claude 3 Haiku (#552)
- fix: validate custom js function return values (#548)
- fix: dedupe prompts from combined configs (#554)

### Fixed

- fix(replicate): support non-array outputs (#547)

## [0.46.0] - 2024-03-08

### Added

- feat(self-host): run evals via web ui (#540)
- feat(self-host): Persist changes on self-deployed UI without sharing a new link (#538)
- feat(webui): ability to change eval name (#537)

### Changed

- feat: add support for calling specific functions for python prompt (#533)
- fix: openai tools and function checks handle plaintext responses (#541)

### Fixed

- fix(anthropic): wrap text if prompt supplied as json (#536)

## [0.45.2] - 2024-03-07

### Changed

- fix: python provider handles relative script paths correctly (#535)

## [0.45.1] - 2024-03-06

### Changed

- fix: json and yaml vars files (#531)

### Fixed

- fix(python): deserialize objects from json (#532)

## [0.45.0] - 2024-03-06

### Added

- feat(anthropic): Add Claude 3 support (#526)

### Changed

- feat: ability to load `vars` values at runtime (#496)
  // Example logic to return a value based on the varName
  if (varName === 'context') {
  return `Processed ${otherVars.input} for prompt: ${prompt}`;
  }
  return {
  output: 'default value',
  };
  // Handle potential errors
  // return { error: 'Error message' }
  # Example logic to dynamically generate variable content
  if var_name == 'context':
  return {
  'output': f"Context for {other_vars['input']} in prompt: {prompt}"
  }
  return {'output': 'default context'}
  # Handle potential errors
  # return { 'error': 'Error message' }

## [0.44.0] - 2024-03-04

### Added

- feat(mistral): Add new models, JSON mode, and update pricing (#500)

### Changed

- fix: Print incorrect response from factuality checker (#503)
- fix: Support missing open parenthesis (fixes #504) (#505)
- feat: include prompt in transform (#512)
- feat: Support csv and json files in the `tests` array (#520)

### Fixed

- fix(ollama): dont send invalid options for `OllamaChatProvider` (#506)
- fix(huggingface): do not pass through non-hf parameters (#519)

## [0.43.1] - 2024-02-25

### Changed

- fix: pass through PROMPTFOO\_\* variables from docker run (#498)
- docs: clean up python provider header

### Fixed

- fix(huggingface): support `apiKey` config param (#494)
- fix(bedrock): transform model output from cache. #474

### Documentation

- docs(huggingface): example of private huggingface inference endpoint (#497)

## [0.43.0] - 2024-02-23

### Added

- feat(webui): Display test suite description (#487)
- feat(webui): Add upload testcase csv to eval page (#484)

### Changed

- feat: pass `test` to assertion context (#485)
- fix: Change variable name to what the prompt template expects (#489)
- (docs): Replace references to deprecated postprocess option (#483)
- chore: update replicate library and add new common params (#491)

### Fixed

- fix(self-hosting): remove supabase dependency from webui eval view (#492)

## [0.42.0] - 2024-02-19

### Added

- feat(webview): toggle for prettifying json outputs (#472)
- feat(openai): support handling OpenAI Assistant functions tool calls (#473)

### Changed

- feat: add support for claude 2.1 on bedrock (#470)
- feat: support for overriding `select-best` provider (#478)
- feat: ability to disable var expansion (#476)
- fix: improve escaping for python prompt shell (#481)

## [0.41.0] - 2024-02-12

### Added

- feat(openai)!: Allow apiBaseUrl to override /v1 endpoint (#464)

### Changed

- feat: add support for async python providers (#465)
- fix: pass config to python provider (#460)
- chore: include progress output in debug logs (#461)
- docs: perplexity example (#463)

### Fixed

- fix(factuality): make factuality output case-insensitive (#468)
- fix: ensure that only valid ollama params are passed (#480)

## [0.40.0] - 2024-02-06

### Added

- feat(mistral): Add Mistral provider (#455)
- feat(openai): add support for `apiKeyEnvar` (#456)
- feat(azureopenai): add apiBaseUrl config (#459)

### Changed

- feat: cohere api support (#457)
- feat: ability to override select-best prompt. #289
- fix: support for gemini generationConfig and safetySettings (#454)

### Fixed

- fix(vertex/gemini): add support for llm-rubric and other OpenAI-formatted prompts (#450)

### Documentation

- documentation: update python.md typo in yaml (#446)

## [0.39.1] - 2024-02-02

### Changed

- fix: func => function in index.ts (#443)
- feat: add support for google ai studio gemini (#445)

## [0.39.0] - 2024-02-01

### Changed

- feat: Add DefaultGradingJsonProvider to improve `llm-rubric` reliability (#432)
- feat: add caching for exec and python providers (#435)
- feat: add `--watch` option to eval command (#439)
- feat: ability to transform output on per-assertion level (#437)
- feat: compare between multiple outputs with `select-best` (#438)
- fix: pass through cost to runAssertion
- fix: pass through cost to runAssertion

## [0.38.0] - 2024-01-29

### Added

- feat(openai): Jan 25 model updates (#416)
- feat(webui): eval deeplinks (#426)
- feat(huggingface): Support sentence similarity inference API (#425)

### Changed

- fix: Only open previous results when necessary (uses lots of memory) (#418)
- fix: html output (#430)
- feat: add a `python` provider that supports native python function calls (#419)
- feat: support for image models such as dall-e (#406)
- feat: support for `PROMPTFOO_PROMPT_SEPARATOR envar. #424

## [0.37.1] - 2024-01-26

### Changed

- fix: do not require token usage info on openai provider (#414)

## [0.37.0] - 2024-01-24

### Added

- feat(webui): add markdown support (#403)

### Changed

- feat: standalone share server (#408)
- feat: `PROMPTFOO_DISABLE_TEMPLATING` disables nunjucks templates (#405)

## [0.36.0] - 2024-01-18

### Added

- feat(webui): Ability to comment on outputs (#395)
- feat(azure): Add response_format support (#402)
- feat(azure): add support for `passthrough` and `apiVersion` (#399)

### Changed

- feat: add `promptfoo generate dataset` (#397)
- fix: typo (#401)

## [0.35.1] - 2024-01-12

### Added

- feat(bedrock): introduce amazon titan models as another option for Bedrock (#380)
- feat(openai): add support for `passthrough` request args (#388)
- feat(azure): add support for client id/secret auth (#389)
- feat(webui): label evals using `description` field (#391)

### Changed

- fix: proper support for multiple types of test providers (#386)
- feat: update CSV and HTML outputs with more details (#393)

## [0.35.0] - 2024-01-07

### Added

- feat(webview): add regex search (#378)

### Changed

- feat: support standalone assertions on CLI (#368)
- feat: add perplexity-score metric (#377)
- feat: add logprobs support for azure openai (#376)
- fix: use relative paths consistently and handle object formats (#375)
- [fix: restore **prefix and **suffix column handlers when loading test csv](https://github.com/promptfoo/promptfoo/commit/3a058684b3389693f4c5899f786fb090b04e3c93)

## [0.34.1] - 2024-01-02

### Added

- feat(openai): add support for overriding provider cost (1be1072)

### Fixed

- fix(webview): increase the request payload size limit (ef4c30f)

## [0.34.0] - 2024-01-02

### Changed

- feat: Support for evaluating cost of LLM inference (#358)
- feat: save manual edits to test outputs in webview (#362)
- feat: add `cost` assertion type (#367)
- fix: handle huggingface text generation returning dict (#357)
- fix: disable cache when using repeat (#361)
- fix: do not dereference tools and functions in config (#365)
- docs: optimize docs of openai tool usage (#355)

## [0.33.2] - 2023-12-23

### Changed

- fix: bad indentation for inline python sript (#353)
- [fix: truncate CLI table headers](https://github.com/promptfoo/promptfoo/commit/9aa9106cc9bc1660df40117d3c8f053f361fa09c)
- feat: add openai tool parameter (#350)
- feat: add `is-valid-openai-tools-call` assertion type (#354)

## [0.33.1] - 2023-12-18

### Changed

- [fix: pass env to providers when using CLI](https://github.com/promptfoo/promptfoo/commit/e8170a7f0e9d4033ef219169115f6474d978f1a7)
- [fix: correctly handle bedrock models containing :](https://github.com/promptfoo/promptfoo/commit/4469b693993934192fee2e84cc27c21e31267e5f)
- feat: add latency assertion type (#344)
- feat: add perplexity assertion type (#346)
- feat: add support for ollama chat API (#342)
- feat: retry when getting internal server error with PROMPTFOO_RETRY_5XX envar (#327)
- fix: properly escape arguments for external python assertions (#338)
- fix: use execFile/spawn for external processes (#343)
- [fix: handle null score in custom metrics](https://github.com/promptfoo/promptfoo/commit/514feed49e2f83f3e04d3e167e5833dc075e6c10)
- [fix: increment failure counter for script errors.](https://github.com/promptfoo/promptfoo/commit/61d1b068f26c63f3234dc49c9d5f5104b9cf1cda)

## [0.33.0] - 2023-12-17

### Changed

- feat: add latency assertion type (#344)
- feat: add perplexity assertion type (#346)
- feat: add support for ollama chat API (#342)
- feat: retry when getting internal server error with PROMPTFOO_RETRY_5XX envar (#327)
- fix: properly escape arguments for external python assertions (#338)
- fix: use execFile/spawn for external processes (#343)
- [fix: handle null score in custom metrics](https://github.com/promptfoo/promptfoo/commit/514feed49e2f83f3e04d3e167e5833dc075e6c10)
- [fix: increment failure counter for script errors.](https://github.com/promptfoo/promptfoo/commit/61d1b068f26c63f3234dc49c9d5f5104b9cf1cda)

## [0.32.0] - 2023-12-14

### Added

- feat(webview): Layout and styling improvements (#333)

### Changed

- feat: add support for Google Gemini model (#336)
- feat: add download yaml button in config modal. Related to #330 (#332)
- fix: set process exit code on failure

## [0.31.2] - 2023-12-11

### Added

- feat(webview): Show aggregated named metrics at top of column (#322)

### Changed

- fix: sharing option is degraded (#325)

## [0.31.1] - 2023-12-04

### Changed

- fix: issues when evaling multiple config files
- feat: support for web viewer running remotely (#321)

## [0.31.0] - 2023-12-02

### Added

- feat(openai): Adds support for function call validation (#316)

### Changed

- feat: add support for ajv formats (#314)
- feat: support prompt functions via nodejs interface (#315)
- fix: webview handling of truncated cell contents with html (#318)
- docs: Merge docs into main repo (#317)

## [0.30.2] - 2023-11-29

### Changed

- feat(cli): simplify onboarding and provide npx-specific instructions (f81bd88)

## [0.30.1] - 2023-11-29

### Changed

- feat: add bedrock in webui setup (#301)
- feat: add support for custom metrics (#305)
- feat: show table by default, even with --output (#306)
- fix: handle multiple configs that import multiple prompts (#304)
- fix: remove use of dangerouslySetInnerHTML in results table (#309)

### Fixed

- fix(openai): add support for overriding api key, host, baseurl, org in Assistants API (#311)

## [0.30.0] - 2023-11-29

### Changed

- feat: add bedrock in webui setup (#301)
- feat: add support for custom metrics (#305)
- feat: show table by default, even with --output (#306)
- fix: handle multiple configs that import multiple prompts (#304)
- fix: remove use of dangerouslySetInnerHTML in results table (#309)

## [0.29.0] - 2023-11-28

### Changed

- feat: Add support for external provider configs via file:// (#296)
- feat: Add support for HTTP proxies (#299)
- feat: claude-based models on amazon bedrock (#298)

## [0.28.2] - 2023-11-27

### Added

- feat(azureopenai): Warn when test provider should be overwritten with azure (#293)
- feat(webview): Display test descriptions if available (#294)
- feat(webview): Ability to set test scores manually (#295)

### Changed

- feat: add support for self-hosted huggingface text generation inference (#290)
- fix: prevent duplicate asserts with `defaultTest` (#287)
- fix: multiple configs handle external test and prompt files correctly (#291)

## [0.28.0] - 2023-11-19

### Changed

- feat: Add support for multiple "\_\_expected" columns (#284)
- feat: Support for OpenAI assistants API (#283)
- feat: Ability to combine multiple configs into a single eval (#285)

## [0.27.1] - 2023-11-14

### Added

- [feat(node-package): Add support for raw objects in prompts](https://github.com/promptfoo/promptfoo/commit/e6a5fe2fa7c05aabd2f52bd4fa143d957a7953dd)
- feat(openai): Add support for OpenAI `seed` param (#275)
- [feat(openai): Add support for OpenAI response_format](https://github.com/promptfoo/promptfoo/commit/12781f11f495bed21db1070e987f1b40a43b72e3)
- [feat(webview): Round score in details modal](https://github.com/promptfoo/promptfoo/commit/483c31d79486a75efc497508b9a42257935585cf)

### Changed

- fix: Set `vars._conversation` only if it is used in prompt (#282)
- feat: Add new RAG metrics (answer-relevance, context-recall, context-relevance, context-faithfulness) (#279)
- feat: throw error correctly when invalid api key is passed for OpenAI (#276)
- Bump langchain from 0.0.325 to 0.0.329 in /examples/langchain-python (#278)
- Provide the prompt in the context to external assertion scripts (#277)
- fix the following error : 'List should have at least 1 item after val… (#280)
- [chore: Add HuggingFace debug output](https://github.com/promptfoo/promptfoo/commit/2bae118e3fa7f8164fd78d29a3a30d187026bf13)

## [0.27.0] - 2023-11-14

### Added

- [feat(node-package): Add support for raw objects in prompts](https://github.com/promptfoo/promptfoo/commit/e6a5fe2fa7c05aabd2f52bd4fa143d957a7953dd)
- feat(openai): Add support for OpenAI `seed` param (#275)
- [feat(openai): Add support for OpenAI response_format](https://github.com/promptfoo/promptfoo/commit/12781f11f495bed21db1070e987f1b40a43b72e3)
- [feat(webview): Round score in details modal](https://github.com/promptfoo/promptfoo/commit/483c31d79486a75efc497508b9a42257935585cf)

### Changed

- feat: Add new RAG metrics (answer-relevance, context-recall, context-relevance, context-faithfulness) (#279)
- feat: throw error correctly when invalid api key is passed for OpenAI (#276)
- Bump langchain from 0.0.325 to 0.0.329 in /examples/langchain-python (#278)
- Provide the prompt in the context to external assertion scripts (#277)
- fix the following error : 'List should have at least 1 item after val… (#280)
- [chore: Add HuggingFace debug output](https://github.com/promptfoo/promptfoo/commit/2bae118e3fa7f8164fd78d29a3a30d187026bf13)

## [0.26.5] - 2023-11-10

### Changed

- feat: Support for Azure OpenAI Cognitive Search (#274)
- [feat: Add PROMPTFOO_PYTHON environment variable](https://github.com/promptfoo/promptfoo/commit/33ecca3dab9382f063e68529c047cfd3fbd959e5)

## [0.26.4] - 2023-11-09

### Fixed

- fix(providers): use Azure OpenAI extensions endpoint when dataSources is set (2e5f14d)

### Tests

- test(assertions): add tests for object outputs (9e0909c)

## [0.26.3] - 2023-11-08

### Added

- [feat(AzureOpenAI): Add support for deployment_id and dataSources](https://github.com/promptfoo/promptfoo/commit/3f6dee99b4ef860af1088c4ceda1a74726070f37)

### Changed

- [Stringify output display string if output is a JSON object](https://github.com/promptfoo/promptfoo/commit/e6eff1fb75e09bfd602c08edd89ec154e3e61bf9)
- [Add JSON schema dereferencing support for JSON configs](https://github.com/promptfoo/promptfoo/commit/c32f9b051a51ee6e1ee08738e0921b4e05a5c23d)
- Update chat completion endpoint in azureopenai.ts (#273)

### Fixed

- fix(openai): Improve handling for function call responses (#270)

## [0.26.2] - 2023-11-07

### Changed

- [Fix issue with named prompt function imports](https://github.com/promptfoo/promptfoo/commit/18a4d751af15b996310eceafc5a75e114ce1bf56)
- [Fix OpenAI finetuned model parsing](https://github.com/promptfoo/promptfoo/commit/b52de61c6e1fd0a9e67d2476a9f3f9153084ad61)
- [Add new OpenAI models](https://github.com/promptfoo/promptfoo/commit/d9432d3b5747516aea1a7e8a744167fbd10a69d2)
- Fix: Broken custom api host for OpenAI. (#261)
- Add `classifier` assert type (#263)
- Send provider options and test context to ScriptCompletion (exec) provider (#268)
- Support for loading JSON schema from external file (#266)

## [0.26.1] - 2023-11-01

### Changed

- Fix broken default config for OpenAI evals created in web app (#255)
- Fix prompt per provider (#253)
- Add support for custom config directory (#257)
- Add latency and token metrics per prompt (#258)
- Add caching support to Anthropic provider (#259)
- webview: Preserve formatting of LLM outputs
- Bump langchain from 0.0.317 to 0.0.325 in /examples/langchain-python (#254)

## [0.26.0] - 2023-10-28

### Changed

- cli: Add support for raw text prompts (#252)
- Ensure the directory for the output file is created if it does not exist

## [0.25.2] - 2023-10-26

### Changed

- allow Python in tests.csv (#237)
- Improve escaping in matchers (#242)
- Add support for nunjucks filters (#243)
- Fix issue where outputPath from the configuration file is not used when `-c` option is provided
- Add envar PROMPTFOO_DISABLE_CONVERSATION_VAR
- Resolve promises in external assert files

## [0.25.1] - 2023-10-19

### Changed

- Fix issue with loading google sheets directly. (#222)
- Add \_conversation variable for testing multiple-turn chat conversations (#224)
- Allow multiple output formats simultaneously with `outputPath` (#229)
- Fall back to default embedding model if provided model doesn't support embeddings
- Various fixes and improvements
- Bump langchain from 0.0.312 to 0.0.317 in /examples/langchain-python (#245)

## [0.25.0] - 2023-10-10

### Changed

- Add support for icontains-any and icontains-all (#210)
- Bump langchain from 0.0.279 to 0.0.308 in /examples/langchain-python (#213)
- Add support for .cjs file extensions (#214)
- Add Prompts and Datasets pages (#211)
- Add CLI commands for listing and showing evals, prompts, and datasets (#218)
- Add support for `config` object in webhook provider payload. (#217)
- Other misc changes and improvements
- Bump langchain from 0.0.308 to 0.0.312 in /examples/langchain-python (#219)

## [0.24.4] - 2023-10-01

### Changed

- Fix bug in custom function boolean return value score (#208)
- Fix ollama provider with `--no-cache` and improve error handling
- Add support for HuggingFace Inference API (text generation) (#205)
- Add `apiHost` config key to Azure provider

## [0.24.3] - 2023-09-28

### Changed

- Better LocalAI/Ollama embeddings traversal failure (#191)
- `OPENAI_API_HOST` to `OPENAI_API_BASE_URL` (#187)
- Ability to include files as assertion values (#180)
- Add hosted db for evals (#149)
- Webview details pane improvements (#196)
- Add support for ollama options (#199)
- Adding TXT and HTML to `--output` help/error message (#201)

## [0.24.2] - 2023-09-23

### Changed

- Specify repo in package.json (#174)
- Add support for parsing multiple json blobs in responses (#178)
- Updated node version update of Google Colab notebook example (#171)
- Fix arg escaping for external python prompts on Windows (#179)
- Better OpenAI embeddings traversal failure (#190)
- Adds embeddings providers for LocalAI and Oolama (#189)
- Add `noindex` to shared results
- Many other misc fixes and improvements

## [0.24.1] - 2023-09-21

### Changed

- Fix prompt errors caused by leading and trailing whitespace for var file imports
- Fix an issue with response parsing in LocalAI chat
- Fix issue preventing custom provider for similarity check (#152)
- Fix escaping in python asserts (#156)
- Fix README link to providers docs (#153)
- Allow object with function name as a value for function_call (#158)
- Add a -y/--yes option to `promptfoo view` command to skip confirmation (#166)
- Other misc fixes and improvements

## [0.24.0] - 2023-09-18

### Changed

- Support for custom functions as prompts (#147)
- Refactor parts of util into more descriptive files (#148)
- Misc fixes and improvements

## [0.23.1] - 2023-09-14

### Changed

- Improvements to custom grading (#140)
- Support for Google Vertex and PaLM chat APIs (#131)
- Add support for including files in defaultTest (#137)
- Add support for disabling cache in evaluate() options (#135)
- Add support for loading vars directly from file (#139)
- Include `provider` in `EvaluateResult`
- Other misc improvements and fixes

## [0.23.0] - 2023-09-14

### Changed

- Improvements to custom grading (#140)
- Support for Google Vertex and PaLM chat APIs (#131)
- Add support for including files in defaultTest (#137)
- Add support for disabling cache in evaluate() options (#135)
- Add support for loading vars directly from file (#139)
- Include `provider` in `EvaluateResult`
- Other misc improvements and fixes

## [0.22.1] - 2023-09-14

### Added

- feat(vars): add support for loading vars directly from file (#139)
- feat(config): add support for including files in defaultTest (#137)
- feat(config): add support for disabling cache in evaluate() options (#135)
- feat(providers): support for Google Vertex and PaLM chat APIs (#131)
- feat(api): include provider in EvaluateResult (#130)

### Changed

- chore(providers): improve PaLM recognized model detection (2317eac)

### Documentation

- docs(examples): add conversation history example (#136)
- docs(examples): update node-package example with context (#134)

## [0.22.0] - 2023-09-04

### Changed

- Add OpenAI factuality and closed-QA graders (#126). These new graders implement OpenAI's eval methodology.
- Auto-escape vars when prompt is a JSON object (#127).
- Improvements to custom providers - Pass context including `vars` to callApi and make `TestCase` generic for ease of typing
- Add `prompt` to Javascript, Python, and Webhook assertion context
- Fix llama.cpp usage of provider config overrides
- Fix ollama provider parsing for llama versions like llama:13b, llama:70b etc.
- Trim var strings in CLI table (prevents slowness during CLI table output)

## [0.21.4] - 2023-09-01

### Changed

- Add support for test case threshold value (#125)
- Add support for pass/fail threshold for javascript and python numeric return values

## [0.21.3] - 2023-09-01

### Changed

- Increase request backoff and add optional delay between API calls (#122)

## [0.21.2] - 2023-08-31

### Changed

- Fix symlink bug on Windows

## [0.21.1] - 2023-08-30

### Changed

- Consistent envars and configs across providers (#119)
- Add configuration for API keys in WebUI (#120)
- Add CodeLlama to WebUI
- Fix issue with numeric values in some assert types
- Add support for running specific prompts for specific providers using `{id, prompts, config}` format
- Add a feedback command

## [0.21.0] - 2023-08-28

### Changed

- Add webhook provider (#117)
- Add support for editing config in web view (#115)
- Standalone server with database with self-hosting support (#118)
- Add support for custom llm-rubric grading via `rubricPrompt` in Assertion objects
- Add support for `vars` in `rubricPrompt`, making it easier to pass expected values per test case
- Add a handful of new supported parameters to OpenAI, Azure, Anthropic, and Replicate providers
- Allow setting `config` on `provider` attached to Assertion or TestCase
- Add/improve support for custom providers in matchesSimilarity and matchesLlmRubric

## [0.20.1] - 2023-08-18

### Changed

- Fix issue when there's not enough data to display useful charts
- Add charts to web viewer (#112)
- Add support for multiline javascript asserts
- Add support for Levenshtein distance assert type (#111)

## [0.20.0] - 2023-08-18

### Changed

- Add charts to web viewer (#112)
- Add support for multiline javascript asserts
- Add support for Levenshtein distance assert type (#111)

## [0.19.3] - 2023-08-17

### Changed

- llm-rubric provider fixes (#110)
- New diff viewer for evals
- Web UI for running evals (#103)
- Add support for OpenAI organization (#106)
- function call azure fix (#95)
- Add support for JSON schema validation for is-json and contains-json (#108)
- Other misc fixes and API improvements

## [0.19.2] - 2023-08-15

### Changed

- function call azure fix (#95)
- Add support for JSON schema validation for is-json and contains-json (#108)
- New diff viewer for evals
- Web UI for running evals (#103)
- Add support for OpenAI organization (#106)
- Other misc fixes and API improvements

## [0.19.1] - 2023-08-14

### Changed

- Add support for OpenAI organization (#106)
- New diff viewer for evals
- Web UI for running evals (#103)
- Other misc fixes and API improvements

## [0.19.0] - 2023-08-14

### Changed

- New diff viewer for evals
- Web UI for running evals (#103)
- Other misc fixes and API improvements

## [0.18.4] - 2023-08-11

### Fixed

- fix(providers): resolve Ollama provider issue with empty line handling (c4d1e5f)

### Dependencies

- chore(deps): bump certifi from 2023.5.7 to 2023.7.22 in /examples/langchain-python (#104)

## [0.18.3] - 2023-08-08

### Added

- feat(providers): add Ollama provider (#102)

### Changed

- chore(webui): disable nunjucks autoescaping by default (#101)
- chore(webui): stop forcing manual line breaks in results view (76d18f5)

### Fixed

- fix(history): remove stale `latest` symlinks before regenerating eval output (a603eee)

## [0.18.2] - 2023-08-08

### Added

- feat(webui): display assertion summaries in the results viewer (#100)

### Changed

- feat(providers): allow testing identical models with different parameters (#83)

### Fixed

- fix(cli): repair `promptfoo share` regression (01df513)
- fix(config): handle provider map parsing when entries are strings (bdd1dea)
- fix(scoring): keep weighted averages accurate by running all test cases (7854424)

## [0.18.1] - 2023-08-06

### Added

- feat(providers): add llama.cpp server support (#94)

### Changed

- chore(providers): expose `LLAMA_BASE_URL` environment variable (f4b4c39)

### Fixed

- fix(history): repair symlink detection when writing latest results (e6aed7a)

## [0.18.0] - 2023-07-28

### Added

- feat(assertions): add `python` assertion type (#78)
- feat(api): support native function ApiProviders and assertions (#93)
- feat(evals): introduce Promptfoo scenarios for data-driven testing - allows datasets to be associated with specific tests, eliminating the need to copy tests for each dataset by @Skylertodd (#89)
- feat(cli): allow specifying `outputPath` when using the Node evaluate helper (#91)

### Changed

- chore(evals): rename default "theories" concept to "scenarios" (aca0821)

### Fixed

- fix(history): repair symlink handling when persisting latest results (81a4a26)
- fix(history): clean up stale eval history entries (253ae60)
- fix(cli): restore ANSI escape code rendering in console tables (497b698)

## [0.17.9] - 2023-07-24

### Added

- feat(evals): load test cases from file or directory paths (#88)

### Changed

- feat(metrics): record latency in eval results (#85)

### Fixed

- fix(windows): resolve path compatibility issues (8de6e12)

## [0.17.8] - 2023-07-22

### Added

- feat(evals): support post-processing hooks in test cases (#84)

### Changed

- feat(webui): show recent runs in the results viewer (#82)
- feat(providers): expose additional OpenAI parameters (#81)

### Fixed

- fix(evaluator): support empty test suites without crashing (31fb876)
- fix(network): ensure fetch timeouts bubble up correctly (9e4bf94)

## [0.17.7] - 2023-07-20

### Added

- feat(config): allow provider-specific prompts in test suites (#76)

### Changed

- chore(runtime): require Node.js 16 or newer (f7f85e3)
- chore(providers): reuse context configuration for Replicate provider (48819a7)

### Fixed

- fix(providers): handle missing provider prompt maps gracefully (7c6bb35)
- fix(grading): escape user input in grading prompts (4049b3f)

## [0.17.6] - 2023-07-20

### Added

- feat(cli): add `--repeat` support to evaluations (#71)
- feat(providers): add Azure YAML prompt support (#72)
- feat(providers): implement Replicate provider (#75)

### Changed

- chore(providers): refine Replicate provider behaviour (57fa43f)
- chore(cli): default `promptfoo share` prompt to Yes on enter (1a4c080)
- chore(webui): simplify dark mode and hide identical rows in history (c244403)

## [0.17.5] - 2023-07-14

### Added

- feat(assertions): add starts-with assertion type (#64)
- feat(providers): add Azure OpenAI provider (#66)

### Changed

- feat(providers): support YAML-formatted OpenAI prompts (#67)
- chore(cli): allow disabling sharing prompts (#69)
- chore(cli): require confirmation before running `promptfoo share` (f3de0e4)
- chore(env): add `PROMPTFOO_DISABLE_UPDATE` environment variable (60fee72)

### Fixed

- fix(config): read prompts relative to the config directory (ddc370c)

## [0.17.4] - 2023-07-13

### Added

- feat(assertions): add `contains-any` assertion support (#61)

### Changed

- chore(cli): handle npm outages without crashing (3177715)

### Fixed

- fix(cli): support terminals without `process.stdout.columns` (064dcb3)
- fix(cli): correct `promptfoo init` output to reference YAML (404be34)

### Documentation

- docs: add telemetry notice (#39)

## [0.17.3] - 2023-07-10

### Added

- feat(providers): add Anthropic provider (#58)

### Changed

- chore(onboarding): refresh init onboarding content (992c0b6)

### Fixed

- fix(cli): maintain table header ordering (1e3a711)
- fix(runtime): ensure compatibility with Node 14 (59e2bb1)

## [0.17.2] - 2023-07-07

### Changed

- feat(providers): improve support for running external scripts (#55)

## [0.17.1] - 2023-07-07

### Fixed

- fix(webui): restore output rendering in results view (5ce5598)

## [0.17.0] - 2023-07-06

### Added

- feat(models): add gpt-3.5-16k checkpoints (#51)
- feat(providers): add `script:` provider prefix for custom providers (bae14ec)
- feat(webui): view raw prompts in the web viewer (#54)
- feat(cli): add `cache clear` command (970ee67)

### Changed

- chore(providers): change default suggestion provider (cc11e59)
- chore(providers): ensure OpenAI chat completions fail on invalid JSON (c456c01)
- chore(assertions): allow numeric values for contains/icontains assertions (dc04329)

### Fixed

- fix(evals): avoid creating assertions from empty expected columns (d398866)

## [0.16.0] - 2023-06-28

### Added

- feat(cli): retry failed HTTP requests to reduce transient failures (#47)
- feat(templates): allow object vars inside nunjucks templates for richer prompts (#50)

### Documentation

- docs: refresh the Question reference page with updated guidance (#46)

## [0.15.0] - 2023-06-26

### Added

- feat(scoring): add continuous scoring support for evaluations (#44)
- feat(assertions): introduce assertion weights to fine-tune scoring (0688a64)

### Changed

- chore(prompt): rename grading prompt field from `content` to `output` (fa20a25)
- chore(webui): maintain backwards compatibility for row outputs in the viewer (b2fc084)

### Fixed

- fix(config): ensure `defaultTest` populates when configs load implicitly (44acb91)

## [0.14.2] - 2023-06-24

### Changed

- chore(assertions): switch the default grading provider to `gpt-4-0613` (0d26776)
- chore(cli): trim stray progress-bar newlines for cleaner output (8d624d6)

### Fixed

- fix(cli): update cached table output correctly when results change (8fe5f84)
- fix(cli): allow non-string result payloads during rendering (61d349e)

## [0.14.1] - 2023-06-19

### Fixed

- fix(config): only apply the config base path when a path override is provided (e67918b)

## [0.14.0] - 2023-06-18

### Added

- feat(cli)!: add shareable URLs and the `promptfoo share` command by @typpo (#42)
- feat(cli): add `--no-progress-bar` option to `promptfoo eval` (75adf8a)
- feat(cli): add `--no-table` flag for evaluation output (ecf79a4)
- feat(cli): add `--share` flag to automatically create shareable URLs (7987f6e)

### Changed

- chore(cli)!: resolve config-relative file references from the config directory, not working directory (dffb091)
- chore(api)!: restructure JSON/YAML output formats to include `results`, `config`, and `shareableUrl` properties (d1b7038)

### Fixed

- fix(cli): write the latest results before launching the viewer with `--view` (496f2fb)

## [0.13.1] - 2023-06-17

### Fixed

- fix(cli): ensure command arguments override config values (c425d3a)

## [0.13.0] - 2023-06-16

### Added

- feat(providers): support OpenAI functions and custom provider arguments by @typpo (#34)
- feat(cli): add JSONL prompt file support by @typpo (#40)
- feat(cli): export `generateTable()` for external tooling reuse by @tizmagik (#37)
- feat(openai): enable OpenAI ChatCompletion function calling (0f10cdd)

### Changed

- chore(openai): add official support for OpenAI `*-0613` models (4d5f827)
- chore(cli): allow optional configs when invoking the CLI (a9140d6)
- chore(cli): respect the `LOG_LEVEL` environment variable in the logger (1f1f05f)
- chore(cli): stabilize progress display when using var arrays (340da53)

### Fixed

- fix(build): fix HTML output generation in production builds (46a2233)

## [0.12.0] - 2023-06-12

### Added

- feat(share): publish evaluations with the `promptfoo share` workflow by @typpo (#33)
- feat(telemetry): add basic usage telemetry for insight gathering (7e7e3ea)
- feat(assertions): support CSV definitions for `rouge-n` and webhook assertions (7f8be15)

### Changed

- chore(build): resolve build output paths for the web client (#32)
- chore(cli): notify users when a newer promptfoo release is available by @typpo (#31)

## [0.11.0] - 2023-06-11

### Added

- feat(assertions): add contains, icontains, contains-some, contains-any, regex, webhook, and rouge-n assertion types (#30)
- feat(assertions): allow negating any assertion type with `not-` prefix (cc5fef1)
- feat(assertions): pass context objects with vars to custom functions (1e4df7e)
- feat(webui): add failure filtering and improved table layout (69189fe)
- feat(webui): add word-break toggle to results (9c1fd3b)
- feat(webui): highlight highest passing scores in matrix (6e2942f)

### Changed

- chore(cli): limit console table rows for readability (52a28c9)
- chore(cli): add more detailed custom function failure output (6fcc37a)

### Fixed

- fix(config): respect CLI write/cache options from config (5b456ec)
- fix(webui): improve dark mode colours and rating overflow (eb7bd54)
- fix(config): parse YAML references correctly in configs (62561b5)

## [0.10.0] - 2023-06-09

### Added

- feat(prompts): add support for named prompts by @typpo (#28)

### Changed

- chore(env)!: rename `OPENAI_MAX_TEMPERATURE` to `OPENAI_TEMPERATURE` (4830557)
- chore(config): read `.yml` files by default as configs (d5c179e)
- chore(build): add native ts-node compatibility by @MentalGear (#25)
- chore(openai): add chatml stopwords by default (561437f)
- chore(webui): adjust column ordering and styling (27977c5)

### Fixed

- fix(config): support `defaultTest` overrides in CLI (59c3cbb)
- fix(env): correctly parse `OPENAI_MAX_TOKENS` and `OPENAI_MAX_TEMPERATURE` by @abi (#29)
- fix(cli): improve JSON formatting error messages (5f59900)

## [0.9.0] - 2023-06-05

### Added

- feat(vars): add support for var arrays by @typpo (#21)

### Changed

- chore(core): set a default semantic similarity threshold (4ebea73)
- chore(cli): refresh `promptfoo init` output messaging (cdbf806)

### Fixed

- fix(cache): register cache manager types for TypeScript (1a82de7)
- fix(evals): handle string interpolation issues in prompts (6b8c175)

## [0.8.3] - 2023-05-31

### Fixed

- fix(cache): create cache directory on first use (423f375)
- fix(config): throw a clearer error for malformed default configs (0d759c4)

## [0.8.2] - 2023-05-30

### Fixed

- fix(cache): only persist cache entries on successful API responses (71c10a6)

## [0.8.1] - 2023-05-30

### Added

- feat(data): add Google Sheets loader support (df900c3)

### Fixed

- fix(cli): restore backward compatibility for `-t/--tests` flags (aad1822)

## [0.8.0] - 2023-05-30

### Added

- feat(api)!: simplify the API and support unified test suite definitions by @typpo (#14)

### Changed

- chore(api)!: move evaluation settings under `evaluateOptions` (`maxConcurrency`, `showProgressBar`, `generateSuggestions`) (#14)
- chore(api)!: move CLI flag defaults under `commandLineOptions` (`write`, `cache`, `verbose`, `view`) (#14)

## [0.7.0] - 2023-05-29

### Changed

- chore(cache): improve caching defaults and enable caching by default (#17)

## [0.6.0] - 2023-05-28

### Added

- feat(providers): add LocalAI support for open-source LLMs like Llama, Alpaca, Vicuna, GPT4All (6541bb2)
- feat(cli): add glob pattern support for prompts and tests (#13)
- feat(assertions): rename `eval:` to `fn:` for custom JavaScript assertions by @MentalGear (#11)
- feat(webui): add dark mode support (0a2bb49)
- feat(api): add exports for types and useful utility functions (57ac4bb)
- feat(tests): add Jest and Mocha integrations (00d9aa2)

### Changed

- chore(cli): improve error handling and word wrapping in CLI output (398f4b0)
- chore(cli): support non-ES module requires (c451362)

### Fixed

- fix(cli): move API key validation into OpenAI subclasses (c451362)
- fix(webui): correct HTML table rendering errors in the viewer (64c9161)
- fix(providers): improve handling of third-party API errors (398f4b0)

### Dependencies

- chore(deps): bump socket.io-parser from 4.2.2 to 4.2.3 in /src/web/client (#15)

## [0.5.1] - 2023-05-23

### Changed

- chore(cli): add glob support for prompt selection (#13)

### Fixed

- fix(cli): prevent crashes when `OPENAI_API_KEY` is not set (c451362)

## [0.5.0] - 2023-05-22

### Added

- feat(assertions): add semantic similarity grading (#7)

### Changed

- chore(cli): improve error handling and word wrapping in CLI output (398f4b0)

## [0.4.0] - 2023-05-13

### Added

- feat(webui): add web viewer for evaluation results (#5)

### Changed

- chore(openai): support `OPENAI_STOP` environment variable for stopwords (79d590e)
- chore(cli): increase the default request timeout (c73e055)

## [0.3.0] - 2023-05-07

### Added

- feat(grading): enable LLM automatic grading of outputs (#4)
- feat(webui): improve how test results are shown - PASS/FAIL is shown in matrix view rather than its own column (2c3f489)

### Changed

- chore(config): allow overriding `OPENAI_API_HOST` environment variable (e390678)
- chore(cli): add `REQUEST_TIMEOUT_MS` environment variable for API timeouts (644abf9)
- chore(webui): improve HTML table output readability (2384c69)

## [0.2.2] - 2023-05-04

### Added

- feat(cli): add `promptfoo --version` output (77e862b)

### Changed

- chore(cli): improve error messages when API calls fail (af2c8d3)

### Fixed

- fix(cli): correct `promptfoo init` output text (862d7a7)
- fix(evals): preserve table ordering when building concurrently (2e3ddfa)

## [0.2.0] - 2023-05-04

### Added

- feat(cli): add `promptfoo init` command (c6a3a59)
- feat(providers): improve custom provider loading and add example (4f6b6e2)<|MERGE_RESOLUTION|>--- conflicted
+++ resolved
@@ -5,6 +5,11 @@
 The format is based on [Keep a Changelog](https://keepachangelog.com/en/1.1.0/).
 
 ## [Unreleased]
+
+## Fixed
+
+- fix(providers): correctly handle reasoning field in OpenAI-compatible models like gpt-oss-20b, extracting both reasoning and content instead of only reasoning (#6062)
+
 
 ## [0.119.1] - 2025-10-29
 
@@ -15,13 +20,9 @@
 
 ### Fixed
 
-<<<<<<< HEAD
-- fix(providers): correctly handle reasoning field in OpenAI-compatible models like gpt-oss-20b, extracting both reasoning and content instead of only reasoning (#1)
-=======
 - fix(redteam): validate custom strategy strategyText requirement to prevent confusing errors during test execution (#6046)
 - fix(init): include helpful error message and cleanup any directories created when example download fails (#6051)
 - fix(providers): removing axios as a runtime dependency in google live provider (#6050)
->>>>>>> c033ed80
 - fix(csv): handle primitive values directly in red team CSV export to avoid double-quoting strings (#6040)
 - fix(csv): fix column count mismatch in red team CSV export when rows have multiple outputs (#6040)
 - fix(internals): propagate originalProvider context to all model-graded assertions (#5973)
