# Changelog

All notable changes to this project will be documented in this file.

The format is based on [Keep a Changelog](https://keepachangelog.com/en/1.1.0/).

## [Unreleased]

### Changed

- feat(providers): add metadata extraction for OpenAI Responses API - extract responseId and model to metadata for debugging and response tracking (#6267)
- refactor(webui): remove useImperativeHandle from ProviderConfigEditor - replace imperative ref API with onValidationRequest callback pattern for better React 19 compatibility and more idiomatic component design (#6328)

### Fixed

- fix(providers): maintain backwards compatibility for annotations in raw provider responses (#6267)
- fix(cli): restore commandLineOptions support for generateSuggestions, table, and write options (#6190)
- fix(cli): enable auto-sharing when cloud is enabled by not defaulting config.sharing to false - when sharing is unset in config, it now correctly falls through to cloud auto-share behavior instead of defaulting to disabled (#6190)

## [0.119.11] - 2025-11-23

### Changed

- refactor(webui): adopt React 19 ref-as-prop pattern - removed forwardRef wrapper from QuickFilter component in EvalsDataGrid (#6327)

### Fixed

- fix(redteam): respect excludeTargetOutputFromAgenticAttackGeneration in hydra and meta strategies to prevent target output leaks when organization privacy setting is enabled (#6320)
- fix(redteam): prevent template evaluation of adversarial security payloads when using custom Python providers — adds `skipRenderVars` parameter to `renderPrompt()` to allow SSTI, XSS, and other attack payloads to pass through unmodified to custom providers for proper red team testing instead of causing template rendering errors (#6240)

### Dependencies

- revert: "fix(deps): update dependency @apidevtools/json-schema-ref-parser to v15" (#6300)

## [0.119.10] - 2025-11-23

### Changed

- refactor(webui): migrate to React 19 patterns (#6319)
- chore(webui): replace emoji icons with Material-UI IconButton components in evaluation results page — action icons now display circular hover effects, color-coded active states (green for pass, red for fail), always-visible icons for better discoverability, and full accessibility support with aria-pressed and aria-label attributes (#6318)
- chore: Revert "chore(deps): upgrade cache-manager from v4 to v7" (#6311)
- chore(lint): enforce explicit /index imports in directory paths to prepare for ESM migration (#6263)
- chore(deps): configure Renovate to track all package.json files (#6282)
- chore(webui): improve UI treatment for domain-specific risks in red team setup (#6269)
- chore(deps): re-generate lock file (#6249)
- ci(github): add code scan action (#6261)
- chore: Update Strategy presets (#6275)

### Fixed

- fix(webui): fix Basic strategy checkbox behavior in red team setup — unchecking Basic now correctly adds `enabled: false` instead of removing the strategy, matching documented behavior at [Basic strategy docs](https://www.promptfoo.dev/docs/red-team/strategies/basic/)
- fix(providers): fix LiteLLM provider API key authentication — reverts to inline authentication check to properly handle providers with `apiKeyRequired: false` and fixes Authorization header to be omitted (instead of sending "Bearer undefined") when no API key is set, resolving "API key is not set" error when using LITELLM_API_KEY environment variable (#6322)
- fix(webui): fix Basic strategy checkbox behavior in red team setup — unchecking Basic now correctly adds `enabled: false` instead of removing the strategy, matching documented behavior at [Basic strategy docs](https://www.promptfoo.dev/docs/red-team/strategies/basic/) (#6313)
- fix(code-scan): prevent "start line must precede end line" GitHub API error by ensuring start_line is only set when it differs from line - fixes single-line comment highlighting in PR reviews (#6314)
- fix(app): Test generation tooltips remain visible after dialog is rendered (#6309)
- fix(auth): allow CI environments to authenticate with Promptfoo Cloud using API keys — unblocks `jailbreak:meta` strategy in GitHub Actions by recognizing API key auth regardless of CI status (#6273)
- fix(webui): allow thumbs up/down ratings to toggle off and remove manual grading when clicked again (#6260)
- fix(python): resolve Windows path compatibility issues in Python provider protocol - changed delimiter from `:` to `|` to avoid conflicts with Windows drive letters (C:, D:, etc.), fixing ENOENT errors and timeouts in Python provider on Windows (#6262)

### Documentation

- docs(site): fix broken OpenAI config options link (#6277)
- docs(readme): update readme with code scanning (#6268)
- docs(site): rewrite web viewer page (#6264)
- docs(site): fix duplicate in sidebar (#6259)

### Dependencies

- fix(deps): update dependency better-sqlite3 to v12.4.6 (#6323)
- chore(deps): update @biomejs/biome and all platform-specific CLI packages to 2.3.7 (#6307)
- chore(deps): update vitest monorepo to v4 (major) (#6299)
- chore(deps): update material-ui monorepo to v8 (major) (#6298)
- chore(deps): update dependency whatwg-url to v15 (#6297)
- chore(deps): update dependency recharts to v3 (#6294)
- chore(deps): update dependency react-markdown to v10 (#6293)
- chore(deps): update dependency react-is to v19 (#6292)
- chore(deps): update dependency react-error-boundary to v6 (#6291)
- chore(deps): update dependency gaxios to v7 (#6288)
- chore(deps): drop unused uuid types package (#6287)
- chore(deps): update dependency framer-motion to v12 (#6286)
- chore(deps): update dependency @types/uuid to v11 (#6285)
- chore(deps): update dependency esbuild to v0.27.0 (#6283)
- chore(deps): upgrade http-z to v8 and @swc/core to v1.15.3 (#6281)
- chore(deps): update dependencies in 12 example projects (#6280)
- chore(deps): upgrade glob to v13 and mathjs to v15 (#6279)
- chore(deps): update 67 minor and patch dependencies across all workspaces (#6278)
- chore(deps): bump langchain-core from 0.3.78 to 0.3.80 in /examples/redteam-langchain in the pip group (#6270)
- chore(deps): bump @aws-sdk/client-bedrock-runtime from 3.933.0 to 3.934.0 (#6254)
- chore(deps): bump @anthropic-ai/sdk from 0.69.0 to 0.70.0 (#6255)

## [0.119.9] - 2025-11-20

### Added

<<<<<<< HEAD
- feat(cli): add automatic changelog update on version bump with comprehensive error handling (#6252)
- feat(ci): add JavaScript-based changelog validator replacing bash script for PR number and Unreleased section enforcement (#6252)

### Changed

- chore: Add visiblity button for PFX passphrase (#6258)
- feat(app): Red Team Strategy Test Generation (#6005)
=======
- feat(webui): add custom policy generation to red team setup (#6181)
- feat(webui): add strategy test generation to red team setup (#6005)
- feat(webui): add visibility button for PFX passphrase field in red team target configuration (#6258)

### Fixed

- fix(cli): add missing Authorization header in `validate target` command to fix 403 Forbidden error when calling agent helper endpoint (#6274)

### Fixed

- fix(assertions): use file-based script output for all assertion types with `file://` references (#6200)
>>>>>>> 246dcd86

### Tests

- test(scripts): add 59 tests for changelog automation scripts covering validation and version update functionality (#6252)

## [0.119.8] - 2025-11-18

### Added

- feat(plugins): organize domain-specific risks into vertical suites (#6215)
- feat(providers): add Gemini 3 Pro support with thinking configuration (#6241)

### Fixed

- fix(code-scan): in `code-scans run`, don't log anything to stdout except json results when --json is used—fixes GitHub action (#6248)
- fix(code-scan): update default API host to https://api.promptfoo.app to fix websocket connection issues (#6247)

## [0.119.7] - 2025-11-17

### Added

- feat(assertions): add dot product and euclidean distance metrics for similarity assertion - use `similar:dot` and `similar:euclidean` assertion types to match production vector database metrics and support different similarity use cases (#6202)
- feat(webui): expose Hydra strategy configuration (max turns and stateful toggle) in red team setup UI (#6165)
- feat(providers): add GPT-5.1 model support including gpt-5.1, gpt-5.1-mini, gpt-5.1-nano, and gpt-5.1-codex with new 'none' reasoning mode for low-latency interactions and configurable verbosity control (#6208)
- feat(redteam): allow configuring `redteam.frameworks` to limit compliance frameworks surfaced in reports and commands (#6170)
- feat(webui): add layer strategy configuration UI in red team setup with per-step plugin targeting (#6180)
- feat(app): Metadata value autocomplete eval filter (#6176)
- feat(webui): display both total and filtered metrics simultaneously when filters are active, showing "X/Y filtered, Z total" format in evaluation results table for better visibility into filtered vs unfiltered data (#5969)
- feat(app): eval results filters permalinking (#6196)

### Changed

- chore(ci): synchronize package-lock.json to resolve npm ci failures (#6195)
- chore(ci): increase webui test timeout to 8 minutes in GitHub Actions workflow to prevent CI timeouts (#6201)
- chore(redteam): update foundation model report redteam config to use newer redteam strategies (#6216)

### Fixed

- fix: exclude source maps from npm package to reduce bundle size by ~22MB (#6235)
- fix(redteam): exclude cyberseceval and beavertails static dataset plugins from iterative strategies to prevent wasted compute and silent grading failures during Hydra/Meta/Tree iterations (#6230)
- fix(mcp): allow colons in eval ID validation for get_evaluation_details tool - fixes rejection of valid eval IDs returned by list_evaluations (e.g., eval-8h1-2025-11-15T14:17:18) by updating regex to accept ISO timestamp format (#6222)
- fix(site): fix missing background color on safari api reference search modal (#6218)
- fix(redteam): don't set default 'en' language when no language is configured - prevents unnecessary language modifiers from being passed to meta agent and other iterative strategies, keeping prompts focused on actual task without implied translation requirements (#6214)
- fix(app): aligning risk scores with documentation (#6212)
- fix(webui): fix duplicate React key warning in DefaultTestVariables component by implementing counter-based unique ID generation (#6201)
- fix(providers): correctly handle reasoning field in OpenAI-compatible models like gpt-oss-20b, extracting both reasoning and content instead of only reasoning (#6062)
- fix(samples): downlevel pem dependency to supported version
- fix(deps): remove unused dependency on @libsql/client
- fix(redteam): store rendered grading rubric in assertion.value for agentic strategies to display in UI Value column (#6125)

### Tests

- test(webui): suppress expected test error logs (109+ occurrences across parsing errors, API errors, context provider errors) and React/MUI warnings (act() warnings, DOM nesting, prop types) in setupTests.ts and vite.config.ts (#6201)

### Dependencies

- chore(deps): upgrade to React 19 (#6229)
- chore(deps): upgrade @googleapis/sheets from 9.8.0 to 12.0.0 (#6227)
- chore(deps): bump openai from 6.8.1 to 6.9.0 (#6208)

## [0.119.6] - 2025-11-12

### Documentation

- docs(providers): update Vertex AI documentation - removed deprecated models (PaLM/Bison, Claude 3 Opus, Claude 3.5 Sonnet v2), added Claude Sonnet 4.5, added missing Gemini 2.0 models, reorganized model listings by generation (Gemini 2.5/2.0/1.5, Claude 4/3, Llama 4/3.3/3.2/3.1), marked Preview/Experimental models, removed temporal language to make docs evergreen (#3169)

### Changed

- chore(site): remove Koala analytics and migrate Google tracking to Docusaurus built-in gtag configuration with multiple tracking IDs (G-3TS8QLZQ93, G-3YM29CN26E, AW-17347444171) (#6169)
- chore(webui): order 'plugins' before 'steps' in layer strategy YAML to match documentation examples (#6180)

### Fixed

- fix(webui): prevent infinite loop in StrategyConfigDialog useEffect - fixes vitest tests hanging by using stable empty array references for default parameters (#6203)
- fix(webui): require configuration for layer strategy before allowing navigation in red team setup - layer strategy now shows red border and blocks Next button until steps array is configured, similar to plugins requiring configuration
- fix(webui): filter hidden metadata keys from metadata filter dropdown - ensures consistent filtering of 'citations' and '\_promptfooFileMetadata' keys across MetadataPanel, EvalOutputPromptDialog, and metadata filter dropdown (#6177)
- fix(cli): format object and array variables with pretty-printed JSON in console table and HTML outputs for improved readability (#6175)
- fix(cli): only show error counter when >0
- fix(redteam): respect redteam.provider configuration for local grading - fixes issue where configuring a local provider (e.g., ollama:llama3.2) still sent grading requests to remote API instead of using the configured provider (#5959)
- fix: Reverts #6142 (#6189)

### Documentation

- docs(redteam): document Hydra configuration options for max turns, backtracking, and stateful operation (#6165)

## [0.119.5] - 2025-11-10

### Added

- feat(test-cases): add support for Excel files (.xlsx, .xls) as test case sources with optional xlsx dependency and sheet selection syntax (file.xlsx#SheetName or file.xlsx#2) (#4841)
- feat(providers): add OpenAI audio transcription support for whisper-1, gpt-4o-transcribe, gpt-4o-mini-transcribe, and gpt-4o-transcribe-diarize models with speaker identification, timestamp granularities, and per-minute cost tracking (#5957)
- feat(webui): display rendered assertion values with substituted variables in Evaluation tab instead of raw templates, improving readability for assertions with Nunjucks variables and loops (#5988)
- feat(prompts): add executable prompt scripts - use any script/binary to dynamically generate prompts via `exec:` prefix or auto-detection for common extensions (.sh, .bash, .rb, .pl); scripts receive context as JSON (#5329)
- feat(providers): add variable templating support for initialMessages in simulated-user provider, enabling template reuse across test cases with Nunjucks variables (#6143)
- feat(redteam): add `jailbreak:hydra` strategy - multi-turn conversational adversarial agent that learns from target responses and shares learnings across tests in the same scan for improved attack success rates (#6151)
- feat(providers): add missing Alibaba Cloud models - qwen3-vl-flash, qwen3-asr-flash-realtime, qwen3-vl-32b/8b (thinking/instruct), text-embedding-v4 (#6118)
- feat(eval): add 'not_equals' operator for plugin filters (#6155)

### Fixed

- fix(webui): correct multi-target filtering in red team report - statistics now properly filter by selected target instead of showing aggregated data across all targets; replaced modal with Select dropdown for clearer UX (#4251)
- fix(providers): auto-detect reasoning models by deployment name in Azure provider - now recognizes o1, o3, o4, and gpt-5 models and automatically uses `max_completion_tokens` instead of `max_tokens` (#6154)
- fix(prompts): fix basePath resolution for executable prompts with `exec:` prefix - relative paths now resolve correctly (5308c5d)
- fix(prompts): convert sync fs operations to async in executable prompt processor for better performance (5308c5d)
- fix(test-cases): improve xlsx error handling to avoid double-wrapping validation errors, provide clearer error messages for file not found, empty sheets, and invalid data (#4841)
- fix(docs): update xlsx documentation to use consistent version (0.18.5) and correct anchor links (#4841)
- fix(assertions): fix runtime variables not working in custom rubricPrompt for factuality and model-graded-closedqa assertions (#5340)
- fix(openai): fix timeouts on gpt-5-pro models by extending automatic timeout to 10 minutes (#6147)
- fix(deps): add @vitest/coverage-v8@3.2.4 to app workspace to match vitest version and fix coverage reporting "Cannot read properties of undefined (reading 'reportsDirectory')" error
- fix(deps): fix test coverage reporting errors (#6122)
- fix(cli): honor `commandLineOptions` from config file for `maxConcurrency`, `repeat`, `delay`, `cache`, `progressBar`, `generateSuggestions`, `table`, `share`, and `write` — previously ignored in favor of defaults (#6142)

### Changed

- chore(ci): make staging redteam test non-blocking to prevent intermittent API timeouts from failing CI runs (#6159)
- refactor(redteam): update risk score thresholds to match CVSS v3.x/v4.0 standards (Critical: 9.0-10.0, High: 7.0-8.9, Medium: 4.0-6.9, Low: 0.1-3.9) (#6132)
- chore(server): change traces fetch log to debug level (#6152)
- chore(redteam): rename `gradingGuidance` to `graderGuidance` for consistency with `graderExamples` - `gradingGuidance` still works as a deprecated alias for backward compatibility (#6128)

### Documentation

- docs(cli): document `promptfoo view --no` flag in command-line docs (#6067)
- docs(site): add blog post on Anthropic threat intelligence covering PROMPTFLUX and PROMPTSTEAL (first observed LLM-querying malware by Google), AI-orchestrated extortion campaigns, three categories of AI-assisted attacks (operator/builder/enabler), operational security implications, and practical Promptfoo testing examples for AI system exploitation risks (#5583)
- docs(site): re-add adaptive guardrails documentation covering enterprise feature for generating target-specific security policies from red team findings, including architecture, API integration, use cases, troubleshooting, and comparison to AWS Bedrock/Azure AI Content Safety (#5955)
- docs(guides): add comprehensive Portkey integration guide covering prompt management, multi-model testing across 1600+ providers, red-teaming workflows, and production deployment strategies by @ladyofcode (#5730)

### Tests

- test(webui): fix act() warnings and clean up test output by wrapping 16 tests in act(), removing 22 unnecessary console suppression patterns, and reducing setupTests.ts from 95 to 37 lines (#6199)
- test(providers): add test coverage for auto-detection of reasoning models by deployment name in Azure provider (#6154)
- test(assertions): add comprehensive test coverage for rendered assertion value metadata including variable substitution, loops, static text handling, and UI display fallback priority (#6145)

### Dependencies

- chore(deps): update 76 packages to latest minor and patch versions across all workspaces (#6139)

## [0.119.4] - 2025-11-06

### Added

- feat(cli): add `code-scans run` command for scanning code changes for LLM security vulnerabilities including prompt injection, PII exposure, and excessive agency - uses AI agents to trace data flows, analyze vulnerabilities across batches, and suggest fixes with configurable severity thresholds (see https://promptfoo.com/docs/code-scanning/ for more details) (#6121)
- feat(github-action): add Code Scan GitHub Action for automated PR security scanning with GitHub App OIDC authentication or manual API token setup; automatically posts review comments with severity levels and suggested fixes (see https://promptfoo.com/docs/code-scanning/ for more details) (#6121)
- feat(webui): add confirmation dialog and smart navigation for delete eval with improved UX (Material-UI dialog, next→previous→home navigation, loading states, toast notifications) (#6113)
- feat(redteam): pass policy text to intent extraction for custom policy tests, enabling more accurate and self-contained testing objectives that include specific policy requirements (#6116)
- feat(redteam): add timestamp context to all grading rubrics for time-aware evaluation and temporal context in security assessments (#6110)
- feat(model-audit): add revision tracking, content hash generation, and deduplication for model scans to prevent re-scanning unchanged models (saving ~99% time and bandwidth); add `--stream` flag to delete downloaded files immediately after scan ([#6058](https://github.com/promptfoo/promptfoo/pull/6058))
- feat(redteam): add FERPA compliance plugin (#6130)

### Fixed

- fix(redteam): dynamically update crescendo system prompt with currentRound and successFlag each iteration instead of rendering once with stale values (#6133)
- fix(examples): change Zod schema from `.optional()` to `.default('')` for OpenAI Agents SDK compatibility (#6114)
- fix(redteam): pass all gradingContext properties to rubric templates to fix categoryGuidance rendering errors in BeavertailsGrader (#6111)
- fix(webui): custom policy name consistency (#6123)
- fix(docker): resolve @swc/core SIGSEGV on Alpine Linux by upgrading to 1.15.0 and aligning base image with Node 24 (#6127)

## [0.119.2] - 2025-11-03

### Added

- feat(integrations): add Microsoft SharePoint dataset support with certificate-based authentication for importing CSV files (#6080)
- feat(providers): add `initialMessages` support to simulated-user provider for starting conversations from specific states, with support for loading from JSON/YAML files via `file://` syntax (#6090)
- feat(providers): add local config override support for cloud providers - merge local configuration with cloud provider settings for per-eval customization while keeping API keys centralized (#6100)
- feat(providers): add linkedTargetId validation with comprehensive error messages (#6053)
- feat(redteam): add `gradingGuidance` config option for plugin-specific grading rules to reduce false positives by allowing per-plugin evaluation context (#6108)
- feat(webui): add Grading Guidance field to plugin configuration dialogs in open-source UI (#6108)
- feat(webui): add eval copy functionality to duplicate evaluations with all results, configuration, and relationships via UI menu (#6079)
- feat(redteam): add pharmacy plugins (controlled substance compliance, dosage calculation, drug interaction) and insurance plugins (coverage discrimination, network misinformation, PHI disclosure) (#6064)
- feat(redteam): add goal-misalignment plugin for detecting Goodhart's Law vulnerabilities (#6045)
- feat(webui): add jailbreak:meta strategy configuration UI in red team setup with numIterations parameter (#6086)
- feat(redteam): expand OWASP Agentic preset to cover 8/10 threats with 20 plugins; add 'owasp:agentic:redteam' alias for easy selection (#6099)
- feat(redteam): display specific subcategory metrics for harmful plugins (e.g., "Copyright Violations", "Child Exploitation") instead of generic "Harmful" label, enabling granular vulnerability tracking and analysis (#6134)

### Changed

- chore(examples): update openai-agents-basic example from weather to D&D dungeon master with gpt-5-mini, comprehensive D&D 5e tools (dice rolling, character stats, inventory), and maxTurns increased to 20 (#6114)
- refactor(redteam): Prevent early (evaluator-based) exits in Jailbreak, Crescendo, and Custom Strategies (#6047)
- chore(webui): expand language options to 486 ISO 639-2 languages with support for all 687 ISO codes (639-1, 639-2/T, 639-2/B) in red team run settings (#6069)
- chore(app): larger eval selector dialog (#6063)
- refactor(app): Adds useApplyFilterFromMetric hook (#6095)
- refactor(cli): extract duplicated organization context display logic into shared utility function to fix dynamic import issue and improve code maintainability (#6070)

### Fixed

- fix(redteam): max concurrency run options override scan template settings (#6102)
- fix(python): use REQUEST_TIMEOUT_MS for consistent timeout behavior across providers (300s default, previously 120s) (#6098)
- fix(providers): selective env var rendering in provider config with full Nunjucks filter support (preserves runtime variables for per-test customization) (#6091)
- fix(core): handle Nunjucks template variables in URL sanitization to prevent parsing errors when sharing evals; add unit tests covering sanitizer behavior for Nunjucks template URLs (#6089)
- fix(app): Fixes the metric is defined filter (#6082)
- fix(providers): fix Python worker ENOENT errors by ensuring error responses are written before completion signal, improving error messages with function suggestions and fuzzy matching, and removing premature function validation to support embeddings-only and classification-only providers (#6073)
- fix(redteam): improve image strategy text wrapping to handle long lines and prevent overflow (#6066)
- fix(webui): handle plugin generation when target URL is not set (#6055)
- fix(evaluator): force uncached provider calls for repeat iterations (#6043)

### Tests

- test(examples): add 9 D&D test scenarios for openai-agents-basic (combat, stats, inventory, scenes, saves, crits, edge cases, short rest, magic item) (#6114)
- test(providers): add coverage for simulated-user initialMessages (vars/config precedence, file:// loading from JSON/YAML, validation, conversation flow when ending with user role) (#6090)
- test(redteam): add comprehensive tests for `gradingGuidance` feature and `graderExamples` flow-through, including full integration regression tests (#6108)
- test(webui): add tests for gradingGuidance UI in PluginConfigDialog and CustomIntentPluginSection (#6108)
- test(providers): add Python worker regression tests for ENOENT prevention, helpful error messages with function name suggestions, and embeddings-only provider support without call_api function (#6073)

### Documentation

- docs(examples): update openai-agents-basic README for D&D theme with tracing setup and example interactions; shorten openai-agents.md provider documentation (#6114)
- docs(python): update timeout documentation with REQUEST_TIMEOUT_MS environment variable and add retry logic example for handling rate limits (#6098)
- docs(redteam): add comprehensive documentation for `jailbreak:meta` strategy including usage guide, comparison with other jailbreak strategies, and integration into strategy tables (#6088)
- docs(site): add remediation reports documentation (#6083)
- docs(site): add custom strategy to the strategies reference table (#6081)
- docs(site): pricing page updates (#6068)
- docs(site): clarify remote inference in Community edition (#6065)

### Dependencies

- chore(deps): bump the github-actions group with 4 updates (#6092)
- chore(deps): bump @aws-sdk/client-bedrock-runtime from 3.920.0 to 3.921.0 (#6075)
- chore(deps): bump @aws-sdk/client-bedrock-runtime from 3.919.0 to 3.920.0 (#6060)

### Fixed

- fix(redteam): enable layer strategy with multilingual language support; plugins now generate tests in multiple languages even when layer strategy is present (#6084)
- fix(redteam): reduce multilingual deprecation logging noise by moving from warn to debug level (#6084)

## [0.119.1] - 2025-10-29

### Changed

- chore(redteam): categorize `jailbreak:meta` under agentic strategies and mark as remote-only for correct UI grouping and Cloud behavior (#6049)
- chore(redteam): improve support for custom policy metric names that should include strategy suffix (#6048)

### Fixed

- fix(providers): render environment variables in provider config at load time (#6007)
- fix(redteam): validate custom strategy strategyText requirement to prevent confusing errors during test execution (#6046)
- fix(init): include helpful error message and cleanup any directories created when example download fails (#6051)
- fix(providers): removing axios as a runtime dependency in google live provider (#6050)
- fix(csv): handle primitive values directly in red team CSV export to avoid double-quoting strings (#6040)
- fix(csv): fix column count mismatch in red team CSV export when rows have multiple outputs (#6040)
- fix(internals): propagate originalProvider context to all model-graded assertions (#5973)

### Dependencies

- chore(deps): bump better-sqlite3 from 11.10.0 to 12.4.1 for Node.js v24 support (#6052) by @cdolek-twilio
- chore(deps): update Biome version with force-include patterns (`!!`) for faster local linting/CI by @sklein12 (#6042)

## [0.119.0] - 2025-10-27

### Added

- feat(webui): filtering eval results by metric values w/ numeric operators (e.g. EQ, GT, LTE, etc.) (#6011)
- feat(providers): add Python provider persistence for 10-100x performance improvement with persistent worker pools (#5968)
- feat(providers): add OpenAI Agents SDK integration with support for agents, tools, handoffs, and OTLP tracing (#6009)
- feat(providers): add function calling/tool support for Ollama chat provider (#5977)
- feat(providers): add support for Claude Haiku 4.5 (#5937)
- feat(redteam): add `jailbreak:meta` strategy with intelligent meta-agent that builds dynamic attack taxonomy and learns from full attempt history (#6021)
- feat(redteam): add COPPA plugin (#5997)
- feat(redteam): add GDPR preset mappings for red team testing (#5986)
- feat(redteam): add modifiers support to iterative strategies (#5972)
- feat(redteam): add authoritative markup injection strategy (#5961)
- feat(redteam): add wordplay plugin (#5889)
- feat(redteam): add pluginId, strategyId, sessionId, and sessionIds to metadata columns in CSV export (#6016)
- feat(redteam): add subcategory filtering to BeaverTails plugin (a70372f)
- feat(redteam): Add Simba Red Team Agent Strategy (#5795)
- feat(webui): persist inline-defined custom policy names (#5990)
- feat(webui): show target response to generated red team plugin test case (#5869)
- feat(cli): log all errors in a log file and message to the console (#5992)
- feat(cli): add errors to eval progress bar (#5942)
- feat(cache): preserve and display latency measurements when provider responses are cached (#5978)

### Changed

- chore(internals): custom policy type def (#6037)
- chore(changelog): organize and improve Unreleased section with consistent scoping and formatting (#6024)
- refactor(redteam): migrate multilingual from per-strategy config to global language configuration; plugins now generate tests directly in target languages without post-generation translation (#5984)
- chore(cli): show telemetryDisabled/telemetryDebug in `promptfoo debug` output (#6015)
- chore(cli): improve error handling and error logging (#5930)
- chore(cli): revert "feat: Improved error handling in CLI and error logging" (#5939)
- chore(webui): add label column to prompts table (#6002)
- chore(webui): gray out strategies requiring remote generation when disabled (#5985)
- chore(webui): gray out remote plugins when remote generation is disabled (#5970)
- chore(webui): improve test transform modal editor (#5962)
- chore(webui): add readOnly prop to EvalOutputPromptDialog (#5952)
- refactor(webui): organize red team plugins page into tabs with separate components (#5865)
- chore(redteam): remove "LLM Risk Assessment" prefix (#6004)
- chore(redteam): add top-level redteam telemetry events (#5951)
- refactor(webui): reduce unnecessary API health requests (#5979)
- chore(api): export GUARDRAIL_BLOCKED_REASON constant for external use (#5956)
- chore(providers): add rendered request headers to http provider debug output (#5950)
- refactor(transforms): refactor transform code to avoid 'require' (#5943)
- refactor(transforms): refactor createRequest/ResponseTransform functions into separate module (#5925)
- chore(examples): consolidate Ollama examples into unified directory (#5977)
- chore(deps): move dependencies to optional instead of peer (#5948)
- chore(deps): move `natural` to optional dependency (#5946)
- chore(redteam): improve GOAT and Crescendo error logs with additional error details for easier debugging (#6036)

### Fixed

- fix(providers): revert eager template rendering that broke runtime variable substitution (5423f80)
- fix(providers): support environment variables in provider config while preserving runtime variable templates
- fix(providers): improve Python provider reliability with automatic python3/python detection, worker cleanup, request count tracking, and reduced logging noise (#6034)
- fix(providers): simulated-user and mischievous-user now respect assistant system prompts in multi-turn conversations (#6020)
- fix(providers): improve MCP tool schema transformation for OpenAI compatibility (#5965)
- fix(providers): sessionId now properly stored in metadata for providers that use server side generated sessionIds (#6016)
- fix(redteam): don't test session management if target is not stateful (#5989)
- fix(redteam): improve crescendo prompt example alignment with actual objective statements to increase accuracy (#5964)
- fix(redteam): fewer duplicate errors for invalid strategy and plugin ids (#5954)
- fix(fetch): use consistent units in retry counter log messages - now shows attempt count vs total attempts (#6017)
- fix(fetch): include error details in final error message when rate limited (#6019)
- fix(webui): pass extensions config when running eval from UI (#6006)
- fix(webui): in red team setup, reset config button hidden by version banner (#5896)
- fix(webui): sync selected plugins to global config in red team setup UI (#5991)
- fix(webui): HTTP test agent (#6033)
- fix(webui): reset red team strategy config dialog when switching strategies (#6035)

### Dependencies

- chore(deps): bump @aws-sdk/client-bedrock-runtime from 3.914.0 to 3.916.0 (#6008)
- chore(deps): bump @aws-sdk/client-bedrock-runtime from 3.913.0 to 3.914.0 (#5996)
- chore(deps): bump pypdf from 6.0.0 to 6.1.3 in /examples/rag-full (#5998)
- chore(deps): bump @aws-sdk/client-bedrock-runtime from 3.911.0 to 3.913.0 (#5975)
- chore(deps): bump @aws-sdk/client-bedrock-runtime from 3.910.0 to 3.911.0 (#5945)
- chore(deps): bump @anthropic-ai/sdk from 0.65.0 to 0.66.0 (#5944)

### Documentation

- docs(model-audit): improve accuracy and clarity of ModelAudit documentation (#6023)
- docs(contributing): add changelog and GitHub Actions enforcement (#6012)
- docs(redteam): add global language configuration section to red team configuration docs; remove multilingual strategy documentation (#5984)
- docs(providers): add OpenAI Agents provider documentation and example (#6009)
- docs(providers): update AWS Bedrock model access documentation (#5953)
- docs(providers): fix apiKey environment variable syntax across provider docs and examples (#6018)
- docs(providers): add echo provider examples for evaluating logged production outputs (#5941)
- docs(blog): add blog post on RLVR (Reinforcement Learning with Verifiable Rewards) (#5987)
- docs(site): configuring inference (#5983)
- docs(site): update about page (#5971)
- docs(site): add export formats (#5958)
- docs(site): September release notes (#5712)
- docs(site): add red-team claude guidelines (616844d)
- docs(site): remove duplicate links (5aea733)
- docs(examples): add example demonstrating conversation session id management using hooks (#5940)

### Tests

- test(server): add comprehensive unit tests for POST /providers/test route (#6031)
- test(providers): fix flaky latencyMs assertions in TrueFoundry provider tests (#6026)
- test(providers): add unit test verifying assistant system prompt inclusion for simulated-user provider (#6020)
- test(providers): add comprehensive tests for OpenAI Agents provider, loader, and tracing (#6009)
- test(redteam): update strategy and frontend tests for global language configuration migration (#5984)
- test(redteam): remove redteam constants mocks from unit tests (#6010)
- test(webui): add tests for evaluation UI components and hooks (#5981)

## [0.118.17] - 2025-10-15

### Changed

- chore: bump version to 0.118.17 (#5936)

### Fixed

- fix(evaluator): support `defaultTest.options.provider` for model-graded assertions (#5931)
- fix(webui): improve UI email validation handling when email is invalid; add better tests (#5932)
- fix(deps): move `claude-agent-sdk` to optionalDependencies (#5935)

### Dependencies

- chore(deps): bump `@aws-sdk/client-bedrock-runtime` from 3.908.0 to 3.910.0 (#5933)

## [0.118.16] - 2025-10-15

### Added

- feat(providers): add TrueFoundry LLM Gateway provider (#5839)
- feat(redteam): add test button for request and response transforms in red-team setup UI (#5482)

### Changed

- chore(providers): count errors in websocket responses as errors (#5915)
- chore(providers): update Alibaba model support (#5919)
- chore(redteam): validate emails after prompt for red team evaluations (#5912)
- chore(redteam): implement web UI email verification (#5928)
- chore(redteam): display estimated probes on red team review page (#5863)
- chore(webui): add flag to hide traces (#5924)
- chore(build): stop tracking TypeScript build cache file (#5914)
- chore(build): update dependencies to latest minor versions (#5916)
- chore(cli): remove duplicate 'Successfully logged in' message from auth login (#5907)
- chore(redteam): add max height and scroll to custom policies container (#5910)
- chore: bump version to 0.118.16 (#5920)
- docs: add docstrings to `feat/ruby-provider` (#5903)
- test: cover red team setup components and hooks in `src/app` (#5911)

### Fixed

- fix(providers): dynamically import `DefaultAzureCredential` from `@azure/identity` (#5921)
- fix(providers): improve debugging and address hanging in websocket provider (#5918)
- fix(http): parse stringified JSON body in provider config (#5927)
- fix(redteam): improve ASR calculation accuracy in redteam report (#5792)

### Documentation

- docs(site): fix typo (#5922)

## [0.118.15] - 2025-10-13

### Added

- feat(providers): add ruby provider (#5902)
- feat(providers): Claude Agent SDK provider support (#5509)
- feat(providers): Azure AI Foundry Assistants provider (#5181)
- feat(providers): add support for streaming websocket responses (#5890)
- feat(providers): snowflake cortex provider (#5882)

### Changed

- chore(providers): add support for new OpenAI models (GPT-5 Pro, gpt-audio-mini, gpt-realtime-mini) (#5876)
- chore(providers): rename azure ai foundry assistant to ai foundry agent (#5908)
- chore(providers): update params passed to azure ai foundry provider (#5906)
- chore(webui): group agentic strategies by turn compatibility in red team UI (#5861)
- chore(webui): sort red team plugins alphabetically by display name (#5862)
- chore(webui): improved color consistency and dark mode legibility on Red Team dashboard (#5829)
- chore(test): add snowflake provider tests and environment variables (#5883)
- chore(config): add conductor config (#5904)
- chore: bump version 0.118.15 (#5909)

### Fixed

- fix(app): disable red team scan Run Now button when Promptfoo Cloud is unavailable (#5891)
- fix(webui): fix infinite re-render when custom intents are specified (#5897)
- fix(redteam): clean up multilingual strategy logging and fix chunk numbering (#5878)
- fix(redteam): requested column in 'redteam generate' output incorporates fan out strategies (#5864)
- fix(core): resolve Windows path compatibility issues (#5841)
- fix(core): restore correct cache matching behavior for test results (#5879)

### Dependencies

- chore(deps): bump @aws-sdk/client-bedrock-runtime from 3.901.0 to 3.906.0 (#5877)
- chore(deps): bump @aws-sdk/client-bedrock-runtime from 3.906.0 to 3.907.0 (#5888)
- chore(deps): bump openai from 6.2.0 to 6.3.0 (#5887)
- chore(deps): update dependencies to latest safe minor/patch versions (#5900)

### Documentation

- docs(providers): add missing providers and troubleshooting pages to index (#5905)
- docs(guardrails): remove open source guardrails page (#5880)

## [0.118.14] - 2025-10-09

### Changed

- fix: there should always be a guardrails field passed out form openai chat provider (#5874)
- chore: bump version 0.118.14 (#5875)

## [0.118.13] - 2025-10-08

### Added

- feat(cli): Add connectivity tests to promptfoo validate (#5802)
- feat(guardrails): map content filter response to guardrails output (#5859)
- feat(webui): Download full results (#5674)

### Changed

- chore(core): change default log level to debug for network errors (#5860)
- chore(core): Don't log all request error messages (#5870)
- chore(linter): Enforce no unused function params (#5853)
- chore(providers): remove deprecated IBM BAM provider (#5843)
- refactor(webui): improve EvalOutputPromptDialog with grouped dependency injection (#5845)
- chore: bump version 0.118.13 (#5873)

### Fixed

- fix(webui): Don't prepend fail reasons to output text (#5872)
- fix(redteam): filter out placeholders before purpose generation (#5852)
- fix(tests): make auth login test tolerate colorized output (#5851)

### Dependencies

- chore(deps): bump @azure/identity from 4.12.0 to 4.13.0 (#5858)
- chore(deps): bump langchain-text-splitters from 0.3.5 to 1.0.0a1 in /examples/redteam-langchain in the pip group across 1 directory (#5855)

## [0.118.12] - 2025-10-08

### Added

- feat(providers): add Slack provider (#3469)

### Changed

- feat: postman import for http provider (#5778)
- feat: Bring request transform to parity with response transform (#5850)
- fix: import command (#5794)
- fix: implement remote generation environment variable controls (#5815)
- fix: resolve Windows path handling issues (#5827)
- fix: custom strategy UI (#5834)
- fix: eliminate Python validation race condition on Windows (#5837)
- fix: escape JSON special characters in raw HTTP request variables (#5842)
- fix: Show response headers in test target results (#5848)
- fix: double sharing red teams (#5854)
- chore: update DeepSeek provider to V3.2-Exp (#5787)
- chore: bump the github-actions group with 3 updates (#5789)
- chore: bump openai from 5.23.2 to 6.0.0 (#5790)
- chore: Revert "perf: Don't create new agent for every fetch (#5633)" (#5793)
- chore: add /index to directory imports for ESM compatibility (#5798)
- chore: bump @aws-sdk/client-bedrock-runtime from 3.899.0 to 3.901.0 (#5799)
- chore: bump openai from 6.0.0 to 6.0.1 (#5800)
- chore(telemetry): Add CI flag to identify call (#5801)
- chore: bump openai from 6.0.1 to 6.1.0 (#5806)
- chore: fix npm audit vulnerabilities (#5810)
- chore: Fix incorrect session parser help text (#5811)
- chore(internals): make `runAssertion` easier to read by moving const outside function scope (#5813)
- chore: update investor info and user count (#5816)
- chore(internals): Prevent `GradingResult.assertion` definition from being overridden in select red team grading cases (#5785)
- chore: show "why" in modelaudit ui (#5821)
- chore(site): migrate OG image generation to Satori (#5826)
- chore: remove outdated license notice (#5828)
- chore: show # github stars on site (#5831)
- chore(site): update Docusaurus to v3.9.1 and fix deprecated config (#5835)
- chore: bump openai from 6.1.0 to 6.2.0 (#5844)
- chore: invert default unblocking behavior (#5856)
- chore: bump version 0.118.12 (#5857)
- chore(site): Adds Travis to team page (#5786)
- docs: update readme.md (#5812)
- docs(contributing): add CLAUDE.md context files for Claude Code (#5819)
- docs(blog): safety benchmark blog post (#5781)
- docs(providers): update IBM WatsonX model list (#5838)
- docs(contributing): add warning against using commit --amend and force push (#5840)
- test: fix vitest timeout error in EvalOutputPromptDialog tests (#5820)
- test: fix flaky Python test failures on Windows (#5824)
- test: add mock cleanup to Python provider tests (#5825)
- refactor: Remove null from GradingResult.assertion type (#5818)

### Fixed

- fix(site): add metadata key to the provider response class (#5796)
- fix(webui): prevent empty state flash when loading large evals (#5797)
- fix(webui): Clicking "Show Charts" does not show charts (#5814)
- fix(webui): remove delimiter stripping logic from EvalOutputCell (#5817)
- fix(provider): merge config and prompt systemInstruction instead of throwing error in gemini (#5823)
- fix(assertions): allow is-refusal to detect refusals in provider error messages (#5830)
- fix(webui): improve usability of number inputs (#5804)
- test: Unit tests for fix(webui): improve usability of number inputs (#5836)

### Documentation

- docs(site): adding new hire bio (#5788)
- docs(site): fix formatting issue in about page (#5803)
- docs(site): add Dane to About page team section (#5833)

## [0.118.11] - 2025-09-30

### Added

- feat(providers): add support for Claude Sonnet 4.5 (#5764)
- feat(providers): add support for Gemini 2.5 Flash and Flash-Lite (#5737)
- feat(providers): add gpt-5-codex model support (#5733)
- feat(providers): add support for Qwen models in AWS Bedrock provider (#5718)
- feat(cli): add browser opening support for auth login command (#5722)
- feat(cli): add team switching functionality (#5750)
- feat(webui): add latency to eval export CSV (#5771)
- feat(cli): sanitize all log objects (#5773)
- feat(providers): add Anthropic web_fetch_20250910 and web_search_20250305 tool support (#5573)
- feat(providers): add CometAPI provider support with environment variable configuration and example usage (#5721)
- feat(providers): add Nscale provider support (#5690)
- feat(providers): add OpenAI gpt-realtime model with full audio support (#5426)
- feat(webui): add metadata `exists` operator to eval results filter (#5697)

### Changed

- chore(cli): improve installer-aware command generation utility for consistent CLI invocation (#5747)
- chore(core): sort metadata entries (#5751)
- chore(core): update error mapping (#5783)
- chore(providers): update Claude 4.5 Sonnet (#5763)
- chore(providers): update default Granite model to granite-3-3-8b-instruct (#5768)
- chore(redteam): remove on-topic call (#5774)
- chore(redteam): update red team init default to gpt-5 (#5756)
- chore: bump version 0.118.11 (#5784)
- chore: Add docstrings to `feat/add-latency-to-csv` (#5772)

### Fixed

- fix(core): ensure `-filter-failing` correctly filters failing tests when re-running an eval (#5770)
- fix(core): ensure Python and JavaScript providers have appropriate path prefix (#5765)
- fix(core): preserve glob patterns in vars context for test case expansion (#5701)
- fix(core): suppress verbose error logging for update check timeouts (#5745)
- fix(providers): improve OpenAI embedding provider error handling (#5742)
- fix(tests): resolve Windows test failures in Python tests (#5767)
- fix(webui): apply proper truncation initialization to variable cells (#5657)
- fix(webui): disable prompt editing in header row dialogs (#5746)
- fix(webui): handle login redirects (#5734)
- fix(webui): improve empty state UI and handle null eval data (#5780)

### Dependencies

- chore(deps): bump @anthropic-ai/sdk from 0.63.1 to 0.64.0 (#5758)
- chore(deps): bump @anthropic-ai/sdk from 0.64.0 to 0.65.0 (#5776)
- chore(deps): bump @aws-sdk/client-bedrock-runtime from 3.896.0 to 3.899.0 (#5777)
- chore(deps): bump openai from 5.23.0 to 5.23.1 (#5759)
- chore(deps): bump openai from 5.23.1 to 5.23.2 (#5775)

### Documentation

- docs(site): add new hire bio (#5769)
- docs(site): improve AWS Bedrock SSO authentication documentation (#5585)
- docs(site): refine and extend e2b sandbox evaluation guide with improved examples and fixes (#5753)
- docs(site): remove incorrect Python globals persistence tip (#5782)
- docs(site): strengthen git workflow warnings in CLAUDE.md (#5762)
- docs(site): write lethal trifecta blog (#5754)

### Tests

- test(webui): add tests for evaluation UI components (`src/app`) (#5766)

## [0.118.10] - 2025-09-26

### Changed

- feat: Revamp HTTP Provider setup (#5717)
- chore: introduce grading provider to RedteamProviderManager (#5741)
- chore(webui): UX improvements for displaying custom policies in Eval Results and Red Team Vulnerabilities Reports (#5562)
- chore: bump version 0.118.10 (#5749)

## [0.118.9] - 2025-09-25

### Changed

- feat: envoy ai gateway provider (#5731)
- feat: iso 42001 mappings (#5724)
- feat: Compress data when sharing an eval (#5738)
- fix: rename agentcore provider to bedrock agents provider (#5709)
- fix: increase timeout for version checks from 1s to 10s (#5715)
- fix: add missing backend support for filtering by highlights, plus tests (#5735)
- chore: improve parsing so in case a redteam provider doesn't take json obje… (#5700)
- chore: bump @aws-sdk/client-bedrock-runtime from 3.893.0 to 3.894.0 (#5706)
- chore: bump openai from 5.22.0 to 5.22.1 (#5707)
- chore: support multilingual provider set from server boot (#5703)
- chore: Add docstrings to `applying-column-format` (#5719)
- chore(webui): in eval creator disable `Run Eval` button if no prompts or test cases are available (#5558)
- chore: bump @aws-sdk/client-bedrock-runtime from 3.894.0 to 3.895.0 (#5727)
- chore: bump @anthropic-ai/sdk from 0.62.0 to 0.63.1 (#5728)
- chore: bump openai from 5.22.1 to 5.23.0 (#5729)
- chore: bump @aws-sdk/client-bedrock-runtime from 3.895.0 to 3.896.0 (#5732)
- chore: bump version 0.118.9 (#5740)

### Fixed

- fix(webui): prioritize JSON prettify over Markdown rendering when both enabled (#5705)
- fix(webui): Copying truncated text in eval results (#5711)
- fix(internals/redteam): decrease debug access grading false negatives (#5713)

## [0.118.8] - 2025-09-23

### Added

- feat(webui): populate metadata filter keys in results dropdown (#5584)

### Fixed

- fix: improve iterative judge parsing (#5691)
- fix(cli): prevent promptfoo CLI from hanging after commands complete (#5698)
- fix(dev): suppress noisy health check logs during local startup (#5667)
- fix(prompts): tune prompt set to reduce model refusals (#5689)

### Changed

- chore: bump version 0.118.8 (#5699)

### Documentation

- docs(site): publish August release notes (#5625)
- docs(site): document `linkedTargetId` usage for custom provider linking (#5684)

## [0.118.7] - 2025-09-22

### Added

- feat(webui): connect login page to promptfoo auth system (#5685)
- feat: ability to retry errors from cli (#5647)

### Changed

- chore(webui): add 404 page (#5687)
- refactor(webui): Vulnerability Report Table Improvements (#5638)
- chore: bump version 0.118.7 (#5695)
- chore: bump openai from 5.21.0 to 5.22.0 (#5694)
- chore: bump @aws-sdk/client-bedrock-runtime from 3.891.0 to 3.893.0 (#5693)

## [0.118.6] - 2025-09-18

### Tests

- test: network isolation for tests (#5673)

### Dependencies

- chore(deps): upgrade Vite to v7 and fix browser compatibility issues (#5681)

### Documentation

- docs(site): clarify webhook issue meaning (#5679)
- docs(examples): add HTTP provider streaming example (#5648)
- docs(blog): add autonomy and agency in AI article (#5512)

### Added

- feat(redteam): support threshold in custom plugin configuration (#5644)
- feat: upgrade Material UI from v6 to v7 (#5669)
- feat(redteam): Adds support for `metric` field on custom plugins (#5656)
- feat: migrate from MUI Grid to Grid2 across all components (#5578)
- feat: report filters (#5634)
- feat: Add string array support for context-based assertions (#5631)

### Changed

- chore: Exclude node modules and build/dist from biome (#5641)
- chore: improvements to framework compliance cards (#5642)
- chore: improve design of eval download dialog (#5622)
- chore: bump @aws-sdk/client-bedrock-runtime from 3.888.0 to 3.890.0 (#5636)
- chore: bump @aws-sdk/client-bedrock-runtime from 3.890.0 to 3.891.0 (#5649)
- chore: bump openai from 5.20.3 to 5.21.0 (#5651)
- chore: update redteam small model to gpt-4.1-mini-2025-04-14 (#5645)
- chore: reduce coloration on Report View Test Suites table (#5643)
- chore: bump version 0.118.6 (#5655)
- chore(webui): minor style tweaks to datagrid pages for consistency (#5686)
- chore: persistent header on report view (#5678)
- chore(webui): fix z-index on version update banner (#5677)
- refactor(webui): Reports table UX Improvements (#5637)
- ci: revert temporarily disable redteam multi-lingual strategy in integration tests (#5658)
- ci: temporarily disable redteam multi-lingual strategy in integration tests (#5639)
- refactor(redteam): remove dead code and optimize page meta handling (#5672)
- chore: remove accidentally committed site/package-lock.json (#5688)
- chore: Allow overwriting the logger (#5663)
- chore: Update names in workflow (#5659)
- chore: update dependencies to latest compatible versions (#5627)
- chore(internals): Improves support for defining LLM-Rubric assertion threshold in CSV test cases (#5389)

### Fixed

- fix(webui): Filtering eval results on severity (#5632)
- fix(tests): correct TypeScript errors in test files (#5683)
- fix(webui): unify page layout styles (#5682)
- fix: trace visualization circular dependency (#5676)
- fix(webui): re-enable sharing button by default (#5675)
- fix: apply prettier formatting to blog post (#5670)
- fix: Remove global fetch patch (#5665)
- fix(webui): Include description column, if defined, in CSV export of eval results (#5654)
- fix(redteam): add robust fallbacks, partial retries, dedupe, safer logs to multilingual strategy (#5652)
- fix: handle dynamic imports without eval (#5630)
- fix: Catch exception when no vertex projectId is found (#5640)
- fix: spacing on report view (#5646)
- fix: plugin counts flickering (#5635)

## [0.118.5] - 2025-09-16

### Tests

- test: Unit tests for feat: upload csv for custom policies (#5629)
- test: Unit tests for chore: organize EvalOutputPromptDialog and change it to a drawer (#5628)

### Added

- feat(webui): organize `EvalOutputPromptDialog` and convert it to a drawer, (#5619)
- feat(webui): add keyboard navigation to the web UI results table, (#5591)
- feat(webui): enable bulk deletion of eval results, (#5438)
- feat(providers): add `azure:responses` provider alias for Azure Responses API, (#5293)
- feat(providers): support application inference profiles in Bedrock, (#5617)
- feat(redteam): add "layer" strategy for combining multiple strategies, (#5606)
- feat(redteam): set severity on reusable custom policies, (#5539)
- feat(redteam): display unencrypted attacks in the web UI results table, (#5565)
- feat(redteam): enable test generation for custom policies in the plugins view, (#5587)
- feat(redteam): allow uploading CSVs for custom policies, (#5618)
- feat(cli): add ability to pause and resume evals, (#5570)

### Changed

- chore(examples): update model IDs to GPT-5 and latest models, (#5593)
- chore(providers): remove Lambda Labs provider due to API deprecation, (#5599)
- chore(providers): update Cloudflare AI models and remove deprecated ones, (#5590)
- chore(redteam): add MCP plugin preset, (#5557)
- chore(redteam): add UI indicators and documentation for HuggingFace gated datasets in redteam web UI, (#5545)
- chore(internals): improve error logging on redteam test generation failures, (#5458)
- chore(internals): reduce log level of global fetch logs, (#5588)
- chore(server): add context to health check logging during startup, (#5568)
- chore(webui): hide trace timeline section when no traces are available, (#5582)
- chore(webui): improve delete confirmation dialog styling, (#5610)
- chore(webui): remove `React.FC` type annotations for React 19 compatibility, (#5572)
- ci: increase test timeout from 8 to 10 minutes, (#5586)
- ci: temporarily disable macOS Node 24.x tests due to flaky failures, (#5579)
- refactor: move `src/util/file.node.ts` path utilities, (#5596)
- refactor: standardize all directory import paths for ESM compatibility, (#5603)
- refactor: standardize directory import paths for ESM compatibility, (#5605)
- refactor: standardize import paths for ESM preparation, (#5600)
- refactor: standardize TypeScript import paths for ESM compatibility, (#5597)
- test: CoverBot: add tests for UI interaction utilities and components (`src/app`), (#5611)
- chore: update `act` import for React 19 compatibility, (#5574)
- chore(dependencies): bump `@aws-sdk/client-bedrock-runtime` from 3.886.0 to 3.887.0, (#5580)
- chore(dependencies): bump `@aws-sdk/client-bedrock-runtime` from 3.887.0 to 3.888.0, (#5602)
- chore(dependencies): bump `axios` from 1.11.0 to 1.12.0 in npm_and_yarn group across one directory, (#5569)
- chore(dependencies): bump `openai` from 5.20.1 to 5.20.2, (#5601)
- chore(dependencies): bump `openai` from 5.20.2 to 5.20.3, (#5624)
- chore(dependencies): bump version to 0.118.5, (#5626)

### Fixed

- fix(assertions): handle `threshold=0` correctly across all assertion types, (#5581)
- fix(cli): prevent accidental escaping of Python path override, (#5589)
- fix(cli): fix table display for `promptfoo list`, (#5616)
- fix(cli): temporarily disable SIGINT handler, (#5620)
- fix(internal): strip authentication headers in HTTP provider metadata, (#5577)
- fix(redteam): ensure custom policies skip the basic refusal check, (#5614)
- fix(server): hide non-critical `hasModelAuditBeenShared` error logging, (#5607)
- fix(webui): always show failure reasons in the results view when available, (#5608)
- fix(webui): improve filter component styling and layout, (#5604)
- fix(webui): prevent phantom strategy filter options for non-redteam evaluations, (#5575)
- fix(webui): fix undulating CSS header animation, (#5571)

### Documentation

- docs(site): clarify llm-rubric pass/score/threshold semantics, (#5623)
- docs(site): add August 2025 release highlights (#5518)

## [0.118.4] - 2025-09-12

### Added

- feat(cli): Add CI-friendly progress reporting for long-running evaluations (#5144)
- feat(cli): Auto-share if connected to the cloud (#5475)
- feat(cli): Log all requests and persist debug logs (#5504)
- feat(internals): Reuse FilterMode type across backend (#5542)
- feat(providers): Add AWS Bedrock AgentCore provider (#5267)
- feat(providers): Extend configuration options for Ollama provider to support thinking (#5212)
- feat(providers): OpenAI real-time custom ws URLs (#5528)
- feat(redteam): Add VLGuard plugin for multi-modal red teaming (#5243)
- feat(redteam): More financial plugins (#5419)
- feat(redteam): Risk scoring (#5191)
- feat(redteam): Special token injection plugin (#5489)
- feat(webui): Add passes-only filter to results view (#5430)

### Changed

- chore(internals): Add probes and token metrics to eval event (#5538)
- chore(internals): Add support for reusable custom policies (#5290)
- chore(internals): Remove node-fetch (#5503)
- chore(internals): Send auth info to cloud (#3744)
- chore(modelaudit): Add support for modelaudit v0.2.5 CLI arguments (#5500)
- chore(onboarding): Add Azure preset (#5537)
- chore(onboarding): Make provider menu single-select (#5536)
- chore(providers): Make OpenAI max retries configurable (#5541)
- chore(providers): Update OpenAI pricing and add missing models (#5495)
- chore(redteam): Consolidate accordion UIs on review page (#5508)
- chore(redteam): Improve user persona question in config (#5559)
- chore(redteam): Minor improvements to red team setup flow (#5523)
- chore(redteam): Retire Pandamonium redteam strategy (#5122)
- chore(redteam): Unify all date formats across tables (#5561)
- chore(redteam): Update plugin prompts to reduce rejection (#5560)
- chore(redteam): Use sharp to modify unsafeBench image formats (#5304)
- perf(webui): Optimize history endpoint to eliminate N+1 queries (#5333)
- refactor(modelaudit): Move modelAuditCliParser.ts to correct directory (#5511)
- refactor(internals): Gracefully handle remote generation disabled in plugins that require it (#5413)
- revert(redteam): Remove red team limits functionality (#5527)

### Fixed

- fix(redteam): Allow users to delete values from numeric inputs and then type (#5530)
- fix(redteam): Deduplicate assertions in DoNotAnswer and XSTest (#5513)
- fix(internals): Eliminate flaky Unicode test timeouts on Windows CI (#5485)
- fix(config): Handle function references in external file loading (#5548)
- fix(providers): Fix MCP tool calls returning [object Object] in Azure Chat provider (#5423)
- fix(config): Preserve Python assertion file references in YAML tests (issue #5519) (#5550)
- fix(providers): Proxy HTTP provider generate request through server (#5486)
- fix(internals): Resolve SIGSEGV crash in evaluator tests on macOS Node 24 (#5525)
- fix(webui): Revert migration from MUI Grid to Grid2 across all components (#5510)
- fix(cli): Use fetch with proxy to get server version (#5490)
- fix(internals): Read evaluateOptions from config file properly (#5375)
- fix(onboarding): Don't throw error when user refuses permission to write (#5535)
- fix(provider): Prioritize explicit projectId config over google-auth-library (#5492)
- fix(providers): Handle system-only prompt in Gemini (#5502)
- fix(providers): Update outdated Azure OpenAI Provider data sources (#5411)
- fix(redteam): Add missing finance graders (#5564)
- fix(redteam): Add missing plugins to webui (#5546)
- fix(redteam): Handle empty string responses in multi-turn strategies (#5549)
- fix(redteam): Prevent JSON blob injection in Crescendo chat templates (#5532)
- fix(webui): Text truncation initialization on eval page (#5483)

### Dependencies

- chore(deps): Bump @anthropic-ai/sdk from 0.61.0 to 0.62.0 (#5551)
- chore(deps): Bump @aws-sdk/client-bedrock-runtime from 3.879.0 to 3.882.0 (#5480)
- chore(deps): Bump @aws-sdk/client-bedrock-runtime from 3.882.0 to 3.883.0 (#5506)
- chore(deps): Bump @aws-sdk/client-bedrock-runtime from 3.883.0 to 3.886.0 (#5553)
- chore(deps): Bump @azure/identity from 4.11.2 to 4.12.0 (#5533)
- chore(deps): Bump langchain-community from 0.3.14 to 0.3.27 in /examples/redteam-langchain in the pip group across 1 directory (#5481)
- chore(deps): Bump langchain-community from 0.3.3 to 0.3.27 in /examples/langchain-python in the pip group across 1 directory (#5484)
- chore(deps): Bump openai from 5.19.1 to 5.20.0 (#5526)
- chore(deps): Bump openai from 5.20.0 to 5.20.1 (#5552)
- chore(deps): Bump version to 0.118.4 (#5567)
- chore(deps): Bump vite from 6.3.5 to 6.3.6 in the npm_and_yarn group across 1 directory (#5531)

### Documentation

- docs(e2b-example): Add e2b-code-eval example (promptfoo + e2b sandbox) (#5477)
- docs(examples): Add Google ADK integration example (#5520)
- docs(examples): Add YAML schema directives to example configs (#5476)
- docs(redteam): Add missing plugins to sidebar and improve bias docs (#5498)
- docs(site): Add Alan DeLong to the team section on the About page (#5507)
- docs(site): Add comprehensive multilingual evaluation support (#5505)
- docs(site): Add SKIP_OG_GENERATION environment variable for faster docs builds (#5521)
- docs(site): Clarify file extension requirements for custom providers (#5478)
- docs(site): Clarify JFrog ML vs JFrog Artifactory distinction (#5543)
- docs(site): Complete parameters page migration (#5494)
- docs(site): Redteam limits documentation (#5516)
- docs(site): Update Lily bio (#5515)
- docs(site): Updates to agent guide (#5499)
- docs(site): Latency assertion description (#5479)

### Tests

- test(webui): CoverBot: Added tests for frontend UI components and discovery utility (`src/app`) (#5514)

## [0.118.3] - 2025-09-04

### Added

- feat: migrate MUI Grid to Grid2 across all components (#5435)
- feat: Add open source red team limits (#5230)

### Changed

- Add AWS Bedrock support for OpenAI GPT OSS models (#5444)
- Add Amazon Bedrock API key authentication support (#5468)
- Ability to filter evals view by severity (#5443)
- Check cloud permissions for target before running red team (#5400)
- Make vars and context available for request transform (#5461)
- Add Vertex AI responseSchema file loading support (#5414)
- Close menus when mouse leaves (#5456)
- Default sharing to false (#5473)
- Handle empty function arguments in OpenAI Responses API tool callbacks (#5454)
- Improve Windows Python detection and add sys.executable support (#5467)
- Prioritize tool calls over content in openrouter provider (#5417)
- Support commandLineOptions.envPath in config files (#5415)
- Support setting HELICONE_API_KEY for Cloud Gateway (#5465)
- Token tracking (#5239)
- Add "results" menu, link to red team reports view (#5459)
- Bump version 0.118.3 (#5474)
- Include provider response metadata on test case transform (#5316)
- Refactor Crescendo maxTurns property (#4528)
- Remove accidental server directory (#5471)
- Replace direct process.env calls with environment helpers (#5472)
- Reorganize misplaced test files from src/ to test/ directory (#5470)
- Fix enterprise email (#5463)
- Bump openai from 5.18.1 to 5.19.1 (#5466)
- Add Tusk test runner workflow for src Jest unit tests (#5469)

## [0.118.2] - 2025-09-03

### Added

- feat(providers): Add support for Meta Llama API provider (#5432)
- feat(providers): Support TLS certs in http provider (#5452)
- feat(providers): add support for xAI Grok Code Fast models (#5425)

### Changed

- fix: Update util.ts to reflect correct Anthropic Haiku 3.5 pricing (#5436)
- chore: drop Node.js 18 support (#5428)
- chore(http): improve PFX debug logging + tests (#5445)
- chore(webui): Show footer on custom metrics dialog (#5424)
- chore: silence dotenv commercial logging messages (#5453)
- chore: remove example (#5420)
- test: CoverBot: Added tests for analytics tracking and red team reporting components (`src/app`) (#5441)
- test: optimize Python Unicode test suite for CI reliability (#5449)
- chore: bump the github-actions group with 3 updates (#5440)
- chore: update dependencies (non-breaking) (#5448)
- chore: update dependencies to latest minor/patch versions (#5433)
- chore: bump version 0.118.2 (#5457)

### Fixed

- fix(sharing): Share when it's enabled via the Config or the CLI command (#5404)
- fix(grader): reduce grader false positives (#5431)

### Documentation

- docs(site): add more guardrails assertion doc (#5434)
- docs(site): add multi-lingual RAG evaluation guidance (#5447)
- docs(site): optimize OG image generation performance (#5451)
- docs(site): update blog post (#5422)

## [0.118.1] - 2025-08-29

### Added

- feat(redteam): Add AI auto-fill for HTTP target configuration in redteam target setup ui (#5391)
- feat(redteam): Handle uploaded signatureAuth in target setup ui (#5405)

### Changed

- chore(site): integrate pylon chat into site (#5407)
- chore: bump version 0.118.1 (#5418)

### Fixed

- fix(providers): Handle Qwen tool call responses in openrouter provider (#5416)

### Documentation

- docs(site): avoid logging full image/base64; use boolean presence only (#5408)

## [0.118.0] - 2025-08-28

### Added

- feat(providers): add support for database-stored certificates in HTTP provider for promptfoo cloud (#5401)

### Changed

- fix: stop progress bar to show a clearer share error message (#5399)
- chore(internals)!: send provider-transformed output directly to test context transforms (#5376)
  **Breaking:** `contextTransform` now receives the provider transform directly.
- chore(providers): sanitize sensitive credentials in HTTP provider debug logs (#5387)
- chore: warn when tests and red-team configuration are both present during generation (#5398)
- chore(release): bump version to 0.118.0 (#5402)
- test: add tests for CoverBot store management and red-team reporting components (`src/app`) (#5372)

### Documentation

- docs(site): update model-graded metrics (#5285)
- docs(site): remove references to "parallel" introduced by #5376 (#5403)

## [0.117.11] - 2025-08-27

### Added

- feat(redteam): add -t/--target option to redteam generate command (#5338)

### Changed

- feat: MCP Agent example to red team with tool call results (#5379)
- feat: medical offlabel use (#5342)
- feat: modelaudit ability to remove recent paths (#5330)
- fix: Address design nits in redteam setup UI (#5264)
- fix: allow custom ApiProvider instances in defaultTest configuration (#5381)
- fix: mcp eval example (#5390)
- fix: Prioritize tool calls over thinking for openrouter reasoning models (#5395)
- fix: use `model` role for gemini ai studio models (#5386)
- chore: Adjust padding in plugins page (#5396)
- chore: bump version 0.117.11 (#5397)
- chore(CI): enable and refactor Docker build for caching (#5374)
- chore: remove promptfoo/package-lock.json (#5380)
- chore: visual formatting for modelaudit flat list (#5331)
- refactor(webui): Clicking "show more" on eval results metric pills renders dialog (#5337)
- docs: expose sidebar on pages that aren't in the sidebar (#5377)
- docs: model audit ci/cd (#5335)
- docs: remove orphaned star animation gif (#5383)
- docs: update site user count to 150,000+ across site constants and pages (#5394)
- chore: bump @aws-sdk/client-bedrock-runtime from 3.873.0 to 3.876.0 (#5392)
- chore: bump openai from 5.15.0 to 5.16.0 (#5388)

### Documentation

- docs(site): fix context transform examples to use context.vars.prompt (#5393)

## [0.117.10] - 2025-08-25

### Changed

- feat: improve HuggingFace dataset fetching performance and reliability (#5346)
- feat: add Google AI Studio default providers (#5361)
- feat: share model audit scans to cloud (#5336)
- feat: add google vertex credentials in config (#5179)
- fix: safe raw HTTP templating via Nunjucks raw-wrap + CRLF normalization (#5358)
- fix: improve JSON export error handling for large datasets (#5344)
- fix: replace raw-request editor with auto-growing textarea to prevent layout overflow (#5369)
- chore: better error messages for browser (#5226)
- chore: improve strategy presets (#5357)
- chore: set onboarding defaults to gpt 5 (#5360)
- chore: update dependencies to latest minor versions (#5363)
- chore: log posthog errors to debug (#5359)
- chore: sync dependencies (#5367)
- test: clean up skipped tests and add FunctionCallbackHandler coverage (#5366)
- chore: bump version 0.117.10 (#5373)
- docs: add critical git workflow guidelines to CLAUDE.md (#5362)
- docs: add SARIF output format documentation for ModelAudit (#5364)

### Fixed

- fix(CI): refactor docker build (#5353)
- fix(internals): defaultTest.provider doesn't override (#5348)

## [0.117.9] - 2025-08-22

### Added

- feat(ollama): support for `think` and passthrough parameters (#5341)
- feat: Persist model audit scans (#5308)
- feat: add support for Claude Opus 4.1 (#5183)
- feat: support file:// in http provider `body` (#5321)

### Fixed

- fix(ui): prevent header dropdown collapse on hover (#5355)
- fix(webui): Apply metric filters to eval results via url search params (#5332)
- fix: loaders on all pages (#5339)
- fix(internals): Pass `vars.output` and `vars.rubric` to LLM rubric grading call (#5315)
- fix: resolve TypeScript errors in test files (7992892)
- fix: validation for no target label set (#5318)

### Changed

- chore(webui): add navigation in redteam report from severity table to vulnerabilities table filtered by severity (#5320)
- chore: dropdown menu design consistency (#5328)
- chore: fix build (#5326)
- chore: recursively resolve file:// references in json and yaml prompts (#5215)
- chore(modelAudit): defer auth to modelaudit via environment variable (#5296)
- chore: more share debug info on error (#5266)
- chore: add stack trace to redteam error in web runner (#5319)
- chore: copy for Review page (e957b5c)
- chore: explain why things are disabled on the targets page (#5312)

### Dependencies

- chore: bump @aws-sdk/client-bedrock-runtime from 3.864.0 to 3.872.0 (#5323)
- chore: bump openai from 5.13.1 to 5.15.0 (#5345)
- chore(deps): run npm audit fix dependencies (#5343)
- chore: bump openai from 5.12.2 to 5.13.1 (#5314)

### Documentation

- docs(site): add truncation marker to top-5-open-source-ai-red-teaming-tools-2025 blog post (#5351)
- docs: add writing for promptfoo guidelines to sidebar (#5277)
- docs(site): describe llm-rubric default grading providers (#5350)
- docs: og image updates (#5324)
- docs: red team data flow (#5325)
- docs: modelaudit updates (#5322)
- docs(site): Add GitHub Actions caching optimization tip (#5301)

### Tests

- test: Unit tests for fix: loaders on all pages (#5347)

## [0.117.8] - 2025-08-20

### Tests

- test: Unit tests for fix: loaders on all pages (#5347)

### Fixed

- fix(ui): prevent header dropdown collapse on hover (#5355)
- fix: audit fix dependencies (#5343)
- fix: loaders on all pages (#5339)
- fix(webui): Apply metric filters to eval results via url search params (#5332)
- fix: validation for no target label set (#5318)
- fix(internals): Pass `vars.output` and `vars.rubric` to LLM rubric grading call (#5315)

### Documentation

- docs(site): describe llm-rubric default grading providers (#5350)
- docs: red team data flow (#5325)
- docs: og image updates (#5324)
- docs: modelaudit updates (#5322)
- docs(site): Add GitHub Actions caching optimization tip (#5301)
- docs(site): correct author attribution (#5297)
- docs: add writing for promptfoo guidelines to sidebar (#5277)
- docs(site): add truncation marker to top-5-open-source-ai-red-teaming-tools-2025 blog post (#5351)
- docs(site): update security quiz questions and answers for prompt injection blog (#5302)

### Added

- feat(redteam): make unblock call optional for multi-turn strategies (#5292)
- feat(ollama): support for `think` and passthrough parameters (#5341)
- feat: support file:// in http provider `body` (#5321)
- feat: Persist model audit scans (#5308)
- feat: add support for Claude Opus 4.1 (#5183)

### Changed

- fix: add lru-cache dependency (#5309)
- chore: many plugins and strategies selected warning (#5306)
- chore: add max max concurrency to generate (#5305)
- chore: bump version 0.117.8 (#5311)
- ci: add depcheck (#5310)
- chore: fix build (#5326)
- chore(webui): add navigation in redteam report from severity table to vulnerabilities table filtered by severity (#5320)
- chore: explain why things are disabled on the targets page (#5312)
- chore: bump version 0.117.9 (#5356)
- chore: bump openai from 5.13.1 to 5.15.0 (#5345)
- chore: dropdown menu design consistency (#5328)
- chore: bump @aws-sdk/client-bedrock-runtime from 3.864.0 to 3.872.0 (#5323)
- chore: add stack trace to redteam error in web runner (#5319)
- chore: bump openai from 5.12.2 to 5.13.1 (#5314)
- chore(modelAudit): defer auth to modelaudit via environment variable (#5296)
- chore: more share debug info on error (#5266)
- chore: recursively resolve file:// references in json and yaml prompts (#5215)

## [0.117.7] - 2025-08-19

### Added

- feat(site): add hero image for red teaming tools blog post (#5291)
- feat(webui): Demarcate redteam results (#5255)

### Changed

- feat: Add unverifiable claims red team plugin (#5190)
- fix: lower sharing chunk size (#5270)
- chore(webui): Rename "Redteam" to "Red Team" in evals datagrid (#5288)
- chore: bump version 0.117.7 (#5299)
- test: CoverBot: Added test coverage for History page component (`src/app`) (#5289)
- docs: add open source ai red teaming tools post (#5259)
- docs: add red team github action info (#5294)

### Fixed

- fix(webui/reports): Don't exclude failure cases from stats (#5298)
- fix(internals): Gracefully handle object responses during target purpose discovery (#5236)
- fix(site): fix YAML front matter parsing error in jailbreaking blog post (#5287)
- fix(webui): Improved handling of long loglines (#5227)

### Documentation

- docs(site): add AI Safety vs AI Security blog post with interactive quiz (#5268)
- docs(site): add blog post about prompt injection vs jailbreaking differences (#5282)
- docs(site): document transform and contextTransform for model-graded assertions (#5258)
- docs(site): improve context assertion documentation (#5249)

## [0.117.6] - 2025-08-18

### Changed

- feat: Add Agent provider types in red team setup (#5244)
- feat: add update check for modelaudit package (#5278)
- feat: add update notification banner to web UI (#5279)
- feat: edit and replay requests in details dialog (#5242)
- feat: Surface run options and probes on red team review page (#5272)
- fix: composite indices and query optimization (#5275)
- fix: exclude errors from report (#5271)
- fix: Fix json-output example (#5213)
- fix: handle json schema for openrouter provider (#5284)
- fix: handle thinking tokens for openrouter (#5263)
- fix: OpenAI Responses API function callbacks and Azure implementation (#5176)
- fix: throw error instead of failing when trace data is unavailable (#5192)
- perf(webui): Reduces eval results load-time when filters are applied via search param (#5234)
- chore: add bias to foundation plugins list (#5280)
- chore: Add .serena to .gitignore (#5225)
- chore: bump version 0.117.6 (#5273)
- chore: fix model id name (#5232)
- chore: improve generated constants handling to prevent accidental commits (#5148)
- chore: remove file (#5229)
- chore: show final prompt in table view for attacks that mutate prompts (#5269)
- chore: simplify eval progress bar (#5238)
- chore: update dark mode styles, formatting, etc (#5251)
- chore(webui): Don't show loading animations while streaming eval results (#5201)
- chore(webui/eval results): Sticky header sticks to the top of the viewport (#5208)
- test: CoverBot: Added tests for red team reporting components (`src/app`) (#5228)
- docs: Add AWS Bedrock Guardrails image testing documentation (#5253)
- docs: add july release notes (#5133)
- docs: hide events banner (#5217)
- docs: separate malicious code plugin documentation (#5222)
- chore: bump @anthropic-ai/sdk from 0.58.0 to 0.59.0 (#5218)
- chore: bump @anthropic-ai/sdk from 0.59.0 to 0.60.0 (#5257)
- chore: bump @aws-sdk/client-bedrock-runtime from 3.862.0 to 3.863.0 (#5211)
- chore: bump @aws-sdk/client-bedrock-runtime from 3.863.0 to 3.864.0 (#5221)
- chore: bump openai from 5.12.0 to 5.12.1 (#5210)
- chore: bump openai from 5.12.1 to 5.12.2 (#5219)
- chore: bump pypdf from 5.7.0 to 6.0.0 in /examples/rag-full in the pip group across 1 directory (#5252)
- chore: bump the npm_and_yarn group with 2 updates (#5276)

### Fixed

- fix(provider): Remove maxTokens for gpt-5 calls (#5224)
- fix(providers): Validate that OpenAI response reasoning outputs have summary items (#5235)
- fix(site): suppress noisy font loading warnings in OG image plugin (#5254)

### Documentation

- docs(site): add cross-links between multimodal strategy documentation (#5241)
- docs(site): add missing meta descriptions and optimize existing ones for SEO (#5247)
- docs(site): enhance OG image generation with full metadata support (#5246)
- docs(site): remove unused markdown-page.md (#5245)

## [0.117.5] - 2025-08-08

### Added

- feat(assertions): add conversational relevancy metric (#2130)
- feat(export): add metadata to exported evaluation files (#4886)
- feat(providers): add support for Docker Model Runner provider (#5081)
- feat(webui): add plugin and strategy filters for red team results (#5086)

### Changed

- feat: add GPT-5 support (#5205)
- feat: add collapsible header to ResultsView (#5159)
- feat: add contains-html and is-html assertions (#5161)
- feat: add Google Imagen image generation support (#5104)
- feat: add max-score assertion for objective output selection (#5067)
- feat: add selected state to provider type picker (#5152)
- feat: add unified page wrapper around each red team setup step (#5136)
- feat: apply plugin modifiers for crescendo (#5032)
- feat: help text to nudge towards better red teams (#5153)
- feat: improve red team plugin selection UI with test generation (#5125)
- feat: respect prompt config override in all providers (#5189)
- feat: update red team provider selection UI (#5078)
- fix: adjust padding on docs sidebar to prevent overlap (#5099)
- fix: fix XML crash (#5194)
- fix: list reasoning tokens on the left side of token breakdown tooltip (#5113)
- fix: map critical severity to error in ModelAudit scanner output (#5098)
- fix: prevent double stateful target question in strategies page (#4988)
- fix: prevent Unicode corruption in Python providers (#5108)
- fix: remove problematic caching from ModelAudit installation check (#5120)
- fix: replace broken Ashby iframe with link to careers page (#5088)
- fix: reset provider type correctly and handle Go providers (#5154)
- fix: share debugging (#5131)
- chore: add link to documentation in plugin sample modal (#5193)
- chore: add missing image back to home page (#5196)
- chore: fix width on application details page (#5139)
- chore: improve RAG metrics with detailed metadata and fix context relevance scoring (#5164)
- chore: memoize context value in PostHog provider (#5089)
- chore: remove accidentally committed PR description file (#5175)
- chore: rename scan templates to attack profiles (#5165)
- chore: support verbosity and reasoning parameters for GPT-5 (#5207)
- chore: update dependencies to latest minor and patch versions (#5109)
- chore: update dependencies to latest minor and patch versions (#5173)
- chore: update Replicate provider (#5085)
- chore(providers): improve Google API key error handling and test reliability (#5147)
- chore(webui): add intelligent scroll-timeline polyfill loading (#5130)
- chore: bump @anthropic-ai/sdk from 0.57.0 to 0.58.0 (#5186)
- chore: bump @aws-sdk/client-bedrock-runtime from 3.848.0 to 3.855.0 (#5096)
- chore: bump @aws-sdk/client-bedrock-runtime from 3.855.0 to 3.856.0 (#5107)
- chore: bump @aws-sdk/client-bedrock-runtime from 3.856.0 to 3.857.0 (#5126)
- chore: bump @aws-sdk/client-bedrock-runtime from 3.857.0 to 3.858.0 (#5145)
- chore: bump @aws-sdk/client-bedrock-runtime from 3.858.0 to 3.859.0 (#5167)
- chore: bump @aws-sdk/client-bedrock-runtime from 3.859.0 to 3.861.0 (#5188)
- chore: bump @aws-sdk/client-bedrock-runtime from 3.861.0 to 3.862.0 (#5198)
- chore: bump @azure/identity from 4.10.2 to 4.11.0 (#5180)
- chore: bump @azure/identity from 4.11.0 to 4.11.1 (#5185)
- chore: bump openai from 5.10.2 to 5.11.0 (#5127)
- chore: bump openai from 5.11.0 to 5.12.0 (#5187)
- chore: bump version to 0.117.5 (#5206)
- chore(webui/evals): filter by categorical plugins (#5118)
- docs: add bert-score example (#5091)
- docs: add dynamic OG image generation for social media previews (#5157)
- docs: add red teaming best practices (#5155)
- docs: clarify contains-any/contains-all CSV format (#5150)
- docs: fix company name (#5143)
- docs: fix images (#5197)
- docs: fix multi-turn strategy documentation (#5156)
- docs: guide for evaluating LangGraph agents with Promptfoo (#4926)
- docs: include font for meta image (#5158)
- docs: make MCP image taller (#5199)
- docs: update Ollama documentation with latest models and defaultTest guidance (#5084)
- perf: make database migrations non-blocking and fix error handling (#5105)
- style: extract helper function for deduplicating strategy IDs (#5138)
- test: add tests for fix width on application details page (#5140)
- test: add tests for red team compliance reporting utilities in src/app (#5170)
- test: fix flaky Python Unicode tests (#5128)
- test: fix modelGradedClosedQa test segmentation fault on macOS/Node 24 (#5163)
- test: increase test coverage for unified page wrapper around each red team setup step (#5142)

### Fixed

- fix(internals): force CommonJS mode for db:migrate in Node 24 (#5123)
- fix(openrouter): handle Gemini thinking tokens correctly (#5116)
- fix(providers): correct WebP image detection in Google provider (#5171)
- fix(webui): deduplicate strategy IDs (#5132)
- fix(webui): fix custom policy validation timing issue (#5141)
- fix(webui): refresh eval list when navigating back after editing eval name (#5090)
- fix(webui/evals): prevent applying the same plugin/strategy multiple times (#5114)
- fix(webui/evals): show highlights after search results (#5137)

### Documentation

- docs(site): add comprehensive command line options documentation (#5135)
- docs(site): add Lily Liu to team page (#5177)
- docs(site): add Series A post (#5097)
- docs(site): rename will.jpg to will.jpeg for consistency (#5178)

## [0.117.4] - 2025-07-29

### Changed

- fix: progress bars incrementing beyond their maximum values (#5049)
- docs: clarifiy derivedMetrics documentation (#5068)
- chore: refactor token tracking utilities, track all tokens (#4897)
- fix: resolve Jest test failures and open handles (#5052)
- fix: skip validation for defaultTest to allow partial test case properties (#4732)
- chore: add new fields to eval_ran telemetry (#4638)
- chore(redteam): improve redteam plugin error messaging (#4330)
- feat: add support for OpenAI deep research models (#4661)
- feat: add mcp server (#4595)
- feat: add support for connecting to existing Chrome browser sessions (#5069)
- docs: update defcon posting (#5070)
- docs: update defcon posting (#5071)
- fix: Nested config field for custom target json (#5076)
- docs: switch to likert preview image (#5083)
- test: CoverBot: Added tests for model audit and prompt management UI components (`src/app`) (#5087)
- fix: handle multi-line prompts in parseGeneratedPrompts for testGenerationInstructions (#5093)
- chore: bump version 0.117.4 (#5094)

### Fixed

- fix(providers): Preserve text formatting when no images present for Google provider (#5058)
- fix(simba): fix simba host (#5092)

### Documentation

- docs(site): add AI red teaming for first-timers blog post (#5017)
- docs(blog): defcon and blackhat info (#5050)

## [0.117.3] - 2025-07-25

### Added

- feat(eval-creator): add YAML file upload support for test cases (#5054)

### Changed

- fix: improve x.ai provider error handling for 502 errors (#5051)
- fix: Infinite re-render on redteam review page (#5061)
- fix: sessionid(s) in extension hooks (#5053)
- fix: Bias Plugins should send config in remote generation (#5064)
- chore(redteam): regenerate sessionId for each iteration in single-turn strategies (#4835)
- chore: Change mcp log from error to debug (#5060)
- chore: Improve telemetry (#5062)
- chore: Add simba command (#5063)
- chore(webui): improve redteam setup UI with progressive disclosure for advanced options (#5028)
- refactor: remove redundant dotenv from Vite app (#4983)
- chore: bump version 0.117.3 (#5066)
- test: CoverBot: Added tests for eval-creator components and feature flag hook (`src/app`) (#5013)
- docs: fix cli command and remove gratuitous hover (#5056)
- docs: update user count from 100,000 to 125,000 (#5046)
- docs: updates to political bias post (#5057)
- docs: improve crewai eval example (#5035)
- docs: update GitHub Actions to v4 across documentation and examples (#5008)
- docs: add style check guidance to CLAUDE.md (#5065)

### Fixed

- fix(webui): Eval results pass rate chart rendering incorrect percentages (#5048)
- fix(webui): Eval results histogram improvements (#5059)
- fix(google): handle multiple candidates in gemini response (#5020)

### Documentation

- docs(blog): grok-4 political bias post (#4953)

## [0.117.2] - 2025-07-24

### Added

- feat(webui): First-class support for zooming eval results table by @will-holley in #4966
- feat(webui): Apply metrics filter when clicking on a metric pill rendered in eval results cell by @will-holley in #4991

### Changed

- feat: Grading and test generation improvements for BFLA, BOLA and RBAC by @sklein12 in #4982
- feat: New Sample Target by @sklein12 in #4979
- feat: HTTP Target test button improvements by @faizanminhas in #5007
- feat: Add metadata filtering to eval results by @will-holley in #5014
- fix: add goal related rubric when grade crescendo turns to increase grading accuracy by @MrFlounder in #4980
- fix: update HTTP config generator endpoint to use v1 API by @mldangelo in #4989
- fix: View logs button on redteam report by @sklein12 in #5009
- fix: undo unintended changes to http config editor by @faizanminhas in #5012
- fix: Autofocus on Redteam configuration description field by @sklein12 in #5019
- fix: remove filter icon by @sklein12 in #5021
- fix: Ollama token usage by @SamPatt in #5022
- chore: revert eval view ui improvements by @mldangelo in #4969
- chore(webui): Improvements to pagination "go to" functionality by @will-holley in #4976
- chore(webui): Eval results sticky header improvements by @will-holley in #4978
- chore: update custom strategy prompt by @MrFlounder in #4994
- chore(cli): add support for 'help' argument to display command help by @mldangelo in #4823
- chore(examples): remove redteam-agent example by @mldangelo in #5001
- chore(providers): add GEMINI_API_KEY environment variable support by @mldangelo in #5004
- chore(webui): Migrate from JS to CSS for eval results scroll effects by @will-holley in #4995
- chore(webui): Eval result pagination UX improvements by @will-holley in #4993
- chore: Sort imports and turn on rule against unused imports by @faizanminhas in #5010
- chore: Make default target stateful by @faizanminhas in #4992
- chore: add medical plugins collection by @MrFlounder in #5006
- chore: Improve grading accuracy with Goal-Aware Grading for iterative/iterative tree by @MrFlounder in #4996
- chore: Add additionalRubric and storedGraderResult to GOAT and Custom providers by @MrFlounder in #5015
- chore: prevent testGenerationInstructions from being serialized if not present by @faizanminhas in #5029
- chore: Add lint rule to ensure key in jsx by @faizanminhas in #5034
- chore(webui): Eval Results UI Tweaks by @will-holley in #5023
- chore: skip goal extraction for datasets by @MrFlounder in #5036
- chore(providers): add GitHub Models provider by @mldangelo in #4998
- chore: bump version 0.117.2 by @MrFlounder in #5045
- ci: increase build job timeout from 4 to 5 minutes by @mldangelo in #5043
- test: refactor share.test.ts to prevent flaky timeouts by @mldangelo in #5037
- test: remove share.test.ts file by @mldangelo in #5044
- docs: remove label from featured blog post by @typpo in #5011
- chore: bump @aws-sdk/client-bedrock-runtime from 3.846.0 to 3.848.0 by @dependabot in #4985
- chore: bump the npm_and_yarn group with 2 updates by @dependabot in #4984
- chore: bump @anthropic-ai/sdk from 0.56.0 to 0.57.0 by @dependabot in #5016
- chore: bump openai from 5.10.1 to 5.10.2 by @dependabot in #5024
- chore: bump the npm_and_yarn group with 2 updates by @dependabot in #5026
- chore: bump axios from 1.10.0 to 1.11.0 in the npm_and_yarn group by @dependabot in #5031

### Fixed

- fix(redteam): find plugin assertion in strategy providers by @MrFlounder in #4981
- fix(site): dark mode style on redteam setup ui by @mldangelo in #5000
- fix(test): improve share test isolation to prevent CI timeouts by @mldangelo in #5038

### Documentation

- docs(providers): update OpenAI Assistants example by @aloisklink in #4987
- docs(redteam): improve custom strategy documentation by @mldangelo in #4990
- docs(blog): correct author attribution in DeepSeek censorship post by @mldangelo in #5002
- docs(openai): remove gpt-4.5-preview references after API deprecation by @mldangelo in #5005
- docs(site): vegas contact redirect by @typpo in #5033
- docs(browser): improve browser provider documentation and examples by @mldangelo in #5030
- docs(providers): remove deprecated claude-3-sonnet-20240229 model references by @mldangelo in #5018
- docs(site): add hipaa badge by @typpo in #5039
- docs(site): add documentation for using text and embedding providers with Azure by @mldangelo in #5027
- docs(blog): fix missing blog posts by removing even-number enforcement by @mldangelo in #5042

## [0.117.1] - 2025-07-17

### Changed

- fix: move inquirer dependencies to production dependencies (#4973)
- fix: grading in crescendo (#4960)
- fix: composite strategy test generation (#4971)
- chore: bump version 0.117.1 (#4974)
- docs: remove tags from blog card (#4970)

### Documentation

- docs(blog): add system cards security analysis with vulnerability testing (#4937)

## [0.117.0] - 2025-07-17

### Added

- feat(http): support JKS and PFX Certificates in HTTP providers (#4865)
- feat(langfuse): add Langfuse prompt label support with improved parsing (#4847)
- feat(prompts): preserve function names when using glob patterns (#4927)
- feat(providers): add grok-4 support (#4855)
- feat(providers): image understanding for Google providers (#4767)
- feat(azure): add system prompt support for azure provider (#4869)
- feat(cli): xml output (#4912)

### Changed

- chore(knip): integrate knip for unused code detection and clean up codebase (#4464)
- chore(linting): migrate from ESLint + Prettier to Biome (#4903)
- chore(assertions): additional checking on llm-rubric response (#4954)
- chore(assertions): include reason in model-graded-closedqa pass reason (#4931)
- chore(build): resolve build warnings and optimize bundle size (#4895)
- chore(csv): improve \_\_metadata warning message and test coverage (#4842)
- chore(providers): improve guardrails handling in Azure providers (#4788)
- chore(redteam): add domain-specific risks section and reduce verbose descriptions (#4879)
- chore(release): bump version 0.117.0 (#4963)
- chore(server): check if server is already running before starting (#4896)
- chore(server): log correct eval ID instead of description in WebSocket updates (#4910)
- chore(telemetry): add telemetry logging when tracing is enabled (#4925)
- chore(types): typings needed for enterprise (#4955)
- chore(vscode): use Biome as default formatter of TS files in vscode (#4920)
- chore(webui): conditionally render metrics selector (#4936)
- chore(webui): display context values in eval results (#4856)
- chore(webui): improves eval results table spacing (#4965)
- chore(webui): revert eval view ui improvements (#4967)
- chore(webui/eval): allow filtering results by >1 metrics simultaneously (disabled by default) (#4870)
- refactor(eval-config): modernize eval-creator state management (#4908)
- refactor(webui): improve metrics ui (#4938)
- refactor(webui/eval results): pagination improvements (#4914)

### Fixed

- fix(cli): --filter-failing not working with custom providers (#4911)
- fix(google-sheets): replace hardcoded range with dynamic approach (#4822)
- fix(internal): fixes filtering by metric keys which contain dots (#4964)
- fix(providers): add thinking token tracking for Google Gemini models (#4944)
- fix(providers): esm provider loading (#4915)
- fix(providers): implement callEmbeddingApi for LiteLLM embedding provider (#4952)
- fix(redteam): prevent redteam run from hanging when using an mcp client (#4924)
- fix(redteam): respect PROMPTFOO_DISABLE_REDTEAM_REMOTE_GENERATION for cloud users (#4839)
- fix(redteam): set pluginId on eval results (#4928)
- fix(redteam): test target in http provider setup with non-200 status codes (#4932)
- fix(webui): eval results table horizontal scrolling (#4826)
- fix(webui): fix hard-coded light mode colors in model audit interface (#4907)
- fix(webui): handle null table.body in DownloadMenu disabled prop (#4913)
- fix(webui): resolve pagination scrolling and layout issues in ResultsTable (#4943)
- fix(webui): scrolling when `tbody` is outside of viewport (#4948)

### Dependencies

- chore(deps): add overrides to fix build issues (#4957)
- chore(deps): bump @aws-sdk/client-bedrock-runtime from 3.842.0 to 3.844.0 (#4850)
- chore(deps): bump aiohttp from 3.11.11 to 3.12.14 in /examples/redteam-langchain in the pip group across 1 directory (#4922)
- chore(deps): bump openai from 5.8.3 to 5.9.0 (#4863)
- chore(deps): bump openai from 5.9.2 to 5.10.1 (#4961)
- chore(deps): move knip to dev dependencies (#4958)
- chore(deps): npm audit fix (#4962)
- chore(deps): test removing knip to resolve installation errors (#4956)
- chore(deps): update all example dependencies to latest versions (#4900)
- chore(deps): update dependencies to latest minor/patch versions (#4899)
- chore(deps): update non-breaking dependencies (#4935)
- chore(deps): update Jest to version 30 (#4939)

### Documentation

- docs(analytics): add google tag manager (#4904)
- docs(api): improves `contextTransform` documentation (#4854)
- docs(assertions): add missing deterministic assertions (#4891)
- docs(azure): improve Azure provider documentation (#4836)
- docs(blog): add blog image generation script (#4945)
- docs(blog): add truncation markers to articles without them (#4934)
- docs(blog): add truncation markers to blog posts (#4906)
- docs(blog): mcp proxy blog (#4860)
- docs(blog): revise article tags (#4949)
- docs(blog): soc2 type ii and iso 27001 blog (#4880)
- docs(comparison): pyrit comparison (#4679)
- docs(config): clarify PROMPTFOO_EVAL_TIMEOUT_MS and PROMPTFOO_MAX_EVAL_TIME_MS descriptions (#4947)
- docs(enterprise): adaptive guardrails enterprise (#4951)
- docs(events): blackhat landing page (#4862)
- docs(events): defcon landing page (#4864)
- docs(events): events banner (#4867)
- docs(examples): add mischievous-user strategy to redteam multi-turn examples (#4837)
- docs(gemini): update experimental Gemini model IDs to stable versions (#4894)
- docs(google): add examples for gemini URL context and code execution tools (#4923)
- docs(guide): guide for evaluating CrewAI agents with Promptfoo (#4861)
- docs(images): standardize CrewAI image filenames to kebab-case (#4941)
- docs(integration): add n8n integration (#4917)
- docs(litellm): fix example with modern model IDs and proper embedding config (#4885)
- docs(mcp): add mcp testing guide (#4846)
- docs(mcp): add mcp to sidebar (#4852)
- docs(metrics): add similar to model graded metrics table (#4830)
- docs(providers): update available databricks models (#4887)
- docs(providers): update provider index with missing providers and latest 2025 model IDs (#4888)
- docs(release): add monthly release notes (#4358)
- docs(resources): add arsenal link (#4878)
- docs(security): add soc2 badge (#4877)
- docs(site): add OWASP top 10 tldr blog post (#4853)
- docs(site): expand June 2025 release notes with detailed feature documentation (#4881)
- docs(site): improve Google AI and Vertex authentication documentation (#4892)
- docs(site): improve NLP metric explanations and add SEO metadata (#4890)
- docs(site): update python documentation for basePath config option (#4819)
- docs(ui): better mobile wrap on homepage tabs (#4884)
- docs(ui): colors (#4875)
- docs(ui): contrast fixes (#4901)
- docs(ui): fix button clickability issue on hero sections (#4905)
- docs(ui): remove bouncing down arrow in mobile (#4882)
- docs(ui): remove text shadow (#4898)

### Tests

- test(core): coverBot: added tests for core UI components and user context hooks (`src/app`) (#4929)
- test(EnterpriseBanner): add unit tests for EnterpriseBanner component (#4919)
- test(redteam): add unit test for src/redteam/remoteGeneration.ts (#4834)
- test(server): fix flaky server share tests (#4942)
- test(server): fix flaky server tests (#4968)
- test(server): mock database in server tests (#4959)
- test(tusk): update Tusk test runner workflow - coverage script (#4921)

## [0.116.7] - 2025-07-09

### Tests

- test: add unit test for src/commands/export.ts (#4889)
- test: add unit test for src/commands/upgrade.ts (#4874)
- test: add unit test for src/main.ts (#4873)
- test: add unit test for src/models/eval.ts (#4868)
- test: add unit test for src/assertions/contextRecall.ts (#4859)
- test: add unit test for src/assertions/contextFaithfulness.ts (#4858)
- test: add unit test for src/assertions/contextRelevance.ts (#4857)
- test: add unit test for src/util/xlsx.ts (#4843)
- test: add unit test for src/commands/eval.ts (#4824)

### Changed

- fix: Always do remote generation if logged into cloud (#4832)
- chore(providers/sagemaker): Improves error handling in SageMakerCompletionProvider (#4808)
- chore(providers/sagemaker): Improves validation of user-provided config (#4809)
- chore: update graderExamplesString (#4821)
- chore: bump version 0.116.7 (#4833)

## [0.116.6] - 2025-07-09

### Changed

- fix: Failing test (#4829)
- chore: bump version 0.116.6 (#4831)

## [0.116.5] - 2025-07-09

### Changed

- feat: add support for loading defaultTest from external files (#4720)
- feat: add embedding support to LiteLLM provider (#4804)
- feat: add mischievous user strategy (#4107)
- fix: add glob pattern support for loading scenario files (#4761)
- fix: improve model-audit installation check dark mode display (#4816)
- fix: pass env vars to MCP server (#4827)
- chore: better remote grading logs (#4820)
- chore: bump openai from 5.8.2 to 5.8.3 (#4817)
- chore: bump version 0.116.5 (#4828)
- chore: capitalize 'Red Team' in navigation menu for consistency (#4799)
- chore: remove redundant 'Done.' message from evaluation output (#4810)
- chore: remove python script result data type debug log (#4807)
- chore: update website with MCP Proxy (#4812)
- docs: add Azure OpenAI vision example (#4806)
- docs: add looper guide (#4814)
- docs: add SonarQube integration (#4815)
- test: add unit test for src/assertions/guardrails.ts (#4765)
- test: add unit test for src/redteam/commands/generate.ts (#4789)
- test: add unit test for src/redteam/constants/strategies.ts (#4800)
- test: add unit test for src/redteam/plugins/pii.ts (#4780)
- test: add unit test for src/types/providers.ts (#4766)
- test: add unit test for src/validators/redteam.ts (#4803)

## [0.116.4] - 2025-07-08

### Tests

- test: add unit test for src/redteam/types.ts (#4795)

### Added

- feat(redteam): add support for custom multi-turn strategy by @MrFlounder in #4783
- feat(redteam): expose generate function in redteam namespace by @mldangelo in #4793

### Changed

- chore: bump version 0.116.4 by @MrFlounder in #4805
- chore: rename strategy name from playbook to custom by @MrFlounder in #4798
- refactor: inline MEMORY_POISONING_PLUGIN_ID constant by @mldangelo in #4794
- docs: add doc for custom strategy by @MrFlounder in #4802
- docs: modular configuration management by @typpo in #4763
- refactor: move MULTI_MODAL_STRATEGIES constant (#4801)

## [0.116.3] - 2025-07-07

### Added

- feat(providers): add MCP provider (#4768)
- feat(providers): add new AIMLAPI provider (#4721)
- feat(assertions): add contextTransform support for RAG evaluation (#4467)
- feat(assertions): add finish reason as assertion option (#3879)
- feat(assertions): trace assertions (#4750)
- feat(tracing): add traces to JavaScript, Python asserts (#4745)

### Changed

- chore(schema): remove duplicate 'bias' entry in config-schema.json (#4773)
- chore(telemetry): add PostHog client to app (#4726)
- chore(redteam): add reason field to give clear/customized guardrails triggering reason (#4764)
- chore(providers): expose MCP plugin in UI (#4762)
- chore(providers): AWS SageMaker AI provider cleanup (#4667)
- chore(providers): update AIML integration (#4751)
- chore(redteam): improve organization of redteam strategies in setup UI (#4738)
- chore(telemetry): identify to PostHog whether user is also cloud user (#4782)
- chore: expose doRedteamRun in package exports (#4758)
- docs: add Gemini Live API audio (#4729)
- docs: ModelAudit vs ModelScan (#4769)
- docs: multiple MCP server connections (#4755)
- docs: update ModelAudit documentation with new features and fixes (#4699)
- test: add integrity check for generated-constants.ts (#4753)
- test: fix flaky Google Live test and improve test speed (#4774)
- test: fix mock pollution in testCaseReader (#4775)
- test: isolate mocks so tests can run in any order with --randomize (#4744)

### Fixed

- fix(telemetry): prevent PostHog initialization when telemetry is disabled (#4772)
- fix(redteam): fix modifiers application order in PII plugins (#4779)

### Dependencies

- chore(deps): bump @anthropic-ai/sdk from 0.55.1 to 0.56.0 (#4756)
- chore(deps): bump @aws-sdk/client-bedrock-runtime from 3.840.0 to 3.842.0 (#4747)
- chore(deps): bump @azure/identity from 4.10.1 to 4.10.2 (#4748)
- chore(deps): bump version 0.116.3 (#4792)
- chore(deps): update pbkdf2 to 3.1.3 (#4777)
- chore(deps): upgrade glob from v10 to v11 (#4776)

## [0.116.2] - 2025-07-02

### Changed

- fix: unblock postbuild for ci by @MrFlounder in #4742
- chore: bump version 0.116.2 by @MrFlounder in #4743

## [0.116.1] - 2025-07-02

### Added

- feat(cli): support pdb tracing in 3rd party Python scripts by @will-holley in #4723

### Changed

- fix: http body parsing when it comes from yaml string by @MrFlounder in #4728
- fix: remove accidentally committed redteam.yaml file by @mldangelo in #4733
- fix: fix the case when http body has not escaped charactors by @MrFlounder in #4739
- fix: update package-lock.json by @mldangelo in #4719
- test: fix SIGSEGV caused by better-sqlite3 in test environment by @mldangelo in #4737
- chore: Add unblocking detection to GOAT strategy by @MrFlounder in #4532
- chore: add preset for guardrails eval by @MrFlounder in #4640
- chore: Improve telemetry delivery by @sklein12 in #4655
- chore: reset generated constants after build by @mldangelo in #4731
- chore: update onboarding model defaults by @typpo in #4708
- chore(webui): improve styling of EvalsDataGrid by @mldangelo in #4736
- ci(workflows): gracefully handle missing PostHog secret in forks by @ggiiaa in #4725
- test: refactor assertion tests by @mldangelo in #4718
- chore: bump version 0.116.1 by @MrFlounder in #4741
- docs: add system prompt hardening blog post by @ladyofcode in #4630
- chore: bump @anthropic-ai/sdk from 0.55.0 to 0.55.1 by @dependabot in #4710
- chore: bump @aws-sdk/client-bedrock-runtime from 3.839.0 to 3.840.0 by @dependabot in #4709

### Fixed

- fix(webui): replace window.location.href with React Router navigation by @mldangelo in #4717

### Documentation

- docs(site): add guide on humanity's last exam by @mldangelo in #4694
- docs(site): clarify self-hosting workflow for eval sharing by @mldangelo in #4730
- docs(site): fix relative link in HLE benchmark guide by @mldangelo in #4711

## [0.116.0] - 2025-07-01

### Tests

- test: add unit test for src/redteam/providers/advNoise.ts (#4716)
- test: add unit test for src/redteam/strategies/advNoise.ts (#4715)
- test: add unit test for src/redteam/strategies/index.ts (#4714)
- test: add unit test for src/redteam/constants/strategies.ts (#4713)
- test: add unit test for src/providers/openai/image.ts (#4706)
- test: add unit test for src/providers/openai/util.ts (#4705)
- test: add unit test for src/providers/openai/completion.ts (#4703)

### Added

- feat(redteam): add financial plugins (#4416)
- feat(redteam): add bias plugins (#4382)
- feat(providers): add Helicone AI Gateway provider (#4662)

### Changed

- chore: enable WAL mode for SQLite (#4104)
- chore(providers): add thread ID function call for OpenAI and Azure assistants (#2263)
- chore(app): improve target test error handling (#4652)
- chore(cli): add missing CLI options to scan-model command for feature parity (#4670)
- chore(providers): convert Cloudflare AI to use OpenAI-compatible endpoints (#4683)
- chore(providers): log flagged output for Azure chat models (#4636)
- chore(redteam): add centralized REDTEAM_DEFAULTS and maxConcurrency support (#4656)
- chore(webui): add checkbox to clear all variables (#666)
- chore(webui): add defaultTest variables to red team setup UI (#4671)
- chore(webui): remove unused components (#4695)
- chore(webui): set page titles on every page (#4668)
- chore(telemetry): add pass/fail/errors to eval_run event (#4639)
- chore(telemetry): improve page view deduplication (#4651)
- test: add unit test for src/server/routes/providers.ts (#4658)
- test: verify that plugins are synced between code and documentation (#4681)

### Fixed

- fix(app): use client-generated session IDs when testing targets (#4653)
- fix(matchers): track token usage for successful API calls (#4677)
- fix(providers): handle content filter errors in Azure Assistant API (#4674)
- fix(providers): fix SageMaker Llama inference configuration serialization (#4637)
- fix(redteam): respect maxConcurrency from Web UI (#4605)
- fix(simulated-user): pass context variables to custom providers (#4654)
- fix(telemetry): add telemetry for red teams (#4641)
- fix(webui): handle undefined outputs in DownloadMenu (#4693)
- fix(webui): prevent pass/fail badge from disappearing when toggling highlight (#4700)
- fix(webui): support derived metrics in eval configuration uploaded via Web UI (#4647)
- fix(webui): use backendCounts first before counting metrics on page (#4659)
- fix(sharing): fix file outputs when sharing (#4698)

### Dependencies

- chore(deps): bump @anthropic-ai/sdk from 0.54.0 to 0.55.0 (#4628)
- chore(deps): bump openai from 5.7.0 to 5.8.1 (#4664)
- chore(deps): bump version to 0.116.0 (#4707)
- chore(deps): update minor and patch dependencies (#4686)

### Documentation

- docs(site): add async Python note (#4680)
- docs(site): add Garak comparison (#4660)
- docs(site): update Garak post (#4672)
- docs(site): add ModelAudit HuggingFace scanner (#4645)
- docs(redteam): add missing docs to sidebar (#4690)
- docs(redteam): remove duplicate ToxicChat plugin (#4689)
- docs(redteam): update Target Purpose documentation (#4523)
- docs(site): add FAQ section for offline environment usage (#4650)
- docs(site): add HuggingFace datasets integration documentation (#4691)
- docs(site): add truncation marker to Garak blog post (#4666)
- docs(site): clarify self-hosting replica limitations (#4669)
- docs(site): remove copy for LLM button (#4665)
- docs(site): remove unnecessary configuration review text from getting started guide (#4597)
- docs(site): reorganize configuration documentation structure (#4692)
- docs(site): use relative URLs for internal links and fix broken references (#4688)
- docs(site): correct typos in red team agent blog post (#4634)

## [0.115.4] - 2025-06-25

### Tests

- test: add unit test for src/providers/browser.ts (#4687)
- test: add unit test for src/migrate.ts (#4685)
- test: add unit test for src/commands/debug.ts (#4684)
- test: add unit test for src/esm.ts (#4682)
- test: add unit test for src/constants.ts (#4657)
- test: add comprehensive test coverage for SageMaker provider (#4646)
- test: add unit test for src/providers/shared.ts (#4643)
- test: add unit test for src/redteam/constants/plugins.ts (#4642)
- test: add unit test for src/assertions/counterfactual.ts (#4629)

### Changed

- feat: opentelemetry tracing support (#4600)
- chore: bump version 0.115.4 (#4635)
- chore: remove invariant (#4633)
- chore: update Tusk test runner workflow (#4627)\*
- docs: prevent copy button from overlapping screenshot overlay (#4632)

## [0.115.3] - 2025-06-24

### Tests

- test: add unit test for src/models/eval.ts (#4624)

### Changed

- fix: empty vars array on eval results [#4621](https://github.com/promptfoo/promptfoo/pull/4621) by @sklein12
- fix: save sessionId for multi-turn strategies [#4625](https://github.com/promptfoo/promptfoo/pull/4625) by @sklein12
- chore: PROMPTFOO_DISABLE_TEMPLATE_ENV_VARS controls process.env access, not `env:` access [#4620](https://github.com/promptfoo/promptfoo/pull/4620) by @mldangelo
- chore: bump version to 0.115.3 [#4626](https://github.com/promptfoo/promptfoo/pull/4626) by @sklein12

### Fixed

- fix(webui): handle null scores in ResultsCharts component [#4610](https://github.com/promptfoo/promptfoo/pull/4610) by @mldangelo
- fix(redteam): skip goal extraction when remote generation is disabled [#4623](https://github.com/promptfoo/promptfoo/pull/4623) by @mldangelo
- fix(test): hyperbolic provider tests failing due to env variable pollution [#4619](https://github.com/promptfoo/promptfoo/pull/4619) by @mldangelo
- fix(cli): remove context schema validation from extension hooks [#4622](https://github.com/promptfoo/promptfoo/pull/4622) by @will-holley

## [0.115.2] - 2025-06-24

### Added

- feat(cli): add assertion generation (#4559)
- feat(providers): add support for hyperbolic image and audio providers (#4260)

### Changed

- chore(redteam): add cross-session leak strategy exclusions (#4516)
- chore(cli): display key metrics (success, failures, pass rate) at the bottom of output (#4580)
- chore: remove unused import (#4530)
- chore(webui): show provider breakdown only for multiple providers (#4599)
- chore(redteam): update Target Purpose Discovery (#4480)
- chore(ci): update CodeRabbit config to be less aggressive (#4586)
- chore(providers): update Gemini models to include latest 2.5 Pro Preview and Flash models (#4499)
- chore(providers): update tau-simulated-user docs and example (#4468)
- chore(webui): use CSS to create PDF-optimized report and browser to save as PDF (#4535)
- chore(app): remove discovered purpose from report view (#4541)
- chore(cli): add cache busting for select provider API calls (#4508)
- chore(cli): improve concurrency log statements (#4606)
- chore(eval): add first-class support for `beforeAll` and `beforeEach` extension hooks mutation of context (#4197)
- chore(providers): document support for loading system instructions from files (#4582)
- chore(providers): enhance OpenAI provider with legacy models and new parameters (#4502)
- chore(redteam): add continueAfterSuccess option to multi-turn strategies (#4570)
- chore(webui): improve purpose form (#4603)
- chore(redteam): add JSON file support to intent plugin with enhanced UI (#4574)
- chore(redteam): add unblock multiturn (#4498)
- chore(ci): clean up CodeRabbit configuration and minimize automated comments (#4573)
- build: update Tusk vitest reporter (#4602)
- chore: bump version to 0.115.2 (#4617)
- docs: add audit logging documentation for enterprise features (#4482)
- docs: add feedback page and update CLI link (#4591)
- docs: add ISO badge (#4534)
- docs: improve contact form (#4531)
- docs: update ModelAudit documentation (#4585)
- docs: clarify no OpenAI key required for Claude redteam (#4524)
- docs: add red team Gemini documentation (#4542)
- docs: add trust center documentation (#4539)
- docs: update contact form (#4529)
- test: add unit test for src/commands/delete.ts (#4572)
- test: add unit test for src/commands/modelScan.ts (#4526)
- test: add unit test for src/commands/show.ts (#4571)
- test: add unit test for src/providers/azure/completion.ts (#4510)
- test: add unit test for src/providers/ollama.ts (#4509)
- test: add unit test for src/providers/ollama.ts (#4512)
- test: add unit test for src/providers/openai/completion.ts (#4511)
- test: add unit test for src/python/pythonUtils.ts (#4486)
- test: improve mock setup and teardown for --randomize (#4569)

### Fixed

- fix(openrouter): unpack passthrough at the root level (#4592)
- fix(webui): escape HTML special characters in output reports (#4555)
- fix(webui): sort EvalsDataGrid by creation date (#4594)
- fix(cli): include cached results in grand total (#4581)
- fix(webui): improve base64 matching (#4609)
- fix(modelaudit): use modelaudit binary (#4525)
- fix(webui): make Citations font consistent with other headers (#4598)
- fix(redteam): respect maxTurns from dev doc in crescendo (#4527)
- fix(webui): prevent Welcome component from rendering while loading eval data (#4604)
- fix(cli): prevent RangeError in progress bar variable display (#4475)
- fix(server): resolve Express.js NotFoundError when serving app (#4601)

### Dependencies

- chore(deps): bump @aws-sdk/client-bedrock-runtime from 3.830.0 to 3.835.0 (#4614)
- chore(deps): bump openai from 5.5.0 to 5.5.1 (#4537)
- chore(deps): bump openai from 5.5.1 to 5.6.0 (#4596)
- chore(deps): bump openai from 5.6.0 to 5.7.0 (#4615)
- chore(deps): bump urllib3 from 1.26.19 to 2.5.0 in /examples/docker-code-generation-sandbox (#4556)
- chore(deps): bump urllib3 from 2.3.0 to 2.5.0 in /examples/redteam-langchain (#4557)

### Documentation

- docs(blog): add authors to blog posts and update authors.yml (#4564)
- docs(blog): add descriptions and keywords to blog posts (#4565)
- docs(examples): add pydantic-ai example with structured output evaluation (#4575)
- docs(examples): consolidate Google Vertex Tools examples (#4587)
- docs(examples): consolidate Python assertion examples into unified folder (#4588)
- docs(examples): consolidate translation examples (#4590)
- docs(site): document new features in ModelAudit (#4593)
- docs(site): document new features in modelaudit (#4593)
- docs(site): fix author reference on 2025-summer-new-redteam-agent blog post (#4563)
- docs(site): Update ModelAudit scanners documentation with comprehensive scanner coverage (#4562)

## [0.115.1] - 2025-06-17

### Tests

- test: add unit test for src/redteam/sharedFrontend.ts (#4608)
- test: add unit test for src/redteam/types.ts (#4607)
- test: add unit test for src/redteam/providers/simulatedUser.ts (#4584)
- test: add unit test for src/redteam/strategies/index.ts (#4583)
- test: add unit test for src/providers/hyperbolic/chat.ts (#4578)
- test: add unit test for src/providers/hyperbolic/image.ts (#4577)
- test: add unit test for src/providers/hyperbolic/audio.ts (#4576)
- test: add unit test for src/redteam/strategies/counterfactual.ts (#4548)
- test: add unit test for src/redteam/strategies/index.ts (#4547)
- test: add unit test for src/redteam/constants/strategies.ts (#4545)
- test: add unit test for src/telemetry.ts (#4543)

### Changed

- fix: Windows Python path validation race condition (#4485)
- fix: View results as evaluation runs (#4459)
- chore: refactor modifiers and apply to all plugins (#4454)
- chore(cli): update plugin severity overrides API endpoint (#4460)
- chore(webui): fix text length reset value to use reasonable default (#4469)
- chore(webui): remove unused hook files (#4470)
- chore: remove unused token usage utilities (#4471)
- chore: convert console.logs to logger (#4479)
- chore: improve tusk workflow (#4461)
- chore: bump version to 0.115.1 (#4520)
- docs: add log file location section to troubleshooting guide (#4473)
- docs: capitalize Promptfoo (#4515)
- docs: update red-teaming agent blog post title (#4497)
- docs: improve installation and getting-started pages with tabbed interface and SEO metadata (#4395)
- docs: improve Python provider documentation (#4484)
- docs: add ModelAudit binary formats documentation (#4500)
- docs: update ModelAudit documentation (#4514)
- docs: add ModelAudit weighted distribution scanner documentation (#4501)
- docs: add ModelAudit ZIP feature documentation (#4491)
- docs: separate pages for prompts, test cases, and outputs (#4505)
- docs: update model reference in guide.md (#4513)
- docs: fix typo in blog post (#4496)
- docs: update title on blog post (#4495)
- test: add unit test for src/util/cloud.ts (#4462)
- test: add unit test for src/util/convertEvalResultsToTable.ts (#4457)

### Dependencies

- chore(deps): bump @aws-sdk/client-bedrock-runtime from 3.828.0 to 3.830.0 (#4519)
- chore(deps): bump @azure/identity from 4.10.0 to 4.10.1 (#4477)
- chore(deps): bump openai from 5.3.0 to 5.5.0 (#4518)
- chore(deps): update zod to 3.25.63 and zod-validation-error to 3.5.0 (#4463)

### Documentation

- docs(blog): add new redteam agent documentation (#4494)
- docs(examples): fix custom-grader-csv README inconsistencies (#4474)
- docs(site): add llms.txt mentions and documentation standards (#4481)
- docs(site): add robots.txt (#4488)

## [0.115.0] - 2025-06-12

### Added

- feat(providers): Google live audio output ([#4280](https://github.com/promptfoo/promptfoo/pull/4280)) by **@adelmuursepp**
- feat(webui): static model-scanning UI ([#4368](https://github.com/promptfoo/promptfoo/pull/4368)) by **@typpo**
- feat(tests): configuration support for test generators ([#4301](https://github.com/promptfoo/promptfoo/pull/4301)) by **@mldangelo**
- feat(cli): per-provider token-usage statistics ([#4044](https://github.com/promptfoo/promptfoo/pull/4044)) by **@mldangelo**
- feat(providers): optional token-estimation for HTTP provider ([#4439](https://github.com/promptfoo/promptfoo/pull/4439)) by **@mldangelo**
- feat(redteam): enable HTTP-token estimation by default in red-team mode ([#4449](https://github.com/promptfoo/promptfoo/pull/4449)) by **@mldangelo**
- feat(redteam): cloud-based plugin-severity overrides ([#4348](https://github.com/promptfoo/promptfoo/pull/4348)) by **@will-holley**
- feat(providers): custom-header support for Azure API ([#4409](https://github.com/promptfoo/promptfoo/pull/4409)) by **@yurchik11**
- feat(core): maximum evaluation-time limit via `PROMPTFOO_MAX_EVAL_TIME_MS` ([#4322](https://github.com/promptfoo/promptfoo/pull/4322)) by **@mldangelo**
- feat(redteam): Aegis red-team dataset ([#4119](https://github.com/promptfoo/promptfoo/pull/4119)) by **@mldangelo**
- feat(providers): Mistral Magistral reasoning models ([#4435](https://github.com/promptfoo/promptfoo/pull/4435)) by **@mldangelo**
- feat(core): WebSocket header support ([#4456](https://github.com/promptfoo/promptfoo/pull/4456)) by **@typpo**

### Changed

- refactor(redteam): consolidate constants ([#4372](https://github.com/promptfoo/promptfoo/pull/4372)) by **@mldangelo**
- chore(ci): set CodeRabbit review settings ([#4413](https://github.com/promptfoo/promptfoo/pull/4413)) by **@sklein12**
- chore(core): coding-rules for error messages ([#4401](https://github.com/promptfoo/promptfoo/pull/4401)) by **@sklein12**
- chore(core): improve `RangeError` diagnostics ([#4431](https://github.com/promptfoo/promptfoo/pull/4431)) by **@mldangelo**
- chore(core): prefer remote-purpose generation ([#4444](https://github.com/promptfoo/promptfoo/pull/4444)) by **@typpo**
- chore(core): remove unused types & deprecated functions ([#4450](https://github.com/promptfoo/promptfoo/pull/4450)) by **@mldangelo**
- chore(cursor): local-dev guidance for coding agents ([#4403](https://github.com/promptfoo/promptfoo/pull/4403)) by **@mldangelo**
- chore(docs): add README for missing examples ([#4404](https://github.com/promptfoo/promptfoo/pull/4404)) by **@mldangelo**
- chore(providers): initial o3-pro support ([#4397](https://github.com/promptfoo/promptfoo/pull/4397)) by **@mldangelo**
- chore(providers): o3-pro improvements ([#4396](https://github.com/promptfoo/promptfoo/pull/4396)) by **@mldangelo**
- chore(redteam): delimit user-inputs in purpose discovery ([#4405](https://github.com/promptfoo/promptfoo/pull/4405)) by **@typpo**
- chore(redteam): turn off discovery by default ([#4393](https://github.com/promptfoo/promptfoo/pull/4393)) by **@sklein12**
- chore(release): bump version → 0.115.0 ([#4451](https://github.com/promptfoo/promptfoo/pull/4451)) by **@mldangelo**
- chore(ui): improve `EvalOutputPromptDialog` styling ([#4364](https://github.com/promptfoo/promptfoo/pull/4364)) by **@typpo**
- chore(webui): remove extra OpenAI targets ([#4447](https://github.com/promptfoo/promptfoo/pull/4447)) by **@mldangelo**
- chore(webui): add token-estimation UI ([#4448](https://github.com/promptfoo/promptfoo/pull/4448)) by **@mldangelo**
- chore(docs): fix link to careers page (#4506)
- chore: bump @anthropic-ai/sdk from 0.53.0 to 0.54.0 (#4441)

### Fixed

- fix(eval): gracefully handle `RangeError` & truncate oversized output ([#4424](https://github.com/promptfoo/promptfoo/pull/4424)) by **@Sly1029**
- fix(providers): add timeout to `ProxyAgent` ([#4369](https://github.com/promptfoo/promptfoo/pull/4369)) by **@AegisAurora**
- fix(config): persist Goat configuration ([#4370](https://github.com/promptfoo/promptfoo/pull/4370)) by **@sklein12**
- fix(parser): lenient JSON parsing for MathPrompt ([#4361](https://github.com/promptfoo/promptfoo/pull/4361)) by **@typpo**
- fix(redteam): standardize plugin parameter to `prompt` ([#4425](https://github.com/promptfoo/promptfoo/pull/4425)) by **@mldangelo**
- fix(assertions): support `snake_case` fields in Python assertions ([#4398](https://github.com/promptfoo/promptfoo/pull/4398)) by **@mldangelo**
- fix(redteam): handle purpose without prompts ([#4445](https://github.com/promptfoo/promptfoo/pull/4445)) by **@typpo**
- fix(webui): stream test-cases to viewer ([#4440](https://github.com/promptfoo/promptfoo/pull/4440)) by **@mldangelo**
- fix(redteam): connect `MisinformationDisinformationGrader` ([#4452](https://github.com/promptfoo/promptfoo/pull/4452)) by **@mldangelo**

### Dependencies

- chore(deps): bump `@aws-sdk/client-bedrock-runtime` → 3.826.0 ([#4366](https://github.com/promptfoo/promptfoo/pull/4366)) by **@dependabot**
- chore(deps): bump `@aws-sdk/client-bedrock-runtime` → 3.828.0 ([#4442](https://github.com/promptfoo/promptfoo/pull/4442)) by **@dependabot**
- chore(deps): bump `brace-expansion` → 1.1.12 ([#4423](https://github.com/promptfoo/promptfoo/pull/4423)) by **@dependabot**
- chore(deps): bump `openai` → 5.3.0 ([#4407](https://github.com/promptfoo/promptfoo/pull/4407)) by **@dependabot**
- chore(deps): bump pip group dependencies ([#4379](https://github.com/promptfoo/promptfoo/pull/4379)) by **@dependabot**
- chore(deps): minor + patch bumps across workspaces ([#4377](https://github.com/promptfoo/promptfoo/pull/4377)) by **@mldangelo**
- chore(deps): upgrade Express → 5.1.0 ([#4378](https://github.com/promptfoo/promptfoo/pull/4378)) by **@mldangelo**

### Documentation

- docs(blog): GPT red-team post ([#4363](https://github.com/promptfoo/promptfoo/pull/4363)) by **@typpo**
- docs(blog): Claude red-team post ([#4365](https://github.com/promptfoo/promptfoo/pull/4365)) by **@typpo**
- docs(guides): clarify completion-variable for factuality ([#4385](https://github.com/promptfoo/promptfoo/pull/4385)) by **@mldangelo**
- docs(blog): fix broken image link in GPT post ([#4391](https://github.com/promptfoo/promptfoo/pull/4391)) by **@mldangelo**
- docs(blog): update Claude-4 post date ([#4392](https://github.com/promptfoo/promptfoo/pull/4392)) by **@mldangelo**
- docs(site): move discovery docs under _Tools_ ([#4408](https://github.com/promptfoo/promptfoo/pull/4408)) by **@typpo**
- docs(guides): GPT-4.1 vs GPT-4o MMLU comparison ([#4399](https://github.com/promptfoo/promptfoo/pull/4399)) by **@mldangelo**
- docs(blog): 100 k-users milestone post ([#4402](https://github.com/promptfoo/promptfoo/pull/4402)) by **@mldangelo**
- docs(redteam): configuration precedence section ([#4412](https://github.com/promptfoo/promptfoo/pull/4412)) by **@typpo**
- docs(policies): PromptBlock format for custom policies ([#4327](https://github.com/promptfoo/promptfoo/pull/4327)) by **@mldangelo**
- docs(site): improve copy-button positioning ([#4414](https://github.com/promptfoo/promptfoo/pull/4414)) by **@mldangelo**
- docs(workflow): GH-CLI rule improvements ([#4415](https://github.com/promptfoo/promptfoo/pull/4415)) by **@mldangelo**
- docs(blog): overflow in MCP blog post ([#4367](https://github.com/promptfoo/promptfoo/pull/4367)) by **@AISimplyExplained**
- docs(redteam): remove duplicate memory-poisoning entry ([#4388](https://github.com/promptfoo/promptfoo/pull/4388)) by **@mldangelo**

### Tests

- test(redteam): unique risk-category IDs ([#4390](https://github.com/promptfoo/promptfoo/pull/4390)) by **@mldangelo**
- test(pricing): add missing o3 pricing information ([#4400](https://github.com/promptfoo/promptfoo/pull/4400)) by **@mldangelo**
- test(providers): Azure embedding ([#4411](https://github.com/promptfoo/promptfoo/pull/4411)) & completion ([#4410](https://github.com/promptfoo/promptfoo/pull/4410)) by **@gru-agent**
- test(redteam): graders unit tests ([#4433](https://github.com/promptfoo/promptfoo/pull/4433), [#4455](https://github.com/promptfoo/promptfoo/pull/4455)) by **@gru-agent**
- test(redteam): Aegis plugin unit tests ([#4434](https://github.com/promptfoo/promptfoo/pull/4434)) by **@gru-agent**
- test(redteam): memory-poisoning plugin tests ([#4453](https://github.com/promptfoo/promptfoo/pull/4453)) by **@gru-agent**
- test: add unit test for src/util/tokenUsage.ts (#4472)
- test: add unit test for src/redteam/extraction/purpose.ts (#4446)
- test: add unit test for src/providers/defaults.ts (#4438)
- test: add unit test for src/providers/mistral.ts (#4437)
- test: add unit test for src/database/index.ts (#4436)
- test: add unit test for src/redteam/plugins/medical/medicalIncorrectKnowledge.ts (#4430)
- test: add unit test for src/redteam/plugins/medical/medicalSycophancy.ts (#4429)
- test: add unit test for src/redteam/plugins/medical/medicalAnchoringBias.ts (#4428)
- test: add unit test for src/redteam/plugins/medical/medicalPrioritizationError.ts (#4427)
- test: add unit test for src/redteam/plugins/medical/medicalHallucination.ts (#4426)
- test: add unit test for src/redteam/plugins/financial/financialComplianceViolation.ts (#4422)
- test: add unit test for src/redteam/plugins/financial/financialDataLeakage.ts (#4421)
- test: add unit test for src/redteam/plugins/financial/financialCalculationError.ts (#4420)
- test: add unit test for src/redteam/plugins/financial/financialSycophancy.ts (#4419)
- test: add unit test for src/redteam/plugins/financial/financialHallucination.ts (#4418)
- test: add unit test for src/redteam/graders.ts (#4417)

## [0.114.7] - 2025-06-06

### Tests

- test: add unit test for src/assertions/python.ts (#4406)
- test: add unit test for src/redteam/plugins/agentic/memoryPoisoning.ts (#4389)
- test: add unit test for src/redteam/plugins/harmful/graders.ts (#4384)
- test: add unit test for src/redteam/graders.ts (#4383)
- test: add unit test for src/server/server.ts (#4380)
- test: add unit test for src/redteam/constants/metadata.ts (#4376)
- test: add unit test for src/redteam/constants/plugins.ts (#4375)
- test: add unit test for src/redteam/constants/frameworks.ts (#4374)
- test: add unit test for src/redteam/constants/strategies.ts (#4373)
- test: add unit test for src/redteam/providers/goat.ts (#4371)

### Changed

- Revert "chore(redteam): add target option to generate command (#4215)" (#4359)
- chore: bump version 0.114.7 (#4360)

## [0.114.6] - 2025-06-06

### Added

- feat(redteam): add medical plugins for testing medical anchoring bias (#4196)

### Changed

- chore(redteam): add target option to generate command (#4215)
- chore(redteam): update OpenAI model options in redteam setup (#4344)
- chore(webui): update OpenAI model options with GPT-4.1 series and o4-mini models in eval-creator (#4350)
- docs: update getting-started example (#4346)
- test: clean up teardown and setup to remove side effects from tests (#4351)

### Fixed

- fix(redteam): include plugin and strategy IDs in report CSV output (#4347)
- fix(webui): reset defaultTest configuration on setup page (#4345)

### Dependencies

- chore(deps): bump @aws-sdk/client-bedrock-runtime from 3.823.0 to 3.825.0 (#4355)
- chore(deps): bump openai from 5.1.0 to 5.1.1 (#4354)
- chore(deps): bump version to 0.114.6 (#4357)

## [0.114.5] - 2025-06-05

### Changed

- chore(redteam): update custom policy template and generatedPrompts parser (#4324)
- chore(redteam): add severity levels to redteam plugin objects (#4310)
- chore(redteam): store original text for encoding strategies (#4248)
- chore(redteam): add emoji encoding strategy (#4263)
- chore(cli): terminal cleanup on Ctrl+C (#4313)
- chore(providers): improve logging when inheriting from OpenAiChatCompletionProvider (#4320)
- chore(tusk): fix tusk test runner workflow configuration (#4328)
- chore(tusk): add Tusk test runner workflow for even more unit tests (#4326)
- test: add unit test for src/redteam/providers/agentic/memoryPoisoning.ts (#4319)
- test: improve test setup and teardown for better isolation (#4331)

### Fixed

- fix(redteam): exclude memory poisoning plugin from strategies (#4317)
- fix(redteam): agent discovered info dark mode (#4312)
- fix(eval): handle undefined maxConcurrency with proper fallbacks (#4314)

### Dependencies

- chore(deps): bump @anthropic-ai/sdk from 0.52.0 to 0.53.0 (#4333)
- chore(deps): bump version 0.114.5 (#4332)

### Documentation

- docs(site): add Tabs Fakier as Founding Developer Advocate to team page (#4315)

### Tests

- test(webui): add telemetry hook tests (#4329)
- test: add unit test for src/redteam/plugins/eu-ai-act/deepfakeDisclosure.ts (#4342)
- test: add unit test for src/redteam/plugins/eu-ai-act/biometricEmotion.ts (#4341)
- test: add unit test for src/redteam/plugins/eu-ai-act/datasetShift.ts (#4340)
- test: add unit test for src/redteam/plugins/eu-ai-act/lawenforcementBiometricId.ts (#4339)
- test: add unit test for src/redteam/plugins/eu-ai-act/lawenforcementPredictivePolicing.ts (#4338)
- test: add unit test for src/redteam/plugins/eu-ai-act/biometricInference.ts (#4337)
- test: add unit test for src/redteam/plugins/eu-ai-act/explainability.ts (#4336)
- test: add unit test for src/redteam/plugins/eu-ai-act/identityAiDisclosure.ts (#4335)
- test: add unit test for src/redteam/plugins/policy.ts (#4325)
- test: add unit test for src/envars.ts (#4323)

## [0.114.4] - 2025-06-04

### Changed

- chore(templating): add PROMPTFOO_DISABLE_OBJECT_STRINGIFY environment variable for object template handling (#4297)
- chore(cli): improve token usage presentation (#4294)
- chore(providers): add base URL override for Google provider (#4255)
- chore(providers): add custom headers support for Google Gemini (#4308)
- chore(redteam): add tool-discovery:multi-turn alias to tool-discovery (#4302)
- chore(redteam): remove empty values from discovery result (#4295)
- chore(redteam): improve shell injection attack generation (#4304)
- chore(redteam): update goal extraction logic (#4285)
- chore(webui): add highlight count to eval view (#4249)
- docs: update GPT-4o to GPT-4.1 references (#4296)
- docs: refresh getting started models section (#4290)
- docs: standardize file references to use file:// scheme (#4291)
- docs: add descriptions to example configs (#4283)

### Fixed

- fix(webui): restore dark mode cell highlighting without breaking status pill visibility (#4300)
- fix(redteam): set plugin severity (#4303)
- fix(redteam): remove empty values from discovery result (#4295)
- fix: improve logging when inheriting from OpenAiChatCompletionProvider (#4110)

### Dependencies

- chore(deps): bump @aws-sdk/client-bedrock-runtime from 3.821.0 to 3.823.0 (#4306)
- chore(deps): bump openai from 5.0.1 to 5.0.2 (#4292)
- chore(deps): bump openai from 5.0.2 to 5.1.0 (#4307)
- chore(deps): bump tar-fs from 2.1.2 to 2.1.3 in npm_and_yarn group (#4293)
- chore(deps): bump version to 0.114.4 (#4309)

### Documentation

- docs(examples): update model references from gpt-4o-mini to gpt-4.1-mini (#4289)

### Tests

- test(redteam): add unit test for discover command (#4298)
- test: add unit test for src/redteam/strategies/mathPrompt.ts (#4316)
- test: add unit test for src/validators/redteam.ts (#4311)
- test: add unit test for src/redteam/plugins/shellInjection.ts (#4305)

## [0.114.3] - 2025-06-02

### Tests

- test: add unit test for src/envars.ts (#4299)

### Added

- **feat(redteam):** Update application definition flow to collect better info

### Changed

- **feat:** Display audio file variables in result table
  [#3864](https://github.com/promptfoo/promptfoo/pull/3864) by @faizanminhas
  [#4244](https://github.com/promptfoo/promptfoo/pull/4244) by @faizanminhas
- **fix:** Resolve model-graded assertion providers from providerMap
  [#4273](https://github.com/promptfoo/promptfoo/pull/4273) by @mldangelo
- **fix:** File content not being loaded when referenced with `file://` prefix in vars
  [#3793](https://github.com/promptfoo/promptfoo/pull/3793) by @adityabharadwaj198
- **fix:** Use array as type for vars
  [#4281](https://github.com/promptfoo/promptfoo/pull/4281) by @sklein12
- **test:** Add unit test for `src/globalConfig/accounts.ts`
  [#4259](https://github.com/promptfoo/promptfoo/pull/4259) by @gru-agent
- **test:** Add unit test for `src/util/config/manage.ts`
  [#4258](https://github.com/promptfoo/promptfoo/pull/4258) by @gru-agent
- **test:** Add vitest coverage for frontend pages
  [#4274](https://github.com/promptfoo/promptfoo/pull/4274) by @mldangelo
- **test:** Add unit test for `renderVarsInObject` formatting
  [#4254](https://github.com/promptfoo/promptfoo/pull/4254) by @mldangelo
- **test:** Add unit test for `src/redteam/plugins/base.ts`
  [#4233](https://github.com/promptfoo/promptfoo/pull/4233) by @gru-agent
- **test:** Add unit test for `src/redteam/providers/crescendo/index.ts`
  [#4211](https://github.com/promptfoo/promptfoo/pull/4211)
  [#4214](https://github.com/promptfoo/promptfoo/pull/4214) by @gru-agent
- **test:** Add unit test for `src/redteam/providers/crescendo/prompts.ts`
  [#4213](https://github.com/promptfoo/promptfoo/pull/4213) by @gru-agent
- **docs:** Add job board
  [#4264](https://github.com/promptfoo/promptfoo/pull/4264) by @typpo
- **docs:** Add custom policy to sidebar
  [#4272](https://github.com/promptfoo/promptfoo/pull/4272) by @typpo
- **docs:** Add native build guidance to troubleshooting section
  [#4253](https://github.com/promptfoo/promptfoo/pull/4253) by @mldangelo
- **docs:** Add anchor links to press page section headings
  [#4265](https://github.com/promptfoo/promptfoo/pull/4265) by @mldangelo
- **docs:** Add JSON schema to example
  [#4276](https://github.com/promptfoo/promptfoo/pull/4276) by @ladyofcode
- **docs:** Add schema header to example configs
  [#4277](https://github.com/promptfoo/promptfoo/pull/4277) by @mldangelo
- **docs:** Unify formatting across site
  [#4270](https://github.com/promptfoo/promptfoo/pull/4270) by @mldangelo
- **chore:** Fix open handles in readline tests preventing graceful Jest exit
  [#4242](https://github.com/promptfoo/promptfoo/pull/4242) by @mldangelo
- **chore:** Add external file loading support for `response_format` in OpenAI API
  [#4240](https://github.com/promptfoo/promptfoo/pull/4240) by @mldangelo
- **chore:** Always have unique redteam file when running live
  [#4237](https://github.com/promptfoo/promptfoo/pull/4237) by @sklein12
- **chore:** Add metadata to generated `redteam.yaml`
  [#4257](https://github.com/promptfoo/promptfoo/pull/4257) by @typpo
- **chore:** Bump `openai` from 4.103.0 to 5.0.1
  [#4250](https://github.com/promptfoo/promptfoo/pull/4250) by @dependabot
- **chore:** Redteam → red team
  [#4268](https://github.com/promptfoo/promptfoo/pull/4268) by @typpo
- **chore:** Improve dark mode highlight styling for eval cell views
  [#4269](https://github.com/promptfoo/promptfoo/pull/4269) by @mldangelo
- **chore:** Update dependencies to latest minor/patch versions
  [#4271](https://github.com/promptfoo/promptfoo/pull/4271) by @mldangelo
- **chore:** Clarify wording
  [#4278](https://github.com/promptfoo/promptfoo/pull/4278) by @typpo
- **chore:** Format estimated probes
  [#4279](https://github.com/promptfoo/promptfoo/pull/4279) by @typpo
- **chore:** Update grader for malicious code
  [#4286](https://github.com/promptfoo/promptfoo/pull/4286) by @MrFlounder
- **chore:** Add back example config to red team create flow
  [#4282](https://github.com/promptfoo/promptfoo/pull/4282) by @faizanminhas
- **chore:** Bump version 0.114.3
  [#4287](https://github.com/promptfoo/promptfoo/pull/4287) by @sklein12
- **chore(webui):** Hide diff filter option on /eval when single column
  [#4246](https://github.com/promptfoo/promptfoo/pull/4246) by @mldangelo
- **chore(webui):** Allow toggling highlight on eval outputs
  [#4252](https://github.com/promptfoo/promptfoo/pull/4252) by @mldangelo

## [0.114.2] - 2025-05-29

### Tests

- test: add unit test for src/redteam/strategies/index.ts (#4267)
- test: add unit test for src/redteam/constants.ts (#4266)
- test: add unit test for src/redteam/types.ts (#4245)
- test: add unit test for src/redteam/util.ts (#4234)
- test: add unit test for src/validators/redteam.ts (#4227)
- test: add unit test for src/redteam/plugins/bola.ts (#4226)
- test: add unit test for src/redteam/plugins/bfla.ts (#4225)
- test: add unit test for src/redteam/providers/goat.ts (#4223)
- test: add unit test for src/util/readline.ts (#4220)

### Added

- feat(redteam): Off-Topic Plugin (#4168)
- feat(redteam): Set a goal for attacks (#4217)

### Changed

- fix: fix border radius on purpose example (#4229)
- fix: resolve env variables in renderVarsInObject (issue #4143) (#4231)
- fix: Check if body is good json before sending warning (#4239)
- chore: bump version 0.114.2 (#4241)
- chore(redteam): handle null goal (#4232)

### Documentation

- docs(site): clarify deepseek model aliases and fix configuration examples (#4236)

## [0.114.1] - 2025-05-29

### Added

- feat(redteam): Target Discovery Agent (#4203)
- feat(providers): add OpenAI MCP (Model Context Protocol) support to Responses API (#4180)

### Changed

- fix: Relax private key validation (#4216)
- fix: Undefined values on red team application purpose page (#4202)
- chore: Add purpose to crescendo prompt (#4212)
- chore: Add purpose with goat generation (#4222)
- chore: Always include raw output from http provider, status code and status text (#4206)
- chore: centralize readline utilities to fix Jest open handle issues (#4219)
- chore: move http data to metadata (#4209)
- chore(redteam): tight up some graders (#4210)
- chore(redteam): tight up some graders (#4224)
- chore: bump version 0.114.1 (#4228)

## [0.114.0] - 2025-05-28

### Added

- feat(providers): Add xAI image provider (#4130)
- feat(cli): add validate command (#4134)
- feat(redteam): add camelCase strategy (#4146)

### Changed

- feat: add typed row interfaces for eval queries (#4186)
- feat: add goal/intent extraction (#4178)
- fix: isolate proxy vars in bedrock tests (#4181)
- fix: when there’s too many intents result won’t render error (#4175)
- fix: need to send auth request to api path (#4199)
- fix: Gemini MCP integration - can not parse $schema field (#4200)
- chore(redteam): add harmful plugin preset to redteam setup ui (#4132)
- chore(redteam): add label strategy-less plugins in redteam setup ui (#4131)
- chore(redteam): improve style of redteam purpose field in webui (#4124)
- chore(providers): add xai live search support (#4123)
- chore(providers): add Claude 4 support to anthropic, bedrock, and vertex providers (#4129)
- chore: bump @aws-sdk/client-bedrock-runtime from 3.816.0 to 3.817.0 (#4164)
- chore(providers): update fal provider (#4182)
- chore: remove redundant test comments (#4183)
- chore: add typed interface for MCP tool schemas (#4187)
- chore(redteam): add ToxicChat dataset as redteam plugin (#4121)
- chore(webui): add max concurrency as an option for run in browser (#4147)
- chore(app/evals): Adds Agent Discovered Information to Redteam Report (#4198)
- chore: bump version 0.114.0 (#4201)
- docs: fix DOM nesting warning and sort plugins array (#4174)
- docs: iterative jailbreak diagram (#4191)

### Fixed

- fix(prompts): splitting when PROMPTFOO_PROMPT_SEPARATOR is contained within a string with text files (#4142)
- fix(docs): Fix issue with docs links not scrolling to the top (#4195)

### Documentation

- docs(site): minimal copy page button + sanitize text (#4156)
- docs(site): scroll to top when using (#4162)
- docs(site): document missing redteam plugins (#4169)
- docs(site): restore scroll-to-top behavior on page navigation (#4176)

## [0.113.4] - 2025-05-26

### Tests

- test: add unit test for src/commands/canary.ts (#4193)
- test: add unit test for src/canary/index.ts (#4192)
- test: add unit test for src/assertions/sql.ts (#4185)
- test: re-enable sql assertion edge cases (#4184)
- test: add unit test for src/redteam/plugins/intent.ts (#4179)
- test: add unit test for src/redteam/graders.ts (#4173)
- test: add unit test for src/providers/xai/chat.ts (#4172)
- test: add unit test for src/redteam/plugins/offTopic.ts (#4171)
- test: add unit test for src/providers/xai/image.ts (#4170)
- test: add unit test for src/redteam/graders.ts (#4166)
- test: add unit test for src/providers/xai.ts (#4163)
- test: add unit test for src/redteam/constants.ts (#4161)

### Changed

- feat: Server-side pagination, filtering and search for eval results table (#4054)
- feat: add score to pass/fail in CSV and add json download (#4153)
- fix: Run red team from UI without email (#4158)
- chore: bump version 0.113.4 (#4160)
- refactor: unify React import style (#4177)
- refactor: organize xai providers into dedicated folder (#4167)
- refactor: organize bedrock providers into dedicated folder (#4165)

### Fixed

- fix(webui): defaultTest shown in webui YAML editor (#4152)

### Documentation

- docs(site): reduce sidebar padding (#4154)

## [0.113.3] - 2025-05-24

### Changed

- fix: zod error when state.answer has object (#4136)
- fix: use current working directory for redteam file if loading from cloud (#4145)
- fix: Throw error on un-supported command - redteam run with a cloud target but no config (#4144)
- fix: bias:gender plugin generation (#4126)
- chore: bump openai from 4.100.0 to 4.103.0 (#4140)
- chore: bump @aws-sdk/client-bedrock-runtime from 3.812.0 to 3.816.0 (#4137)
- chore: bump @anthropic-ai/sdk from 0.51.0 to 0.52.0 (#4138)
- chore(telemetry): add isRedteam property to telemetry events (#4149)
- build: increase build job timeout from 3 to 4 minutes (#4150)
- chore: bump version 0.113.3 (#4151)

## [0.113.2] - 2025-05-22

### Changed

- fix: intent grader crescendo (#4113)
- chore: revert telemtry changes (#4122)
- chore: bump version 0.113.2 (#4128)
- chore(cli/redteam/discover): Small improvements (#4117)

### Dependencies

- chore(deps): update peer dependencies to latest versions (#4125)

## [0.113.1] - 2025-05-21

### Tests

- test: add unit test for src/redteam/plugins/intent.ts (#4114)

### Changed

- chore(redteam): Target discovery agent by @sklein12 in [#4084](https://github.com/promptfoo/promptfoo/pull/4084)
- chore(redteam): Add log by @MrFlounder in [#4108](https://github.com/promptfoo/promptfoo/pull/4108)
- chore(redteam): Update purpose example by @MrFlounder in [#4109](https://github.com/promptfoo/promptfoo/pull/4109)
- chore(providers): Support templated URLs in HTTP by @mldangelo in [#4103](https://github.com/promptfoo/promptfoo/pull/4103)
- chore(redteam): Update default REDTEAM_MODEL from 'openai:chat:gpt-4o' to 'openai:chat:gpt-4.1-2025-04-14' by @mldangelo in [#4100](https://github.com/promptfoo/promptfoo/pull/4100)
- chore(telemetry): Add isRunningInCi flag to telemetry events by @mldangelo in [#4115](https://github.com/promptfoo/promptfoo/pull/4115)
- chore: Bump version 0.113.1 by @mldangelo in [#4116](https://github.com/promptfoo/promptfoo/pull/4116)
- docs: Add enterprise disclaimer to self-hosting by @mldangelo in [#4102](https://github.com/promptfoo/promptfoo/pull/4102)

### Fixed

- fix(redteam): Skip plugins when validation fails by @faizanminhas in [#4101](https://github.com/promptfoo/promptfoo/pull/4101)

### Dependencies

- chore(deps): Update Smithy dependencies to latest version by @mldangelo in [#4105](https://github.com/promptfoo/promptfoo/pull/4105)

## [0.113.0] - 2025-05-20

### Tests

- test: add unit test for src/assertions/llmRubric.ts (#4096)
- test: add unit test for src/telemetry.ts (#4094)

## [0.112.9] - 2025-05-20

### Fixed

- fix: target purpose not making it into redteam config (#4097)

### Changed

- chore: Remove deprecated sharing setups (#4082)
- chore: add vision grading example (#4090)

## [0.112.8] - 2025-05-20

### Changed

- feat: multilingual combinations (#4048)
- feat: add copy as markdown button to doc pages (#4039)
- fix: telemetry key (#4093)
- chore: bump @anthropic-ai/sdk from 0.50.4 to 0.51.0 (#4030)
- chore: add headers support for url remote mcp servers (#4018)
- chore(providers): Adds support for openai codex-mini-latest (#4041)
- chore(redteam): improve multilingual strategy performance and reliability (#4055)
- chore(providers): update default openai models for openai:chat alias (#4066)
- chore: Update prompt suffix help text (#4058)
- chore(docs): update model IDs in documentation to reflect latest naming convention (#4046)
- chore(redteam): introduce strategy collection for other-encodings (#4075)
- chore(webui): display currently selected eval in eval dialogue (#4079)
- chore: Improve memory usage when sharing results (#4050)
- chore(docs): Handle index.md files for copy page (#4081)
- chore: update Google Sheets fetch to use proxy helper (#4087)
- chore: simplify crypto usage in sagemaker provider (#4089)
- chore: bump version 0.112.8 (#4095)
- docs: add curl example for medical agent (#4049)
- docs: update CLI docs (#4063)
- docs: standardize code block titles (#4067)
- test: add unit test for src/redteam/commands/discover.ts (#4034)
- test: add unit test for src/redteam/commands/generate.ts (#4036)
- test: add unit test for src/providers/ai21.ts (#4056)
- test: add unit test for src/commands/eval.ts (#4062)
- test: add unit test for src/evaluatorHelpers.ts (#4037)

### Fixed

- fix(providers): AI21 response validation (#4052)
- fix(redteam): respect cliState.webUI in multilingual progressbar (#4047)
- fix(redteam): fix test count calculation for multiple strategies (#4065)
- fix(redteam): replace other-encodings with individual morse and piglatin strategies (#4064)
- fix(webui): evaluateOptions removal in YAML editor (#4059)
- fix(redteam): fix open handle in video test (#4069)
- fix(hooks): add missing results to afterAll hook context (#4071)

### Dependencies

- chore(deps): update dependencies (#4073)

### Documentation

- docs(examples): add uniform init commands to all example READMEs (#4068)

## [0.112.7] - 2025-05-15

### Tests

- test: add unit test for src/redteam/constants.ts (#4076)
- test: add unit test for src/redteam/strategies/multilingual.ts (#4060)
- test: add unit test for src/redteam/index.ts (#4057)
- test: add unit test for src/providers/openai/util.ts (#4042)
- test: add unit test for src/redteam/providers/offTopic.ts (#4028)
- test: add unit test for src/redteam/plugins/offTopic.ts (#4027)
- test: add unit test for src/redteam/constants.ts (#4026)
- test: add unit test for src/redteam/constants.ts (#4019)

### Added

- feat(redteam): add MCP plugin (#3989)
- feat(redteam): Target Purpose Discovery (#3907)

### Changed

- fix: stringify objects in matcher templates (#3896)
- fix: Azure auth headers get set to null in subclass (#4015)
- fix: move custom policies into the correct accordion (#4017)
- fix: update return type for task extract-goat-failure (#4021)
- chore: adjust framework compliance column width (#4005)
- chore: bump @aws-sdk/client-bedrock-runtime from 3.808.0 to 3.810.0 (#4012)
- chore: bump @azure/identity from 4.9.1 to 4.10.0 (#4013)
- chore: bump version 0.112.7 (#4023)
- chore: exclude response from crescendo if privacy setting is enabled (#4009)
- chore: remove accidentally committed example prompt (#4008)
- chore: update GOAT implementation (#4011)
- chore: update multilingual description (#4016)
- chore(cli): improve color of Red Team test generation table headers (#4004)
- chore(redteam): add link to view all logs at top of report (#4007)
- chore(redteam): add feature flag for purpose discovery agent (#4040)
- chore(cli/redteam/discover): Sets default turn count to 5 (#4035)

### Fixed

- fix(redteam): remove duplicate Datasets section in Plugins component (#4022)
- fix(cli): Discovery bugs (#4032)
- fix: dont bomb redteam if discovery fails (#4029)

### Documentation

- docs(blog): Agent2Agent Protocol (#3981)
- docs(examples): add OpenAI Agents SDK example (#4006)
- docs(usage): update sharing instructions with API key details (#4010)

## [0.112.6] - 2025-05-14

### Added

- feat(redteam): add EU AI Act mappings (#4000)
- feat(redteam): add gender bias plugin (#3886)
- feat(eval): add evaluation duration display (#3996)

### Changed

- fix: autowrap prompts with partial nunjucks tags (#3999)
- chore(providers): improve Perplexity API integration (#3990)
- build: add Node.js 24 support (#3941)
- chore(redteam): set plugin config type (#3982)
- chore(providers): add EU Claude 3.7 Sonnet model to Bedrock (#3998)
- chore(redteam): update iterative tree (#3987)
- chore: bump version to 0.112.6 (#4003)
- refactor: clean up providers for redteam generate (#3954)
- docs: add basic enterprise architecture diagram (#3988)
- test: add unit test for src/redteam/types.ts (#3983)

### Fixed

- fix(python): resolve paths relative to promptfooconfig when not cloud config (#4001)

### Dependencies

- chore(deps): update dependencies (#3985)

### Documentation

- docs(ci): add Azure pipelines (#3986)
- docs(ci): add Bitbucket and Travis CI (#3997)
- docs(examples): add medical agent example (#3993)
- docs(blog): add truncation marker to MCP blog post (#3984)

## [0.112.5] - 2025-05-12

### Tests

- test: add unit test for src/redteam/constants.ts (#3995)
- test: add unit test for src/redteam/plugins/mcp.ts (#3994)

### Added

- chore(cli): revert "feat(cli): adds global `--verbose` option" (#3945)

### Changed

- chore(cli): add global env-file option to all commands recursively (#3969)
- chore(cli): add global verbose option to all commands recursively (#3950)
- chore(cli): better error handling and logging for remote generation (#3965)
- chore(cli): better error handling for remote generation (#3956)
- revert: "chore: better error handling for remote generation" (#3964)
- chore(cli): better response parsing errors (#3955)
- chore(providers): add support for Amazon Nova Premier model (#3951)
- chore(redteam): improvement, include purpose in iterative attacker prompt (#3948)
- chore(redteam): minor changes to category descriptions and ordering (#3960)
- chore(redteam): order attack methods by decreasing ASR (#3959)
- chore(redteam): red teamer two words (#3976)
- chore(logger): replace console.error with logger.error in MCPClient (#3944)
- chore(providers): add google ai studio embedding provider and improve docs (#3686)
- chore: lint with type info (#3932)
- docs: how to create inline assertions for package users (#3974)
- docs: improve Docusaurus documentation instructions (#3977)
- docs: instructions on how to run the documentation (#3973)
- docs: update CLAUDE.md with additional commands and project conventions (#3972)
- docs: update user count from 75,000 to 80,000 (#3940)
- test: add unit test for src/redteam/plugins/pii.ts (#3947)

### Fixed

- fix(config): resolve relative paths in combineConfigs (#3942)
- fix(evaluator): correctly count named scores based on contributing assertions (#3968)
- fix(fetch): no proxy values should take priority in fetch (#3962)
- fix(providers): combine prompt config with provider config for bedrock (#3970)
- fix(providers): ensure correct addition for bedrock token counts (#3762)
- fix(redteam): crescendo formatting (#3952)
- fix(redteam): pii grader false positives (#3946)
- fix(redteam): shell injection false positives (#3957)
- fix(redteam): add strategy pills and output details to passed tests (#3961)

### Dependencies

- chore(deps): bump version 0.112.5 (#3980)
- chore(deps): sync dependencies (#3971)
- chore(deps): update dependencies (#3943)

### Documentation

- docs(google-vertex): fix duplicate readme (#3979)
- docs(openai): update structured output external schema file example (#3967)

## [0.112.4] - 2025-05-08

### Tests

- test: add unit test for src/redteam/constants.ts (#3963)
- test: add unit test for src/commands/view.ts (#3928)
- test: add unit test for src/redteam/commands/setup.ts (#3923)
- test: add unit test for src/constants.ts (#3922)
- test: add unit test for src/redteam/commands/report.ts (#3921)
- test: add unit test for src/redteam/types.ts (#3912)

### Added

- feat(assertions): add PI scorer (#3799)
- feat(redteam): add video strategy (#3820)
- feat(evals): optionally time out eval steps (#3765)

### Changed

- fix: foreign key error in better-sqlite3 and adapt new transaction API (#3937)
- chore(cli): add global `--verbose` option (#3931)
- chore(redteam): implement agentic plugin UI (#3880)
- chore(providers): improve error message in http provider transform (#3910)
- chore(cloud): improve error messages on cloud requests (#3934)
- chore: bump version 0.112.4 (#3939)
- chore(telemetry): implement minor telemetry changes (#3895)
- chore(telemetry): remove assertion-used event (#3894)
- chore(assertions): add throw error option for LLM Rubric if provider doesn't return a result or errors out (#3909)
- chore(cli): allow sharing urls with auth credentials (#3903)
- revert: "chore(cli): allow sharing urls with auth credentials" (#3918)
- refactor: improve self hosting environment variable handling (#3920)
- test: add unit test for src/models/eval.ts (#3904)
- test: add unit test for src/python/pythonUtils.ts (#3915)
- test: add unit test for src/redteam/constants.ts (#3881)
- test: fix huggingface dataset tests to mock environment variables (#3936)

### Fixed

- fix(redteam): filter null values in harmful completion provider output (#3908)
- fix(python): increase timeout for python path validation (#3914)
- fix(cli): read `.env` file prior to calling env var getters (#3892)

### Dependencies

- chore(deps): bump @anthropic-ai/sdk from 0.40.1 to 0.41.0 (#3930)
- chore(deps): bump @aws-sdk/client-bedrock-runtime from 3.799.0 to 3.803.0 (#3898)
- chore(deps): bump @aws-sdk/client-bedrock-runtime from 3.803.0 to 3.804.0 (#3913)
- chore(deps): bump openai from 4.96.2 to 4.97.0 (#3890)

### Documentation

- docs(http-provider): add documentation about returning object for custom parser (#3897)
- docs(http-provider): fix missing return statement in HTTP provider example (#3925)
- docs(blog): fix scroll to top when linking into blog post (#3889)
- docs(assertions): improve PI scorer documentation (#3924)
- docs(redteam): add memory poisoning plugin documentation (#3867)
- docs(usage): add information about HTTP Basic Authentication (#3919)
- docs(site): fix landing page content jumping on step switch (#3891)
- docs(blog): add mcp blog (#3893)

## [0.112.3] - 2025-05-02

### Tests

- test: add unit test for src/util/convertEvalResultsToTable.ts (#3876)
- test: add unit test for src/models/evalResult.ts (#3875)
- test: add unit test for src/types/index.ts (#3874)

### Changed

- Red team: Added memory poisoning plugin ([#3785](https://github.com/promptfoo/promptfoo/pull/3785)) @will-holley
- CLI: Improved progress bar visualization with thread grouping ([#3768](https://github.com/promptfoo/promptfoo/pull/3768)) @AISimplyExplained
- Improved red team strategy documentation ([#3870](https://github.com/promptfoo/promptfoo/pull/3870)) @mldangelo
- Bumped version to 0.112.2 ([#3872](https://github.com/promptfoo/promptfoo/pull/3872)) @sklein12
- Bumped version to 0.112.3 ([#3877](https://github.com/promptfoo/promptfoo/pull/3877)) @sklein12
- Implemented plumbing and prompt enabling customers to use cloud attacker and unified configurations ([#3852](https://github.com/promptfoo/promptfoo/pull/3852)) @MrFlounder
- Optimized Meteor tests for improved performance ([#3869](https://github.com/promptfoo/promptfoo/pull/3869)) @mldangelo
- Optimized Nova Sonic tests for improved performance ([#3868](https://github.com/promptfoo/promptfoo/pull/3868)) @mldangelo
- Retrieve unified config with provider from cloud ([#3865](https://github.com/promptfoo/promptfoo/pull/3865)) @sklein12
- Dataset plugins now clearly marked in setup UI ([#3859](https://github.com/promptfoo/promptfoo/pull/3859)) @mldangelo
- Moved maybeLoadFromExternalFile to file.ts ([#3851](https://github.com/promptfoo/promptfoo/pull/3851)) @benbuzz790

## [0.112.2] - 2025-05-01

### Tests

- test: add unit test for src/redteam/constants.ts (#3860)

### Added

- **feat(providers):** support Google Search grounding [#3800](https://github.com/promptfoo/promptfoo/pull/3800)
- **feat(providers):** mcp support for all models that support function calling [#3832](https://github.com/promptfoo/promptfoo/pull/3832)
- **feat(providers):** Add support for Amazon nova-sonic [#3713](https://github.com/promptfoo/promptfoo/pull/3713)

### Changed

- **fix:** allow escaping of `{{ }}` placeholders in prompts [#3858](https://github.com/promptfoo/promptfoo/pull/3858)
- **fix:** Trim CSV assertion values [#3863](https://github.com/promptfoo/promptfoo/pull/3863)
- **chore(providers):** add llama4 support for bedrock [#3850](https://github.com/promptfoo/promptfoo/pull/3850)
- **chore:** make custom metrics more obviously clickable [#3682](https://github.com/promptfoo/promptfoo/pull/3682)
- **refactor:** colocate fetching evalID [#3715](https://github.com/promptfoo/promptfoo/pull/3715)
- **chore:** Respect Max text length for variable cells in results table [#3862](https://github.com/promptfoo/promptfoo/pull/3862)
- **docs:** updates to grading documentation [#3848](https://github.com/promptfoo/promptfoo/pull/3848)
- **docs:** add false positives [#3857](https://github.com/promptfoo/promptfoo/pull/3857)
- **chore(workflows):** update permissions in GitHub workflows [#3849](https://github.com/promptfoo/promptfoo/pull/3849)
- **chore:** bump `openai` from 4.96.0 to 4.96.2 [#3853](https://github.com/promptfoo/promptfoo/pull/3853)
- **chore:** bump `vite` from 6.2.6 to 6.2.7 [#3856](https://github.com/promptfoo/promptfoo/pull/3856)
- **chore:** bump `@aws-sdk/client-bedrock-runtime` from 3.798.0 to 3.799.0 [#3854](https://github.com/promptfoo/promptfoo/pull/3854)
- **chore:** bump `@aws-sdk/client-bedrock-runtime` from 3.797.0 to 3.798.0 [#3843](https://github.com/promptfoo/promptfoo/pull/3843)
- **chore:** bump `@anthropic-ai/sdk` from 0.40.0 to 0.40.1 [#3842](https://github.com/promptfoo/promptfoo/pull/3842)
- **chore:** bump `formidable` from 3.5.2 to 3.5.4 [#3845](https://github.com/promptfoo/promptfoo/pull/3845)

### Fixed

- **fix(sharing):** sharing to self-hosted [#3839](https://github.com/promptfoo/promptfoo/pull/3839)
- **fix(webui):** align settings icon to top right in strategy cards [#2938](https://github.com/promptfoo/promptfoo/pull/2938)

### Documentation

- **docs(site):** improve pricing page [#3790](https://github.com/promptfoo/promptfoo/pull/3790)

## [0.112.1] - 2025-04-29

### Tests

- test: add unit test for src/share.ts (#3840)

### Changed

- chore: set telemetry key (#3838)
- chore: improve chunking (#3846)
- chore: bump version 0.112.1 (#3847)

## [0.112.0] - 2025-04-29

### Added

- feat(env): allow every env variable to be overridden within the env block in a promptfoo config (#3786)
- feat(redteam): homoglyph strategy (#3811)
- feat(redteam): add more encodings (#3815)
- feat(providers): add cerebras provider (#3814)

### Changed

- feat: persist search in url (#3717)
- feat: METEOR score (#3776)
- feat: enable custom response parser to optionally return provider response (#3824)
- fix: update dependencies to address npm audit issues (#3791)
- fix: accordion positioning in plugins view (#3807)
- fix: results api returns elements ordered by date (#3826)
- chore: write static plugin severity to metadata (#3783)
- chore: respect redteam commandLineOptions from config (#3782)
- chore: update telemetry endpoint (#3751)
- chore: add cloud log in link (#3787)
- chore: bump h11 from 0.14.0 to 0.16.0 in /examples/python-provider in the pip group across 1 directory (#3794)
- chore: bump openai from 4.95.1 to 4.96.0 (#3792)
- chore: bump h11 from 0.14.0 to 0.16.0 in /examples/redteam-langchain in the pip group across 1 directory (#3796)
- chore: add target option to cli redteam run (#3795)
- chore: bump @aws-sdk/client-bedrock-runtime from 3.787.0 to 3.796.0 (#3802)
- refactor: remove if string check (#3801) (Refactor categorized as chore)
- chore: add info banner for community red teams (#3809)
- chore(examples): remove moderation assertions from foundation model redteam (#3804)
- refactor: remove unused datasetGenerationProvider in favor of synthesizeProvider (#3818) (Refactor categorized as chore)
- chore: resolve relative provider paths from cloud configs (#3805)
- chore: bump @aws-sdk/client-bedrock-runtime from 3.796.0 to 3.797.0 (#3829)
- chore: bump @anthropic-ai/sdk from 0.39.0 to 0.40.0 (#3828)
- chore: bump version 0.112.0 (#3844)
- docs: donotanswer example (#3780)
- docs: "red team" two words (#3798)
- docs: add self-hosting caveats (#3808)
- docs: add CLAUDE.md (#3810)
- test: add unit test for src/redteam/plugins/xstest.ts (#3779)
- test: add unit test for src/models/eval.ts (#3827)

### Fixed

- fix(provider): OpenAI Realtime history issue (#3719)
- fix(matchers): score results correctly with trailing newlines. (#3823)
- fix(webui): overlapping text results pill on narrow screens (#3831)
- fix(build): add missing strategy entries for build (#3836)

### Dependencies

- chore(deps): update react-router-dom to v7.5.2 (#3803)
- chore(deps): move 'natural' to peer dependency (#3813)

### Documentation

- docs(plugins): `harmful:bias` => `bias` name correction (#3731)
- docs(vertex): put setup and config at the top (#3830)
- docs(site): add redirect from /docs to /docs/intro (#3837)

## [0.111.1] - 2025-04-22

### Tests

- test: add unit test for src/providers/mcp/client.ts (#3835)
- test: add unit test for src/providers/mcp/transform.ts (#3834)
- test: add unit test for src/redteam/strategies/simpleVideo.ts (#3822)
- test: add unit test for src/redteam/strategies/index.ts (#3821)
- test: add unit test for src/providers/cerebras.ts (#3819)
- test: add unit test for src/redteam/strategies/otherEncodings.ts (#3817)
- test: add unit test for src/redteam/strategies/index.ts (#3816)
- test: add unit test for src/redteam/strategies/homoglyph.ts (#3812)
- test: add unit test for src/util/file.ts (#3806)
- test: add unit test for src/envars.ts (#3788)

### Changed

- chore(release): bump version to 0.111.1 (#3778)
- chore(ui): capitalize "UI" in text (#3773)

### Fixed

- fix(redteam): correct the URL format in XSTest plugin (#3777)

### Dependencies

- chore(deps): bump @azure/identity from 4.9.0 to 4.9.1 (#3775)

### Documentation

- docs(about): add Ben Shipley to team section (#3758)

## [0.111.0] - 2025-04-21

### Tests

- test: add unit test for src/providers/defaults.ts (#3757)

### Added

- feat(grading): update OpenAI grading model to GPT-4.1 (#3741)
- feat(assertions): modify LLM Rubric rubricPrompt rendering to support arbitrary objects (#3746)
- feat(redteam): add donotanswer plugin (#3754)
- feat(redteam): add xstest plugin (#3771)
- feat(webui): add anchor link to specific row and show on top (#1582)

### Changed

- chore!(redteam): default to outputting generated Redteam config in same dir as input config (#3721)
- chore(providers): add support for gemini-2.5-flash (#3747)
- chore: use ajv with formats everywhere (#3716)
- chore(cli): improve readline handling and tests (#3763)
- chore(eval): add warning for redteam config without test cases (#3740)
- chore(providers): increase max output tokens for `google:gemini-2.5-pro-exp-03-25` to 2048 in Gemini example (#3753)
- chore(redteam): add canGenerateRemote property to redteam plugins (#3761)
- chore(webui): improve Eval Quick Selector (cmd+k) (#3742)
- chore: bump version to 0.111.0 (#3772)
- docs: update homepage (#3733)
- test: add unit test for src/redteam/plugins/donotanswer.ts (#3755)

### Dependencies

- chore(deps): bump @azure/identity from 4.8.0 to 4.9.0 (#3737)
- chore(deps): bump openai from 4.94.0 to 4.95.0 (#3736)
- chore(deps): bump openai from 4.95.0 to 4.95.1 (#3766)

### Documentation

- docs(redteam): add donotanswer to sidebar and plugins list (#3767)
- docs(redteam): add isRemote to all harmful plugins (#3769)
- docs(providers): update model IDs to latest versions (#3770)
- docs(about): add Asmi Gulati to team section (#3760)
- docs(about): add Matthew Bou to team section (#3759)

## [0.110.1] - 2025-04-17

### Added

- feat(openai): add support for GPT-4.1 model by [@mldangelo](https://github.com/promptfoo/promptfoo/pull/3698)
- feat(openai): add support for o4-mini reasoning model by [@mldangelo](https://github.com/promptfoo/promptfoo/pull/3727)
- feat(openai): add support for o4-mini reasoning model (#3727)

### Changed

- feat: Change pass rate to ASR and add export in report by [@sklein12](https://github.com/promptfoo/promptfoo/pull/3694)
- fix: Update prompt extraction to work in more scenarios without providing a prompt by [@sklein12](https://github.com/promptfoo/promptfoo/pull/3697)
- fix: google is valid function call allow property_ordering field in tool schema by [@abrayne](https://github.com/promptfoo/promptfoo/pull/3704)
- fix: settings positioning in strategies view by [@typpo](https://github.com/promptfoo/promptfoo/pull/3723)
- fix: stricter test for null or undefined in transform response by [@typpo](https://github.com/promptfoo/promptfoo/pull/3730)
- chore(dependencies): update dependencies to latest versions by [@mldangelo](https://github.com/promptfoo/promptfoo/pull/3693)
- chore: rename owasp plugin presets by [@typpo](https://github.com/promptfoo/promptfoo/pull/3695)
- chore: expand frameworks section by [@typpo](https://github.com/promptfoo/promptfoo/pull/3700)
- chore(self-hosting): update self-hosting instructions by [@mldangelo](https://github.com/promptfoo/promptfoo/pull/3701)
- chore: bump openai from 4.93.0 to 4.94.0 by [@dependabot](https://github.com/promptfoo/promptfoo/pull/3702)
- chore(cli): When sharing, show auth-gate prior to re-share confirmation by [@will-holley](https://github.com/promptfoo/promptfoo/pull/3706)
- chore: email verification analytics by [@sklein12](https://github.com/promptfoo/promptfoo/pull/3708)
- chore(cli): improves robustness of hasEvalBeenShared util by [@will-holley](https://github.com/promptfoo/promptfoo/pull/3709)
- chore: easily remove plugins/strats from review page by [@typpo](https://github.com/promptfoo/promptfoo/pull/3711)
- chore: bump the npm_and_yarn group with 2 updates by [@dependabot](https://github.com/promptfoo/promptfoo/pull/3714)
- chore(cli): Health check API before running Redteam by [@will-holley](https://github.com/promptfoo/promptfoo/pull/3718)
- chore: make strategies configurable where applicable by [@typpo](https://github.com/promptfoo/promptfoo/pull/3722)
- chore: remove moderation assertions from foundation model redteam example by [@mldangelo](https://github.com/promptfoo/promptfoo/pull/3725)
- chore(cli): Improve description of Redteam run command by [@will-holley](https://github.com/promptfoo/promptfoo/pull/3720)
- chore: better parsing by [@MrFlounder](https://github.com/promptfoo/promptfoo/pull/3732)
- docs: add owasp selection image by [@typpo](https://github.com/promptfoo/promptfoo/pull/3696)
- docs: best-of-n documentation fixes by [@typpo](https://github.com/promptfoo/promptfoo/pull/3712)
- perf(webui): Reduce memory usage of eval results by [@will-holley](https://github.com/promptfoo/promptfoo/pull/3678)
- refactor: update export syntax for functions by [@mldangelo](https://github.com/promptfoo/promptfoo/pull/3734)
- test: add unit test for src/providers/google/util.ts by [@gru-agent](https://github.com/promptfoo/promptfoo/pull/3705)
- test: add unit test for src/redteam/commands/poison.ts by [@gru-agent](https://github.com/promptfoo/promptfoo/pull/3728)
- chore: bump version 0.110.1 (#3739)
- refactor: update export syntax for functions (#3734)

### Fixed

- fix(providers): output json rather than string from google live provider by [@abrayne](https://github.com/promptfoo/promptfoo/pull/3703)
- fix(cli): Use correct url for sharing validation by [@will-holley](https://github.com/promptfoo/promptfoo/pull/3710)
- fix(cli/redteam/poison): Write docs to the output dir by [@will-holley](https://github.com/promptfoo/promptfoo/pull/3726)
- fix(evaluator): handle prompt rendering errors gracefully by [@mldangelo](https://github.com/promptfoo/promptfoo/pull/3729)
- fix: stricter test for null or undefined in transform response (#3730)
- fix(evaluator): handle prompt rendering errors gracefully (#3729)

### Documentation

- docs(sharing): add troubleshooting section for upload issues by [@mldangelo](https://github.com/promptfoo/promptfoo/pull/3699)

## [0.110.0] - 2025-04-14

### Tests

- test: add unit test for src/redteam/commands/poison.ts (#3728)
- test: add unit test for src/providers/google/util.ts (#3705)
- test: add unit test for src/app/src/pages/eval/components/TableSettings/hooks/useSettingsState.ts (#3679)

### Added

- feat(assertions): add GLEU metric (#3674)
- feat(providers): add Grok-3 support (#3663)
- feat(providers): add support for AWS Bedrock Knowledge Base (#3576)
- feat(openai): add support for GPT-4.1 model (#3698)
- feat: Change pass rate to ASR and add export (#3694)

### Changed

- fix: correct formatting issues (#3688)
- chore(webui): add X to report drawer (#3680)
- chore(share): improve error message on sharing (#3654)
- chore(redteam): implement reset button for strategies (#3684)
- chore(report): make eval output text expansion clearer (#3681)
- chore(report): make it clearer that plugins on the report can be clicked (#3683)
- chore(webui): change model to target in report view (#3646)
- chore(strategies): update Large preset strategies (#3675)
- chore(docker): update base images to Node.js 22 (#3666)
- chore(redteam): make audio strategy remote-only (#3618)
- chore(redteam): remove stale check for buildDate when fetching a config from cloud (#3658)
- docs: improve styles on nav buttons (#3637)
- docs: update user count to 75,000+ (#3662)
- refactor: change multimodal live to live (#3657)
- refactor(util): consolidate tool loading and rendering (#3642)
- test: add unit test for src/commands/auth.ts (#3652)
- chore: easily remove plugins/strats from review page (#3711)
- perf(webui): Reduce memory usage of eval results (#3678)
- chore: bump version 0.110.0 (#3692)
- chore: better parsing (#3732)
- chore: remove moderation assertions from foundation model redteam example (#3725)
- chore: make strategies configurable where applicable (#3722)
- chore(cli): Improve description of Redteam run command (#3720)
- chore(cli): Health check API before running Redteam (#3718)
- chore: bump the npm_and_yarn group with 2 updates (#3714)
- chore(cli): improves robustness of hasEvalBeenShared util (#3709)
- chore: email verification analytics (#3708)
- chore(cli): When sharing, show auth-gate prior to re-share confirmation (#3706)
- chore: bump openai from 4.93.0 to 4.94.0 (#3702)
- chore: expand frameworks section (#3700)
- chore: rename owasp plugin presets (#3695)
- chore(dependencies): update dependencies to latest versions (#3693)

### Fixed

- fix(auth): remove deprecated login flow (#3650)
- fix(evals): implement sharing idempotence (#3653)
- fix(huggingface): disable var expansion for huggingface datasets to prevent array field expansion (#3687)
- fix(logger): resolve `[Object object]` empty string error (#3638)
- fix(providers): address scenario where type refers to function field rather than schema type (#3647)
- fix(providers): handle transformRequest for Raw HTTP (#3665)
- fix(providers): resolve Google Vertex AI output format (#3660)
- fix(providers): support gemini system_instruction prompt format (#3672)
- fix(share): add backward compatibility for '-y' flag (#3640)
- fix(share): ensure promptfoo share respects sharing config from promptfooconfig.yaml (#3668)
- fix(testCaseReader): make JSON test file parsing preserve test case structure (#3651)
- fix(webui): fix eval comparison mode filter (#3671)
- fix(cli/redteam/poison): Write docs to the output dir (#3726)
- fix: settings positioning in strategies view (#3723)
- fix(cli): Use correct url for sharing validation (#3710)
- fix: google is valid function call allow property_ordering field in tool schema (#3704)
- fix(providers): output json rather than string from google live provider (#3703)
- fix: Update prompt extraction to work in more scenarios without providing a prompt (#3697)

### Dependencies

- chore(deps): bump @aws-sdk/client-bedrock-runtime from 3.784.0 to 3.785.0 (#3644)
- chore(deps): bump @aws-sdk/client-bedrock-runtime from 3.785.0 to 3.787.0 (#3670)
- chore(deps): bump openai from 4.92.1 to 4.93.0 (#3643)
- chore(deps): bump vite from 6.2.5 to 6.2.6 in the npm_and_yarn group (#3677)

### Documentation

- docs(nav): add lm security db to nav (#3690)
- docs(blog): add interactive blog on invisible Unicode threats (#3621)
- docs: best-of-n documentation fixes (#3712)
- docs(self-hosting): update self-hosting instructions (#3701)
- docs(sharing): add troubleshooting section for upload issues (#3699)
- docs: add owasp selection image (#3696)

## [0.109.1] - 2025-04-08

### Added

- feat: Eval sharing idempotence (#3608)

### Changed

- chore(schema): make extensions field nullable (#3611)
- chore(webui): add multi-turn tool discovery to UI (#3622)
- chore(scripts): ensure GitHub CLI is installed in preversion (#3614)
- refactor(share): improve formatting of cloud sharing instructions (#3628)
- refactor(tests): consolidate and reorganize test files (#3616)
- chore: bump version 0.109.1 (#3634)
- chore: bump version 0.109.0 (#3613)

### Fixed

- fix(assertions): handle both string and object outputs from llm-rubric providers (#3624)
- fix(assertions): fix google is-valid-function-call (#3625)
- fix(eval): handle providers array with file references to multiple providers (#3617)

### Dependencies

- chore(deps): bump @aws-sdk/client-bedrock-runtime from 3.782.0 to 3.784.0 (#3619)
- chore(deps): bump openai from 4.91.1 to 4.92.1 (#3620)
- chore(deps): update dependencies to resolve vulnerabilities (#3631)

### Documentation

- docs(contributing): add guidance on adding a new assertion (#3610)
- docs(enterprise): add enterprise documentation (#3596)
- docs(moderation): update moderation documentation for LlamaGuard 3 (#3630)
- docs(providers): clarify AWS Bedrock credential resolution order (#3633)
- docs(providers): improve Lambda Labs documentation (#3615)

### Tests

- test(providers): add unit test for src/providers/google/util.ts (#3626)
- test: add unit test for src/commands/share.ts (#3641)
- test: add unit test for src/app/src/pages/eval/components/store.ts (#3635)
- test: add unit test for src/types/index.ts (#3612)

## [0.109.0] - 2025-04-08

### Added

- feat(eval): track assertion tokens in token usage (#3551)
- feat(plugins): add CCA plugin with documentation and grader (#3590)
- feat(providers): add Google valid function call support (#3605)
- feat(providers): add Lambda Labs integration (#3601)
- feat(webui): add pass rate column (#3580)

### Changed

- chore(api): prefix API routes with /api/v1/ (#3587)
- chore(evals): remove print option from evals data grid (#3595)
- chore(webui): update provider selector in create eval page (#3597)

### Fixed

- fix(dataset): resolve issue when generating a dataset without a `providers` key in configuration (#3603)
- fix(server): prevent server crash when unknown model is selected (#3593)

### Dependencies

- chore(deps): bump vite from 6.2.4 to 6.2.5 in the npm_and_yarn group (#3594)
- chore(deps): bump @aws-sdk/client-bedrock-runtime from 3.779.0 to 3.782.0 (#3592)

### Documentation

- docs(plugins): add llms.txt plugin and convert config to TypeScript (#3600)
- docs(plugins): remove duplicate plugins in list (#3599)
- docs(providers): add Llama 4 model details (#3598)
- docs(self-hosting): clarify configuration and sharing options (#3591)

## [0.108.0] - 2025-04-03

### Tests

- test: add unit test for src/providers/lambdalabs.ts (#3602)

### Added

- feat(sharing): migrate sharing to promptfoo.app (#3572)
- feat(providers): add Google AI Studio tool use (#3564)
- feat(providers): add promptfoo model endpoint (#3534)
- feat(providers): implement Google Live mock stateful API (#3500)
- feat(redteam): add multi-turn tool discovery plugin (#3448)
- feat(dataset-generation): output generated datasets as CSV (#3573)

### Changed

- chore(redteam): add OWASP red team mappings (#3581)
- chore(webui): link URLs in metadata (#3569)
- chore(webui): use datagrids for Prompts, Datasets, and History (#3556)
- chore(build): split test and build jobs for faster CI workflow (#3586)
- chore: 0.108.0 (#3589)
- docs: add link to API reference (#3583)
- docs: add screenshot (#3582)
- docs: update docs around Google tools and rename multimodal live (#3578)
- refactor: rename vertexUtil to util and Google provider to AIS provider (#3567)
- test: add unit test for src/commands/generate/dataset.ts (#3575)

### Fixed

- fix(providers): make AIStudio & Live handle system prompts as thoroughly as vertex (#3588)
- fix(providers): enable Google to load tools from vars (#3579)
- fix(csv): update CSV docs and trim whitespace for keys in CSV test files (#3571)

### Dependencies

- chore(deps): bump @aws-sdk/client-bedrock-runtime from 3.778.0 to 3.779.0 (#3563)
- chore(deps): bump openai from 4.90.0 to 4.91.0 (#3562)
- chore(deps): bump openai from 4.91.0 to 4.91.1 (#3577)
- chore(deps): update jspdf and dompurify dependencies (#3585)
- chore(deps): update to vite 6 (#3584)

### Documentation

- docs(azure): add guidance on configuring DeepSeek models (#3559)

## [0.107.7] - 2025-04-01

### Added

- feat(evals): add evals index page (#3554)
- feat(guardrails): implement adaptive prompting guardrails (#3536)
- feat(prompts): add support for loading prompts from CSV files (#3542)
- feat(providers): load arbitrary files in nested configs in python provider (#3540)
- feat(redteam): add UnsafeBench plugin for testing unsafe image handling (#3422)

### Changed

- chore: fix type of Prompt to use omit (#3526)
- chore: hide navbar during report PDF generation (#3558)
- chore(dependencies): update package dependencies to latest versions (#3544)
- docs: add openapi reference page (#3550)
- docs: add foundation model guide (#3531)
- docs: rename guide (#3546)
- docs: update multi modal guide (#3547)
- refactor: improve google types (#3549)
- refactor: unify google apis (#3548)
- test: add unit test for src/python/pythonUtils.ts (#3508)
- chore: bump @aws-sdk/client-bedrock-runtime from 3.775.0 to 3.777.0 (#3521)
- chore: bump @aws-sdk/client-bedrock-runtime from 3.777.0 to 3.778.0 (#3541)
- chore: bump openai from 4.89.1 to 4.90.0 (#3520)
- chore: bump version 0.107.7 (#3560)
- chore: bump vite from 5.4.15 to 5.4.16 in the npm_and_yarn group (#3555)
- Revert "docs(azure): add guidance on configuring DeepSeek models" (#3561)

### Fixed

- fix(assertions): include reason in python score threshold message (#3528)
- fix(assertions): log all reasons in g-eval (#3522)
- fix(datasets): add support for jsonl test cases (#3533)
- fix(http): template strings directly in url (#3525)
- fix(providers): add logging and fix custom python provider caching (#3507)
- fix(redteam): correct tool count (#3557)
- fix(webui): handle : characters better in metadata search (#3530)

### Documentation

- docs(azure-example): update assistant prompts and test cases (#3529)
- docs(red-team): add metadata to foundation models guide (#3532)
- docs(sagemaker): improve documentation (#3539)
- docs(troubleshooting): add guidance for better-sqlite version mismatch (#3537)

## [0.107.6] - 2025-03-28

### Tests

- test: add unit test for src/models/eval.ts (#3553)
- test: add unit test for src/prompts/processors/csv.ts (#3543)
- test: add unit test for src/providers/promptfooModel.ts (#3535)

### Added

- feat(providers): add support for Amazon SageMaker (#3413)

### Changed

- feat: litellm provider (#3517)
- fix: handle circular provider references (#3511)
- chore: bump openai from 4.89.0 to 4.89.1 (#3509)
- chore(blog): improve pagination and post grid UI (#3504)
- chore: add support for `apiKeyRequired` in openai provider (#3513)
- chore: bump version 0.107.6 (#3519)
- docs: owasp red teaming guide (#3101)

### Fixed

- fix(providers): support token counting for every major type of bedrock model (#3506)
- fix(env): add override option to dotenv.config for --env-file support (#3502)

## [0.107.5] - 2025-03-26

### Tests

- test: add unit test for src/providers/openai/index.ts (#3514)
- test: add unit test for src/models/evalResult.ts (#3512)

### Added

- feat(csv): add CSV metadata column support with array values (#2709)

### Changed

- chore: add filepaths to debug output (#3464)
- chore: remove generate test cases button from UI (#3475)
- chore(content): update user statistics (#3460)
- chore(providers): add support and docs for gemini 2.5 pro to Google Chat Provider (#3485)
- chore(providers): support refusal and JSON schemas in openai responses api (#3456)
- chore(providers): update openai model costs and add missing models (#3454)
- chore(redteam): add a PlinyGrader to more accurately grade Pliny results (#3478)
- chore: bump @aws-sdk/client-bedrock-runtime from 3.758.0 to 3.772.0 (#3452)
- chore: bump @aws-sdk/client-bedrock-runtime from 3.772.0 to 3.774.0 (#3482)
- chore: bump @aws-sdk/client-bedrock-runtime from 3.774.0 to 3.775.0 (#3498)
- chore: bump openai from 4.88.0 to 4.89.0 (#3451)
- chore: bump version 0.107.5 (#3505)
- chore: bump vite from 5.4.14 to 5.4.15 in the npm_and_yarn group (#3483)
- docs: ensure consistent redteam flag usage in guides (#3477)
- docs: reduce size of profile pic (#3484)
- test: add unit test for src/app/src/pages/redteam/setup/components/strategies/utils.ts (#3495)
- test: add unit test for src/providers/openai/util.ts (#3455)

### Fixed

- fix(togetherai): ensure max_tokens is respected in configuration (#3468)
- fix(providers): handle malformed response in a21 (#3465)
- fix(csv): newlines in CSVs (#3459)
- fix(providers): simulated user bugs (#3463)
- fix(assertions): replace logical OR with nullish coalescing for thresholds (#3486)
- fix(redteam): filter out template variables in entity extraction (#3476)
- fix(redteam): type of ALL_STRATEGIES to be as const (#3494)

### Dependencies

- chore(deps): update dependencies to latest versions (#3453)

### Documentation

- docs(contributing): enhance contributing guide with additional details and formatting (#3457)
- docs(examples): improve instructions for running 4o vs. 4o mini example (#3474)
- docs(multilingual): improve multilingual strategy documentation (#3487)
- docs(readme): improve README formatting and add new sections (#3461)
- docs(security): add security policy (#3470)
- docs(site): add Faizan to team page (#3473)
- docs(site): add will to team page (#3472)

## [0.107.4] - 2025-03-20

### Tests

- test: add unit test for src/assertions/similar.ts (#3490)
- test: add unit test for src/assertions/rouge.ts (#3489)
- test: add unit test for src/assertions/levenshtein.ts (#3488)
- test: add unit test for src/redteam/graders.ts (#3479)
- test: add unit test for src/logger.ts (#3467)
- test: add unit test for src/redteam/providers/toolDiscoveryMulti.ts (#3450)
- test: add unit test for src/redteam/graders.ts (#3449)
- test: add unit test for src/providers/openai/util.ts (#3441)

### Added

- feat(providers): Added support for OpenAI Responses API (#3440)

### Changed

- chore(dependencies): Bumped OpenAI from 4.87.4 to 4.88.0 (#3436)
- chore(webui): Included error message in toast (#3437)
- chore(providers): Added o1-pro (#3438)
- chore(scripts): Specified repository for postversion PR creation (#3432)
- test: Added unit test for src/evaluatorHelpers.ts (#3430)
- chore: bump version 0.107.4 (#3447)

### Fixed

- fix(Dockerfile): Created .promptfoo directory in Dockerfile and removed initContainer (#3435)
- fix(providers): Fixed caching behavior for Azure assistants (#3443)
- fix(providers): Resolved Go provider CallApi redeclaration issue (#3414)
- fix(redteam): Added missing constants for RAG poisoning plugin (#3375)

### Documentation

- docs(blog): Added misinformation blog post (#3433)
- docs(examples): Added redteam-azure-assistant example (#3446)
- docs(redteam): Added guidance on purpose for image redteams (#3444)
- docs(redteam): Created guides section under red teaming (#3445)
- docs(site): Added responsible disclosure policy (#3434)

## [0.107.3] - 2025-03-19

### Tests

- test: add unit test for src/providers/azure/util.ts (#3427)
- test: add unit test for src/providers/azure/warnings.ts (#3426)

### Changed

- chore(providers): improve Azure Assistant integration (#3424)
- chore(providers): add Google multimodal live function callbacks (#3421)
- refactor(providers): split Azure provider into multiple files and update model pricing (#3425)
- docs: add multi-modal redteam example (#3416)
- chore: bump version 0.107.3 (#3431)

### Dependencies

- chore(deps): bump openai from 4.87.3 to 4.87.4 (#3428)

## [0.107.2] - 2025-03-17

### Tests

- test: add unit test for src/redteam/graders.ts (#3423)
- test: add unit test for src/providers/golangCompletion.ts (#3415)

### Added

- feat(assertions): update factuality grading prompt to improve compatibility across many different providers (#3408)
- feat(providers): add support for OpenAI Realtime API (#3383)
- feat(providers): update default Anthropic providers to latest version (#3388)

### Changed

- chore(cli): set PROMPTFOO_INSECURE_SSL to true by default (#3397)
- chore(webui): add success filter mode (#3387)
- chore(webui): add more copying options in EvalOutputPromptDialog (#3379)
- chore(onboarding): update presets (#3411)
- chore(auth): improve login text formatting (#3389)
- chore(init): add fallback to 'main' branch for example fetching (#3417)
- chore(prompts): remove unused prompts from grading.ts (#3407)
- chore(redteam): update entity extraction prompt (#3405)
- refactor(providers): split Anthropic provider into modular components (#3406)
- chore: bump version 0.107.2 (#3419)
- revert: "fix(workflow): temporarily disable redteam-custom-enterprise-server job" (#3418)

### Fixed

- fix(providers): update Bedrock output method signature (#3409)
- fix(redteam): correct strategyId for jailbreak (#3399)

### Dependencies

- chore(deps): update dependencies to latest stable versions (#3385)

### Documentation

- docs(blog): add data poisoning article (#2566)
- docs(examples): update Amazon Bedrock provider documentation (#3401)
- docs(guides): add documentation on testing guardrails (#3403)
- docs(guides): add more content on agent and RAG testing (#3412)
- docs(providers): update AWS Bedrock documentation with Nova details (#3395)
- docs(redteam): remove duplicate plugin entry (#3393)
- docs(redteam): update examples (#3394)
- docs(style): introduce a cursor rule for documentation and do some cleanup (#3404)

## [0.107.1] - 2025-03-14

### Tests

- test: add unit test for src/redteam/strategies/iterative.ts (#3400)

### Fixed

- fix(workflow): temporarily disable redteam-custom-enterprise-server job (#3410)

### Changed

- chore: more copying options in EvalOutputPromptDialog (#3379)
- chore: add filter mode (#3387)
- chore(providers): update default Anthropic providers to latest version (#3388)
- chore(auth): improve login text formatting (#3389)
- chore: PROMPTFOO_INSECURE_SSL true by default (#3397)
- chore: bump version 0.107.1 (#3398)
- docs: update redteam examples (#3394)

### Dependencies

- chore(deps): update dependencies to latest stable versions (#3385)

### Documentation

- docs(redteam): remove duplicate plugin entry (#3393)

## [0.107.0] - 2025-03-13

### Tests

- test: add unit test for src/globalConfig/cloud.ts (#3391)
- test: add unit test for src/providers/openai/util.ts (#3384)
- test: add unit test for src/redteam/graders.ts (#3382)

### Added

- feat(cli): Add model-scan command (#3323)
- feat(webui): Add metadata filtering in ResultsTable (#3368)
- feat(providers): Add multi-modal live sequential function calls (#3345)
- feat(server): Load dotenv file when starting server (#3321)
- feat(redteam): Add audio strategy (#3347)
- feat(redteam): Add convert to image strategy (#3342)
- feat(webui): Add download failed tests dialog (#3327)

### Changed

- chore(providers): Add Bedrock support for DeepSeek (#3363)
- chore(docs): Add Cursor AI rules for development workflow (#3326)
- chore(webui): Sync custom policies UI changes from promptfoo-cloud (#3257)
- chore(redteam): Make image jailbreak strategy runnable (#3361)
- chore(redteam): Add missing audio and image descriptions (#3372)
- chore(webui): Improve keyboard shortcut order in DownloadMenu (#3330)
- chore(error): Improve malformed target response error message (#3341)
- chore(prompts): Support j2 files (#3338)
- chore(providers): Add missing Bedrock models (#3362)
- chore(providers): Improve support for Azure reasoning models and update documentation (#3332)
- chore(providers): Integrate DeepSeek reasoning context into output (#3285)
- chore(providers): Support entire ProviderResponse output (#3343)
- chore(providers): Support multi-segment prompts in google:live provider (#3373)
- chore(redteam): Add fallback to harmful grader for specific ID patterns (#3366)
- chore(redteam): Add pluginId to plugin metadata (#3367)
- chore(redteam): Add strategyId metadata to test cases (#3365)
- chore(release): Bump version to 0.107.0 (#3378)
- chore(webui): Clean up YAML from download menu (#3328)
- chore(webui): Improve styling of table settings modal (#3329)
- chore(webui): Improve YAML editor component (#3325)
- chore(webui): Sort display metrics alphabetically in eval output cells (#3364)
- refactor(redteam): Remove harmCategory from harmful plugin vars (#3371)

### Fixed

- fix(evaluator): Merge test case metadata with provider response metadata (#3344)
- fix(redteam): Include assertion in remote grading result (#3349)
- fix(providers): Fix environment variable substitution in HTTP provider headers (#3335)
- fix(redteam): Update moderation flag default and adjust test case metadata (#3377)
- fix(share): Correct URL display when self-hosting (#3312)
- fix(webui): Fix missing plugins in report view (#3356)

### Dependencies

- chore(deps): Bump @azure/identity from 4.7.0 to 4.8.0 (#3352)
- chore(deps): Bump @babel/runtime from 7.26.7 to 7.26.10 in the npm_and_yarn group (#3348)
- chore(deps): Bump openai from 4.86.2 to 4.87.3 (#3353)
- chore(deps): Bump the npm_and_yarn group with 3 updates (#3336)
- chore(deps): Run `npm audit fix` (#3359)

### Documentation

- docs(blog): Add sensitive information disclosure post (#3350)
- docs(examples): Add foundation model redteam example (#3333)
- docs(scanner): Add model scanner documentation (#3322)

## [0.106.3] - 2025-03-07

### Added

- feat(redteam): Advanced redteam configurations from cloud provider (#3303)
- feat(redteam): Advanced redteam configurations from cloud provider (#3303)

### Changed

- chore: Bump version 0.106.3 (#3320)
- chore(providers): Add EU Nova models to Bedrock (#3318)
- chore: bump version 0.106.2 (#3317)

### Fixed

- fix(webui): Setting custom target ID (#3319)
- fix(providers): amazon nova outputs

### Documentation

- docs(self-hosting): Add a note about PROMPTFOO_CONFIG_DIR (#3315)

## [0.106.2] - 2025-03-07

### Changed

- chore(providers): add claude 3.7 thinking support in bedrock (#3313)
- chore(providers): add `showThinking` option to anthropic and bedrock (#3316)
- chore: Update cloud provider prefix (#3311)

## [0.106.1] - 2025-03-06

### Tests

- test: add unit test for src/providers/azure/moderation.ts (#3298)
- test: add unit test for src/providers/defaults.ts (#3297)
- test: add unit test for src/providers/defaults.ts (#3294)

### Added

- feat(providers): Google Multimodal Live provider by @abrayne in #3270
- feat(providers): add support for gpt-4o-audio-preview by @mldangelo in #3302
- feat(cloud): Fetch provider from cloud by @sklein12 in #3299
- feat(moderation): add Azure Content Safety API moderation by @MrFlounder in #3292

### Changed

- chore: bump version 0.106.1 by @MrFlounder in #3310
- chore(build): add pnpm support by @mldangelo in #3307
- chore(config): add fallback for eval without configuration by @mldangelo in #3279
- chore(config): enhance error message formatting by @mldangelo in #3306
- chore(dep): bump @anthropic-ai/sdk from 0.38.0 to 0.39.0 by @dependabot in #3269
- chore(dep): bump openai from 4.86.1 to 4.86.2 by @dependabot in #3305
- chore(providers): enable templating of Google API credentials by @mldangelo in #3283
- chore(providers): support for xai region by @typpo in #3281
- chore(scripts): remove unused and undocumented install script by @mldangelo in #3308
- chore(webui): set proper MIME types for JavaScript files by @mldangelo in #3271
- docs: more bedrock multimodal docs by @typpo in #3268
- docs: show remote status for plugins by @typpo in #3272
- docs: update azure moderation doc by @MrFlounder in #3309
- docs: improve JavaScript provider documentation by @mldangelo in #3301
- test: add unit test for src/globalConfig/accounts.ts by @gru-agent in #3254
- test: add unit test for src/providers/vertexUtil.ts by @gru-agent in #3278
- test: add unit test for src/util/cloud.ts by @gru-agent in #3300
- test: add unit test for src/providers/golangCompletion.ts by @gru-agent in #3276

### Fixed

- fix(providers): remove duplicate CallApi in golang completion by @MrFlounder in #3275
- fix(providers): support @smithy/node-http-handler ^4.0.0 by @aloisklink in #3288
- fix(config): env vars in promptfooconfig.yaml files are strings by @mldangelo in #3273
- fix(eval): honor evaluateOptions when config file is in a different directory by @mldangelo in #3287
- fix(providers): catch Vertex finish_reason errors correctly by @kieranmilan in #3277

## [0.106.0] - 2025-03-03

### Tests

- test: add unit test for src/providers/google.ts (#3284)
- test: add unit test for src/types/index.ts (#3274)

### Changed

- feat: base64 loader for images (#3262)
- feat: allow prompt functions to return config (#3239)
- fix: infinite rerender in provider editor (#3242)
- chore(providers): refactor OpenAI image provider to remove OpenAI Node SDK dependency (#3245)
- chore(providers): replace OpenAI moderation provider SDK with fetch (#3248)
- chore: Add Foundational Model Reports links to Resources menu and footer (#3250)
- chore: inference limit warning (#3253)
- chore: Fix an error in Google SpreadSheet(Authenticated) with a header without a value (#3255)
- chore: bump version 0.106.0 (#3267)
- test: add unit test for src/providers/openai/util.ts (#3241)

### Dependencies

- chore(deps): update dependencies to latest versions (#3247)

### Documentation

- docs(press): add new podcast to press page (#3252)

## [0.105.1] - 2025-02-28

### Added

- feat(providers): add support for execution of function/tool callbacks in Vertex provider (@abrayne) [#3215](https://github.com/promptfoo/promptfoo/pull/3215)

### Changed

- chore(cli): refactor share command (@mldangelo) [#3234](https://github.com/promptfoo/promptfoo/pull/3234)
- chore(providers): add support for GPT-4.5 OpenAI model (@mldangelo) [#3240](https://github.com/promptfoo/promptfoo/pull/3240)
- chore(providers): lazy load replicate provider (@typpo) [#3220](https://github.com/promptfoo/promptfoo/pull/3220)
- chore(providers): support inject vars in query params for raw requests for http provider (@sklein12) [#3233](https://github.com/promptfoo/promptfoo/pull/3233)
- chore(redteam): map RBAC-tagIds when pulling redteam configs from the cloud (@sklein12) [#3229](https://github.com/promptfoo/promptfoo/pull/3229)
- chore(webui): add reusable error boundary component (@mldangelo) [#3224](https://github.com/promptfoo/promptfoo/pull/3224)
- chore(webui): fix progress to history redirects (@mldangelo) [#3217](https://github.com/promptfoo/promptfoo/pull/3217)
- chore(webui): make datasets optional in history and prompts components (@mldangelo) [#3235](https://github.com/promptfoo/promptfoo/pull/3235)
- revert: "chore: Map RBAC-tagIds when pulling redteam configs from the cloud" (@sklein12) [#3231](https://github.com/promptfoo/promptfoo/pull/3231)
- docs: update Claude vs GPT comparison (@AISimplyExplained) [#3216](https://github.com/promptfoo/promptfoo/pull/3216)
- test: add unit test for src/app/src/pages/history/History.tsx (@gru-agent) [#3197](https://github.com/promptfoo/promptfoo/pull/3197)
- test: add unit test for src/providers/vertexUtil.ts (@gru-agent) [#3208](https://github.com/promptfoo/promptfoo/pull/3208)
- test: add unit test for src/server/server.ts (@gru-agent) [#3198](https://github.com/promptfoo/promptfoo/pull/3198)

### Dependencies

- chore(deps): bump @aws-sdk/client-bedrock-runtime from 3.751.0 to 3.755.0 (@dependabot) [#3213](https://github.com/promptfoo/promptfoo/pull/3213)
- chore(deps): bump version 0.105.1 (@mldangelo) [#3244](https://github.com/promptfoo/promptfoo/pull/3244)

### Documentation

- docs(command-line): update documentation with new commands and options (@mldangelo) [#3223](https://github.com/promptfoo/promptfoo/pull/3223)
- docs(vertex): enhance and update Vertex AI documentation (@mldangelo) [#3107](https://github.com/promptfoo/promptfoo/pull/3107)

### Tests

- test(history): remove obsolete History component tests (@mldangelo) [#3218](https://github.com/promptfoo/promptfoo/pull/3218)

## [0.105.0] - 2025-02-25

### Added

- feat(assertions): add custom assertion scoring functions (#3142)
- feat(providers): add Claude 3.7 (#3200)
- feat(providers): add Databricks provider (#3124)
- feat(providers): add support for multiple providers in single config file (#3156)
- feat(webui): add HTTPS option for raw request in redteam setup (#3149)

### Changed

- chore!(providers): remove direct provider exports in favor of loadApiProvider (#3183)
- chore(build): enable SWC for ts-node for faster dev server (#3126)
- chore(eval): add eval-id to --filter-failing and --filter-errors-only eval flags (#3174)
- chore(logging): replace console.error with logger.error (#3175)
- chore(providers): add support for Anthropic Claude 3.7 Sonnet model (#3202)
- chore(providers): add support for Claude on Vertex (#3209)
- chore(providers): update Claude 3.7 Sonnet configurations (#3199)
- chore(redteam): refactor HarmBench plugin (#3176)
- chore(release): bump version to 0.105.0 (#3210)
- chore(webui): add pagination to eval selector (#3189)
- chore(webui): add pagination to reports index frontend (#3190)
- chore(webui): add toggle for application vs model testing (#3194)
- chore(webui): enhance dataset dialog and table UI (#3154)
- chore(webui): improve external systems section styling (#3195)
- chore(webui): improve prompts page view (#3135)
- chore(webui): modernize UI components (#3150)
- chore(webui): refactor data loading in progress view for reusability (#3136)
- chore(webui): return detailed error messages from fetch (#3145)
- chore(webui): sync UI improvements from cloud (#3164)
- chore(webui): update outdated onboarding models (#3130)
- refactor(env): centralize environment variable schema (#3105)
- refactor(providers): extract provider registry to dedicated module (#3127)
- refactor(utils): separate database utilities from general utilities (#3184)
- refactor(webui): rename progress to history (#3196)

### Fixed

- fix(cli): fix list command for datasets (#3163)
- fix(cli): resolve issue where script.py:myFunc fails fs stat check with PROMPTFOO_STRICT_FILES=true (#3133)
- fix(env): ensure environment variables are properly merged and rendered in Nunjucks (#3134)
- fix(providers): update Go toolchain version to valid syntax (#3170)
- fix(providers): add JSON stringify for debug output in `http` provider (#3131)
- fix(providers): correct Gemini/OpenAI format conversion (#3206)
- fix(providers): handle OpenRouter empty content (#3205)
- fix(providers): properly classify API errors with ResultFailureReason.ERROR (#3141)
- fix(providers): remove content length header in HTTP provider (#3147)
- fix(site): resolve mobile responsiveness issues (#3201)
- fix(webui): improve dark mode colors (#3187)
- fix(webui): resolve share modal infinite loop (#3171)

### Dependencies

- chore(deps): bump @aws-sdk/client-bedrock-runtime from 3.744.0 to 3.749.0 (#3121)
- chore(deps): bump @aws-sdk/client-bedrock-runtime from 3.749.0 to 3.750.0 (#3128)
- chore(deps): bump @aws-sdk/client-bedrock-runtime from 3.750.0 to 3.751.0 (#3159)
- chore(deps): bump @azure/identity from 4.6.0 to 4.7.0 (#3160)
- chore(deps): bump openai from 4.85.0 to 4.85.1 (#3120)
- chore(deps): bump openai from 4.85.1 to 4.85.2 (#3161)
- chore(deps): bump openai from 4.85.2 to 4.85.3 (#3173)
- chore(deps): bump openai from 4.85.3 to 4.85.4 (#3192)
- chore(deps): update dependencies to latest versions (#3193)

### Documentation

- docs(vertex): add gemini-2.0-flash-001 fixes #3167 (#3168)
- docs(metrics): improve derived metrics documentation (#3157)
- docs(configuration): enhance CSV documentation with custom assertion example (#3158)
- docs(press): update press page with new content and resources (#3103)

### Tests

- test(routes): add unit test for src/server/routes/redteam.ts (#3181)

## [0.104.4] - 2025-02-17

### Added

- feat(redteam): add reasoning denial of service plugin (#3109)
- feat(providers): add support for tools in Vertex provider (#3077)

### Changed

- chore(providers): update replicate default moderation provider (#3097)
- chore(redteam): update grader prompt (#3092)
- chore(testCases): improve error message clarity in testCaseReader, clean up tests (#3108)
- chore(testCases): improve JSON field support in CSV test cases (#3102)
- chore(webui): add extension hooks support to red team configuration (#3067)
- chore(webui): display suggestion note (#3116)
- chore(webui): refine suggestion behavior (#3112)

### Fixed

- fix(providers): support nested directory structures in Go provider (#3118)

### Dependencies

- chore(deps): bump openai from 4.84.0 to 4.85.0 (#3095)
- chore(deps): bump version to 0.104.4 (#3119)

### Documentation

- docs(blog): add agent security blog post (#3072)
- docs(google-sheets): improve documentation clarity (#3104)
- docs: adds deprecation notice for PaLM models (#3172)

### Tests

- test(providers): add unit test for src/providers/openai/image.ts (#3086)
- test(redteam): add unit test for src/redteam/plugins/overreliance.ts (#3093)
- test(core): add unit test for src/table.ts (#3084)
- test: add unit test for src/types/index.ts (#3177)
- test: add unit test for src/types/index.ts (#3144)
- test: add unit test for src/assertions/assertionsResult.ts (#3143)

## [0.104.3] - 2025-02-14

### Tests

- test: add unit test for src/providers/replicate.ts (#3098)

### Changed

- chore(release): bump version to 0.104.3 (#3091)
- refactor(prompts): consolidate prompt processing logic (#3081)
- refactor(utils): move utils to util (#3083)

### Fixed

- fix(testCaseReader): correctly process file:// URLs for YAML files (#3082)

## [0.104.2] - 2025-02-13

### Tests

- test: add unit test for src/validators/redteam.ts (#3074)

### Changed

- chore(providers): add extra_body support for Anthropic API (#3079)
- chore(webui): add pagination and show more/less controls to intent sections (#2955)
- chore(auth): sync email between config and login commands (#3062)
- chore: remove debug log (#3071)
- chore(testCases): add HuggingFace Hub token support for datasets (#3063)
- docs: document `NO_PROXY` environment variable (#3070)

### Fixed

- fix(providers): Anthropic API error handling for 413s (#3078)
- fix(redteam): correct foundation plugin collection expansion (#3073)

### Dependencies

- chore(deps): bump openai from 4.83.0 to 4.84.0 (#3075)
- chore(deps): bump version to 0.104.2 (#3080)

## [0.104.1] - 2025-02-11

### Documentation

- docs: improve getting started guide (#3065)

### Added

- feat(test-cases): add support for loading dynamic test cases from Python and JavaScript/TypeScript files (#2993)
- feat(assertions): add `threshold` support for `llm-rubric` (#2999)
- feat(package): add guardrails in node package (#3034)

### Changed

- chore(assertions): improve parsing of llm-rubric outputs (#3021)
- chore(assertions): make JSON parsing less strict for matchers (#3002)
- chore(assertions): parse string scores in llm rubric outputs (#3037)
- chore(build): resolve CodeQL invalid Go toolchain version warning (#3022)
- chore(ci): remove unused nexe build workflow (#3014)
- chore(config): enhance email validation with zod schema (#3011)
- chore(config): handle empty config files gracefully (#3027)
- chore(download): include comment in download data (#3052)
- chore(eval): add redteamFinalPrompt to download menu (#3035)
- chore(harmful): refine grader logic for specific categories (#3054)
- chore(hooks): improve handling of absolute paths in hook/code import (#3060)
- chore(providers): add bedrock llama3.3 support (#3031)
- chore(providers): add fireworks provider (#3001)
- chore(providers): allow Alibaba API base URL override (#3040)
- chore(providers): correct golang behavior for prompts with quotes (#3026)
- chore(providers): expose `deleteFromCache` to evict cache keys after fetch by providers (#3009)
- chore(providers): handle edge case in openai chat completion provider (#3033)
- chore(providers): validate dynamic method call (#3023)
- chore(redteam): add --no-progress-bar support for redteam generate and run (#3043)
- chore(redteam): add support for job progress in RunEvalOptions (#3042)
- chore(redteam): enhance refusal detection (#3015)
- chore(redteam): improve progress plumbing changes (#3053)
- chore(redteam): purge signature auth from redteam config if disabled (#2995)
- chore(redteam): support progress callback in redteam run (#3049)
- chore(release): bump version 0.104.1 (#3061)
- chore(webui): add clear search buttons to search fields (#3048)
- chore(webui): color pass rates on a gradient (#2997)
- chore(webui): ensure extensions are serialized from config in getUnifiedConfig (#3050)
- chore(webui): ensure thumbs remain active after selection (#3059)
- chore(webui): improve column selector tooltip placement (#3005)
- chore(webui): move dropdown chevron to correct position (#3007)
- chore(webui): reorganize provider configurations (#3028)
- refactor(test): split test case loading from synthesis (#3004)
- docs: fix PromptFoo vs. Promptfoo capitalization (#3013)
- docs: update assert function context docs and examples (#3008)

### Fixed

- fix(providers): escape single quotes in golang provider (#3025)

### Dependencies

- chore(deps): bump @aws-sdk/client-bedrock-runtime from 3.741.0 to 3.743.0 (#3020)
- chore(deps): bump @aws-sdk/client-bedrock-runtime from 3.743.0 to 3.744.0 (#3038)
- chore(deps): bump esbuild from 0.24.2 to 0.25.0 (#3056)
- chore(deps): bump openai from 4.82.0 to 4.83.0 (#3019)
- chore(deps): bump vitest from 2.1.8 to 2.1.9 (#3018)
- chore(deps): update dependencies (#3032)
- chore(deps): update dependencies to latest versions (#3024)
- chore(deps): update vitest to resolve CVE issues (#3016)

### Tests

- test(unit): add test for src/redteam/sharedFrontend.ts (#3051)
- test: add unit test for src/integrations/huggingfaceDatasets.ts (#3064)

## [0.104.0] - 2025-02-06

### Tests

- test: add unit test for src/redteam/util.ts (#3017)

### Added

- feat(openai): Updated default grading provider to gpt-4o-2024-11-20 (#2987)
- feat(assertions): Added `.js` file support for `rubricPrompt` in `llm-rubric` assertion (#2972)
- feat(redteam): Added pandamonium strategy (#2920)
- feat(redteam): Added retry strategy for regression testing (#2924)
- feat(redteam): Added support for base64-encoded key strings in webui in addition to file paths and file upload (#2983)

### Changed

- chore(redteam): Improved RBAC grader (#2976)
- chore(redteam): Improved BOLA grader (#2982)
- chore(site): Added HTTP endpoint config generator link (#2957)
- chore(webui): Synced test target configuration key file UI with cloud (#2959)
- chore(docs): Changed Docusaurus default port (#2964)
- chore(redteam): Added foundation model plugin collection (#2967)
- chore(redteam): Cleaned up key validation code (#2992)
- chore(redteam): Sorted constants (#2988)
- chore(redteam): Sorted strategy list (#2989)
- chore(redteam): UI - Added new strategy presents and client-side session IDs (#2968)
- chore(share): Added confirmation step before generating public share link (#2921)
- chore(providers): Restructured OpenAI provider into modular files (#2953)
- chore: Fixed build due to duplicate import and cyclic dependency (#2969)
- chore(docusaurus): Added ability to override port via environment variable (#2986)
- test: Added unit test for src/assertions/utils.ts (#2974)
- test: Added unit test for src/redteam/plugins/rbac.ts (#2977)

### Fixed

- fix(redteam): Improved Crescendo strategy on refusals (#2979)
- fix(redteam): Added support for target delay in redteam setup UI (#2991)
- fix(redteam): Stringified guardrail headers (#2981)
- fix(redteam): Fixed harmbench plugin dataset pull location (#2963)

### Dependencies

- chore(deps): Bumped @aws-sdk/client-bedrock-runtime from 3.738.0 to 3.741.0 (#2973)
- chore(deps): Bumped version to 0.104.0 (#2994)
- chore(deps): Bumped vitest from 1.6.0 to 1.6.1 in /examples/jest-integration (#2978)

### Documentation

- docs(blog): DeepSeek tweaks (#2970)
- docs(blog): DeepSeek redteam (#2966)
- docs(cloud): Added service accounts (#2984)
- docs(guide): Added guide for doing evals with harmbench (#2943)
- docs(press): Added dedicated press page (#2990)
- docs(python): Updated Python provider docs to add guardrails usage example (#2962)

## [0.103.19] - 2025-02-02

### Tests

- test: add unit test for src/redteam/strategies/hex.ts (#2951)

### Added

- feat(redteam): Add a plugin to run redteams against the HarmBench dataset (#2896)
- feat(redteam): add hex strategy (#2950)

### Changed

- chore(providers): add o3 mini as an option to OpenAI provider (#2940)
- chore(providers): migrate Groq to use OpenAI provider - add groq reasoning example (#2952)
- chore(providers): update openai api version to support o3 models (#2942)
- chore(redteam): reduce false positives in politics plugin (#2935)
- chore(docs): re-add plugin documentation to the example (#2939)
- chore(examples): Example of a very simple barebones eval with Harmbench (#2873)
- chore: Reduced watched files for nodemon (#2949)
- chore(redteam): use shared penalized phrase function in `iterativeTree (#2946)
- chore: bump version 0.103.19 (#2954)

### Dependencies

- chore(deps): bump various dependencies (#2941)

## [0.103.18] - 2025-01-31

### Tests

- test: add unit test for src/redteam/constants.ts (#2928)
- test: add unit test for src/redteam/strategies/retry.ts (#2927)

### Added

- feat(providers): add Alibaba Model Studio provider (#2908)

### Changed

- fix: added tsx back to dependencies (#2923)
- fix: full rubricPrompt support for json/yaml filetypes (#2931)
- chore(grader): improve false positive detection for religion grader (#2909)
- chore(redteam): upgrade replicate moderation api to Llama Guard 3 (#2904)
- chore(webui): add preset collections for redteam plugins (#2853)
- chore: Move callEval outside of the function so we can re-use it (#2897)
- chore: Save test case from EvalResult (#2902)
- chore: bump @aws-sdk/client-bedrock-runtime from 3.734.0 to 3.738.0 (#2906)
- chore: bump openai from 4.80.1 to 4.81.0 (#2905)
- chore: bump version 0.103.18 (#2932)
- chore: improvements to refusal detection (#2903)
- test: configure default globalConfig mock and logger mock (#2915)

### Fixed

- fix(generation): handle cases where vars is not an array (#2916)
- fix(providers): handle function expressions in transform response (#2917)
- fix(webui): improve dark mode syntax highlighting in HTTP request editor (#2911)
- fix(webui): improve spacing between Back and Next buttons (#2912)
- fix(webui): update Next button styling to support dark mode (#2898)
- fix: broken docs build (#2937)

### Documentation

- docs(examples): update and clean up DeepSeek R1 example README (#2918)

## [0.103.17] - 2025-01-30

### Added

- feat(launcher): Add launcher page and Cloudflare deploy action (#2599)
- feat(providers): Add JFrog ML provider (#2872)

### Changed

- chore(build): Move dependencies to devDependencies (#2876)
- chore(redteam): Update grader SpecializedAdviceGrader (#2895)
- chore(redteam): Update graders: imitation, overreliance (#2882)
- chore(redteam): Update graders: politics and RBAC (#2878)
- chore(redteam): Update SQL injection and shell injection graders (#2870)
- chore(redteam): Remove RedTeamProvider response (#2899)
- chore(build): Bump version to 0.103.17 (#2900)
- docs: Fix broken transformVars example (#2887)
- test: Add unit test for src/providers/bedrockUtil.ts (#2879)
- test: Add unit test for src/redteam/plugins/shellInjection.ts (#2871)

### Fixed

- fix(assertions): Add valueFromScript support to contains, equals, and startsWith assertions (#2890)
- fix(golang-provider): Support internal package imports by preserving module structure (#2888)

### Dependencies

- chore(deps): Move tsx to dev dependencies (#2884)
- chore(deps): Update Drizzle dependencies (#2877)

### Documentation

- docs(providers): Fix syntax and formatting in examples (#2875)

## [0.103.16] - 2025-01-28

### Added

- feat(eval): Support reasoning effort and usage tokens (#2817)
- feat(providers): Add support for anthropic citations (#2854)
- feat(redteam): Add RAG Full Document Exfiltration plugin (#2820)
- feat(tests): Add support for loading tests from JSONL files (#2842)

### Changed

- chore(eval): Support reasoning field (#2867)
- chore(providers): Add common provider types for redteam providers (#2856)
- chore(providers): Update google provider with better support for latest gemini models (#2838)
- chore(redteam): Add redteam run analytics (#2852)
- chore(package): Bump version 0.103.16 (#2869)
- chore(package): Ensure correct branch name when incrementing package version (#2851)
- chore(package): Exclude test files from npm package (#2862)
- chore(package): Simplify files field in package.json (#2868)
- chore(dev): Upgrade development versions of Node.js to v22 and Python to 3.13 (#2340)

### Fixed

- fix(openrouter): Pass through `passthrough` (#2863)
- fix(redteam): Run strategies on intents (#2866)
- fix(sharing): Combine sharing configuration from multiple promptfooconfigs (#2855)

### Dependencies

- chore(deps): Remove unused dependencies (#2861)
- chore(deps): Update patch and minor dependency versions (#2860)

### Documentation

- docs(deepseek): Deepseek censorship article (#2864)
- docs(simulated-user): Improve simulated user example (#2865)

### Tests

- test(redteam): Add unit test for src/redteam/plugins/beavertails.ts (#2844)
- test(redteam): Add unit test for src/redteam/plugins/contracts.ts (#2845)
- test: add unit test for src/providers.ts (#2874)
- test: add unit test for src/redteam/providers/iterative.ts (#2858)
- test: add unit test for src/types/index.ts (#2857)

## [0.103.15] - 2025-01-28

### Changed

- chore(providers): Add Hyperbolic alias (#2826)
- chore(providers): Add Perplexity alias (#2836)
- chore(providers): Add Cloudera alias (#2823)
- chore(providers): Make Adaline a peer dependency (#2833)
- chore(providers): Support chatgpt-4o-latest alias in OpenAI provider (#2841)
- chore(providers): Handle empty content due to Azure content filter (#2822)
- chore(assertions): Add not-is-refusal assertion (#2840)
- chore(redteam): Add stack trace to generate/run errors (#2831)
- chore(redteam): Reduce science fiction jailbreaks (#2830)
- chore(redteam): Switch from stateless to stateful (#2839)
- docs: Update contributing guide and fix docs build break (#2849)
- docs: Add terms of service (#2821)
- docs: Clean up LocalAI title (#2824)
- docs: Minor updates to provider documentation sidebar order (#2827)
- docs: Update contributing guide with helpful links and update new release documentation (#2843)
- docs: Update documentation with new models and features (#2837)
- test: Add unit test for src/providers/portkey.ts (#2825)
- test: Add unit test for src/redteam/plugins/asciiSmuggling.ts (#2846)

### Dependencies

- chore(deps): Bump OpenAI from 4.80.0 to 4.80.1 (#2835)
- chore(deps): Bump version to 0.103.15 (#2850)

## [0.103.14] - 2025-01-24

### Added

- feat(redteam): add InsultsGrader for insult detection (#2814)

### Changed

- feat: ability to export to burp (#2807)
- feat: pull and set sessionIds in the request and response body (#2784)
- fix: use controlled accordion for signature auth (#2789)
- chore: bump @anthropic-ai/sdk from 0.33.1 to 0.35.0 (#2790)
- chore: bump openai from 4.79.1 to 4.79.4 (#2791)
- chore: improve specialized advice grader (#2793)
- chore: unsafe practices grader (#2796)
- chore: more harmful graders (#2797)
- chore: sort by priority strategies in report view (#2809)
- chore: add graders for drugs, illegal activities, cybercrime, radicalization (#2810)
- chore: burp docs, improvements, and ui (#2818)
- chore: bump @aws-sdk/client-bedrock-runtime from 3.731.1 to 3.734.0 (#2815)
- chore: add keyfile upload (#2787)
- test: add unit test for src/assertions/contextRelevance.ts (#2804)
- test: add unit test for src/assertions/geval.ts (#2803)
- test: add unit test for src/fetch.ts (#2781)
- test: add unit test for src/assertions/contextFaithfulness.ts (#2798)
- test: add unit test for src/assertions/answerRelevance.ts (#2799)
- test: add unit test for src/assertions/contextRecall.ts (#2800)
- test: add unit test for src/assertions/modelGradedClosedQa.ts (#2801)
- refactor(fetch): remove unnecessary debug log (#2806)

### Fixed

- fix(azure): handle 400 response for content filter errors (#2812)
- fix(ui): ensure that a default value of the signature data field is populated into the redteam config (#2788)
- fix(docs): random grammar fix for model-graded metrics (#2794)

### Dependencies

- chore(deps): update LLM provider dependencies (#2795)

### Documentation

- docs(config): add status page link to footer (#2811)

### Tests

- test(openai): move OpenAI provider tests to dedicated file (#2802)
- test: add unit test for src/providers/adaline.gateway.ts (#2834)

## [0.103.13] - 2025-01-21

### Tests

- test: add unit test for src/types/providers.ts (#2766)
- test: add unit test for src/redteam/plugins/competitors.ts (#2764)

### Added

- feat(redteam): Add guardrail option to redteam ui & update transform response (#2688)
- feat: Share chunked results (#2632)

### Changed

- feat: http provider auth signature support (#2755)
- chore: improve http signature setup (#2779)
- chore(fetch): sanitize sensitive data in debug logs (#2778)
- chore(redteam): enhance logging and test count formatting (#2775)

### Fixed

- fix(fetch): correct TLS options for proxy settings (#2783)

### Dependencies

- chore(deps): bump vite from 5.4.11 to 5.4.12 in the npm_and_yarn group (#2777)
- chore(deps): bump vite from 5.4.9 to 5.4.14 in /examples/jest-integration in the npm_and_yarn group across 1 directory (#2776)

## [0.103.12] - 2025-01-21

### Changed

- chore(providers): Add DeepSeek provider alias (#2768)
- chore(types): Remove unused 'getSessionId' field from ApiProvider (#2765)
- chore(redteam): Add copyright violations grader (#2770)
- chore(redteam): Show plugin in strategy stats prompt/response examples (#2758)
- chore(redteam): Improve competitors grader (#2761)
- chore(lint): Resolve trailing whitespace issues in YAML file (#2767)
- test: Add unit test for src/providers/bam.ts (#2748)
- test: Add unit test for src/redteam/graders.ts (#2762)
- test: Add unit test for src/redteam/plugins/harmful/graders.ts (#2763)
- test: Add unit test for src/redteam/plugins/harmful/graders.ts (#2771)
- test: Add unit test for src/redteam/providers/crescendo/index.ts (#2749)
- test: Add mocks to reduce CI flakes and logs (#2774)

### Fixed

- fix(providers): Add support for tool_resources in OpenAI assistants (#2772)
- fix(providers): Do not set top_p, presence_penalty, or frequency_penalty by default in OpenAI providers (#2753)
- fix(providers): Handle serialization bug in defaultTest for provider overrides with self references (Groq) (#2760)
- fix(webui): Add error boundary to React Markdown component (#2756)
- fix(redteam): Add missing strategy tags (#2769)
- fix(redteam): Empty response is not a failure for red team (#2754)
- fix(redteam): Self-harm, graphic, sexual content, competitors false positives (#2759)

### Dependencies

- chore(deps): Bump @aws-sdk/client-bedrock-runtime from 3.730.0 to 3.731.1 (#2750)
- chore(deps): Bump openai from 4.78.1 to 4.79.1 (#2751)

## [0.103.11] - 2025-01-20

### Changed

- chore: update vars type definition in Test Case to support nested objects (#2738)
- chore(providers): add config.o1 flag for Azure o1 model support (#2710)
- chore(assertions): handle OpenAI tool call with content (#2741)
- chore(fetch): use undici to set global proxy dispatcher (#2737)
- chore(providers): update Groq documentation with latest models (#2733)
- chore(logger): expose additional logger methods (#2731)
- refactor: remove dynamic import for OpenAiChatCompletionProvider (#2739)
- refactor: remove async imports for third-party integrations (#2746)
- refactor: remove dynamic import for fetchWithProxy (#2742)
- build: create `dist/` using TypeScript's `"module": "Node16"` setting (#2686)
- revert: "build: create `dist/` using TypeScript's `"module": "Node16"` setting (#2686)" (#2747)
- docs: LangChain example (#2735)
- docs: resolve duplicate route warning on docs/providers (#2676)
- docs: update app details (#2734)
- test: add unit test for src/logger.ts (#2732)
- test: Add unit test for src/providers/openai.ts (#2700)
- test: Add unit test for src/providers/websocket.ts (#2658)
- test: Add unit test for src/redteam/strategies/crescendo.ts (#2679)
- test: Add unit test for src/redteam/strategies/gcg.ts (#2680)
- test: Add unit test for src/redteam/strategies/index.ts (#2682)
- test: Add unit test for src/util/exportToFile/index.ts (#2666)

### Fixed

- fix(webui): ensure nested variables are rendered correctly (#2736)
- fix(assertions): support JavaScript files in CSV assertions file:// protocol (#2723)
- fix(redteam): don't blow up when translation fails (#2740)

### Dependencies

- chore(deps): bump @aws-sdk/client-bedrock-runtime from 3.726.1 to 3.730.0 (#2727)
- chore(deps): bump @azure/identity from 4.5.0 to 4.6.0 (#2728)
- chore(deps): update Docusaurus version (#2730)

### Documentation

- docs(faq): enhance documentation on proxies and SSL certificates (#2725)

## [0.103.10] - 2025-01-16

### Tests

- test: Add unit test for src/redteam/sharedFrontend.ts (#2690)

### Added

- feat(moderation): Add guardrail checks and logging for moderation (#2624)
- feat(redteam): Add support for built-in guardrails (#2654)

### Changed

- fix: Don't throw in HTTP provider on non-2xx (#2689)
- fix: Eval description in `promptfoo list evals` (#2668)
- fix: Handle HTTP errors better (#2687)
- fix: Make back/next icons consistent (#2707)
- fix: Resolve defaultTest and test providers when called via Node (#2664)
- fix: WebUI should automatically refresh with new evals (#2672)
- chore: Add email to remote inference requests (#2647)
- chore: Add envar for max harmful tests per request (#2714)
- chore: Bump @aws-sdk/client-bedrock-runtime from 3.726.0 to 3.726.1 (#2641)
- chore: Bump groq-sdk from 0.11.0 to 0.12.0 (#2642)
- chore: Bump openai from 4.78.0 to 4.78.1 (#2643)
- chore: Check email status (#2651)
- chore: Organize advanced configurations UI (#2713)
- chore: Standardize ellipsize function across codebase (#2698)
- chore: Update unaligned timeout (#2696)
- chore(assertion): Update doc (#2705)
- chore(ci): Add shell format check to CI workflow (#2669)
- chore(cli): Update show command to default to most recent eval (#2718)
- chore(config): Clean up and comment unused configurations (#2646)
- chore(providers): Add error handling for request transforms in HTTP provider (#2697)
- chore(providers): Add validateStatus option to HTTP provider (#2691)
- chore(providers): Change default validateStatus to accept all HTTP status codes (#2712)
- chore(redteam): Add more abort checkpoints for redteam runs (#2717)
- chore(redteam): Enhance debug logging in iterative provider (#2695)
- chore(redteam): Improve HTTP transform configuration placeholders (#2702)
- chore(webui): Add configurable validateStatus to redteam HTTP target setup (#2706)
- docs: Add redirect for troubleshooting link (#2653)
- docs: Updated plugin table and harmful page (#2560)
- test: Add unit test for src/assertions/guardrail.ts (#2656)
- test: Add unit test for src/providers/promptfoo.ts (#2662)
- test: Add unit test for src/providers/simulatedUser.ts (#2670)
- test: Add unit test for src/providers/webhook.ts (#2661)
- test: Add unit test for src/redteam/plugins/indirectPromptInjection.ts (#2663)
- test: Add unit test for src/redteam/strategies/bestOfN.ts (#2677)
- test: Add unit test for src/redteam/strategies/likert.ts (#2681)
- test: Add unit test for src/utils/text.ts (#2701)
- test: Fix flaky test (#2715)
- test: Make share test more robust (#2716)
- test: Support randomizing test execution order (#2556)
- chore(providers): automate watsonx provider to fetch model costs dynamically (#2703)
- Revert "test: Add unit test for src/redteam/sharedFrontend.ts" (#2721)

### Fixed

- fix(ci): Resolve redteam integration test failure by setting author (#2667)
- fix(logging): Enforce single-argument type for logger methods (#2719)
- fix(providers): Lazy load @azure/identity (#2708)
- fix(redteam): Adjust divergent repetition plugin prompt formatting (#2639)
- fix(ui): Don't select a stateful/stateless setting if discrepancy exists between configured providers (#2650)
- fix(ui): Fix stateful/stateless setting for providers (#2649)
- fix(webui): Ensure user's selection of system statefulness is correctly persisted in config and UI (#2645)

### Documentation

- docs(links): Update Discord links to new invite (#2675)
- docs(strategy-table): Enhance grouping and ordering logic (#2640)

## [0.103.9] - 2025-01-13

### Tests

- test: Add unit test for src/providers.ts (#2671)
- test: Add unit test for src/globalConfig/accounts.ts (#2652)

### Added

- feat(tests): Import tests from JS/TS (#2635)
- feat(redteam): Add GCG strategy (#2637)
- feat(redteam): Add Likert-based jailbreak strategy (#2614)

### Changed

- chore(redteam): Catch errors during iterative attacks and continue (#2631)
- chore(redteam): GCG number config (#2638)
- chore(redteam): Wrap iterative providers in try/catch (#2630)
- chore(webui): Don't actually truncate vars because they are scrollable (#2636)

### Fixed

- fix(webui): Revert 49bdcba - restore TruncatedText for var display (#2634)

## [0.103.8] - 2025-01-11

### Changed

- fix: Running redteam from cloud (#2627)
- fix: redteam strategies (#2629)
- chore: show # plugins and strats selected (#2628)o/pull/2626

## [0.103.7] - 2025-01-10

### Changed

- chore(redteam): record iterative history in metadata (#2625)
- chore(redteam): integrate grader into goat for ASR improvement (#2612)
- chore(cli): make db migrations quieter (#2621)
- chore(providers): update Azure API version for Azure provider (#2611)
- chore: Revert "chore(redteam): expose redteam run command and auto-share remote results" (#2613)
- docs: owasp illustrations (#2615)
- docs: plugin and strategy graphics (#2610)
- chore(site): add bio and photo of new team member (#2626)

### Fixed

- fix(webui): add default background for image lightbox (#2616)
- fix(openrouter): pass through openrouter-specific options (#2620)

### Dependencies

- chore(deps): bump @aws-sdk/client-bedrock-runtime from 3.723.0 to 3.726.0 (#2618)
- chore(deps): bump groq-sdk from 0.10.0 to 0.11.0 (#2619)
- chore(deps): bump openai from 4.77.4 to 4.78.0 (#2617)

### Documentation

- docs(site): add vedant to the about page (#2622)
- docs(site): update grid breakpoints for better spacing of team members on about page (#2623)

## [0.103.6] - 2025-01-09

### Changed

- chore(examples): add image saving hook for DALL-E outputs in redteam-dalle (#2607)
- chore(redteam): expose redteam run command and auto-share remote results (#2609)
- chore(redteam): store attack prompt instead of rendered prompt in metadata (#2602)
- chore(workflows): add actionlint GitHub Action for workflow validation (#2604)
- chore(ci): updated yanked dependency and ruff format (#2608)

### Fixed

- fix(docker): correct string concatenation for BUILD_DATE in GitHub Actions (#2603)
- fix(providers): convert anthropic bedrock lone system messages to user messages for compatibility with model graded metrics (#2606)

### Documentation

- docs(caching): expand documentation on caching mechanisms (#2605)

## [0.103.5] - 2025-01-09

### Added

- feat(fetch): Add support for custom SSL certificates (#2591)

### Changed

- chore(assertions): Improve Python assertion configuration passing (#2583)
- chore(debug): Enhance logging for null/undefined template variables (#2588)
- chore(providers): Allow ability to set custom default embedding provider (#2587)
- chore(providers): Improve error handling in HTTP provider (#2593)
- chore(redteam): Add grader to crescendo to increase ASR (#2594)
- chore(webui): Add plugin category on the recently used cards (#2600)
- chore(webui): Highlight selected strats just like plugins (#2601)
- chore(webui): Replace initial prompt with last redteam prompt when it exists (#2598)
- chore(webui): Response parser -> response transform (#2584)

### Fixed

- fix(cli): filterMode `failures` should omit `errors` (#2590)
- fix(providers): Handle bad HTTP status code (#2589)
- fix(redteam): ascii-smuggling is a plugin, not a strategy (#2585)
- fix(redteam): Use OS-agnostic temp file (#2586)

### Dependencies

- chore(deps): Update dependencies to latest versions (#2597)

### Documentation

- docs(license): Update year and clarify licensing terms (#2596)
- docs(providers): Update overview table with new entries (#2592)

## [0.103.4] - 2025-01-08

### Added

- feat(cli): add --filter-errors-only parameter to `eval` (#2539)
- feat(providers): f5 provider placeholder (#2563)
- feat(assertions): add support for specifying function names in external assertions (#2548)

### Changed

- chore(providers): add support for the WATSONX_AI_AUTH_TYPE env (#2547)
- chore(providers): add debug logs to llama provider (#2569)
- chore(redteam): add debug to cyberseceval (#2549)
- chore(redteam): add english language cyberseceval (#2561)
- chore(redteam): adjust parameters for iterativeTree strategy (#2535)
- chore(redteam): improve dialog content for load example configuration (#2574)
- chore(redteam): improve grader in jailbreak:tree strategy (#2565)
- chore(redteam): improve iterative provider with test case grader (#2552)
- chore(redteam): improve tree node selection. Add metadata (#2538)
- chore(redteam): reduce iterative image provider refusals (#2578)
- chore(tests): improve misc test setup and teardown (#2579)
- chore(webui): enhance metadata expand/collapse handling (#2550)
- chore(webui): Add type for provider test response (#2567)
- chore(assertions): minor change to python assert example and revert provider to gpt4 mini (#2564)
- chore(webui): ensure provider overrides are displayed correctly (#2546)
- docs: improve dark mode styles on security page (#2562)
- docs: jailbreak blog post (#2575)
- docs: missing plugins (#2558)
- docs: updates to llm vulnerability types page (#2527)
- docs: updating typo for g-eval pages (#2568)
- docs: only show frameworks in compliance section (#2559)
- chore(docs): improve dark mode on redteam configuration (#2553)
- chore(docs): sort plugins by pluginId (#2536)

### Fixed

- fix(assertions): ensure that Python assertions can reference the config as per the example given (#2551)

### Dependencies

- chore(deps): update dependencies to latest minor and patch versions (#2533)
- chore(deps): bump @aws-sdk/client-bedrock-runtime from 3.716.0 to 3.721.0 (#2532)
- chore(deps): bump @aws-sdk/client-bedrock-runtime from 3.721.0 to 3.723.0 (#2554)
- chore(deps): bump openai from 4.77.0 to 4.77.3 (#2544)
- chore(deps): update lock file to resolve dependency issues (#2545)
- chore(deps): update lock file to resolve yanked dependency (#2581)

### Documentation

- docs(blog): improve the usage instructions for jailbreak dalle post (#2576)
- docs(llm-vulnerability-scanner): improve dark mode styles (#2577)
- docs(styles): improve dark mode styles for index page (#2580)
- docs(troubleshooting): adjust sidebar order and update example version (#2557)

## [0.103.3] - 2025-01-03

### Added

- feat(redteam): add system prompt override plugin (#2524)

### Changed

- feat: cyberseceval plugin (#2523)
- chore(vertex): ability to override api version (#2529)
- chore: add more debug info to API health check (#2531)
- chore: switch cloud `run` to use --config param (#2520)
- docs: update owasp top 10 page (#2515)
- docs: misc improvements (#2525)

### Fixed

- fix(gemini): support gemini thinking model (#2526)
- fix(docs): correct broken link in blog post (#2522)
- fix(docs): conditionally enable gtag only in production (#2530)

### Documentation

- docs(blog): unbounded consumption (#2521)
- docs(redteam): update configuration.md (#2543)

## [0.103.2] - 2024-12-31

### Changed

- feat: run redteam from cloud config (#2503)
- feat: divergent repetition plugin (#2517)
- docs: guardrails ui (#2518)
- feat: granular envars for memory control (#2509)
- fix: use `default` when importing cjs module (#2506)
- docs: readme overhaul (#2502)
- chore(redteam): make numIterations configurable for iterative strategy (#2511)
- chore(webui): enhance styling and responsiveness for StrategyStats component (#2485)
- chore(providers): make number of retry attempts configurable for HTTP provider (#2512)
- chore(providers): add configurable retry attempts for AWS Bedrock. Improve error handling (#2514)
- chore(redteam): handle empty and refusal responses (#2516)
- docs: divergent repetition to plugins table (#2519)

### Fixed

- fix(moderation): handle empty output to avoid false positives (#2508)
- fix(fetch): correct retries logic to ensure at least one attempt (#2513)

## [0.103.1] - 2024-12-24

### Changed

- fix: send config purpose when running in web ui (#2504)
- fix: include `sharing` in generated redteam config (#2505)
- docs: g-eval docs (#2501)

## [0.103.0] - 2024-12-23

### Added

- feat(eval): Add sheet identifier to Google Sheets URL for saving eval results (#2348)
- feat(eval): Add support for Hugging Face datasets (#2497)
- feat(redteam): Ability to set the number of test cases per plugin (#2480)
- feat(redteam): Beavertails plugin (#2500)
- feat(redteam): Best-of-n jailbreak (#2495)
- feat(redteam): Dedicated custom input section (#2493)
- feat(redteam): Harmful:cybercrime:malicious-code (#2481)
- feat(redteam): Recently used plugins (#2488)
- feat(redteam): Support `intent` sequences (#2487)

### Changed

- chore(redteam): Add "View Probes" button (#2492)
- chore(redteam): Enhance metadata tracking for iterative provider (#2482)
- chore(redteam): Improve scoring in iterative providers (#2486)
- chore(redteam): Record stateless telemetry (#2477)
- chore(examples): Revert redteam-ollama example to previous version (#2499)
- docs: Cyberseceval (#2494)
- docs: Plugins overview (#2448)
- docs: Strategy overview (#2449)

### Fixed

- fix(redteam): Ability to set custom target (#2483)
- fix(redteam): Apply delay to redteam providers (#2498)
- fix(redteam): Scroll to top when changing tabs (#2484)
- fix(redteam): State management for raw HTTP requests (#2491)

### Dependencies

- chore(deps): Bump @aws-sdk/client-bedrock-runtime from 3.714.0 to 3.716.0 (#2479)

### Documentation

- docs(providers): Add new providers to documentation (#2496)

## [0.102.4] - 2024-12-20

### Changed

- feat: add G-Eval assertion (#2436)
- feat: ability to set delay from webui (#2474)
- fix: resolve circular reference issue in groq provider (#2475)
- chore: placeholder for ied (#2478)

### Fixed

- fix(provider): ensure system prompt is formatted correctly for amazon nova models (#2476)

### Documentation

- docs(red-team): update default strategy documentation (#2473)

## [0.102.3] - 2024-12-19

### Changed

- feat: pliny plugin (#2469)
- feat: meth plugin (#2470)

### Fixed

- fix(redteam): resolve prompt rendering issue in goat provider (#2472)

### Dependencies

- chore(deps): update dependencies to latest versions (#2442)

## [0.102.2] - 2024-12-19

### Added

- feat(eval): Add metadata filtering to `promptfoo eval` (#2460)
- feat(redteam): Implement `basic` strategy to skip strategy-less tests (#2461)
- feat(redteam): Show messages for multi-turn providers (#2454)
- feat(webui): Add search bar for reports (#2458)

### Changed

- chore(providers): Add new OpenAI O1 model versions (#2450)
- chore(ci): Handle fork PRs without secrets correctly (#2443)
- chore(ci): Update Node.js 22.x matrix configuration (#2444)
- chore(ci): Move workflow assets to .github/assets (#2445)
- chore(redteam): Update target handling for model-based strategies (#2466)
- docs: Update RAG red team details (#2459)

### Fixed

- fix(providers): Fix O1 model detection (#2455)
- fix(redteam): Handle invalid message from GOAT (#2462)
- fix(redteam): Handle null target model responses in GOAT and improve safeJsonStringify (#2465)
- fix(redteam): Improve logging and message handling in Crescendo and GOAT providers (#2467)
- fix(redteam): Properly write target response to iterative (#2447)
- fix(redteam): Skip iterative turn on refusal (#2464)

### Dependencies

- chore(deps): Bump @anthropic-ai/sdk from 0.32.1 to 0.33.1 (#2451)
- chore(deps): Bump @aws-sdk/client-bedrock-runtime from 3.712.0 to 3.714.0 (#2446)
- chore(deps): Bump openai from 4.76.3 to 4.77.0 (#2452)

## [0.102.1] - 2024-12-17

### Added

- feat(redteam): ability to upload intents from csv (#2424)
- feat(redteam): switch to rag example (#2432)

### Changed

- chore(cli): address punycode deprecation warning for Node.js 22 (#2440)
- chore(redteam): format extraction prompts as chat messages (#2429)
- chore(redteam): integration tests (#2413)
- chore(redteam): move plugin collections out of plugin type (#2435)
- chore(redteam): raise timeout on unaligned provider to 60s (#2434)
- chore(redteam): update owasp mappings (#2316)
- chore(redteam): update plugin and strategy display names and descriptions (#2387)
- chore(redteam): minor styling improvements to TestTargetConfiguration (#2430)
- chore(redteam): remove horizontal scroll from redteam setup tabs (#2420)

### Fixed

- fix(redteam): add support for entity merging in config (#2433)
- fix(redteam): combine strategy configs for chained strategies (#2415)
- fix(redteam): don't fall back if entity and purpose extraction fails (#2428)
- fix(redteam): integration test (#2431)
- fix(redteam): make cross-session-leak not default (#2427)
- fix(redteam): remove duplicate `intent` plugin (#2426)
- fix(redteam): dark mode in test targets ui (#2425)
- fix(redteam): resolve invalid DOM nesting of ul elements in Strategies component (#2421)
- fix(evaluator): handle circular references during error logging (#2441)

### Dependencies

- chore(deps): bump @aws-sdk/client-bedrock-runtime from 3.709.0 to 3.712.0 (#2418)
- chore(deps): bump groq-sdk from 0.9.0 to 0.9.1 (#2416)
- chore(deps): bump openai from 4.76.2 to 4.76.3 (#2417)

## [0.102.0] - 2024-12-16

### Added

- feat(redteam): add api healthcheck to redteam generate (#2398)

### Changed

- feat: add raw HTTP request support to Targets UI (#2407)
- feat: add HTTP provider configuration generator (#2409)
- feat: generate http config button (#2411)
- feat: run redteam in web ui (#2025)
- fix: exit codes and tests (#2414)
- docs: add docs for model-graded metrics (#2406)

## [0.101.2] - 2024-12-14

### Added

- feat(webui): implement cloud API health check functionality (#2397)
- feat(webui): redteam attack flow chart (#2389)
- feat(webui): strategy stats drawer (#2388)
- feat(webui): Filter Results view by errors (#2394)

### Changed

- revert: refactor(evaluator): enhance variable resolution and prompt rendering (#2386)
- chore(docker): add version info to docker build (#2401)
- chore(docs): Update README.md (#2391)

### Fixed

- fix(redteam): improve error message for plugin validation (#2395)
- fix(redteam): improve redteam strategy validation with detailed error messages (#2396)
- fix(webui): hide "show failures" checkbox on 1-column evals (#2393)

### Dependencies

- chore(deps): bump openai from 4.76.1 to 4.76.2 (#2390)

## [0.101.1] - 2024-12-13

### Added

- feat(eval): Separate errors from assert failures (#2214)
- feat(eval): Support more than one multi-turn conversation in the same eval with conversationId metadata field (#2360)
- feat: chunk results during share to handle large evals (#2381)

### Changed

- fix: use safeJsonStringify (#2385)
- chore(evaluator): Enhance variable resolution and prompt rendering (#2380)
- chore(ci): Remove outdated package-lock.json after enabling workspaces in package.json (#2377)
- chore(examples): Add Ollama red team example from blog post (#2374)
- Revert "feat: chunk results during share to handle large evals" (#2399)

### Fixed

- fix(cli): Fix punycode deprecation warning (#2384)
- fix(cli): Re-enable validation warning for invalid dereferenced configs (#2373)
- fix(prompts): Restore behavior that delays YAML parsing until after variable substitution (#2383)
- fix(redteam): Support file:// protocol for custom plugins (#2376)
- fix(webui): Use injectVar in redteam report view (#2366)

### Documentation

- docs(configuration): Add documentation for shared variables in tests (#2379)

## [0.101.0] - 2024-12-12

### Added

- feat(eval): Separate errors from assert failures (#2214)
- feat(eval): Support more than one multi-turn conversation in the same eval with conversationId metadata field (#2360)

### Changed

- chore(evaluator): Enhance variable resolution and prompt rendering (#2380)
- chore(ci): Remove outdated package-lock.json after enabling workspaces in package.json (#2377)
- chore(examples): Add Ollama red team example from blog post (#2374)

### Fixed

- fix(cli): Fix punycode deprecation warning (#2384)
- fix(cli): Re-enable validation warning for invalid dereferenced configs (#2373)
- fix(prompts): Restore behavior that delays YAML parsing until after variable substitution (#2383)
- fix(redteam): Support file:// protocol for custom plugins (#2376)
- fix(webui): Use injectVar in redteam report view (#2366)

### Documentation

- docs(configuration): Add documentation for shared variables in tests (#2379)

## [0.100.6] - 2024-12-11

### Changed

- chore: clean up invariant references (#2367)
- chore: invariant (#2363)
- chore(examples): add YAML schema and descriptions to config files (#2358)
- chore(providers): add debugs and make provider invariants more detailed (#2365)
- chore(redteam): add better error logging for multilingual (#2347)
- chore(redteam): add getRemoteGenerationUrl mocks to redteam tests (#2349)
- chore(redteam): Better error messaging for composite jailbreaks (#2372)
- chore(redteam): fix composite jailbreak docs (#2370)
- chore(redteam): respect --delay with redteam providers (#2369)
- chore(webui): add "save YAML" option to Save Config dialog (#2356)
- chore(webui): enhance redteam preset cards layout and styling (#2353)

### Fixed

- fix(providers): add regional model support to Bedrock (#2354)
- fix(webui): redteam setup UI should support request body objects (#2355)
- fix(providers): use Replicate moderation provider when OpenAI key not present (#2346)

### Dependencies

- chore(deps): bump @aws-sdk/client-bedrock-runtime from 3.706.0 to 3.709.0 (#2362)
- chore(deps): bump openai from 4.76.0 to 4.76.1 (#2361)
- chore(deps): update dependencies (#2350)

### Documentation

- docs(blog): new post on the EU AI Act (#2357)
- docs(redteam): Update documentation to suggest a detailed purpose (#2345)
- docs(troubleshooting): replace auto-generated index with custom overview (#2352)

## [0.100.5] - 2024-12-09

### Changed

- feat: Show current redteam and save state by @sklein12 in [#2336](https://github.com/promptfoo/promptfoo/pull/2336)
- fix: Our task API responds with a JSON object by @sklein12 in [#2337](https://github.com/promptfoo/promptfoo/pull/2337)
- fix: Attempt to fix metrics after share to self-hosted by @GICodeWarrior in [#2338](https://github.com/promptfoo/promptfoo/pull/2338)
- fix: Merge `defaultTest.vars` before applying `transformVars` by @mldangelo in [#2339](https://github.com/promptfoo/promptfoo/pull/2339)
- fix: Catch errors on purpose extraction and continue by @sklein12 in [#2344](https://github.com/promptfoo/promptfoo/pull/2344)
- chore: Allow overriding default and redteam providers globally by @sklein12 in [#2333](https://github.com/promptfoo/promptfoo/pull/2333)
- chore(providers): Align `transformRequest` with `transformResponse` behavior by @mldangelo in [#2334](https://github.com/promptfoo/promptfoo/pull/2334)
- chore: Update Node.js to v20.18.1 by @mldangelo in [#2342](https://github.com/promptfoo/promptfoo/pull/2342)
- chore: Add support for multiple Google Sheets in `promptfooconfig` by @mldangelo in [#2343](https://github.com/promptfoo/promptfoo/pull/2343)

## [0.100.4] - 2024-12-08

### Changed

- feat: "try example" in target configuration (#2335)
- chore(webui): add a reset config button (#2328)
- chore(redteam): add comments and schema to generated yaml (#2329)
- chore(webui): add select all/none for all plugins (#2326)
- chore: automate CITATION.cff version bump. Sort npm scripts (#2320)
- docs: Fix docs to reflect non-root docker user (#2324)

### Fixed

- fix(cli): recommend npx if necessary (#2325)
- fix(providers): use prompt config for structured outputs in azure (#2331)
- fix(redteam): Use cloud api for remote harmful generation (#2323)
- fix(webui): redteam bug where purpose was using old state (#2330)
- fix(webui): redteam config persist between refreshes (#2327)

### Dependencies

- chore(deps): bump openai from 4.75.0 to 4.76.0 (#2321)

## [0.100.3] - 2024-12-06

### Changed

- chore(providers): improve JSON schema support for openai azure (#2318)

### Dependencies

- chore(deps): bump the npm_and_yarn group with 2 updates (#2317)

### Documentation

- docs(aws-bedrock): add Nova model documentation and update examples (#2319)
- docs(multilingual): add language code references (#2311)

## [0.100.2] - 2024-12-06

### Added

- feat: multiline editor for http request body (#2314) by @typpo

### Fixed

- fix(redteam): Do not fail crescendo if the provider sends the wrong response (#2315) by @sklein12
- fix: remove log line (c539341)

## [0.100.1] - 2024-12-05

### Added

- feat(redteam): Multilingual generates test cases across all strats (#2313) by @sklein12

### Fixed

- fix(redteam): preserve assertion types in multilingual strategy (#2312) by @mldangelo

### Changed

- chore(redteam): Improve purpose output (779a8d4)
- chore: re-reorder target setup page (7dd11ae)
- chore: copy (158d841)
- ci: increase Docker workflow timeout to 60 minutes (414db79)

### Dependencies

- chore(deps): update multiple package dependencies (#2308) by @mldangelo

### Documentation

- docs: fix multilingual (e78e77d)

## [0.100.0] - 2024-12-05

### Added

- feat(providers): Add Amazon Nova models to Bedrock provider (#2300)
- feat(providers): Support TypeScript custom providers (#2285)
- feat(providers): Add transformRequest to HTTP provider. Rename responseParser to transformResponse (#2228)
- feat(cli): Add configurable CSV delimiter support (#2294)
- feat(redteam): Load `intents` plugin from file (#2283)
- feat(webui): Ability to configure strategies in redteam setup (#2304)
- feat(webui): Ability to upload YAML file to setup view (#2297)
- feat(webui): Column selector (#2288)

### Changed

- chore(webui): Add YAML preview and strategies to redteamReview page (#2305)
- chore(prompts): TypeScript for prompt functions (#2287)
- chore(webui): Display # selected plugins in accordion text (#2298)
- chore(redteam): Remote generation if logged into cloud (#2286)
- chore(cli): Write `promptfoo-errors.log` on error (#2303)
- chore(cli): Improve error message when attempting to share incomplete eval (#2301)
- chore(redteam): Fix stateless warning (#2282)
- chore(redteam): Plugin page UX (#2299)
- chore(webui): Display average cost alongside total (#2274)
- chore(webui): Remove prompt from redteam setup purpose page (#2295)
- docs: Guide on LangChain PromptTemplates (#2235)

### Fixed

- fix(redteam): Do not store config hash if redteam generation failed (#2296)
- fix(webui): Minor bugs in redteam config UI (#2278)
- fix(cli): Replace process.exitCode with process.exit calls in share command (#2307)

### Dependencies

- chore(deps): Bump @aws-sdk/client-bedrock-runtime from 3.699.0 to 3.704.0 (#2279)
- chore(deps): Bump @aws-sdk/client-bedrock-runtime from 3.704.0 to 3.705.0 (#2290)
- chore(deps): Bump groq-sdk from 0.8.0 to 0.9.0 (#2291)
- chore(deps): Bump openai from 4.73.1 to 4.74.0 (#2280)
- chore(deps): Bump openai from 4.74.0 to 4.75.0 (#2289)

### Documentation

- docs(examples): Add redteam chatbot example (#2306)

## [0.99.1] - 2024-12-02

### Changed

- chore(docs): update --config YAML file references to match actual behavior (#2170)
- chore(providers): add \*-latest models for Anthropic (#2262)
- chore(providers): remove optional chaining in goat provider (#2253)
- chore(redteam): ability to override severity (#2260)
- chore(redteam): improve hijacking grader (#2251)
- chore(redteam): improve overreliance grader (#2246)
- chore(redteam): improve politics grader (#2258)
- chore(redteam): move harmful specialized advice plugin to unaligned provider (#2239)
- chore(redteam): move misinformation plugin from aligned to unaligned provider (#2232)
- chore(redteam): shell injection grader improvement (25%) (#2277)
- chore(redteam): update policy grader (#2244)
- chore(site): improve architecture diagram dark mode (#2254)
- chore(site): move careers link (#2242)
- chore(tests): remove console.error debug statement (#2275)
- chore(types): add Zod schema for assertion types (#2276)
- chore(webui): ability to set image min/max height (#2268)
- chore(webui): add metric column in assertions table (#2238)
- chore(webui): add pointer cursor to report view (#2272)
- chore(webui): add support for custom targets to redteam setup (#2215)
- chore(webui): combine assertion context to eval output comment dialog (#2240)
- chore(webui): improve back and next buttons for purpose/targets pages (#2269)
- chore(webui): minor improvements to redteam setup strategy and plugin selection (#2247)
- chore(webui): only show action buttons for the currently hovered cell, rather than both cells for that row (#2270)
- chore(webui): preserve whitespace in TableCommentDialog (#2237)
- chore(webui): prevent dialog from popping up repeatedly when component rerenders (#2273)
- chore(webui): remove local dashboard (#2261)
- chore(webui): select all/none in redteam setup plugins view (#2241)
- docs: GitLab integration (#2234)

### Fixed

- fix(cli): improve debugging for fetchWithRetries (#2233)
- fix(cli): refuse to share incomplete evals (#2259)
- fix(webui): support sorting on pass/fail count & raw score (#2271)
- fix(redteam): stringify non-string target provider responses in goat (#2252)

### Dependencies

- chore(deps): bump openai from 4.73.0 to 4.73.1 (#2243)
- chore(deps): sync dependency versions with promptfoo cloud (#2256)
- chore(deps): update dependencies (#2257)
- chore(deps): update lock file for yanked dependency (#2250)

## [0.99.0] - 2024-11-25

### Added

- feat(cli): `promptfoo debug` command (#2220)
- feat(eval): Read variables from PDF (#2218)
- feat(providers): Add `sequence` provider (#2217)
- feat(redteam): Citation strategy (#2223)
- feat(redteam): Composite jailbreak strategy (#2227)
- feat(redteam): Ability to limit strategies to specific plugins (#2222)

### Changed

- chore(redteam): Attempt to reuse existing server for redteam init (#2210)
- chore(redteam): Naive GOAT error handling (#2213)
- chore(redteam): Improve competitors plugin and grading (#2208)

### Fixed

- fix(eval): CSV BOM parsing (#2230)
- fix(redteam): Add missing entities field to redteam schema (#2226)
- fix(redteam): Ensure numTests is properly inherited in config for all plugin types (#2229)
- fix(redteam): Strip prompt asterisks (#2212)
- fix(redteam): Validate plugins before starting (#2219)

### Dependencies

- chore(deps): Bump @aws-sdk/client-bedrock-runtime from 3.696.0 to 3.699.0 (#2231)

### Documentation

- docs(redteam): Ollama redteam blog (#2221)
- docs(redteam): Add troubleshooting documentation (#2211)

## [0.98.0] - 2024-11-22

### Added

- feat(providers): Maintain session-id in HTTP provider (#2101)
- feat(redteam): Add custom strategy (#2166)
- feat(webui): Add CSV download to report view (#2168)
- feat(webui): Add image preview lightbox for base64 image strings (#2194)

### Changed

- chore(providers): Add GPT-4-0-2024-11-20 to supported models (#2203)
- chore(providers): Add support for UUID in transformVars (#2204)
- chore(cli): Display help for invalid args (#2196)
- chore(redteam): Add `promptfoo redteam setup` (#2172)
- chore(redteam): Init now opens web setup UI (#2191)
- chore(redteam): Update purpose UI to capture better information (#2180)
- chore(redteam): Instrument redteam setup (#2193)
- chore(redteam): Remove OpenAI key requirement in onboarding (#2187)
- chore(redteam): Remove overreliance from default (#2201)
- chore(redteam): Remove redundant harmful plugin when all subcategories are selected (#2206)
- chore(redteam): Reorganize plugins in setup (#2173)
- chore(redteam): Session parsing in UI (#2192)
- chore(redteam): Update docs for multi-turn strategies (#2182)
- chore(redteam): Update redteam init instructions (#2190)
- chore(redteam): Wrap more system purpose tags (#2202)
- chore(redteam): Wrap purposes in <Purpose> tags (#2175)

### Fixed

- fix(prompts): Parse YAML files into JSON before Nunjucks template render (#2205)
- fix(providers): Handle more response parser failures in HTTP provider (#2200)
- fix(redteam): Attempt to fix undefined redteam testcase bug (#2186)
- fix(redteam): Debug access plugin grader improvement (#2178)
- fix(redteam): Handle missing prompts in indirect prompt injection setup (#2199)
- fix(redteam): Pass isRedteam from eval database model (#2171)
- fix(webui): Handle division by zero cases in CustomMetrics component (#2195)

### Dependencies

- chore(deps): Bump @aws-sdk/client-bedrock-runtime from 3.693.0 to 3.696.0 (#2176)
- chore(deps): Update dependencies - resolve lock file issue (#2179)
- chore(deps): Update dependencies (#2169)

### Documentation

- docs(examples): Add F-score example (#2198)
- docs(examples): Modernize image classification example (#2197)
- docs(site): Add red team Hugging Face model guide (#2181)
- docs(site): Use `https` id with `url` config (#2189)

## [0.97.0] - 2024-11-18

### Added

- feat(azure): adding AzureCliCredential as a fallback authentication option (#2149)

### Changed

- feat: report shows % framework compliance as progress bar (#2160)
- feat: support for grader fewshot examples (#2162)
- feat: add support for bedrock guardrails (#2163)
- fix: crescendo feedback (#2145)
- fix: handle null test cases in strategy generation (#2146)
- refactor(redteam): extract parseGeneratedPrompts from redteam base class (#2155)
- refactor(redteam): modularize and simplify harmful plugin (#2154)
- chore: bump @aws-sdk/client-bedrock-runtime from 3.691.0 to 3.693.0 (#2147)
- chore: bump @eslint/plugin-kit from 0.2.0 to 0.2.3 in the npm_and_yarn group (#2151)
- chore: track token usage for redteam providers (#2150)
- chore(providers): misc harmful completion provider enhancements (#2153)
- chore: display strategy used in report view (#2156)
- chore: open result details in report view (#2159)
- chore: add # requests to token usage (#2158)
- chore: set redteamFinalPrompt in goat provider (#2161)
- chore(redteam): refactor harmful plugin into aligned and unaligned modules (#2164)
- chore(redteam): refactor unaligned inference API response handling (#2167)

### Fixed

- fix(share): update eval author to logged-in user when sharing (#2165)

## [0.96.2] - 2024-11-14

### Added

- feat(redteam): redteam fewshot overrides (#2138)
- feat(cli): make README.md file during onboarding init flow optional (#2054)

### Changed

- feat: helm chart for self hosted (#2003)

### Fixed

- fix(cli): remove validation warning on yaml files (#2137)
- fix(providers): handle system messages correctly for bedrock Claude models (#2141)
- fix(redteam): Config for all strategies (#2126)
- fix(webui): potential divide by 0s (#2135)
- fix(webui): restore token usage display (#2143)

### Dependencies

- chore(deps): clean up plugin action params (#2139)
- chore(deps): bump @aws-sdk/client-bedrock-runtime from 3.687.0 to 3.691.0 (#2140)
- chore(deps): update dependencies (#2133)

## [0.96.1] - 2024-11-12

### Added

- feat(ui): Respect max text length in Markdown cells (#2109)

### Changed

- chore(assertions): split assertions into separate modules (#2116)\* chore(blog): update API endpoint to canonical domain by @mldangelo in https://github.com/promptfoo/promptfoo/pull/2119
- chore(cli): add promptfoo version header to all requests (#2121)
- chore(redteam): allow goat to be used stateless or not (#2102)
- chore(redteam): Break out Prompt Metrics Types (#2120)
- chore(redteam): re-organize report categories (#2127)
- chore(docs): Fix AWS default region to match documentation (#2117)

### Fixed

- fix(cli): validate config after dereferencing (#2129)
- fix(providers): handle system messages correctly in anthropic parseMessages (#2128)

### Dependencies

- chore(deps): bump groq-sdk from 0.7.0 to 0.8.0 (#2131)
- chore(deps): update multiple dependencies (#2118)

## [0.96.0] - 2024-11-10

### Added

- feat(redteam): intent plugin (#2072)
- feat(redteam): rag poisoning plugin (#2078)
- feat(cli): --filter-sample on eval to randomly sample (#2115)
- feat(providers): azure default provider (#2107)
- feat(assertions): BLEU score (#2081)

### Changed

- chore(assertions): refactor JSON assertions (#2098)
- chore(assertions): split assertions into separate files (#2089)
- chore(cli): add --ids-only to list commands (#2076)
- chore(cli): lazily init csv assertion regex (#2111)
- chore(cli): validate json, yaml, js configs on load (#2114)
- chore(lint): format lint (#2082)
- chore(providers): add envar support for azure auth (#2106)
- chore(providers): add support for Claude 3.5 Haiku model (#2066)
- chore(providers): add support for external response_format in azure openai (#2092)
- chore(providers): azureopenai -> azure (#2113)
- chore(providers): Support AWS sessionToken and profile for authentication (#2085)
- chore(redteam): improve rbac grader (#2067)
- chore(redteam): pass context and options to target in iterativeTree provider (#2093)
- chore(redteam): Use purpose in graders (#2077)
- chore(webui): prevent unnecessary state resets in plugin configuration in redteam ui (#2071)
- chore: add yaml config validation tests (#2070)
- chore(docs): goat-blog demo component usability improvements (#2095)
- docs: use "provider" key in python prompt function (#2103)
- docs: add GOAT blog post (#2068)
- chore(blog): update API endpoint to canonical domain (#2119)

### Fixed

- fix(cli): keep eval id on `import` (#2112)
- fix(providers): portkey provider and headers (#2088)
- fix(redteam): provide target context (#2090)
- fix(providers): ensure consistent message parsing for Anthropic Claude Vision (#2069)
- fix(redteam): make remote generation URL dynamic to support dotenv loading (#2086)

### Dependencies

- chore(deps): bump @anthropic-ai/sdk from 0.31.0 to 0.32.0 (#2074)
- chore(deps): bump @anthropic-ai/sdk from 0.32.0 to 0.32.1 (#2083)
- chore(deps): bump @aws-sdk/client-bedrock-runtime from 3.686.0 to 3.687.0 (#2104)
- chore(deps): bump openai from 4.70.2 to 4.71.0 (#2073)
- chore(deps): bump openai from 4.71.0 to 4.71.1 (#2087)

## [0.95.0] - 2024-11-04

### Added

- **feat(redteam):** goat (#2006)
- **feat(webui):** add support for file providers in eval creation view via file upload by @mldangelo in https://github.com/promptfoo/promptfoo/pull/2055
- feat(webui): add support for file providers in eval creation view via file upload (#2055)

### Changed

- **feat:** save and load configs (#2044)
- **feat:** index page for report view (#2048)
- **fix:** competitors grader (#2042)
- **fix:** llm rubric markup (#2043)
- **fix:** OOM on large evals (#2049)
- **chore:** migrate rag-full example to langchain 0.3.0 (#2041)
- **chore:** add some loaders to webui pages (#2050)
- **chore(providers):** add bedrock regional inference profile IDs (#2058)
- **chore(webui):** optimize custom policy handling (#2061)
- **chore:** bump @anthropic-ai/sdk from 0.30.1 to 0.31.0 (#2062)
- **chore:** bump openai from 4.69.0 to 4.70.2 (#2063)

### Fixed

- **fix(webui):** preserve target label when switching target types (#2060)

### Dependencies

- **chore(deps):** bump langchain from 0.2.10 to 0.3.0 in /examples/rag-full (#2040)
- **chore(deps):** bump openai from 4.68.4 to 4.69.0 (#2045)
- **chore(deps):** update patch and minor dependencies (#2064)

## [0.94.6] - 2024-10-30

### Added

- feat(webui): make table header sticky (#2001)

### Changed

- feat: `promptfoo auth whoami` (#2034)
- fix: minor redteam run fixes (#2033)
- fix: report issue counts (#2037)
- fix: Integration backlink to portkey docs (#2039)
- chore: add provider to assertion function context (#2036)
- chore: add `--verbose` to redteam run (#2032)
- chore(deps-dev): bump @aws-sdk/client-bedrock-runtime from 3.679.0 to 3.682.0 (#2038)

### Dependencies

- chore(deps): bump elliptic from 6.5.7 to 6.6.0 in /src/app (#2031)
- chore(deps): bump langchain from 0.1.14 to 0.3.0 in /examples/langchain-python (#2035)

## [0.94.5] - 2024-10-28

### Changed

- fix: bump version on fetch cache key (#2029)
- fix: support browser back/forward in redteam setup (#2022)
- chore: improve ui for plugin configs (#2024)
- chore(webui): improve redteam plugin configuration UI (#2028)
- chore: Add Missing Statuses to Risk Categories (#2030)

### Fixed

- fix(ci): add disk space cleanup steps to prevent runner failures (#2018)
- fix(redteam): auto-extract injectVar from prompt template in redteam image provider (#2021)
- fix(providers): adjust bedrock anthropic default temperature (#2027)
- fix(webui): hide redteam setup dialog after seen (#2023)

### Documentation

- docs(provider): fix dalle-3 provider name (#2020)

## [0.94.4] - 2024-10-27

### Added

- **Feature:** Add simulated user provider ([#2014](https://github.com/promptfoo/promptfoo/pull/2014) by [@typpo](https://github.com/typpo))

### Changed

- **Fix:** Handle basic auth credentials in fetch requests ([#2013](https://github.com/promptfoo/promptfoo/pull/2013) by [@mldangelo](https://github.com/mldangelo))
- **Chore:** Add configuration option to disable template environment variables ([#2017](https://github.com/promptfoo/promptfoo/pull/2017) by [@mldangelo](https://github.com/mldangelo))
- **Chore (Redteam):** Improve onboarding CLI plugin configuration handling ([#2015](https://github.com/promptfoo/promptfoo/pull/2015) by [@mldangelo](https://github.com/mldangelo))

## [0.94.3] - 2024-10-26

### Changed

- feat: package import support improvements (#1995)
- feat: add adaline gateway provider (#1980)
- fix: template creation for `promptfoo init` and `promptfoo redteam init`
- chore(providers): merge prompt and provider config in azure (#2011)

## [0.94.2] - 2024-10-25

### Added

- feat(browser): `optional` arg on `click` commands (#1997)

### Changed

- feat: add browser support in redteam setup (#1998)
- fix: test case descriptions (#2000)
- fix: Http Provider parser (#1994)
- chore: save user consent when logged in via webui (#1999)
- chore: Constants are lower case (#2007)
- style(eslint): add sort-keys rule and sort type constituents (#2008)
- chore(redteam): alphabetize and normalize ordering of constants (#2002)
- revert: style(eslint): add sort-keys rule and sort type constituents (#2009)

## [0.94.1] - 2024-10-24

### Added

- **feat(schema):** Add YAML schema validation to config files by [@mldangelo](https://github.com/mldangelo) in [#1990](https://github.com/promptfoo/promptfoo/pull/1990)

### Changed

- **chore:** Don't run Docker as root by [@typpo](https://github.com/typpo) in [#1884](https://github.com/promptfoo/promptfoo/pull/1884)
- **chore(webui):** Move Snackbar out of component for reuse by [@sklein12](https://github.com/sklein12) in [#1989](https://github.com/promptfoo/promptfoo/pull/1989)
- **chore(redteam):** Send version to remote endpoint by [@typpo](https://github.com/typpo) in [#1982](https://github.com/promptfoo/promptfoo/pull/1982)
- **refactor(tests):** Reorganize test files into subdirectories by [@mldangelo](https://github.com/mldangelo) in [#1984](https://github.com/promptfoo/promptfoo/pull/1984)
- site: additional landing page (#1996)

### Fixed

- **fix(providers):** Better OpenAI rate limit handling by [@typpo](https://github.com/typpo) in [#1981](https://github.com/promptfoo/promptfoo/pull/1981)
- **fix(providers):** Refusals are not failures by [@typpo](https://github.com/typpo) in [#1991](https://github.com/promptfoo/promptfoo/pull/1991)
- **fix(redteam):** Better error handling in strategies by [@typpo](https://github.com/typpo) in [#1983](https://github.com/promptfoo/promptfoo/pull/1983)
- **fix(redteam):** Better error on remote plugins when remote is disabled by [@typpo](https://github.com/typpo) in [#1979](https://github.com/promptfoo/promptfoo/pull/1979)
- fix: prompt validation (#1993)

### Dependencies

- **chore(deps):** Bump @aws-sdk/client-bedrock-runtime from 3.677.0 to 3.678.0 by [@dependabot](https://github.com/dependabot) in [#1987](https://github.com/promptfoo/promptfoo/pull/1987)
- **chore(deps):** Bump @anthropic-ai/sdk from 0.30.0 to 0.30.1 by [@dependabot](https://github.com/dependabot) in [#1986](https://github.com/promptfoo/promptfoo/pull/1986)
- **chore(deps):** Bump OpenAI from 4.68.2 to 4.68.4 by [@dependabot](https://github.com/dependabot) in [#1985](https://github.com/promptfoo/promptfoo/pull/1985)

## [0.94.0] - 2024-10-23

### Added

- feat(providers): add support for `github` provider (#1927)
- feat(providers): add support for xAI (Grok) provider (#1967)
- feat(providers): Update HTTP Provider to support any type of request (#1920)
- feat(prompts): add context to python and javascript prompts (#1974)
- feat(webui): add ability to update eval author (#1951)
- feat(webui): add login page (#1964)
- feat(webui): add support for displaying base64-encoded images (#1937)
- feat(cli): allow referencing specific gsheet (#1942)
- feat(redteam): show passes and fails in report drawer (#1972)

### Changed

- chore(cli): disable database logging by default (#1953)
- chore(cli): move db migrations up (#1975)
- chore(cli): replace node-fetch with native fetch API (#1968)
- chore(cli): warn on unsupported test format (#1945)
- chore(providers): support AWS credentials in config file for bedrock provider (#1936)
- chore(providers): support response_format in prompt config in openai provider (#1966)
- chore(providers): update Claude 3.5 model version (#1973)
- chore(providers): update implementation of togetherAI provider (#1934)
- chore(redteam): Add redteam descriptions and display names (#1962)
- chore(redteam): Better typing for the new constants (#1965)
- chore(redteam): fix typing issue, don't return in route (#1933)
- chore(redteam): move all redteam constants to one spot (#1952)
- chore(redteam): remove providers from db (#1955)
- chore(redteam): update providers to id by id or label (#1924)
- chore(redteam): Use Provider Label as Unique ID for redteam targets (#1938)
- chore(webui): add user email management endpoints (#1949)
- chore(webui): create dedicated eval router (#1948)
- chore(webui): expose redteam init ui in navigation dropdown menu (#1926)
- chore(webui): improve max text length slider (#1939)
- chore(webui): optimize Material-UI imports for better tree-shaking (#1928)
- chore(webui): optionally record anonymous telemetry (#1940)
- chore(webui): resolve fast refresh warning by separating useToast hook (#1941)
- refactor(assertions): move utility functions to separate file (#1944)
- chore: add citation generation script and update CITATION.cff (#1914)

### Fixed

- fix(cli): add metadata to EvaluateResult model (#1978)
- fix(cli): check for python3 alias (#1971)
- fix(cli): cli properly watches all types of configs (#1929)
- fix(cli): resolve deep copy issue when using grader cli arg (#1943)
- fix(eval): set author from getUserEmail when creating Eval (#1950)
- fix(providers): improve Gemini format coercion and add tests (#1925)
- fix(providers): maybeCoerceToGeminiFormat in palm provider - parse system_instruction (#1947)

### Dependencies

- chore(deps): bump aiohttp from 3.9.5 to 3.10.2 in /examples/rag-full (#1959)
- chore(deps): bump certifi from 2023.11.17 to 2024.7.4 in /examples/python-provider (#1958)
- chore(deps): bump idna from 3.6 to 3.7 in /examples/python-provider (#1957)
- chore(deps): bump rollup from 4.21.3 to 4.24.0 in /src/app (#1961)
- chore(deps): bump starlette from 0.37.2 to 0.40.0 in /examples/rag-full (#1956)
- chore(deps): bump vite from 5.3.3 to 5.4.9 in /examples/jest-integration (#1960)
- chore(deps): migrate drizzle (#1922)
- chore(deps): update dependencies (#1913)

### Documentation

- docs(blog): adding fuzzing post (#1921)

## [0.93.3] - 2024-10-17

### Added

- **feat(assertions):** Support array of files in assertion values by [@danpe](https://github.com/promptfoo/promptfoo/pull/1897)
- **feat(redteam):** Math-prompt strategy by [@AISimplyExplained](https://github.com/promptfoo/promptfoo/pull/1907)
- feat(redteam): math-prompt strategy (#1907)
- feat: add watsonx bearer token auth and display model cost (#1904)
- feat: support array of files in assertion values (#1897)

### Changed

- **chore(providers):** Add WatsonX bearer token auth and display model cost by [@gprem09](https://github.com/promptfoo/promptfoo/pull/1904)
- **chore(redteam):** Rename math-prompt strategy and update docs by [@mldangelo](https://github.com/promptfoo/promptfoo/pull/1912)
- **chore(webui):** Redesign navigation and dark mode components by [@mldangelo](https://github.com/promptfoo/promptfoo/pull/1903)
- **chore(ci):** Correct GitHub Actions syntax for secret access by [@mldangelo](https://github.com/promptfoo/promptfoo/pull/1911)
- **chore(ci):** Fix Docker build by [@sklein12](https://github.com/promptfoo/promptfoo/pull/1910)
- **chore(ci):** Test eval share for hosted container by [@sklein12](https://github.com/promptfoo/promptfoo/pull/1908)
- **chore(ci):** Test sharing to cloud by [@sklein12](https://github.com/promptfoo/promptfoo/pull/1909)
- chore: fix docker build (#1910)
- chore(redteam): rename math-prompt strategy and update docs (#1912)
- chore: Test sharing to cloud (#1909)
- chore: Test eval share for hosted container (#1908)

### Fixed

- **fix(webui):** Navigating directly to an eval by [@sklein12](https://github.com/promptfoo/promptfoo/pull/1905)
- fix(providers): lazy load watsonx dependencies (#1977)
- fix(ci): correct GitHub Actions syntax for secret access (#1911)
- fix: Navigating directly to an eval (#1905)

### Documentation

- **docs(redteam):** Add documentation for Custom and PII plugins by [@mldangelo](https://github.com/promptfoo/promptfoo/pull/1892)

## [0.93.2] - 2024-10-16

### Fixed

- fix: sharing to hosted (#1902)
- fix: update cloud share URL path from 'results' to 'eval' (#1901)
- fix: gemini chat formatting (#1900)

### Documentation

- docs(redteam): add documentation for Custom and PII plugins (#1892)

### Changed

- **fix:** update cloud share URL path from 'results' to 'eval' by [@mldangelo](https://github.com/promptfoo/promptfoo/pull/1901)
- **fix:** gemini chat formatting by [@typpo](https://github.com/promptfoo/promptfoo/pull/1900)
- **fix:** sharing to hosted by [@sklein12](https://github.com/promptfoo/promptfoo/pull/1902)
- **chore:** add `--filter-targets` to `redteam run` by [@typpo](https://github.com/promptfoo/promptfoo/pull/1893)
- **chore:** warn users about unknown arguments after 'eval' command by [@mldangelo](https://github.com/promptfoo/promptfoo/pull/1898)
- chore(webui): redesign navigation and dark mode components (#1903)
- chore(cli): warn users about unknown arguments after 'eval' command (#1898)
- chore: add `--filter-targets` to `redteam run` (#1893)

### Dependencies

- **chore(deps):** bump `@anthropic-ai/sdk` from 0.29.0 to 0.29.1 by [@dependabot](https://github.com/promptfoo/promptfoo/pull/1894)
- chore(deps): bump @anthropic-ai/sdk from 0.29.0 to 0.29.1 (#1894)

## [0.93.1] - 2024-10-15

### Fixed

- fix: Delete all evals broken (#1891)

### Added

- feat: Redteam http target tester (#1883)

### Changed

- **feat:** Crisp chat on certain pages by [@typpo](https://github.com/promptfoo/promptfoo/pull/1880)
- **feat:** Redteam HTTP target tester by [@sklein12](https://github.com/promptfoo/promptfoo/pull/1883)
- **fix:** Do not use default config when config is explicitly set by [@typpo](https://github.com/promptfoo/promptfoo/pull/1878)
- **fix:** Delete all evals broken by [@sklein12](https://github.com/promptfoo/promptfoo/pull/1891)
- **docs:** Add RAG architecture blog post by [@vsauter](https://github.com/promptfoo/promptfoo/pull/1886)
- **refactor(webui):** Move dashboard to redteam directory by [@mldangelo](https://github.com/promptfoo/promptfoo/pull/1890)
- refactor(webui): move dashboard to redteam directory (#1890)

## [0.93.0] - 2024-10-14

### Documentation

- docs: add rag architecture blog post (#1886)

### Added

- feat(cli): add example download functionality to init command (#1875)
- feat(redteam): introduce experimental redteam setup ui (#1872)
- feat(providers): watsonx provider (#1869)
- feat(providers): node package provider (#1855)
- feat: crisp chat on certain pages (#1880)

### Changed

- chore(webui): show tools in report view (#1871)

### Fixed

- fix(cli): only set redteam on combined configs when necessary (#1879)
- fix(cli): disable remote grading with rubric prompt override (#1877)
- fix(webui): rendering evals (#1881)
- fix: do not use default config when config is explicitly set (#1878)

## [0.92.3] - 2024-10-12

### Changed

- fix: request correct structure in prompt (#1851)
- fix: Only persist custom API url in local storage if it's set through the UI (#1854)
- fix: equality failure message (#1868)
- fix: don't always persist providers (#1870)
- feat: env variable to host pf at a different url path then base (#1853)
- chore(redteam): improve custom plugin definition and validation (#1860)
- chore: move skip logic to generate (#1834)
- chore: add `--filter-targets` alias (#1863)
- chore: Cloud sharing with new format (#1840)

### Fixed

- fix(webui): resolve undefined version display in InfoModal (#1856)

### Dependencies

- chore(deps-dev): bump @aws-sdk/client-bedrock-runtime from 3.667.0 to 3.668.0 (#1857)
- chore(deps-dev): bump @aws-sdk/client-bedrock-runtime from 3.668.0 to 3.669.0 (#1865)

## [0.92.2] - 2024-10-09

### Changed

- **ci(tests)**: Separate unit and integration tests in CI pipeline by [@mldangelo](https://github.com/mldangelo) in [#1849](https://github.com/promptfoo/promptfoo/pull/1849)
  - Bump `@aws-sdk/client-bedrock-runtime` from 3.666.0 to 3.667.0 by [@dependabot](https://github.com/dependabot) in [#1845](https://github.com/promptfoo/promptfoo/pull/1845)
  - Bump `@anthropic-ai/sdk` from 0.28.0 to 0.29.0 by [@dependabot](https://github.com/dependabot) in [#1846](https://github.com/promptfoo/promptfoo/pull/1846)
  - Bump `openai` from 4.67.2 to 4.67.3 by [@dependabot](https://github.com/dependabot) in [#1844](https://github.com/promptfoo/promptfoo/pull/1844)

### Fixed

- **fix(providers)**: Dynamically import FAL-AI serverless client by [@mldangelo](https://github.com/mldangelo) in [#1850](https://github.com/promptfoo/promptfoo/pull/1850)

### Dependencies

- **chore(deps)**:

## [0.92.1] - 2024-10-08

### Added

- **feat(providers):** Add support for an optional `responseSchema` file to Google Gemini by [@aud](https://github.com/promptfoo/promptfoo/pull/1839)
- feat(providers): Add support for an optional `responseSchema` file to google gemini (#1839)

### Changed

- **fix:** count could be off if there was a test that wasn't recorded by [@sklein12](https://github.com/promptfoo/promptfoo/pull/1841)
- **fix:** support relative paths by [@sklein12](https://github.com/promptfoo/promptfoo/pull/1842)
- **fix:** Prompt ordering on tables by [@sklein12](https://github.com/promptfoo/promptfoo/pull/1843)
- **chore:** delete empty file by [@sklein12](https://github.com/promptfoo/promptfoo/pull/1829)
- **chore:** rename tables by [@sklein12](https://github.com/promptfoo/promptfoo/pull/1831)
- chore(deps-dev): bump @aws-sdk/client-bedrock-runtime from 3.665.0 to 3.666.0 (#1836)

### Fixed

- **fix(provider):** fal prompt config overrides by [@drochetti](https://github.com/promptfoo/promptfoo/pull/1835)
- fix: Prompt ordering on tables (#1843)
- fix: support relative paths (#1842)
- fix: count could be off if there was a test that wasn't recorded (#1841)

### Dependencies

- **chore(deps):** bump openai from 4.67.1 to 4.67.2 by [@dependabot](https://github.com/promptfoo/promptfoo/pull/1837)
- **chore(deps-dev):** bump @aws-sdk/client-bedrock-runtime from 3.665.0 to 3.666.0 by [@dependabot](https://github.com/promptfoo/promptfoo/pull/1836)
- chore(deps): bump openai from 4.67.1 to 4.67.2 (#1837)

### Documentation

- **docs(contributing):** expand guide for adding new providers by [@mldangelo](https://github.com/promptfoo/promptfoo/pull/1833)

## [0.92.0] - 2024-10-07

### Fixed

- fix(provider): fal prompt config overrides (#1835)

### Documentation

- docs(contributing): expand guide for adding new providers (#1833)

### Changed

- Normalize eval results in db (#1776)
- foundation model blog post (#1823)
- site: custom blog index page (#1824)
- chore(build): allow-composite-ts (#1825)
- chore(cli): improve validation for extension hooks (#1827)
- chore: rename tables (#1831)
- chore: delete empty file (#1829)

## [0.91.3] - 2024-10-04

### Added

- feat(redteam): add religion plugin (#1822)
- feat(provider-fal): allow prompt config overrides (#1815)
- feat: remove in memory table (#1820)

## [0.91.2] - 2024-10-04

### Added

- feat(cli): Add input validation to eval command (@mldangelo #1810)
- feat(cli): Add real-time logging for Python script execution (@mldangelo #1818)
- feat(providers): Add support for setting cookies in `browser` provider (@typpo #1809)

### Changed

- chore(ci): Move integration tests to separate job in GitHub Actions workflow (@mldangelo #1821)
- chore(providers): Add support for file-based response parser for HTTP provider (@mldangelo #1808)
- chore(providers): Improve error message for browser provider missing imports (67c5fed2 @typpo)
- chore(redteam): Update to specific GPT-4 model (0be9c87f @mldangelo)
- chore(site): Update intro cal.com link (ff36972e @typpo)
- chore(webui): Remove 'use client' directives from React components (bc6f4214 @mldangelo)
- docs: Add Streamlit application in browser documentation (855e80f4 @typpo)
- docs: Escape tag in documentation (9c3ae83b @typpo)
- docs: Remove responseparser from quickstart (fe17b837 @typpo)
- docs: Remove responseParser from redteam template (feda3c60 @typpo)
- docs: Update test case reference documentation (d7c7a507 @mldangelo)
- docs: Update to use `redteam run` and `redteam report` (@typpo #1814)

### Fixed

- fix(redteam): Resolve cross-session templating issues (@typpo #1811)
- fix(webui): Ensure weight is not 0 (@sklein12 #1817)

### Dependencies

- chore(deps-dev): Bump @aws-sdk/client-bedrock-runtime from 3.658.1 to 3.662.0 (@dependabot #1805)
- chore(deps-dev): Bump @aws-sdk/client-bedrock-runtime from 3.663.0 to 3.664.0 (@dependabot #1819)
- chore(deps): Bump openai from 4.66.1 to 4.67.0 (@dependabot #1804)
- chore(deps): Bump replicate from 0.34.0 to 0.34.1 (@dependabot #1806)
- chore(deps): Update dependencies (ec37ca4e @mldangelo)

## [0.91.1] - 2024-10-01

### Changed

- feat: prompts as python classmethods (#1799)

### Fixed

- fix(redteam): read redteam config during redteam eval command (#1803)

### Documentation

- docs(custom-api): update documentation and improve typing (#1802)

## [0.91.0] - 2024-10-01

### Added

- feat(cli): ask for email on public share by @typpo in #1798
- feat(cli): support input transforms by @MrFlounder in #1704
- feat(redteam): add `redteam run` command by @typpo in #1791
- feat(webui): new Chart type on the eval page of web UI by @YingjiaLiu99 in #1147

### Changed

- fix: calc the same prompt id everywhere by @sklein12 in #1795
- docs: add troubleshooting section for timeouts by @mldangelo
- docs: fix indentation by @typpo
- docs: provider index by @mldangelo in #1792
- docs: update ts-config example README with tsx loader options by @mldangelo
- site: misc redteam guide clarifications by @typpo
- chore(cli): reorganize command structure and add program name by @mldangelo
- chore(cli): simplify node version check by @mldangelo in #1794
- chore(openai): use omni moderation by default by @typpo in #1797
- chore(providers): add support for special chars in browser provider by @typpo in #1790
- chore(providers): render provider label using Nunjucks by @mldangelo in #1789
- chore(providers): warn on unknown provider types by @mldangelo in #1787
- chore(redteam): include package version in redteam run hash by @typpo in 6d2d0c65
- chore(redteam): rename and export base classes by @mldangelo in #1801
- chore(redteam): serverside generation for indirect-prompt-injection by @mldangelo
- chore(redteam): update adversarial generation to specific gpt-4o model by @typpo in 1f397f62
- chore(cli): reorganize command structure and add program name by @mldangelo in 66781927

### Fixed

- fix(build): remove ts-config path aliases until compilation works correctly by @sklein12 in #1796
- fix(cli): don't ask for email when sharing in ci or without tty by @typpo
- fix(package): use provider prompt map when running via Node package by @vsauter in #1788
- fix(redteam): don't include entities if list is empty by @typpo
- fix(redteam): OWASP aliases by @typpo in #1765

### Dependencies

- chore(deps): bump openai from 4.65.0 to 4.66.1 by @dependabot in #1800
- chore(deps): update dependencies by @mldangelo

## [0.90.3] - 2024-09-27

### Changed

- fix: browser provider ignores cert errors by @ianw_github in 9fcc9f5974d919291456292e187fba1b1bacb3e2

## [0.90.2] - 2024-09-27

### Changed

- **feat:** Add fal.ai provider by [@drochetti](https://github.com/drochetti) in [#1778](https://github.com/promptfoo/promptfoo/pull/1778)
- **feat:** Add install script for pre-built binary installation by [@mldangelo](https://github.com/mldangelo) in [#1755](https://github.com/promptfoo/promptfoo/pull/1755)
- **fix:** Improve JSON parser handling for multiple braces by [@typpo](https://github.com/typpo) in [#1766](https://github.com/promptfoo/promptfoo/pull/1766)
- **refactor(eval):** Reorganize and improve eval command options by [@mldangelo](https://github.com/mldangelo) in [#1762](https://github.com/promptfoo/promptfoo/pull/1762)
- **chore(bedrock):** Improve support for LLAMA3.1 and LLAMA3.2 model configurations by [@mldangelo](https://github.com/mldangelo) in [#1777](https://github.com/promptfoo/promptfoo/pull/1777)
- **chore(config):** Simplify config loading by [@mldangelo](https://github.com/mldangelo) in [#1779](https://github.com/promptfoo/promptfoo/pull/1779)
- **chore(redteam):** Move select plugins for server-side generation by [@mldangelo](https://github.com/mldangelo) in [#1783](https://github.com/promptfoo/promptfoo/pull/1783)
- **ci(nexe-build):** Add ARM64 support for nexe builds by [@mldangelo](https://github.com/mldangelo) in [#1780](https://github.com/promptfoo/promptfoo/pull/1780)
- **ci(nexe-build):** Update runner selection for macOS and add Windows file extension by [@mldangelo](https://github.com/mldangelo) in [#1784](https://github.com/promptfoo/promptfoo/pull/1784)

### Fixed

- **fix(providers):** Correct data types for `responseParser` in HTTP provider by [@typpo](https://github.com/typpo) in [#1764](https://github.com/promptfoo/promptfoo/pull/1764)

### Dependencies

- **chore(deps-dev):** Bump `@aws-sdk/client-bedrock-runtime` from 3.658.0 to 3.658.1 by [@dependabot](https://github.com/dependabot) in [#1769](https://github.com/promptfoo/promptfoo/pull/1769)
- **chore(deps):** Bump `replicate` from 0.33.0 to 0.34.0 by [@dependabot](https://github.com/dependabot) in [#1767](https://github.com/promptfoo/promptfoo/pull/1767)
- **chore(deps):** Bump `openai` from 4.63.0 to 4.64.0 by [@dependabot](https://github.com/dependabot) in [#1768](https://github.com/promptfoo/promptfoo/pull/1768)

## [0.90.1] - 2024-09-26

### Changed

- **chore(providers):** Updated Bedrock integration to support Llama 3.2 models. [#1763](https://github.com/promptfoo/promptfoo/pull/1763) by [@aristsakpinis93](https://github.com/aristsakpinis93)
- **chore:** Added support for config objects in JavaScript and Python assertions. [#1729](https://github.com/promptfoo/promptfoo/pull/1729) by [@vedantr](https://github.com/vedantr)
- **fix:** Improved prompts handling per provider. [#1757](https://github.com/promptfoo/promptfoo/pull/1757) by [@typpo](https://github.com/typpo)
- **fix:** Updated `--no-interactive` description and added it to the documentation. [#1761](https://github.com/promptfoo/promptfoo/pull/1761) by [@kentyman23](https://github.com/kentyman23)
- site: adding blog post for Prompt Airlines (#1774)

### Dependencies

- **chore(deps-dev):** Bumped `@aws-sdk/client-bedrock-runtime` from 3.654.0 to 3.658.0. [#1758](https://github.com/promptfoo/promptfoo/pull/1758) by [@dependabot](https://github.com/dependabot)

## [0.90.0] - 2024-09-24

### Changed

- cli: Added 'pf' as an alias for the 'promptfoo' command (@mldangelo, #1745)
- providers(bedrock): Added support for AI21 Jamba Models and Meta Llama 3.1 Models (@mldangelo, #1753)
- providers(python): Added support for file:// syntax for Python providers (@mldangelo, #1748)
- providers(http): Added support for raw requests (@typpo, #1749)
- cli: implement cloud Login functionality for private sharing (@sklein12, #1719)
- cli(redteam): aliased 'eval' in redteam namespace and prioritized redteam.yaml over promptfooconfig.yaml (@typpo, #1664)
- providers(http): Added templating support for provider URLs (@mldangelo, #1747)
- cli: read config files from directory paths (@andretran, #1721)
- Added PROMPTFOO_EXPERIMENTAL environment variable (@typpo)
- Simplified redteam consent process (@typpo)
- Improved input handling for login prompts (@mldangelo)
- Updated dependencies (@mldangelo)
- webui: fix route to edit eval description(@sklein12, #1754)
- cli: prevent logging of empty output paths (@mldangelo)
- Added raw HTTP request example (@typpo)
- Updated documentation to prefer prebuilt versions (@sklein12, #1752)
- Triggered release step in nexe build for tagged branches (@mldangelo)
- Updated release token in GitHub Actions workflow (@mldangelo)
- Added continue-on-error to nexe-build job (@mldangelo)

## [0.89.4] - 2024-09-23

### Added

- feat(webui): display suggestions (#1739)

### Changed

- feat: headless browser provider (#1736)
- feat: suggestions (#1723)
- feat: improvements to http and websocket providers (#1732)
- fix: empty state for webui (#1727)
- chore: add costs for OpenAI model "gpt-4o-2024-08-06" (#1728)
- fix: catch errors when creating share url (#1726)https://github.com/promptfoo/promptfoo/pull/1725
- fix: add missing outputPath (#1734)
- fix: output path when PROMPTFOO_LIGHTWEIGHT_RESULTS is set (#1737)
- chore: Move share action to server (#1743)
- docs: Update documentation for Tree-based Jailbreaks Strategy by @vingiarrusso in

### Fixed

- fix(prompts): add handling for function prompt (#1724)

## [0.89.3] - 2024-09-20

### Changed

- **Bug Fixes:**
  - Improved sanitization of generations ([#1713](https://github.com/promptfoo/promptfoo/pull/1713) by [@typpo](https://github.com/typpo))
  - Reverted config changes to resolve prompt file bug ([#1722](https://github.com/promptfoo/promptfoo/pull/1722) by [@mldangelo](https://github.com/mldangelo))
- **Docs**
  - Added more information to the enterprise page ([#1714](https://github.com/promptfoo/promptfoo/pull/1714) by [@typpo](https://github.com/typpo))
  - Updated the about page ([#1715](https://github.com/promptfoo/promptfoo/pull/1715) by [@typpo](https://github.com/typpo))
  - Minor landing page updates ([#1718](https://github.com/promptfoo/promptfoo/pull/1718) by [@typpo](https://github.com/typpo))
- Update documentation for Tree-based Jailbreaks Strategy (#1725)

## [0.89.2] - 2024-09-18

### Changed

- **Dependencies**: Updated project dependencies (@mldangelo)
- **Website**: Added truncate functionality to the site (@typpo)
- Fixed Node cache dependency issue (@typpo)
- Improved nexe build workflow artifact handling in CI pipeline (@mldangelo)
- Bumped version to 0.89.2 (@typpo)
-

## [0.89.1] - 2024-09-18

### Added

- **feat(provider/openai)**: support loading `response_format` from a file by [@albertlieyingadrian](https://github.com/albertlieyingadrian) in [#1711](https://github.com/promptfoo/promptfoo/pull/1711)
- **feat(matchers)**: add external file loader for LLM rubric by [@albertlieyingadrian](https://github.com/albertlieyingadrian) in [#1698](https://github.com/promptfoo/promptfoo/pull/1698)

### Changed

- **feat**: Redteam dashboard by [@typpo](https://github.com/typpo) in [#1709](https://github.com/promptfoo/promptfoo/pull/1709)
- **feat**: add WebSocket provider by [@typpo](https://github.com/typpo) in [#1712](https://github.com/promptfoo/promptfoo/pull/1712)
- **docs**: GPT vs O1 guide by [@typpo](https://github.com/typpo) in [#1703](https://github.com/promptfoo/promptfoo/pull/1703)

### Dependencies

- **chore(deps)**: bump `openai` from `4.61.1` to `4.62.0` by [@dependabot](https://github.com/dependabot) in [#1706](https://github.com/promptfoo/promptfoo/pull/1706)
- **chore(deps)**: bump `@azure/openai-assistants` from `1.0.0-beta.5` to `1.0.0-beta.6` by [@dependabot](https://github.com/dependabot) in [#1707](https://github.com/promptfoo/promptfoo/pull/1707)

## [0.89.0] - 2024-09-17

### Added

- feat(util): add nunjucks template support for file path (#1688) by @albertlieyingadrian
- feat(redteam): top level targets, plugins, strategies (#1689) by @typpo

### Changed

- feat: Migrate NextUI to a React App (#1637) by @sklein12
- feat: add golang provider (#1693) by @typpo
- feat: make config `prompts` optional (#1694) by @typpo
- chore(redteam): plumb scores per plugin and strategy (#1684) by @typpo
- chore(redteam): redteam init indent plugins and strategies by @typpo
- chore(redteam): redteam onboarding updates (#1695) by @typpo
- chore(redteam): update some framework mappings by @typpo
- refactor(csv): improve assertion parsing and add warning for single underscore usage (#1692) by @mldangelo
- docs: improve Python provider example with stub LLM function by @mldangelo

### Fixed

- fix(python): change PythonShell mode to binary to fix unicode encoding issues (#1671) by @mldangelo
- fix(python): check --version for executable path validation (#1690) by @mldangelo
- fix(providers): Mistral Error Reporting (#1691) by @GICodeWarrior

### Dependencies

- chore(deps): bump openai from 4.61.0 to 4.61.1 (#1696) by @dependabot
- chore(deps): remove nexe dev dependency by @mldangelo
- chore(deps): update eslint and related packages by @mldangelo

## [0.88.0] - 2024-09-16

### Dependencies

- chore(deps): bump replicate from 0.32.1 to 0.33.0 (#1682)

### Added

- feat(webui): display custom namedScores (#1669)

### Changed

- **Added** `--env-path` as an alias for the `--env-file` option in CLI (@mldangelo)
- **Introduced** `PROMPTFOO_LIGHTWEIGHT_RESULTS` environment variable to optimize result storage (@typpo)
- **Added** `validatePythonPath` function and improved error handling for Python scripts (@mldangelo)
- **Displayed** custom named scores in the Web UI (@khp)
- **Improved** support for structured outputs in the OpenAI provider (@mldangelo)
- **Added** OpenAI Assistant's token usage statistics (@albertlieyingadrian)
- **Added** pricing information for Azure OpenAI models (@mldangelo)
- **Improved** API URL formatting for Azure OpenAI provider (@mldangelo)
- **Fixed** prompt normalization when reading configurations (@mldangelo)
- **Resolved** Docker image issues by adding Python, ensuring the `next` output directory exists, and disabling telemetry (@mldangelo)
- **Improved** message parsing for the Anthropic provider (@mldangelo)
- **Fixed** error in loading externally defined OpenAI function calls (@mldangelo)
- **Corrected** latency assertion error for zero milliseconds latency (@albertlieyingadrian)
- **Added** a new Red Team introduction and case studies to the documentation (@typpo)
- **Updated** model references and default LLM models in the documentation (@mldangelo)
- **Fixed** typos and broken image links in the documentation (@mldangelo, @typpo)
- **Refactored** Red Team commands and types to improve code organization (@mldangelo)
- **Moved** `evaluateOptions` initialization to `evalCommand` (@mldangelo)
- **Centralized** cost calculation logic in providers (@mldangelo)
- ci: improve nexe build workflow and caching (#1683)
- chore(providers): add pricing information for Azure OpenAI models (#1681)

### Tests

- **Added** support for `file://` prefix for local file paths in the `tests:` field in configuration (@mldangelo)

## [0.87.1] - 2024-09-12

### Fixed

- fix(docker): add Python to Docker image and verify in CI (#1677)
- fix(assertions): fix latencyMs comparison with undefined to allow 0 ms latency (#1668)
- fix(providers): improve parseMessages function for anthropic (#1666)
- fix(dockerfile): ensure next out directory exists and disable next telemetry (#1665)
- fix: normalize prompts when reading configs (#1659)

### Added

- feat(python): add validatePythonPath function and improve error handling (#1670)
- feat(cli): accept '--env-path' as an alias for '--env-file' option (#1654)
- feat: PROMPTFOO_LIGHTWEIGHT_RESULTS envar (#1450)

### Documentation

- docs: red team intro (#1662)
- docs: update model references from gpt-3.5-turbo to gpt-4o-mini (#1655)

### Changed

- **Add OpenAI `o1` pricing** by [@typpo](https://github.com/typpo) in [#1649](https://github.com/promptfoo/promptfoo/pull/1649)
- **Add support for OpenAI `o1` max completion tokens** by [@mldangelo](https://github.com/mldangelo) in [#1650](https://github.com/promptfoo/promptfoo/pull/1650)
- **Share link issue when self-hosting** by [@typpo](https://github.com/typpo) in [#1647](https://github.com/promptfoo/promptfoo/pull/1647)
- **Fix OpenAI function tool callbacks handling** by [@mldangelo](https://github.com/mldangelo) in [#1648](https://github.com/promptfoo/promptfoo/pull/1648)
- **Fix broken anchor links** by [@mldangelo](https://github.com/mldangelo) in [#1645](https://github.com/promptfoo/promptfoo/pull/1645)
- **Add documentation for Echo provider** by [@mldangelo](https://github.com/mldangelo) in [#1646](https://github.com/promptfoo/promptfoo/pull/1646)
- ci: add push trigger to docker workflow (#1678)
- refactor(providers): centralize cost calculation logic (#1679)
- refactor: move evaluateOptions initialization to evalCommand (#1674)
- refactor(redteam): move redteam types to src/redteam/types (#1653)
- refactor(redteam): move redteam commands to src/redteam/commands (#1652)
- chore(providers): improve API URL formatting for Azure OpenAI provider (#1672)
- chore(providers): add openai assistant's token usage (#1661)
- chore(openai): improve support for structured outputs (#1656)
- chore: support file:// prefix for local file paths in `tests:` field in config (#1651)

## [0.87.0] - 2024-09-12

### Changed

- feat: remote strategy execution (#1592)
- fix: run db migrations first thing in cli (#1638)
- chore: add --remote to `eval` (#1639)
- chore: ability to record when feature is used (#1643)
- site: intro and image updates (#1636)

### Dependencies

- chore(deps-dev): bump @aws-sdk/client-bedrock-runtime from 3.649.0 to 3.650.0 (#1640)
- chore(deps): bump openai from 4.58.2 to 4.59.0 (#1641)

## [0.86.1] - 2024-09-11

### Changed

- feat: cross-session leak plugin (#1631)
- fix: quickswitcher (#1635)

## [0.86.0] - 2024-09-11

### Changed

- **feat**: Added MITRE Atlas plugin aliases by [@typpo](https://github.com/typpo) in [#1629](https://github.com/promptfoo/promptfoo/pull/1629)
- **chore**: Removed the NextAPI by [@sklein12](https://github.com/sklein12) in [#1599](https://github.com/promptfoo/promptfoo/pull/1599)
- **fix**: Improved rate limiting handling by [@sinedied](https://github.com/sinedied) in [#1633](https://github.com/promptfoo/promptfoo/pull/1633)
- **fix**: Ensured `name:value` pairs are unique, rather than just names, for tags by [@sklein12](https://github.com/sklein12) in [#1621](https://github.com/promptfoo/promptfoo/pull/1621)
- **chore**: Fixed paths for `ts-node` by [@sklein12](https://github.com/sklein12) in [#1628](https://github.com/promptfoo/promptfoo/pull/1628)
- **chore**: Standardized paths by [@sklein12](https://github.com/sklein12) in [#1627](https://github.com/promptfoo/promptfoo/pull/1627)

### Dependencies

- **chore(deps-dev)**: Bumped `@aws-sdk/client-bedrock-runtime` from 3.645.0 to 3.649.0 by [@dependabot](https://github.com/dependabot) in [#1632](https://github.com/promptfoo/promptfoo/pull/1632)
- **chore(deps)**: Bumped `@anthropic-ai/sdk` from 0.27.2 to 0.27.3 by [@dependabot](https://github.com/dependabot) in [#1625](https://github.com/promptfoo/promptfoo/pull/1625)
- **chore(deps)**: Bumped `openai` from 4.58.1 to 4.58.2 by [@dependabot](https://github.com/dependabot) in [#1624](https://github.com/promptfoo/promptfoo/pull/1624)

## [0.85.2] - 2024-09-10

### Changed

- feat: compliance status in redteam reports (#1619)
- fix: prompt parsing (#1620)

## [0.85.1] - 2024-09-09

### Changed

- feat: add support for markdown prompts (#1616)
- fix: Indirect Prompt Injection missing purpose and will only generate… (#1618)

### Dependencies

- chore(deps): bump openai from 4.58.0 to 4.58.1 (#1617)

## [0.85.0] - 2024-09-06

### Added

- **feat(mistral):** Update chat models and add embedding provider by @mldangelo in [#1614](https://github.com/promptfoo/promptfoo/pull/1614)
- **feat(templates):** Allow Nunjucks templating in grader context by @mldangelo in [#1606](https://github.com/promptfoo/promptfoo/pull/1606)
- **feat(redteam):** Add remote generation for multilingual strategy by @mldangelo in [#1603](https://github.com/promptfoo/promptfoo/pull/1603)
- **feat(redteam):** ASCII smuggling plugin by @typpo in [#1602](https://github.com/promptfoo/promptfoo/pull/1602)
- **feat(redteam):** More direct prompt injections by @typpo in [#1600](https://github.com/promptfoo/promptfoo/pull/1600)
- **feat(redteam):** Prompt injections for all test cases by @typpo in [commit 28605413](https://github.com/promptfoo/promptfoo/commit/28605413)

### Changed

- **refactor:** Improve project initialization and error handling by @mldangelo in [#1591](https://github.com/promptfoo/promptfoo/pull/1591)
- **chore:** Warn if API keys are not present when running `promptfoo init` by @cristiancavalli in [#1577](https://github.com/promptfoo/promptfoo/pull/1577)
- **chore:** Add info to contains-all and icontains-all error by @typpo in [#1596](https://github.com/promptfoo/promptfoo/pull/1596)
- **chore(redteam):** Export graders by @sklein12 in [#1593](https://github.com/promptfoo/promptfoo/pull/1593)
- **chore(redteam):** Export prompt generators by @sklein12 in [#1583](https://github.com/promptfoo/promptfoo/pull/1583)
- **docs:** Add information on loading scenarios from external files by @mldangelo in [commit ddcc6e59](https://github.com/promptfoo/promptfoo/commit/ddcc6e59)

### Fixed

- **fix(redteam):** Correct metric name for misinfo/pii/etc plugins by @typpo in [#1605](https://github.com/promptfoo/promptfoo/pull/1605)
- **fix(redteam):** Remove quotes and numbered results from generated prompts by @typpo in [#1601](https://github.com/promptfoo/promptfoo/pull/1601)
- **fix(redteam):** Move purpose to the right place in redteam template by @typpo in [commit 00b2ed1c](https://github.com/promptfoo/promptfoo/commit/00b2ed1c)

### Dependencies

- **chore(deps):** Bump openai from 4.57.3 to 4.58.0 by @dependabot in [#1608](https://github.com/promptfoo/promptfoo/pull/1608)
- **chore(deps):** Bump openai from 4.57.2 to 4.57.3 by @dependabot in [#1594](https://github.com/promptfoo/promptfoo/pull/1594)

### Documentation

- **docs(redteam):** Red team introduction by @typpo in [commit ba5fe14c](https://github.com/promptfoo/promptfoo/commit/ba5fe14c) and [commit 60624456](https://github.com/promptfoo/promptfoo/commit/60624456)
- **docs(redteam):** Minor redteam update by @typpo in [commit 7cad8da5](https://github.com/promptfoo/promptfoo/commit/7cad8da5)

### Tests

- **test(redteam):** Enhance nested quotes handling in parseGeneratedPrompts by @mldangelo in [commit 36f6464a](https://github.com/promptfoo/promptfoo/commit/36f6464a)

## [0.84.1] - 2024-09-04

### Changed

- fix: json parsing infinite loop (#1590)
- fix: add cache and timeout to remote grading (#1589)

## [0.84.0] - 2024-09-04

### Changed

- Support for remote `llm-rubric` (@typpo in #1585)
- Resolve foreign key constraint in `deleteAllEvals` (@mldangelo in #1581)
- Don't set OpenAI chat completion `seed=0` by default (@Sasja in #1580)
- Improve strategy JSON parsing (@typpo in #1587)
- Multilingual strategy now uses redteam provider (@typpo in #1586)
- Handle redteam remote generation error (@typpo)
- Redteam refusals are not failures for Vertex AI (@typpo)
- Reorganize redteam exports and add Strategies (@mldangelo in #1588)
- Update OpenAI config documentation (@mldangelo)
- Improve Azure environment variables and configuration documentation (@mldangelo)
- Bump dependencies and devDependencies (@mldangelo)
- Set `stream: false` in Ollama provider (@typpo, #1568)
- Bump openai from 4.57.0 to 4.57.1 (@dependabot in #1579)
- Regenerate JSON schema based on type change (@mldangelo)
- Synchronize EnvOverrides in types and validators (@mldangelo)

## [0.83.2] - 2024-09-03

### Added

- feat: add --remote to redteam generate (#1576)

## [0.83.1] - 2024-09-03

## [0.83.0] - 2024-09-03

### Changed

- feat: add onboarding flow for http endpoint (#1572)
- feat: remote generation on the cli (#1570)
- docs: update YAML syntax for prompts and providers arrays (#1574)

## [0.82.0] - 2024-09-02

### Added

- feat(redteam): add remote generation for purpose and entities by @mldangelo

### Changed

- feat: add `delay` option for redteam generate and refactor plugins by @typpo
- fix: validate all plugins before running any by @typpo
- fix: remove indirect prompt injection `config.systemPrompt` dependency by @typpo
- fix: show all strategies on report by @typpo
- fix: bfla grading by @typpo
- chore: simplify redteam types by @typpo
- chore: move redteam command locations by @typpo
- chore: defaults for redteam plugins/strategies by @typpo
- chore: clean up some redteam onboarding questions by @typpo
- chore: export redteam plugins by @typpo
- chore: rename envar by @typpo
- chore: add `PROMPTFOO_NO_REDTEAM_MODERATION` envar by @typpo
- chore(redteam): add progress bar to multilingual strategy by @mldangelo
- chore(redteam): export extraction functions by @mldangelo
- chore(docker): install peer dependencies during build by @mldangelo
- docs: update file paths to use file:// prefix by @mldangelo
- chore: clean up some redteam onboarding questions (#1569)
- chore: defaults for redteam plugins/strategies (#1521)

### Dependencies

- chore(deps-dev): bump @aws-sdk/client-bedrock-runtime from 3.637.0 to 3.642.0 by @dependabot
- chore(deps): bump replicate from 0.32.0 to 0.32.1 by @dependabot
- chore(deps): bump openai from 4.56.1 to 4.57.0 by @dependabot
- chore(deps): bump the github-actions group with 2 updates by @dependabot

## [0.81.5] - 2024-08-30

### Dependencies

- chore(deps): bump the github-actions group with 2 updates (#1566)
- chore(deps): bump replicate from 0.32.0 to 0.32.1 (#1559)
- chore(deps): bump openai from 4.56.1 to 4.57.0 (#1558)

### Fixed

- fix: remove indirect prompt injection `config.systemPrompt` dependency (#1562)
- fix: validate all plugins before running any (#1561)

### Added

- feat: add `delay` option for redteam generate and refactor plugins (#1564)
- feat(redteam): add remote generation for purpose and entities (#1555)

### Changed

- feat: global `env` var in templates (#1553)
- fix: harmful grader (#1554)
- chore: include createdAt in getStandaloneEvals (#1550)
- chore: write eval tags to database and add migration (#1551)
- style: enforce object shorthand rule (#1557)
- chore: move redteam command locations (#1565)
- chore: simplify redteam types (#1563)
- chore(deps-dev): bump @aws-sdk/client-bedrock-runtime from 3.637.0 to 3.642.0 (#1560)

## [0.81.4] - 2024-08-29

### Changed

- **fix:** redteam progress bar by @typpo in [#1548](https://github.com/promptfoo/promptfoo/pull/1548)
- **fix:** redteam grading should use defaultTest by @typpo in [#1549](https://github.com/promptfoo/promptfoo/pull/1549)
- **refactor:** move extractJsonObjects to json utility module by @mldangelo in [#1539](https://github.com/promptfoo/promptfoo/pull/1539)

### Fixed

- **fix(redteam):** fix modifier handling in PluginBase by @mldangelo in [#1538](https://github.com/promptfoo/promptfoo/pull/1538)
- **fix(testCases):** improve test case generation with retry logic by @mldangelo in [#1544](https://github.com/promptfoo/promptfoo/pull/1544)
- **fix(docker):** link peer dependencies in Docker build by @mldangelo in [#1545](https://github.com/promptfoo/promptfoo/pull/1545)
- **fix(devcontainer):** simplify and standardize development environment by @mldangelo in [#1547](https://github.com/promptfoo/promptfoo/pull/1547)

### Dependencies

- **chore(deps):** update dependencies by @mldangelo in [#1540](https://github.com/promptfoo/promptfoo/pull/1540)
- **chore(deps):** bump @anthropic-ai/sdk from 0.27.0 to 0.27.1 by @dependabot in [#1541](https://github.com/promptfoo/promptfoo/pull/1541)
- **chore(deps):** bump openai from 4.56.0 to 4.56.1 by @dependabot in [#1542](https://github.com/promptfoo/promptfoo/pull/1542)

## [0.81.3] - 2024-08-28

### Changed

- fix: use redteam provider in extractions (#1536)
- feat: Indirect prompt injection plugin (#1518)
- feat: add support for tags property in config (#1526)
- feat: ability to reference external files in plugin config (#1530)
- feat: custom redteam plugins (#1529)
- fix: remove failure messages from output (#1531)
- fix: reduce pii false positives (#1532)
- fix: Addtl Pii false positives (#1533)
- fix: RBAC plugin false positives (#1534)
- fix: redteam providers should be overriddeable (#1516)
- fix: dont use openai moderation if key not present (#1535)

### Fixed

- fix(redteam): update logic for json only response format in default provider (#1537)

## [0.81.2] - 2024-08-27

### Changed

- fix: use redteam provider in extractions (#1536)
- feat: Indirect prompt injection plugin (#1518)
- feat: add support for tags property in config (#1526)
- feat: ability to reference external files in plugin config (#1530)
- feat: custom redteam plugins (#1529)
- fix: remove failure messages from output (#1531)
- fix: reduce pii false positives (#1532)
- fix: Addtl Pii false positives (#1533)
- fix: RBAC plugin false positives (#1534)
- fix: redteam providers should be overriddeable (#1516)
- fix: dont use openai moderation if key not present (#1535)

## [0.81.1] - 2024-08-27

### Changed

- feat: Indirect prompt injection plugin (#1518)
- feat: add support for `tags` property in config (#1526)
- feat: ability to reference external files in plugin config (#1530)
- feat: custom redteam plugins (#1529)
- fix: remove failure messages from output (#1531)
- fix: reduce pii false positives (#1532)
- fix: Addtl Pii false positives (#1533)
- fix: RBAC plugin false positives (#1534)
- fix: redteam providers should be overriddeable (#1516)
- fix: dont use openai moderation if key not present (#1535)
- chore: Set jest command line setting for jest extension (#1527)

## [0.81.0] - 2024-08-26

### Added

- feat(report): performance by strategy (#1524)
- feat(ai21): Add AI21 Labs provider (#1514)
- feat(docker): add Python runtime to final image (#1519)
- feat(anthropic): add support for create message headers (prompt caching) (#1503)

### Changed

- feat: report view sidebar for previewing test failures (#1522)
- chore: add plugin/strategy descriptions (#1520)
- chore: add `promptfoo redteam plugins` command to list plugins (#1523)
- chore: clear cache status messages (#1517)

### Fixed

- fix(scriptCompletionProvider): handle UTF-8 encoding in script output (#1515)
- fix(config): support loading scenarios and tests from external files (#331)

### Dependencies

- chore(deps-dev): bump @aws-sdk/client-bedrock-runtime from 3.635.0 to 3.637.0 (#1513)

## [0.80.3] - 2024-08-22

### Changed

- **Add Support for Embeddings API (Cohere)**: Added support for the embeddings API. [#1502](https://github.com/promptfoo/promptfoo/pull/1502) by @typpo
- **Improve Download Menu**: Enhanced the web UI by improving the download menu, adding an option to download human eval test cases, and adding tests. [#1500](https://github.com/promptfoo/promptfoo/pull/1500) by @mldangelo
- **Python IPC Encoding**: Resolved an issue by ensuring that Python IPC uses UTF-8 encoding. [#1511](https://github.com/promptfoo/promptfoo/pull/1511) by @typpo
- **Dependencies**:
  - Bumped `@anthropic-ai/sdk` from `0.26.1` to `0.27.0`. [#1507](https://github.com/promptfoo/promptfoo/pull/1507) by @dependabot
  - Upgraded Docusaurus to version `3.5.2`. [#1512](https://github.com/promptfoo/promptfoo/pull/1512) by @mldangelo

## [0.80.2] - 2024-08-22

### Changed

- fix: remove prompt-extraction from base plugins (#1505)

## [0.80.1] - 2024-08-21

### Added

- feat(redteam): improve test generation and reporting (#1481)
- feat(eval)!: remove interactive providers option (#1487)

### Changed

- refactor(harmful): improve test generation and deduplication (#1480)
- fix: hosted load shared eval (#1482)
- fix: Generate correct url for hosted shared evals (#1484)
- feat: multilingual strategy (#1483)
- chore(eslint): add and configure eslint-plugin-unicorn (#1489)
- fix: include vars in python provider cache key (#1493)
- fix: Including prompt extraction broke redteam generation (#1494)
- fix: floating point comparisons in matchers (#1486)
- site: enterprise breakdown (#1495)
- fix: Prompt setup during redteam generation (#1496)
- fix: hardcoded injectVars in harmful plugin (#1498)
- site: enterprise blog post (#1497)

### Fixed

- fix(assertions): update error messages for context-relevance and context-faithfulness (#1485)

### Dependencies

- chore(deps-dev): bump @aws-sdk/client-bedrock-runtime from 3.632.0 to 3.635.0 (#1490)

## [0.80.0] - 2024-08-21

### Changed

- **Multilingual Strategy**: Added multilingual strategy by @typpo in [#1483](https://github.com/promptfoo/promptfoo/pull/1483)
- **Redteam**: Improved test generation and reporting by @mldangelo in [#1481](https://github.com/promptfoo/promptfoo/pull/1481)
- **Evaluation**: Removed interactive providers option by @mldangelo in [#1487](https://github.com/promptfoo/promptfoo/pull/1487)
- **Hosted Load**: Fixed hosted load shared eval by @sklein12 in [#1482](https://github.com/promptfoo/promptfoo/pull/1482)
- **Shared Evals**: Generated correct URL for hosted shared evals by @sklein12 in [#1484](https://github.com/promptfoo/promptfoo/pull/1484)
- **Assertions**: Updated error messages for context-relevance and context-faithfulness by @mldangelo in [#1485](https://github.com/promptfoo/promptfoo/pull/1485)
- **Python Provider**: Included vars in Python provider cache key by @typpo in [#1493](https://github.com/promptfoo/promptfoo/pull/1493)
- **Prompt Extraction**: Fixed prompt extraction during redteam generation by @sklein12 in [#1494](https://github.com/promptfoo/promptfoo/pull/1494)
- **Matchers**: Fixed floating point comparisons in matchers by @typpo in [#1486](https://github.com/promptfoo/promptfoo/pull/1486)
- **Redteam Generation**: Fixed prompt setup during redteam generation by @sklein12 in [#1496](https://github.com/promptfoo/promptfoo/pull/1496)
- **Harmful Tests**: Improved test generation and deduplication by @mldangelo in [#1480](https://github.com/promptfoo/promptfoo/pull/1480)
- **ESLint**: Added and configured eslint-plugin-unicorn by @mldangelo in [#1489](https://github.com/promptfoo/promptfoo/pull/1489)
- **Dependencies**: Bumped @aws-sdk/client-bedrock-runtime from 3.632.0 to 3.635.0 by @dependabot in [#1490](https://github.com/promptfoo/promptfoo/pull/1490)
- **Crescendo**: Crescendo now uses gpt-4o-mini instead of gpt-4o by @typpo
- **Environment Variables**: Added GROQ_API_KEY and alphabetized 3rd party environment variables by @mldangelo
- **Enterprise Breakdown**: Added enterprise breakdown by @typpo in [#1495](https://github.com/promptfoo/promptfoo/pull/1495)

## [0.79.0] - 2024-08-20

### Added

- feat(groq): integrate native Groq SDK and update documentation by @mldangelo in #1479
- feat(redteam): support multiple policies in redteam config by @mldangelo in #1470
- feat(redteam): handle graceful exit on Ctrl+C during initialization by @mldangelo

### Changed

- feat: Prompt Extraction Redteam Plugin by @sklein12 in #1471
- feat: nexe build artifacts by @typpo in #1472
- fix: expand supported config file extensions by @mldangelo in #1473
- fix: onboarding.ts should assume context.py by @typpo
- fix: typo in onboarding example by @typpo
- fix: reduce false positives in `policy` and `sql-injection` by @typpo
- docs: remove references to optional Supabase environment variables by @mldangelo in #1474
- docs: owasp llm top 10 updates by @typpo
- test: mock logger in util test suite by @mldangelo
- chore(workflow): change release trigger type from 'published' to 'created' in Docker workflow, remove pull request and push triggers by @mldangelo
- chore(webui): update plugin display names by @typpo
- chore: refine pass rate threshold logging by @mldangelo
- ci: upload artifact by @typpo

### Fixed

- fix(devcontainer): improve Docker setup for development environment by @mldangelo
- fix(devcontainer): update Dockerfile.dev for Node.js development by @mldangelo
- fix(webui): truncate floating point scores by @typpo

### Dependencies

- chore(deps): update dependencies by @mldangelo in #1478
- chore(deps): update dependencies including @swc/core, esbuild, @anthropic-ai/sdk, and openai by @mldangelo

### Tests

- test(config): run tests over example promptfoo configs by @mldangelo in #1475

## [0.78.3] - 2024-08-19

### Added

- feat(redteam): add base path to CLI state for redteam generate by @mldangelo in [#1464](https://github.com/promptfoo/promptfoo/pull/1464)
- feat(eval): add global pass rate threshold by @mldangelo in [#1443](https://github.com/promptfoo/promptfoo/pull/1443)

### Changed

- chore: check config.redteam instead of config.metadata.redteam by @mldangelo in [#1463](https://github.com/promptfoo/promptfoo/pull/1463)
- chore: Add vscode settings for prettier formatting by @sklein12 in [#1469](https://github.com/promptfoo/promptfoo/pull/1469)
- build: add defaults for supabase environment variables by @sklein12 in [#1468](https://github.com/promptfoo/promptfoo/pull/1468)
- fix: smarter caching in exec provider by @typpo in [#1467](https://github.com/promptfoo/promptfoo/pull/1467)
- docs: display consistent instructions for npx vs npm vs brew by @typpo in [#1465](https://github.com/promptfoo/promptfoo/pull/1465)

### Dependencies

- chore(deps): bump openai from 4.55.9 to 4.56.0 by @dependabot in [#1466](https://github.com/promptfoo/promptfoo/pull/1466)
- chore(deps): replace rouge with js-rouge by @QuarkNerd in [#1420](https://github.com/promptfoo/promptfoo/pull/1420)

## [0.78.2] - 2024-08-18

### Changed

- feat: multi-turn jailbreak (#1459)
- feat: plugin aliases for owasp, nist (#1410)
- refactor(redteam): aliase `generate redteam` to `redteam generate`. (#1461)
- chore: strongly typed envars (#1452)
- chore: further simplify redteam onboarding (#1462)
- docs: strategies (#1460)

## [0.78.1] - 2024-08-16

### Changed

- **feat:** Helicone integration by @maamalama in [#1434](https://github.com/promptfoo/promptfoo/pull/1434)
- **fix:** is-sql assertion `databaseType` not `database` by @typpo in [#1451](https://github.com/promptfoo/promptfoo/pull/1451)
- **chore:** Use temporary file for Python interprocess communication by @enkoder in [#1447](https://github.com/promptfoo/promptfoo/pull/1447)
- **chore:** Redteam onboarding updates by @typpo in [#1453](https://github.com/promptfoo/promptfoo/pull/1453)
- **site:** Add blog post by @typpo in [#1444](https://github.com/promptfoo/promptfoo/pull/1444)

### Fixed

- **fix(redteam):** Improve iterative tree-based red team attack provider by @mldangelo in [#1458](https://github.com/promptfoo/promptfoo/pull/1458)

### Dependencies

- **chore(deps):** Update various dependencies by @mldangelo in [#1442](https://github.com/promptfoo/promptfoo/pull/1442)
- **chore(deps):** Bump `@aws-sdk/client-bedrock-runtime` from 3.629.0 to 3.631.0 by @dependabot in [#1448](https://github.com/promptfoo/promptfoo/pull/1448)
- **chore(deps):** Bump `@aws-sdk/client-bedrock-runtime` from 3.631.0 to 3.632.0 by @dependabot in [#1455](https://github.com/promptfoo/promptfoo/pull/1455)
- **chore(deps):** Bump `@anthropic-ai/sdk` from 0.25.2 to 0.26.0 by @dependabot in [#1449](https://github.com/promptfoo/promptfoo/pull/1449)
- **chore(deps):** Bump `@anthropic-ai/sdk` from 0.26.0 to 0.26.1 by @dependabot in [#1456](https://github.com/promptfoo/promptfoo/pull/1456)
- **chore(deps):** Bump `openai` from 4.55.7 to 4.55.9 by @dependabot in [#1457](https://github.com/promptfoo/promptfoo/pull/1457)

## [0.78.0] - 2024-08-14

### Changed

- **Web UI**: Added ability to choose prompt/provider column in report view by @typpo in [#1426](https://github.com/promptfoo/promptfoo/pull/1426)
- **Eval**: Support loading scenarios and tests from external files by @mldangelo in [#1432](https://github.com/promptfoo/promptfoo/pull/1432)
- **Redteam**: Added language support for generated tests by @mldangelo in [#1433](https://github.com/promptfoo/promptfoo/pull/1433)
- **Transform**: Support custom function names in file transforms by @mldangelo in [#1435](https://github.com/promptfoo/promptfoo/pull/1435)
- **Extension Hook API**: Introduced extension hook API by @aantn in [#1249](https://github.com/promptfoo/promptfoo/pull/1249)
- **Report**: Hide unused plugins in report by @typpo in [#1425](https://github.com/promptfoo/promptfoo/pull/1425)
- **Memory**: Optimize memory usage in `listPreviousResults` by not loading all results into memory by @typpo in [#1439](https://github.com/promptfoo/promptfoo/pull/1439)
- **TypeScript**: Added TypeScript `promptfooconfig` example by @mldangelo in [#1427](https://github.com/promptfoo/promptfoo/pull/1427)
- **Tests**: Moved `evaluatorHelpers` tests to a separate file by @mldangelo in [#1437](https://github.com/promptfoo/promptfoo/pull/1437)
- **Dev**: Bumped `@aws-sdk/client-bedrock-runtime` from 3.624.0 to 3.629.0 by @dependabot in [#1428](https://github.com/promptfoo/promptfoo/pull/1428)
- **SDK**: Bumped `@anthropic-ai/sdk` from 0.25.1 to 0.25.2 by @dependabot in [#1429](https://github.com/promptfoo/promptfoo/pull/1429)
- **SDK**: Bumped `openai` from 4.55.4 to 4.55.7 by @dependabot in [#1436](https://github.com/promptfoo/promptfoo/pull/1436)

## [0.77.0] - 2024-08-12

### Added

- feat(assertions): add option to disable AJV strict mode (#1415)

### Changed

- feat: ssrf plugin (#1411)
- feat: `basic` strategy to represent raw payloads only (#1417)
- refactor: transform function (#1423)
- fix: suppress docker lint (#1412)
- fix: update eslint config and resolve unused variable warnings (#1413)
- fix: handle retries for harmful generations (#1422)
- docs: add plugin documentation (#1421)

### Fixed

- fix(redteam): plugins respect config-level numTest (#1409)

### Dependencies

- chore(deps): bump openai from 4.55.3 to 4.55.4 (#1418)

### Documentation

- docs(faq): expand and restructure FAQ content (#1416)

## [0.76.1] - 2024-08-11

## [0.76.0] - 2024-08-10

### Changed

- feat: add `delete eval latest` and `delete eval all` (#1383)
- feat: bfla and bofa plugins (#1406)
- feat: Support loading tools from multiple files (#1384)
- feat: `promptfoo eval --description` override (#1399)
- feat: add `default` strategy and remove `--add-strategies` (#1401)
- feat: assume unrecognized openai models are chat models (#1404)
- feat: excessive agency grader looks at tools (#1403)
- fix: dont check SSL certs (#1396)
- fix: reduce rbac and moderation false positives (#1400)
- fix: `redteam` property was not read in config (#1407)
- fix: Do not ignored derived metrics (#1381)
- fix: add indexes for sqlite (#1382)

### Fixed

- fix(types): allow boolean values in VarsSchema (#1386)

### Dependencies

- chore(deps-dev): bump @aws-sdk/client-bedrock-runtime from 3.623.0 to 3.624.0 (#1379)
- chore(deps): bump openai from 4.54.0 to 4.55.0 (#1387)
- chore(deps): bump openai from 4.55.0 to 4.55.1 (#1392)
- chore(deps): bump @anthropic-ai/sdk from 0.25.0 to 0.25.1 (#1397)
- chore(deps): bump openai from 4.55.1 to 4.55.3 (#1398)

## [0.75.2] - 2024-08-06

### Added

- feat: ability to attach configs to prompts (#1391)

### Changed

- fix: Update "Edit Comment" dialog background for the dark mode (#1374)
- fix: undefined var in hallucination template (#1375)
- fix: restore harmCategory var (#1380)

## [0.75.1] - 2024-08-05

### Changed

- fix: temporarily disable nunjucks strict mode by @typpo

### Dependencies

- chore(deps): update dependencies (#1373)

## [0.75.0] - 2024-08-05

### Added

- feat(webui): Download report as PDF by @typpo in #1348
- feat(redteam): Add custom policy plugin by @mldangelo in #1346
- feat(config): Add writePromptfooConfig function and orderKeys utility by @mldangelo in #1360
- feat(redteam): Add purpose and entities to defaultTest metadata by @mldangelo in #1359
- feat(webui): Show metadata in details dialog by @typpo in #1362
- feat(redteam): Add some simple requested strategies by @typpo in #1364

### Changed

- feat: Implement defaultTest metadata in tests and scenarios by @mldangelo in #1361
- feat!: Add `default` plugin collection and remove --add-plugins by @typpo in #1369
- fix: Moderation assert and iterative provider handle output objects by @typpo in #1353
- fix: Improve PII grader by @typpo in #1354
- fix: Improve RBAC grading by @typpo in #1347
- fix: Make graders set assertion value by @typpo in #1355
- fix: Allow falsy provider response outputs by @typpo in #1356
- fix: Improve entity extraction and enable for PII by @typpo in #1358
- fix: Do not dereference external tool files by @typpo in #1357
- fix: Google sheets output by @typpo in #1367
- docs: How to red team RAG applications by @typpo in #1368
- refactor(redteam): Consolidate graders and plugins by @mldangelo in #1370
- chore(redteam): Collect user consent for harmful generation by @typpo in #1365

### Dependencies

- chore(deps): Bump openai from 4.53.2 to 4.54.0 by @dependabot in #1349
- chore(deps-dev): Bump @aws-sdk/client-bedrock-runtime from 3.622.0 to 3.623.0 by @dependabot in #1372

## [0.74.0] - 2024-08-01

### Changed

- **feat**: Split types vs validators for prompts, providers, and redteam [#1325](https://github.com/promptfoo/promptfoo/pull/1325) by [@typpo](https://github.com/typpo)
- **feat**: Load provider `tools` and `functions` from external file [#1342](https://github.com/promptfoo/promptfoo/pull/1342) by [@typpo](https://github.com/typpo)
- **fix**: Show gray icon when there are no tests in report [#1335](https://github.com/promptfoo/promptfoo/pull/1335) by [@typpo](https://github.com/typpo)
- **fix**: numTests calculation for previous evals [#1336](https://github.com/promptfoo/promptfoo/pull/1336) by [@onyck](https://github.com/onyck)
- **fix**: Only show the number of tests actually run in the eval [#1338](https://github.com/promptfoo/promptfoo/pull/1338) by [@typpo](https://github.com/typpo)
- **fix**: better-sqlite3 in arm64 docker image [#1344](https://github.com/promptfoo/promptfoo/pull/1344) by [@cmrfrd](https://github.com/cmrfrd)
- **fix**: Correct positive example in DEFAULT_GRADING_PROMPT [#1337](https://github.com/promptfoo/promptfoo/pull/1337) by [@tbuckley](https://github.com/tbuckley)
- **chore**: Integrate red team evaluation into promptfoo init [#1334](https://github.com/promptfoo/promptfoo/pull/1334) by [@mldangelo](https://github.com/mldangelo)
- **chore**: Enforce consistent type imports [#1341](https://github.com/promptfoo/promptfoo/pull/1341) by [@mldangelo](https://github.com/mldangelo)
- **refactor(redteam)**: Update plugin architecture and improve error handling [#1343](https://github.com/promptfoo/promptfoo/pull/1343) by [@mldangelo](https://github.com/mldangelo)
- **docs**: Expand installation instructions in README and docs [#1345](https://github.com/promptfoo/promptfoo/pull/1345) by [@mldangelo](https://github.com/mldangelo)

### Dependencies

- **chore(deps)**: Bump @azure/identity from 4.4.0 to 4.4.1 [#1340](https://github.com/promptfoo/promptfoo/pull/1340) by [@dependabot](https://github.com/dependabot)
- **chore(deps)**: Bump the github-actions group with 3 updates [#1339](https://github.com/promptfoo/promptfoo/pull/1339) by [@dependabot](https://github.com/dependabot)

## [0.73.9] - 2024-07-30

### Dependencies

- chore(deps): update dev dependencies and minor package versions (#1331)
- chore(deps): bump @anthropic-ai/sdk from 0.24.3 to 0.25.0 (#1326)

### Fixed

- fix: chain provider and test transform (#1316)

### Added

- feat: handle rate limits in generic fetch path (#1324)

### Changed

- **Features:**
  - feat: handle rate limits in generic fetch path by @typpo in https://github.com/promptfoo/promptfoo/pull/1324
- **Fixes:**
  - fix: show default vars in table by @typpo in https://github.com/promptfoo/promptfoo/pull/1306
  - fix: chain provider and test transform by @fvdnabee in https://github.com/promptfoo/promptfoo/pull/1316
- **Refactors:**
  - refactor(redteam): extract entity and purpose logic, update imitation plugin by @mldangelo in https://github.com/promptfoo/promptfoo/pull/1301
- **Chores:**
  - chore(deps): bump openai from 4.53.1 to 4.53.2 by @dependabot in https://github.com/promptfoo/promptfoo/pull/1314
  - chore: set page titles by @typpo in https://github.com/promptfoo/promptfoo/pull/1315
  - chore: add devcontainer setup by @cmrfrd in https://github.com/promptfoo/promptfoo/pull/1317
  - chore(webui): persist column selection in evals view by @mldangelo in https://github.com/promptfoo/promptfoo/pull/1302
  - chore(redteam): allow multiple provider selection by @mldangelo in https://github.com/promptfoo/promptfoo/pull/1319
  - chore(deps): bump @anthropic-ai/sdk from 0.24.3 to 0.25.0 by @dependabot in https://github.com/promptfoo/promptfoo/pull/1326
  - chore(deps-dev): bump @aws-sdk/client-bedrock-runtime from 3.620.0 to 3.620.1 by @dependabot in https://github.com/promptfoo/promptfoo/pull/1327
  - chore(deps): update dev dependencies and minor package versions by @mldangelo in https://github.com/promptfoo/promptfoo/pull/1331
- **CI/CD:**
  - ci: add assets generation job and update json schema by @mldangelo in https://github.com/promptfoo/promptfoo/pull/1321
  - docs: add CITATION.cff file by @mldangelo in https://github.com/promptfoo/promptfoo/pull/1322
  - docs: update examples and docs to use gpt-4o and gpt-4o-mini models by @mldangelo in https://github.com/promptfoo/promptfoo/pull/1323
- chore(deps-dev): bump @aws-sdk/client-bedrock-runtime from 3.620.0 to 3.620.1 (#1327)

### Documentation

- **Documentation:**

## [0.73.8] - 2024-07-29

### Dependencies

- chore(deps): bump openai from 4.53.1 to 4.53.2 (#1314)

### Documentation

- docs: update examples and docs to use gpt-4o and gpt-4o-mini models (#1323)
- docs: add CITATION.cff file (#1322)

### Added

- feat(webui): tooltip with provider config on hover (#1312)

### Changed

- feat: Imitation redteam plugin (#1163)
- fix: report cached tokens from assertions (#1299)
- fix: trim model-graded-closedqa response (#1309)
- refactor(utils): move transform logic to separate file (#1310)
- chore(cli): add option to strip auth info from shared URLs (#1304)
- chore: set page titles (#1315)
- chore(webui): persist column selection in evals view (#1302)
- ci: add assets generation job and update json schema (#1321)
- refactor(redteam): extract entity and purpose logic, update imitation plugin (#1301)
- chore(redteam): allow multiple provider selection (#1319)
- chore: add devcontainer setup (#1317)

### Fixed

- fix(webui): make it easier to select text without toggling cell (#1295)
- fix(docker): add sqlite-dev to runtime dependencies (#1297)
- fix(redteam): update CompetitorsGrader rubric (#1298)
- fix(redteam): improve plugin and strategy selection UI (#1300)
- fix(redteam): decrease false positives in hallucination grader (#1305)
- fix(redteam): misc fixes in grading and calculations (#1313)
- fix: show default vars in table (#1306)

## [0.73.7] - 2024-07-26

### Changed

- **Standalone graders for redteam** by [@typpo](https://github.com/typpo) in [#1256](https://github.com/promptfoo/promptfoo/pull/1256)
- **Punycode deprecation warning on node 22** by [@typpo](https://github.com/typpo) in [#1287](https://github.com/promptfoo/promptfoo/pull/1287)
- **Improve iterative providers and update provider API interface to pass original prompt** by [@mldangelo](https://github.com/mldangelo) in [#1293](https://github.com/promptfoo/promptfoo/pull/1293)
- **Add issue templates** by [@typpo](https://github.com/typpo) in [#1288](https://github.com/promptfoo/promptfoo/pull/1288)
- **Support TS files for prompts providers and assertions** by [@benasher44](https://github.com/benasher44) in [#1286](https://github.com/promptfoo/promptfoo/pull/1286)
- **Update dependencies** by [@mldangelo](https://github.com/mldangelo) in [#1292](https://github.com/promptfoo/promptfoo/pull/1292)
- **Move circular dependency check to style-check job** by [@mldangelo](https://github.com/mldangelo) in [#1291](https://github.com/promptfoo/promptfoo/pull/1291)
- **Add examples for embedding and classification providers** by [@Luca-Hackl](https://github.com/Luca-Hackl) in [#1296](https://github.com/promptfoo/promptfoo/pull/1296)

## [0.73.6] - 2024-07-25

### Added

- feat(ci): add Docker image publishing to GitHub Container Registry (#1263)
- feat(webui): add yaml upload button (#1264)

### Changed

- docs: fix javascript configuration guide variable example (#1268)
- site(careers): update application instructions and preferences (#1270)
- chore(python): enhance documentation, tests, formatting, and CI (#1282)
- fix: treat .cjs and .mjs files as javascript vars (#1267)
- fix: add xml tags for better delineation in `llm-rubric`, reduce `harmful` plugin false positives (#1269)
- fix: improve handling of json objects in http provider (#1274)
- fix: support provider json filepath (#1279)
- chore(ci): implement multi-arch Docker image build and push (#1266)
- chore(docker): add multi-arch image description (#1271)
- chore(eslint): add new linter rules and improve code quality (#1277)
- chore: move types files (#1278)
- refactor(redteam): rename strategies and improve type safety (#1275)
- ci: re-enable Node 22.x in CI matrix (#1272)
- chore: support loading .{,m,c}ts promptfooconfig files (#1284)

### Dependencies

- chore(deps): update ajv-formats from 2.1.1 to 3.0.1 (#1276)
- chore(deps): update @swc/core to version 1.7.1 (#1285)

## [0.73.5] - 2024-07-24

### Added

- **feat(cli):** Add the ability to share a specific eval by [@typpo](https://github.com/promptfoo/promptfoo/pull/1250)
- **feat(webui):** Hide long metrics lists by [@typpo](https://github.com/promptfoo/promptfoo/pull/1262)
- feat(webui): hide long metrics lists (#1262)
- feat: ability to share a specific eval (#1250)

### Changed

- **fix:** Resolve node-fetch TypeScript errors by [@mldangelo](https://github.com/promptfoo/promptfoo/pull/1254)
- **fix:** Correct color error in local `checkNodeVersion` test by [@mldangelo](https://github.com/promptfoo/promptfoo/pull/1255)
- **fix:** Multiple Docker fixes by [@typpo](https://github.com/promptfoo/promptfoo/pull/1257)
- **fix:** Improve `--add-strategies` validation error messages by [@typpo](https://github.com/promptfoo/promptfoo/pull/1260)
- **chore:** Warn when a variable is named `assert` by [@typpo](https://github.com/promptfoo/promptfoo/pull/1259)
- **chore:** Update Llama examples and add support for chat-formatted prompts in Replicate by [@typpo](https://github.com/promptfoo/promptfoo/pull/1261)
- chore: update llama examples and add support for chat formatted prompts in Replicate (#1261)
- chore: warn when a var is named assert (#1259)

### Fixed

- **fix(redteam):** Allow arbitrary `injectVar` name for redteam providers by [@mldangelo](https://github.com/promptfoo/promptfoo/pull/1253)
- fix: make --add-strategies validation have useful error (#1260)
- fix: multiple docker fixes (#1257)
- fix: color error in local checkNodeVersion test (#1255)
- fix: resolve node-fetch typescript errors (#1254)
- fix(redteam): allow arbitrary injectVar name for redteam providers (#1253)

## [0.73.4] - 2024-07-24

### Changed

- **schema**: Update config schema for strategies by @mldangelo in [#1244](https://github.com/promptfoo/promptfoo/pull/1244)
- **defaultTest**: Fix scenario assert merging by @onyck in [#1251](https://github.com/promptfoo/promptfoo/pull/1251)
- **webui**: Handle port already in use error by @mldangelo in [#1246](https://github.com/promptfoo/promptfoo/pull/1246)
- **webui**: Update provider list in `ProviderSelector` and add tests by @mldangelo in [#1245](https://github.com/promptfoo/promptfoo/pull/1245)
- **site**: Add blog post by @typpo in [#1247](https://github.com/promptfoo/promptfoo/pull/1247)
- **site**: Improve navigation and consistency by @mldangelo in [#1248](https://github.com/promptfoo/promptfoo/pull/1248)
- **site**: Add careers page by @mldangelo in [#1222](https://github.com/promptfoo/promptfoo/pull/1222)
- **docs**: Full RAG example by @typpo in [#1228](https://github.com/promptfoo/promptfoo/pull/1228)

## [0.73.3] - 2024-07-23

### Changed

- **WebUI:** Make eval switcher more obvious by @typpo in [#1232](https://github.com/promptfoo/promptfoo/pull/1232)
- **Redteam:** Add iterative tree provider and strategy by @mldangelo in [#1238](https://github.com/promptfoo/promptfoo/pull/1238)
- Improve `CallApiFunctionSchema`/`ProviderFunction` type by @aloisklink in [#1235](https://github.com/promptfoo/promptfoo/pull/1235)
- **Redteam:** CLI nits, plugins, provider functionality, and documentation by @mldangelo in [#1231](https://github.com/promptfoo/promptfoo/pull/1231)
- **Redteam:** PII false positives by @typpo in [#1233](https://github.com/promptfoo/promptfoo/pull/1233)
- **Redteam:** `--add-strategies` flag didn't work by @typpo in [#1234](https://github.com/promptfoo/promptfoo/pull/1234)
- Cleanup logging and fix nextui TS error by @mldangelo in [#1243](https://github.com/promptfoo/promptfoo/pull/1243)
- **CI:** Add registry URL to npm publish workflow by @mldangelo in [#1241](https://github.com/promptfoo/promptfoo/pull/1241)
- Remove redundant chalk invocations by @mldangelo in [#1240](https://github.com/promptfoo/promptfoo/pull/1240)
- Update dependencies by @mldangelo in [#1242](https://github.com/promptfoo/promptfoo/pull/1242)
- Update some images by @typpo in [#1236](https://github.com/promptfoo/promptfoo/pull/1236)
- More image updates by @typpo in [#1237](https://github.com/promptfoo/promptfoo/pull/1237)
- Update capitalization of Promptfoo and fix site deprecation warning by @mldangelo in [#1239](https://github.com/promptfoo/promptfoo/pull/1239)

## [0.73.2] - 2024-07-23

### Changed

- fix: add support for anthropic bedrock tools (#1229)
- chore(redteam): add a warning for no openai key set (#1230)

## [0.73.1] - 2024-07-22

### Changed

- fix: dont try to parse yaml content on load (#1226)

## [0.73.0] - 2024-07-22

### Added

- feat(redteam): add 4 new basic plugins (#1201)
- feat(redteam): improve test generation logic and add batching by @mldangelo in
- feat(redteam): settings dialog (#1215)https://github.com/promptfoo/promptfoo/pull/1208
- feat(redteam): introduce redteam section for promptfooconfig.yaml (#1192)

### Changed

- fix: gpt-4o-mini price (#1218)
- chore(openai): update model list (#1219)
- test: improve type safety and resolve TypeScript errors (#1216)
- refactor: resolve circular dependencies and improve code organization (#1212)
- docs: fix broken links (#1211)
- site: image updates and bugfixes (#1217)
- site: improve human readability of validator errors (#1221)
- site: yaml/json config validator for promptfoo configs (#1207)

### Fixed

- fix(validator): fix errors in default example (#1220)
- fix(webui): misc fixes and improvements to webui visuals (#1213)
- fix(redteam): mismatched categories and better overall scoring (#1214)
- fix(gemini): improve error handling (#1193)

### Dependencies

- chore(deps): update multiple dependencies to latest minor and patch versions (#1210)

## [0.72.2] - 2024-07-19

### Documentation

- docs: add guide for comparing GPT-4o vs GPT-4o-mini (#1200)

### Added

- **feat(openai):** add GPT-4o-mini models by [@mldangelo](https://github.com/promptfoo/promptfoo/pull/1196)
- feat(redteam): improve test generation logic and add batching (#1208)

### Changed

- **feat:** add schema validation to `promptfooconfig.yaml` by [@mldangelo](https://github.com/promptfoo/promptfoo/pull/1185)
- **fix:** base path for custom filter resolution by [@onyck](https://github.com/promptfoo/promptfoo/pull/1198)
- **chore(redteam):** refactor PII categories and improve plugin handling by [@mldangelo](https://github.com/promptfoo/promptfoo/pull/1191)
- **build(deps-dev):** bump `@aws-sdk/client-bedrock-runtime` from 3.614.0 to 3.616.0 by [@dependabot](https://github.com/promptfoo/promptfoo/pull/1203)
- **docs:** add guide for comparing GPT-4o vs GPT-4o-mini by [@mldangelo](https://github.com/promptfoo/promptfoo/pull/1200)
- **site:** contact page by [@typpo](https://github.com/promptfoo/promptfoo/pull/1190)
- **site:** newsletter form by [@typpo](https://github.com/promptfoo/promptfoo/pull/1194)
- **site:** miscellaneous images and improvements by [@typpo](https://github.com/promptfoo/promptfoo/pull/1199)
- build(deps-dev): bump @aws-sdk/client-bedrock-runtime from 3.614.0 to 3.616.0 (#1203)
- site: misc images and improvements (#1199)

### Fixed

- **fix(webui):** eval ID not being properly set by [@typpo](https://github.com/promptfoo/promptfoo/pull/1195)
- **fix(Dockerfile):** install curl for healthcheck by [@orange-anjou](https://github.com/promptfoo/promptfoo/pull/1204)
- fix(Dockerfile): install curl for healthcheck (#1204)
- fix: base path for custom filter resolution (#1198)

### Tests

- **test(webui):** add unit tests for `InfoModal` component by [@mldangelo](https://github.com/promptfoo/promptfoo/pull/1187)

## [0.72.1] - 2024-07-18

### Tests

- test(webui): add unit tests for InfoModal component (#1187)

### Fixed

- fix(webui): eval id not being properly set (#1195)

### Added

- feat(openai): add gpt-4o-mini models (#1196)
- feat: add schema validation to promptfooconfig.yaml (#1185)

### Changed

- Fix: Consider model name when caching Bedrock responses by @fvdnabee in [#1181](https://github.com/promptfoo/promptfoo/pull/1181)
- Fix: Parsing of the model name tag in Ollama embeddings provider by @minamijoyo in [#1189](https://github.com/promptfoo/promptfoo/pull/1189)
- Refactor (redteam): Simplify CLI command structure and update provider options by @mldangelo in [#1174](https://github.com/promptfoo/promptfoo/pull/1174)
- Refactor (types): Convert interfaces to Zod schemas by @mldangelo in [#1178](https://github.com/promptfoo/promptfoo/pull/1178)
- Refactor (redteam): Improve type safety and simplify code structure by @mldangelo in [#1175](https://github.com/promptfoo/promptfoo/pull/1175)
- Chore (redteam): Another injection by @typpo in [#1173](https://github.com/promptfoo/promptfoo/pull/1173)
- Chore (deps): Upgrade inquirer to v10 by @mldangelo in [#1176](https://github.com/promptfoo/promptfoo/pull/1176)
- Chore (redteam): Update CLI for test case generation by @mldangelo in [#1177](https://github.com/promptfoo/promptfoo/pull/1177)
- Chore: Include hostname in share confirmation by @typpo in [#1183](https://github.com/promptfoo/promptfoo/pull/1183)
- Build (deps-dev): Bump @azure/identity from 4.3.0 to 4.4.0 by @dependabot in [#1180](https://github.com/promptfoo/promptfoo/pull/1180)
- chore(redteam): refactor PII categories and improve plugin handling (#1191)
- site: newsletter form (#1194)
- site: contact page (#1190)

## [0.72.0] - 2024-07-17

### Added

- feat(webui): add about component with helpful links (#1149)
- feat(webui): Ability to compare evals (#1148)

### Changed

- feat: manual input provider (#1168)
- chore(mistral): add codestral-mamba (#1170)
- chore: static imports for iterative providers (#1169)

### Fixed

- fix(webui): dark mode toggle (#1171)
- fix(redteam): set harmCategory label for harmful tests (#1172)

## [0.71.1] - 2024-07-15

### Added

- feat(redteam): specify the default number of test cases to generate per plugin (#1154)

### Changed

- feat: add image classification example and xml assertions (#1153)

### Fixed

- fix(redteam): fix dynamic import paths (#1162)

## [0.71.0] - 2024-07-15

### Changed

- **Eval picker for web UI** by [@typpo](https://github.com/typpo) in [#1143](https://github.com/promptfoo/promptfoo/pull/1143)
- **Update default model providers to Claude 3.5** by [@mldangelo](https://github.com/mldangelo) in [#1157](https://github.com/promptfoo/promptfoo/pull/1157)
- **Allow provider customization for dataset generation** by [@mldangelo](https://github.com/mldangelo) in [#1158](https://github.com/promptfoo/promptfoo/pull/1158)
- **Predict Redteam injectVars** by [@mldangelo](https://github.com/mldangelo) in [#1141](https://github.com/promptfoo/promptfoo/pull/1141)
- **Fix JSON prompt escaping in HTTP provider and add LM Studio example** by [@mldangelo](https://github.com/mldangelo) in [#1156](https://github.com/promptfoo/promptfoo/pull/1156)
- **Fix poor performing harmful test generation** by [@mldangelo](https://github.com/mldangelo) in [#1124](https://github.com/promptfoo/promptfoo/pull/1124)
- **Update overreliance grading prompt** by [@mldangelo](https://github.com/mldangelo) in [#1146](https://github.com/promptfoo/promptfoo/pull/1146)
- **Move multiple variables warning to before progress bar** by [@typpo](https://github.com/typpo) in [#1160](https://github.com/promptfoo/promptfoo/pull/1160)
- **Add contributing guide** by [@mldangelo](https://github.com/mldangelo) in [#1150](https://github.com/promptfoo/promptfoo/pull/1150)
- **Refactor and optimize injection and iterative methods** by [@mldangelo](https://github.com/mldangelo) in [#1138](https://github.com/promptfoo/promptfoo/pull/1138)
- **Update plugin base class to support multiple assertions** by [@mldangelo](https://github.com/mldangelo) in [#1139](https://github.com/promptfoo/promptfoo/pull/1139)
- **Structural refactor, abstract plugin and method actions** by [@mldangelo](https://github.com/mldangelo) in [#1140](https://github.com/promptfoo/promptfoo/pull/1140)
- **Move CLI commands into individual files** by [@mldangelo](https://github.com/mldangelo) in [#1155](https://github.com/promptfoo/promptfoo/pull/1155)
- **Update Jest linter rules** by [@mldangelo](https://github.com/mldangelo) in [#1161](https://github.com/promptfoo/promptfoo/pull/1161)
- **Bump openai from 4.52.4 to 4.52.5** by [@dependabot](https://github.com/dependabot) in [#1137](https://github.com/promptfoo/promptfoo/pull/1137)
- **Bump @aws-sdk/client-bedrock-runtime from 3.613.0 to 3.614.0** by [@dependabot](https://github.com/dependabot) in [#1136](https://github.com/promptfoo/promptfoo/pull/1136)
- **Bump openai from 4.52.5 to 4.52.7** by [@dependabot](https://github.com/dependabot) in [#1142](https://github.com/promptfoo/promptfoo/pull/1142)
- **Update documentation and MUI dependencies** by [@mldangelo](https://github.com/mldangelo) in [#1152](https://github.com/promptfoo/promptfoo/pull/1152)
- **Update Drizzle dependencies and configuration** by [@mldangelo](https://github.com/mldangelo) in [#1151](https://github.com/promptfoo/promptfoo/pull/1151)
- **Bump dependencies with patch and minor version updates** by [@mldangelo](https://github.com/mldangelo) in [#1159](https://github.com/promptfoo/promptfoo/pull/1159)

## [0.70.1] - 2024-07-11

### Changed

- **provider**: put provider in outer loop to reduce model swap by @typpo in [#1132](https://github.com/promptfoo/promptfoo/pull/1132)
- **evaluator**: ensure unique prompt handling with labeled and unlabeled providers by @mldangelo in [#1134](https://github.com/promptfoo/promptfoo/pull/1134)
- **eval**: validate --output file extension before running eval by @mldangelo in [#1135](https://github.com/promptfoo/promptfoo/pull/1135)
- **deps-dev**: bump @aws-sdk/client-bedrock-runtime from 3.609.0 to 3.613.0 by @dependabot in [#1126](https://github.com/promptfoo/promptfoo/pull/1126)
- fix pythonCompletion test by @mldangelo in [#1133](https://github.com/promptfoo/promptfoo/pull/1133)

## [0.70.0] - 2024-07-10

### Changed

- feat: Add `promptfoo redteam init` command (#1122)
- chore: refactor eval and generate commands out of main.ts (#1121)
- build(deps): bump openai from 4.52.3 to 4.52.4 (#1118)
- refactor(redteam): relocate harmful and pii plugins from legacy directory (#1123)
- refactor(redteam): Migrate harmful test generators to plugin-based architecture (#1116)

### Fixed

- fix(redteam): use final prompt in moderation instead of original (#1117)

## [0.69.2] - 2024-07-08

### Changed

- feat: add support for nested grading results (#1101)
- fix: issue that caused harmful prompts to not save (#1112)
- fix: resolve relative paths for prompts (#1110)
- ci: compress images in PRs (#1108)
- site: landing page updates (#1096)

## [0.69.1] - 2024-07-06

### Changed

- **feat**: Add Zod schema validation for providers in `promptfooconfig` by @mldangelo in [#1102](https://github.com/promptfoo/promptfoo/pull/1102)
- **fix**: Re-add provider context in prompt functions by @mldangelo in [#1106](https://github.com/promptfoo/promptfoo/pull/1106)
- **fix**: Add missing `gpt-4-turbo-2024-04-09` by @aloisklink in [#1100](https://github.com/promptfoo/promptfoo/pull/1100)
- **chore**: Update minor and patch versions of several packages by @mldangelo in [#1107](https://github.com/promptfoo/promptfoo/pull/1107)
- **chore**: Format Python code and add check job to GitHub Actions workflow by @mldangelo in [#1105](https://github.com/promptfoo/promptfoo/pull/1105)
- **chore**: Bump version to 0.69.1 by @mldangelo
- **docs**: Add example and configuration guide for using `llama.cpp` by @mldangelo in [#1104](https://github.com/promptfoo/promptfoo/pull/1104)
- **docs**: Add Vitest integration guide by @mldangelo in [#1103](https://github.com/promptfoo/promptfoo/pull/1103)

## [0.69.0] - 2024-07-05

### Added

- feat(redteam): `extra-jailbreak` plugin that applies jailbreak to all probes (#1085)
- feat(webui): show metrics as % in column header (#1087)
- feat: add support for PROMPTFOO_AUTHOR environment variable (#1099)

### Changed

- feat: `llm-rubric` uses tools API for model-grading anthropic evals (#1079)
- feat: `--filter-providers` eval option (#1089)
- feat: add `author` field to evals (#1045)
- fix: improper path resolution for file:// prefixes (#1094)
- chore(webui): small changes to styling (#1088)
- docs: guide on how to do sandboxed evals on generated code (#1097)
- build(deps): bump replicate from 0.30.2 to 0.31.0 (#1090)

### Fixed

- fix(webui): Ability to toggle visibility of description column (#1095)

## [0.68.3] - 2024-07-04

### Tests

- test: fix assertion result mock pollution (#1086)

### Fixed

- fix: browser error on eval page with derived metrics that results when a score is null (#1093)
- fix(prompts): treat non-existent files as prompt strings (#1084)
- fix: remove test mutation for classifer and select-best assertion types (#1083)

### Added

- feat(openai): support for attachments for openai assistants (#1080)

### Changed

- **Features:**
  - Added support for attachments in OpenAI assistants by [@typpo](https://github.com/promptfoo/promptfoo/pull/1080)
- **Fixes:**
  - Removed test mutation for classifier and select-best assertion types by [@typpo](https://github.com/promptfoo/promptfoo/pull/1083)
  - Treated non-existent files as prompt strings by [@typpo](https://github.com/promptfoo/promptfoo/pull/1084)
  - Fixed assertion result mock pollution by [@mldangelo](https://github.com/promptfoo/promptfoo/pull/1086)
- **Dependencies:**
  - Bumped `openai` from 4.52.2 to 4.52.3 by [@dependabot](https://github.com/promptfoo/promptfoo/pull/1073)
  - Bumped `@aws-sdk/client-bedrock-runtime` from 3.606.0 to 3.609.0 by [@dependabot](https://github.com/promptfoo/promptfoo/pull/1072)

## [0.68.2] - 2024-07-03

### Changed

- build(deps): bump openai from 4.52.2 to 4.52.3 (#1073)
- build(deps-dev): bump @aws-sdk/client-bedrock-runtime from 3.606.0 to 3.609.0 (#1072)

### Added

- feat(webui): add scenarios to test suite configuration in yaml editor (#1071)

## [0.68.1] - 2024-07-02

### Fixed

- fix: resolve issues with relative prompt paths (#1066)
- fix: handle replicate ids without version (#1059)

### Added

- feat: support calling specific function from python provider (#1053)

### Changed

- **feat:** Support calling specific function from Python provider by [@typpo](https://github.com/promptfoo/promptfoo/pull/1053)
- **fix:** Resolve issues with relative prompt paths by [@mldangelo](https://github.com/promptfoo/promptfoo/pull/1066)
- **fix:** Handle replicate IDs without version by [@typpo](https://github.com/promptfoo/promptfoo/pull/1059)
- **build(deps):** Bump `@anthropic-ai/sdk` from 0.24.2 to 0.24.3 by [@dependabot](https://github.com/promptfoo/promptfoo/pull/1062)
- build(deps): bump @anthropic-ai/sdk from 0.24.2 to 0.24.3 (#1062)

## [0.68.0] - 2024-07-01

### Documentation

- docs: dalle jailbreak blog post (#1052)

### Added

- feat(webui): Add support for markdown tables and other extras by @typpo in [#1042](https://github.com/promptfoo/promptfoo/pull/1042)

### Changed

- feat: support for image model redteaming by @typpo in [#1051](https://github.com/promptfoo/promptfoo/pull/1051)
- feat: prompt syntax for bedrock llama3 by @fvdnabee in [#1038](https://github.com/promptfoo/promptfoo/pull/1038)
- fix: http provider returns the correct response format by @typpo in [#1027](https://github.com/promptfoo/promptfoo/pull/1027)
- fix: handle when stdout columns are not set by @typpo in [#1029](https://github.com/promptfoo/promptfoo/pull/1029)
- fix: support additional models via AWS Bedrock and update documentation by @mldangelo in [#1034](https://github.com/promptfoo/promptfoo/pull/1034)
- fix: handle imported single test case by @typpo in [#1041](https://github.com/promptfoo/promptfoo/pull/1041)
- fix: dereference promptfoo test files by @fvdnabee in [#1035](https://github.com/promptfoo/promptfoo/pull/1035)
- chore: expose runAssertion and runAssertions to node package by @typpo in [#1026](https://github.com/promptfoo/promptfoo/pull/1026)
- chore: add Node.js version check to ensure compatibility by @mldangelo in [#1030](https://github.com/promptfoo/promptfoo/pull/1030)
- chore: enable '@typescript-eslint/no-use-before-define' linter rule by @mldangelo in [#1043](https://github.com/promptfoo/promptfoo/pull/1043)
- docs: fix broken documentation links by @mldangelo in [#1033](https://github.com/promptfoo/promptfoo/pull/1033)
- docs: update anthropic.md by @Codeshark-NET in [#1036](https://github.com/promptfoo/promptfoo/pull/1036)
- ci: add GitHub Action for automatic version tagging by @mldangelo in [#1046](https://github.com/promptfoo/promptfoo/pull/1046)
- ci: npm publish workflow by @typpo in [#1044](https://github.com/promptfoo/promptfoo/pull/1044)
- build(deps): bump openai from 4.52.1 to 4.52.2 by @dependabot in [#1057](https://github.com/promptfoo/promptfoo/pull/1057)
- build(deps): bump @anthropic-ai/sdk from 0.24.1 to 0.24.2 by @dependabot in [#1056](https://github.com/promptfoo/promptfoo/pull/1056)
- build(deps-dev): bump @aws-sdk/client-bedrock-runtime from 3.602.0 to 3.606.0 by @dependabot in [#1055](https://github.com/promptfoo/promptfoo/pull/1055)
- build(deps): bump docker/setup-buildx-action from 2 to 3 in the github-actions group by @dependabot in [#1054](https://github.com/promptfoo/promptfoo/pull/1054)

## [0.67.0] - 2024-06-27

### Added

- feat(bedrock): add proxy support for AWS SDK (#1021)
- feat(redteam): Expose modified prompt for iterative jailbreaks (#1024)
- feat: replicate image provider (#1049)

### Changed

- feat: add support for gemini embeddings via vertex (#1004)
- feat: normalize prompt input formats, introduce single responsibility handlers, improve test coverage, and fix minor bugs (#994)
- fix: more robust json extraction for llm-rubric (#1019)
- build(deps): bump openai from 4.52.0 to 4.52.1 (#1015)
- build(deps): bump @anthropic-ai/sdk from 0.24.0 to 0.24.1 (#1016)
- chore: sort imports (#1006)
- chore: switch to smaller googleapis dependency (#1009)
- chore: add config telemetry (#1005)
- docs: update GitHub urls to reflect promptfoo github org repository location (#1011)
- docs: fix incorrect yaml ref in guide (#1018)

## [0.66.0] - 2024-06-24

### Changed

- `config get/set` commands, ability for users to set their email by [@typpo](https://github.com/typpo) in [#971](https://github.com/promptfoo/promptfoo/pull/971)
- **webui**: Download as CSV by [@typpo](https://github.com/typpo) in [#1000](https://github.com/promptfoo/promptfoo/pull/1000)
- Add support for Gemini default grader if credentials are present by [@typpo](https://github.com/typpo) in [#998](https://github.com/promptfoo/promptfoo/pull/998)
- **redteam**: Allow arbitrary providers by [@mldangelo](https://github.com/mldangelo) in [#1002](https://github.com/promptfoo/promptfoo/pull/1002)
- Derived metrics by [@typpo](https://github.com/typpo) in [#985](https://github.com/promptfoo/promptfoo/pull/985)
- Python provider can import modules with same name as built-ins by [@typpo](https://github.com/typpo) in [#989](https://github.com/promptfoo/promptfoo/pull/989)
- Include error text in all cases by [@typpo](https://github.com/typpo) in [#990](https://github.com/promptfoo/promptfoo/pull/990)
- Ensure tests inside scenarios are filtered by filter patterns by [@mldangelo](https://github.com/mldangelo) in [#996](https://github.com/promptfoo/promptfoo/pull/996)
- Anthropic message API support for env vars by [@typpo](https://github.com/typpo) in [#997](https://github.com/promptfoo/promptfoo/pull/997)
- Add build documentation workflow and fix typos by [@mldangelo](https://github.com/mldangelo) in [#993](https://github.com/promptfoo/promptfoo/pull/993)
- Block network calls in tests by [@typpo](https://github.com/typpo) in [#972](https://github.com/promptfoo/promptfoo/pull/972)
- Export `AnthropicMessagesProvider` from providers by [@greysteil](https://github.com/greysteil) in [#975](https://github.com/promptfoo/promptfoo/pull/975)
- Add Claude 3.5 sonnet pricing by [@typpo](https://github.com/typpo) in [#976](https://github.com/promptfoo/promptfoo/pull/976)
- Pass `tool_choice` to Anthropic when set in config by [@greysteil](https://github.com/greysteil) in [#977](https://github.com/promptfoo/promptfoo/pull/977)
- Fixed according to Ollama API specifications by [@keishidev](https://github.com/keishidev) in [#981](https://github.com/promptfoo/promptfoo/pull/981)
- Add Dependabot config and update provider dependencies by [@mldangelo](https://github.com/mldangelo) in [#984](https://github.com/promptfoo/promptfoo/pull/984)
- Don't commit `.env` to Git by [@will-holley](https://github.com/will-holley) in [#991](https://github.com/promptfoo/promptfoo/pull/991)
- Update Docker base image to Node 20, improve self-hosting documentation, and add CI action for Docker build by [@mldangelo](https://github.com/mldangelo) in [#995](https://github.com/promptfoo/promptfoo/pull/995)
- Allow variable cells to scroll instead of exploding the table height by [@grrowl](https://github.com/grrowl) in [#973](https://github.com/promptfoo/promptfoo/pull/973)

## [0.65.2] - 2024-06-20

### Documentation

- docs: update claude vs gpt guide with claude 3.5 (#986)

### Added

- feat(redteam): make it easier to add non default plugins (#958)

### Changed

- feat: contains-sql assert (#964)
- fix: handle absolute paths for js providers (#966)
- fix: label not showing problem when using eval with config option (#928)
- fix: should return the whole message if the OpenAI return the content and the function call/tools at the same time. (#968)
- fix: label support for js prompts (#970)
- docs: Add CLI delete command to docs (#959)
- docs: text to sql validation guide (#962)

### Fixed

- fix(redteam): wire ui to plugins (#965)
- fix(redteam): reduce overreliance, excessive-agency false positive rates (#963)

## [0.65.1] - 2024-06-18

### Changed

- chore(docs): add shell syntax highlighting and fix typos (#953)
- chore(dependencies): update package dependencies (#952)
- Revert "feat(cli): add tests for CLI commands and fix version flag bug" (#967)

### Fixed

- fix: handle case where returned python result is null (#957)
- fix(webui): handle empty fail reasons and null componentResults (#956)

### Added

- feat(cli): add tests for CLI commands and fix version flag bug (#954)
- feat(eslint): integrate eslint-plugin-jest and configure rules (#951)
- feat: add eslint-plugin-unused-imports and remove unused imports (#949)
- feat: assertion type: is-sql (#926)

## [0.65.0] - 2024-06-17

### Added

- feat(webui): show pass/fail toggle (#938)
- feat(webui): carousel for multiple failure reasons (#939)
- feat(webui): clicking metric pills filters by nonzero only (#941)
- feat(redteam): political statements (#944)
- feat(redteam): indicate performance with moderation filter (#933)

### Changed

- feat: add hf to onboarding flow (#947)
- feat: add support for `promptfoo export latest` (#948)
- fix: serialize each item in `vars` when its type is a string (#823) (#943)
- chore(webui): split ResultsTable into separate files (#942)

### Fixed

- fix(redteam): more aggressive contract testing (#946)

### Dependencies

- chore(deps): update dependencies without breaking changes (#937)

## [0.64.0] - 2024-06-15

### Added

- feat(redteam): add unintended contracts test (#934)
- feat(anthropic): support tool use (#932)

### Changed

- feat: export `promptfoo.cache` to node package (#923)
- feat: add Voyage AI embeddings provider (#931)
- feat: Add more Portkey header provider options and create headers automatically (#909)
- fix: handle openai chat-style messages better in `moderation` assert (#930)
- ci: add next.js build caching (#908)
- chore(docs): update installation and GitHub Actions guides (#935)
- chore(dependencies): bump LLM providers in package.json (#936)

### Fixed

- fix(bedrock): support cohere embeddings (#924)

### Dependencies

- chore(deps): bump braces from 3.0.2 to 3.0.3 (#918)

## [0.63.2] - 2024-06-10

### Added

- feat: report view for redteam evals (#920)

### Fixed

- fix(bedrock): default value for configs (#917)
- fix: prevent assertions from being modified as they run (#929)

## [0.63.1] - 2024-06-10

### Fixed

- fix(vertex): correct handling of system instruction (#911)
- fix(bedrock): support for llama, cohere command and command-r, mistral (#915)

## [0.63.0] - 2024-06-09

### Added

- feat(bedrock): Add support for mistral, llama, cohere (#885)
- feat(ollama): add OLLAMA_API_KEY to support authentication (#883)
- feat(redteam): add test for competitor recommendations (#877)
- feat(webui): Show the number of passes and failures (#888)
- feat(webui): show manual grading record in test details view (#906)
- feat(webui): use indexeddb instead of localstorage (#905)

### Changed

- feat: ability to set test case metric from csv (#889)
- feat: interactive onboarding (#886)
- feat: support `threshold` param from csv (#903)
- feat: support array of values for `similar` assertion (#895)
- fix: Prompt variable reads unprocessed spaces on both sides (#887)
- fix: windows node 22 flake (#907)
- [fix: ci passing despite failing build (](https://github.com/promptfoo/promptfoo/commit/ce6090be5d70fbe71c6da0a5ec1a73253a9d8a0e)https://github.com/promptfoo/promptfoo/pull/876[)](https://github.com/promptfoo/promptfoo/commit/ce6090be5d70fbe71c6da0a5ec1a73253a9d8a0e)
- [fix: incorrect migrations path in docker build](https://github.com/promptfoo/promptfoo/commit/6a1eef4e4b006b32de9ce6e5e2d7c0bd3b9fa95a) https://github.com/promptfoo/promptfoo/issues/861
- chore(ci): add `workflow_dispatch` trigger (#897)
- chore: add more gemini models (#894)
- chore: introduce eslint (#904)
- chore: switch to SWC for faster Jest tests (#899)
- chore: update to prettier 3 (#901)
- [chore(openai): add tool_choice required type](https://github.com/promptfoo/promptfoo/commit/e97ce63221b0e06f7e03f46c466da36c5b713017)

### Fixed

- fix(vertex): support var templating in system instruction (#902)
- [fix(webui): display latency when available](https://github.com/promptfoo/promptfoo/commit/bb335efbe9e8d6b23526c837402787a1cbba9969)

### Dependencies

- chore(deps): update most dependencies to latest stable versions (#898)

## [0.62.1] - 2024-06-06

### Added

- feat(webui): Ability to suppress browser open on `promptfoo view` (#881)
- feat(anthropic): add support for base url (#850)
- feat(openai): Support function/tool callbacks (#830)
- feat(vertex/gemini): add support for toolConfig and systemInstruction (#841)
- feat(webui): Ability to filter to highlighted cells (#852)
- feat(webui): ability to click to filter metric (#849)
- feat(webui): add copy and highlight cell actions (#847)

### Changed

- fix: migrate database before writing results (#882)
- chore: upgrade default graders to gpt-4o (#848)
- ci: Introduce jest test coverage reports (#868)
- ci: add support for node 22, remove support for node 16 (#836)
- docs: Addresses minor typographical errors (#845)
- docs: Help description of default `--output` (#844)
- feat: Add Red Team PII Tests (#862)
- feat: Support custom gateway URLs in Portkey (#840)
- feat: add support for python embedding and classification providers (#864)
- feat: add support for titan premier on bedrock (#839)
- feat: pass evalId in results (#758)
- fix: Broken types (#854)
- fix: Fix broken progress callback in web ui (#860)
- fix: Fix formatting and add style check to CI (#872)
- fix: Fix type error eval page.tsx (#867)
- fix: Improve Error Handling for Python Assertions and Provider Exceptions (#863)
- fix: Pass evaluateOptions from web ui yaml (#859)
- fix: Render multiple result images with markdown, if markdown contains multiple images (#873)
- fix: The values of defaultTest and evaluateOptions are not set when editing the eval yaml file. (#834)
- fix: crash on db migration when cache is disabled on first run (#842)
- fix: csv and html outputs include both prompt and provider labels (#851)
- fix: docker build and prepublish script (#846)
- fix: show labels for custom provider (#875)
- chore: fix windows node 22 build issues by adding missing encoding dependency and updating webpack config (#900)
- chore: update Node.js version management and improve documentation (#896)
- Fix CI Passing Despite Failing Build (#866) (#876)

## [0.62.0] - 2024-06-05

### Fixed

- fix: Parameter evaluateOptions not passed correctly in jobs created using web (#870)

### Added

- feat(anthropic): add support for base url (#850)
- feat(openai): Support function/tool callbacks (#830)
- feat(vertex/gemini): add support for toolConfig and systemInstruction (#841)
- feat(webui): Ability to filter to highlighted cells (#852)
- feat(webui): ability to click to filter metric (#849)
- feat(webui): add copy and highlight cell actions (#847)

### Changed

- feat: Add Red Team PII Tests (#862)
- feat: Support custom gateway URLs in Portkey (#840)
- feat: add support for python embedding and classification providers (#864)
- feat: add support for titan premier on bedrock (#839)
- feat: pass evalId in results (#758)
- feat: upgrade default graders to gpt-4o (#848)
- fix: Broken types (#854)
- fix: Fix broken progress callback in web ui (#860)
- fix: Fix formatting and add style check to CI (#872)
- fix: Fix type error eval page.tsx (#867)
- fix: Improve Error Handling for Python Assertions and Provider Exceptions (#863)
- fix: Pass evaluateOptions from web ui yaml (#859)
- fix: Render multiple result images with markdown, if markdown contains multiple images (#873)
- fix: The values of defaultTest and evaluateOptions are not set when editing the eval yaml file. (#834)
- fix: crash on db migration when cache is disabled on first run (#842)
- fix: csv and html outputs include both prompt and provider labels (#851)
- fix: docker build and prepublish script (#846)
- fix: show labels for custom provider (#875)
- ci: Introduce jest test coverage reports (#868)
- ci: add support for node 22, remove support for node 16 (#836)
- docs: Addresses minor typographical errors (#845)
- docs: Help description of default `--output` (#844)

## [0.61.0] - 2024-05-30

### Changed

- feat: `moderation` assert type (#821)
- feat: general purpose http/https provider (#822)
- feat: add portkey provider (#819)
- feat: Add Cloudflare AI Provider (#817)
- fix: Remove duplicate logging line (#825)
- fix: The ‘defaultTest’ option has no effect during evaluation. (#829)
- fix: Improve Error Handling in Python Script Execution (#833)
- docs: How to red team LLMs (#828)
- chore(mistral): add codestral (#831)

## [0.60.0] - 2024-05-25

### Added

- feat(webui): Add image viewer (#816)

### Changed

- feat: redteam testset generation (#804)
- feat: support for deep equality check in equals assertion (#805)
- feat: Allow functions in renderVarsInObject (#813)
- feat: ability to reference previous llm outputs via storeOutputAs (#808)
- feat: support for prompt objects (#818)
- fix: huggingface api key handling (#809)
- docs: Restore ProviderResponse class name (#806)
- docs: Fix typo in local build command (#811)

## [0.59.1] - 2024-05-18

### Changed

- [fix: handle null result timestamp when writing to db.](https://github.com/promptfoo/promptfoo/commit/40e1ebfbfd512fea56761b4cbdfff0cd25d61ae1) https://github.com/promptfoo/promptfoo/issues/800

## [0.59.0] - 2024-05-18

### Added

- feat(webui): add --filter-description option to `promptfoo view` (#780)
- feat(bedrock): add support for embeddings models (#797)

### Changed

- fix: python prompts break when using whole file (#784)
- Langfuse need to compile variables (#779)
- chore(webui): display prompt and completion tokens (#794)
- chore: include full error response in openai errors (#791)
- chore: add logprobs to assertion context (#790)
- feat: support var interpolation in function calls (#792)
- chore: add timestamp to EvaluateSummary (#785)
- fix: render markdown in variables too (#796)

### Fixed

- fix(vertex): remove leftover dependency on apiKey (#798)

## [0.58.1] - 2024-05-14

### Changed

- fix: improve GradingResult validation (#772)
- [fix: update python ProviderResponse error message and docs.](https://github.com/promptfoo/promptfoo/commit/258013080809bc782afe3de51c9309230cb5cdb2) https://github.com/promptfoo/promptfoo/issues/769
- [chore(openai): add gpt-4o models (](https://github.com/promptfoo/promptfoo/commit/ff4655d31d3588972522bb162733cb61e460f36f)https://github.com/promptfoo/promptfoo/pull/776[)](https://github.com/promptfoo/promptfoo/commit/ff4655d31d3588972522bb162733cb61e460f36f)
- add gpt-4o models (#776)

### Fixed

- fix(langfuse): Check runtime type of `getPrompt`, stringify the result (#774)

## [0.58.0] - 2024-05-09

### Changed

- feat: assert-set (#765)
- feat: add comma-delimited string support for array-type assertion values (#755)
- fix: Resolve JS assertion paths relative to configuration file (#756)
- fix: not-equals assertion (#763)
- fix: upgrade rouge package and limit to strings (#764)

## [0.57.1] - 2024-05-02

### Changed

- fix: do not serialize js objects to non-js providers (#754)
- **[See 0.57.0 release notes](https://github.com/promptfoo/promptfoo/releases/tag/0.57.0)**

## [0.57.0] - 2024-05-01

### Changed

- feat: ability to override provider per test case (#725)
- feat: eval tests matching pattern (#735)
- feat: add `-n` limit arg for `promptfoo list` (#749)
- feat: `promptfoo import` and `promptfoo export` commands (#750)
- feat: add support for `--var name=value` cli option (#745)
- feat: promptfoo eval --filter-failing outputFile.json (#742)
- fix: eval --first-n arg (#734)
- chore: Update openai package to 3.48.5 (#739)
- chore: include logger and cache utils in javascript provider context (#748)
- chore: add `PROMPTFOO_FAILED_TEST_EXIT_CODE` envar (#751)
- docs: Document `python:` prefix when loading assertions in CSV (#731)
- docs: update README.md (#733)
- docs: Fixes to Python docs (#728)
- docs: Update to include --filter-\* cli args (#747)

## [0.56.0] - 2024-04-28

### Added

- feat(webui): improved comment dialog (#713)

### Changed

- feat: Intergration with Langfuse (#707)
- feat: Support IBM Research BAM provider (#711)
- fix: Make errors uncached in Python completion. (#706)
- fix: include python tracebacks in python errors (#724)
- fix: `getCache` should return a memory store when disk caching is disabled (#715)
- chore(webui): improve eval view performance (#719)
- chore(webui): always show provider in header (#721)
- chore: add support for OPENAI_BASE_URL envar (#717)

### Fixed

- fix(vertex/gemini): support nested generationConfig (#714)

## [0.55.0] - 2024-04-24

### Changed

- [Docs] Add llama3 example to ollama docs (#695)
- bugfix in answer-relevance (#697)
- feat: add support for provider `transform` property (#696)
- feat: add support for provider-specific delays (#699)
- feat: portkey.ai integration (#698)
- feat: `eval -n` arg for running the first n test cases (#700)
- feat: ability to write outputs to google sheet (#701)
- feat: first-class support for openrouter (#702)
- Fix concurrent cache request behaviour (#703)

## [0.54.1] - 2024-04-20

### Changed

- Add support for Mixtral 8x22B (#687)
- fix: google sheets async loading (#688)
- fix: trim spaces in csv assertions that can have file:// prefixes (#689)
- fix: apply thresholds to custom python asserts (#690)
- fix: include detail from external python assertion (#691)
- chore(webui): allow configuration of results per page (#694)
- fix: ability to override rubric prompt for all model-graded metrics (#692)

## [0.54.0] - 2024-04-18

### Changed

- feat: support for authenticated google sheets access (#686)
- fix: bugs in `Answer-relevance` calculation (#683)
- fix: Add tool calls to response from azure openai (#685)

## [0.53.0] - 2024-04-16

### Changed

- fix!: make `javascript` assert function call consistent with external js function call (#674)
- fix: node library supports prompt files (#668)
- feat: Enable post-hoc evaluations through defining and using output value in TestSuite (#671)
- feat: Allow local files to define providerOutput value for TestCase (#675)
- feat: detect suitable anthropic default provider (#677)
- feat: Ability to delete evals (#676)
- feat: ability to create derived metrics (#670)

## [0.52.0] - 2024-04-12

### Added

- feat(webui): add pagination (#649)

### Changed

- feat: support for inline yaml for is-json, contains-json in csv (#651)
- feat: run providers 1 at a time with --interactive-providers (#645)
- feat: --env-file arg (#615)
- fix: Do not fail with api error when azure datasource is used (#644)
- fix: allow loading of custom provider in windows (#518) (#652)
- fix: don't show telemetry message without telemtry (#658)
- fix: `E2BIG` error during the execution of Python asserts (#660)
- fix: support relative filepaths for non-code assert values (#664)

### Fixed

- fix(webui): handle invalid search regexes (#663)

## [0.51.0] - 2024-04-07

### Added

- feat(webui): store settings in localstorage (#617)
- feat(azureopenai): apiKeyEnvar support (#628)
- feat(webui): "progress" page that shows provider/prompt pairs (#631)

### Changed

- chore: improve json parsing errors (#620)
- feat: ability to override path to python binary (#619)
- Add documentation for openai vision (#637)
- Support claude vision and images (#639)
- fix: assertion files use relative path (#624)
- feat: add provider reference to prompt function (#633)
- feat: ability to import vars using glob (#641)
- feat!: return values directly in python assertions (#638)

### Fixed

- fix(webui): ability to save defaultTest and evaluateOptions in yaml editor (#629)

## [0.50.1] - 2024-04-02

### Changed

- fix: compiled esmodule interop (#613)
- fix: downgrade var resolution failure to warning (#614)
- fix: glob behavior on windows (#612)

## [0.50.0] - 2024-04-01

### Added

- feat(webui): download button (#482)
- feat(webui): toggle for showing full prompt in output cell (#603)

### Changed

- feat: support .mjs external imports (#601)
- feat: load .env from cli (#602)
- feat: ability to use js files as `transform` (#605)
- feat: ability to reference vars from other vars (#607)
- fix: handling for nonscript assertion files (#608)

### Fixed

- fix(selfhost): add support for prompts and datasets api endpoints (#600)
- fix(selfhost): Consolidate to `NEXT_PUBLIC_PROMPTFOO_REMOTE_BASE_URL` (#609)

## [0.49.3] - 2024-03-29

### Changed

- fix: bedrock model parsing (#593)
- [fix: make llm-rubric more resilient to bad json responses.](https://github.com/promptfoo/promptfoo/commit/93fd059a13454ed7a251a90a33306fb1f3c81895) https://github.com/promptfoo/promptfoo/issues/596
- feat: display progress bar for each parallel execution (#597)

## [0.49.2] - 2024-03-27

### Changed

- fix: support relative paths for custom providers (#589)
- fix: gemini generationConfig and safetySettings (#590)
- feat: cli watch for vars and providers (#591)

## [0.49.1] - 2024-03-25

### Changed

- fix: lazy import of azure peer dependency (#586)

## [0.49.0] - 2024-03-23

### Added

- feat(vertexai): use gcloud application default credentials (#580)

### Changed

- feat: Add support for huggingface token classification (#574)
- feat: Mistral provider support for URL and API key envar (#570)
- feat: run assertions in parallel (#575)
- feat: support for azure openai assistants (#577)
- feat: ability to set tags on standalone assertion llm outputs (#581)
- feat: add support for claude3 on bedrock (#582)
- fix: load file before running prompt function (#583)
- [fix: broken ansi colors on cli table](https://github.com/promptfoo/promptfoo/commit/bbb0157b09c0ffb5366d3cbd112438ca3d2d61c9)
- [fix: remove duplicate instruction output](https://github.com/promptfoo/promptfoo/commit/fb095617d36102f5b6256e9718e736378c0a5cea)
- chore: better error messages when expecting json but getting text (#576)

### Fixed

- fix(selfhost): handle sqlite db in docker image and build (#568)

### Dependencies

- chore(deps): bump webpack-dev-middleware from 5.3.3 to 5.3.4 in /site (#579)

## [0.48.0] - 2024-03-18

### Added

- feat(csv): add support for `__description` field (#556)

### Changed

- feat: migrate filesystem storage to sqlite db (#558)
  - **When you first run `eval` or `view` with 0.48.0, your saved evals will be migrated from `.json` files to a sqlite db. Please open an issue if you run into problems.**
  - Restoration: By default, the migration process runs on the promptfoo output directory `~/.promptfoo/output`. This directory is backed up at `~/.promptfoo/output-backup-*` and you can restore it and use a previous version by renaming that directory back to `output`
- feat: Add anthropic:messages and replicate:mistral as default providers to web ui (#562)
- feat: add label field to provider options (#563)
- docs: adjust configuration for python provider (#565)
- chore: db migration and cleanup (#564)

### Fixed

- fix(azureopenai): add support for `max_tokens` and `seed` (#561)

## [0.47.0] - 2024-03-14

### Changed

- feat: improve python inline asserts to not require printing (#542)
- feat: add tools and tool_choice config parameters to azure openai provider (#550)
- feat: Add support for Claude 3 Haiku (#552)
- fix: validate custom js function return values (#548)
- fix: dedupe prompts from combined configs (#554)

### Fixed

- fix(replicate): support non-array outputs (#547)

## [0.46.0] - 2024-03-08

### Added

- feat(self-host): run evals via web ui (#540)
- feat(self-host): Persist changes on self-deployed UI without sharing a new link (#538)
- feat(webui): ability to change eval name (#537)

### Changed

- feat: add support for calling specific functions for python prompt (#533)
- fix: openai tools and function checks handle plaintext responses (#541)

### Fixed

- fix(anthropic): wrap text if prompt supplied as json (#536)

## [0.45.2] - 2024-03-07

### Changed

- fix: python provider handles relative script paths correctly (#535)

## [0.45.1] - 2024-03-06

### Changed

- fix: json and yaml vars files (#531)

### Fixed

- fix(python): deserialize objects from json (#532)

## [0.45.0] - 2024-03-06

### Added

- feat(anthropic): Add Claude 3 support (#526)

### Changed

- feat: ability to load `vars` values at runtime (#496)
  // Example logic to return a value based on the varName
  if (varName === 'context') {
  return `Processed ${otherVars.input} for prompt: ${prompt}`;
  }
  return {
  output: 'default value',
  };
  // Handle potential errors
  // return { error: 'Error message' }
  # Example logic to dynamically generate variable content
  if var_name == 'context':
  return {
  'output': f"Context for {other_vars['input']} in prompt: {prompt}"
  }
  return {'output': 'default context'}
  # Handle potential errors
  # return { 'error': 'Error message' }

## [0.44.0] - 2024-03-04

### Added

- feat(mistral): Add new models, JSON mode, and update pricing (#500)

### Changed

- fix: Print incorrect response from factuality checker (#503)
- fix: Support missing open parenthesis (fixes #504) (#505)
- feat: include prompt in transform (#512)
- feat: Support csv and json files in the `tests` array (#520)

### Fixed

- fix(ollama): dont send invalid options for `OllamaChatProvider` (#506)
- fix(huggingface): do not pass through non-hf parameters (#519)

## [0.43.1] - 2024-02-25

### Changed

- fix: pass through PROMPTFOO\_\* variables from docker run (#498)
- docs: clean up python provider header

### Fixed

- fix(huggingface): support `apiKey` config param (#494)
- fix(bedrock): transform model output from cache. #474

### Documentation

- docs(huggingface): example of private huggingface inference endpoint (#497)

## [0.43.0] - 2024-02-23

### Added

- feat(webui): Display test suite description (#487)
- feat(webui): Add upload testcase csv to eval page (#484)

### Changed

- feat: pass `test` to assertion context (#485)
- fix: Change variable name to what the prompt template expects (#489)
- (docs): Replace references to deprecated postprocess option (#483)
- chore: update replicate library and add new common params (#491)

### Fixed

- fix(self-hosting): remove supabase dependency from webui eval view (#492)

## [0.42.0] - 2024-02-19

### Added

- feat(webview): toggle for prettifying json outputs (#472)
- feat(openai): support handling OpenAI Assistant functions tool calls (#473)

### Changed

- feat: add support for claude 2.1 on bedrock (#470)
- feat: support for overriding `select-best` provider (#478)
- feat: ability to disable var expansion (#476)
- fix: improve escaping for python prompt shell (#481)

## [0.41.0] - 2024-02-12

### Added

- feat(openai)!: Allow apiBaseUrl to override /v1 endpoint (#464)

### Changed

- feat: add support for async python providers (#465)
- fix: pass config to python provider (#460)
- chore: include progress output in debug logs (#461)
- docs: perplexity example (#463)

### Fixed

- fix(factuality): make factuality output case-insensitive (#468)
- fix: ensure that only valid ollama params are passed (#480)

## [0.40.0] - 2024-02-06

### Added

- feat(mistral): Add Mistral provider (#455)
- feat(openai): add support for `apiKeyEnvar` (#456)
- feat(azureopenai): add apiBaseUrl config (#459)

### Changed

- feat: cohere api support (#457)
- feat: ability to override select-best prompt. #289
- fix: support for gemini generationConfig and safetySettings (#454)

### Fixed

- fix(vertex/gemini): add support for llm-rubric and other OpenAI-formatted prompts (#450)

### Documentation

- documentation: update python.md typo in yaml (#446)

## [0.39.1] - 2024-02-02

### Changed

- fix: func => function in index.ts (#443)
- feat: add support for google ai studio gemini (#445)

## [0.39.0] - 2024-02-01

### Changed

- feat: Add DefaultGradingJsonProvider to improve `llm-rubric` reliability (#432)
- feat: add caching for exec and python providers (#435)
- feat: add `--watch` option to eval command (#439)
- feat: ability to transform output on per-assertion level (#437)
- feat: compare between multiple outputs with `select-best` (#438)
- fix: pass through cost to runAssertion
- fix: pass through cost to runAssertion

## [0.38.0] - 2024-01-29

### Added

- feat(openai): Jan 25 model updates (#416)
- feat(webui): eval deeplinks (#426)
- feat(huggingface): Support sentence similarity inference API (#425)

### Changed

- fix: Only open previous results when necessary (uses lots of memory) (#418)
- fix: html output (#430)
- feat: add a `python` provider that supports native python function calls (#419)
- feat: support for image models such as dall-e (#406)
- feat: support for `PROMPTFOO_PROMPT_SEPARATOR envar. #424

## [0.37.1] - 2024-01-26

### Changed

- fix: do not require token usage info on openai provider (#414)

## [0.37.0] - 2024-01-24

### Added

- feat(webui): add markdown support (#403)

### Changed

- feat: standalone share server (#408)
- feat: `PROMPTFOO_DISABLE_TEMPLATING` disables nunjucks templates (#405)

## [0.36.0] - 2024-01-18

### Added

- feat(webui): Ability to comment on outputs (#395)
- feat(azure): Add response_format support (#402)
- feat(azure): add support for `passthrough` and `apiVersion` (#399)

### Changed

- feat: add `promptfoo generate dataset` (#397)
- fix: typo (#401)

## [0.35.1] - 2024-01-12

### Added

- feat(bedrock): introduce amazon titan models as another option for Bedrock (#380)
- feat(openai): add support for `passthrough` request args (#388)
- feat(azure): add support for client id/secret auth (#389)
- feat(webui): label evals using `description` field (#391)

### Changed

- fix: proper support for multiple types of test providers (#386)
- feat: update CSV and HTML outputs with more details (#393)

## [0.35.0] - 2024-01-07

### Added

- feat(webview): add regex search (#378)

### Changed

- feat: support standalone assertions on CLI (#368)
- feat: add perplexity-score metric (#377)
- feat: add logprobs support for azure openai (#376)
- fix: use relative paths consistently and handle object formats (#375)
- [fix: restore **prefix and **suffix column handlers when loading test csv](https://github.com/promptfoo/promptfoo/commit/3a058684b3389693f4c5899f786fb090b04e3c93)

## [0.34.1] - 2024-01-02

### Added

- feat(openai): add support for overriding provider cost (1be1072)

### Fixed

- fix(webview): increase the request payload size limit (ef4c30f)

## [0.34.0] - 2024-01-02

### Changed

- feat: Support for evaluating cost of LLM inference (#358)
- feat: save manual edits to test outputs in webview (#362)
- feat: add `cost` assertion type (#367)
- fix: handle huggingface text generation returning dict (#357)
- fix: disable cache when using repeat (#361)
- fix: do not dereference tools and functions in config (#365)
- docs: optimize docs of openai tool usage (#355)

## [0.33.2] - 2023-12-23

### Changed

- fix: bad indentation for inline python sript (#353)
- [fix: truncate CLI table headers](https://github.com/promptfoo/promptfoo/commit/9aa9106cc9bc1660df40117d3c8f053f361fa09c)
- feat: add openai tool parameter (#350)
- feat: add `is-valid-openai-tools-call` assertion type (#354)

## [0.33.1] - 2023-12-18

### Changed

- [fix: pass env to providers when using CLI](https://github.com/promptfoo/promptfoo/commit/e8170a7f0e9d4033ef219169115f6474d978f1a7)
- [fix: correctly handle bedrock models containing :](https://github.com/promptfoo/promptfoo/commit/4469b693993934192fee2e84cc27c21e31267e5f)
- feat: add latency assertion type (#344)
- feat: add perplexity assertion type (#346)
- feat: add support for ollama chat API (#342)
- feat: retry when getting internal server error with PROMPTFOO_RETRY_5XX envar (#327)
- fix: properly escape arguments for external python assertions (#338)
- fix: use execFile/spawn for external processes (#343)
- [fix: handle null score in custom metrics](https://github.com/promptfoo/promptfoo/commit/514feed49e2f83f3e04d3e167e5833dc075e6c10)
- [fix: increment failure counter for script errors.](https://github.com/promptfoo/promptfoo/commit/61d1b068f26c63f3234dc49c9d5f5104b9cf1cda)

## [0.33.0] - 2023-12-17

### Changed

- feat: add latency assertion type (#344)
- feat: add perplexity assertion type (#346)
- feat: add support for ollama chat API (#342)
- feat: retry when getting internal server error with PROMPTFOO_RETRY_5XX envar (#327)
- fix: properly escape arguments for external python assertions (#338)
- fix: use execFile/spawn for external processes (#343)
- [fix: handle null score in custom metrics](https://github.com/promptfoo/promptfoo/commit/514feed49e2f83f3e04d3e167e5833dc075e6c10)
- [fix: increment failure counter for script errors.](https://github.com/promptfoo/promptfoo/commit/61d1b068f26c63f3234dc49c9d5f5104b9cf1cda)

## [0.32.0] - 2023-12-14

### Added

- feat(webview): Layout and styling improvements (#333)

### Changed

- feat: add support for Google Gemini model (#336)
- feat: add download yaml button in config modal. Related to #330 (#332)
- fix: set process exit code on failure

## [0.31.2] - 2023-12-11

### Added

- feat(webview): Show aggregated named metrics at top of column (#322)

### Changed

- fix: sharing option is degraded (#325)

## [0.31.1] - 2023-12-04

### Changed

- fix: issues when evaling multiple config files
- feat: support for web viewer running remotely (#321)

## [0.31.0] - 2023-12-02

### Added

- feat(openai): Adds support for function call validation (#316)

### Changed

- feat: add support for ajv formats (#314)
- feat: support prompt functions via nodejs interface (#315)
- fix: webview handling of truncated cell contents with html (#318)
- docs: Merge docs into main repo (#317)

## [0.30.2] - 2023-11-29

### Changed

- feat(cli): simplify onboarding and provide npx-specific instructions (f81bd88)

## [0.30.1] - 2023-11-29

### Changed

- feat: add bedrock in webui setup (#301)
- feat: add support for custom metrics (#305)
- feat: show table by default, even with --output (#306)
- fix: handle multiple configs that import multiple prompts (#304)
- fix: remove use of dangerouslySetInnerHTML in results table (#309)

### Fixed

- fix(openai): add support for overriding api key, host, baseurl, org in Assistants API (#311)

## [0.30.0] - 2023-11-29

### Changed

- feat: add bedrock in webui setup (#301)
- feat: add support for custom metrics (#305)
- feat: show table by default, even with --output (#306)
- fix: handle multiple configs that import multiple prompts (#304)
- fix: remove use of dangerouslySetInnerHTML in results table (#309)

## [0.29.0] - 2023-11-28

### Changed

- feat: Add support for external provider configs via file:// (#296)
- feat: Add support for HTTP proxies (#299)
- feat: claude-based models on amazon bedrock (#298)

## [0.28.2] - 2023-11-27

### Added

- feat(azureopenai): Warn when test provider should be overwritten with azure (#293)
- feat(webview): Display test descriptions if available (#294)
- feat(webview): Ability to set test scores manually (#295)

### Changed

- feat: add support for self-hosted huggingface text generation inference (#290)
- fix: prevent duplicate asserts with `defaultTest` (#287)
- fix: multiple configs handle external test and prompt files correctly (#291)

## [0.28.0] - 2023-11-19

### Changed

- feat: Add support for multiple "\_\_expected" columns (#284)
- feat: Support for OpenAI assistants API (#283)
- feat: Ability to combine multiple configs into a single eval (#285)

## [0.27.1] - 2023-11-14

### Added

- [feat(node-package): Add support for raw objects in prompts](https://github.com/promptfoo/promptfoo/commit/e6a5fe2fa7c05aabd2f52bd4fa143d957a7953dd)
- feat(openai): Add support for OpenAI `seed` param (#275)
- [feat(openai): Add support for OpenAI response_format](https://github.com/promptfoo/promptfoo/commit/12781f11f495bed21db1070e987f1b40a43b72e3)
- [feat(webview): Round score in details modal](https://github.com/promptfoo/promptfoo/commit/483c31d79486a75efc497508b9a42257935585cf)

### Changed

- fix: Set `vars._conversation` only if it is used in prompt (#282)
- feat: Add new RAG metrics (answer-relevance, context-recall, context-relevance, context-faithfulness) (#279)
- feat: throw error correctly when invalid api key is passed for OpenAI (#276)
- Bump langchain from 0.0.325 to 0.0.329 in /examples/langchain-python (#278)
- Provide the prompt in the context to external assertion scripts (#277)
- fix the following error : 'List should have at least 1 item after val… (#280)
- [chore: Add HuggingFace debug output](https://github.com/promptfoo/promptfoo/commit/2bae118e3fa7f8164fd78d29a3a30d187026bf13)

## [0.27.0] - 2023-11-14

### Added

- [feat(node-package): Add support for raw objects in prompts](https://github.com/promptfoo/promptfoo/commit/e6a5fe2fa7c05aabd2f52bd4fa143d957a7953dd)
- feat(openai): Add support for OpenAI `seed` param (#275)
- [feat(openai): Add support for OpenAI response_format](https://github.com/promptfoo/promptfoo/commit/12781f11f495bed21db1070e987f1b40a43b72e3)
- [feat(webview): Round score in details modal](https://github.com/promptfoo/promptfoo/commit/483c31d79486a75efc497508b9a42257935585cf)

### Changed

- feat: Add new RAG metrics (answer-relevance, context-recall, context-relevance, context-faithfulness) (#279)
- feat: throw error correctly when invalid api key is passed for OpenAI (#276)
- Bump langchain from 0.0.325 to 0.0.329 in /examples/langchain-python (#278)
- Provide the prompt in the context to external assertion scripts (#277)
- fix the following error : 'List should have at least 1 item after val… (#280)
- [chore: Add HuggingFace debug output](https://github.com/promptfoo/promptfoo/commit/2bae118e3fa7f8164fd78d29a3a30d187026bf13)

## [0.26.5] - 2023-11-10

### Changed

- feat: Support for Azure OpenAI Cognitive Search (#274)
- [feat: Add PROMPTFOO_PYTHON environment variable](https://github.com/promptfoo/promptfoo/commit/33ecca3dab9382f063e68529c047cfd3fbd959e5)

## [0.26.4] - 2023-11-09

### Fixed

- fix(providers): use Azure OpenAI extensions endpoint when dataSources is set (2e5f14d)

### Tests

- test(assertions): add tests for object outputs (9e0909c)

## [0.26.3] - 2023-11-08

### Added

- [feat(AzureOpenAI): Add support for deployment_id and dataSources](https://github.com/promptfoo/promptfoo/commit/3f6dee99b4ef860af1088c4ceda1a74726070f37)

### Changed

- [Stringify output display string if output is a JSON object](https://github.com/promptfoo/promptfoo/commit/e6eff1fb75e09bfd602c08edd89ec154e3e61bf9)
- [Add JSON schema dereferencing support for JSON configs](https://github.com/promptfoo/promptfoo/commit/c32f9b051a51ee6e1ee08738e0921b4e05a5c23d)
- Update chat completion endpoint in azureopenai.ts (#273)

### Fixed

- fix(openai): Improve handling for function call responses (#270)

## [0.26.2] - 2023-11-07

### Changed

- [Fix issue with named prompt function imports](https://github.com/promptfoo/promptfoo/commit/18a4d751af15b996310eceafc5a75e114ce1bf56)
- [Fix OpenAI finetuned model parsing](https://github.com/promptfoo/promptfoo/commit/b52de61c6e1fd0a9e67d2476a9f3f9153084ad61)
- [Add new OpenAI models](https://github.com/promptfoo/promptfoo/commit/d9432d3b5747516aea1a7e8a744167fbd10a69d2)
- Fix: Broken custom api host for OpenAI. (#261)
- Add `classifier` assert type (#263)
- Send provider options and test context to ScriptCompletion (exec) provider (#268)
- Support for loading JSON schema from external file (#266)

## [0.26.1] - 2023-11-01

### Changed

- Fix broken default config for OpenAI evals created in web app (#255)
- Fix prompt per provider (#253)
- Add support for custom config directory (#257)
- Add latency and token metrics per prompt (#258)
- Add caching support to Anthropic provider (#259)
- webview: Preserve formatting of LLM outputs
- Bump langchain from 0.0.317 to 0.0.325 in /examples/langchain-python (#254)

## [0.26.0] - 2023-10-28

### Changed

- cli: Add support for raw text prompts (#252)
- Ensure the directory for the output file is created if it does not exist

## [0.25.2] - 2023-10-26

### Changed

- allow Python in tests.csv (#237)
- Improve escaping in matchers (#242)
- Add support for nunjucks filters (#243)
- Fix issue where outputPath from the configuration file is not used when `-c` option is provided
- Add envar PROMPTFOO_DISABLE_CONVERSATION_VAR
- Resolve promises in external assert files

## [0.25.1] - 2023-10-19

### Changed

- Fix issue with loading google sheets directly. (#222)
- Add \_conversation variable for testing multiple-turn chat conversations (#224)
- Allow multiple output formats simultaneously with `outputPath` (#229)
- Fall back to default embedding model if provided model doesn't support embeddings
- Various fixes and improvements
- Bump langchain from 0.0.312 to 0.0.317 in /examples/langchain-python (#245)

## [0.25.0] - 2023-10-10

### Changed

- Add support for icontains-any and icontains-all (#210)
- Bump langchain from 0.0.279 to 0.0.308 in /examples/langchain-python (#213)
- Add support for .cjs file extensions (#214)
- Add Prompts and Datasets pages (#211)
- Add CLI commands for listing and showing evals, prompts, and datasets (#218)
- Add support for `config` object in webhook provider payload. (#217)
- Other misc changes and improvements
- Bump langchain from 0.0.308 to 0.0.312 in /examples/langchain-python (#219)

## [0.24.4] - 2023-10-01

### Changed

- Fix bug in custom function boolean return value score (#208)
- Fix ollama provider with `--no-cache` and improve error handling
- Add support for HuggingFace Inference API (text generation) (#205)
- Add `apiHost` config key to Azure provider

## [0.24.3] - 2023-09-28

### Changed

- Better LocalAI/Ollama embeddings traversal failure (#191)
- `OPENAI_API_HOST` to `OPENAI_API_BASE_URL` (#187)
- Ability to include files as assertion values (#180)
- Add hosted db for evals (#149)
- Webview details pane improvements (#196)
- Add support for ollama options (#199)
- Adding TXT and HTML to `--output` help/error message (#201)

## [0.24.2] - 2023-09-23

### Changed

- Specify repo in package.json (#174)
- Add support for parsing multiple json blobs in responses (#178)
- Updated node version update of Google Colab notebook example (#171)
- Fix arg escaping for external python prompts on Windows (#179)
- Better OpenAI embeddings traversal failure (#190)
- Adds embeddings providers for LocalAI and Oolama (#189)
- Add `noindex` to shared results
- Many other misc fixes and improvements

## [0.24.1] - 2023-09-21

### Changed

- Fix prompt errors caused by leading and trailing whitespace for var file imports
- Fix an issue with response parsing in LocalAI chat
- Fix issue preventing custom provider for similarity check (#152)
- Fix escaping in python asserts (#156)
- Fix README link to providers docs (#153)
- Allow object with function name as a value for function_call (#158)
- Add a -y/--yes option to `promptfoo view` command to skip confirmation (#166)
- Other misc fixes and improvements

## [0.24.0] - 2023-09-18

### Changed

- Support for custom functions as prompts (#147)
- Refactor parts of util into more descriptive files (#148)
- Misc fixes and improvements

## [0.23.1] - 2023-09-14

### Changed

- Improvements to custom grading (#140)
- Support for Google Vertex and PaLM chat APIs (#131)
- Add support for including files in defaultTest (#137)
- Add support for disabling cache in evaluate() options (#135)
- Add support for loading vars directly from file (#139)
- Include `provider` in `EvaluateResult`
- Other misc improvements and fixes

## [0.23.0] - 2023-09-14

### Changed

- Improvements to custom grading (#140)
- Support for Google Vertex and PaLM chat APIs (#131)
- Add support for including files in defaultTest (#137)
- Add support for disabling cache in evaluate() options (#135)
- Add support for loading vars directly from file (#139)
- Include `provider` in `EvaluateResult`
- Other misc improvements and fixes

## [0.22.1] - 2023-09-14

### Added

- feat(vars): add support for loading vars directly from file (#139)
- feat(config): add support for including files in defaultTest (#137)
- feat(config): add support for disabling cache in evaluate() options (#135)
- feat(providers): support for Google Vertex and PaLM chat APIs (#131)
- feat(api): include provider in EvaluateResult (#130)

### Changed

- chore(providers): improve PaLM recognized model detection (2317eac)

### Documentation

- docs(examples): add conversation history example (#136)
- docs(examples): update node-package example with context (#134)

## [0.22.0] - 2023-09-04

### Changed

- Add OpenAI factuality and closed-QA graders (#126). These new graders implement OpenAI's eval methodology.
- Auto-escape vars when prompt is a JSON object (#127).
- Improvements to custom providers - Pass context including `vars` to callApi and make `TestCase` generic for ease of typing
- Add `prompt` to Javascript, Python, and Webhook assertion context
- Fix llama.cpp usage of provider config overrides
- Fix ollama provider parsing for llama versions like llama:13b, llama:70b etc.
- Trim var strings in CLI table (prevents slowness during CLI table output)

## [0.21.4] - 2023-09-01

### Changed

- Add support for test case threshold value (#125)
- Add support for pass/fail threshold for javascript and python numeric return values

## [0.21.3] - 2023-09-01

### Changed

- Increase request backoff and add optional delay between API calls (#122)

## [0.21.2] - 2023-08-31

### Changed

- Fix symlink bug on Windows

## [0.21.1] - 2023-08-30

### Changed

- Consistent envars and configs across providers (#119)
- Add configuration for API keys in WebUI (#120)
- Add CodeLlama to WebUI
- Fix issue with numeric values in some assert types
- Add support for running specific prompts for specific providers using `{id, prompts, config}` format
- Add a feedback command

## [0.21.0] - 2023-08-28

### Changed

- Add webhook provider (#117)
- Add support for editing config in web view (#115)
- Standalone server with database with self-hosting support (#118)
- Add support for custom llm-rubric grading via `rubricPrompt` in Assertion objects
- Add support for `vars` in `rubricPrompt`, making it easier to pass expected values per test case
- Add a handful of new supported parameters to OpenAI, Azure, Anthropic, and Replicate providers
- Allow setting `config` on `provider` attached to Assertion or TestCase
- Add/improve support for custom providers in matchesSimilarity and matchesLlmRubric

## [0.20.1] - 2023-08-18

### Changed

- Fix issue when there's not enough data to display useful charts
- Add charts to web viewer (#112)
- Add support for multiline javascript asserts
- Add support for Levenshtein distance assert type (#111)

## [0.20.0] - 2023-08-18

### Changed

- Add charts to web viewer (#112)
- Add support for multiline javascript asserts
- Add support for Levenshtein distance assert type (#111)

## [0.19.3] - 2023-08-17

### Changed

- llm-rubric provider fixes (#110)
- New diff viewer for evals
- Web UI for running evals (#103)
- Add support for OpenAI organization (#106)
- function call azure fix (#95)
- Add support for JSON schema validation for is-json and contains-json (#108)
- Other misc fixes and API improvements

## [0.19.2] - 2023-08-15

### Changed

- function call azure fix (#95)
- Add support for JSON schema validation for is-json and contains-json (#108)
- New diff viewer for evals
- Web UI for running evals (#103)
- Add support for OpenAI organization (#106)
- Other misc fixes and API improvements

## [0.19.1] - 2023-08-14

### Changed

- Add support for OpenAI organization (#106)
- New diff viewer for evals
- Web UI for running evals (#103)
- Other misc fixes and API improvements

## [0.19.0] - 2023-08-14

### Changed

- New diff viewer for evals
- Web UI for running evals (#103)
- Other misc fixes and API improvements

## [0.18.4] - 2023-08-11

### Fixed

- fix(providers): resolve Ollama provider issue with empty line handling (c4d1e5f)

### Dependencies

- chore(deps): bump certifi from 2023.5.7 to 2023.7.22 in /examples/langchain-python (#104)

## [0.18.3] - 2023-08-08

### Added

- feat(providers): add Ollama provider (#102)

### Changed

- chore(webui): disable nunjucks autoescaping by default (#101)
- chore(webui): stop forcing manual line breaks in results view (76d18f5)

### Fixed

- fix(history): remove stale `latest` symlinks before regenerating eval output (a603eee)

## [0.18.2] - 2023-08-08

### Added

- feat(webui): display assertion summaries in the results viewer (#100)

### Changed

- feat(providers): allow testing identical models with different parameters (#83)

### Fixed

- fix(cli): repair `promptfoo share` regression (01df513)
- fix(config): handle provider map parsing when entries are strings (bdd1dea)
- fix(scoring): keep weighted averages accurate by running all test cases (7854424)

## [0.18.1] - 2023-08-06

### Added

- feat(providers): add llama.cpp server support (#94)

### Changed

- chore(providers): expose `LLAMA_BASE_URL` environment variable (f4b4c39)

### Fixed

- fix(history): repair symlink detection when writing latest results (e6aed7a)

## [0.18.0] - 2023-07-28

### Added

- feat(assertions): add `python` assertion type (#78)
- feat(api): support native function ApiProviders and assertions (#93)
- feat(evals): introduce Promptfoo scenarios for data-driven testing - allows datasets to be associated with specific tests, eliminating the need to copy tests for each dataset by @Skylertodd (#89)
- feat(cli): allow specifying `outputPath` when using the Node evaluate helper (#91)

### Changed

- chore(evals): rename default "theories" concept to "scenarios" (aca0821)

### Fixed

- fix(history): repair symlink handling when persisting latest results (81a4a26)
- fix(history): clean up stale eval history entries (253ae60)
- fix(cli): restore ANSI escape code rendering in console tables (497b698)

## [0.17.9] - 2023-07-24

### Added

- feat(evals): load test cases from file or directory paths (#88)

### Changed

- feat(metrics): record latency in eval results (#85)

### Fixed

- fix(windows): resolve path compatibility issues (8de6e12)

## [0.17.8] - 2023-07-22

### Added

- feat(evals): support post-processing hooks in test cases (#84)

### Changed

- feat(webui): show recent runs in the results viewer (#82)
- feat(providers): expose additional OpenAI parameters (#81)

### Fixed

- fix(evaluator): support empty test suites without crashing (31fb876)
- fix(network): ensure fetch timeouts bubble up correctly (9e4bf94)

## [0.17.7] - 2023-07-20

### Added

- feat(config): allow provider-specific prompts in test suites (#76)

### Changed

- chore(runtime): require Node.js 16 or newer (f7f85e3)
- chore(providers): reuse context configuration for Replicate provider (48819a7)

### Fixed

- fix(providers): handle missing provider prompt maps gracefully (7c6bb35)
- fix(grading): escape user input in grading prompts (4049b3f)

## [0.17.6] - 2023-07-20

### Added

- feat(cli): add `--repeat` support to evaluations (#71)
- feat(providers): add Azure YAML prompt support (#72)
- feat(providers): implement Replicate provider (#75)

### Changed

- chore(providers): refine Replicate provider behaviour (57fa43f)
- chore(cli): default `promptfoo share` prompt to Yes on enter (1a4c080)
- chore(webui): simplify dark mode and hide identical rows in history (c244403)

## [0.17.5] - 2023-07-14

### Added

- feat(assertions): add starts-with assertion type (#64)
- feat(providers): add Azure OpenAI provider (#66)

### Changed

- feat(providers): support YAML-formatted OpenAI prompts (#67)
- chore(cli): allow disabling sharing prompts (#69)
- chore(cli): require confirmation before running `promptfoo share` (f3de0e4)
- chore(env): add `PROMPTFOO_DISABLE_UPDATE` environment variable (60fee72)

### Fixed

- fix(config): read prompts relative to the config directory (ddc370c)

## [0.17.4] - 2023-07-13

### Added

- feat(assertions): add `contains-any` assertion support (#61)

### Changed

- chore(cli): handle npm outages without crashing (3177715)

### Fixed

- fix(cli): support terminals without `process.stdout.columns` (064dcb3)
- fix(cli): correct `promptfoo init` output to reference YAML (404be34)

### Documentation

- docs: add telemetry notice (#39)

## [0.17.3] - 2023-07-10

### Added

- feat(providers): add Anthropic provider (#58)

### Changed

- chore(onboarding): refresh init onboarding content (992c0b6)

### Fixed

- fix(cli): maintain table header ordering (1e3a711)
- fix(runtime): ensure compatibility with Node 14 (59e2bb1)

## [0.17.2] - 2023-07-07

### Changed

- feat(providers): improve support for running external scripts (#55)

## [0.17.1] - 2023-07-07

### Fixed

- fix(webui): restore output rendering in results view (5ce5598)

## [0.17.0] - 2023-07-06

### Added

- feat(models): add gpt-3.5-16k checkpoints (#51)
- feat(providers): add `script:` provider prefix for custom providers (bae14ec)
- feat(webui): view raw prompts in the web viewer (#54)
- feat(cli): add `cache clear` command (970ee67)

### Changed

- chore(providers): change default suggestion provider (cc11e59)
- chore(providers): ensure OpenAI chat completions fail on invalid JSON (c456c01)
- chore(assertions): allow numeric values for contains/icontains assertions (dc04329)

### Fixed

- fix(evals): avoid creating assertions from empty expected columns (d398866)

## [0.16.0] - 2023-06-28

### Added

- feat(cli): retry failed HTTP requests to reduce transient failures (#47)
- feat(templates): allow object vars inside nunjucks templates for richer prompts (#50)

### Documentation

- docs: refresh the Question reference page with updated guidance (#46)

## [0.15.0] - 2023-06-26

### Added

- feat(scoring): add continuous scoring support for evaluations (#44)
- feat(assertions): introduce assertion weights to fine-tune scoring (0688a64)

### Changed

- chore(prompt): rename grading prompt field from `content` to `output` (fa20a25)
- chore(webui): maintain backwards compatibility for row outputs in the viewer (b2fc084)

### Fixed

- fix(config): ensure `defaultTest` populates when configs load implicitly (44acb91)

## [0.14.2] - 2023-06-24

### Changed

- chore(assertions): switch the default grading provider to `gpt-4-0613` (0d26776)
- chore(cli): trim stray progress-bar newlines for cleaner output (8d624d6)

### Fixed

- fix(cli): update cached table output correctly when results change (8fe5f84)
- fix(cli): allow non-string result payloads during rendering (61d349e)

## [0.14.1] - 2023-06-19

### Fixed

- fix(config): only apply the config base path when a path override is provided (e67918b)

## [0.14.0] - 2023-06-18

### Added

- feat(cli)!: add shareable URLs and the `promptfoo share` command by @typpo (#42)
- feat(cli): add `--no-progress-bar` option to `promptfoo eval` (75adf8a)
- feat(cli): add `--no-table` flag for evaluation output (ecf79a4)
- feat(cli): add `--share` flag to automatically create shareable URLs (7987f6e)

### Changed

- chore(cli)!: resolve config-relative file references from the config directory, not working directory (dffb091)
- chore(api)!: restructure JSON/YAML output formats to include `results`, `config`, and `shareableUrl` properties (d1b7038)

### Fixed

- fix(cli): write the latest results before launching the viewer with `--view` (496f2fb)

## [0.13.1] - 2023-06-17

### Fixed

- fix(cli): ensure command arguments override config values (c425d3a)

## [0.13.0] - 2023-06-16

### Added

- feat(providers): support OpenAI functions and custom provider arguments by @typpo (#34)
- feat(cli): add JSONL prompt file support by @typpo (#40)
- feat(cli): export `generateTable()` for external tooling reuse by @tizmagik (#37)
- feat(openai): enable OpenAI ChatCompletion function calling (0f10cdd)

### Changed

- chore(openai): add official support for OpenAI `*-0613` models (4d5f827)
- chore(cli): allow optional configs when invoking the CLI (a9140d6)
- chore(cli): respect the `LOG_LEVEL` environment variable in the logger (1f1f05f)
- chore(cli): stabilize progress display when using var arrays (340da53)

### Fixed

- fix(build): fix HTML output generation in production builds (46a2233)

## [0.12.0] - 2023-06-12

### Added

- feat(share): publish evaluations with the `promptfoo share` workflow by @typpo (#33)
- feat(telemetry): add basic usage telemetry for insight gathering (7e7e3ea)
- feat(assertions): support CSV definitions for `rouge-n` and webhook assertions (7f8be15)

### Changed

- chore(build): resolve build output paths for the web client (#32)
- chore(cli): notify users when a newer promptfoo release is available by @typpo (#31)

## [0.11.0] - 2023-06-11

### Added

- feat(assertions): add contains, icontains, contains-some, contains-any, regex, webhook, and rouge-n assertion types (#30)
- feat(assertions): allow negating any assertion type with `not-` prefix (cc5fef1)
- feat(assertions): pass context objects with vars to custom functions (1e4df7e)
- feat(webui): add failure filtering and improved table layout (69189fe)
- feat(webui): add word-break toggle to results (9c1fd3b)
- feat(webui): highlight highest passing scores in matrix (6e2942f)

### Changed

- chore(cli): limit console table rows for readability (52a28c9)
- chore(cli): add more detailed custom function failure output (6fcc37a)

### Fixed

- fix(config): respect CLI write/cache options from config (5b456ec)
- fix(webui): improve dark mode colours and rating overflow (eb7bd54)
- fix(config): parse YAML references correctly in configs (62561b5)

## [0.10.0] - 2023-06-09

### Added

- feat(prompts): add support for named prompts by @typpo (#28)

### Changed

- chore(env)!: rename `OPENAI_MAX_TEMPERATURE` to `OPENAI_TEMPERATURE` (4830557)
- chore(config): read `.yml` files by default as configs (d5c179e)
- chore(build): add native ts-node compatibility by @MentalGear (#25)
- chore(openai): add chatml stopwords by default (561437f)
- chore(webui): adjust column ordering and styling (27977c5)

### Fixed

- fix(config): support `defaultTest` overrides in CLI (59c3cbb)
- fix(env): correctly parse `OPENAI_MAX_TOKENS` and `OPENAI_MAX_TEMPERATURE` by @abi (#29)
- fix(cli): improve JSON formatting error messages (5f59900)

## [0.9.0] - 2023-06-05

### Added

- feat(vars): add support for var arrays by @typpo (#21)

### Changed

- chore(core): set a default semantic similarity threshold (4ebea73)
- chore(cli): refresh `promptfoo init` output messaging (cdbf806)

### Fixed

- fix(cache): register cache manager types for TypeScript (1a82de7)
- fix(evals): handle string interpolation issues in prompts (6b8c175)

## [0.8.3] - 2023-05-31

### Fixed

- fix(cache): create cache directory on first use (423f375)
- fix(config): throw a clearer error for malformed default configs (0d759c4)

## [0.8.2] - 2023-05-30

### Fixed

- fix(cache): only persist cache entries on successful API responses (71c10a6)

## [0.8.1] - 2023-05-30

### Added

- feat(data): add Google Sheets loader support (df900c3)

### Fixed

- fix(cli): restore backward compatibility for `-t/--tests` flags (aad1822)

## [0.8.0] - 2023-05-30

### Added

- feat(api)!: simplify the API and support unified test suite definitions by @typpo (#14)

### Changed

- chore(api)!: move evaluation settings under `evaluateOptions` (`maxConcurrency`, `showProgressBar`, `generateSuggestions`) (#14)
- chore(api)!: move CLI flag defaults under `commandLineOptions` (`write`, `cache`, `verbose`, `view`) (#14)

## [0.7.0] - 2023-05-29

### Changed

- chore(cache): improve caching defaults and enable caching by default (#17)

## [0.6.0] - 2023-05-28

### Added

- feat(providers): add LocalAI support for open-source LLMs like Llama, Alpaca, Vicuna, GPT4All (6541bb2)
- feat(cli): add glob pattern support for prompts and tests (#13)
- feat(assertions): rename `eval:` to `fn:` for custom JavaScript assertions by @MentalGear (#11)
- feat(webui): add dark mode support (0a2bb49)
- feat(api): add exports for types and useful utility functions (57ac4bb)
- feat(tests): add Jest and Mocha integrations (00d9aa2)

### Changed

- chore(cli): improve error handling and word wrapping in CLI output (398f4b0)
- chore(cli): support non-ES module requires (c451362)

### Fixed

- fix(cli): move API key validation into OpenAI subclasses (c451362)
- fix(webui): correct HTML table rendering errors in the viewer (64c9161)
- fix(providers): improve handling of third-party API errors (398f4b0)

### Dependencies

- chore(deps): bump socket.io-parser from 4.2.2 to 4.2.3 in /src/web/client (#15)

## [0.5.1] - 2023-05-23

### Changed

- chore(cli): add glob support for prompt selection (#13)

### Fixed

- fix(cli): prevent crashes when `OPENAI_API_KEY` is not set (c451362)

## [0.5.0] - 2023-05-22

### Added

- feat(assertions): add semantic similarity grading (#7)

### Changed

- chore(cli): improve error handling and word wrapping in CLI output (398f4b0)

## [0.4.0] - 2023-05-13

### Added

- feat(webui): add web viewer for evaluation results (#5)

### Changed

- chore(openai): support `OPENAI_STOP` environment variable for stopwords (79d590e)
- chore(cli): increase the default request timeout (c73e055)

## [0.3.0] - 2023-05-07

### Added

- feat(grading): enable LLM automatic grading of outputs (#4)
- feat(webui): improve how test results are shown - PASS/FAIL is shown in matrix view rather than its own column (2c3f489)

### Changed

- chore(config): allow overriding `OPENAI_API_HOST` environment variable (e390678)
- chore(cli): add `REQUEST_TIMEOUT_MS` environment variable for API timeouts (644abf9)
- chore(webui): improve HTML table output readability (2384c69)

## [0.2.2] - 2023-05-04

### Added

- feat(cli): add `promptfoo --version` output (77e862b)

### Changed

- chore(cli): improve error messages when API calls fail (af2c8d3)

### Fixed

- fix(cli): correct `promptfoo init` output text (862d7a7)
- fix(evals): preserve table ordering when building concurrently (2e3ddfa)

## [0.2.0] - 2023-05-04

### Added

- feat(cli): add `promptfoo init` command (c6a3a59)
- feat(providers): improve custom provider loading and add example (4f6b6e2)<|MERGE_RESOLUTION|>--- conflicted
+++ resolved
@@ -92,15 +92,8 @@
 
 ### Added
 
-<<<<<<< HEAD
 - feat(cli): add automatic changelog update on version bump with comprehensive error handling (#6252)
 - feat(ci): add JavaScript-based changelog validator replacing bash script for PR number and Unreleased section enforcement (#6252)
-
-### Changed
-
-- chore: Add visiblity button for PFX passphrase (#6258)
-- feat(app): Red Team Strategy Test Generation (#6005)
-=======
 - feat(webui): add custom policy generation to red team setup (#6181)
 - feat(webui): add strategy test generation to red team setup (#6005)
 - feat(webui): add visibility button for PFX passphrase field in red team target configuration (#6258)
@@ -108,11 +101,7 @@
 ### Fixed
 
 - fix(cli): add missing Authorization header in `validate target` command to fix 403 Forbidden error when calling agent helper endpoint (#6274)
-
-### Fixed
-
 - fix(assertions): use file-based script output for all assertion types with `file://` references (#6200)
->>>>>>> 246dcd86
 
 ### Tests
 
