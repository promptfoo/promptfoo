--- conflicted
+++ resolved
@@ -6,13 +6,10 @@
 
 ## [Unreleased]
 
-<<<<<<< HEAD
 ### Changed
 
 - chore(cli): improve eval summary output with compact layout and better UX (#5967)
-=======
 - chore: Add visiblity button for PFX passphrase (#6258)
->>>>>>> f20f6d49
 
 ## [0.119.8] - 2025-11-18
 
