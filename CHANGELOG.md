--- conflicted
+++ resolved
@@ -30,12 +30,9 @@
 
 ### Fixed
 
-<<<<<<< HEAD
 - fix(providers): selective env var rendering in provider config with full Nunjucks filter support (preserves runtime variables for per-test customization) (#6091)
-=======
 - fix(core): handle Nunjucks template variables in URL sanitization to prevent parsing errors when sharing evals; add unit tests covering sanitizer behavior for Nunjucks template URLs (#6089)
 - fix(app): Fixes the metric is defined filter (#6082)
->>>>>>> 77e6736e
 - fix(webui): handle plugin generation when target URL is not set (#6055)
 - fix(redteam): improve image strategy text wrapping to handle long lines and prevent overflow (#6066)
 - fix(evaluator): force uncached provider calls for repeat iterations (#6043)
