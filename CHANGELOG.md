--- conflicted
+++ resolved
@@ -6,13 +6,13 @@
 
 ## [Unreleased]
 
-<<<<<<< HEAD
 ### Added
 
 - feat(cli): add team-aware sharing with --team flag for auth and share commands (#6076)
-=======
+
+### Changed
+
 - chore: Add visiblity button for PFX passphrase (#6258)
->>>>>>> f20f6d49
 
 ## [0.119.8] - 2025-11-18
 
