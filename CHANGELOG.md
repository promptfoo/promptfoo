--- conflicted
+++ resolved
@@ -48,11 +48,8 @@
 
 ### Fixed
 
-<<<<<<< HEAD
 - fix(fetch): include error details in final error message when rate limited (#6019)
-=======
 - fix(providers): simulated-user and mischievous-user now respect assistant system prompts in multi-turn conversations (#6020)
->>>>>>> 7c74ec6c
 - fix(providers): render environment variables in provider config at load time (#6007)
 
 ### Documentation
