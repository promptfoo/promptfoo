# Changelog

All notable changes to this project will be documented in this file.

The format is based on [Keep a Changelog](https://keepachangelog.com/en/1.1.0/).

## [Unreleased]

<<<<<<< HEAD
### Added

- feat(server): add server-side provider list customization via ui-providers.yaml (#6124)
=======
- chore: Add visiblity button for PFX passphrase (#6258)
>>>>>>> f20f6d49

## [0.119.8] - 2025-11-18

### Added

- feat(plugins): organize domain-specific risks into vertical suites
- feat(providers): add Gemini 3 Pro support with thinking configuration (#6241)

### Fixed

- fix(code-scan): in `code-scans run`, don't log anything to stdout except json results when --json is used—fixes GitHub action (#6248)
- fix(code-scan): update default API host to https://api.promptfoo.app to fix websocket connection issues (#6247)

## [0.119.7] - 2025-11-17

### Added

- feat(assertions): add dot product and euclidean distance metrics for similarity assertion - use `similar:dot` and `similar:euclidean` assertion types to match production vector database metrics and support different similarity use cases (#6202)
- feat(webui): expose Hydra strategy configuration (max turns and stateful toggle) in red team setup UI (#6165)
- fix(app): aligning risk scores with documentation (#6212)
- feat(providers): add GPT-5.1 model support including gpt-5.1, gpt-5.1-mini, gpt-5.1-nano, and gpt-5.1-codex with new 'none' reasoning mode for low-latency interactions and configurable verbosity control (#6208)
- feat(redteam): allow configuring `redteam.frameworks` to limit compliance frameworks surfaced in reports and commands (#6170)
- feat(webui): add layer strategy configuration UI in red team setup with per-step plugin targeting (#6180)
- feat(app): Metadata value autocomplete eval filter (#6176)
- feat(webui): display both total and filtered metrics simultaneously when filters are active, showing "X/Y filtered, Z total" format in evaluation results table for better visibility into filtered vs unfiltered data (#5969)
- feat(app): eval results filters permalinking (#6196)
- fix(site): fix missing background color on safari api reference search modal (#6218)

### Changed

- fix: exclude source maps from npm package to reduce bundle size by ~22MB (#6235)
- chore(ci): synchronize package-lock.json to resolve npm ci failures (#6195)
- chore(ci): increase webui test timeout to 8 minutes in GitHub Actions workflow to prevent CI timeouts (#6201)
- chore(redteam): update foundation model report redteam config to use newer redteam strategies (#6216)

### Fixed

- fix(providers): correctly handle reasoning field in OpenAI-compatible models like gpt-oss-20b, extracting both reasoning and content instead of only reasoning (#6062)
- fix(redteam): exclude cyberseceval and beavertails static dataset plugins from iterative strategies to prevent wasted compute and silent grading failures during Hydra/Meta/Tree iterations (#6230)
- fix(mcp): allow colons in eval ID validation for get_evaluation_details tool - fixes rejection of valid eval IDs returned by list_evaluations (e.g., eval-8h1-2025-11-15T14:17:18) by updating regex to accept ISO timestamp format (#6222)
- fix(redteam): don't set default 'en' language when no language is configured - prevents unnecessary language modifiers from being passed to meta agent and other iterative strategies, keeping prompts focused on actual task without implied translation requirements (#6214)
- fix(webui): fix duplicate React key warning in DefaultTestVariables component by implementing counter-based unique ID generation (#6201)
- fix(samples): downlevel pem dependency to supported version
- fix(deps): remove unused dependency on @libsql/client
- fix(redteam): store rendered grading rubric in assertion.value for agentic strategies to display in UI Value column (#6125)

### Tests

- test(webui): suppress expected test error logs (109+ occurrences across parsing errors, API errors, context provider errors) and React/MUI warnings (act() warnings, DOM nesting, prop types) in setupTests.ts and vite.config.ts (#6201)

### Dependencies

- chore(deps): upgrade to React 19 (#6229)
- chore(deps): upgrade @googleapis/sheets from 9.8.0 to 12.0.0 (#6227)
- chore(deps): bump openai from 6.8.1 to 6.9.0 (#6208)

## [0.119.6] - 2025-11-12

### Documentation

- docs(providers): update Vertex AI documentation - removed deprecated models (PaLM/Bison, Claude 3 Opus, Claude 3.5 Sonnet v2), added Claude Sonnet 4.5, added missing Gemini 2.0 models, reorganized model listings by generation (Gemini 2.5/2.0/1.5, Claude 4/3, Llama 4/3.3/3.2/3.1), marked Preview/Experimental models, removed temporal language to make docs evergreen (#3169)

### Changed

- chore(site): remove Koala analytics and migrate Google tracking to Docusaurus built-in gtag configuration with multiple tracking IDs (G-3TS8QLZQ93, G-3YM29CN26E, AW-17347444171) (#6169)
- chore(webui): order 'plugins' before 'steps' in layer strategy YAML to match documentation examples (#6180)

### Fixed

- fix(webui): prevent infinite loop in StrategyConfigDialog useEffect - fixes vitest tests hanging by using stable empty array references for default parameters (#6203)
- fix(webui): require configuration for layer strategy before allowing navigation in red team setup - layer strategy now shows red border and blocks Next button until steps array is configured, similar to plugins requiring configuration
- fix(webui): filter hidden metadata keys from metadata filter dropdown - ensures consistent filtering of 'citations' and '\_promptfooFileMetadata' keys across MetadataPanel, EvalOutputPromptDialog, and metadata filter dropdown (#6177)
- fix(cli): format object and array variables with pretty-printed JSON in console table and HTML outputs for improved readability (#6175)
- fix(cli): only show error counter when >0
- fix(redteam): respect redteam.provider configuration for local grading - fixes issue where configuring a local provider (e.g., ollama:llama3.2) still sent grading requests to remote API instead of using the configured provider (#5959)
- fix: Reverts #6142 (#6189)

### Documentation

- docs(redteam): document Hydra configuration options for max turns, backtracking, and stateful operation (#6165)

## [0.119.5] - 2025-11-10

### Added

- feat(test-cases): add support for Excel files (.xlsx, .xls) as test case sources with optional xlsx dependency and sheet selection syntax (file.xlsx#SheetName or file.xlsx#2) (#4841)
- feat(providers): add OpenAI audio transcription support for whisper-1, gpt-4o-transcribe, gpt-4o-mini-transcribe, and gpt-4o-transcribe-diarize models with speaker identification, timestamp granularities, and per-minute cost tracking (#5957)
- feat(webui): display rendered assertion values with substituted variables in Evaluation tab instead of raw templates, improving readability for assertions with Nunjucks variables and loops (#5988)
- feat(prompts): add executable prompt scripts - use any script/binary to dynamically generate prompts via `exec:` prefix or auto-detection for common extensions (.sh, .bash, .rb, .pl); scripts receive context as JSON (#5329)
- feat(providers): add variable templating support for initialMessages in simulated-user provider, enabling template reuse across test cases with Nunjucks variables (#6143)
- feat(redteam): add `jailbreak:hydra` strategy - multi-turn conversational adversarial agent that learns from target responses and shares learnings across tests in the same scan for improved attack success rates (#6151)
- feat(providers): add missing Alibaba Cloud models - qwen3-vl-flash, qwen3-asr-flash-realtime, qwen3-vl-32b/8b (thinking/instruct), text-embedding-v4 (#6118)
- feat(eval): add 'not_equals' operator for plugin filters (#6155)

### Fixed

- fix(webui): correct multi-target filtering in red team report - statistics now properly filter by selected target instead of showing aggregated data across all targets; replaced modal with Select dropdown for clearer UX (#4251)
- fix(providers): auto-detect reasoning models by deployment name in Azure provider - now recognizes o1, o3, o4, and gpt-5 models and automatically uses `max_completion_tokens` instead of `max_tokens` (#6154)
- fix(prompts): fix basePath resolution for executable prompts with `exec:` prefix - relative paths now resolve correctly (5308c5d)
- fix(prompts): convert sync fs operations to async in executable prompt processor for better performance (5308c5d)
- fix(test-cases): improve xlsx error handling to avoid double-wrapping validation errors, provide clearer error messages for file not found, empty sheets, and invalid data (#4841)
- fix(docs): update xlsx documentation to use consistent version (0.18.5) and correct anchor links (#4841)
- fix(assertions): fix runtime variables not working in custom rubricPrompt for factuality and model-graded-closedqa assertions (#5340)
- fix(openai): fix timeouts on gpt-5-pro models by extending automatic timeout to 10 minutes (#6147)
- fix(deps): add @vitest/coverage-v8@3.2.4 to app workspace to match vitest version and fix coverage reporting "Cannot read properties of undefined (reading 'reportsDirectory')" error
- fix(deps): fix test coverage reporting errors (#6122)
- fix(cli): honor `commandLineOptions` from config file for `maxConcurrency`, `repeat`, `delay`, `cache`, `progressBar`, `generateSuggestions`, `table`, `share`, and `write` — previously ignored in favor of defaults (#6142)

### Changed

- chore(ci): make staging redteam test non-blocking to prevent intermittent API timeouts from failing CI runs (#6159)
- refactor(redteam): update risk score thresholds to match CVSS v3.x/v4.0 standards (Critical: 9.0-10.0, High: 7.0-8.9, Medium: 4.0-6.9, Low: 0.1-3.9) (#6132)
- chore(server): change traces fetch log to debug level (#6152)
- chore(redteam): rename `gradingGuidance` to `graderGuidance` for consistency with `graderExamples` - `gradingGuidance` still works as a deprecated alias for backward compatibility (#6128)

### Documentation

- docs(cli): document `promptfoo view --no` flag in command-line docs (#6067)
- docs(site): add blog post on Anthropic threat intelligence covering PROMPTFLUX and PROMPTSTEAL (first observed LLM-querying malware by Google), AI-orchestrated extortion campaigns, three categories of AI-assisted attacks (operator/builder/enabler), operational security implications, and practical Promptfoo testing examples for AI system exploitation risks (#5583)
- docs(site): re-add adaptive guardrails documentation covering enterprise feature for generating target-specific security policies from red team findings, including architecture, API integration, use cases, troubleshooting, and comparison to AWS Bedrock/Azure AI Content Safety (#5955)
- docs(guides): add comprehensive Portkey integration guide covering prompt management, multi-model testing across 1600+ providers, red-teaming workflows, and production deployment strategies by @ladyofcode (#5730)

### Tests

- test(webui): fix act() warnings and clean up test output by wrapping 16 tests in act(), removing 22 unnecessary console suppression patterns, and reducing setupTests.ts from 95 to 37 lines (#6199)
- test(providers): add test coverage for auto-detection of reasoning models by deployment name in Azure provider (#6154)
- test(assertions): add comprehensive test coverage for rendered assertion value metadata including variable substitution, loops, static text handling, and UI display fallback priority (#6145)

### Dependencies

- chore(deps): update 76 packages to latest minor and patch versions across all workspaces (#6139)

## [0.119.4] - 2025-11-06

### Added

- feat(cli): add `code-scans run` command for scanning code changes for LLM security vulnerabilities including prompt injection, PII exposure, and excessive agency - uses AI agents to trace data flows, analyze vulnerabilities across batches, and suggest fixes with configurable severity thresholds (see https://promptfoo.com/docs/code-scanning/ for more details) (#6121)
- feat(github-action): add Code Scan GitHub Action for automated PR security scanning with GitHub App OIDC authentication or manual API token setup; automatically posts review comments with severity levels and suggested fixes (see https://promptfoo.com/docs/code-scanning/ for more details) (#6121)
- feat(webui): add confirmation dialog and smart navigation for delete eval with improved UX (Material-UI dialog, next→previous→home navigation, loading states, toast notifications) (#6113)
- feat(redteam): pass policy text to intent extraction for custom policy tests, enabling more accurate and self-contained testing objectives that include specific policy requirements (#6116)
- feat(redteam): add timestamp context to all grading rubrics for time-aware evaluation and temporal context in security assessments (#6110)
- feat(model-audit): add revision tracking, content hash generation, and deduplication for model scans to prevent re-scanning unchanged models (saving ~99% time and bandwidth); add `--stream` flag to delete downloaded files immediately after scan ([#6058](https://github.com/promptfoo/promptfoo/pull/6058))
- feat(redteam): add FERPA compliance plugin

### Fixed

- fix(redteam): dynamically update crescendo system prompt with currentRound and successFlag each iteration instead of rendering once with stale values (#6133)
- fix(examples): change Zod schema from `.optional()` to `.default('')` for OpenAI Agents SDK compatibility (#6114)
- fix(redteam): pass all gradingContext properties to rubric templates to fix categoryGuidance rendering errors in BeavertailsGrader (#6111)
- fix(webui): custom policy name consistency (#6123)
- fix(docker): resolve @swc/core SIGSEGV on Alpine Linux by upgrading to 1.15.0 and aligning base image with Node 24 (#6127)

## [0.119.2] - 2025-11-03

### Added

- feat(integrations): add Microsoft SharePoint dataset support with certificate-based authentication for importing CSV files (#6080)
- feat(providers): add `initialMessages` support to simulated-user provider for starting conversations from specific states, with support for loading from JSON/YAML files via `file://` syntax (#6090)
- feat(providers): add local config override support for cloud providers - merge local configuration with cloud provider settings for per-eval customization while keeping API keys centralized (#6100)
- feat(providers): add linkedTargetId validation with comprehensive error messages (#6053)
- feat(redteam): add `gradingGuidance` config option for plugin-specific grading rules to reduce false positives by allowing per-plugin evaluation context (#6108)
- feat(webui): add Grading Guidance field to plugin configuration dialogs in open-source UI (#6108)
- feat(webui): add eval copy functionality to duplicate evaluations with all results, configuration, and relationships via UI menu (#6079)
- feat(redteam): add pharmacy plugins (controlled substance compliance, dosage calculation, drug interaction) and insurance plugins (coverage discrimination, network misinformation, PHI disclosure) (#6064)
- feat(redteam): add goal-misalignment plugin for detecting Goodhart's Law vulnerabilities (#6045)
- feat(webui): add jailbreak:meta strategy configuration UI in red team setup with numIterations parameter (#6086)
- feat(redteam): OpenTelemetry traces feed back into red team strategies
- feat(redteam): expand OWASP Agentic preset to cover 8/10 threats with 20 plugins; add 'owasp:agentic:redteam' alias for easy selection (#6099)
- fix: max concurrency run options override scan template settings

### Changed

- feat(redteam): display specific subcategory metrics for harmful plugins (e.g., "Copyright Violations", "Child Exploitation") instead of generic "Harmful" label, enabling granular vulnerability tracking and analysis (#6134)
- chore(examples): update openai-agents-basic example from weather to D&D dungeon master with gpt-5-mini, comprehensive D&D 5e tools (dice rolling, character stats, inventory), and maxTurns increased to 20 (#6114)
- fix(python): use REQUEST_TIMEOUT_MS for consistent timeout behavior across providers (300s default, previously 120s) (#6098)
- refactor(redteam): Prevent early (evaluator-based) exits in Jailbreak, Crescendo, and Custom Strategies (#6047)
- chore(webui): expand language options to 486 ISO 639-2 languages with support for all 687 ISO codes (639-1, 639-2/T, 639-2/B) in red team run settings (#6069)
- chore(app): larger eval selector dialog (#6063)
- refactor(app): Adds useApplyFilterFromMetric hook (#6095)
- refactor(cli): extract duplicated organization context display logic into shared utility function to fix dynamic import issue and improve code maintainability (#6070)
- chore: make meta-agent a default strategy

### Fixed

- fix(providers): selective env var rendering in provider config with full Nunjucks filter support (preserves runtime variables for per-test customization) (#6091)
- fix(core): handle Nunjucks template variables in URL sanitization to prevent parsing errors when sharing evals; add unit tests covering sanitizer behavior for Nunjucks template URLs (#6089)
- fix(app): Fixes the metric is defined filter (#6082)
- fix(webui): handle plugin generation when target URL is not set (#6055)
- fix(redteam): improve image strategy text wrapping to handle long lines and prevent overflow (#6066)
- fix(evaluator): force uncached provider calls for repeat iterations (#6043)
- fix(providers): fix Python worker ENOENT errors by ensuring error responses are written before completion signal, improving error messages with function suggestions and fuzzy matching, and removing premature function validation to support embeddings-only and classification-only providers (#6073)

### Tests

- test(examples): add 9 D&D test scenarios for openai-agents-basic (combat, stats, inventory, scenes, saves, crits, edge cases, short rest, magic item) (#6114)
- test(providers): add coverage for simulated-user initialMessages (vars/config precedence, file:// loading from JSON/YAML, validation, conversation flow when ending with user role) (#6090)
- test(redteam): add comprehensive tests for `gradingGuidance` feature and `graderExamples` flow-through, including full integration regression tests (#6108)
- test(webui): add tests for gradingGuidance UI in PluginConfigDialog and CustomIntentPluginSection (#6108)
- test(providers): add Python worker regression tests for ENOENT prevention, helpful error messages with function name suggestions, and embeddings-only provider support without call_api function (#6073)

### Documentation

- docs(examples): update openai-agents-basic README for D&D theme with tracing setup and example interactions; shorten openai-agents.md provider documentation (#6114)
- docs(python): update timeout documentation with REQUEST_TIMEOUT_MS environment variable and add retry logic example for handling rate limits (#6098)
- docs(redteam): add comprehensive documentation for `jailbreak:meta` strategy including usage guide, comparison with other jailbreak strategies, and integration into strategy tables (#6088)
- docs(site): add remediation reports documentation (#6083)
- docs(site): add custom strategy to the strategies reference table (#6081)
- docs(site): pricing page updates (#6068)
- docs(site): clarify remote inference in Community edition (#6065)

### Dependencies

- chore(deps): bump the github-actions group with 4 updates (#6092)
- chore(deps): bump @aws-sdk/client-bedrock-runtime from 3.920.0 to 3.921.0 (#6075)
- chore(deps): bump @aws-sdk/client-bedrock-runtime from 3.919.0 to 3.920.0 (#6060)

### Fixed

- fix(redteam): enable layer strategy with multilingual language support; plugins now generate tests in multiple languages even when layer strategy is present (#6084)
- fix(redteam): reduce multilingual deprecation logging noise by moving from warn to debug level (#6084)

## [0.119.1] - 2025-10-29

### Changed

- chore(redteam): categorize `jailbreak:meta` under agentic strategies and mark as remote-only for correct UI grouping and Cloud behavior (#6049)
- chore(redteam): improve support for custom policy metric names that should include strategy suffix (#6048)

### Fixed

- fix(providers): render environment variables in provider config at load time (#6007)
- fix(redteam): validate custom strategy strategyText requirement to prevent confusing errors during test execution (#6046)
- fix(init): include helpful error message and cleanup any directories created when example download fails (#6051)
- fix(providers): removing axios as a runtime dependency in google live provider (#6050)
- fix(csv): handle primitive values directly in red team CSV export to avoid double-quoting strings (#6040)
- fix(csv): fix column count mismatch in red team CSV export when rows have multiple outputs (#6040)
- fix(internals): propagate originalProvider context to all model-graded assertions (#5973)

### Dependencies

- chore(deps): bump better-sqlite3 from 11.10.0 to 12.4.1 for Node.js v24 support (#6052) by @cdolek-twilio
- chore(deps): update Biome version with force-include patterns (`!!`) for faster local linting/CI by @sklein12 (#6042)

## [0.119.0] - 2025-10-27

### Added

- feat(webui): filtering eval results by metric values w/ numeric operators (e.g. EQ, GT, LTE, etc.) (#6011)
- feat(providers): add Python provider persistence for 10-100x performance improvement with persistent worker pools (#5968)
- feat(providers): add OpenAI Agents SDK integration with support for agents, tools, handoffs, and OTLP tracing (#6009)
- feat(providers): add function calling/tool support for Ollama chat provider (#5977)
- feat(providers): add support for Claude Haiku 4.5 (#5937)
- feat(redteam): add `jailbreak:meta` strategy with intelligent meta-agent that builds dynamic attack taxonomy and learns from full attempt history (#6021)
- feat(redteam): add COPPA plugin (#5997)
- feat(redteam): add GDPR preset mappings for red team testing (#5986)
- feat(redteam): add modifiers support to iterative strategies (#5972)
- feat(redteam): add authoritative markup injection strategy (#5961)
- feat(redteam): add wordplay plugin (#5889)
- feat(redteam): add pluginId, strategyId, sessionId, and sessionIds to metadata columns in CSV export (#6016)
- feat(redteam): add subcategory filtering to BeaverTails plugin (a70372f)
- feat(redteam): Add Simba Red Team Agent Strategy (#5795)
- feat(webui): persist inline-defined custom policy names (#5990)
- feat(webui): show target response to generated red team plugin test case (#5869)
- feat(cli): log all errors in a log file and message to the console (#5992)
- feat(cli): add errors to eval progress bar (#5942)
- feat(cache): preserve and display latency measurements when provider responses are cached (#5978)

### Changed

- chore(internals): custom policy type def (#6037)
- chore(changelog): organize and improve Unreleased section with consistent scoping and formatting (#6024)
- refactor(redteam): migrate multilingual from per-strategy config to global language configuration; plugins now generate tests directly in target languages without post-generation translation (#5984)
- chore(cli): show telemetryDisabled/telemetryDebug in `promptfoo debug` output (#6015)
- chore(cli): improve error handling and error logging (#5930)
- chore(cli): revert "feat: Improved error handling in CLI and error logging" (#5939)
- chore(webui): add label column to prompts table (#6002)
- chore(webui): gray out strategies requiring remote generation when disabled (#5985)
- chore(webui): gray out remote plugins when remote generation is disabled (#5970)
- chore(webui): improve test transform modal editor (#5962)
- chore(webui): add readOnly prop to EvalOutputPromptDialog (#5952)
- refactor(webui): organize red team plugins page into tabs with separate components (#5865)
- chore(redteam): remove "LLM Risk Assessment" prefix (#6004)
- chore(redteam): add top-level redteam telemetry events (#5951)
- refactor(webui): reduce unnecessary API health requests (#5979)
- chore(api): export GUARDRAIL_BLOCKED_REASON constant for external use (#5956)
- chore(providers): add rendered request headers to http provider debug output (#5950)
- refactor(transforms): refactor transform code to avoid 'require' (#5943)
- refactor(transforms): refactor createRequest/ResponseTransform functions into separate module (#5925)
- chore(examples): consolidate Ollama examples into unified directory (#5977)
- chore(deps): move dependencies to optional instead of peer (#5948)
- chore(deps): move `natural` to optional dependency (#5946)
- chore(redteam): improve GOAT and Crescendo error logs with additional error details for easier debugging (#6036)

### Fixed

- fix(providers): revert eager template rendering that broke runtime variable substitution (5423f80)
- fix(providers): support environment variables in provider config while preserving runtime variable templates
- fix(providers): improve Python provider reliability with automatic python3/python detection, worker cleanup, request count tracking, and reduced logging noise (#6034)
- fix(providers): simulated-user and mischievous-user now respect assistant system prompts in multi-turn conversations (#6020)
- fix(providers): improve MCP tool schema transformation for OpenAI compatibility (#5965)
- fix(providers): sessionId now properly stored in metadata for providers that use server side generated sessionIds (#6016)
- fix(redteam): don't test session management if target is not stateful (#5989)
- fix(redteam): improve crescendo prompt example alignment with actual objective statements to increase accuracy (#5964)
- fix(redteam): fewer duplicate errors for invalid strategy and plugin ids (#5954)
- fix(fetch): use consistent units in retry counter log messages - now shows attempt count vs total attempts (#6017)
- fix(fetch): include error details in final error message when rate limited (#6019)
- fix(webui): pass extensions config when running eval from UI (#6006)
- fix(webui): in red team setup, reset config button hidden by version banner (#5896)
- fix(webui): sync selected plugins to global config in red team setup UI (#5991)
- fix(webui): HTTP test agent (#6033)
- fix(webui): reset red team strategy config dialog when switching strategies (#6035)

### Dependencies

- chore(deps): bump @aws-sdk/client-bedrock-runtime from 3.914.0 to 3.916.0 (#6008)
- chore(deps): bump @aws-sdk/client-bedrock-runtime from 3.913.0 to 3.914.0 (#5996)
- chore(deps): bump pypdf from 6.0.0 to 6.1.3 in /examples/rag-full (#5998)
- chore(deps): bump @aws-sdk/client-bedrock-runtime from 3.911.0 to 3.913.0 (#5975)
- chore(deps): bump @aws-sdk/client-bedrock-runtime from 3.910.0 to 3.911.0 (#5945)
- chore(deps): bump @anthropic-ai/sdk from 0.65.0 to 0.66.0 (#5944)

### Documentation

- docs(model-audit): improve accuracy and clarity of ModelAudit documentation (#6023)
- docs(contributing): add changelog and GitHub Actions enforcement (#6012)
- docs(redteam): add global language configuration section to red team configuration docs; remove multilingual strategy documentation (#5984)
- docs(providers): add OpenAI Agents provider documentation and example (#6009)
- docs(providers): update AWS Bedrock model access documentation (#5953)
- docs(providers): fix apiKey environment variable syntax across provider docs and examples (#6018)
- docs(providers): add echo provider examples for evaluating logged production outputs (#5941)
- docs(blog): add blog post on RLVR (Reinforcement Learning with Verifiable Rewards) (#5987)
- docs(site): configuring inference (#5983)
- docs(site): update about page (#5971)
- docs(site): add export formats (#5958)
- docs(site): September release notes (#5712)
- docs(site): add red-team claude guidelines (616844d)
- docs(site): remove duplicate links (5aea733)
- docs(examples): add example demonstrating conversation session id management using hooks (#5940)

### Tests

- test(server): add comprehensive unit tests for POST /providers/test route (#6031)
- test(providers): fix flaky latencyMs assertions in TrueFoundry provider tests (#6026)
- test(providers): add unit test verifying assistant system prompt inclusion for simulated-user provider (#6020)
- test(providers): add comprehensive tests for OpenAI Agents provider, loader, and tracing (#6009)
- test(redteam): update strategy and frontend tests for global language configuration migration (#5984)
- test(redteam): remove redteam constants mocks from unit tests (#6010)
- test(webui): add tests for evaluation UI components and hooks (#5981)

## [0.118.17] - 2025-10-15

### Changed

- chore: bump version to 0.118.17 (#5936)

### Fixed

- fix(evaluator): support `defaultTest.options.provider` for model-graded assertions (#5931)
- fix(webui): improve UI email validation handling when email is invalid; add better tests (#5932)
- fix(deps): move `claude-agent-sdk` to optionalDependencies (#5935)

### Dependencies

- chore(deps): bump `@aws-sdk/client-bedrock-runtime` from 3.908.0 to 3.910.0 (#5933)

## [0.118.16] - 2025-10-15

### Added

- feat(providers): add TrueFoundry LLM Gateway provider (#5839)
- feat(redteam): add test button for request and response transforms in red-team setup UI (#5482)

### Changed

- chore(providers): count errors in websocket responses as errors (#5915)
- chore(providers): update Alibaba model support (#5919)
- chore(redteam): validate emails after prompt for red team evaluations (#5912)
- chore(redteam): implement web UI email verification (#5928)
- chore(redteam): display estimated probes on red team review page (#5863)
- chore(webui): add flag to hide traces (#5924)
- chore(build): stop tracking TypeScript build cache file (#5914)
- chore(build): update dependencies to latest minor versions (#5916)
- chore(cli): remove duplicate 'Successfully logged in' message from auth login (#5907)
- chore(redteam): add max height and scroll to custom policies container (#5910)
- chore: bump version to 0.118.16 (#5920)
- docs: add docstrings to `feat/ruby-provider` (#5903)
- test: cover red team setup components and hooks in `src/app` (#5911)

### Fixed

- fix(providers): dynamically import `DefaultAzureCredential` from `@azure/identity` (#5921)
- fix(providers): improve debugging and address hanging in websocket provider (#5918)
- fix(http): parse stringified JSON body in provider config (#5927)
- fix(redteam): improve ASR calculation accuracy in redteam report (#5792)

### Documentation

- docs(site): fix typo (#5922)

## [0.118.15] - 2025-10-13

### Added

- feat(providers): add ruby provider (#5902)
- feat(providers): Claude Agent SDK provider support (#5509)
- feat(providers): Azure AI Foundry Assistants provider (#5181)
- feat(providers): add support for streaming websocket responses (#5890)
- feat(providers): snowflake cortex provider (#5882)

### Changed

- chore(providers): add support for new OpenAI models (GPT-5 Pro, gpt-audio-mini, gpt-realtime-mini) (#5876)
- chore(providers): rename azure ai foundry assistant to ai foundry agent (#5908)
- chore(providers): update params passed to azure ai foundry provider (#5906)
- chore(webui): group agentic strategies by turn compatibility in red team UI (#5861)
- chore(webui): sort red team plugins alphabetically by display name (#5862)
- chore(webui): improved color consistency and dark mode legibility on Red Team dashboard (#5829)
- chore(test): add snowflake provider tests and environment variables (#5883)
- chore(config): add conductor config (#5904)
- chore: bump version 0.118.15 (#5909)

### Fixed

- fix(app): disable red team scan Run Now button when Promptfoo Cloud is unavailable (#5891)
- fix(webui): fix infinite re-render when custom intents are specified (#5897)
- fix(redteam): clean up multilingual strategy logging and fix chunk numbering (#5878)
- fix(redteam): requested column in 'redteam generate' output incorporates fan out strategies (#5864)
- fix(core): resolve Windows path compatibility issues (#5841)
- fix(core): restore correct cache matching behavior for test results (#5879)

### Dependencies

- chore(deps): bump @aws-sdk/client-bedrock-runtime from 3.901.0 to 3.906.0 (#5877)
- chore(deps): bump @aws-sdk/client-bedrock-runtime from 3.906.0 to 3.907.0 (#5888)
- chore(deps): bump openai from 6.2.0 to 6.3.0 (#5887)
- chore(deps): update dependencies to latest safe minor/patch versions (#5900)

### Documentation

- docs(providers): add missing providers and troubleshooting pages to index (#5905)
- docs(guardrails): remove open source guardrails page (#5880)

## [0.118.14] - 2025-10-09

### Changed

- fix: there should always be a guardrails field passed out form openai chat provider (#5874)
- chore: bump version 0.118.14 (#5875)

## [0.118.13] - 2025-10-08

### Added

- feat(cli): Add connectivity tests to promptfoo validate (#5802)
- feat(guardrails): map content filter response to guardrails output (#5859)
- feat(webui): Download full results (#5674)

### Changed

- chore(core): change default log level to debug for network errors (#5860)
- chore(core): Don't log all request error messages (#5870)
- chore(linter): Enforce no unused function params (#5853)
- chore(providers): remove deprecated IBM BAM provider (#5843)
- refactor(webui): improve EvalOutputPromptDialog with grouped dependency injection (#5845)
- chore: bump version 0.118.13 (#5873)

### Fixed

- fix(webui): Don't prepend fail reasons to output text (#5872)
- fix(redteam): filter out placeholders before purpose generation (#5852)
- fix(tests): make auth login test tolerate colorized output (#5851)

### Dependencies

- chore(deps): bump @azure/identity from 4.12.0 to 4.13.0 (#5858)
- chore(deps): bump langchain-text-splitters from 0.3.5 to 1.0.0a1 in /examples/redteam-langchain in the pip group across 1 directory (#5855)

## [0.118.12] - 2025-10-08

### Added

- feat(providers): add Slack provider (#3469)

### Changed

- feat: postman import for http provider (#5778)
- feat: Bring request transform to parity with response transform (#5850)
- fix: import command (#5794)
- fix: implement remote generation environment variable controls (#5815)
- fix: resolve Windows path handling issues (#5827)
- fix: custom strategy UI (#5834)
- fix: eliminate Python validation race condition on Windows (#5837)
- fix: escape JSON special characters in raw HTTP request variables (#5842)
- fix: Show response headers in test target results (#5848)
- fix: double sharing red teams (#5854)
- chore: update DeepSeek provider to V3.2-Exp (#5787)
- chore: bump the github-actions group with 3 updates (#5789)
- chore: bump openai from 5.23.2 to 6.0.0 (#5790)
- chore: Revert "perf: Don't create new agent for every fetch (#5633)" (#5793)
- chore: add /index to directory imports for ESM compatibility (#5798)
- chore: bump @aws-sdk/client-bedrock-runtime from 3.899.0 to 3.901.0 (#5799)
- chore: bump openai from 6.0.0 to 6.0.1 (#5800)
- chore(telemetry): Add CI flag to identify call (#5801)
- chore: bump openai from 6.0.1 to 6.1.0 (#5806)
- chore: fix npm audit vulnerabilities (#5810)
- chore: Fix incorrect session parser help text (#5811)
- chore(internals): make `runAssertion` easier to read by moving const outside function scope (#5813)
- chore: update investor info and user count (#5816)
- chore(internals): Prevent `GradingResult.assertion` definition from being overridden in select red team grading cases (#5785)
- chore: show "why" in modelaudit ui (#5821)
- chore(site): migrate OG image generation to Satori (#5826)
- chore: remove outdated license notice (#5828)
- chore: show # github stars on site (#5831)
- chore(site): update Docusaurus to v3.9.1 and fix deprecated config (#5835)
- chore: bump openai from 6.1.0 to 6.2.0 (#5844)
- chore: invert default unblocking behavior (#5856)
- chore: bump version 0.118.12 (#5857)
- chore(site): Adds Travis to team page (#5786)
- docs: update readme.md (#5812)
- docs(contributing): add CLAUDE.md context files for Claude Code (#5819)
- docs(blog): safety benchmark blog post (#5781)
- docs(providers): update IBM WatsonX model list (#5838)
- docs(contributing): add warning against using commit --amend and force push (#5840)
- test: fix vitest timeout error in EvalOutputPromptDialog tests (#5820)
- test: fix flaky Python test failures on Windows (#5824)
- test: add mock cleanup to Python provider tests (#5825)
- refactor: Remove null from GradingResult.assertion type (#5818)

### Fixed

- fix(site): add metadata key to the provider response class (#5796)
- fix(webui): prevent empty state flash when loading large evals (#5797)
- fix(webui): Clicking "Show Charts" does not show charts (#5814)
- fix(webui): remove delimiter stripping logic from EvalOutputCell (#5817)
- fix(provider): merge config and prompt systemInstruction instead of throwing error in gemini (#5823)
- fix(assertions): allow is-refusal to detect refusals in provider error messages (#5830)
- fix(webui): improve usability of number inputs (#5804)
- test: Unit tests for fix(webui): improve usability of number inputs (#5836)

### Documentation

- docs(site): adding new hire bio (#5788)
- docs(site): fix formatting issue in about page (#5803)
- docs(site): add Dane to About page team section (#5833)

## [0.118.11] - 2025-09-30

### Added

- feat(providers): add support for Claude Sonnet 4.5 (#5764)
- feat(providers): add support for Gemini 2.5 Flash and Flash-Lite (#5737)
- feat(providers): add gpt-5-codex model support (#5733)
- feat(providers): add support for Qwen models in AWS Bedrock provider (#5718)
- feat(cli): add browser opening support for auth login command (#5722)
- feat(cli): add team switching functionality (#5750)
- feat(webui): add latency to eval export CSV (#5771)
- feat(cli): sanitize all log objects (#5773)
- feat(providers): add Anthropic web_fetch_20250910 and web_search_20250305 tool support (#5573)
- feat(providers): add CometAPI provider support with environment variable configuration and example usage (#5721)
- feat(providers): add Nscale provider support (#5690)
- feat(providers): add OpenAI gpt-realtime model with full audio support (#5426)
- feat(webui): add metadata `exists` operator to eval results filter (#5697)

### Changed

- chore(cli): improve installer-aware command generation utility for consistent CLI invocation (#5747)
- chore(core): sort metadata entries (#5751)
- chore(core): update error mapping (#5783)
- chore(providers): update Claude 4.5 Sonnet (#5763)
- chore(providers): update default Granite model to granite-3-3-8b-instruct (#5768)
- chore(redteam): remove on-topic call (#5774)
- chore(redteam): update red team init default to gpt-5 (#5756)
- chore: bump version 0.118.11 (#5784)
- chore: Add docstrings to `feat/add-latency-to-csv` (#5772)

### Fixed

- fix(core): ensure `-filter-failing` correctly filters failing tests when re-running an eval (#5770)
- fix(core): ensure Python and JavaScript providers have appropriate path prefix (#5765)
- fix(core): preserve glob patterns in vars context for test case expansion (#5701)
- fix(core): suppress verbose error logging for update check timeouts (#5745)
- fix(providers): improve OpenAI embedding provider error handling (#5742)
- fix(tests): resolve Windows test failures in Python tests (#5767)
- fix(webui): apply proper truncation initialization to variable cells (#5657)
- fix(webui): disable prompt editing in header row dialogs (#5746)
- fix(webui): handle login redirects (#5734)
- fix(webui): improve empty state UI and handle null eval data (#5780)

### Dependencies

- chore(deps): bump @anthropic-ai/sdk from 0.63.1 to 0.64.0 (#5758)
- chore(deps): bump @anthropic-ai/sdk from 0.64.0 to 0.65.0 (#5776)
- chore(deps): bump @aws-sdk/client-bedrock-runtime from 3.896.0 to 3.899.0 (#5777)
- chore(deps): bump openai from 5.23.0 to 5.23.1 (#5759)
- chore(deps): bump openai from 5.23.1 to 5.23.2 (#5775)

### Documentation

- docs(site): add new hire bio (#5769)
- docs(site): improve AWS Bedrock SSO authentication documentation (#5585)
- docs(site): refine and extend e2b sandbox evaluation guide with improved examples and fixes (#5753)
- docs(site): remove incorrect Python globals persistence tip (#5782)
- docs(site): strengthen git workflow warnings in CLAUDE.md (#5762)
- docs(site): write lethal trifecta blog (#5754)

### Tests

- test(webui): add tests for evaluation UI components (`src/app`) (#5766)

## [0.118.10] - 2025-09-26

### Changed

- feat: Revamp HTTP Provider setup (#5717)
- chore: introduce grading provider to RedteamProviderManager (#5741)
- chore(webui): UX improvements for displaying custom policies in Eval Results and Red Team Vulnerabilities Reports (#5562)
- chore: bump version 0.118.10 (#5749)

## [0.118.9] - 2025-09-25

### Changed

- feat: envoy ai gateway provider (#5731)
- feat: iso 42001 mappings (#5724)
- feat: Compress data when sharing an eval (#5738)
- fix: rename agentcore provider to bedrock agents provider (#5709)
- fix: increase timeout for version checks from 1s to 10s (#5715)
- fix: add missing backend support for filtering by highlights, plus tests (#5735)
- chore: improve parsing so in case a redteam provider doesn't take json obje… (#5700)
- chore: bump @aws-sdk/client-bedrock-runtime from 3.893.0 to 3.894.0 (#5706)
- chore: bump openai from 5.22.0 to 5.22.1 (#5707)
- chore: support multilingual provider set from server boot (#5703)
- chore: Add docstrings to `applying-column-format` (#5719)
- chore(webui): in eval creator disable `Run Eval` button if no prompts or test cases are available (#5558)
- chore: bump @aws-sdk/client-bedrock-runtime from 3.894.0 to 3.895.0 (#5727)
- chore: bump @anthropic-ai/sdk from 0.62.0 to 0.63.1 (#5728)
- chore: bump openai from 5.22.1 to 5.23.0 (#5729)
- chore: bump @aws-sdk/client-bedrock-runtime from 3.895.0 to 3.896.0 (#5732)
- chore: bump version 0.118.9 (#5740)

### Fixed

- fix(webui): prioritize JSON prettify over Markdown rendering when both enabled (#5705)
- fix(webui): Copying truncated text in eval results (#5711)
- fix(internals/redteam): decrease debug access grading false negatives (#5713)

## [0.118.8] - 2025-09-23

### Added

- feat(webui): populate metadata filter keys in results dropdown (#5584)

### Fixed

- fix: improve iterative judge parsing (#5691)
- fix(cli): prevent promptfoo CLI from hanging after commands complete (#5698)
- fix(dev): suppress noisy health check logs during local startup (#5667)
- fix(prompts): tune prompt set to reduce model refusals (#5689)

### Changed

- chore: bump version 0.118.8 (#5699)

### Documentation

- docs(site): publish August release notes (#5625)
- docs(site): document `linkedTargetId` usage for custom provider linking (#5684)

## [0.118.7] - 2025-09-22

### Added

- feat(webui): connect login page to promptfoo auth system (#5685)
- feat: ability to retry errors from cli (#5647)

### Changed

- chore(webui): add 404 page (#5687)
- refactor(webui): Vulnerability Report Table Improvements (#5638)
- chore: bump version 0.118.7 (#5695)
- chore: bump openai from 5.21.0 to 5.22.0 (#5694)
- chore: bump @aws-sdk/client-bedrock-runtime from 3.891.0 to 3.893.0 (#5693)

## [0.118.6] - 2025-09-18

### Tests

- test: network isolation for tests (#5673)

### Dependencies

- chore(deps): upgrade Vite to v7 and fix browser compatibility issues (#5681)

### Documentation

- docs(site): clarify webhook issue meaning (#5679)
- docs(examples): add HTTP provider streaming example (#5648)
- docs(blog): add autonomy and agency in AI article (#5512)

### Added

- feat(redteam): support threshold in custom plugin configuration (#5644)
- feat: upgrade Material UI from v6 to v7 (#5669)
- feat(redteam): Adds support for `metric` field on custom plugins (#5656)
- feat: migrate from MUI Grid to Grid2 across all components (#5578)
- feat: report filters (#5634)
- feat: Add string array support for context-based assertions (#5631)

### Changed

- chore: Exclude node modules and build/dist from biome (#5641)
- chore: improvements to framework compliance cards (#5642)
- chore: improve design of eval download dialog (#5622)
- chore: bump @aws-sdk/client-bedrock-runtime from 3.888.0 to 3.890.0 (#5636)
- chore: bump @aws-sdk/client-bedrock-runtime from 3.890.0 to 3.891.0 (#5649)
- chore: bump openai from 5.20.3 to 5.21.0 (#5651)
- chore: update redteam small model to gpt-4.1-mini-2025-04-14 (#5645)
- chore: reduce coloration on Report View Test Suites table (#5643)
- chore: bump version 0.118.6 (#5655)
- chore(webui): minor style tweaks to datagrid pages for consistency (#5686)
- chore: persistent header on report view (#5678)
- chore(webui): fix z-index on version update banner (#5677)
- refactor(webui): Reports table UX Improvements (#5637)
- ci: revert temporarily disable redteam multi-lingual strategy in integration tests (#5658)
- ci: temporarily disable redteam multi-lingual strategy in integration tests (#5639)
- refactor(redteam): remove dead code and optimize page meta handling (#5672)
- chore: remove accidentally committed site/package-lock.json (#5688)
- chore: Allow overwriting the logger (#5663)
- chore: Update names in workflow (#5659)
- chore: update dependencies to latest compatible versions (#5627)
- chore(internals): Improves support for defining LLM-Rubric assertion threshold in CSV test cases (#5389)

### Fixed

- fix(webui): Filtering eval results on severity (#5632)
- fix(tests): correct TypeScript errors in test files (#5683)
- fix(webui): unify page layout styles (#5682)
- fix: trace visualization circular dependency (#5676)
- fix(webui): re-enable sharing button by default (#5675)
- fix: apply prettier formatting to blog post (#5670)
- fix: Remove global fetch patch (#5665)
- fix(webui): Include description column, if defined, in CSV export of eval results (#5654)
- fix(redteam): add robust fallbacks, partial retries, dedupe, safer logs to multilingual strategy (#5652)
- fix: handle dynamic imports without eval (#5630)
- fix: Catch exception when no vertex projectId is found (#5640)
- fix: spacing on report view (#5646)
- fix: plugin counts flickering (#5635)

## [0.118.5] - 2025-09-16

### Tests

- test: Unit tests for feat: upload csv for custom policies (#5629)
- test: Unit tests for chore: organize EvalOutputPromptDialog and change it to a drawer (#5628)

### Added

- feat(webui): organize `EvalOutputPromptDialog` and convert it to a drawer, (#5619)
- feat(webui): add keyboard navigation to the web UI results table, (#5591)
- feat(webui): enable bulk deletion of eval results, (#5438)
- feat(providers): add `azure:responses` provider alias for Azure Responses API, (#5293)
- feat(providers): support application inference profiles in Bedrock, (#5617)
- feat(redteam): add "layer" strategy for combining multiple strategies, (#5606)
- feat(redteam): set severity on reusable custom policies, (#5539)
- feat(redteam): display unencrypted attacks in the web UI results table, (#5565)
- feat(redteam): enable test generation for custom policies in the plugins view, (#5587)
- feat(redteam): allow uploading CSVs for custom policies, (#5618)
- feat(cli): add ability to pause and resume evals, (#5570)

### Changed

- chore(examples): update model IDs to GPT-5 and latest models, (#5593)
- chore(providers): remove Lambda Labs provider due to API deprecation, (#5599)
- chore(providers): update Cloudflare AI models and remove deprecated ones, (#5590)
- chore(redteam): add MCP plugin preset, (#5557)
- chore(redteam): add UI indicators and documentation for HuggingFace gated datasets in redteam web UI, (#5545)
- chore(internals): improve error logging on redteam test generation failures, (#5458)
- chore(internals): reduce log level of global fetch logs, (#5588)
- chore(server): add context to health check logging during startup, (#5568)
- chore(webui): hide trace timeline section when no traces are available, (#5582)
- chore(webui): improve delete confirmation dialog styling, (#5610)
- chore(webui): remove `React.FC` type annotations for React 19 compatibility, (#5572)
- ci: increase test timeout from 8 to 10 minutes, (#5586)
- ci: temporarily disable macOS Node 24.x tests due to flaky failures, (#5579)
- refactor: move `src/util/file.node.ts` path utilities, (#5596)
- refactor: standardize all directory import paths for ESM compatibility, (#5603)
- refactor: standardize directory import paths for ESM compatibility, (#5605)
- refactor: standardize import paths for ESM preparation, (#5600)
- refactor: standardize TypeScript import paths for ESM compatibility, (#5597)
- test: CoverBot: add tests for UI interaction utilities and components (`src/app`), (#5611)
- chore: update `act` import for React 19 compatibility, (#5574)
- chore(dependencies): bump `@aws-sdk/client-bedrock-runtime` from 3.886.0 to 3.887.0, (#5580)
- chore(dependencies): bump `@aws-sdk/client-bedrock-runtime` from 3.887.0 to 3.888.0, (#5602)
- chore(dependencies): bump `axios` from 1.11.0 to 1.12.0 in npm_and_yarn group across one directory, (#5569)
- chore(dependencies): bump `openai` from 5.20.1 to 5.20.2, (#5601)
- chore(dependencies): bump `openai` from 5.20.2 to 5.20.3, (#5624)
- chore(dependencies): bump version to 0.118.5, (#5626)

### Fixed

- fix(assertions): handle `threshold=0` correctly across all assertion types, (#5581)
- fix(cli): prevent accidental escaping of Python path override, (#5589)
- fix(cli): fix table display for `promptfoo list`, (#5616)
- fix(cli): temporarily disable SIGINT handler, (#5620)
- fix(internal): strip authentication headers in HTTP provider metadata, (#5577)
- fix(redteam): ensure custom policies skip the basic refusal check, (#5614)
- fix(server): hide non-critical `hasModelAuditBeenShared` error logging, (#5607)
- fix(webui): always show failure reasons in the results view when available, (#5608)
- fix(webui): improve filter component styling and layout, (#5604)
- fix(webui): prevent phantom strategy filter options for non-redteam evaluations, (#5575)
- fix(webui): fix undulating CSS header animation, (#5571)

### Documentation

- docs(site): clarify llm-rubric pass/score/threshold semantics, (#5623)
- docs(site): add August 2025 release highlights (#5518)

## [0.118.4] - 2025-09-12

### Added

- feat(cli): Add CI-friendly progress reporting for long-running evaluations (#5144)
- feat(cli): Auto-share if connected to the cloud (#5475)
- feat(cli): Log all requests and persist debug logs (#5504)
- feat(internals): Reuse FilterMode type across backend (#5542)
- feat(providers): Add AWS Bedrock AgentCore provider (#5267)
- feat(providers): Extend configuration options for Ollama provider to support thinking (#5212)
- feat(providers): OpenAI real-time custom ws URLs (#5528)
- feat(redteam): Add VLGuard plugin for multi-modal red teaming (#5243)
- feat(redteam): More financial plugins (#5419)
- feat(redteam): Risk scoring (#5191)
- feat(redteam): Special token injection plugin (#5489)
- feat(webui): Add passes-only filter to results view (#5430)

### Changed

- chore(internals): Add probes and token metrics to eval event (#5538)
- chore(internals): Add support for reusable custom policies (#5290)
- chore(internals): Remove node-fetch (#5503)
- chore(internals): Send auth info to cloud (#3744)
- chore(modelaudit): Add support for modelaudit v0.2.5 CLI arguments (#5500)
- chore(onboarding): Add Azure preset (#5537)
- chore(onboarding): Make provider menu single-select (#5536)
- chore(providers): Make OpenAI max retries configurable (#5541)
- chore(providers): Update OpenAI pricing and add missing models (#5495)
- chore(redteam): Consolidate accordion UIs on review page (#5508)
- chore(redteam): Improve user persona question in config (#5559)
- chore(redteam): Minor improvements to red team setup flow (#5523)
- chore(redteam): Retire Pandamonium redteam strategy (#5122)
- chore(redteam): Unify all date formats across tables (#5561)
- chore(redteam): Update plugin prompts to reduce rejection (#5560)
- chore(redteam): Use sharp to modify unsafeBench image formats (#5304)
- perf(webui): Optimize history endpoint to eliminate N+1 queries (#5333)
- refactor(modelaudit): Move modelAuditCliParser.ts to correct directory (#5511)
- refactor(internals): Gracefully handle remote generation disabled in plugins that require it (#5413)
- revert(redteam): Remove red team limits functionality (#5527)

### Fixed

- fix(redteam): Allow users to delete values from numeric inputs and then type (#5530)
- fix(redteam): Deduplicate assertions in DoNotAnswer and XSTest (#5513)
- fix(internals): Eliminate flaky Unicode test timeouts on Windows CI (#5485)
- fix(config): Handle function references in external file loading (#5548)
- fix(providers): Fix MCP tool calls returning [object Object] in Azure Chat provider (#5423)
- fix(config): Preserve Python assertion file references in YAML tests (issue #5519) (#5550)
- fix(providers): Proxy HTTP provider generate request through server (#5486)
- fix(internals): Resolve SIGSEGV crash in evaluator tests on macOS Node 24 (#5525)
- fix(webui): Revert migration from MUI Grid to Grid2 across all components (#5510)
- fix(cli): Use fetch with proxy to get server version (#5490)
- fix(internals): Read evaluateOptions from config file properly (#5375)
- fix(onboarding): Don't throw error when user refuses permission to write (#5535)
- fix(provider): Prioritize explicit projectId config over google-auth-library (#5492)
- fix(providers): Handle system-only prompt in Gemini (#5502)
- fix(providers): Update outdated Azure OpenAI Provider data sources (#5411)
- fix(redteam): Add missing finance graders (#5564)
- fix(redteam): Add missing plugins to webui (#5546)
- fix(redteam): Handle empty string responses in multi-turn strategies (#5549)
- fix(redteam): Prevent JSON blob injection in Crescendo chat templates (#5532)
- fix(webui): Text truncation initialization on eval page (#5483)

### Dependencies

- chore(deps): Bump @anthropic-ai/sdk from 0.61.0 to 0.62.0 (#5551)
- chore(deps): Bump @aws-sdk/client-bedrock-runtime from 3.879.0 to 3.882.0 (#5480)
- chore(deps): Bump @aws-sdk/client-bedrock-runtime from 3.882.0 to 3.883.0 (#5506)
- chore(deps): Bump @aws-sdk/client-bedrock-runtime from 3.883.0 to 3.886.0 (#5553)
- chore(deps): Bump @azure/identity from 4.11.2 to 4.12.0 (#5533)
- chore(deps): Bump langchain-community from 0.3.14 to 0.3.27 in /examples/redteam-langchain in the pip group across 1 directory (#5481)
- chore(deps): Bump langchain-community from 0.3.3 to 0.3.27 in /examples/langchain-python in the pip group across 1 directory (#5484)
- chore(deps): Bump openai from 5.19.1 to 5.20.0 (#5526)
- chore(deps): Bump openai from 5.20.0 to 5.20.1 (#5552)
- chore(deps): Bump version to 0.118.4 (#5567)
- chore(deps): Bump vite from 6.3.5 to 6.3.6 in the npm_and_yarn group across 1 directory (#5531)

### Documentation

- docs(e2b-example): Add e2b-code-eval example (promptfoo + e2b sandbox) (#5477)
- docs(examples): Add Google ADK integration example (#5520)
- docs(examples): Add YAML schema directives to example configs (#5476)
- docs(redteam): Add missing plugins to sidebar and improve bias docs (#5498)
- docs(site): Add Alan DeLong to the team section on the About page (#5507)
- docs(site): Add comprehensive multilingual evaluation support (#5505)
- docs(site): Add SKIP_OG_GENERATION environment variable for faster docs builds (#5521)
- docs(site): Clarify file extension requirements for custom providers (#5478)
- docs(site): Clarify JFrog ML vs JFrog Artifactory distinction (#5543)
- docs(site): Complete parameters page migration (#5494)
- docs(site): Redteam limits documentation (#5516)
- docs(site): Update Lily bio (#5515)
- docs(site): Updates to agent guide (#5499)
- docs(site): Latency assertion description (#5479)

### Tests

- test(webui): CoverBot: Added tests for frontend UI components and discovery utility (`src/app`) (#5514)

## [0.118.3] - 2025-09-04

### Added

- feat: migrate MUI Grid to Grid2 across all components (#5435)
- feat: Add open source red team limits (#5230)

### Changed

- Add AWS Bedrock support for OpenAI GPT OSS models (#5444)
- Add Amazon Bedrock API key authentication support (#5468)
- Ability to filter evals view by severity (#5443)
- Check cloud permissions for target before running red team (#5400)
- Make vars and context available for request transform (#5461)
- Add Vertex AI responseSchema file loading support (#5414)
- Close menus when mouse leaves (#5456)
- Default sharing to false (#5473)
- Handle empty function arguments in OpenAI Responses API tool callbacks (#5454)
- Improve Windows Python detection and add sys.executable support (#5467)
- Prioritize tool calls over content in openrouter provider (#5417)
- Support commandLineOptions.envPath in config files (#5415)
- Support setting HELICONE_API_KEY for Cloud Gateway (#5465)
- Token tracking (#5239)
- Add "results" menu, link to red team reports view (#5459)
- Bump version 0.118.3 (#5474)
- Include provider response metadata on test case transform (#5316)
- Refactor Crescendo maxTurns property (#4528)
- Remove accidental server directory (#5471)
- Replace direct process.env calls with environment helpers (#5472)
- Reorganize misplaced test files from src/ to test/ directory (#5470)
- Fix enterprise email (#5463)
- Bump openai from 5.18.1 to 5.19.1 (#5466)
- Add Tusk test runner workflow for src Jest unit tests (#5469)

## [0.118.2] - 2025-09-03

### Added

- feat(providers): Add support for Meta Llama API provider (#5432)
- feat(providers): Support TLS certs in http provider (#5452)
- feat(providers): add support for xAI Grok Code Fast models (#5425)

### Changed

- fix: Update util.ts to reflect correct Anthropic Haiku 3.5 pricing (#5436)
- chore: drop Node.js 18 support (#5428)
- chore(http): improve PFX debug logging + tests (#5445)
- chore(webui): Show footer on custom metrics dialog (#5424)
- chore: silence dotenv commercial logging messages (#5453)
- chore: remove example (#5420)
- test: CoverBot: Added tests for analytics tracking and red team reporting components (`src/app`) (#5441)
- test: optimize Python Unicode test suite for CI reliability (#5449)
- chore: bump the github-actions group with 3 updates (#5440)
- chore: update dependencies (non-breaking) (#5448)
- chore: update dependencies to latest minor/patch versions (#5433)
- chore: bump version 0.118.2 (#5457)

### Fixed

- fix(sharing): Share when it's enabled via the Config or the CLI command (#5404)
- fix(grader): reduce grader false positives (#5431)

### Documentation

- docs(site): add more guardrails assertion doc (#5434)
- docs(site): add multi-lingual RAG evaluation guidance (#5447)
- docs(site): optimize OG image generation performance (#5451)
- docs(site): update blog post (#5422)

## [0.118.1] - 2025-08-29

### Added

- feat(redteam): Add AI auto-fill for HTTP target configuration in redteam target setup ui (#5391)
- feat(redteam): Handle uploaded signatureAuth in target setup ui (#5405)

### Changed

- chore(site): integrate pylon chat into site (#5407)
- chore: bump version 0.118.1 (#5418)

### Fixed

- fix(providers): Handle Qwen tool call responses in openrouter provider (#5416)

### Documentation

- docs(site): avoid logging full image/base64; use boolean presence only (#5408)

## [0.118.0] - 2025-08-28

### Added

- feat(providers): add support for database-stored certificates in HTTP provider for promptfoo cloud (#5401)

### Changed

- fix: stop progress bar to show a clearer share error message (#5399)
- chore(internals)!: send provider-transformed output directly to test context transforms (#5376)
  **Breaking:** `contextTransform` now receives the provider transform directly.
- chore(providers): sanitize sensitive credentials in HTTP provider debug logs (#5387)
- chore: warn when tests and red-team configuration are both present during generation (#5398)
- chore(release): bump version to 0.118.0 (#5402)
- test: add tests for CoverBot store management and red-team reporting components (`src/app`) (#5372)

### Documentation

- docs(site): update model-graded metrics (#5285)
- docs(site): remove references to "parallel" introduced by #5376 (#5403)

## [0.117.11] - 2025-08-27

### Added

- feat(redteam): add -t/--target option to redteam generate command (#5338)

### Changed

- feat: MCP Agent example to red team with tool call results (#5379)
- feat: medical offlabel use (#5342)
- feat: modelaudit ability to remove recent paths (#5330)
- fix: Address design nits in redteam setup UI (#5264)
- fix: allow custom ApiProvider instances in defaultTest configuration (#5381)
- fix: mcp eval example (#5390)
- fix: Prioritize tool calls over thinking for openrouter reasoning models (#5395)
- fix: use `model` role for gemini ai studio models (#5386)
- chore: Adjust padding in plugins page (#5396)
- chore: bump version 0.117.11 (#5397)
- chore(CI): enable and refactor Docker build for caching (#5374)
- chore: remove promptfoo/package-lock.json (#5380)
- chore: visual formatting for modelaudit flat list (#5331)
- refactor(webui): Clicking "show more" on eval results metric pills renders dialog (#5337)
- docs: expose sidebar on pages that aren't in the sidebar (#5377)
- docs: model audit ci/cd (#5335)
- docs: remove orphaned star animation gif (#5383)
- docs: update site user count to 150,000+ across site constants and pages (#5394)
- chore: bump @aws-sdk/client-bedrock-runtime from 3.873.0 to 3.876.0 (#5392)
- chore: bump openai from 5.15.0 to 5.16.0 (#5388)

### Documentation

- docs(site): fix context transform examples to use context.vars.prompt (#5393)

## [0.117.10] - 2025-08-25

### Changed

- feat: improve HuggingFace dataset fetching performance and reliability (#5346)
- feat: add Google AI Studio default providers (#5361)
- feat: share model audit scans to cloud (#5336)
- feat: add google vertex credentials in config (#5179)
- fix: safe raw HTTP templating via Nunjucks raw-wrap + CRLF normalization (#5358)
- fix: improve JSON export error handling for large datasets (#5344)
- fix: replace raw-request editor with auto-growing textarea to prevent layout overflow (#5369)
- chore: better error messages for browser (#5226)
- chore: improve strategy presets (#5357)
- chore: set onboarding defaults to gpt 5 (#5360)
- chore: update dependencies to latest minor versions (#5363)
- chore: log posthog errors to debug (#5359)
- chore: sync dependencies (#5367)
- test: clean up skipped tests and add FunctionCallbackHandler coverage (#5366)
- chore: bump version 0.117.10 (#5373)
- docs: add critical git workflow guidelines to CLAUDE.md (#5362)
- docs: add SARIF output format documentation for ModelAudit (#5364)

### Fixed

- fix(CI): refactor docker build (#5353)
- fix(internals): defaultTest.provider doesn't override (#5348)

## [0.117.9] - 2025-08-22

### Added

- feat(ollama): support for `think` and passthrough parameters (#5341)
- feat: Persist model audit scans (#5308)
- feat: add support for Claude Opus 4.1 (#5183)
- feat: support file:// in http provider `body` (#5321)

### Fixed

- fix(ui): prevent header dropdown collapse on hover (#5355)
- fix(webui): Apply metric filters to eval results via url search params (#5332)
- fix: loaders on all pages (#5339)
- fix(internals): Pass `vars.output` and `vars.rubric` to LLM rubric grading call (#5315)
- fix: resolve TypeScript errors in test files (7992892)
- fix: validation for no target label set (#5318)

### Changed

- chore(webui): add navigation in redteam report from severity table to vulnerabilities table filtered by severity (#5320)
- chore: dropdown menu design consistency (#5328)
- chore: fix build (#5326)
- chore: recursively resolve file:// references in json and yaml prompts (#5215)
- chore(modelAudit): defer auth to modelaudit via environment variable (#5296)
- chore: more share debug info on error (#5266)
- chore: add stack trace to redteam error in web runner (#5319)
- chore: copy for Review page (e957b5c)
- chore: explain why things are disabled on the targets page (#5312)

### Dependencies

- chore: bump @aws-sdk/client-bedrock-runtime from 3.864.0 to 3.872.0 (#5323)
- chore: bump openai from 5.13.1 to 5.15.0 (#5345)
- chore(deps): run npm audit fix dependencies (#5343)
- chore: bump openai from 5.12.2 to 5.13.1 (#5314)

### Documentation

- docs(site): add truncation marker to top-5-open-source-ai-red-teaming-tools-2025 blog post (#5351)
- docs: add writing for promptfoo guidelines to sidebar (#5277)
- docs(site): describe llm-rubric default grading providers (#5350)
- docs: og image updates (#5324)
- docs: red team data flow (#5325)
- docs: modelaudit updates (#5322)
- docs(site): Add GitHub Actions caching optimization tip (#5301)

### Tests

- test: Unit tests for fix: loaders on all pages (#5347)

## [0.117.8] - 2025-08-20

### Tests

- test: Unit tests for fix: loaders on all pages (#5347)

### Fixed

- fix(ui): prevent header dropdown collapse on hover (#5355)
- fix: audit fix dependencies (#5343)
- fix: loaders on all pages (#5339)
- fix(webui): Apply metric filters to eval results via url search params (#5332)
- fix: validation for no target label set (#5318)
- fix(internals): Pass `vars.output` and `vars.rubric` to LLM rubric grading call (#5315)

### Documentation

- docs(site): describe llm-rubric default grading providers (#5350)
- docs: red team data flow (#5325)
- docs: og image updates (#5324)
- docs: modelaudit updates (#5322)
- docs(site): Add GitHub Actions caching optimization tip (#5301)
- docs(site): correct author attribution (#5297)
- docs: add writing for promptfoo guidelines to sidebar (#5277)
- docs(site): add truncation marker to top-5-open-source-ai-red-teaming-tools-2025 blog post (#5351)
- docs(site): update security quiz questions and answers for prompt injection blog (#5302)

### Added

- feat(redteam): make unblock call optional for multi-turn strategies (#5292)
- feat(ollama): support for `think` and passthrough parameters (#5341)
- feat: support file:// in http provider `body` (#5321)
- feat: Persist model audit scans (#5308)
- feat: add support for Claude Opus 4.1 (#5183)

### Changed

- fix: add lru-cache dependency (#5309)
- chore: many plugins and strategies selected warning (#5306)
- chore: add max max concurrency to generate (#5305)
- chore: bump version 0.117.8 (#5311)
- ci: add depcheck (#5310)
- chore: fix build (#5326)
- chore(webui): add navigation in redteam report from severity table to vulnerabilities table filtered by severity (#5320)
- chore: explain why things are disabled on the targets page (#5312)
- chore: bump version 0.117.9 (#5356)
- chore: bump openai from 5.13.1 to 5.15.0 (#5345)
- chore: dropdown menu design consistency (#5328)
- chore: bump @aws-sdk/client-bedrock-runtime from 3.864.0 to 3.872.0 (#5323)
- chore: add stack trace to redteam error in web runner (#5319)
- chore: bump openai from 5.12.2 to 5.13.1 (#5314)
- chore(modelAudit): defer auth to modelaudit via environment variable (#5296)
- chore: more share debug info on error (#5266)
- chore: recursively resolve file:// references in json and yaml prompts (#5215)

## [0.117.7] - 2025-08-19

### Added

- feat(site): add hero image for red teaming tools blog post (#5291)
- feat(webui): Demarcate redteam results (#5255)

### Changed

- feat: Add unverifiable claims red team plugin (#5190)
- fix: lower sharing chunk size (#5270)
- chore(webui): Rename "Redteam" to "Red Team" in evals datagrid (#5288)
- chore: bump version 0.117.7 (#5299)
- test: CoverBot: Added test coverage for History page component (`src/app`) (#5289)
- docs: add open source ai red teaming tools post (#5259)
- docs: add red team github action info (#5294)

### Fixed

- fix(webui/reports): Don't exclude failure cases from stats (#5298)
- fix(internals): Gracefully handle object responses during target purpose discovery (#5236)
- fix(site): fix YAML front matter parsing error in jailbreaking blog post (#5287)
- fix(webui): Improved handling of long loglines (#5227)

### Documentation

- docs(site): add AI Safety vs AI Security blog post with interactive quiz (#5268)
- docs(site): add blog post about prompt injection vs jailbreaking differences (#5282)
- docs(site): document transform and contextTransform for model-graded assertions (#5258)
- docs(site): improve context assertion documentation (#5249)

## [0.117.6] - 2025-08-18

### Changed

- feat: Add Agent provider types in red team setup (#5244)
- feat: add update check for modelaudit package (#5278)
- feat: add update notification banner to web UI (#5279)
- feat: edit and replay requests in details dialog (#5242)
- feat: Surface run options and probes on red team review page (#5272)
- fix: composite indices and query optimization (#5275)
- fix: exclude errors from report (#5271)
- fix: Fix json-output example (#5213)
- fix: handle json schema for openrouter provider (#5284)
- fix: handle thinking tokens for openrouter (#5263)
- fix: OpenAI Responses API function callbacks and Azure implementation (#5176)
- fix: throw error instead of failing when trace data is unavailable (#5192)
- perf(webui): Reduces eval results load-time when filters are applied via search param (#5234)
- chore: add bias to foundation plugins list (#5280)
- chore: Add .serena to .gitignore (#5225)
- chore: bump version 0.117.6 (#5273)
- chore: fix model id name (#5232)
- chore: improve generated constants handling to prevent accidental commits (#5148)
- chore: remove file (#5229)
- chore: show final prompt in table view for attacks that mutate prompts (#5269)
- chore: simplify eval progress bar (#5238)
- chore: update dark mode styles, formatting, etc (#5251)
- chore(webui): Don't show loading animations while streaming eval results (#5201)
- chore(webui/eval results): Sticky header sticks to the top of the viewport (#5208)
- test: CoverBot: Added tests for red team reporting components (`src/app`) (#5228)
- docs: Add AWS Bedrock Guardrails image testing documentation (#5253)
- docs: add july release notes (#5133)
- docs: hide events banner (#5217)
- docs: separate malicious code plugin documentation (#5222)
- chore: bump @anthropic-ai/sdk from 0.58.0 to 0.59.0 (#5218)
- chore: bump @anthropic-ai/sdk from 0.59.0 to 0.60.0 (#5257)
- chore: bump @aws-sdk/client-bedrock-runtime from 3.862.0 to 3.863.0 (#5211)
- chore: bump @aws-sdk/client-bedrock-runtime from 3.863.0 to 3.864.0 (#5221)
- chore: bump openai from 5.12.0 to 5.12.1 (#5210)
- chore: bump openai from 5.12.1 to 5.12.2 (#5219)
- chore: bump pypdf from 5.7.0 to 6.0.0 in /examples/rag-full in the pip group across 1 directory (#5252)
- chore: bump the npm_and_yarn group with 2 updates (#5276)

### Fixed

- fix(provider): Remove maxTokens for gpt-5 calls (#5224)
- fix(providers): Validate that OpenAI response reasoning outputs have summary items (#5235)
- fix(site): suppress noisy font loading warnings in OG image plugin (#5254)

### Documentation

- docs(site): add cross-links between multimodal strategy documentation (#5241)
- docs(site): add missing meta descriptions and optimize existing ones for SEO (#5247)
- docs(site): enhance OG image generation with full metadata support (#5246)
- docs(site): remove unused markdown-page.md (#5245)

## [0.117.5] - 2025-08-08

### Added

- feat(assertions): add conversational relevancy metric (#2130)
- feat(export): add metadata to exported evaluation files (#4886)
- feat(providers): add support for Docker Model Runner provider (#5081)
- feat(webui): add plugin and strategy filters for red team results (#5086)

### Changed

- feat: add GPT-5 support (#5205)
- feat: add collapsible header to ResultsView (#5159)
- feat: add contains-html and is-html assertions (#5161)
- feat: add Google Imagen image generation support (#5104)
- feat: add max-score assertion for objective output selection (#5067)
- feat: add selected state to provider type picker (#5152)
- feat: add unified page wrapper around each red team setup step (#5136)
- feat: apply plugin modifiers for crescendo (#5032)
- feat: help text to nudge towards better red teams (#5153)
- feat: improve red team plugin selection UI with test generation (#5125)
- feat: respect prompt config override in all providers (#5189)
- feat: update red team provider selection UI (#5078)
- fix: adjust padding on docs sidebar to prevent overlap (#5099)
- fix: fix XML crash (#5194)
- fix: list reasoning tokens on the left side of token breakdown tooltip (#5113)
- fix: map critical severity to error in ModelAudit scanner output (#5098)
- fix: prevent double stateful target question in strategies page (#4988)
- fix: prevent Unicode corruption in Python providers (#5108)
- fix: remove problematic caching from ModelAudit installation check (#5120)
- fix: replace broken Ashby iframe with link to careers page (#5088)
- fix: reset provider type correctly and handle Go providers (#5154)
- fix: share debugging (#5131)
- chore: add link to documentation in plugin sample modal (#5193)
- chore: add missing image back to home page (#5196)
- chore: fix width on application details page (#5139)
- chore: improve RAG metrics with detailed metadata and fix context relevance scoring (#5164)
- chore: memoize context value in PostHog provider (#5089)
- chore: remove accidentally committed PR description file (#5175)
- chore: rename scan templates to attack profiles (#5165)
- chore: support verbosity and reasoning parameters for GPT-5 (#5207)
- chore: update dependencies to latest minor and patch versions (#5109)
- chore: update dependencies to latest minor and patch versions (#5173)
- chore: update Replicate provider (#5085)
- chore(providers): improve Google API key error handling and test reliability (#5147)
- chore(webui): add intelligent scroll-timeline polyfill loading (#5130)
- chore: bump @anthropic-ai/sdk from 0.57.0 to 0.58.0 (#5186)
- chore: bump @aws-sdk/client-bedrock-runtime from 3.848.0 to 3.855.0 (#5096)
- chore: bump @aws-sdk/client-bedrock-runtime from 3.855.0 to 3.856.0 (#5107)
- chore: bump @aws-sdk/client-bedrock-runtime from 3.856.0 to 3.857.0 (#5126)
- chore: bump @aws-sdk/client-bedrock-runtime from 3.857.0 to 3.858.0 (#5145)
- chore: bump @aws-sdk/client-bedrock-runtime from 3.858.0 to 3.859.0 (#5167)
- chore: bump @aws-sdk/client-bedrock-runtime from 3.859.0 to 3.861.0 (#5188)
- chore: bump @aws-sdk/client-bedrock-runtime from 3.861.0 to 3.862.0 (#5198)
- chore: bump @azure/identity from 4.10.2 to 4.11.0 (#5180)
- chore: bump @azure/identity from 4.11.0 to 4.11.1 (#5185)
- chore: bump openai from 5.10.2 to 5.11.0 (#5127)
- chore: bump openai from 5.11.0 to 5.12.0 (#5187)
- chore: bump version to 0.117.5 (#5206)
- chore(webui/evals): filter by categorical plugins (#5118)
- docs: add bert-score example (#5091)
- docs: add dynamic OG image generation for social media previews (#5157)
- docs: add red teaming best practices (#5155)
- docs: clarify contains-any/contains-all CSV format (#5150)
- docs: fix company name (#5143)
- docs: fix images (#5197)
- docs: fix multi-turn strategy documentation (#5156)
- docs: guide for evaluating LangGraph agents with Promptfoo (#4926)
- docs: include font for meta image (#5158)
- docs: make MCP image taller (#5199)
- docs: update Ollama documentation with latest models and defaultTest guidance (#5084)
- perf: make database migrations non-blocking and fix error handling (#5105)
- style: extract helper function for deduplicating strategy IDs (#5138)
- test: add tests for fix width on application details page (#5140)
- test: add tests for red team compliance reporting utilities in src/app (#5170)
- test: fix flaky Python Unicode tests (#5128)
- test: fix modelGradedClosedQa test segmentation fault on macOS/Node 24 (#5163)
- test: increase test coverage for unified page wrapper around each red team setup step (#5142)

### Fixed

- fix(internals): force CommonJS mode for db:migrate in Node 24 (#5123)
- fix(openrouter): handle Gemini thinking tokens correctly (#5116)
- fix(providers): correct WebP image detection in Google provider (#5171)
- fix(webui): deduplicate strategy IDs (#5132)
- fix(webui): fix custom policy validation timing issue (#5141)
- fix(webui): refresh eval list when navigating back after editing eval name (#5090)
- fix(webui/evals): prevent applying the same plugin/strategy multiple times (#5114)
- fix(webui/evals): show highlights after search results (#5137)

### Documentation

- docs(site): add comprehensive command line options documentation (#5135)
- docs(site): add Lily Liu to team page (#5177)
- docs(site): add Series A post (#5097)
- docs(site): rename will.jpg to will.jpeg for consistency (#5178)

## [0.117.4] - 2025-07-29

### Changed

- fix: progress bars incrementing beyond their maximum values (#5049)
- docs: clarifiy derivedMetrics documentation (#5068)
- chore: refactor token tracking utilities, track all tokens (#4897)
- fix: resolve Jest test failures and open handles (#5052)
- fix: skip validation for defaultTest to allow partial test case properties (#4732)
- chore: add new fields to eval_ran telemetry (#4638)
- chore(redteam): improve redteam plugin error messaging (#4330)
- feat: add support for OpenAI deep research models (#4661)
- feat: add mcp server (#4595)
- feat: add support for connecting to existing Chrome browser sessions (#5069)
- docs: update defcon posting (#5070)
- docs: update defcon posting (#5071)
- fix: Nested config field for custom target json (#5076)
- docs: switch to likert preview image (#5083)
- test: CoverBot: Added tests for model audit and prompt management UI components (`src/app`) (#5087)
- fix: handle multi-line prompts in parseGeneratedPrompts for testGenerationInstructions (#5093)
- chore: bump version 0.117.4 (#5094)

### Fixed

- fix(providers): Preserve text formatting when no images present for Google provider (#5058)
- fix(simba): fix simba host (#5092)

### Documentation

- docs(site): add AI red teaming for first-timers blog post (#5017)
- docs(blog): defcon and blackhat info (#5050)

## [0.117.3] - 2025-07-25

### Added

- feat(eval-creator): add YAML file upload support for test cases (#5054)

### Changed

- fix: improve x.ai provider error handling for 502 errors (#5051)
- fix: Infinite re-render on redteam review page (#5061)
- fix: sessionid(s) in extension hooks (#5053)
- fix: Bias Plugins should send config in remote generation (#5064)
- chore(redteam): regenerate sessionId for each iteration in single-turn strategies (#4835)
- chore: Change mcp log from error to debug (#5060)
- chore: Improve telemetry (#5062)
- chore: Add simba command (#5063)
- chore(webui): improve redteam setup UI with progressive disclosure for advanced options (#5028)
- refactor: remove redundant dotenv from Vite app (#4983)
- chore: bump version 0.117.3 (#5066)
- test: CoverBot: Added tests for eval-creator components and feature flag hook (`src/app`) (#5013)
- docs: fix cli command and remove gratuitous hover (#5056)
- docs: update user count from 100,000 to 125,000 (#5046)
- docs: updates to political bias post (#5057)
- docs: improve crewai eval example (#5035)
- docs: update GitHub Actions to v4 across documentation and examples (#5008)
- docs: add style check guidance to CLAUDE.md (#5065)

### Fixed

- fix(webui): Eval results pass rate chart rendering incorrect percentages (#5048)
- fix(webui): Eval results histogram improvements (#5059)
- fix(google): handle multiple candidates in gemini response (#5020)

### Documentation

- docs(blog): grok-4 political bias post (#4953)

## [0.117.2] - 2025-07-24

### Added

- feat(webui): First-class support for zooming eval results table by @will-holley in #4966
- feat(webui): Apply metrics filter when clicking on a metric pill rendered in eval results cell by @will-holley in #4991

### Changed

- feat: Grading and test generation improvements for BFLA, BOLA and RBAC by @sklein12 in #4982
- feat: New Sample Target by @sklein12 in #4979
- feat: HTTP Target test button improvements by @faizanminhas in #5007
- feat: Add metadata filtering to eval results by @will-holley in #5014
- fix: add goal related rubric when grade crescendo turns to increase grading accuracy by @MrFlounder in #4980
- fix: update HTTP config generator endpoint to use v1 API by @mldangelo in #4989
- fix: View logs button on redteam report by @sklein12 in #5009
- fix: undo unintended changes to http config editor by @faizanminhas in #5012
- fix: Autofocus on Redteam configuration description field by @sklein12 in #5019
- fix: remove filter icon by @sklein12 in #5021
- fix: Ollama token usage by @SamPatt in #5022
- chore: revert eval view ui improvements by @mldangelo in #4969
- chore(webui): Improvements to pagination "go to" functionality by @will-holley in #4976
- chore(webui): Eval results sticky header improvements by @will-holley in #4978
- chore: update custom strategy prompt by @MrFlounder in #4994
- chore(cli): add support for 'help' argument to display command help by @mldangelo in #4823
- chore(examples): remove redteam-agent example by @mldangelo in #5001
- chore(providers): add GEMINI_API_KEY environment variable support by @mldangelo in #5004
- chore(webui): Migrate from JS to CSS for eval results scroll effects by @will-holley in #4995
- chore(webui): Eval result pagination UX improvements by @will-holley in #4993
- chore: Sort imports and turn on rule against unused imports by @faizanminhas in #5010
- chore: Make default target stateful by @faizanminhas in #4992
- chore: add medical plugins collection by @MrFlounder in #5006
- chore: Improve grading accuracy with Goal-Aware Grading for iterative/iterative tree by @MrFlounder in #4996
- chore: Add additionalRubric and storedGraderResult to GOAT and Custom providers by @MrFlounder in #5015
- chore: prevent testGenerationInstructions from being serialized if not present by @faizanminhas in #5029
- chore: Add lint rule to ensure key in jsx by @faizanminhas in #5034
- chore(webui): Eval Results UI Tweaks by @will-holley in #5023
- chore: skip goal extraction for datasets by @MrFlounder in #5036
- chore(providers): add GitHub Models provider by @mldangelo in #4998
- chore: bump version 0.117.2 by @MrFlounder in #5045
- ci: increase build job timeout from 4 to 5 minutes by @mldangelo in #5043
- test: refactor share.test.ts to prevent flaky timeouts by @mldangelo in #5037
- test: remove share.test.ts file by @mldangelo in #5044
- docs: remove label from featured blog post by @typpo in #5011
- chore: bump @aws-sdk/client-bedrock-runtime from 3.846.0 to 3.848.0 by @dependabot in #4985
- chore: bump the npm_and_yarn group with 2 updates by @dependabot in #4984
- chore: bump @anthropic-ai/sdk from 0.56.0 to 0.57.0 by @dependabot in #5016
- chore: bump openai from 5.10.1 to 5.10.2 by @dependabot in #5024
- chore: bump the npm_and_yarn group with 2 updates by @dependabot in #5026
- chore: bump axios from 1.10.0 to 1.11.0 in the npm_and_yarn group by @dependabot in #5031

### Fixed

- fix(redteam): find plugin assertion in strategy providers by @MrFlounder in #4981
- fix(site): dark mode style on redteam setup ui by @mldangelo in #5000
- fix(test): improve share test isolation to prevent CI timeouts by @mldangelo in #5038

### Documentation

- docs(providers): update OpenAI Assistants example by @aloisklink in #4987
- docs(redteam): improve custom strategy documentation by @mldangelo in #4990
- docs(blog): correct author attribution in DeepSeek censorship post by @mldangelo in #5002
- docs(openai): remove gpt-4.5-preview references after API deprecation by @mldangelo in #5005
- docs(site): vegas contact redirect by @typpo in #5033
- docs(browser): improve browser provider documentation and examples by @mldangelo in #5030
- docs(providers): remove deprecated claude-3-sonnet-20240229 model references by @mldangelo in #5018
- docs(site): add hipaa badge by @typpo in #5039
- docs(site): add documentation for using text and embedding providers with Azure by @mldangelo in #5027
- docs(blog): fix missing blog posts by removing even-number enforcement by @mldangelo in #5042

## [0.117.1] - 2025-07-17

### Changed

- fix: move inquirer dependencies to production dependencies (#4973)
- fix: grading in crescendo (#4960)
- fix: composite strategy test generation (#4971)
- chore: bump version 0.117.1 (#4974)
- docs: remove tags from blog card (#4970)

### Documentation

- docs(blog): add system cards security analysis with vulnerability testing (#4937)

## [0.117.0] - 2025-07-17

### Added

- feat(http): support JKS and PFX Certificates in HTTP providers (#4865)
- feat(langfuse): add Langfuse prompt label support with improved parsing (#4847)
- feat(prompts): preserve function names when using glob patterns (#4927)
- feat(providers): add grok-4 support (#4855)
- feat(providers): image understanding for Google providers (#4767)
- feat(azure): add system prompt support for azure provider (#4869)
- feat(cli): xml output (#4912)

### Changed

- chore(knip): integrate knip for unused code detection and clean up codebase (#4464)
- chore(linting): migrate from ESLint + Prettier to Biome (#4903)
- chore(assertions): additional checking on llm-rubric response (#4954)
- chore(assertions): include reason in model-graded-closedqa pass reason (#4931)
- chore(build): resolve build warnings and optimize bundle size (#4895)
- chore(csv): improve \_\_metadata warning message and test coverage (#4842)
- chore(providers): improve guardrails handling in Azure providers (#4788)
- chore(redteam): add domain-specific risks section and reduce verbose descriptions (#4879)
- chore(release): bump version 0.117.0 (#4963)
- chore(server): check if server is already running before starting (#4896)
- chore(server): log correct eval ID instead of description in WebSocket updates (#4910)
- chore(telemetry): add telemetry logging when tracing is enabled (#4925)
- chore(types): typings needed for enterprise (#4955)
- chore(vscode): use Biome as default formatter of TS files in vscode (#4920)
- chore(webui): conditionally render metrics selector (#4936)
- chore(webui): display context values in eval results (#4856)
- chore(webui): improves eval results table spacing (#4965)
- chore(webui): revert eval view ui improvements (#4967)
- chore(webui/eval): allow filtering results by >1 metrics simultaneously (disabled by default) (#4870)
- refactor(eval-config): modernize eval-creator state management (#4908)
- refactor(webui): improve metrics ui (#4938)
- refactor(webui/eval results): pagination improvements (#4914)

### Fixed

- fix(cli): --filter-failing not working with custom providers (#4911)
- fix(google-sheets): replace hardcoded range with dynamic approach (#4822)
- fix(internal): fixes filtering by metric keys which contain dots (#4964)
- fix(providers): add thinking token tracking for Google Gemini models (#4944)
- fix(providers): esm provider loading (#4915)
- fix(providers): implement callEmbeddingApi for LiteLLM embedding provider (#4952)
- fix(redteam): prevent redteam run from hanging when using an mcp client (#4924)
- fix(redteam): respect PROMPTFOO_DISABLE_REDTEAM_REMOTE_GENERATION for cloud users (#4839)
- fix(redteam): set pluginId on eval results (#4928)
- fix(redteam): test target in http provider setup with non-200 status codes (#4932)
- fix(webui): eval results table horizontal scrolling (#4826)
- fix(webui): fix hard-coded light mode colors in model audit interface (#4907)
- fix(webui): handle null table.body in DownloadMenu disabled prop (#4913)
- fix(webui): resolve pagination scrolling and layout issues in ResultsTable (#4943)
- fix(webui): scrolling when `tbody` is outside of viewport (#4948)

### Dependencies

- chore(deps): add overrides to fix build issues (#4957)
- chore(deps): bump @aws-sdk/client-bedrock-runtime from 3.842.0 to 3.844.0 (#4850)
- chore(deps): bump aiohttp from 3.11.11 to 3.12.14 in /examples/redteam-langchain in the pip group across 1 directory (#4922)
- chore(deps): bump openai from 5.8.3 to 5.9.0 (#4863)
- chore(deps): bump openai from 5.9.2 to 5.10.1 (#4961)
- chore(deps): move knip to dev dependencies (#4958)
- chore(deps): npm audit fix (#4962)
- chore(deps): test removing knip to resolve installation errors (#4956)
- chore(deps): update all example dependencies to latest versions (#4900)
- chore(deps): update dependencies to latest minor/patch versions (#4899)
- chore(deps): update non-breaking dependencies (#4935)
- chore(deps): update Jest to version 30 (#4939)

### Documentation

- docs(analytics): add google tag manager (#4904)
- docs(api): improves `contextTransform` documentation (#4854)
- docs(assertions): add missing deterministic assertions (#4891)
- docs(azure): improve Azure provider documentation (#4836)
- docs(blog): add blog image generation script (#4945)
- docs(blog): add truncation markers to articles without them (#4934)
- docs(blog): add truncation markers to blog posts (#4906)
- docs(blog): mcp proxy blog (#4860)
- docs(blog): revise article tags (#4949)
- docs(blog): soc2 type ii and iso 27001 blog (#4880)
- docs(comparison): pyrit comparison (#4679)
- docs(config): clarify PROMPTFOO_EVAL_TIMEOUT_MS and PROMPTFOO_MAX_EVAL_TIME_MS descriptions (#4947)
- docs(enterprise): adaptive guardrails enterprise (#4951)
- docs(events): blackhat landing page (#4862)
- docs(events): defcon landing page (#4864)
- docs(events): events banner (#4867)
- docs(examples): add mischievous-user strategy to redteam multi-turn examples (#4837)
- docs(gemini): update experimental Gemini model IDs to stable versions (#4894)
- docs(google): add examples for gemini URL context and code execution tools (#4923)
- docs(guide): guide for evaluating CrewAI agents with Promptfoo (#4861)
- docs(images): standardize CrewAI image filenames to kebab-case (#4941)
- docs(integration): add n8n integration (#4917)
- docs(litellm): fix example with modern model IDs and proper embedding config (#4885)
- docs(mcp): add mcp testing guide (#4846)
- docs(mcp): add mcp to sidebar (#4852)
- docs(metrics): add similar to model graded metrics table (#4830)
- docs(providers): update available databricks models (#4887)
- docs(providers): update provider index with missing providers and latest 2025 model IDs (#4888)
- docs(release): add monthly release notes (#4358)
- docs(resources): add arsenal link (#4878)
- docs(security): add soc2 badge (#4877)
- docs(site): add OWASP top 10 tldr blog post (#4853)
- docs(site): expand June 2025 release notes with detailed feature documentation (#4881)
- docs(site): improve Google AI and Vertex authentication documentation (#4892)
- docs(site): improve NLP metric explanations and add SEO metadata (#4890)
- docs(site): update python documentation for basePath config option (#4819)
- docs(ui): better mobile wrap on homepage tabs (#4884)
- docs(ui): colors (#4875)
- docs(ui): contrast fixes (#4901)
- docs(ui): fix button clickability issue on hero sections (#4905)
- docs(ui): remove bouncing down arrow in mobile (#4882)
- docs(ui): remove text shadow (#4898)

### Tests

- test(core): coverBot: added tests for core UI components and user context hooks (`src/app`) (#4929)
- test(EnterpriseBanner): add unit tests for EnterpriseBanner component (#4919)
- test(redteam): add unit test for src/redteam/remoteGeneration.ts (#4834)
- test(server): fix flaky server share tests (#4942)
- test(server): fix flaky server tests (#4968)
- test(server): mock database in server tests (#4959)
- test(tusk): update Tusk test runner workflow - coverage script (#4921)

## [0.116.7] - 2025-07-09

### Tests

- test: add unit test for src/commands/export.ts (#4889)
- test: add unit test for src/commands/upgrade.ts (#4874)
- test: add unit test for src/main.ts (#4873)
- test: add unit test for src/models/eval.ts (#4868)
- test: add unit test for src/assertions/contextRecall.ts (#4859)
- test: add unit test for src/assertions/contextFaithfulness.ts (#4858)
- test: add unit test for src/assertions/contextRelevance.ts (#4857)
- test: add unit test for src/util/xlsx.ts (#4843)
- test: add unit test for src/commands/eval.ts (#4824)

### Changed

- fix: Always do remote generation if logged into cloud (#4832)
- chore(providers/sagemaker): Improves error handling in SageMakerCompletionProvider (#4808)
- chore(providers/sagemaker): Improves validation of user-provided config (#4809)
- chore: update graderExamplesString (#4821)
- chore: bump version 0.116.7 (#4833)

## [0.116.6] - 2025-07-09

### Changed

- fix: Failing test (#4829)
- chore: bump version 0.116.6 (#4831)

## [0.116.5] - 2025-07-09

### Changed

- feat: add support for loading defaultTest from external files (#4720)
- feat: add embedding support to LiteLLM provider (#4804)
- feat: add mischievous user strategy (#4107)
- fix: add glob pattern support for loading scenario files (#4761)
- fix: improve model-audit installation check dark mode display (#4816)
- fix: pass env vars to MCP server (#4827)
- chore: better remote grading logs (#4820)
- chore: bump openai from 5.8.2 to 5.8.3 (#4817)
- chore: bump version 0.116.5 (#4828)
- chore: capitalize 'Red Team' in navigation menu for consistency (#4799)
- chore: remove redundant 'Done.' message from evaluation output (#4810)
- chore: remove python script result data type debug log (#4807)
- chore: update website with MCP Proxy (#4812)
- docs: add Azure OpenAI vision example (#4806)
- docs: add looper guide (#4814)
- docs: add SonarQube integration (#4815)
- test: add unit test for src/assertions/guardrails.ts (#4765)
- test: add unit test for src/redteam/commands/generate.ts (#4789)
- test: add unit test for src/redteam/constants/strategies.ts (#4800)
- test: add unit test for src/redteam/plugins/pii.ts (#4780)
- test: add unit test for src/types/providers.ts (#4766)
- test: add unit test for src/validators/redteam.ts (#4803)

## [0.116.4] - 2025-07-08

### Tests

- test: add unit test for src/redteam/types.ts (#4795)

### Added

- feat(redteam): add support for custom multi-turn strategy by @MrFlounder in #4783
- feat(redteam): expose generate function in redteam namespace by @mldangelo in #4793

### Changed

- chore: bump version 0.116.4 by @MrFlounder in #4805
- chore: rename strategy name from playbook to custom by @MrFlounder in #4798
- refactor: inline MEMORY_POISONING_PLUGIN_ID constant by @mldangelo in #4794
- docs: add doc for custom strategy by @MrFlounder in #4802
- docs: modular configuration management by @typpo in #4763
- refactor: move MULTI_MODAL_STRATEGIES constant (#4801)

## [0.116.3] - 2025-07-07

### Added

- feat(providers): add MCP provider (#4768)
- feat(providers): add new AIMLAPI provider (#4721)
- feat(assertions): add contextTransform support for RAG evaluation (#4467)
- feat(assertions): add finish reason as assertion option (#3879)
- feat(assertions): trace assertions (#4750)
- feat(tracing): add traces to JavaScript, Python asserts (#4745)

### Changed

- chore(schema): remove duplicate 'bias' entry in config-schema.json (#4773)
- chore(telemetry): add PostHog client to app (#4726)
- chore(redteam): add reason field to give clear/customized guardrails triggering reason (#4764)
- chore(providers): expose MCP plugin in UI (#4762)
- chore(providers): AWS SageMaker AI provider cleanup (#4667)
- chore(providers): update AIML integration (#4751)
- chore(redteam): improve organization of redteam strategies in setup UI (#4738)
- chore(telemetry): identify to PostHog whether user is also cloud user (#4782)
- chore: expose doRedteamRun in package exports (#4758)
- docs: add Gemini Live API audio (#4729)
- docs: ModelAudit vs ModelScan (#4769)
- docs: multiple MCP server connections (#4755)
- docs: update ModelAudit documentation with new features and fixes (#4699)
- test: add integrity check for generated-constants.ts (#4753)
- test: fix flaky Google Live test and improve test speed (#4774)
- test: fix mock pollution in testCaseReader (#4775)
- test: isolate mocks so tests can run in any order with --randomize (#4744)

### Fixed

- fix(telemetry): prevent PostHog initialization when telemetry is disabled (#4772)
- fix(redteam): fix modifiers application order in PII plugins (#4779)

### Dependencies

- chore(deps): bump @anthropic-ai/sdk from 0.55.1 to 0.56.0 (#4756)
- chore(deps): bump @aws-sdk/client-bedrock-runtime from 3.840.0 to 3.842.0 (#4747)
- chore(deps): bump @azure/identity from 4.10.1 to 4.10.2 (#4748)
- chore(deps): bump version 0.116.3 (#4792)
- chore(deps): update pbkdf2 to 3.1.3 (#4777)
- chore(deps): upgrade glob from v10 to v11 (#4776)

## [0.116.2] - 2025-07-02

### Changed

- fix: unblock postbuild for ci by @MrFlounder in #4742
- chore: bump version 0.116.2 by @MrFlounder in #4743

## [0.116.1] - 2025-07-02

### Added

- feat(cli): support pdb tracing in 3rd party Python scripts by @will-holley in #4723

### Changed

- fix: http body parsing when it comes from yaml string by @MrFlounder in #4728
- fix: remove accidentally committed redteam.yaml file by @mldangelo in #4733
- fix: fix the case when http body has not escaped charactors by @MrFlounder in #4739
- fix: update package-lock.json by @mldangelo in #4719
- test: fix SIGSEGV caused by better-sqlite3 in test environment by @mldangelo in #4737
- chore: Add unblocking detection to GOAT strategy by @MrFlounder in #4532
- chore: add preset for guardrails eval by @MrFlounder in #4640
- chore: Improve telemetry delivery by @sklein12 in #4655
- chore: reset generated constants after build by @mldangelo in #4731
- chore: update onboarding model defaults by @typpo in #4708
- chore(webui): improve styling of EvalsDataGrid by @mldangelo in #4736
- ci(workflows): gracefully handle missing PostHog secret in forks by @ggiiaa in #4725
- test: refactor assertion tests by @mldangelo in #4718
- chore: bump version 0.116.1 by @MrFlounder in #4741
- docs: add system prompt hardening blog post by @ladyofcode in #4630
- chore: bump @anthropic-ai/sdk from 0.55.0 to 0.55.1 by @dependabot in #4710
- chore: bump @aws-sdk/client-bedrock-runtime from 3.839.0 to 3.840.0 by @dependabot in #4709

### Fixed

- fix(webui): replace window.location.href with React Router navigation by @mldangelo in #4717

### Documentation

- docs(site): add guide on humanity's last exam by @mldangelo in #4694
- docs(site): clarify self-hosting workflow for eval sharing by @mldangelo in #4730
- docs(site): fix relative link in HLE benchmark guide by @mldangelo in #4711

## [0.116.0] - 2025-07-01

### Tests

- test: add unit test for src/redteam/providers/advNoise.ts (#4716)
- test: add unit test for src/redteam/strategies/advNoise.ts (#4715)
- test: add unit test for src/redteam/strategies/index.ts (#4714)
- test: add unit test for src/redteam/constants/strategies.ts (#4713)
- test: add unit test for src/providers/openai/image.ts (#4706)
- test: add unit test for src/providers/openai/util.ts (#4705)
- test: add unit test for src/providers/openai/completion.ts (#4703)

### Added

- feat(redteam): add financial plugins (#4416)
- feat(redteam): add bias plugins (#4382)
- feat(providers): add Helicone AI Gateway provider (#4662)

### Changed

- chore: enable WAL mode for SQLite (#4104)
- chore(providers): add thread ID function call for OpenAI and Azure assistants (#2263)
- chore(app): improve target test error handling (#4652)
- chore(cli): add missing CLI options to scan-model command for feature parity (#4670)
- chore(providers): convert Cloudflare AI to use OpenAI-compatible endpoints (#4683)
- chore(providers): log flagged output for Azure chat models (#4636)
- chore(redteam): add centralized REDTEAM_DEFAULTS and maxConcurrency support (#4656)
- chore(webui): add checkbox to clear all variables (#666)
- chore(webui): add defaultTest variables to red team setup UI (#4671)
- chore(webui): remove unused components (#4695)
- chore(webui): set page titles on every page (#4668)
- chore(telemetry): add pass/fail/errors to eval_run event (#4639)
- chore(telemetry): improve page view deduplication (#4651)
- test: add unit test for src/server/routes/providers.ts (#4658)
- test: verify that plugins are synced between code and documentation (#4681)

### Fixed

- fix(app): use client-generated session IDs when testing targets (#4653)
- fix(matchers): track token usage for successful API calls (#4677)
- fix(providers): handle content filter errors in Azure Assistant API (#4674)
- fix(providers): fix SageMaker Llama inference configuration serialization (#4637)
- fix(redteam): respect maxConcurrency from Web UI (#4605)
- fix(simulated-user): pass context variables to custom providers (#4654)
- fix(telemetry): add telemetry for red teams (#4641)
- fix(webui): handle undefined outputs in DownloadMenu (#4693)
- fix(webui): prevent pass/fail badge from disappearing when toggling highlight (#4700)
- fix(webui): support derived metrics in eval configuration uploaded via Web UI (#4647)
- fix(webui): use backendCounts first before counting metrics on page (#4659)
- fix(sharing): fix file outputs when sharing (#4698)

### Dependencies

- chore(deps): bump @anthropic-ai/sdk from 0.54.0 to 0.55.0 (#4628)
- chore(deps): bump openai from 5.7.0 to 5.8.1 (#4664)
- chore(deps): bump version to 0.116.0 (#4707)
- chore(deps): update minor and patch dependencies (#4686)

### Documentation

- docs(site): add async Python note (#4680)
- docs(site): add Garak comparison (#4660)
- docs(site): update Garak post (#4672)
- docs(site): add ModelAudit HuggingFace scanner (#4645)
- docs(redteam): add missing docs to sidebar (#4690)
- docs(redteam): remove duplicate ToxicChat plugin (#4689)
- docs(redteam): update Target Purpose documentation (#4523)
- docs(site): add FAQ section for offline environment usage (#4650)
- docs(site): add HuggingFace datasets integration documentation (#4691)
- docs(site): add truncation marker to Garak blog post (#4666)
- docs(site): clarify self-hosting replica limitations (#4669)
- docs(site): remove copy for LLM button (#4665)
- docs(site): remove unnecessary configuration review text from getting started guide (#4597)
- docs(site): reorganize configuration documentation structure (#4692)
- docs(site): use relative URLs for internal links and fix broken references (#4688)
- docs(site): correct typos in red team agent blog post (#4634)

## [0.115.4] - 2025-06-25

### Tests

- test: add unit test for src/providers/browser.ts (#4687)
- test: add unit test for src/migrate.ts (#4685)
- test: add unit test for src/commands/debug.ts (#4684)
- test: add unit test for src/esm.ts (#4682)
- test: add unit test for src/constants.ts (#4657)
- test: add comprehensive test coverage for SageMaker provider (#4646)
- test: add unit test for src/providers/shared.ts (#4643)
- test: add unit test for src/redteam/constants/plugins.ts (#4642)
- test: add unit test for src/assertions/counterfactual.ts (#4629)

### Changed

- feat: opentelemetry tracing support (#4600)
- chore: bump version 0.115.4 (#4635)
- chore: remove invariant (#4633)
- chore: update Tusk test runner workflow (#4627)\*
- docs: prevent copy button from overlapping screenshot overlay (#4632)

## [0.115.3] - 2025-06-24

### Tests

- test: add unit test for src/models/eval.ts (#4624)

### Changed

- fix: empty vars array on eval results [#4621](https://github.com/promptfoo/promptfoo/pull/4621) by @sklein12
- fix: save sessionId for multi-turn strategies [#4625](https://github.com/promptfoo/promptfoo/pull/4625) by @sklein12
- chore: PROMPTFOO_DISABLE_TEMPLATE_ENV_VARS controls process.env access, not `env:` access [#4620](https://github.com/promptfoo/promptfoo/pull/4620) by @mldangelo
- chore: bump version to 0.115.3 [#4626](https://github.com/promptfoo/promptfoo/pull/4626) by @sklein12

### Fixed

- fix(webui): handle null scores in ResultsCharts component [#4610](https://github.com/promptfoo/promptfoo/pull/4610) by @mldangelo
- fix(redteam): skip goal extraction when remote generation is disabled [#4623](https://github.com/promptfoo/promptfoo/pull/4623) by @mldangelo
- fix(test): hyperbolic provider tests failing due to env variable pollution [#4619](https://github.com/promptfoo/promptfoo/pull/4619) by @mldangelo
- fix(cli): remove context schema validation from extension hooks [#4622](https://github.com/promptfoo/promptfoo/pull/4622) by @will-holley

## [0.115.2] - 2025-06-24

### Added

- feat(cli): add assertion generation (#4559)
- feat(providers): add support for hyperbolic image and audio providers (#4260)

### Changed

- chore(redteam): add cross-session leak strategy exclusions (#4516)
- chore(cli): display key metrics (success, failures, pass rate) at the bottom of output (#4580)
- chore: remove unused import (#4530)
- chore(webui): show provider breakdown only for multiple providers (#4599)
- chore(redteam): update Target Purpose Discovery (#4480)
- chore(ci): update CodeRabbit config to be less aggressive (#4586)
- chore(providers): update Gemini models to include latest 2.5 Pro Preview and Flash models (#4499)
- chore(providers): update tau-simulated-user docs and example (#4468)
- chore(webui): use CSS to create PDF-optimized report and browser to save as PDF (#4535)
- chore(app): remove discovered purpose from report view (#4541)
- chore(cli): add cache busting for select provider API calls (#4508)
- chore(cli): improve concurrency log statements (#4606)
- chore(eval): add first-class support for `beforeAll` and `beforeEach` extension hooks mutation of context (#4197)
- chore(providers): document support for loading system instructions from files (#4582)
- chore(providers): enhance OpenAI provider with legacy models and new parameters (#4502)
- chore(redteam): add continueAfterSuccess option to multi-turn strategies (#4570)
- chore(webui): improve purpose form (#4603)
- chore(redteam): add JSON file support to intent plugin with enhanced UI (#4574)
- chore(redteam): add unblock multiturn (#4498)
- chore(ci): clean up CodeRabbit configuration and minimize automated comments (#4573)
- build: update Tusk vitest reporter (#4602)
- chore: bump version to 0.115.2 (#4617)
- docs: add audit logging documentation for enterprise features (#4482)
- docs: add feedback page and update CLI link (#4591)
- docs: add ISO badge (#4534)
- docs: improve contact form (#4531)
- docs: update ModelAudit documentation (#4585)
- docs: clarify no OpenAI key required for Claude redteam (#4524)
- docs: add red team Gemini documentation (#4542)
- docs: add trust center documentation (#4539)
- docs: update contact form (#4529)
- test: add unit test for src/commands/delete.ts (#4572)
- test: add unit test for src/commands/modelScan.ts (#4526)
- test: add unit test for src/commands/show.ts (#4571)
- test: add unit test for src/providers/azure/completion.ts (#4510)
- test: add unit test for src/providers/ollama.ts (#4509)
- test: add unit test for src/providers/ollama.ts (#4512)
- test: add unit test for src/providers/openai/completion.ts (#4511)
- test: add unit test for src/python/pythonUtils.ts (#4486)
- test: improve mock setup and teardown for --randomize (#4569)

### Fixed

- fix(openrouter): unpack passthrough at the root level (#4592)
- fix(webui): escape HTML special characters in output reports (#4555)
- fix(webui): sort EvalsDataGrid by creation date (#4594)
- fix(cli): include cached results in grand total (#4581)
- fix(webui): improve base64 matching (#4609)
- fix(modelaudit): use modelaudit binary (#4525)
- fix(webui): make Citations font consistent with other headers (#4598)
- fix(redteam): respect maxTurns from dev doc in crescendo (#4527)
- fix(webui): prevent Welcome component from rendering while loading eval data (#4604)
- fix(cli): prevent RangeError in progress bar variable display (#4475)
- fix(server): resolve Express.js NotFoundError when serving app (#4601)

### Dependencies

- chore(deps): bump @aws-sdk/client-bedrock-runtime from 3.830.0 to 3.835.0 (#4614)
- chore(deps): bump openai from 5.5.0 to 5.5.1 (#4537)
- chore(deps): bump openai from 5.5.1 to 5.6.0 (#4596)
- chore(deps): bump openai from 5.6.0 to 5.7.0 (#4615)
- chore(deps): bump urllib3 from 1.26.19 to 2.5.0 in /examples/docker-code-generation-sandbox (#4556)
- chore(deps): bump urllib3 from 2.3.0 to 2.5.0 in /examples/redteam-langchain (#4557)

### Documentation

- docs(blog): add authors to blog posts and update authors.yml (#4564)
- docs(blog): add descriptions and keywords to blog posts (#4565)
- docs(examples): add pydantic-ai example with structured output evaluation (#4575)
- docs(examples): consolidate Google Vertex Tools examples (#4587)
- docs(examples): consolidate Python assertion examples into unified folder (#4588)
- docs(examples): consolidate translation examples (#4590)
- docs(site): document new features in ModelAudit (#4593)
- docs(site): document new features in modelaudit (#4593)
- docs(site): fix author reference on 2025-summer-new-redteam-agent blog post (#4563)
- docs(site): Update ModelAudit scanners documentation with comprehensive scanner coverage (#4562)

## [0.115.1] - 2025-06-17

### Tests

- test: add unit test for src/redteam/sharedFrontend.ts (#4608)
- test: add unit test for src/redteam/types.ts (#4607)
- test: add unit test for src/redteam/providers/simulatedUser.ts (#4584)
- test: add unit test for src/redteam/strategies/index.ts (#4583)
- test: add unit test for src/providers/hyperbolic/chat.ts (#4578)
- test: add unit test for src/providers/hyperbolic/image.ts (#4577)
- test: add unit test for src/providers/hyperbolic/audio.ts (#4576)
- test: add unit test for src/redteam/strategies/counterfactual.ts (#4548)
- test: add unit test for src/redteam/strategies/index.ts (#4547)
- test: add unit test for src/redteam/constants/strategies.ts (#4545)
- test: add unit test for src/telemetry.ts (#4543)

### Changed

- fix: Windows Python path validation race condition (#4485)
- fix: View results as evaluation runs (#4459)
- chore: refactor modifiers and apply to all plugins (#4454)
- chore(cli): update plugin severity overrides API endpoint (#4460)
- chore(webui): fix text length reset value to use reasonable default (#4469)
- chore(webui): remove unused hook files (#4470)
- chore: remove unused token usage utilities (#4471)
- chore: convert console.logs to logger (#4479)
- chore: improve tusk workflow (#4461)
- chore: bump version to 0.115.1 (#4520)
- docs: add log file location section to troubleshooting guide (#4473)
- docs: capitalize Promptfoo (#4515)
- docs: update red-teaming agent blog post title (#4497)
- docs: improve installation and getting-started pages with tabbed interface and SEO metadata (#4395)
- docs: improve Python provider documentation (#4484)
- docs: add ModelAudit binary formats documentation (#4500)
- docs: update ModelAudit documentation (#4514)
- docs: add ModelAudit weighted distribution scanner documentation (#4501)
- docs: add ModelAudit ZIP feature documentation (#4491)
- docs: separate pages for prompts, test cases, and outputs (#4505)
- docs: update model reference in guide.md (#4513)
- docs: fix typo in blog post (#4496)
- docs: update title on blog post (#4495)
- test: add unit test for src/util/cloud.ts (#4462)
- test: add unit test for src/util/convertEvalResultsToTable.ts (#4457)

### Dependencies

- chore(deps): bump @aws-sdk/client-bedrock-runtime from 3.828.0 to 3.830.0 (#4519)
- chore(deps): bump @azure/identity from 4.10.0 to 4.10.1 (#4477)
- chore(deps): bump openai from 5.3.0 to 5.5.0 (#4518)
- chore(deps): update zod to 3.25.63 and zod-validation-error to 3.5.0 (#4463)

### Documentation

- docs(blog): add new redteam agent documentation (#4494)
- docs(examples): fix custom-grader-csv README inconsistencies (#4474)
- docs(site): add llms.txt mentions and documentation standards (#4481)
- docs(site): add robots.txt (#4488)

## [0.115.0] - 2025-06-12

### Added

- feat(providers): Google live audio output ([#4280](https://github.com/promptfoo/promptfoo/pull/4280)) by **@adelmuursepp**
- feat(webui): static model-scanning UI ([#4368](https://github.com/promptfoo/promptfoo/pull/4368)) by **@typpo**
- feat(tests): configuration support for test generators ([#4301](https://github.com/promptfoo/promptfoo/pull/4301)) by **@mldangelo**
- feat(cli): per-provider token-usage statistics ([#4044](https://github.com/promptfoo/promptfoo/pull/4044)) by **@mldangelo**
- feat(providers): optional token-estimation for HTTP provider ([#4439](https://github.com/promptfoo/promptfoo/pull/4439)) by **@mldangelo**
- feat(redteam): enable HTTP-token estimation by default in red-team mode ([#4449](https://github.com/promptfoo/promptfoo/pull/4449)) by **@mldangelo**
- feat(redteam): cloud-based plugin-severity overrides ([#4348](https://github.com/promptfoo/promptfoo/pull/4348)) by **@will-holley**
- feat(providers): custom-header support for Azure API ([#4409](https://github.com/promptfoo/promptfoo/pull/4409)) by **@yurchik11**
- feat(core): maximum evaluation-time limit via `PROMPTFOO_MAX_EVAL_TIME_MS` ([#4322](https://github.com/promptfoo/promptfoo/pull/4322)) by **@mldangelo**
- feat(redteam): Aegis red-team dataset ([#4119](https://github.com/promptfoo/promptfoo/pull/4119)) by **@mldangelo**
- feat(providers): Mistral Magistral reasoning models ([#4435](https://github.com/promptfoo/promptfoo/pull/4435)) by **@mldangelo**
- feat(core): WebSocket header support ([#4456](https://github.com/promptfoo/promptfoo/pull/4456)) by **@typpo**

### Changed

- refactor(redteam): consolidate constants ([#4372](https://github.com/promptfoo/promptfoo/pull/4372)) by **@mldangelo**
- chore(ci): set CodeRabbit review settings ([#4413](https://github.com/promptfoo/promptfoo/pull/4413)) by **@sklein12**
- chore(core): coding-rules for error messages ([#4401](https://github.com/promptfoo/promptfoo/pull/4401)) by **@sklein12**
- chore(core): improve `RangeError` diagnostics ([#4431](https://github.com/promptfoo/promptfoo/pull/4431)) by **@mldangelo**
- chore(core): prefer remote-purpose generation ([#4444](https://github.com/promptfoo/promptfoo/pull/4444)) by **@typpo**
- chore(core): remove unused types & deprecated functions ([#4450](https://github.com/promptfoo/promptfoo/pull/4450)) by **@mldangelo**
- chore(cursor): local-dev guidance for coding agents ([#4403](https://github.com/promptfoo/promptfoo/pull/4403)) by **@mldangelo**
- chore(docs): add README for missing examples ([#4404](https://github.com/promptfoo/promptfoo/pull/4404)) by **@mldangelo**
- chore(providers): initial o3-pro support ([#4397](https://github.com/promptfoo/promptfoo/pull/4397)) by **@mldangelo**
- chore(providers): o3-pro improvements ([#4396](https://github.com/promptfoo/promptfoo/pull/4396)) by **@mldangelo**
- chore(redteam): delimit user-inputs in purpose discovery ([#4405](https://github.com/promptfoo/promptfoo/pull/4405)) by **@typpo**
- chore(redteam): turn off discovery by default ([#4393](https://github.com/promptfoo/promptfoo/pull/4393)) by **@sklein12**
- chore(release): bump version → 0.115.0 ([#4451](https://github.com/promptfoo/promptfoo/pull/4451)) by **@mldangelo**
- chore(ui): improve `EvalOutputPromptDialog` styling ([#4364](https://github.com/promptfoo/promptfoo/pull/4364)) by **@typpo**
- chore(webui): remove extra OpenAI targets ([#4447](https://github.com/promptfoo/promptfoo/pull/4447)) by **@mldangelo**
- chore(webui): add token-estimation UI ([#4448](https://github.com/promptfoo/promptfoo/pull/4448)) by **@mldangelo**
- chore(docs): fix link to careers page (#4506)
- chore: bump @anthropic-ai/sdk from 0.53.0 to 0.54.0 (#4441)

### Fixed

- fix(eval): gracefully handle `RangeError` & truncate oversized output ([#4424](https://github.com/promptfoo/promptfoo/pull/4424)) by **@Sly1029**
- fix(providers): add timeout to `ProxyAgent` ([#4369](https://github.com/promptfoo/promptfoo/pull/4369)) by **@AegisAurora**
- fix(config): persist Goat configuration ([#4370](https://github.com/promptfoo/promptfoo/pull/4370)) by **@sklein12**
- fix(parser): lenient JSON parsing for MathPrompt ([#4361](https://github.com/promptfoo/promptfoo/pull/4361)) by **@typpo**
- fix(redteam): standardize plugin parameter to `prompt` ([#4425](https://github.com/promptfoo/promptfoo/pull/4425)) by **@mldangelo**
- fix(assertions): support `snake_case` fields in Python assertions ([#4398](https://github.com/promptfoo/promptfoo/pull/4398)) by **@mldangelo**
- fix(redteam): handle purpose without prompts ([#4445](https://github.com/promptfoo/promptfoo/pull/4445)) by **@typpo**
- fix(webui): stream test-cases to viewer ([#4440](https://github.com/promptfoo/promptfoo/pull/4440)) by **@mldangelo**
- fix(redteam): connect `MisinformationDisinformationGrader` ([#4452](https://github.com/promptfoo/promptfoo/pull/4452)) by **@mldangelo**

### Dependencies

- chore(deps): bump `@aws-sdk/client-bedrock-runtime` → 3.826.0 ([#4366](https://github.com/promptfoo/promptfoo/pull/4366)) by **@dependabot**
- chore(deps): bump `@aws-sdk/client-bedrock-runtime` → 3.828.0 ([#4442](https://github.com/promptfoo/promptfoo/pull/4442)) by **@dependabot**
- chore(deps): bump `brace-expansion` → 1.1.12 ([#4423](https://github.com/promptfoo/promptfoo/pull/4423)) by **@dependabot**
- chore(deps): bump `openai` → 5.3.0 ([#4407](https://github.com/promptfoo/promptfoo/pull/4407)) by **@dependabot**
- chore(deps): bump pip group dependencies ([#4379](https://github.com/promptfoo/promptfoo/pull/4379)) by **@dependabot**
- chore(deps): minor + patch bumps across workspaces ([#4377](https://github.com/promptfoo/promptfoo/pull/4377)) by **@mldangelo**
- chore(deps): upgrade Express → 5.1.0 ([#4378](https://github.com/promptfoo/promptfoo/pull/4378)) by **@mldangelo**

### Documentation

- docs(blog): GPT red-team post ([#4363](https://github.com/promptfoo/promptfoo/pull/4363)) by **@typpo**
- docs(blog): Claude red-team post ([#4365](https://github.com/promptfoo/promptfoo/pull/4365)) by **@typpo**
- docs(guides): clarify completion-variable for factuality ([#4385](https://github.com/promptfoo/promptfoo/pull/4385)) by **@mldangelo**
- docs(blog): fix broken image link in GPT post ([#4391](https://github.com/promptfoo/promptfoo/pull/4391)) by **@mldangelo**
- docs(blog): update Claude-4 post date ([#4392](https://github.com/promptfoo/promptfoo/pull/4392)) by **@mldangelo**
- docs(site): move discovery docs under _Tools_ ([#4408](https://github.com/promptfoo/promptfoo/pull/4408)) by **@typpo**
- docs(guides): GPT-4.1 vs GPT-4o MMLU comparison ([#4399](https://github.com/promptfoo/promptfoo/pull/4399)) by **@mldangelo**
- docs(blog): 100 k-users milestone post ([#4402](https://github.com/promptfoo/promptfoo/pull/4402)) by **@mldangelo**
- docs(redteam): configuration precedence section ([#4412](https://github.com/promptfoo/promptfoo/pull/4412)) by **@typpo**
- docs(policies): PromptBlock format for custom policies ([#4327](https://github.com/promptfoo/promptfoo/pull/4327)) by **@mldangelo**
- docs(site): improve copy-button positioning ([#4414](https://github.com/promptfoo/promptfoo/pull/4414)) by **@mldangelo**
- docs(workflow): GH-CLI rule improvements ([#4415](https://github.com/promptfoo/promptfoo/pull/4415)) by **@mldangelo**
- docs(blog): overflow in MCP blog post ([#4367](https://github.com/promptfoo/promptfoo/pull/4367)) by **@AISimplyExplained**
- docs(redteam): remove duplicate memory-poisoning entry ([#4388](https://github.com/promptfoo/promptfoo/pull/4388)) by **@mldangelo**

### Tests

- test(redteam): unique risk-category IDs ([#4390](https://github.com/promptfoo/promptfoo/pull/4390)) by **@mldangelo**
- test(pricing): add missing o3 pricing information ([#4400](https://github.com/promptfoo/promptfoo/pull/4400)) by **@mldangelo**
- test(providers): Azure embedding ([#4411](https://github.com/promptfoo/promptfoo/pull/4411)) & completion ([#4410](https://github.com/promptfoo/promptfoo/pull/4410)) by **@gru-agent**
- test(redteam): graders unit tests ([#4433](https://github.com/promptfoo/promptfoo/pull/4433), [#4455](https://github.com/promptfoo/promptfoo/pull/4455)) by **@gru-agent**
- test(redteam): Aegis plugin unit tests ([#4434](https://github.com/promptfoo/promptfoo/pull/4434)) by **@gru-agent**
- test(redteam): memory-poisoning plugin tests ([#4453](https://github.com/promptfoo/promptfoo/pull/4453)) by **@gru-agent**
- test: add unit test for src/util/tokenUsage.ts (#4472)
- test: add unit test for src/redteam/extraction/purpose.ts (#4446)
- test: add unit test for src/providers/defaults.ts (#4438)
- test: add unit test for src/providers/mistral.ts (#4437)
- test: add unit test for src/database/index.ts (#4436)
- test: add unit test for src/redteam/plugins/medical/medicalIncorrectKnowledge.ts (#4430)
- test: add unit test for src/redteam/plugins/medical/medicalSycophancy.ts (#4429)
- test: add unit test for src/redteam/plugins/medical/medicalAnchoringBias.ts (#4428)
- test: add unit test for src/redteam/plugins/medical/medicalPrioritizationError.ts (#4427)
- test: add unit test for src/redteam/plugins/medical/medicalHallucination.ts (#4426)
- test: add unit test for src/redteam/plugins/financial/financialComplianceViolation.ts (#4422)
- test: add unit test for src/redteam/plugins/financial/financialDataLeakage.ts (#4421)
- test: add unit test for src/redteam/plugins/financial/financialCalculationError.ts (#4420)
- test: add unit test for src/redteam/plugins/financial/financialSycophancy.ts (#4419)
- test: add unit test for src/redteam/plugins/financial/financialHallucination.ts (#4418)
- test: add unit test for src/redteam/graders.ts (#4417)

## [0.114.7] - 2025-06-06

### Tests

- test: add unit test for src/assertions/python.ts (#4406)
- test: add unit test for src/redteam/plugins/agentic/memoryPoisoning.ts (#4389)
- test: add unit test for src/redteam/plugins/harmful/graders.ts (#4384)
- test: add unit test for src/redteam/graders.ts (#4383)
- test: add unit test for src/server/server.ts (#4380)
- test: add unit test for src/redteam/constants/metadata.ts (#4376)
- test: add unit test for src/redteam/constants/plugins.ts (#4375)
- test: add unit test for src/redteam/constants/frameworks.ts (#4374)
- test: add unit test for src/redteam/constants/strategies.ts (#4373)
- test: add unit test for src/redteam/providers/goat.ts (#4371)

### Changed

- Revert "chore(redteam): add target option to generate command (#4215)" (#4359)
- chore: bump version 0.114.7 (#4360)

## [0.114.6] - 2025-06-06

### Added

- feat(redteam): add medical plugins for testing medical anchoring bias (#4196)

### Changed

- chore(redteam): add target option to generate command (#4215)
- chore(redteam): update OpenAI model options in redteam setup (#4344)
- chore(webui): update OpenAI model options with GPT-4.1 series and o4-mini models in eval-creator (#4350)
- docs: update getting-started example (#4346)
- test: clean up teardown and setup to remove side effects from tests (#4351)

### Fixed

- fix(redteam): include plugin and strategy IDs in report CSV output (#4347)
- fix(webui): reset defaultTest configuration on setup page (#4345)

### Dependencies

- chore(deps): bump @aws-sdk/client-bedrock-runtime from 3.823.0 to 3.825.0 (#4355)
- chore(deps): bump openai from 5.1.0 to 5.1.1 (#4354)
- chore(deps): bump version to 0.114.6 (#4357)

## [0.114.5] - 2025-06-05

### Changed

- chore(redteam): update custom policy template and generatedPrompts parser (#4324)
- chore(redteam): add severity levels to redteam plugin objects (#4310)
- chore(redteam): store original text for encoding strategies (#4248)
- chore(redteam): add emoji encoding strategy (#4263)
- chore(cli): terminal cleanup on Ctrl+C (#4313)
- chore(providers): improve logging when inheriting from OpenAiChatCompletionProvider (#4320)
- chore(tusk): fix tusk test runner workflow configuration (#4328)
- chore(tusk): add Tusk test runner workflow for even more unit tests (#4326)
- test: add unit test for src/redteam/providers/agentic/memoryPoisoning.ts (#4319)
- test: improve test setup and teardown for better isolation (#4331)

### Fixed

- fix(redteam): exclude memory poisoning plugin from strategies (#4317)
- fix(redteam): agent discovered info dark mode (#4312)
- fix(eval): handle undefined maxConcurrency with proper fallbacks (#4314)

### Dependencies

- chore(deps): bump @anthropic-ai/sdk from 0.52.0 to 0.53.0 (#4333)
- chore(deps): bump version 0.114.5 (#4332)

### Documentation

- docs(site): add Tabs Fakier as Founding Developer Advocate to team page (#4315)

### Tests

- test(webui): add telemetry hook tests (#4329)
- test: add unit test for src/redteam/plugins/eu-ai-act/deepfakeDisclosure.ts (#4342)
- test: add unit test for src/redteam/plugins/eu-ai-act/biometricEmotion.ts (#4341)
- test: add unit test for src/redteam/plugins/eu-ai-act/datasetShift.ts (#4340)
- test: add unit test for src/redteam/plugins/eu-ai-act/lawenforcementBiometricId.ts (#4339)
- test: add unit test for src/redteam/plugins/eu-ai-act/lawenforcementPredictivePolicing.ts (#4338)
- test: add unit test for src/redteam/plugins/eu-ai-act/biometricInference.ts (#4337)
- test: add unit test for src/redteam/plugins/eu-ai-act/explainability.ts (#4336)
- test: add unit test for src/redteam/plugins/eu-ai-act/identityAiDisclosure.ts (#4335)
- test: add unit test for src/redteam/plugins/policy.ts (#4325)
- test: add unit test for src/envars.ts (#4323)

## [0.114.4] - 2025-06-04

### Changed

- chore(templating): add PROMPTFOO_DISABLE_OBJECT_STRINGIFY environment variable for object template handling (#4297)
- chore(cli): improve token usage presentation (#4294)
- chore(providers): add base URL override for Google provider (#4255)
- chore(providers): add custom headers support for Google Gemini (#4308)
- chore(redteam): add tool-discovery:multi-turn alias to tool-discovery (#4302)
- chore(redteam): remove empty values from discovery result (#4295)
- chore(redteam): improve shell injection attack generation (#4304)
- chore(redteam): update goal extraction logic (#4285)
- chore(webui): add highlight count to eval view (#4249)
- docs: update GPT-4o to GPT-4.1 references (#4296)
- docs: refresh getting started models section (#4290)
- docs: standardize file references to use file:// scheme (#4291)
- docs: add descriptions to example configs (#4283)

### Fixed

- fix(webui): restore dark mode cell highlighting without breaking status pill visibility (#4300)
- fix(redteam): set plugin severity (#4303)
- fix(redteam): remove empty values from discovery result (#4295)
- fix: improve logging when inheriting from OpenAiChatCompletionProvider (#4110)

### Dependencies

- chore(deps): bump @aws-sdk/client-bedrock-runtime from 3.821.0 to 3.823.0 (#4306)
- chore(deps): bump openai from 5.0.1 to 5.0.2 (#4292)
- chore(deps): bump openai from 5.0.2 to 5.1.0 (#4307)
- chore(deps): bump tar-fs from 2.1.2 to 2.1.3 in npm_and_yarn group (#4293)
- chore(deps): bump version to 0.114.4 (#4309)

### Documentation

- docs(examples): update model references from gpt-4o-mini to gpt-4.1-mini (#4289)

### Tests

- test(redteam): add unit test for discover command (#4298)
- test: add unit test for src/redteam/strategies/mathPrompt.ts (#4316)
- test: add unit test for src/validators/redteam.ts (#4311)
- test: add unit test for src/redteam/plugins/shellInjection.ts (#4305)

## [0.114.3] - 2025-06-02

### Tests

- test: add unit test for src/envars.ts (#4299)

### Added

- **feat(redteam):** Update application definition flow to collect better info

### Changed

- **feat:** Display audio file variables in result table
  [#3864](https://github.com/promptfoo/promptfoo/pull/3864) by @faizanminhas
  [#4244](https://github.com/promptfoo/promptfoo/pull/4244) by @faizanminhas
- **fix:** Resolve model-graded assertion providers from providerMap
  [#4273](https://github.com/promptfoo/promptfoo/pull/4273) by @mldangelo
- **fix:** File content not being loaded when referenced with `file://` prefix in vars
  [#3793](https://github.com/promptfoo/promptfoo/pull/3793) by @adityabharadwaj198
- **fix:** Use array as type for vars
  [#4281](https://github.com/promptfoo/promptfoo/pull/4281) by @sklein12
- **test:** Add unit test for `src/globalConfig/accounts.ts`
  [#4259](https://github.com/promptfoo/promptfoo/pull/4259) by @gru-agent
- **test:** Add unit test for `src/util/config/manage.ts`
  [#4258](https://github.com/promptfoo/promptfoo/pull/4258) by @gru-agent
- **test:** Add vitest coverage for frontend pages
  [#4274](https://github.com/promptfoo/promptfoo/pull/4274) by @mldangelo
- **test:** Add unit test for `renderVarsInObject` formatting
  [#4254](https://github.com/promptfoo/promptfoo/pull/4254) by @mldangelo
- **test:** Add unit test for `src/redteam/plugins/base.ts`
  [#4233](https://github.com/promptfoo/promptfoo/pull/4233) by @gru-agent
- **test:** Add unit test for `src/redteam/providers/crescendo/index.ts`
  [#4211](https://github.com/promptfoo/promptfoo/pull/4211)
  [#4214](https://github.com/promptfoo/promptfoo/pull/4214) by @gru-agent
- **test:** Add unit test for `src/redteam/providers/crescendo/prompts.ts`
  [#4213](https://github.com/promptfoo/promptfoo/pull/4213) by @gru-agent
- **docs:** Add job board
  [#4264](https://github.com/promptfoo/promptfoo/pull/4264) by @typpo
- **docs:** Add custom policy to sidebar
  [#4272](https://github.com/promptfoo/promptfoo/pull/4272) by @typpo
- **docs:** Add native build guidance to troubleshooting section
  [#4253](https://github.com/promptfoo/promptfoo/pull/4253) by @mldangelo
- **docs:** Add anchor links to press page section headings
  [#4265](https://github.com/promptfoo/promptfoo/pull/4265) by @mldangelo
- **docs:** Add JSON schema to example
  [#4276](https://github.com/promptfoo/promptfoo/pull/4276) by @ladyofcode
- **docs:** Add schema header to example configs
  [#4277](https://github.com/promptfoo/promptfoo/pull/4277) by @mldangelo
- **docs:** Unify formatting across site
  [#4270](https://github.com/promptfoo/promptfoo/pull/4270) by @mldangelo
- **chore:** Fix open handles in readline tests preventing graceful Jest exit
  [#4242](https://github.com/promptfoo/promptfoo/pull/4242) by @mldangelo
- **chore:** Add external file loading support for `response_format` in OpenAI API
  [#4240](https://github.com/promptfoo/promptfoo/pull/4240) by @mldangelo
- **chore:** Always have unique redteam file when running live
  [#4237](https://github.com/promptfoo/promptfoo/pull/4237) by @sklein12
- **chore:** Add metadata to generated `redteam.yaml`
  [#4257](https://github.com/promptfoo/promptfoo/pull/4257) by @typpo
- **chore:** Bump `openai` from 4.103.0 to 5.0.1
  [#4250](https://github.com/promptfoo/promptfoo/pull/4250) by @dependabot
- **chore:** Redteam → red team
  [#4268](https://github.com/promptfoo/promptfoo/pull/4268) by @typpo
- **chore:** Improve dark mode highlight styling for eval cell views
  [#4269](https://github.com/promptfoo/promptfoo/pull/4269) by @mldangelo
- **chore:** Update dependencies to latest minor/patch versions
  [#4271](https://github.com/promptfoo/promptfoo/pull/4271) by @mldangelo
- **chore:** Clarify wording
  [#4278](https://github.com/promptfoo/promptfoo/pull/4278) by @typpo
- **chore:** Format estimated probes
  [#4279](https://github.com/promptfoo/promptfoo/pull/4279) by @typpo
- **chore:** Update grader for malicious code
  [#4286](https://github.com/promptfoo/promptfoo/pull/4286) by @MrFlounder
- **chore:** Add back example config to red team create flow
  [#4282](https://github.com/promptfoo/promptfoo/pull/4282) by @faizanminhas
- **chore:** Bump version 0.114.3
  [#4287](https://github.com/promptfoo/promptfoo/pull/4287) by @sklein12
- **chore(webui):** Hide diff filter option on /eval when single column
  [#4246](https://github.com/promptfoo/promptfoo/pull/4246) by @mldangelo
- **chore(webui):** Allow toggling highlight on eval outputs
  [#4252](https://github.com/promptfoo/promptfoo/pull/4252) by @mldangelo

## [0.114.2] - 2025-05-29

### Tests

- test: add unit test for src/redteam/strategies/index.ts (#4267)
- test: add unit test for src/redteam/constants.ts (#4266)
- test: add unit test for src/redteam/types.ts (#4245)
- test: add unit test for src/redteam/util.ts (#4234)
- test: add unit test for src/validators/redteam.ts (#4227)
- test: add unit test for src/redteam/plugins/bola.ts (#4226)
- test: add unit test for src/redteam/plugins/bfla.ts (#4225)
- test: add unit test for src/redteam/providers/goat.ts (#4223)
- test: add unit test for src/util/readline.ts (#4220)

### Added

- feat(redteam): Off-Topic Plugin (#4168)
- feat(redteam): Set a goal for attacks (#4217)

### Changed

- fix: fix border radius on purpose example (#4229)
- fix: resolve env variables in renderVarsInObject (issue #4143) (#4231)
- fix: Check if body is good json before sending warning (#4239)
- chore: bump version 0.114.2 (#4241)
- chore(redteam): handle null goal (#4232)

### Documentation

- docs(site): clarify deepseek model aliases and fix configuration examples (#4236)

## [0.114.1] - 2025-05-29

### Added

- feat(redteam): Target Discovery Agent (#4203)
- feat(providers): add OpenAI MCP (Model Context Protocol) support to Responses API (#4180)

### Changed

- fix: Relax private key validation (#4216)
- fix: Undefined values on red team application purpose page (#4202)
- chore: Add purpose to crescendo prompt (#4212)
- chore: Add purpose with goat generation (#4222)
- chore: Always include raw output from http provider, status code and status text (#4206)
- chore: centralize readline utilities to fix Jest open handle issues (#4219)
- chore: move http data to metadata (#4209)
- chore(redteam): tight up some graders (#4210)
- chore(redteam): tight up some graders (#4224)
- chore: bump version 0.114.1 (#4228)

## [0.114.0] - 2025-05-28

### Added

- feat(providers): Add xAI image provider (#4130)
- feat(cli): add validate command (#4134)
- feat(redteam): add camelCase strategy (#4146)

### Changed

- feat: add typed row interfaces for eval queries (#4186)
- feat: add goal/intent extraction (#4178)
- fix: isolate proxy vars in bedrock tests (#4181)
- fix: when there’s too many intents result won’t render error (#4175)
- fix: need to send auth request to api path (#4199)
- fix: Gemini MCP integration - can not parse $schema field (#4200)
- chore(redteam): add harmful plugin preset to redteam setup ui (#4132)
- chore(redteam): add label strategy-less plugins in redteam setup ui (#4131)
- chore(redteam): improve style of redteam purpose field in webui (#4124)
- chore(providers): add xai live search support (#4123)
- chore(providers): add Claude 4 support to anthropic, bedrock, and vertex providers (#4129)
- chore: bump @aws-sdk/client-bedrock-runtime from 3.816.0 to 3.817.0 (#4164)
- chore(providers): update fal provider (#4182)
- chore: remove redundant test comments (#4183)
- chore: add typed interface for MCP tool schemas (#4187)
- chore(redteam): add ToxicChat dataset as redteam plugin (#4121)
- chore(webui): add max concurrency as an option for run in browser (#4147)
- chore(app/evals): Adds Agent Discovered Information to Redteam Report (#4198)
- chore: bump version 0.114.0 (#4201)
- docs: fix DOM nesting warning and sort plugins array (#4174)
- docs: iterative jailbreak diagram (#4191)

### Fixed

- fix(prompts): splitting when PROMPTFOO_PROMPT_SEPARATOR is contained within a string with text files (#4142)
- fix(docs): Fix issue with docs links not scrolling to the top (#4195)

### Documentation

- docs(site): minimal copy page button + sanitize text (#4156)
- docs(site): scroll to top when using (#4162)
- docs(site): document missing redteam plugins (#4169)
- docs(site): restore scroll-to-top behavior on page navigation (#4176)

## [0.113.4] - 2025-05-26

### Tests

- test: add unit test for src/commands/canary.ts (#4193)
- test: add unit test for src/canary/index.ts (#4192)
- test: add unit test for src/assertions/sql.ts (#4185)
- test: re-enable sql assertion edge cases (#4184)
- test: add unit test for src/redteam/plugins/intent.ts (#4179)
- test: add unit test for src/redteam/graders.ts (#4173)
- test: add unit test for src/providers/xai/chat.ts (#4172)
- test: add unit test for src/redteam/plugins/offTopic.ts (#4171)
- test: add unit test for src/providers/xai/image.ts (#4170)
- test: add unit test for src/redteam/graders.ts (#4166)
- test: add unit test for src/providers/xai.ts (#4163)
- test: add unit test for src/redteam/constants.ts (#4161)

### Changed

- feat: Server-side pagination, filtering and search for eval results table (#4054)
- feat: add score to pass/fail in CSV and add json download (#4153)
- fix: Run red team from UI without email (#4158)
- chore: bump version 0.113.4 (#4160)
- refactor: unify React import style (#4177)
- refactor: organize xai providers into dedicated folder (#4167)
- refactor: organize bedrock providers into dedicated folder (#4165)

### Fixed

- fix(webui): defaultTest shown in webui YAML editor (#4152)

### Documentation

- docs(site): reduce sidebar padding (#4154)

## [0.113.3] - 2025-05-24

### Changed

- fix: zod error when state.answer has object (#4136)
- fix: use current working directory for redteam file if loading from cloud (#4145)
- fix: Throw error on un-supported command - redteam run with a cloud target but no config (#4144)
- fix: bias:gender plugin generation (#4126)
- chore: bump openai from 4.100.0 to 4.103.0 (#4140)
- chore: bump @aws-sdk/client-bedrock-runtime from 3.812.0 to 3.816.0 (#4137)
- chore: bump @anthropic-ai/sdk from 0.51.0 to 0.52.0 (#4138)
- chore(telemetry): add isRedteam property to telemetry events (#4149)
- build: increase build job timeout from 3 to 4 minutes (#4150)
- chore: bump version 0.113.3 (#4151)

## [0.113.2] - 2025-05-22

### Changed

- fix: intent grader crescendo (#4113)
- chore: revert telemtry changes (#4122)
- chore: bump version 0.113.2 (#4128)
- chore(cli/redteam/discover): Small improvements (#4117)

### Dependencies

- chore(deps): update peer dependencies to latest versions (#4125)

## [0.113.1] - 2025-05-21

### Tests

- test: add unit test for src/redteam/plugins/intent.ts (#4114)

### Changed

- chore(redteam): Target discovery agent by @sklein12 in [#4084](https://github.com/promptfoo/promptfoo/pull/4084)
- chore(redteam): Add log by @MrFlounder in [#4108](https://github.com/promptfoo/promptfoo/pull/4108)
- chore(redteam): Update purpose example by @MrFlounder in [#4109](https://github.com/promptfoo/promptfoo/pull/4109)
- chore(providers): Support templated URLs in HTTP by @mldangelo in [#4103](https://github.com/promptfoo/promptfoo/pull/4103)
- chore(redteam): Update default REDTEAM_MODEL from 'openai:chat:gpt-4o' to 'openai:chat:gpt-4.1-2025-04-14' by @mldangelo in [#4100](https://github.com/promptfoo/promptfoo/pull/4100)
- chore(telemetry): Add isRunningInCi flag to telemetry events by @mldangelo in [#4115](https://github.com/promptfoo/promptfoo/pull/4115)
- chore: Bump version 0.113.1 by @mldangelo in [#4116](https://github.com/promptfoo/promptfoo/pull/4116)
- docs: Add enterprise disclaimer to self-hosting by @mldangelo in [#4102](https://github.com/promptfoo/promptfoo/pull/4102)

### Fixed

- fix(redteam): Skip plugins when validation fails by @faizanminhas in [#4101](https://github.com/promptfoo/promptfoo/pull/4101)

### Dependencies

- chore(deps): Update Smithy dependencies to latest version by @mldangelo in [#4105](https://github.com/promptfoo/promptfoo/pull/4105)

## [0.113.0] - 2025-05-20

### Tests

- test: add unit test for src/assertions/llmRubric.ts (#4096)
- test: add unit test for src/telemetry.ts (#4094)

## [0.112.9] - 2025-05-20

### Fixed

- fix: target purpose not making it into redteam config (#4097)

### Changed

- chore: Remove deprecated sharing setups (#4082)
- chore: add vision grading example (#4090)

## [0.112.8] - 2025-05-20

### Changed

- feat: multilingual combinations (#4048)
- feat: add copy as markdown button to doc pages (#4039)
- fix: telemetry key (#4093)
- chore: bump @anthropic-ai/sdk from 0.50.4 to 0.51.0 (#4030)
- chore: add headers support for url remote mcp servers (#4018)
- chore(providers): Adds support for openai codex-mini-latest (#4041)
- chore(redteam): improve multilingual strategy performance and reliability (#4055)
- chore(providers): update default openai models for openai:chat alias (#4066)
- chore: Update prompt suffix help text (#4058)
- chore(docs): update model IDs in documentation to reflect latest naming convention (#4046)
- chore(redteam): introduce strategy collection for other-encodings (#4075)
- chore(webui): display currently selected eval in eval dialogue (#4079)
- chore: Improve memory usage when sharing results (#4050)
- chore(docs): Handle index.md files for copy page (#4081)
- chore: update Google Sheets fetch to use proxy helper (#4087)
- chore: simplify crypto usage in sagemaker provider (#4089)
- chore: bump version 0.112.8 (#4095)
- docs: add curl example for medical agent (#4049)
- docs: update CLI docs (#4063)
- docs: standardize code block titles (#4067)
- test: add unit test for src/redteam/commands/discover.ts (#4034)
- test: add unit test for src/redteam/commands/generate.ts (#4036)
- test: add unit test for src/providers/ai21.ts (#4056)
- test: add unit test for src/commands/eval.ts (#4062)
- test: add unit test for src/evaluatorHelpers.ts (#4037)

### Fixed

- fix(providers): AI21 response validation (#4052)
- fix(redteam): respect cliState.webUI in multilingual progressbar (#4047)
- fix(redteam): fix test count calculation for multiple strategies (#4065)
- fix(redteam): replace other-encodings with individual morse and piglatin strategies (#4064)
- fix(webui): evaluateOptions removal in YAML editor (#4059)
- fix(redteam): fix open handle in video test (#4069)
- fix(hooks): add missing results to afterAll hook context (#4071)

### Dependencies

- chore(deps): update dependencies (#4073)

### Documentation

- docs(examples): add uniform init commands to all example READMEs (#4068)

## [0.112.7] - 2025-05-15

### Tests

- test: add unit test for src/redteam/constants.ts (#4076)
- test: add unit test for src/redteam/strategies/multilingual.ts (#4060)
- test: add unit test for src/redteam/index.ts (#4057)
- test: add unit test for src/providers/openai/util.ts (#4042)
- test: add unit test for src/redteam/providers/offTopic.ts (#4028)
- test: add unit test for src/redteam/plugins/offTopic.ts (#4027)
- test: add unit test for src/redteam/constants.ts (#4026)
- test: add unit test for src/redteam/constants.ts (#4019)

### Added

- feat(redteam): add MCP plugin (#3989)
- feat(redteam): Target Purpose Discovery (#3907)

### Changed

- fix: stringify objects in matcher templates (#3896)
- fix: Azure auth headers get set to null in subclass (#4015)
- fix: move custom policies into the correct accordion (#4017)
- fix: update return type for task extract-goat-failure (#4021)
- chore: adjust framework compliance column width (#4005)
- chore: bump @aws-sdk/client-bedrock-runtime from 3.808.0 to 3.810.0 (#4012)
- chore: bump @azure/identity from 4.9.1 to 4.10.0 (#4013)
- chore: bump version 0.112.7 (#4023)
- chore: exclude response from crescendo if privacy setting is enabled (#4009)
- chore: remove accidentally committed example prompt (#4008)
- chore: update GOAT implementation (#4011)
- chore: update multilingual description (#4016)
- chore(cli): improve color of Red Team test generation table headers (#4004)
- chore(redteam): add link to view all logs at top of report (#4007)
- chore(redteam): add feature flag for purpose discovery agent (#4040)
- chore(cli/redteam/discover): Sets default turn count to 5 (#4035)

### Fixed

- fix(redteam): remove duplicate Datasets section in Plugins component (#4022)
- fix(cli): Discovery bugs (#4032)
- fix: dont bomb redteam if discovery fails (#4029)

### Documentation

- docs(blog): Agent2Agent Protocol (#3981)
- docs(examples): add OpenAI Agents SDK example (#4006)
- docs(usage): update sharing instructions with API key details (#4010)

## [0.112.6] - 2025-05-14

### Added

- feat(redteam): add EU AI Act mappings (#4000)
- feat(redteam): add gender bias plugin (#3886)
- feat(eval): add evaluation duration display (#3996)

### Changed

- fix: autowrap prompts with partial nunjucks tags (#3999)
- chore(providers): improve Perplexity API integration (#3990)
- build: add Node.js 24 support (#3941)
- chore(redteam): set plugin config type (#3982)
- chore(providers): add EU Claude 3.7 Sonnet model to Bedrock (#3998)
- chore(redteam): update iterative tree (#3987)
- chore: bump version to 0.112.6 (#4003)
- refactor: clean up providers for redteam generate (#3954)
- docs: add basic enterprise architecture diagram (#3988)
- test: add unit test for src/redteam/types.ts (#3983)

### Fixed

- fix(python): resolve paths relative to promptfooconfig when not cloud config (#4001)

### Dependencies

- chore(deps): update dependencies (#3985)

### Documentation

- docs(ci): add Azure pipelines (#3986)
- docs(ci): add Bitbucket and Travis CI (#3997)
- docs(examples): add medical agent example (#3993)
- docs(blog): add truncation marker to MCP blog post (#3984)

## [0.112.5] - 2025-05-12

### Tests

- test: add unit test for src/redteam/constants.ts (#3995)
- test: add unit test for src/redteam/plugins/mcp.ts (#3994)

### Added

- chore(cli): revert "feat(cli): adds global `--verbose` option" (#3945)

### Changed

- chore(cli): add global env-file option to all commands recursively (#3969)
- chore(cli): add global verbose option to all commands recursively (#3950)
- chore(cli): better error handling and logging for remote generation (#3965)
- chore(cli): better error handling for remote generation (#3956)
- revert: "chore: better error handling for remote generation" (#3964)
- chore(cli): better response parsing errors (#3955)
- chore(providers): add support for Amazon Nova Premier model (#3951)
- chore(redteam): improvement, include purpose in iterative attacker prompt (#3948)
- chore(redteam): minor changes to category descriptions and ordering (#3960)
- chore(redteam): order attack methods by decreasing ASR (#3959)
- chore(redteam): red teamer two words (#3976)
- chore(logger): replace console.error with logger.error in MCPClient (#3944)
- chore(providers): add google ai studio embedding provider and improve docs (#3686)
- chore: lint with type info (#3932)
- docs: how to create inline assertions for package users (#3974)
- docs: improve Docusaurus documentation instructions (#3977)
- docs: instructions on how to run the documentation (#3973)
- docs: update CLAUDE.md with additional commands and project conventions (#3972)
- docs: update user count from 75,000 to 80,000 (#3940)
- test: add unit test for src/redteam/plugins/pii.ts (#3947)

### Fixed

- fix(config): resolve relative paths in combineConfigs (#3942)
- fix(evaluator): correctly count named scores based on contributing assertions (#3968)
- fix(fetch): no proxy values should take priority in fetch (#3962)
- fix(providers): combine prompt config with provider config for bedrock (#3970)
- fix(providers): ensure correct addition for bedrock token counts (#3762)
- fix(redteam): crescendo formatting (#3952)
- fix(redteam): pii grader false positives (#3946)
- fix(redteam): shell injection false positives (#3957)
- fix(redteam): add strategy pills and output details to passed tests (#3961)

### Dependencies

- chore(deps): bump version 0.112.5 (#3980)
- chore(deps): sync dependencies (#3971)
- chore(deps): update dependencies (#3943)

### Documentation

- docs(google-vertex): fix duplicate readme (#3979)
- docs(openai): update structured output external schema file example (#3967)

## [0.112.4] - 2025-05-08

### Tests

- test: add unit test for src/redteam/constants.ts (#3963)
- test: add unit test for src/commands/view.ts (#3928)
- test: add unit test for src/redteam/commands/setup.ts (#3923)
- test: add unit test for src/constants.ts (#3922)
- test: add unit test for src/redteam/commands/report.ts (#3921)
- test: add unit test for src/redteam/types.ts (#3912)

### Added

- feat(assertions): add PI scorer (#3799)
- feat(redteam): add video strategy (#3820)
- feat(evals): optionally time out eval steps (#3765)

### Changed

- fix: foreign key error in better-sqlite3 and adapt new transaction API (#3937)
- chore(cli): add global `--verbose` option (#3931)
- chore(redteam): implement agentic plugin UI (#3880)
- chore(providers): improve error message in http provider transform (#3910)
- chore(cloud): improve error messages on cloud requests (#3934)
- chore: bump version 0.112.4 (#3939)
- chore(telemetry): implement minor telemetry changes (#3895)
- chore(telemetry): remove assertion-used event (#3894)
- chore(assertions): add throw error option for LLM Rubric if provider doesn't return a result or errors out (#3909)
- chore(cli): allow sharing urls with auth credentials (#3903)
- revert: "chore(cli): allow sharing urls with auth credentials" (#3918)
- refactor: improve self hosting environment variable handling (#3920)
- test: add unit test for src/models/eval.ts (#3904)
- test: add unit test for src/python/pythonUtils.ts (#3915)
- test: add unit test for src/redteam/constants.ts (#3881)
- test: fix huggingface dataset tests to mock environment variables (#3936)

### Fixed

- fix(redteam): filter null values in harmful completion provider output (#3908)
- fix(python): increase timeout for python path validation (#3914)
- fix(cli): read `.env` file prior to calling env var getters (#3892)

### Dependencies

- chore(deps): bump @anthropic-ai/sdk from 0.40.1 to 0.41.0 (#3930)
- chore(deps): bump @aws-sdk/client-bedrock-runtime from 3.799.0 to 3.803.0 (#3898)
- chore(deps): bump @aws-sdk/client-bedrock-runtime from 3.803.0 to 3.804.0 (#3913)
- chore(deps): bump openai from 4.96.2 to 4.97.0 (#3890)

### Documentation

- docs(http-provider): add documentation about returning object for custom parser (#3897)
- docs(http-provider): fix missing return statement in HTTP provider example (#3925)
- docs(blog): fix scroll to top when linking into blog post (#3889)
- docs(assertions): improve PI scorer documentation (#3924)
- docs(redteam): add memory poisoning plugin documentation (#3867)
- docs(usage): add information about HTTP Basic Authentication (#3919)
- docs(site): fix landing page content jumping on step switch (#3891)
- docs(blog): add mcp blog (#3893)

## [0.112.3] - 2025-05-02

### Tests

- test: add unit test for src/util/convertEvalResultsToTable.ts (#3876)
- test: add unit test for src/models/evalResult.ts (#3875)
- test: add unit test for src/types/index.ts (#3874)

### Changed

- Red team: Added memory poisoning plugin ([#3785](https://github.com/promptfoo/promptfoo/pull/3785)) @will-holley
- CLI: Improved progress bar visualization with thread grouping ([#3768](https://github.com/promptfoo/promptfoo/pull/3768)) @AISimplyExplained
- Improved red team strategy documentation ([#3870](https://github.com/promptfoo/promptfoo/pull/3870)) @mldangelo
- Bumped version to 0.112.2 ([#3872](https://github.com/promptfoo/promptfoo/pull/3872)) @sklein12
- Bumped version to 0.112.3 ([#3877](https://github.com/promptfoo/promptfoo/pull/3877)) @sklein12
- Implemented plumbing and prompt enabling customers to use cloud attacker and unified configurations ([#3852](https://github.com/promptfoo/promptfoo/pull/3852)) @MrFlounder
- Optimized Meteor tests for improved performance ([#3869](https://github.com/promptfoo/promptfoo/pull/3869)) @mldangelo
- Optimized Nova Sonic tests for improved performance ([#3868](https://github.com/promptfoo/promptfoo/pull/3868)) @mldangelo
- Retrieve unified config with provider from cloud ([#3865](https://github.com/promptfoo/promptfoo/pull/3865)) @sklein12
- Dataset plugins now clearly marked in setup UI ([#3859](https://github.com/promptfoo/promptfoo/pull/3859)) @mldangelo
- Moved maybeLoadFromExternalFile to file.ts ([#3851](https://github.com/promptfoo/promptfoo/pull/3851)) @benbuzz790

## [0.112.2] - 2025-05-01

### Tests

- test: add unit test for src/redteam/constants.ts (#3860)

### Added

- **feat(providers):** support Google Search grounding [#3800](https://github.com/promptfoo/promptfoo/pull/3800)
- **feat(providers):** mcp support for all models that support function calling [#3832](https://github.com/promptfoo/promptfoo/pull/3832)
- **feat(providers):** Add support for Amazon nova-sonic [#3713](https://github.com/promptfoo/promptfoo/pull/3713)

### Changed

- **fix:** allow escaping of `{{ }}` placeholders in prompts [#3858](https://github.com/promptfoo/promptfoo/pull/3858)
- **fix:** Trim CSV assertion values [#3863](https://github.com/promptfoo/promptfoo/pull/3863)
- **chore(providers):** add llama4 support for bedrock [#3850](https://github.com/promptfoo/promptfoo/pull/3850)
- **chore:** make custom metrics more obviously clickable [#3682](https://github.com/promptfoo/promptfoo/pull/3682)
- **refactor:** colocate fetching evalID [#3715](https://github.com/promptfoo/promptfoo/pull/3715)
- **chore:** Respect Max text length for variable cells in results table [#3862](https://github.com/promptfoo/promptfoo/pull/3862)
- **docs:** updates to grading documentation [#3848](https://github.com/promptfoo/promptfoo/pull/3848)
- **docs:** add false positives [#3857](https://github.com/promptfoo/promptfoo/pull/3857)
- **chore(workflows):** update permissions in GitHub workflows [#3849](https://github.com/promptfoo/promptfoo/pull/3849)
- **chore:** bump `openai` from 4.96.0 to 4.96.2 [#3853](https://github.com/promptfoo/promptfoo/pull/3853)
- **chore:** bump `vite` from 6.2.6 to 6.2.7 [#3856](https://github.com/promptfoo/promptfoo/pull/3856)
- **chore:** bump `@aws-sdk/client-bedrock-runtime` from 3.798.0 to 3.799.0 [#3854](https://github.com/promptfoo/promptfoo/pull/3854)
- **chore:** bump `@aws-sdk/client-bedrock-runtime` from 3.797.0 to 3.798.0 [#3843](https://github.com/promptfoo/promptfoo/pull/3843)
- **chore:** bump `@anthropic-ai/sdk` from 0.40.0 to 0.40.1 [#3842](https://github.com/promptfoo/promptfoo/pull/3842)
- **chore:** bump `formidable` from 3.5.2 to 3.5.4 [#3845](https://github.com/promptfoo/promptfoo/pull/3845)

### Fixed

- **fix(sharing):** sharing to self-hosted [#3839](https://github.com/promptfoo/promptfoo/pull/3839)
- **fix(webui):** align settings icon to top right in strategy cards [#2938](https://github.com/promptfoo/promptfoo/pull/2938)

### Documentation

- **docs(site):** improve pricing page [#3790](https://github.com/promptfoo/promptfoo/pull/3790)

## [0.112.1] - 2025-04-29

### Tests

- test: add unit test for src/share.ts (#3840)

### Changed

- chore: set telemetry key (#3838)
- chore: improve chunking (#3846)
- chore: bump version 0.112.1 (#3847)

## [0.112.0] - 2025-04-29

### Added

- feat(env): allow every env variable to be overridden within the env block in a promptfoo config (#3786)
- feat(redteam): homoglyph strategy (#3811)
- feat(redteam): add more encodings (#3815)
- feat(providers): add cerebras provider (#3814)

### Changed

- feat: persist search in url (#3717)
- feat: METEOR score (#3776)
- feat: enable custom response parser to optionally return provider response (#3824)
- fix: update dependencies to address npm audit issues (#3791)
- fix: accordion positioning in plugins view (#3807)
- fix: results api returns elements ordered by date (#3826)
- chore: write static plugin severity to metadata (#3783)
- chore: respect redteam commandLineOptions from config (#3782)
- chore: update telemetry endpoint (#3751)
- chore: add cloud log in link (#3787)
- chore: bump h11 from 0.14.0 to 0.16.0 in /examples/python-provider in the pip group across 1 directory (#3794)
- chore: bump openai from 4.95.1 to 4.96.0 (#3792)
- chore: bump h11 from 0.14.0 to 0.16.0 in /examples/redteam-langchain in the pip group across 1 directory (#3796)
- chore: add target option to cli redteam run (#3795)
- chore: bump @aws-sdk/client-bedrock-runtime from 3.787.0 to 3.796.0 (#3802)
- refactor: remove if string check (#3801) (Refactor categorized as chore)
- chore: add info banner for community red teams (#3809)
- chore(examples): remove moderation assertions from foundation model redteam (#3804)
- refactor: remove unused datasetGenerationProvider in favor of synthesizeProvider (#3818) (Refactor categorized as chore)
- chore: resolve relative provider paths from cloud configs (#3805)
- chore: bump @aws-sdk/client-bedrock-runtime from 3.796.0 to 3.797.0 (#3829)
- chore: bump @anthropic-ai/sdk from 0.39.0 to 0.40.0 (#3828)
- chore: bump version 0.112.0 (#3844)
- docs: donotanswer example (#3780)
- docs: "red team" two words (#3798)
- docs: add self-hosting caveats (#3808)
- docs: add CLAUDE.md (#3810)
- test: add unit test for src/redteam/plugins/xstest.ts (#3779)
- test: add unit test for src/models/eval.ts (#3827)

### Fixed

- fix(provider): OpenAI Realtime history issue (#3719)
- fix(matchers): score results correctly with trailing newlines. (#3823)
- fix(webui): overlapping text results pill on narrow screens (#3831)
- fix(build): add missing strategy entries for build (#3836)

### Dependencies

- chore(deps): update react-router-dom to v7.5.2 (#3803)
- chore(deps): move 'natural' to peer dependency (#3813)

### Documentation

- docs(plugins): `harmful:bias` => `bias` name correction (#3731)
- docs(vertex): put setup and config at the top (#3830)
- docs(site): add redirect from /docs to /docs/intro (#3837)

## [0.111.1] - 2025-04-22

### Tests

- test: add unit test for src/providers/mcp/client.ts (#3835)
- test: add unit test for src/providers/mcp/transform.ts (#3834)
- test: add unit test for src/redteam/strategies/simpleVideo.ts (#3822)
- test: add unit test for src/redteam/strategies/index.ts (#3821)
- test: add unit test for src/providers/cerebras.ts (#3819)
- test: add unit test for src/redteam/strategies/otherEncodings.ts (#3817)
- test: add unit test for src/redteam/strategies/index.ts (#3816)
- test: add unit test for src/redteam/strategies/homoglyph.ts (#3812)
- test: add unit test for src/util/file.ts (#3806)
- test: add unit test for src/envars.ts (#3788)

### Changed

- chore(release): bump version to 0.111.1 (#3778)
- chore(ui): capitalize "UI" in text (#3773)

### Fixed

- fix(redteam): correct the URL format in XSTest plugin (#3777)

### Dependencies

- chore(deps): bump @azure/identity from 4.9.0 to 4.9.1 (#3775)

### Documentation

- docs(about): add Ben Shipley to team section (#3758)

## [0.111.0] - 2025-04-21

### Tests

- test: add unit test for src/providers/defaults.ts (#3757)

### Added

- feat(grading): update OpenAI grading model to GPT-4.1 (#3741)
- feat(assertions): modify LLM Rubric rubricPrompt rendering to support arbitrary objects (#3746)
- feat(redteam): add donotanswer plugin (#3754)
- feat(redteam): add xstest plugin (#3771)
- feat(webui): add anchor link to specific row and show on top (#1582)

### Changed

- chore!(redteam): default to outputting generated Redteam config in same dir as input config (#3721)
- chore(providers): add support for gemini-2.5-flash (#3747)
- chore: use ajv with formats everywhere (#3716)
- chore(cli): improve readline handling and tests (#3763)
- chore(eval): add warning for redteam config without test cases (#3740)
- chore(providers): increase max output tokens for `google:gemini-2.5-pro-exp-03-25` to 2048 in Gemini example (#3753)
- chore(redteam): add canGenerateRemote property to redteam plugins (#3761)
- chore(webui): improve Eval Quick Selector (cmd+k) (#3742)
- chore: bump version to 0.111.0 (#3772)
- docs: update homepage (#3733)
- test: add unit test for src/redteam/plugins/donotanswer.ts (#3755)

### Dependencies

- chore(deps): bump @azure/identity from 4.8.0 to 4.9.0 (#3737)
- chore(deps): bump openai from 4.94.0 to 4.95.0 (#3736)
- chore(deps): bump openai from 4.95.0 to 4.95.1 (#3766)

### Documentation

- docs(redteam): add donotanswer to sidebar and plugins list (#3767)
- docs(redteam): add isRemote to all harmful plugins (#3769)
- docs(providers): update model IDs to latest versions (#3770)
- docs(about): add Asmi Gulati to team section (#3760)
- docs(about): add Matthew Bou to team section (#3759)

## [0.110.1] - 2025-04-17

### Added

- feat(openai): add support for GPT-4.1 model by [@mldangelo](https://github.com/promptfoo/promptfoo/pull/3698)
- feat(openai): add support for o4-mini reasoning model by [@mldangelo](https://github.com/promptfoo/promptfoo/pull/3727)
- feat(openai): add support for o4-mini reasoning model (#3727)

### Changed

- feat: Change pass rate to ASR and add export in report by [@sklein12](https://github.com/promptfoo/promptfoo/pull/3694)
- fix: Update prompt extraction to work in more scenarios without providing a prompt by [@sklein12](https://github.com/promptfoo/promptfoo/pull/3697)
- fix: google is valid function call allow property_ordering field in tool schema by [@abrayne](https://github.com/promptfoo/promptfoo/pull/3704)
- fix: settings positioning in strategies view by [@typpo](https://github.com/promptfoo/promptfoo/pull/3723)
- fix: stricter test for null or undefined in transform response by [@typpo](https://github.com/promptfoo/promptfoo/pull/3730)
- chore(dependencies): update dependencies to latest versions by [@mldangelo](https://github.com/promptfoo/promptfoo/pull/3693)
- chore: rename owasp plugin presets by [@typpo](https://github.com/promptfoo/promptfoo/pull/3695)
- chore: expand frameworks section by [@typpo](https://github.com/promptfoo/promptfoo/pull/3700)
- chore(self-hosting): update self-hosting instructions by [@mldangelo](https://github.com/promptfoo/promptfoo/pull/3701)
- chore: bump openai from 4.93.0 to 4.94.0 by [@dependabot](https://github.com/promptfoo/promptfoo/pull/3702)
- chore(cli): When sharing, show auth-gate prior to re-share confirmation by [@will-holley](https://github.com/promptfoo/promptfoo/pull/3706)
- chore: email verification analytics by [@sklein12](https://github.com/promptfoo/promptfoo/pull/3708)
- chore(cli): improves robustness of hasEvalBeenShared util by [@will-holley](https://github.com/promptfoo/promptfoo/pull/3709)
- chore: easily remove plugins/strats from review page by [@typpo](https://github.com/promptfoo/promptfoo/pull/3711)
- chore: bump the npm_and_yarn group with 2 updates by [@dependabot](https://github.com/promptfoo/promptfoo/pull/3714)
- chore(cli): Health check API before running Redteam by [@will-holley](https://github.com/promptfoo/promptfoo/pull/3718)
- chore: make strategies configurable where applicable by [@typpo](https://github.com/promptfoo/promptfoo/pull/3722)
- chore: remove moderation assertions from foundation model redteam example by [@mldangelo](https://github.com/promptfoo/promptfoo/pull/3725)
- chore(cli): Improve description of Redteam run command by [@will-holley](https://github.com/promptfoo/promptfoo/pull/3720)
- chore: better parsing by [@MrFlounder](https://github.com/promptfoo/promptfoo/pull/3732)
- docs: add owasp selection image by [@typpo](https://github.com/promptfoo/promptfoo/pull/3696)
- docs: best-of-n documentation fixes by [@typpo](https://github.com/promptfoo/promptfoo/pull/3712)
- perf(webui): Reduce memory usage of eval results by [@will-holley](https://github.com/promptfoo/promptfoo/pull/3678)
- refactor: update export syntax for functions by [@mldangelo](https://github.com/promptfoo/promptfoo/pull/3734)
- test: add unit test for src/providers/google/util.ts by [@gru-agent](https://github.com/promptfoo/promptfoo/pull/3705)
- test: add unit test for src/redteam/commands/poison.ts by [@gru-agent](https://github.com/promptfoo/promptfoo/pull/3728)
- chore: bump version 0.110.1 (#3739)
- refactor: update export syntax for functions (#3734)

### Fixed

- fix(providers): output json rather than string from google live provider by [@abrayne](https://github.com/promptfoo/promptfoo/pull/3703)
- fix(cli): Use correct url for sharing validation by [@will-holley](https://github.com/promptfoo/promptfoo/pull/3710)
- fix(cli/redteam/poison): Write docs to the output dir by [@will-holley](https://github.com/promptfoo/promptfoo/pull/3726)
- fix(evaluator): handle prompt rendering errors gracefully by [@mldangelo](https://github.com/promptfoo/promptfoo/pull/3729)
- fix: stricter test for null or undefined in transform response (#3730)
- fix(evaluator): handle prompt rendering errors gracefully (#3729)

### Documentation

- docs(sharing): add troubleshooting section for upload issues by [@mldangelo](https://github.com/promptfoo/promptfoo/pull/3699)

## [0.110.0] - 2025-04-14

### Tests

- test: add unit test for src/redteam/commands/poison.ts (#3728)
- test: add unit test for src/providers/google/util.ts (#3705)
- test: add unit test for src/app/src/pages/eval/components/TableSettings/hooks/useSettingsState.ts (#3679)

### Added

- feat(assertions): add GLEU metric (#3674)
- feat(providers): add Grok-3 support (#3663)
- feat(providers): add support for AWS Bedrock Knowledge Base (#3576)
- feat(openai): add support for GPT-4.1 model (#3698)
- feat: Change pass rate to ASR and add export (#3694)

### Changed

- fix: correct formatting issues (#3688)
- chore(webui): add X to report drawer (#3680)
- chore(share): improve error message on sharing (#3654)
- chore(redteam): implement reset button for strategies (#3684)
- chore(report): make eval output text expansion clearer (#3681)
- chore(report): make it clearer that plugins on the report can be clicked (#3683)
- chore(webui): change model to target in report view (#3646)
- chore(strategies): update Large preset strategies (#3675)
- chore(docker): update base images to Node.js 22 (#3666)
- chore(redteam): make audio strategy remote-only (#3618)
- chore(redteam): remove stale check for buildDate when fetching a config from cloud (#3658)
- docs: improve styles on nav buttons (#3637)
- docs: update user count to 75,000+ (#3662)
- refactor: change multimodal live to live (#3657)
- refactor(util): consolidate tool loading and rendering (#3642)
- test: add unit test for src/commands/auth.ts (#3652)
- chore: easily remove plugins/strats from review page (#3711)
- perf(webui): Reduce memory usage of eval results (#3678)
- chore: bump version 0.110.0 (#3692)
- chore: better parsing (#3732)
- chore: remove moderation assertions from foundation model redteam example (#3725)
- chore: make strategies configurable where applicable (#3722)
- chore(cli): Improve description of Redteam run command (#3720)
- chore(cli): Health check API before running Redteam (#3718)
- chore: bump the npm_and_yarn group with 2 updates (#3714)
- chore(cli): improves robustness of hasEvalBeenShared util (#3709)
- chore: email verification analytics (#3708)
- chore(cli): When sharing, show auth-gate prior to re-share confirmation (#3706)
- chore: bump openai from 4.93.0 to 4.94.0 (#3702)
- chore: expand frameworks section (#3700)
- chore: rename owasp plugin presets (#3695)
- chore(dependencies): update dependencies to latest versions (#3693)

### Fixed

- fix(auth): remove deprecated login flow (#3650)
- fix(evals): implement sharing idempotence (#3653)
- fix(huggingface): disable var expansion for huggingface datasets to prevent array field expansion (#3687)
- fix(logger): resolve `[Object object]` empty string error (#3638)
- fix(providers): address scenario where type refers to function field rather than schema type (#3647)
- fix(providers): handle transformRequest for Raw HTTP (#3665)
- fix(providers): resolve Google Vertex AI output format (#3660)
- fix(providers): support gemini system_instruction prompt format (#3672)
- fix(share): add backward compatibility for '-y' flag (#3640)
- fix(share): ensure promptfoo share respects sharing config from promptfooconfig.yaml (#3668)
- fix(testCaseReader): make JSON test file parsing preserve test case structure (#3651)
- fix(webui): fix eval comparison mode filter (#3671)
- fix(cli/redteam/poison): Write docs to the output dir (#3726)
- fix: settings positioning in strategies view (#3723)
- fix(cli): Use correct url for sharing validation (#3710)
- fix: google is valid function call allow property_ordering field in tool schema (#3704)
- fix(providers): output json rather than string from google live provider (#3703)
- fix: Update prompt extraction to work in more scenarios without providing a prompt (#3697)

### Dependencies

- chore(deps): bump @aws-sdk/client-bedrock-runtime from 3.784.0 to 3.785.0 (#3644)
- chore(deps): bump @aws-sdk/client-bedrock-runtime from 3.785.0 to 3.787.0 (#3670)
- chore(deps): bump openai from 4.92.1 to 4.93.0 (#3643)
- chore(deps): bump vite from 6.2.5 to 6.2.6 in the npm_and_yarn group (#3677)

### Documentation

- docs(nav): add lm security db to nav (#3690)
- docs(blog): add interactive blog on invisible Unicode threats (#3621)
- docs: best-of-n documentation fixes (#3712)
- docs(self-hosting): update self-hosting instructions (#3701)
- docs(sharing): add troubleshooting section for upload issues (#3699)
- docs: add owasp selection image (#3696)

## [0.109.1] - 2025-04-08

### Added

- feat: Eval sharing idempotence (#3608)

### Changed

- chore(schema): make extensions field nullable (#3611)
- chore(webui): add multi-turn tool discovery to UI (#3622)
- chore(scripts): ensure GitHub CLI is installed in preversion (#3614)
- refactor(share): improve formatting of cloud sharing instructions (#3628)
- refactor(tests): consolidate and reorganize test files (#3616)
- chore: bump version 0.109.1 (#3634)
- chore: bump version 0.109.0 (#3613)

### Fixed

- fix(assertions): handle both string and object outputs from llm-rubric providers (#3624)
- fix(assertions): fix google is-valid-function-call (#3625)
- fix(eval): handle providers array with file references to multiple providers (#3617)

### Dependencies

- chore(deps): bump @aws-sdk/client-bedrock-runtime from 3.782.0 to 3.784.0 (#3619)
- chore(deps): bump openai from 4.91.1 to 4.92.1 (#3620)
- chore(deps): update dependencies to resolve vulnerabilities (#3631)

### Documentation

- docs(contributing): add guidance on adding a new assertion (#3610)
- docs(enterprise): add enterprise documentation (#3596)
- docs(moderation): update moderation documentation for LlamaGuard 3 (#3630)
- docs(providers): clarify AWS Bedrock credential resolution order (#3633)
- docs(providers): improve Lambda Labs documentation (#3615)

### Tests

- test(providers): add unit test for src/providers/google/util.ts (#3626)
- test: add unit test for src/commands/share.ts (#3641)
- test: add unit test for src/app/src/pages/eval/components/store.ts (#3635)
- test: add unit test for src/types/index.ts (#3612)

## [0.109.0] - 2025-04-08

### Added

- feat(eval): track assertion tokens in token usage (#3551)
- feat(plugins): add CCA plugin with documentation and grader (#3590)
- feat(providers): add Google valid function call support (#3605)
- feat(providers): add Lambda Labs integration (#3601)
- feat(webui): add pass rate column (#3580)

### Changed

- chore(api): prefix API routes with /api/v1/ (#3587)
- chore(evals): remove print option from evals data grid (#3595)
- chore(webui): update provider selector in create eval page (#3597)

### Fixed

- fix(dataset): resolve issue when generating a dataset without a `providers` key in configuration (#3603)
- fix(server): prevent server crash when unknown model is selected (#3593)

### Dependencies

- chore(deps): bump vite from 6.2.4 to 6.2.5 in the npm_and_yarn group (#3594)
- chore(deps): bump @aws-sdk/client-bedrock-runtime from 3.779.0 to 3.782.0 (#3592)

### Documentation

- docs(plugins): add llms.txt plugin and convert config to TypeScript (#3600)
- docs(plugins): remove duplicate plugins in list (#3599)
- docs(providers): add Llama 4 model details (#3598)
- docs(self-hosting): clarify configuration and sharing options (#3591)

## [0.108.0] - 2025-04-03

### Tests

- test: add unit test for src/providers/lambdalabs.ts (#3602)

### Added

- feat(sharing): migrate sharing to promptfoo.app (#3572)
- feat(providers): add Google AI Studio tool use (#3564)
- feat(providers): add promptfoo model endpoint (#3534)
- feat(providers): implement Google Live mock stateful API (#3500)
- feat(redteam): add multi-turn tool discovery plugin (#3448)
- feat(dataset-generation): output generated datasets as CSV (#3573)

### Changed

- chore(redteam): add OWASP red team mappings (#3581)
- chore(webui): link URLs in metadata (#3569)
- chore(webui): use datagrids for Prompts, Datasets, and History (#3556)
- chore(build): split test and build jobs for faster CI workflow (#3586)
- chore: 0.108.0 (#3589)
- docs: add link to API reference (#3583)
- docs: add screenshot (#3582)
- docs: update docs around Google tools and rename multimodal live (#3578)
- refactor: rename vertexUtil to util and Google provider to AIS provider (#3567)
- test: add unit test for src/commands/generate/dataset.ts (#3575)

### Fixed

- fix(providers): make AIStudio & Live handle system prompts as thoroughly as vertex (#3588)
- fix(providers): enable Google to load tools from vars (#3579)
- fix(csv): update CSV docs and trim whitespace for keys in CSV test files (#3571)

### Dependencies

- chore(deps): bump @aws-sdk/client-bedrock-runtime from 3.778.0 to 3.779.0 (#3563)
- chore(deps): bump openai from 4.90.0 to 4.91.0 (#3562)
- chore(deps): bump openai from 4.91.0 to 4.91.1 (#3577)
- chore(deps): update jspdf and dompurify dependencies (#3585)
- chore(deps): update to vite 6 (#3584)

### Documentation

- docs(azure): add guidance on configuring DeepSeek models (#3559)

## [0.107.7] - 2025-04-01

### Added

- feat(evals): add evals index page (#3554)
- feat(guardrails): implement adaptive prompting guardrails (#3536)
- feat(prompts): add support for loading prompts from CSV files (#3542)
- feat(providers): load arbitrary files in nested configs in python provider (#3540)
- feat(redteam): add UnsafeBench plugin for testing unsafe image handling (#3422)

### Changed

- chore: fix type of Prompt to use omit (#3526)
- chore: hide navbar during report PDF generation (#3558)
- chore(dependencies): update package dependencies to latest versions (#3544)
- docs: add openapi reference page (#3550)
- docs: add foundation model guide (#3531)
- docs: rename guide (#3546)
- docs: update multi modal guide (#3547)
- refactor: improve google types (#3549)
- refactor: unify google apis (#3548)
- test: add unit test for src/python/pythonUtils.ts (#3508)
- chore: bump @aws-sdk/client-bedrock-runtime from 3.775.0 to 3.777.0 (#3521)
- chore: bump @aws-sdk/client-bedrock-runtime from 3.777.0 to 3.778.0 (#3541)
- chore: bump openai from 4.89.1 to 4.90.0 (#3520)
- chore: bump version 0.107.7 (#3560)
- chore: bump vite from 5.4.15 to 5.4.16 in the npm_and_yarn group (#3555)
- Revert "docs(azure): add guidance on configuring DeepSeek models" (#3561)

### Fixed

- fix(assertions): include reason in python score threshold message (#3528)
- fix(assertions): log all reasons in g-eval (#3522)
- fix(datasets): add support for jsonl test cases (#3533)
- fix(http): template strings directly in url (#3525)
- fix(providers): add logging and fix custom python provider caching (#3507)
- fix(redteam): correct tool count (#3557)
- fix(webui): handle : characters better in metadata search (#3530)

### Documentation

- docs(azure-example): update assistant prompts and test cases (#3529)
- docs(red-team): add metadata to foundation models guide (#3532)
- docs(sagemaker): improve documentation (#3539)
- docs(troubleshooting): add guidance for better-sqlite version mismatch (#3537)

## [0.107.6] - 2025-03-28

### Tests

- test: add unit test for src/models/eval.ts (#3553)
- test: add unit test for src/prompts/processors/csv.ts (#3543)
- test: add unit test for src/providers/promptfooModel.ts (#3535)

### Added

- feat(providers): add support for Amazon SageMaker (#3413)

### Changed

- feat: litellm provider (#3517)
- fix: handle circular provider references (#3511)
- chore: bump openai from 4.89.0 to 4.89.1 (#3509)
- chore(blog): improve pagination and post grid UI (#3504)
- chore: add support for `apiKeyRequired` in openai provider (#3513)
- chore: bump version 0.107.6 (#3519)
- docs: owasp red teaming guide (#3101)

### Fixed

- fix(providers): support token counting for every major type of bedrock model (#3506)
- fix(env): add override option to dotenv.config for --env-file support (#3502)

## [0.107.5] - 2025-03-26

### Tests

- test: add unit test for src/providers/openai/index.ts (#3514)
- test: add unit test for src/models/evalResult.ts (#3512)

### Added

- feat(csv): add CSV metadata column support with array values (#2709)

### Changed

- chore: add filepaths to debug output (#3464)
- chore: remove generate test cases button from UI (#3475)
- chore(content): update user statistics (#3460)
- chore(providers): add support and docs for gemini 2.5 pro to Google Chat Provider (#3485)
- chore(providers): support refusal and JSON schemas in openai responses api (#3456)
- chore(providers): update openai model costs and add missing models (#3454)
- chore(redteam): add a PlinyGrader to more accurately grade Pliny results (#3478)
- chore: bump @aws-sdk/client-bedrock-runtime from 3.758.0 to 3.772.0 (#3452)
- chore: bump @aws-sdk/client-bedrock-runtime from 3.772.0 to 3.774.0 (#3482)
- chore: bump @aws-sdk/client-bedrock-runtime from 3.774.0 to 3.775.0 (#3498)
- chore: bump openai from 4.88.0 to 4.89.0 (#3451)
- chore: bump version 0.107.5 (#3505)
- chore: bump vite from 5.4.14 to 5.4.15 in the npm_and_yarn group (#3483)
- docs: ensure consistent redteam flag usage in guides (#3477)
- docs: reduce size of profile pic (#3484)
- test: add unit test for src/app/src/pages/redteam/setup/components/strategies/utils.ts (#3495)
- test: add unit test for src/providers/openai/util.ts (#3455)

### Fixed

- fix(togetherai): ensure max_tokens is respected in configuration (#3468)
- fix(providers): handle malformed response in a21 (#3465)
- fix(csv): newlines in CSVs (#3459)
- fix(providers): simulated user bugs (#3463)
- fix(assertions): replace logical OR with nullish coalescing for thresholds (#3486)
- fix(redteam): filter out template variables in entity extraction (#3476)
- fix(redteam): type of ALL_STRATEGIES to be as const (#3494)

### Dependencies

- chore(deps): update dependencies to latest versions (#3453)

### Documentation

- docs(contributing): enhance contributing guide with additional details and formatting (#3457)
- docs(examples): improve instructions for running 4o vs. 4o mini example (#3474)
- docs(multilingual): improve multilingual strategy documentation (#3487)
- docs(readme): improve README formatting and add new sections (#3461)
- docs(security): add security policy (#3470)
- docs(site): add Faizan to team page (#3473)
- docs(site): add will to team page (#3472)

## [0.107.4] - 2025-03-20

### Tests

- test: add unit test for src/assertions/similar.ts (#3490)
- test: add unit test for src/assertions/rouge.ts (#3489)
- test: add unit test for src/assertions/levenshtein.ts (#3488)
- test: add unit test for src/redteam/graders.ts (#3479)
- test: add unit test for src/logger.ts (#3467)
- test: add unit test for src/redteam/providers/toolDiscoveryMulti.ts (#3450)
- test: add unit test for src/redteam/graders.ts (#3449)
- test: add unit test for src/providers/openai/util.ts (#3441)

### Added

- feat(providers): Added support for OpenAI Responses API (#3440)

### Changed

- chore(dependencies): Bumped OpenAI from 4.87.4 to 4.88.0 (#3436)
- chore(webui): Included error message in toast (#3437)
- chore(providers): Added o1-pro (#3438)
- chore(scripts): Specified repository for postversion PR creation (#3432)
- test: Added unit test for src/evaluatorHelpers.ts (#3430)
- chore: bump version 0.107.4 (#3447)

### Fixed

- fix(Dockerfile): Created .promptfoo directory in Dockerfile and removed initContainer (#3435)
- fix(providers): Fixed caching behavior for Azure assistants (#3443)
- fix(providers): Resolved Go provider CallApi redeclaration issue (#3414)
- fix(redteam): Added missing constants for RAG poisoning plugin (#3375)

### Documentation

- docs(blog): Added misinformation blog post (#3433)
- docs(examples): Added redteam-azure-assistant example (#3446)
- docs(redteam): Added guidance on purpose for image redteams (#3444)
- docs(redteam): Created guides section under red teaming (#3445)
- docs(site): Added responsible disclosure policy (#3434)

## [0.107.3] - 2025-03-19

### Tests

- test: add unit test for src/providers/azure/util.ts (#3427)
- test: add unit test for src/providers/azure/warnings.ts (#3426)

### Changed

- chore(providers): improve Azure Assistant integration (#3424)
- chore(providers): add Google multimodal live function callbacks (#3421)
- refactor(providers): split Azure provider into multiple files and update model pricing (#3425)
- docs: add multi-modal redteam example (#3416)
- chore: bump version 0.107.3 (#3431)

### Dependencies

- chore(deps): bump openai from 4.87.3 to 4.87.4 (#3428)

## [0.107.2] - 2025-03-17

### Tests

- test: add unit test for src/redteam/graders.ts (#3423)
- test: add unit test for src/providers/golangCompletion.ts (#3415)

### Added

- feat(assertions): update factuality grading prompt to improve compatibility across many different providers (#3408)
- feat(providers): add support for OpenAI Realtime API (#3383)
- feat(providers): update default Anthropic providers to latest version (#3388)

### Changed

- chore(cli): set PROMPTFOO_INSECURE_SSL to true by default (#3397)
- chore(webui): add success filter mode (#3387)
- chore(webui): add more copying options in EvalOutputPromptDialog (#3379)
- chore(onboarding): update presets (#3411)
- chore(auth): improve login text formatting (#3389)
- chore(init): add fallback to 'main' branch for example fetching (#3417)
- chore(prompts): remove unused prompts from grading.ts (#3407)
- chore(redteam): update entity extraction prompt (#3405)
- refactor(providers): split Anthropic provider into modular components (#3406)
- chore: bump version 0.107.2 (#3419)
- revert: "fix(workflow): temporarily disable redteam-custom-enterprise-server job" (#3418)

### Fixed

- fix(providers): update Bedrock output method signature (#3409)
- fix(redteam): correct strategyId for jailbreak (#3399)

### Dependencies

- chore(deps): update dependencies to latest stable versions (#3385)

### Documentation

- docs(blog): add data poisoning article (#2566)
- docs(examples): update Amazon Bedrock provider documentation (#3401)
- docs(guides): add documentation on testing guardrails (#3403)
- docs(guides): add more content on agent and RAG testing (#3412)
- docs(providers): update AWS Bedrock documentation with Nova details (#3395)
- docs(redteam): remove duplicate plugin entry (#3393)
- docs(redteam): update examples (#3394)
- docs(style): introduce a cursor rule for documentation and do some cleanup (#3404)

## [0.107.1] - 2025-03-14

### Tests

- test: add unit test for src/redteam/strategies/iterative.ts (#3400)

### Fixed

- fix(workflow): temporarily disable redteam-custom-enterprise-server job (#3410)

### Changed

- chore: more copying options in EvalOutputPromptDialog (#3379)
- chore: add filter mode (#3387)
- chore(providers): update default Anthropic providers to latest version (#3388)
- chore(auth): improve login text formatting (#3389)
- chore: PROMPTFOO_INSECURE_SSL true by default (#3397)
- chore: bump version 0.107.1 (#3398)
- docs: update redteam examples (#3394)

### Dependencies

- chore(deps): update dependencies to latest stable versions (#3385)

### Documentation

- docs(redteam): remove duplicate plugin entry (#3393)

## [0.107.0] - 2025-03-13

### Tests

- test: add unit test for src/globalConfig/cloud.ts (#3391)
- test: add unit test for src/providers/openai/util.ts (#3384)
- test: add unit test for src/redteam/graders.ts (#3382)

### Added

- feat(cli): Add model-scan command (#3323)
- feat(webui): Add metadata filtering in ResultsTable (#3368)
- feat(providers): Add multi-modal live sequential function calls (#3345)
- feat(server): Load dotenv file when starting server (#3321)
- feat(redteam): Add audio strategy (#3347)
- feat(redteam): Add convert to image strategy (#3342)
- feat(webui): Add download failed tests dialog (#3327)

### Changed

- chore(providers): Add Bedrock support for DeepSeek (#3363)
- chore(docs): Add Cursor AI rules for development workflow (#3326)
- chore(webui): Sync custom policies UI changes from promptfoo-cloud (#3257)
- chore(redteam): Make image jailbreak strategy runnable (#3361)
- chore(redteam): Add missing audio and image descriptions (#3372)
- chore(webui): Improve keyboard shortcut order in DownloadMenu (#3330)
- chore(error): Improve malformed target response error message (#3341)
- chore(prompts): Support j2 files (#3338)
- chore(providers): Add missing Bedrock models (#3362)
- chore(providers): Improve support for Azure reasoning models and update documentation (#3332)
- chore(providers): Integrate DeepSeek reasoning context into output (#3285)
- chore(providers): Support entire ProviderResponse output (#3343)
- chore(providers): Support multi-segment prompts in google:live provider (#3373)
- chore(redteam): Add fallback to harmful grader for specific ID patterns (#3366)
- chore(redteam): Add pluginId to plugin metadata (#3367)
- chore(redteam): Add strategyId metadata to test cases (#3365)
- chore(release): Bump version to 0.107.0 (#3378)
- chore(webui): Clean up YAML from download menu (#3328)
- chore(webui): Improve styling of table settings modal (#3329)
- chore(webui): Improve YAML editor component (#3325)
- chore(webui): Sort display metrics alphabetically in eval output cells (#3364)
- refactor(redteam): Remove harmCategory from harmful plugin vars (#3371)

### Fixed

- fix(evaluator): Merge test case metadata with provider response metadata (#3344)
- fix(redteam): Include assertion in remote grading result (#3349)
- fix(providers): Fix environment variable substitution in HTTP provider headers (#3335)
- fix(redteam): Update moderation flag default and adjust test case metadata (#3377)
- fix(share): Correct URL display when self-hosting (#3312)
- fix(webui): Fix missing plugins in report view (#3356)

### Dependencies

- chore(deps): Bump @azure/identity from 4.7.0 to 4.8.0 (#3352)
- chore(deps): Bump @babel/runtime from 7.26.7 to 7.26.10 in the npm_and_yarn group (#3348)
- chore(deps): Bump openai from 4.86.2 to 4.87.3 (#3353)
- chore(deps): Bump the npm_and_yarn group with 3 updates (#3336)
- chore(deps): Run `npm audit fix` (#3359)

### Documentation

- docs(blog): Add sensitive information disclosure post (#3350)
- docs(examples): Add foundation model redteam example (#3333)
- docs(scanner): Add model scanner documentation (#3322)

## [0.106.3] - 2025-03-07

### Added

- feat(redteam): Advanced redteam configurations from cloud provider (#3303)
- feat(redteam): Advanced redteam configurations from cloud provider (#3303)

### Changed

- chore: Bump version 0.106.3 (#3320)
- chore(providers): Add EU Nova models to Bedrock (#3318)
- chore: bump version 0.106.2 (#3317)

### Fixed

- fix(webui): Setting custom target ID (#3319)
- fix(providers): amazon nova outputs

### Documentation

- docs(self-hosting): Add a note about PROMPTFOO_CONFIG_DIR (#3315)

## [0.106.2] - 2025-03-07

### Changed

- chore(providers): add claude 3.7 thinking support in bedrock (#3313)
- chore(providers): add `showThinking` option to anthropic and bedrock (#3316)
- chore: Update cloud provider prefix (#3311)

## [0.106.1] - 2025-03-06

### Tests

- test: add unit test for src/providers/azure/moderation.ts (#3298)
- test: add unit test for src/providers/defaults.ts (#3297)
- test: add unit test for src/providers/defaults.ts (#3294)

### Added

- feat(providers): Google Multimodal Live provider by @abrayne in #3270
- feat(providers): add support for gpt-4o-audio-preview by @mldangelo in #3302
- feat(cloud): Fetch provider from cloud by @sklein12 in #3299
- feat(moderation): add Azure Content Safety API moderation by @MrFlounder in #3292

### Changed

- chore: bump version 0.106.1 by @MrFlounder in #3310
- chore(build): add pnpm support by @mldangelo in #3307
- chore(config): add fallback for eval without configuration by @mldangelo in #3279
- chore(config): enhance error message formatting by @mldangelo in #3306
- chore(dep): bump @anthropic-ai/sdk from 0.38.0 to 0.39.0 by @dependabot in #3269
- chore(dep): bump openai from 4.86.1 to 4.86.2 by @dependabot in #3305
- chore(providers): enable templating of Google API credentials by @mldangelo in #3283
- chore(providers): support for xai region by @typpo in #3281
- chore(scripts): remove unused and undocumented install script by @mldangelo in #3308
- chore(webui): set proper MIME types for JavaScript files by @mldangelo in #3271
- docs: more bedrock multimodal docs by @typpo in #3268
- docs: show remote status for plugins by @typpo in #3272
- docs: update azure moderation doc by @MrFlounder in #3309
- docs: improve JavaScript provider documentation by @mldangelo in #3301
- test: add unit test for src/globalConfig/accounts.ts by @gru-agent in #3254
- test: add unit test for src/providers/vertexUtil.ts by @gru-agent in #3278
- test: add unit test for src/util/cloud.ts by @gru-agent in #3300
- test: add unit test for src/providers/golangCompletion.ts by @gru-agent in #3276

### Fixed

- fix(providers): remove duplicate CallApi in golang completion by @MrFlounder in #3275
- fix(providers): support @smithy/node-http-handler ^4.0.0 by @aloisklink in #3288
- fix(config): env vars in promptfooconfig.yaml files are strings by @mldangelo in #3273
- fix(eval): honor evaluateOptions when config file is in a different directory by @mldangelo in #3287
- fix(providers): catch Vertex finish_reason errors correctly by @kieranmilan in #3277

## [0.106.0] - 2025-03-03

### Tests

- test: add unit test for src/providers/google.ts (#3284)
- test: add unit test for src/types/index.ts (#3274)

### Changed

- feat: base64 loader for images (#3262)
- feat: allow prompt functions to return config (#3239)
- fix: infinite rerender in provider editor (#3242)
- chore(providers): refactor OpenAI image provider to remove OpenAI Node SDK dependency (#3245)
- chore(providers): replace OpenAI moderation provider SDK with fetch (#3248)
- chore: Add Foundational Model Reports links to Resources menu and footer (#3250)
- chore: inference limit warning (#3253)
- chore: Fix an error in Google SpreadSheet(Authenticated) with a header without a value (#3255)
- chore: bump version 0.106.0 (#3267)
- test: add unit test for src/providers/openai/util.ts (#3241)

### Dependencies

- chore(deps): update dependencies to latest versions (#3247)

### Documentation

- docs(press): add new podcast to press page (#3252)

## [0.105.1] - 2025-02-28

### Added

- feat(providers): add support for execution of function/tool callbacks in Vertex provider (@abrayne) [#3215](https://github.com/promptfoo/promptfoo/pull/3215)

### Changed

- chore(cli): refactor share command (@mldangelo) [#3234](https://github.com/promptfoo/promptfoo/pull/3234)
- chore(providers): add support for GPT-4.5 OpenAI model (@mldangelo) [#3240](https://github.com/promptfoo/promptfoo/pull/3240)
- chore(providers): lazy load replicate provider (@typpo) [#3220](https://github.com/promptfoo/promptfoo/pull/3220)
- chore(providers): support inject vars in query params for raw requests for http provider (@sklein12) [#3233](https://github.com/promptfoo/promptfoo/pull/3233)
- chore(redteam): map RBAC-tagIds when pulling redteam configs from the cloud (@sklein12) [#3229](https://github.com/promptfoo/promptfoo/pull/3229)
- chore(webui): add reusable error boundary component (@mldangelo) [#3224](https://github.com/promptfoo/promptfoo/pull/3224)
- chore(webui): fix progress to history redirects (@mldangelo) [#3217](https://github.com/promptfoo/promptfoo/pull/3217)
- chore(webui): make datasets optional in history and prompts components (@mldangelo) [#3235](https://github.com/promptfoo/promptfoo/pull/3235)
- revert: "chore: Map RBAC-tagIds when pulling redteam configs from the cloud" (@sklein12) [#3231](https://github.com/promptfoo/promptfoo/pull/3231)
- docs: update Claude vs GPT comparison (@AISimplyExplained) [#3216](https://github.com/promptfoo/promptfoo/pull/3216)
- test: add unit test for src/app/src/pages/history/History.tsx (@gru-agent) [#3197](https://github.com/promptfoo/promptfoo/pull/3197)
- test: add unit test for src/providers/vertexUtil.ts (@gru-agent) [#3208](https://github.com/promptfoo/promptfoo/pull/3208)
- test: add unit test for src/server/server.ts (@gru-agent) [#3198](https://github.com/promptfoo/promptfoo/pull/3198)

### Dependencies

- chore(deps): bump @aws-sdk/client-bedrock-runtime from 3.751.0 to 3.755.0 (@dependabot) [#3213](https://github.com/promptfoo/promptfoo/pull/3213)
- chore(deps): bump version 0.105.1 (@mldangelo) [#3244](https://github.com/promptfoo/promptfoo/pull/3244)

### Documentation

- docs(command-line): update documentation with new commands and options (@mldangelo) [#3223](https://github.com/promptfoo/promptfoo/pull/3223)
- docs(vertex): enhance and update Vertex AI documentation (@mldangelo) [#3107](https://github.com/promptfoo/promptfoo/pull/3107)

### Tests

- test(history): remove obsolete History component tests (@mldangelo) [#3218](https://github.com/promptfoo/promptfoo/pull/3218)

## [0.105.0] - 2025-02-25

### Added

- feat(assertions): add custom assertion scoring functions (#3142)
- feat(providers): add Claude 3.7 (#3200)
- feat(providers): add Databricks provider (#3124)
- feat(providers): add support for multiple providers in single config file (#3156)
- feat(webui): add HTTPS option for raw request in redteam setup (#3149)

### Changed

- chore!(providers): remove direct provider exports in favor of loadApiProvider (#3183)
- chore(build): enable SWC for ts-node for faster dev server (#3126)
- chore(eval): add eval-id to --filter-failing and --filter-errors-only eval flags (#3174)
- chore(logging): replace console.error with logger.error (#3175)
- chore(providers): add support for Anthropic Claude 3.7 Sonnet model (#3202)
- chore(providers): add support for Claude on Vertex (#3209)
- chore(providers): update Claude 3.7 Sonnet configurations (#3199)
- chore(redteam): refactor HarmBench plugin (#3176)
- chore(release): bump version to 0.105.0 (#3210)
- chore(webui): add pagination to eval selector (#3189)
- chore(webui): add pagination to reports index frontend (#3190)
- chore(webui): add toggle for application vs model testing (#3194)
- chore(webui): enhance dataset dialog and table UI (#3154)
- chore(webui): improve external systems section styling (#3195)
- chore(webui): improve prompts page view (#3135)
- chore(webui): modernize UI components (#3150)
- chore(webui): refactor data loading in progress view for reusability (#3136)
- chore(webui): return detailed error messages from fetch (#3145)
- chore(webui): sync UI improvements from cloud (#3164)
- chore(webui): update outdated onboarding models (#3130)
- refactor(env): centralize environment variable schema (#3105)
- refactor(providers): extract provider registry to dedicated module (#3127)
- refactor(utils): separate database utilities from general utilities (#3184)
- refactor(webui): rename progress to history (#3196)

### Fixed

- fix(cli): fix list command for datasets (#3163)
- fix(cli): resolve issue where script.py:myFunc fails fs stat check with PROMPTFOO_STRICT_FILES=true (#3133)
- fix(env): ensure environment variables are properly merged and rendered in Nunjucks (#3134)
- fix(providers): update Go toolchain version to valid syntax (#3170)
- fix(providers): add JSON stringify for debug output in `http` provider (#3131)
- fix(providers): correct Gemini/OpenAI format conversion (#3206)
- fix(providers): handle OpenRouter empty content (#3205)
- fix(providers): properly classify API errors with ResultFailureReason.ERROR (#3141)
- fix(providers): remove content length header in HTTP provider (#3147)
- fix(site): resolve mobile responsiveness issues (#3201)
- fix(webui): improve dark mode colors (#3187)
- fix(webui): resolve share modal infinite loop (#3171)

### Dependencies

- chore(deps): bump @aws-sdk/client-bedrock-runtime from 3.744.0 to 3.749.0 (#3121)
- chore(deps): bump @aws-sdk/client-bedrock-runtime from 3.749.0 to 3.750.0 (#3128)
- chore(deps): bump @aws-sdk/client-bedrock-runtime from 3.750.0 to 3.751.0 (#3159)
- chore(deps): bump @azure/identity from 4.6.0 to 4.7.0 (#3160)
- chore(deps): bump openai from 4.85.0 to 4.85.1 (#3120)
- chore(deps): bump openai from 4.85.1 to 4.85.2 (#3161)
- chore(deps): bump openai from 4.85.2 to 4.85.3 (#3173)
- chore(deps): bump openai from 4.85.3 to 4.85.4 (#3192)
- chore(deps): update dependencies to latest versions (#3193)

### Documentation

- docs(vertex): add gemini-2.0-flash-001 fixes #3167 (#3168)
- docs(metrics): improve derived metrics documentation (#3157)
- docs(configuration): enhance CSV documentation with custom assertion example (#3158)
- docs(press): update press page with new content and resources (#3103)

### Tests

- test(routes): add unit test for src/server/routes/redteam.ts (#3181)

## [0.104.4] - 2025-02-17

### Added

- feat(redteam): add reasoning denial of service plugin (#3109)
- feat(providers): add support for tools in Vertex provider (#3077)

### Changed

- chore(providers): update replicate default moderation provider (#3097)
- chore(redteam): update grader prompt (#3092)
- chore(testCases): improve error message clarity in testCaseReader, clean up tests (#3108)
- chore(testCases): improve JSON field support in CSV test cases (#3102)
- chore(webui): add extension hooks support to red team configuration (#3067)
- chore(webui): display suggestion note (#3116)
- chore(webui): refine suggestion behavior (#3112)

### Fixed

- fix(providers): support nested directory structures in Go provider (#3118)

### Dependencies

- chore(deps): bump openai from 4.84.0 to 4.85.0 (#3095)
- chore(deps): bump version to 0.104.4 (#3119)

### Documentation

- docs(blog): add agent security blog post (#3072)
- docs(google-sheets): improve documentation clarity (#3104)
- docs: adds deprecation notice for PaLM models (#3172)

### Tests

- test(providers): add unit test for src/providers/openai/image.ts (#3086)
- test(redteam): add unit test for src/redteam/plugins/overreliance.ts (#3093)
- test(core): add unit test for src/table.ts (#3084)
- test: add unit test for src/types/index.ts (#3177)
- test: add unit test for src/types/index.ts (#3144)
- test: add unit test for src/assertions/assertionsResult.ts (#3143)

## [0.104.3] - 2025-02-14

### Tests

- test: add unit test for src/providers/replicate.ts (#3098)

### Changed

- chore(release): bump version to 0.104.3 (#3091)
- refactor(prompts): consolidate prompt processing logic (#3081)
- refactor(utils): move utils to util (#3083)

### Fixed

- fix(testCaseReader): correctly process file:// URLs for YAML files (#3082)

## [0.104.2] - 2025-02-13

### Tests

- test: add unit test for src/validators/redteam.ts (#3074)

### Changed

- chore(providers): add extra_body support for Anthropic API (#3079)
- chore(webui): add pagination and show more/less controls to intent sections (#2955)
- chore(auth): sync email between config and login commands (#3062)
- chore: remove debug log (#3071)
- chore(testCases): add HuggingFace Hub token support for datasets (#3063)
- docs: document `NO_PROXY` environment variable (#3070)

### Fixed

- fix(providers): Anthropic API error handling for 413s (#3078)
- fix(redteam): correct foundation plugin collection expansion (#3073)

### Dependencies

- chore(deps): bump openai from 4.83.0 to 4.84.0 (#3075)
- chore(deps): bump version to 0.104.2 (#3080)

## [0.104.1] - 2025-02-11

### Documentation

- docs: improve getting started guide (#3065)

### Added

- feat(test-cases): add support for loading dynamic test cases from Python and JavaScript/TypeScript files (#2993)
- feat(assertions): add `threshold` support for `llm-rubric` (#2999)
- feat(package): add guardrails in node package (#3034)

### Changed

- chore(assertions): improve parsing of llm-rubric outputs (#3021)
- chore(assertions): make JSON parsing less strict for matchers (#3002)
- chore(assertions): parse string scores in llm rubric outputs (#3037)
- chore(build): resolve CodeQL invalid Go toolchain version warning (#3022)
- chore(ci): remove unused nexe build workflow (#3014)
- chore(config): enhance email validation with zod schema (#3011)
- chore(config): handle empty config files gracefully (#3027)
- chore(download): include comment in download data (#3052)
- chore(eval): add redteamFinalPrompt to download menu (#3035)
- chore(harmful): refine grader logic for specific categories (#3054)
- chore(hooks): improve handling of absolute paths in hook/code import (#3060)
- chore(providers): add bedrock llama3.3 support (#3031)
- chore(providers): add fireworks provider (#3001)
- chore(providers): allow Alibaba API base URL override (#3040)
- chore(providers): correct golang behavior for prompts with quotes (#3026)
- chore(providers): expose `deleteFromCache` to evict cache keys after fetch by providers (#3009)
- chore(providers): handle edge case in openai chat completion provider (#3033)
- chore(providers): validate dynamic method call (#3023)
- chore(redteam): add --no-progress-bar support for redteam generate and run (#3043)
- chore(redteam): add support for job progress in RunEvalOptions (#3042)
- chore(redteam): enhance refusal detection (#3015)
- chore(redteam): improve progress plumbing changes (#3053)
- chore(redteam): purge signature auth from redteam config if disabled (#2995)
- chore(redteam): support progress callback in redteam run (#3049)
- chore(release): bump version 0.104.1 (#3061)
- chore(webui): add clear search buttons to search fields (#3048)
- chore(webui): color pass rates on a gradient (#2997)
- chore(webui): ensure extensions are serialized from config in getUnifiedConfig (#3050)
- chore(webui): ensure thumbs remain active after selection (#3059)
- chore(webui): improve column selector tooltip placement (#3005)
- chore(webui): move dropdown chevron to correct position (#3007)
- chore(webui): reorganize provider configurations (#3028)
- refactor(test): split test case loading from synthesis (#3004)
- docs: fix PromptFoo vs. Promptfoo capitalization (#3013)
- docs: update assert function context docs and examples (#3008)

### Fixed

- fix(providers): escape single quotes in golang provider (#3025)

### Dependencies

- chore(deps): bump @aws-sdk/client-bedrock-runtime from 3.741.0 to 3.743.0 (#3020)
- chore(deps): bump @aws-sdk/client-bedrock-runtime from 3.743.0 to 3.744.0 (#3038)
- chore(deps): bump esbuild from 0.24.2 to 0.25.0 (#3056)
- chore(deps): bump openai from 4.82.0 to 4.83.0 (#3019)
- chore(deps): bump vitest from 2.1.8 to 2.1.9 (#3018)
- chore(deps): update dependencies (#3032)
- chore(deps): update dependencies to latest versions (#3024)
- chore(deps): update vitest to resolve CVE issues (#3016)

### Tests

- test(unit): add test for src/redteam/sharedFrontend.ts (#3051)
- test: add unit test for src/integrations/huggingfaceDatasets.ts (#3064)

## [0.104.0] - 2025-02-06

### Tests

- test: add unit test for src/redteam/util.ts (#3017)

### Added

- feat(openai): Updated default grading provider to gpt-4o-2024-11-20 (#2987)
- feat(assertions): Added `.js` file support for `rubricPrompt` in `llm-rubric` assertion (#2972)
- feat(redteam): Added pandamonium strategy (#2920)
- feat(redteam): Added retry strategy for regression testing (#2924)
- feat(redteam): Added support for base64-encoded key strings in webui in addition to file paths and file upload (#2983)

### Changed

- chore(redteam): Improved RBAC grader (#2976)
- chore(redteam): Improved BOLA grader (#2982)
- chore(site): Added HTTP endpoint config generator link (#2957)
- chore(webui): Synced test target configuration key file UI with cloud (#2959)
- chore(docs): Changed Docusaurus default port (#2964)
- chore(redteam): Added foundation model plugin collection (#2967)
- chore(redteam): Cleaned up key validation code (#2992)
- chore(redteam): Sorted constants (#2988)
- chore(redteam): Sorted strategy list (#2989)
- chore(redteam): UI - Added new strategy presents and client-side session IDs (#2968)
- chore(share): Added confirmation step before generating public share link (#2921)
- chore(providers): Restructured OpenAI provider into modular files (#2953)
- chore: Fixed build due to duplicate import and cyclic dependency (#2969)
- chore(docusaurus): Added ability to override port via environment variable (#2986)
- test: Added unit test for src/assertions/utils.ts (#2974)
- test: Added unit test for src/redteam/plugins/rbac.ts (#2977)

### Fixed

- fix(redteam): Improved Crescendo strategy on refusals (#2979)
- fix(redteam): Added support for target delay in redteam setup UI (#2991)
- fix(redteam): Stringified guardrail headers (#2981)
- fix(redteam): Fixed harmbench plugin dataset pull location (#2963)

### Dependencies

- chore(deps): Bumped @aws-sdk/client-bedrock-runtime from 3.738.0 to 3.741.0 (#2973)
- chore(deps): Bumped version to 0.104.0 (#2994)
- chore(deps): Bumped vitest from 1.6.0 to 1.6.1 in /examples/jest-integration (#2978)

### Documentation

- docs(blog): DeepSeek tweaks (#2970)
- docs(blog): DeepSeek redteam (#2966)
- docs(cloud): Added service accounts (#2984)
- docs(guide): Added guide for doing evals with harmbench (#2943)
- docs(press): Added dedicated press page (#2990)
- docs(python): Updated Python provider docs to add guardrails usage example (#2962)

## [0.103.19] - 2025-02-02

### Tests

- test: add unit test for src/redteam/strategies/hex.ts (#2951)

### Added

- feat(redteam): Add a plugin to run redteams against the HarmBench dataset (#2896)
- feat(redteam): add hex strategy (#2950)

### Changed

- chore(providers): add o3 mini as an option to OpenAI provider (#2940)
- chore(providers): migrate Groq to use OpenAI provider - add groq reasoning example (#2952)
- chore(providers): update openai api version to support o3 models (#2942)
- chore(redteam): reduce false positives in politics plugin (#2935)
- chore(docs): re-add plugin documentation to the example (#2939)
- chore(examples): Example of a very simple barebones eval with Harmbench (#2873)
- chore: Reduced watched files for nodemon (#2949)
- chore(redteam): use shared penalized phrase function in `iterativeTree (#2946)
- chore: bump version 0.103.19 (#2954)

### Dependencies

- chore(deps): bump various dependencies (#2941)

## [0.103.18] - 2025-01-31

### Tests

- test: add unit test for src/redteam/constants.ts (#2928)
- test: add unit test for src/redteam/strategies/retry.ts (#2927)

### Added

- feat(providers): add Alibaba Model Studio provider (#2908)

### Changed

- fix: added tsx back to dependencies (#2923)
- fix: full rubricPrompt support for json/yaml filetypes (#2931)
- chore(grader): improve false positive detection for religion grader (#2909)
- chore(redteam): upgrade replicate moderation api to Llama Guard 3 (#2904)
- chore(webui): add preset collections for redteam plugins (#2853)
- chore: Move callEval outside of the function so we can re-use it (#2897)
- chore: Save test case from EvalResult (#2902)
- chore: bump @aws-sdk/client-bedrock-runtime from 3.734.0 to 3.738.0 (#2906)
- chore: bump openai from 4.80.1 to 4.81.0 (#2905)
- chore: bump version 0.103.18 (#2932)
- chore: improvements to refusal detection (#2903)
- test: configure default globalConfig mock and logger mock (#2915)

### Fixed

- fix(generation): handle cases where vars is not an array (#2916)
- fix(providers): handle function expressions in transform response (#2917)
- fix(webui): improve dark mode syntax highlighting in HTTP request editor (#2911)
- fix(webui): improve spacing between Back and Next buttons (#2912)
- fix(webui): update Next button styling to support dark mode (#2898)
- fix: broken docs build (#2937)

### Documentation

- docs(examples): update and clean up DeepSeek R1 example README (#2918)

## [0.103.17] - 2025-01-30

### Added

- feat(launcher): Add launcher page and Cloudflare deploy action (#2599)
- feat(providers): Add JFrog ML provider (#2872)

### Changed

- chore(build): Move dependencies to devDependencies (#2876)
- chore(redteam): Update grader SpecializedAdviceGrader (#2895)
- chore(redteam): Update graders: imitation, overreliance (#2882)
- chore(redteam): Update graders: politics and RBAC (#2878)
- chore(redteam): Update SQL injection and shell injection graders (#2870)
- chore(redteam): Remove RedTeamProvider response (#2899)
- chore(build): Bump version to 0.103.17 (#2900)
- docs: Fix broken transformVars example (#2887)
- test: Add unit test for src/providers/bedrockUtil.ts (#2879)
- test: Add unit test for src/redteam/plugins/shellInjection.ts (#2871)

### Fixed

- fix(assertions): Add valueFromScript support to contains, equals, and startsWith assertions (#2890)
- fix(golang-provider): Support internal package imports by preserving module structure (#2888)

### Dependencies

- chore(deps): Move tsx to dev dependencies (#2884)
- chore(deps): Update Drizzle dependencies (#2877)

### Documentation

- docs(providers): Fix syntax and formatting in examples (#2875)

## [0.103.16] - 2025-01-28

### Added

- feat(eval): Support reasoning effort and usage tokens (#2817)
- feat(providers): Add support for anthropic citations (#2854)
- feat(redteam): Add RAG Full Document Exfiltration plugin (#2820)
- feat(tests): Add support for loading tests from JSONL files (#2842)

### Changed

- chore(eval): Support reasoning field (#2867)
- chore(providers): Add common provider types for redteam providers (#2856)
- chore(providers): Update google provider with better support for latest gemini models (#2838)
- chore(redteam): Add redteam run analytics (#2852)
- chore(package): Bump version 0.103.16 (#2869)
- chore(package): Ensure correct branch name when incrementing package version (#2851)
- chore(package): Exclude test files from npm package (#2862)
- chore(package): Simplify files field in package.json (#2868)
- chore(dev): Upgrade development versions of Node.js to v22 and Python to 3.13 (#2340)

### Fixed

- fix(openrouter): Pass through `passthrough` (#2863)
- fix(redteam): Run strategies on intents (#2866)
- fix(sharing): Combine sharing configuration from multiple promptfooconfigs (#2855)

### Dependencies

- chore(deps): Remove unused dependencies (#2861)
- chore(deps): Update patch and minor dependency versions (#2860)

### Documentation

- docs(deepseek): Deepseek censorship article (#2864)
- docs(simulated-user): Improve simulated user example (#2865)

### Tests

- test(redteam): Add unit test for src/redteam/plugins/beavertails.ts (#2844)
- test(redteam): Add unit test for src/redteam/plugins/contracts.ts (#2845)
- test: add unit test for src/providers.ts (#2874)
- test: add unit test for src/redteam/providers/iterative.ts (#2858)
- test: add unit test for src/types/index.ts (#2857)

## [0.103.15] - 2025-01-28

### Changed

- chore(providers): Add Hyperbolic alias (#2826)
- chore(providers): Add Perplexity alias (#2836)
- chore(providers): Add Cloudera alias (#2823)
- chore(providers): Make Adaline a peer dependency (#2833)
- chore(providers): Support chatgpt-4o-latest alias in OpenAI provider (#2841)
- chore(providers): Handle empty content due to Azure content filter (#2822)
- chore(assertions): Add not-is-refusal assertion (#2840)
- chore(redteam): Add stack trace to generate/run errors (#2831)
- chore(redteam): Reduce science fiction jailbreaks (#2830)
- chore(redteam): Switch from stateless to stateful (#2839)
- docs: Update contributing guide and fix docs build break (#2849)
- docs: Add terms of service (#2821)
- docs: Clean up LocalAI title (#2824)
- docs: Minor updates to provider documentation sidebar order (#2827)
- docs: Update contributing guide with helpful links and update new release documentation (#2843)
- docs: Update documentation with new models and features (#2837)
- test: Add unit test for src/providers/portkey.ts (#2825)
- test: Add unit test for src/redteam/plugins/asciiSmuggling.ts (#2846)

### Dependencies

- chore(deps): Bump OpenAI from 4.80.0 to 4.80.1 (#2835)
- chore(deps): Bump version to 0.103.15 (#2850)

## [0.103.14] - 2025-01-24

### Added

- feat(redteam): add InsultsGrader for insult detection (#2814)

### Changed

- feat: ability to export to burp (#2807)
- feat: pull and set sessionIds in the request and response body (#2784)
- fix: use controlled accordion for signature auth (#2789)
- chore: bump @anthropic-ai/sdk from 0.33.1 to 0.35.0 (#2790)
- chore: bump openai from 4.79.1 to 4.79.4 (#2791)
- chore: improve specialized advice grader (#2793)
- chore: unsafe practices grader (#2796)
- chore: more harmful graders (#2797)
- chore: sort by priority strategies in report view (#2809)
- chore: add graders for drugs, illegal activities, cybercrime, radicalization (#2810)
- chore: burp docs, improvements, and ui (#2818)
- chore: bump @aws-sdk/client-bedrock-runtime from 3.731.1 to 3.734.0 (#2815)
- chore: add keyfile upload (#2787)
- test: add unit test for src/assertions/contextRelevance.ts (#2804)
- test: add unit test for src/assertions/geval.ts (#2803)
- test: add unit test for src/fetch.ts (#2781)
- test: add unit test for src/assertions/contextFaithfulness.ts (#2798)
- test: add unit test for src/assertions/answerRelevance.ts (#2799)
- test: add unit test for src/assertions/contextRecall.ts (#2800)
- test: add unit test for src/assertions/modelGradedClosedQa.ts (#2801)
- refactor(fetch): remove unnecessary debug log (#2806)

### Fixed

- fix(azure): handle 400 response for content filter errors (#2812)
- fix(ui): ensure that a default value of the signature data field is populated into the redteam config (#2788)
- fix(docs): random grammar fix for model-graded metrics (#2794)

### Dependencies

- chore(deps): update LLM provider dependencies (#2795)

### Documentation

- docs(config): add status page link to footer (#2811)

### Tests

- test(openai): move OpenAI provider tests to dedicated file (#2802)
- test: add unit test for src/providers/adaline.gateway.ts (#2834)

## [0.103.13] - 2025-01-21

### Tests

- test: add unit test for src/types/providers.ts (#2766)
- test: add unit test for src/redteam/plugins/competitors.ts (#2764)

### Added

- feat(redteam): Add guardrail option to redteam ui & update transform response (#2688)
- feat: Share chunked results (#2632)

### Changed

- feat: http provider auth signature support (#2755)
- chore: improve http signature setup (#2779)
- chore(fetch): sanitize sensitive data in debug logs (#2778)
- chore(redteam): enhance logging and test count formatting (#2775)

### Fixed

- fix(fetch): correct TLS options for proxy settings (#2783)

### Dependencies

- chore(deps): bump vite from 5.4.11 to 5.4.12 in the npm_and_yarn group (#2777)
- chore(deps): bump vite from 5.4.9 to 5.4.14 in /examples/jest-integration in the npm_and_yarn group across 1 directory (#2776)

## [0.103.12] - 2025-01-21

### Changed

- chore(providers): Add DeepSeek provider alias (#2768)
- chore(types): Remove unused 'getSessionId' field from ApiProvider (#2765)
- chore(redteam): Add copyright violations grader (#2770)
- chore(redteam): Show plugin in strategy stats prompt/response examples (#2758)
- chore(redteam): Improve competitors grader (#2761)
- chore(lint): Resolve trailing whitespace issues in YAML file (#2767)
- test: Add unit test for src/providers/bam.ts (#2748)
- test: Add unit test for src/redteam/graders.ts (#2762)
- test: Add unit test for src/redteam/plugins/harmful/graders.ts (#2763)
- test: Add unit test for src/redteam/plugins/harmful/graders.ts (#2771)
- test: Add unit test for src/redteam/providers/crescendo/index.ts (#2749)
- test: Add mocks to reduce CI flakes and logs (#2774)

### Fixed

- fix(providers): Add support for tool_resources in OpenAI assistants (#2772)
- fix(providers): Do not set top_p, presence_penalty, or frequency_penalty by default in OpenAI providers (#2753)
- fix(providers): Handle serialization bug in defaultTest for provider overrides with self references (Groq) (#2760)
- fix(webui): Add error boundary to React Markdown component (#2756)
- fix(redteam): Add missing strategy tags (#2769)
- fix(redteam): Empty response is not a failure for red team (#2754)
- fix(redteam): Self-harm, graphic, sexual content, competitors false positives (#2759)

### Dependencies

- chore(deps): Bump @aws-sdk/client-bedrock-runtime from 3.730.0 to 3.731.1 (#2750)
- chore(deps): Bump openai from 4.78.1 to 4.79.1 (#2751)

## [0.103.11] - 2025-01-20

### Changed

- chore: update vars type definition in Test Case to support nested objects (#2738)
- chore(providers): add config.o1 flag for Azure o1 model support (#2710)
- chore(assertions): handle OpenAI tool call with content (#2741)
- chore(fetch): use undici to set global proxy dispatcher (#2737)
- chore(providers): update Groq documentation with latest models (#2733)
- chore(logger): expose additional logger methods (#2731)
- refactor: remove dynamic import for OpenAiChatCompletionProvider (#2739)
- refactor: remove async imports for third-party integrations (#2746)
- refactor: remove dynamic import for fetchWithProxy (#2742)
- build: create `dist/` using TypeScript's `"module": "Node16"` setting (#2686)
- revert: "build: create `dist/` using TypeScript's `"module": "Node16"` setting (#2686)" (#2747)
- docs: LangChain example (#2735)
- docs: resolve duplicate route warning on docs/providers (#2676)
- docs: update app details (#2734)
- test: add unit test for src/logger.ts (#2732)
- test: Add unit test for src/providers/openai.ts (#2700)
- test: Add unit test for src/providers/websocket.ts (#2658)
- test: Add unit test for src/redteam/strategies/crescendo.ts (#2679)
- test: Add unit test for src/redteam/strategies/gcg.ts (#2680)
- test: Add unit test for src/redteam/strategies/index.ts (#2682)
- test: Add unit test for src/util/exportToFile/index.ts (#2666)

### Fixed

- fix(webui): ensure nested variables are rendered correctly (#2736)
- fix(assertions): support JavaScript files in CSV assertions file:// protocol (#2723)
- fix(redteam): don't blow up when translation fails (#2740)

### Dependencies

- chore(deps): bump @aws-sdk/client-bedrock-runtime from 3.726.1 to 3.730.0 (#2727)
- chore(deps): bump @azure/identity from 4.5.0 to 4.6.0 (#2728)
- chore(deps): update Docusaurus version (#2730)

### Documentation

- docs(faq): enhance documentation on proxies and SSL certificates (#2725)

## [0.103.10] - 2025-01-16

### Tests

- test: Add unit test for src/redteam/sharedFrontend.ts (#2690)

### Added

- feat(moderation): Add guardrail checks and logging for moderation (#2624)
- feat(redteam): Add support for built-in guardrails (#2654)

### Changed

- fix: Don't throw in HTTP provider on non-2xx (#2689)
- fix: Eval description in `promptfoo list evals` (#2668)
- fix: Handle HTTP errors better (#2687)
- fix: Make back/next icons consistent (#2707)
- fix: Resolve defaultTest and test providers when called via Node (#2664)
- fix: WebUI should automatically refresh with new evals (#2672)
- chore: Add email to remote inference requests (#2647)
- chore: Add envar for max harmful tests per request (#2714)
- chore: Bump @aws-sdk/client-bedrock-runtime from 3.726.0 to 3.726.1 (#2641)
- chore: Bump groq-sdk from 0.11.0 to 0.12.0 (#2642)
- chore: Bump openai from 4.78.0 to 4.78.1 (#2643)
- chore: Check email status (#2651)
- chore: Organize advanced configurations UI (#2713)
- chore: Standardize ellipsize function across codebase (#2698)
- chore: Update unaligned timeout (#2696)
- chore(assertion): Update doc (#2705)
- chore(ci): Add shell format check to CI workflow (#2669)
- chore(cli): Update show command to default to most recent eval (#2718)
- chore(config): Clean up and comment unused configurations (#2646)
- chore(providers): Add error handling for request transforms in HTTP provider (#2697)
- chore(providers): Add validateStatus option to HTTP provider (#2691)
- chore(providers): Change default validateStatus to accept all HTTP status codes (#2712)
- chore(redteam): Add more abort checkpoints for redteam runs (#2717)
- chore(redteam): Enhance debug logging in iterative provider (#2695)
- chore(redteam): Improve HTTP transform configuration placeholders (#2702)
- chore(webui): Add configurable validateStatus to redteam HTTP target setup (#2706)
- docs: Add redirect for troubleshooting link (#2653)
- docs: Updated plugin table and harmful page (#2560)
- test: Add unit test for src/assertions/guardrail.ts (#2656)
- test: Add unit test for src/providers/promptfoo.ts (#2662)
- test: Add unit test for src/providers/simulatedUser.ts (#2670)
- test: Add unit test for src/providers/webhook.ts (#2661)
- test: Add unit test for src/redteam/plugins/indirectPromptInjection.ts (#2663)
- test: Add unit test for src/redteam/strategies/bestOfN.ts (#2677)
- test: Add unit test for src/redteam/strategies/likert.ts (#2681)
- test: Add unit test for src/utils/text.ts (#2701)
- test: Fix flaky test (#2715)
- test: Make share test more robust (#2716)
- test: Support randomizing test execution order (#2556)
- chore(providers): automate watsonx provider to fetch model costs dynamically (#2703)
- Revert "test: Add unit test for src/redteam/sharedFrontend.ts" (#2721)

### Fixed

- fix(ci): Resolve redteam integration test failure by setting author (#2667)
- fix(logging): Enforce single-argument type for logger methods (#2719)
- fix(providers): Lazy load @azure/identity (#2708)
- fix(redteam): Adjust divergent repetition plugin prompt formatting (#2639)
- fix(ui): Don't select a stateful/stateless setting if discrepancy exists between configured providers (#2650)
- fix(ui): Fix stateful/stateless setting for providers (#2649)
- fix(webui): Ensure user's selection of system statefulness is correctly persisted in config and UI (#2645)

### Documentation

- docs(links): Update Discord links to new invite (#2675)
- docs(strategy-table): Enhance grouping and ordering logic (#2640)

## [0.103.9] - 2025-01-13

### Tests

- test: Add unit test for src/providers.ts (#2671)
- test: Add unit test for src/globalConfig/accounts.ts (#2652)

### Added

- feat(tests): Import tests from JS/TS (#2635)
- feat(redteam): Add GCG strategy (#2637)
- feat(redteam): Add Likert-based jailbreak strategy (#2614)

### Changed

- chore(redteam): Catch errors during iterative attacks and continue (#2631)
- chore(redteam): GCG number config (#2638)
- chore(redteam): Wrap iterative providers in try/catch (#2630)
- chore(webui): Don't actually truncate vars because they are scrollable (#2636)

### Fixed

- fix(webui): Revert 49bdcba - restore TruncatedText for var display (#2634)

## [0.103.8] - 2025-01-11

### Changed

- fix: Running redteam from cloud (#2627)
- fix: redteam strategies (#2629)
- chore: show # plugins and strats selected (#2628)o/pull/2626

## [0.103.7] - 2025-01-10

### Changed

- chore(redteam): record iterative history in metadata (#2625)
- chore(redteam): integrate grader into goat for ASR improvement (#2612)
- chore(cli): make db migrations quieter (#2621)
- chore(providers): update Azure API version for Azure provider (#2611)
- chore: Revert "chore(redteam): expose redteam run command and auto-share remote results" (#2613)
- docs: owasp illustrations (#2615)
- docs: plugin and strategy graphics (#2610)
- chore(site): add bio and photo of new team member (#2626)

### Fixed

- fix(webui): add default background for image lightbox (#2616)
- fix(openrouter): pass through openrouter-specific options (#2620)

### Dependencies

- chore(deps): bump @aws-sdk/client-bedrock-runtime from 3.723.0 to 3.726.0 (#2618)
- chore(deps): bump groq-sdk from 0.10.0 to 0.11.0 (#2619)
- chore(deps): bump openai from 4.77.4 to 4.78.0 (#2617)

### Documentation

- docs(site): add vedant to the about page (#2622)
- docs(site): update grid breakpoints for better spacing of team members on about page (#2623)

## [0.103.6] - 2025-01-09

### Changed

- chore(examples): add image saving hook for DALL-E outputs in redteam-dalle (#2607)
- chore(redteam): expose redteam run command and auto-share remote results (#2609)
- chore(redteam): store attack prompt instead of rendered prompt in metadata (#2602)
- chore(workflows): add actionlint GitHub Action for workflow validation (#2604)
- chore(ci): updated yanked dependency and ruff format (#2608)

### Fixed

- fix(docker): correct string concatenation for BUILD_DATE in GitHub Actions (#2603)
- fix(providers): convert anthropic bedrock lone system messages to user messages for compatibility with model graded metrics (#2606)

### Documentation

- docs(caching): expand documentation on caching mechanisms (#2605)

## [0.103.5] - 2025-01-09

### Added

- feat(fetch): Add support for custom SSL certificates (#2591)

### Changed

- chore(assertions): Improve Python assertion configuration passing (#2583)
- chore(debug): Enhance logging for null/undefined template variables (#2588)
- chore(providers): Allow ability to set custom default embedding provider (#2587)
- chore(providers): Improve error handling in HTTP provider (#2593)
- chore(redteam): Add grader to crescendo to increase ASR (#2594)
- chore(webui): Add plugin category on the recently used cards (#2600)
- chore(webui): Highlight selected strats just like plugins (#2601)
- chore(webui): Replace initial prompt with last redteam prompt when it exists (#2598)
- chore(webui): Response parser -> response transform (#2584)

### Fixed

- fix(cli): filterMode `failures` should omit `errors` (#2590)
- fix(providers): Handle bad HTTP status code (#2589)
- fix(redteam): ascii-smuggling is a plugin, not a strategy (#2585)
- fix(redteam): Use OS-agnostic temp file (#2586)

### Dependencies

- chore(deps): Update dependencies to latest versions (#2597)

### Documentation

- docs(license): Update year and clarify licensing terms (#2596)
- docs(providers): Update overview table with new entries (#2592)

## [0.103.4] - 2025-01-08

### Added

- feat(cli): add --filter-errors-only parameter to `eval` (#2539)
- feat(providers): f5 provider placeholder (#2563)
- feat(assertions): add support for specifying function names in external assertions (#2548)

### Changed

- chore(providers): add support for the WATSONX_AI_AUTH_TYPE env (#2547)
- chore(providers): add debug logs to llama provider (#2569)
- chore(redteam): add debug to cyberseceval (#2549)
- chore(redteam): add english language cyberseceval (#2561)
- chore(redteam): adjust parameters for iterativeTree strategy (#2535)
- chore(redteam): improve dialog content for load example configuration (#2574)
- chore(redteam): improve grader in jailbreak:tree strategy (#2565)
- chore(redteam): improve iterative provider with test case grader (#2552)
- chore(redteam): improve tree node selection. Add metadata (#2538)
- chore(redteam): reduce iterative image provider refusals (#2578)
- chore(tests): improve misc test setup and teardown (#2579)
- chore(webui): enhance metadata expand/collapse handling (#2550)
- chore(webui): Add type for provider test response (#2567)
- chore(assertions): minor change to python assert example and revert provider to gpt4 mini (#2564)
- chore(webui): ensure provider overrides are displayed correctly (#2546)
- docs: improve dark mode styles on security page (#2562)
- docs: jailbreak blog post (#2575)
- docs: missing plugins (#2558)
- docs: updates to llm vulnerability types page (#2527)
- docs: updating typo for g-eval pages (#2568)
- docs: only show frameworks in compliance section (#2559)
- chore(docs): improve dark mode on redteam configuration (#2553)
- chore(docs): sort plugins by pluginId (#2536)

### Fixed

- fix(assertions): ensure that Python assertions can reference the config as per the example given (#2551)

### Dependencies

- chore(deps): update dependencies to latest minor and patch versions (#2533)
- chore(deps): bump @aws-sdk/client-bedrock-runtime from 3.716.0 to 3.721.0 (#2532)
- chore(deps): bump @aws-sdk/client-bedrock-runtime from 3.721.0 to 3.723.0 (#2554)
- chore(deps): bump openai from 4.77.0 to 4.77.3 (#2544)
- chore(deps): update lock file to resolve dependency issues (#2545)
- chore(deps): update lock file to resolve yanked dependency (#2581)

### Documentation

- docs(blog): improve the usage instructions for jailbreak dalle post (#2576)
- docs(llm-vulnerability-scanner): improve dark mode styles (#2577)
- docs(styles): improve dark mode styles for index page (#2580)
- docs(troubleshooting): adjust sidebar order and update example version (#2557)

## [0.103.3] - 2025-01-03

### Added

- feat(redteam): add system prompt override plugin (#2524)

### Changed

- feat: cyberseceval plugin (#2523)
- chore(vertex): ability to override api version (#2529)
- chore: add more debug info to API health check (#2531)
- chore: switch cloud `run` to use --config param (#2520)
- docs: update owasp top 10 page (#2515)
- docs: misc improvements (#2525)

### Fixed

- fix(gemini): support gemini thinking model (#2526)
- fix(docs): correct broken link in blog post (#2522)
- fix(docs): conditionally enable gtag only in production (#2530)

### Documentation

- docs(blog): unbounded consumption (#2521)
- docs(redteam): update configuration.md (#2543)

## [0.103.2] - 2024-12-31

### Changed

- feat: run redteam from cloud config (#2503)
- feat: divergent repetition plugin (#2517)
- docs: guardrails ui (#2518)
- feat: granular envars for memory control (#2509)
- fix: use `default` when importing cjs module (#2506)
- docs: readme overhaul (#2502)
- chore(redteam): make numIterations configurable for iterative strategy (#2511)
- chore(webui): enhance styling and responsiveness for StrategyStats component (#2485)
- chore(providers): make number of retry attempts configurable for HTTP provider (#2512)
- chore(providers): add configurable retry attempts for AWS Bedrock. Improve error handling (#2514)
- chore(redteam): handle empty and refusal responses (#2516)
- docs: divergent repetition to plugins table (#2519)

### Fixed

- fix(moderation): handle empty output to avoid false positives (#2508)
- fix(fetch): correct retries logic to ensure at least one attempt (#2513)

## [0.103.1] - 2024-12-24

### Changed

- fix: send config purpose when running in web ui (#2504)
- fix: include `sharing` in generated redteam config (#2505)
- docs: g-eval docs (#2501)

## [0.103.0] - 2024-12-23

### Added

- feat(eval): Add sheet identifier to Google Sheets URL for saving eval results (#2348)
- feat(eval): Add support for Hugging Face datasets (#2497)
- feat(redteam): Ability to set the number of test cases per plugin (#2480)
- feat(redteam): Beavertails plugin (#2500)
- feat(redteam): Best-of-n jailbreak (#2495)
- feat(redteam): Dedicated custom input section (#2493)
- feat(redteam): Harmful:cybercrime:malicious-code (#2481)
- feat(redteam): Recently used plugins (#2488)
- feat(redteam): Support `intent` sequences (#2487)

### Changed

- chore(redteam): Add "View Probes" button (#2492)
- chore(redteam): Enhance metadata tracking for iterative provider (#2482)
- chore(redteam): Improve scoring in iterative providers (#2486)
- chore(redteam): Record stateless telemetry (#2477)
- chore(examples): Revert redteam-ollama example to previous version (#2499)
- docs: Cyberseceval (#2494)
- docs: Plugins overview (#2448)
- docs: Strategy overview (#2449)

### Fixed

- fix(redteam): Ability to set custom target (#2483)
- fix(redteam): Apply delay to redteam providers (#2498)
- fix(redteam): Scroll to top when changing tabs (#2484)
- fix(redteam): State management for raw HTTP requests (#2491)

### Dependencies

- chore(deps): Bump @aws-sdk/client-bedrock-runtime from 3.714.0 to 3.716.0 (#2479)

### Documentation

- docs(providers): Add new providers to documentation (#2496)

## [0.102.4] - 2024-12-20

### Changed

- feat: add G-Eval assertion (#2436)
- feat: ability to set delay from webui (#2474)
- fix: resolve circular reference issue in groq provider (#2475)
- chore: placeholder for ied (#2478)

### Fixed

- fix(provider): ensure system prompt is formatted correctly for amazon nova models (#2476)

### Documentation

- docs(red-team): update default strategy documentation (#2473)

## [0.102.3] - 2024-12-19

### Changed

- feat: pliny plugin (#2469)
- feat: meth plugin (#2470)

### Fixed

- fix(redteam): resolve prompt rendering issue in goat provider (#2472)

### Dependencies

- chore(deps): update dependencies to latest versions (#2442)

## [0.102.2] - 2024-12-19

### Added

- feat(eval): Add metadata filtering to `promptfoo eval` (#2460)
- feat(redteam): Implement `basic` strategy to skip strategy-less tests (#2461)
- feat(redteam): Show messages for multi-turn providers (#2454)
- feat(webui): Add search bar for reports (#2458)

### Changed

- chore(providers): Add new OpenAI O1 model versions (#2450)
- chore(ci): Handle fork PRs without secrets correctly (#2443)
- chore(ci): Update Node.js 22.x matrix configuration (#2444)
- chore(ci): Move workflow assets to .github/assets (#2445)
- chore(redteam): Update target handling for model-based strategies (#2466)
- docs: Update RAG red team details (#2459)

### Fixed

- fix(providers): Fix O1 model detection (#2455)
- fix(redteam): Handle invalid message from GOAT (#2462)
- fix(redteam): Handle null target model responses in GOAT and improve safeJsonStringify (#2465)
- fix(redteam): Improve logging and message handling in Crescendo and GOAT providers (#2467)
- fix(redteam): Properly write target response to iterative (#2447)
- fix(redteam): Skip iterative turn on refusal (#2464)

### Dependencies

- chore(deps): Bump @anthropic-ai/sdk from 0.32.1 to 0.33.1 (#2451)
- chore(deps): Bump @aws-sdk/client-bedrock-runtime from 3.712.0 to 3.714.0 (#2446)
- chore(deps): Bump openai from 4.76.3 to 4.77.0 (#2452)

## [0.102.1] - 2024-12-17

### Added

- feat(redteam): ability to upload intents from csv (#2424)
- feat(redteam): switch to rag example (#2432)

### Changed

- chore(cli): address punycode deprecation warning for Node.js 22 (#2440)
- chore(redteam): format extraction prompts as chat messages (#2429)
- chore(redteam): integration tests (#2413)
- chore(redteam): move plugin collections out of plugin type (#2435)
- chore(redteam): raise timeout on unaligned provider to 60s (#2434)
- chore(redteam): update owasp mappings (#2316)
- chore(redteam): update plugin and strategy display names and descriptions (#2387)
- chore(redteam): minor styling improvements to TestTargetConfiguration (#2430)
- chore(redteam): remove horizontal scroll from redteam setup tabs (#2420)

### Fixed

- fix(redteam): add support for entity merging in config (#2433)
- fix(redteam): combine strategy configs for chained strategies (#2415)
- fix(redteam): don't fall back if entity and purpose extraction fails (#2428)
- fix(redteam): integration test (#2431)
- fix(redteam): make cross-session-leak not default (#2427)
- fix(redteam): remove duplicate `intent` plugin (#2426)
- fix(redteam): dark mode in test targets ui (#2425)
- fix(redteam): resolve invalid DOM nesting of ul elements in Strategies component (#2421)
- fix(evaluator): handle circular references during error logging (#2441)

### Dependencies

- chore(deps): bump @aws-sdk/client-bedrock-runtime from 3.709.0 to 3.712.0 (#2418)
- chore(deps): bump groq-sdk from 0.9.0 to 0.9.1 (#2416)
- chore(deps): bump openai from 4.76.2 to 4.76.3 (#2417)

## [0.102.0] - 2024-12-16

### Added

- feat(redteam): add api healthcheck to redteam generate (#2398)

### Changed

- feat: add raw HTTP request support to Targets UI (#2407)
- feat: add HTTP provider configuration generator (#2409)
- feat: generate http config button (#2411)
- feat: run redteam in web ui (#2025)
- fix: exit codes and tests (#2414)
- docs: add docs for model-graded metrics (#2406)

## [0.101.2] - 2024-12-14

### Added

- feat(webui): implement cloud API health check functionality (#2397)
- feat(webui): redteam attack flow chart (#2389)
- feat(webui): strategy stats drawer (#2388)
- feat(webui): Filter Results view by errors (#2394)

### Changed

- revert: refactor(evaluator): enhance variable resolution and prompt rendering (#2386)
- chore(docker): add version info to docker build (#2401)
- chore(docs): Update README.md (#2391)

### Fixed

- fix(redteam): improve error message for plugin validation (#2395)
- fix(redteam): improve redteam strategy validation with detailed error messages (#2396)
- fix(webui): hide "show failures" checkbox on 1-column evals (#2393)

### Dependencies

- chore(deps): bump openai from 4.76.1 to 4.76.2 (#2390)

## [0.101.1] - 2024-12-13

### Added

- feat(eval): Separate errors from assert failures (#2214)
- feat(eval): Support more than one multi-turn conversation in the same eval with conversationId metadata field (#2360)
- feat: chunk results during share to handle large evals (#2381)

### Changed

- fix: use safeJsonStringify (#2385)
- chore(evaluator): Enhance variable resolution and prompt rendering (#2380)
- chore(ci): Remove outdated package-lock.json after enabling workspaces in package.json (#2377)
- chore(examples): Add Ollama red team example from blog post (#2374)
- Revert "feat: chunk results during share to handle large evals" (#2399)

### Fixed

- fix(cli): Fix punycode deprecation warning (#2384)
- fix(cli): Re-enable validation warning for invalid dereferenced configs (#2373)
- fix(prompts): Restore behavior that delays YAML parsing until after variable substitution (#2383)
- fix(redteam): Support file:// protocol for custom plugins (#2376)
- fix(webui): Use injectVar in redteam report view (#2366)

### Documentation

- docs(configuration): Add documentation for shared variables in tests (#2379)

## [0.101.0] - 2024-12-12

### Added

- feat(eval): Separate errors from assert failures (#2214)
- feat(eval): Support more than one multi-turn conversation in the same eval with conversationId metadata field (#2360)

### Changed

- chore(evaluator): Enhance variable resolution and prompt rendering (#2380)
- chore(ci): Remove outdated package-lock.json after enabling workspaces in package.json (#2377)
- chore(examples): Add Ollama red team example from blog post (#2374)

### Fixed

- fix(cli): Fix punycode deprecation warning (#2384)
- fix(cli): Re-enable validation warning for invalid dereferenced configs (#2373)
- fix(prompts): Restore behavior that delays YAML parsing until after variable substitution (#2383)
- fix(redteam): Support file:// protocol for custom plugins (#2376)
- fix(webui): Use injectVar in redteam report view (#2366)

### Documentation

- docs(configuration): Add documentation for shared variables in tests (#2379)

## [0.100.6] - 2024-12-11

### Changed

- chore: clean up invariant references (#2367)
- chore: invariant (#2363)
- chore(examples): add YAML schema and descriptions to config files (#2358)
- chore(providers): add debugs and make provider invariants more detailed (#2365)
- chore(redteam): add better error logging for multilingual (#2347)
- chore(redteam): add getRemoteGenerationUrl mocks to redteam tests (#2349)
- chore(redteam): Better error messaging for composite jailbreaks (#2372)
- chore(redteam): fix composite jailbreak docs (#2370)
- chore(redteam): respect --delay with redteam providers (#2369)
- chore(webui): add "save YAML" option to Save Config dialog (#2356)
- chore(webui): enhance redteam preset cards layout and styling (#2353)

### Fixed

- fix(providers): add regional model support to Bedrock (#2354)
- fix(webui): redteam setup UI should support request body objects (#2355)
- fix(providers): use Replicate moderation provider when OpenAI key not present (#2346)

### Dependencies

- chore(deps): bump @aws-sdk/client-bedrock-runtime from 3.706.0 to 3.709.0 (#2362)
- chore(deps): bump openai from 4.76.0 to 4.76.1 (#2361)
- chore(deps): update dependencies (#2350)

### Documentation

- docs(blog): new post on the EU AI Act (#2357)
- docs(redteam): Update documentation to suggest a detailed purpose (#2345)
- docs(troubleshooting): replace auto-generated index with custom overview (#2352)

## [0.100.5] - 2024-12-09

### Changed

- feat: Show current redteam and save state by @sklein12 in [#2336](https://github.com/promptfoo/promptfoo/pull/2336)
- fix: Our task API responds with a JSON object by @sklein12 in [#2337](https://github.com/promptfoo/promptfoo/pull/2337)
- fix: Attempt to fix metrics after share to self-hosted by @GICodeWarrior in [#2338](https://github.com/promptfoo/promptfoo/pull/2338)
- fix: Merge `defaultTest.vars` before applying `transformVars` by @mldangelo in [#2339](https://github.com/promptfoo/promptfoo/pull/2339)
- fix: Catch errors on purpose extraction and continue by @sklein12 in [#2344](https://github.com/promptfoo/promptfoo/pull/2344)
- chore: Allow overriding default and redteam providers globally by @sklein12 in [#2333](https://github.com/promptfoo/promptfoo/pull/2333)
- chore(providers): Align `transformRequest` with `transformResponse` behavior by @mldangelo in [#2334](https://github.com/promptfoo/promptfoo/pull/2334)
- chore: Update Node.js to v20.18.1 by @mldangelo in [#2342](https://github.com/promptfoo/promptfoo/pull/2342)
- chore: Add support for multiple Google Sheets in `promptfooconfig` by @mldangelo in [#2343](https://github.com/promptfoo/promptfoo/pull/2343)

## [0.100.4] - 2024-12-08

### Changed

- feat: "try example" in target configuration (#2335)
- chore(webui): add a reset config button (#2328)
- chore(redteam): add comments and schema to generated yaml (#2329)
- chore(webui): add select all/none for all plugins (#2326)
- chore: automate CITATION.cff version bump. Sort npm scripts (#2320)
- docs: Fix docs to reflect non-root docker user (#2324)

### Fixed

- fix(cli): recommend npx if necessary (#2325)
- fix(providers): use prompt config for structured outputs in azure (#2331)
- fix(redteam): Use cloud api for remote harmful generation (#2323)
- fix(webui): redteam bug where purpose was using old state (#2330)
- fix(webui): redteam config persist between refreshes (#2327)

### Dependencies

- chore(deps): bump openai from 4.75.0 to 4.76.0 (#2321)

## [0.100.3] - 2024-12-06

### Changed

- chore(providers): improve JSON schema support for openai azure (#2318)

### Dependencies

- chore(deps): bump the npm_and_yarn group with 2 updates (#2317)

### Documentation

- docs(aws-bedrock): add Nova model documentation and update examples (#2319)
- docs(multilingual): add language code references (#2311)

## [0.100.2] - 2024-12-06

### Added

- feat: multiline editor for http request body (#2314) by @typpo

### Fixed

- fix(redteam): Do not fail crescendo if the provider sends the wrong response (#2315) by @sklein12
- fix: remove log line (c539341)

## [0.100.1] - 2024-12-05

### Added

- feat(redteam): Multilingual generates test cases across all strats (#2313) by @sklein12

### Fixed

- fix(redteam): preserve assertion types in multilingual strategy (#2312) by @mldangelo

### Changed

- chore(redteam): Improve purpose output (779a8d4)
- chore: re-reorder target setup page (7dd11ae)
- chore: copy (158d841)
- ci: increase Docker workflow timeout to 60 minutes (414db79)

### Dependencies

- chore(deps): update multiple package dependencies (#2308) by @mldangelo

### Documentation

- docs: fix multilingual (e78e77d)

## [0.100.0] - 2024-12-05

### Added

- feat(providers): Add Amazon Nova models to Bedrock provider (#2300)
- feat(providers): Support TypeScript custom providers (#2285)
- feat(providers): Add transformRequest to HTTP provider. Rename responseParser to transformResponse (#2228)
- feat(cli): Add configurable CSV delimiter support (#2294)
- feat(redteam): Load `intents` plugin from file (#2283)
- feat(webui): Ability to configure strategies in redteam setup (#2304)
- feat(webui): Ability to upload YAML file to setup view (#2297)
- feat(webui): Column selector (#2288)

### Changed

- chore(webui): Add YAML preview and strategies to redteamReview page (#2305)
- chore(prompts): TypeScript for prompt functions (#2287)
- chore(webui): Display # selected plugins in accordion text (#2298)
- chore(redteam): Remote generation if logged into cloud (#2286)
- chore(cli): Write `promptfoo-errors.log` on error (#2303)
- chore(cli): Improve error message when attempting to share incomplete eval (#2301)
- chore(redteam): Fix stateless warning (#2282)
- chore(redteam): Plugin page UX (#2299)
- chore(webui): Display average cost alongside total (#2274)
- chore(webui): Remove prompt from redteam setup purpose page (#2295)
- docs: Guide on LangChain PromptTemplates (#2235)

### Fixed

- fix(redteam): Do not store config hash if redteam generation failed (#2296)
- fix(webui): Minor bugs in redteam config UI (#2278)
- fix(cli): Replace process.exitCode with process.exit calls in share command (#2307)

### Dependencies

- chore(deps): Bump @aws-sdk/client-bedrock-runtime from 3.699.0 to 3.704.0 (#2279)
- chore(deps): Bump @aws-sdk/client-bedrock-runtime from 3.704.0 to 3.705.0 (#2290)
- chore(deps): Bump groq-sdk from 0.8.0 to 0.9.0 (#2291)
- chore(deps): Bump openai from 4.73.1 to 4.74.0 (#2280)
- chore(deps): Bump openai from 4.74.0 to 4.75.0 (#2289)

### Documentation

- docs(examples): Add redteam chatbot example (#2306)

## [0.99.1] - 2024-12-02

### Changed

- chore(docs): update --config YAML file references to match actual behavior (#2170)
- chore(providers): add \*-latest models for Anthropic (#2262)
- chore(providers): remove optional chaining in goat provider (#2253)
- chore(redteam): ability to override severity (#2260)
- chore(redteam): improve hijacking grader (#2251)
- chore(redteam): improve overreliance grader (#2246)
- chore(redteam): improve politics grader (#2258)
- chore(redteam): move harmful specialized advice plugin to unaligned provider (#2239)
- chore(redteam): move misinformation plugin from aligned to unaligned provider (#2232)
- chore(redteam): shell injection grader improvement (25%) (#2277)
- chore(redteam): update policy grader (#2244)
- chore(site): improve architecture diagram dark mode (#2254)
- chore(site): move careers link (#2242)
- chore(tests): remove console.error debug statement (#2275)
- chore(types): add Zod schema for assertion types (#2276)
- chore(webui): ability to set image min/max height (#2268)
- chore(webui): add metric column in assertions table (#2238)
- chore(webui): add pointer cursor to report view (#2272)
- chore(webui): add support for custom targets to redteam setup (#2215)
- chore(webui): combine assertion context to eval output comment dialog (#2240)
- chore(webui): improve back and next buttons for purpose/targets pages (#2269)
- chore(webui): minor improvements to redteam setup strategy and plugin selection (#2247)
- chore(webui): only show action buttons for the currently hovered cell, rather than both cells for that row (#2270)
- chore(webui): preserve whitespace in TableCommentDialog (#2237)
- chore(webui): prevent dialog from popping up repeatedly when component rerenders (#2273)
- chore(webui): remove local dashboard (#2261)
- chore(webui): select all/none in redteam setup plugins view (#2241)
- docs: GitLab integration (#2234)

### Fixed

- fix(cli): improve debugging for fetchWithRetries (#2233)
- fix(cli): refuse to share incomplete evals (#2259)
- fix(webui): support sorting on pass/fail count & raw score (#2271)
- fix(redteam): stringify non-string target provider responses in goat (#2252)

### Dependencies

- chore(deps): bump openai from 4.73.0 to 4.73.1 (#2243)
- chore(deps): sync dependency versions with promptfoo cloud (#2256)
- chore(deps): update dependencies (#2257)
- chore(deps): update lock file for yanked dependency (#2250)

## [0.99.0] - 2024-11-25

### Added

- feat(cli): `promptfoo debug` command (#2220)
- feat(eval): Read variables from PDF (#2218)
- feat(providers): Add `sequence` provider (#2217)
- feat(redteam): Citation strategy (#2223)
- feat(redteam): Composite jailbreak strategy (#2227)
- feat(redteam): Ability to limit strategies to specific plugins (#2222)

### Changed

- chore(redteam): Attempt to reuse existing server for redteam init (#2210)
- chore(redteam): Naive GOAT error handling (#2213)
- chore(redteam): Improve competitors plugin and grading (#2208)

### Fixed

- fix(eval): CSV BOM parsing (#2230)
- fix(redteam): Add missing entities field to redteam schema (#2226)
- fix(redteam): Ensure numTests is properly inherited in config for all plugin types (#2229)
- fix(redteam): Strip prompt asterisks (#2212)
- fix(redteam): Validate plugins before starting (#2219)

### Dependencies

- chore(deps): Bump @aws-sdk/client-bedrock-runtime from 3.696.0 to 3.699.0 (#2231)

### Documentation

- docs(redteam): Ollama redteam blog (#2221)
- docs(redteam): Add troubleshooting documentation (#2211)

## [0.98.0] - 2024-11-22

### Added

- feat(providers): Maintain session-id in HTTP provider (#2101)
- feat(redteam): Add custom strategy (#2166)
- feat(webui): Add CSV download to report view (#2168)
- feat(webui): Add image preview lightbox for base64 image strings (#2194)

### Changed

- chore(providers): Add GPT-4-0-2024-11-20 to supported models (#2203)
- chore(providers): Add support for UUID in transformVars (#2204)
- chore(cli): Display help for invalid args (#2196)
- chore(redteam): Add `promptfoo redteam setup` (#2172)
- chore(redteam): Init now opens web setup UI (#2191)
- chore(redteam): Update purpose UI to capture better information (#2180)
- chore(redteam): Instrument redteam setup (#2193)
- chore(redteam): Remove OpenAI key requirement in onboarding (#2187)
- chore(redteam): Remove overreliance from default (#2201)
- chore(redteam): Remove redundant harmful plugin when all subcategories are selected (#2206)
- chore(redteam): Reorganize plugins in setup (#2173)
- chore(redteam): Session parsing in UI (#2192)
- chore(redteam): Update docs for multi-turn strategies (#2182)
- chore(redteam): Update redteam init instructions (#2190)
- chore(redteam): Wrap more system purpose tags (#2202)
- chore(redteam): Wrap purposes in <Purpose> tags (#2175)

### Fixed

- fix(prompts): Parse YAML files into JSON before Nunjucks template render (#2205)
- fix(providers): Handle more response parser failures in HTTP provider (#2200)
- fix(redteam): Attempt to fix undefined redteam testcase bug (#2186)
- fix(redteam): Debug access plugin grader improvement (#2178)
- fix(redteam): Handle missing prompts in indirect prompt injection setup (#2199)
- fix(redteam): Pass isRedteam from eval database model (#2171)
- fix(webui): Handle division by zero cases in CustomMetrics component (#2195)

### Dependencies

- chore(deps): Bump @aws-sdk/client-bedrock-runtime from 3.693.0 to 3.696.0 (#2176)
- chore(deps): Update dependencies - resolve lock file issue (#2179)
- chore(deps): Update dependencies (#2169)

### Documentation

- docs(examples): Add F-score example (#2198)
- docs(examples): Modernize image classification example (#2197)
- docs(site): Add red team Hugging Face model guide (#2181)
- docs(site): Use `https` id with `url` config (#2189)

## [0.97.0] - 2024-11-18

### Added

- feat(azure): adding AzureCliCredential as a fallback authentication option (#2149)

### Changed

- feat: report shows % framework compliance as progress bar (#2160)
- feat: support for grader fewshot examples (#2162)
- feat: add support for bedrock guardrails (#2163)
- fix: crescendo feedback (#2145)
- fix: handle null test cases in strategy generation (#2146)
- refactor(redteam): extract parseGeneratedPrompts from redteam base class (#2155)
- refactor(redteam): modularize and simplify harmful plugin (#2154)
- chore: bump @aws-sdk/client-bedrock-runtime from 3.691.0 to 3.693.0 (#2147)
- chore: bump @eslint/plugin-kit from 0.2.0 to 0.2.3 in the npm_and_yarn group (#2151)
- chore: track token usage for redteam providers (#2150)
- chore(providers): misc harmful completion provider enhancements (#2153)
- chore: display strategy used in report view (#2156)
- chore: open result details in report view (#2159)
- chore: add # requests to token usage (#2158)
- chore: set redteamFinalPrompt in goat provider (#2161)
- chore(redteam): refactor harmful plugin into aligned and unaligned modules (#2164)
- chore(redteam): refactor unaligned inference API response handling (#2167)

### Fixed

- fix(share): update eval author to logged-in user when sharing (#2165)

## [0.96.2] - 2024-11-14

### Added

- feat(redteam): redteam fewshot overrides (#2138)
- feat(cli): make README.md file during onboarding init flow optional (#2054)

### Changed

- feat: helm chart for self hosted (#2003)

### Fixed

- fix(cli): remove validation warning on yaml files (#2137)
- fix(providers): handle system messages correctly for bedrock Claude models (#2141)
- fix(redteam): Config for all strategies (#2126)
- fix(webui): potential divide by 0s (#2135)
- fix(webui): restore token usage display (#2143)

### Dependencies

- chore(deps): clean up plugin action params (#2139)
- chore(deps): bump @aws-sdk/client-bedrock-runtime from 3.687.0 to 3.691.0 (#2140)
- chore(deps): update dependencies (#2133)

## [0.96.1] - 2024-11-12

### Added

- feat(ui): Respect max text length in Markdown cells (#2109)

### Changed

- chore(assertions): split assertions into separate modules (#2116)\* chore(blog): update API endpoint to canonical domain by @mldangelo in https://github.com/promptfoo/promptfoo/pull/2119
- chore(cli): add promptfoo version header to all requests (#2121)
- chore(redteam): allow goat to be used stateless or not (#2102)
- chore(redteam): Break out Prompt Metrics Types (#2120)
- chore(redteam): re-organize report categories (#2127)
- chore(docs): Fix AWS default region to match documentation (#2117)

### Fixed

- fix(cli): validate config after dereferencing (#2129)
- fix(providers): handle system messages correctly in anthropic parseMessages (#2128)

### Dependencies

- chore(deps): bump groq-sdk from 0.7.0 to 0.8.0 (#2131)
- chore(deps): update multiple dependencies (#2118)

## [0.96.0] - 2024-11-10

### Added

- feat(redteam): intent plugin (#2072)
- feat(redteam): rag poisoning plugin (#2078)
- feat(cli): --filter-sample on eval to randomly sample (#2115)
- feat(providers): azure default provider (#2107)
- feat(assertions): BLEU score (#2081)

### Changed

- chore(assertions): refactor JSON assertions (#2098)
- chore(assertions): split assertions into separate files (#2089)
- chore(cli): add --ids-only to list commands (#2076)
- chore(cli): lazily init csv assertion regex (#2111)
- chore(cli): validate json, yaml, js configs on load (#2114)
- chore(lint): format lint (#2082)
- chore(providers): add envar support for azure auth (#2106)
- chore(providers): add support for Claude 3.5 Haiku model (#2066)
- chore(providers): add support for external response_format in azure openai (#2092)
- chore(providers): azureopenai -> azure (#2113)
- chore(providers): Support AWS sessionToken and profile for authentication (#2085)
- chore(redteam): improve rbac grader (#2067)
- chore(redteam): pass context and options to target in iterativeTree provider (#2093)
- chore(redteam): Use purpose in graders (#2077)
- chore(webui): prevent unnecessary state resets in plugin configuration in redteam ui (#2071)
- chore: add yaml config validation tests (#2070)
- chore(docs): goat-blog demo component usability improvements (#2095)
- docs: use "provider" key in python prompt function (#2103)
- docs: add GOAT blog post (#2068)
- chore(blog): update API endpoint to canonical domain (#2119)

### Fixed

- fix(cli): keep eval id on `import` (#2112)
- fix(providers): portkey provider and headers (#2088)
- fix(redteam): provide target context (#2090)
- fix(providers): ensure consistent message parsing for Anthropic Claude Vision (#2069)
- fix(redteam): make remote generation URL dynamic to support dotenv loading (#2086)

### Dependencies

- chore(deps): bump @anthropic-ai/sdk from 0.31.0 to 0.32.0 (#2074)
- chore(deps): bump @anthropic-ai/sdk from 0.32.0 to 0.32.1 (#2083)
- chore(deps): bump @aws-sdk/client-bedrock-runtime from 3.686.0 to 3.687.0 (#2104)
- chore(deps): bump openai from 4.70.2 to 4.71.0 (#2073)
- chore(deps): bump openai from 4.71.0 to 4.71.1 (#2087)

## [0.95.0] - 2024-11-04

### Added

- **feat(redteam):** goat (#2006)
- **feat(webui):** add support for file providers in eval creation view via file upload by @mldangelo in https://github.com/promptfoo/promptfoo/pull/2055
- feat(webui): add support for file providers in eval creation view via file upload (#2055)

### Changed

- **feat:** save and load configs (#2044)
- **feat:** index page for report view (#2048)
- **fix:** competitors grader (#2042)
- **fix:** llm rubric markup (#2043)
- **fix:** OOM on large evals (#2049)
- **chore:** migrate rag-full example to langchain 0.3.0 (#2041)
- **chore:** add some loaders to webui pages (#2050)
- **chore(providers):** add bedrock regional inference profile IDs (#2058)
- **chore(webui):** optimize custom policy handling (#2061)
- **chore:** bump @anthropic-ai/sdk from 0.30.1 to 0.31.0 (#2062)
- **chore:** bump openai from 4.69.0 to 4.70.2 (#2063)

### Fixed

- **fix(webui):** preserve target label when switching target types (#2060)

### Dependencies

- **chore(deps):** bump langchain from 0.2.10 to 0.3.0 in /examples/rag-full (#2040)
- **chore(deps):** bump openai from 4.68.4 to 4.69.0 (#2045)
- **chore(deps):** update patch and minor dependencies (#2064)

## [0.94.6] - 2024-10-30

### Added

- feat(webui): make table header sticky (#2001)

### Changed

- feat: `promptfoo auth whoami` (#2034)
- fix: minor redteam run fixes (#2033)
- fix: report issue counts (#2037)
- fix: Integration backlink to portkey docs (#2039)
- chore: add provider to assertion function context (#2036)
- chore: add `--verbose` to redteam run (#2032)
- chore(deps-dev): bump @aws-sdk/client-bedrock-runtime from 3.679.0 to 3.682.0 (#2038)

### Dependencies

- chore(deps): bump elliptic from 6.5.7 to 6.6.0 in /src/app (#2031)
- chore(deps): bump langchain from 0.1.14 to 0.3.0 in /examples/langchain-python (#2035)

## [0.94.5] - 2024-10-28

### Changed

- fix: bump version on fetch cache key (#2029)
- fix: support browser back/forward in redteam setup (#2022)
- chore: improve ui for plugin configs (#2024)
- chore(webui): improve redteam plugin configuration UI (#2028)
- chore: Add Missing Statuses to Risk Categories (#2030)

### Fixed

- fix(ci): add disk space cleanup steps to prevent runner failures (#2018)
- fix(redteam): auto-extract injectVar from prompt template in redteam image provider (#2021)
- fix(providers): adjust bedrock anthropic default temperature (#2027)
- fix(webui): hide redteam setup dialog after seen (#2023)

### Documentation

- docs(provider): fix dalle-3 provider name (#2020)

## [0.94.4] - 2024-10-27

### Added

- **Feature:** Add simulated user provider ([#2014](https://github.com/promptfoo/promptfoo/pull/2014) by [@typpo](https://github.com/typpo))

### Changed

- **Fix:** Handle basic auth credentials in fetch requests ([#2013](https://github.com/promptfoo/promptfoo/pull/2013) by [@mldangelo](https://github.com/mldangelo))
- **Chore:** Add configuration option to disable template environment variables ([#2017](https://github.com/promptfoo/promptfoo/pull/2017) by [@mldangelo](https://github.com/mldangelo))
- **Chore (Redteam):** Improve onboarding CLI plugin configuration handling ([#2015](https://github.com/promptfoo/promptfoo/pull/2015) by [@mldangelo](https://github.com/mldangelo))

## [0.94.3] - 2024-10-26

### Changed

- feat: package import support improvements (#1995)
- feat: add adaline gateway provider (#1980)
- fix: template creation for `promptfoo init` and `promptfoo redteam init`
- chore(providers): merge prompt and provider config in azure (#2011)

## [0.94.2] - 2024-10-25

### Added

- feat(browser): `optional` arg on `click` commands (#1997)

### Changed

- feat: add browser support in redteam setup (#1998)
- fix: test case descriptions (#2000)
- fix: Http Provider parser (#1994)
- chore: save user consent when logged in via webui (#1999)
- chore: Constants are lower case (#2007)
- style(eslint): add sort-keys rule and sort type constituents (#2008)
- chore(redteam): alphabetize and normalize ordering of constants (#2002)
- revert: style(eslint): add sort-keys rule and sort type constituents (#2009)

## [0.94.1] - 2024-10-24

### Added

- **feat(schema):** Add YAML schema validation to config files by [@mldangelo](https://github.com/mldangelo) in [#1990](https://github.com/promptfoo/promptfoo/pull/1990)

### Changed

- **chore:** Don't run Docker as root by [@typpo](https://github.com/typpo) in [#1884](https://github.com/promptfoo/promptfoo/pull/1884)
- **chore(webui):** Move Snackbar out of component for reuse by [@sklein12](https://github.com/sklein12) in [#1989](https://github.com/promptfoo/promptfoo/pull/1989)
- **chore(redteam):** Send version to remote endpoint by [@typpo](https://github.com/typpo) in [#1982](https://github.com/promptfoo/promptfoo/pull/1982)
- **refactor(tests):** Reorganize test files into subdirectories by [@mldangelo](https://github.com/mldangelo) in [#1984](https://github.com/promptfoo/promptfoo/pull/1984)
- site: additional landing page (#1996)

### Fixed

- **fix(providers):** Better OpenAI rate limit handling by [@typpo](https://github.com/typpo) in [#1981](https://github.com/promptfoo/promptfoo/pull/1981)
- **fix(providers):** Refusals are not failures by [@typpo](https://github.com/typpo) in [#1991](https://github.com/promptfoo/promptfoo/pull/1991)
- **fix(redteam):** Better error handling in strategies by [@typpo](https://github.com/typpo) in [#1983](https://github.com/promptfoo/promptfoo/pull/1983)
- **fix(redteam):** Better error on remote plugins when remote is disabled by [@typpo](https://github.com/typpo) in [#1979](https://github.com/promptfoo/promptfoo/pull/1979)
- fix: prompt validation (#1993)

### Dependencies

- **chore(deps):** Bump @aws-sdk/client-bedrock-runtime from 3.677.0 to 3.678.0 by [@dependabot](https://github.com/dependabot) in [#1987](https://github.com/promptfoo/promptfoo/pull/1987)
- **chore(deps):** Bump @anthropic-ai/sdk from 0.30.0 to 0.30.1 by [@dependabot](https://github.com/dependabot) in [#1986](https://github.com/promptfoo/promptfoo/pull/1986)
- **chore(deps):** Bump OpenAI from 4.68.2 to 4.68.4 by [@dependabot](https://github.com/dependabot) in [#1985](https://github.com/promptfoo/promptfoo/pull/1985)

## [0.94.0] - 2024-10-23

### Added

- feat(providers): add support for `github` provider (#1927)
- feat(providers): add support for xAI (Grok) provider (#1967)
- feat(providers): Update HTTP Provider to support any type of request (#1920)
- feat(prompts): add context to python and javascript prompts (#1974)
- feat(webui): add ability to update eval author (#1951)
- feat(webui): add login page (#1964)
- feat(webui): add support for displaying base64-encoded images (#1937)
- feat(cli): allow referencing specific gsheet (#1942)
- feat(redteam): show passes and fails in report drawer (#1972)

### Changed

- chore(cli): disable database logging by default (#1953)
- chore(cli): move db migrations up (#1975)
- chore(cli): replace node-fetch with native fetch API (#1968)
- chore(cli): warn on unsupported test format (#1945)
- chore(providers): support AWS credentials in config file for bedrock provider (#1936)
- chore(providers): support response_format in prompt config in openai provider (#1966)
- chore(providers): update Claude 3.5 model version (#1973)
- chore(providers): update implementation of togetherAI provider (#1934)
- chore(redteam): Add redteam descriptions and display names (#1962)
- chore(redteam): Better typing for the new constants (#1965)
- chore(redteam): fix typing issue, don't return in route (#1933)
- chore(redteam): move all redteam constants to one spot (#1952)
- chore(redteam): remove providers from db (#1955)
- chore(redteam): update providers to id by id or label (#1924)
- chore(redteam): Use Provider Label as Unique ID for redteam targets (#1938)
- chore(webui): add user email management endpoints (#1949)
- chore(webui): create dedicated eval router (#1948)
- chore(webui): expose redteam init ui in navigation dropdown menu (#1926)
- chore(webui): improve max text length slider (#1939)
- chore(webui): optimize Material-UI imports for better tree-shaking (#1928)
- chore(webui): optionally record anonymous telemetry (#1940)
- chore(webui): resolve fast refresh warning by separating useToast hook (#1941)
- refactor(assertions): move utility functions to separate file (#1944)
- chore: add citation generation script and update CITATION.cff (#1914)

### Fixed

- fix(cli): add metadata to EvaluateResult model (#1978)
- fix(cli): check for python3 alias (#1971)
- fix(cli): cli properly watches all types of configs (#1929)
- fix(cli): resolve deep copy issue when using grader cli arg (#1943)
- fix(eval): set author from getUserEmail when creating Eval (#1950)
- fix(providers): improve Gemini format coercion and add tests (#1925)
- fix(providers): maybeCoerceToGeminiFormat in palm provider - parse system_instruction (#1947)

### Dependencies

- chore(deps): bump aiohttp from 3.9.5 to 3.10.2 in /examples/rag-full (#1959)
- chore(deps): bump certifi from 2023.11.17 to 2024.7.4 in /examples/python-provider (#1958)
- chore(deps): bump idna from 3.6 to 3.7 in /examples/python-provider (#1957)
- chore(deps): bump rollup from 4.21.3 to 4.24.0 in /src/app (#1961)
- chore(deps): bump starlette from 0.37.2 to 0.40.0 in /examples/rag-full (#1956)
- chore(deps): bump vite from 5.3.3 to 5.4.9 in /examples/jest-integration (#1960)
- chore(deps): migrate drizzle (#1922)
- chore(deps): update dependencies (#1913)

### Documentation

- docs(blog): adding fuzzing post (#1921)

## [0.93.3] - 2024-10-17

### Added

- **feat(assertions):** Support array of files in assertion values by [@danpe](https://github.com/promptfoo/promptfoo/pull/1897)
- **feat(redteam):** Math-prompt strategy by [@AISimplyExplained](https://github.com/promptfoo/promptfoo/pull/1907)
- feat(redteam): math-prompt strategy (#1907)
- feat: add watsonx bearer token auth and display model cost (#1904)
- feat: support array of files in assertion values (#1897)

### Changed

- **chore(providers):** Add WatsonX bearer token auth and display model cost by [@gprem09](https://github.com/promptfoo/promptfoo/pull/1904)
- **chore(redteam):** Rename math-prompt strategy and update docs by [@mldangelo](https://github.com/promptfoo/promptfoo/pull/1912)
- **chore(webui):** Redesign navigation and dark mode components by [@mldangelo](https://github.com/promptfoo/promptfoo/pull/1903)
- **chore(ci):** Correct GitHub Actions syntax for secret access by [@mldangelo](https://github.com/promptfoo/promptfoo/pull/1911)
- **chore(ci):** Fix Docker build by [@sklein12](https://github.com/promptfoo/promptfoo/pull/1910)
- **chore(ci):** Test eval share for hosted container by [@sklein12](https://github.com/promptfoo/promptfoo/pull/1908)
- **chore(ci):** Test sharing to cloud by [@sklein12](https://github.com/promptfoo/promptfoo/pull/1909)
- chore: fix docker build (#1910)
- chore(redteam): rename math-prompt strategy and update docs (#1912)
- chore: Test sharing to cloud (#1909)
- chore: Test eval share for hosted container (#1908)

### Fixed

- **fix(webui):** Navigating directly to an eval by [@sklein12](https://github.com/promptfoo/promptfoo/pull/1905)
- fix(providers): lazy load watsonx dependencies (#1977)
- fix(ci): correct GitHub Actions syntax for secret access (#1911)
- fix: Navigating directly to an eval (#1905)

### Documentation

- **docs(redteam):** Add documentation for Custom and PII plugins by [@mldangelo](https://github.com/promptfoo/promptfoo/pull/1892)

## [0.93.2] - 2024-10-16

### Fixed

- fix: sharing to hosted (#1902)
- fix: update cloud share URL path from 'results' to 'eval' (#1901)
- fix: gemini chat formatting (#1900)

### Documentation

- docs(redteam): add documentation for Custom and PII plugins (#1892)

### Changed

- **fix:** update cloud share URL path from 'results' to 'eval' by [@mldangelo](https://github.com/promptfoo/promptfoo/pull/1901)
- **fix:** gemini chat formatting by [@typpo](https://github.com/promptfoo/promptfoo/pull/1900)
- **fix:** sharing to hosted by [@sklein12](https://github.com/promptfoo/promptfoo/pull/1902)
- **chore:** add `--filter-targets` to `redteam run` by [@typpo](https://github.com/promptfoo/promptfoo/pull/1893)
- **chore:** warn users about unknown arguments after 'eval' command by [@mldangelo](https://github.com/promptfoo/promptfoo/pull/1898)
- chore(webui): redesign navigation and dark mode components (#1903)
- chore(cli): warn users about unknown arguments after 'eval' command (#1898)
- chore: add `--filter-targets` to `redteam run` (#1893)

### Dependencies

- **chore(deps):** bump `@anthropic-ai/sdk` from 0.29.0 to 0.29.1 by [@dependabot](https://github.com/promptfoo/promptfoo/pull/1894)
- chore(deps): bump @anthropic-ai/sdk from 0.29.0 to 0.29.1 (#1894)

## [0.93.1] - 2024-10-15

### Fixed

- fix: Delete all evals broken (#1891)

### Added

- feat: Redteam http target tester (#1883)

### Changed

- **feat:** Crisp chat on certain pages by [@typpo](https://github.com/promptfoo/promptfoo/pull/1880)
- **feat:** Redteam HTTP target tester by [@sklein12](https://github.com/promptfoo/promptfoo/pull/1883)
- **fix:** Do not use default config when config is explicitly set by [@typpo](https://github.com/promptfoo/promptfoo/pull/1878)
- **fix:** Delete all evals broken by [@sklein12](https://github.com/promptfoo/promptfoo/pull/1891)
- **docs:** Add RAG architecture blog post by [@vsauter](https://github.com/promptfoo/promptfoo/pull/1886)
- **refactor(webui):** Move dashboard to redteam directory by [@mldangelo](https://github.com/promptfoo/promptfoo/pull/1890)
- refactor(webui): move dashboard to redteam directory (#1890)

## [0.93.0] - 2024-10-14

### Documentation

- docs: add rag architecture blog post (#1886)

### Added

- feat(cli): add example download functionality to init command (#1875)
- feat(redteam): introduce experimental redteam setup ui (#1872)
- feat(providers): watsonx provider (#1869)
- feat(providers): node package provider (#1855)
- feat: crisp chat on certain pages (#1880)

### Changed

- chore(webui): show tools in report view (#1871)

### Fixed

- fix(cli): only set redteam on combined configs when necessary (#1879)
- fix(cli): disable remote grading with rubric prompt override (#1877)
- fix(webui): rendering evals (#1881)
- fix: do not use default config when config is explicitly set (#1878)

## [0.92.3] - 2024-10-12

### Changed

- fix: request correct structure in prompt (#1851)
- fix: Only persist custom API url in local storage if it's set through the UI (#1854)
- fix: equality failure message (#1868)
- fix: don't always persist providers (#1870)
- feat: env variable to host pf at a different url path then base (#1853)
- chore(redteam): improve custom plugin definition and validation (#1860)
- chore: move skip logic to generate (#1834)
- chore: add `--filter-targets` alias (#1863)
- chore: Cloud sharing with new format (#1840)

### Fixed

- fix(webui): resolve undefined version display in InfoModal (#1856)

### Dependencies

- chore(deps-dev): bump @aws-sdk/client-bedrock-runtime from 3.667.0 to 3.668.0 (#1857)
- chore(deps-dev): bump @aws-sdk/client-bedrock-runtime from 3.668.0 to 3.669.0 (#1865)

## [0.92.2] - 2024-10-09

### Changed

- **ci(tests)**: Separate unit and integration tests in CI pipeline by [@mldangelo](https://github.com/mldangelo) in [#1849](https://github.com/promptfoo/promptfoo/pull/1849)
  - Bump `@aws-sdk/client-bedrock-runtime` from 3.666.0 to 3.667.0 by [@dependabot](https://github.com/dependabot) in [#1845](https://github.com/promptfoo/promptfoo/pull/1845)
  - Bump `@anthropic-ai/sdk` from 0.28.0 to 0.29.0 by [@dependabot](https://github.com/dependabot) in [#1846](https://github.com/promptfoo/promptfoo/pull/1846)
  - Bump `openai` from 4.67.2 to 4.67.3 by [@dependabot](https://github.com/dependabot) in [#1844](https://github.com/promptfoo/promptfoo/pull/1844)

### Fixed

- **fix(providers)**: Dynamically import FAL-AI serverless client by [@mldangelo](https://github.com/mldangelo) in [#1850](https://github.com/promptfoo/promptfoo/pull/1850)

### Dependencies

- **chore(deps)**:

## [0.92.1] - 2024-10-08

### Added

- **feat(providers):** Add support for an optional `responseSchema` file to Google Gemini by [@aud](https://github.com/promptfoo/promptfoo/pull/1839)
- feat(providers): Add support for an optional `responseSchema` file to google gemini (#1839)

### Changed

- **fix:** count could be off if there was a test that wasn't recorded by [@sklein12](https://github.com/promptfoo/promptfoo/pull/1841)
- **fix:** support relative paths by [@sklein12](https://github.com/promptfoo/promptfoo/pull/1842)
- **fix:** Prompt ordering on tables by [@sklein12](https://github.com/promptfoo/promptfoo/pull/1843)
- **chore:** delete empty file by [@sklein12](https://github.com/promptfoo/promptfoo/pull/1829)
- **chore:** rename tables by [@sklein12](https://github.com/promptfoo/promptfoo/pull/1831)
- chore(deps-dev): bump @aws-sdk/client-bedrock-runtime from 3.665.0 to 3.666.0 (#1836)

### Fixed

- **fix(provider):** fal prompt config overrides by [@drochetti](https://github.com/promptfoo/promptfoo/pull/1835)
- fix: Prompt ordering on tables (#1843)
- fix: support relative paths (#1842)
- fix: count could be off if there was a test that wasn't recorded (#1841)

### Dependencies

- **chore(deps):** bump openai from 4.67.1 to 4.67.2 by [@dependabot](https://github.com/promptfoo/promptfoo/pull/1837)
- **chore(deps-dev):** bump @aws-sdk/client-bedrock-runtime from 3.665.0 to 3.666.0 by [@dependabot](https://github.com/promptfoo/promptfoo/pull/1836)
- chore(deps): bump openai from 4.67.1 to 4.67.2 (#1837)

### Documentation

- **docs(contributing):** expand guide for adding new providers by [@mldangelo](https://github.com/promptfoo/promptfoo/pull/1833)

## [0.92.0] - 2024-10-07

### Fixed

- fix(provider): fal prompt config overrides (#1835)

### Documentation

- docs(contributing): expand guide for adding new providers (#1833)

### Changed

- Normalize eval results in db (#1776)
- foundation model blog post (#1823)
- site: custom blog index page (#1824)
- chore(build): allow-composite-ts (#1825)
- chore(cli): improve validation for extension hooks (#1827)
- chore: rename tables (#1831)
- chore: delete empty file (#1829)

## [0.91.3] - 2024-10-04

### Added

- feat(redteam): add religion plugin (#1822)
- feat(provider-fal): allow prompt config overrides (#1815)
- feat: remove in memory table (#1820)

## [0.91.2] - 2024-10-04

### Added

- feat(cli): Add input validation to eval command (@mldangelo #1810)
- feat(cli): Add real-time logging for Python script execution (@mldangelo #1818)
- feat(providers): Add support for setting cookies in `browser` provider (@typpo #1809)

### Changed

- chore(ci): Move integration tests to separate job in GitHub Actions workflow (@mldangelo #1821)
- chore(providers): Add support for file-based response parser for HTTP provider (@mldangelo #1808)
- chore(providers): Improve error message for browser provider missing imports (67c5fed2 @typpo)
- chore(redteam): Update to specific GPT-4 model (0be9c87f @mldangelo)
- chore(site): Update intro cal.com link (ff36972e @typpo)
- chore(webui): Remove 'use client' directives from React components (bc6f4214 @mldangelo)
- docs: Add Streamlit application in browser documentation (855e80f4 @typpo)
- docs: Escape tag in documentation (9c3ae83b @typpo)
- docs: Remove responseparser from quickstart (fe17b837 @typpo)
- docs: Remove responseParser from redteam template (feda3c60 @typpo)
- docs: Update test case reference documentation (d7c7a507 @mldangelo)
- docs: Update to use `redteam run` and `redteam report` (@typpo #1814)

### Fixed

- fix(redteam): Resolve cross-session templating issues (@typpo #1811)
- fix(webui): Ensure weight is not 0 (@sklein12 #1817)

### Dependencies

- chore(deps-dev): Bump @aws-sdk/client-bedrock-runtime from 3.658.1 to 3.662.0 (@dependabot #1805)
- chore(deps-dev): Bump @aws-sdk/client-bedrock-runtime from 3.663.0 to 3.664.0 (@dependabot #1819)
- chore(deps): Bump openai from 4.66.1 to 4.67.0 (@dependabot #1804)
- chore(deps): Bump replicate from 0.34.0 to 0.34.1 (@dependabot #1806)
- chore(deps): Update dependencies (ec37ca4e @mldangelo)

## [0.91.1] - 2024-10-01

### Changed

- feat: prompts as python classmethods (#1799)

### Fixed

- fix(redteam): read redteam config during redteam eval command (#1803)

### Documentation

- docs(custom-api): update documentation and improve typing (#1802)

## [0.91.0] - 2024-10-01

### Added

- feat(cli): ask for email on public share by @typpo in #1798
- feat(cli): support input transforms by @MrFlounder in #1704
- feat(redteam): add `redteam run` command by @typpo in #1791
- feat(webui): new Chart type on the eval page of web UI by @YingjiaLiu99 in #1147

### Changed

- fix: calc the same prompt id everywhere by @sklein12 in #1795
- docs: add troubleshooting section for timeouts by @mldangelo
- docs: fix indentation by @typpo
- docs: provider index by @mldangelo in #1792
- docs: update ts-config example README with tsx loader options by @mldangelo
- site: misc redteam guide clarifications by @typpo
- chore(cli): reorganize command structure and add program name by @mldangelo
- chore(cli): simplify node version check by @mldangelo in #1794
- chore(openai): use omni moderation by default by @typpo in #1797
- chore(providers): add support for special chars in browser provider by @typpo in #1790
- chore(providers): render provider label using Nunjucks by @mldangelo in #1789
- chore(providers): warn on unknown provider types by @mldangelo in #1787
- chore(redteam): include package version in redteam run hash by @typpo in 6d2d0c65
- chore(redteam): rename and export base classes by @mldangelo in #1801
- chore(redteam): serverside generation for indirect-prompt-injection by @mldangelo
- chore(redteam): update adversarial generation to specific gpt-4o model by @typpo in 1f397f62
- chore(cli): reorganize command structure and add program name by @mldangelo in 66781927

### Fixed

- fix(build): remove ts-config path aliases until compilation works correctly by @sklein12 in #1796
- fix(cli): don't ask for email when sharing in ci or without tty by @typpo
- fix(package): use provider prompt map when running via Node package by @vsauter in #1788
- fix(redteam): don't include entities if list is empty by @typpo
- fix(redteam): OWASP aliases by @typpo in #1765

### Dependencies

- chore(deps): bump openai from 4.65.0 to 4.66.1 by @dependabot in #1800
- chore(deps): update dependencies by @mldangelo

## [0.90.3] - 2024-09-27

### Changed

- fix: browser provider ignores cert errors by @ianw_github in 9fcc9f5974d919291456292e187fba1b1bacb3e2

## [0.90.2] - 2024-09-27

### Changed

- **feat:** Add fal.ai provider by [@drochetti](https://github.com/drochetti) in [#1778](https://github.com/promptfoo/promptfoo/pull/1778)
- **feat:** Add install script for pre-built binary installation by [@mldangelo](https://github.com/mldangelo) in [#1755](https://github.com/promptfoo/promptfoo/pull/1755)
- **fix:** Improve JSON parser handling for multiple braces by [@typpo](https://github.com/typpo) in [#1766](https://github.com/promptfoo/promptfoo/pull/1766)
- **refactor(eval):** Reorganize and improve eval command options by [@mldangelo](https://github.com/mldangelo) in [#1762](https://github.com/promptfoo/promptfoo/pull/1762)
- **chore(bedrock):** Improve support for LLAMA3.1 and LLAMA3.2 model configurations by [@mldangelo](https://github.com/mldangelo) in [#1777](https://github.com/promptfoo/promptfoo/pull/1777)
- **chore(config):** Simplify config loading by [@mldangelo](https://github.com/mldangelo) in [#1779](https://github.com/promptfoo/promptfoo/pull/1779)
- **chore(redteam):** Move select plugins for server-side generation by [@mldangelo](https://github.com/mldangelo) in [#1783](https://github.com/promptfoo/promptfoo/pull/1783)
- **ci(nexe-build):** Add ARM64 support for nexe builds by [@mldangelo](https://github.com/mldangelo) in [#1780](https://github.com/promptfoo/promptfoo/pull/1780)
- **ci(nexe-build):** Update runner selection for macOS and add Windows file extension by [@mldangelo](https://github.com/mldangelo) in [#1784](https://github.com/promptfoo/promptfoo/pull/1784)

### Fixed

- **fix(providers):** Correct data types for `responseParser` in HTTP provider by [@typpo](https://github.com/typpo) in [#1764](https://github.com/promptfoo/promptfoo/pull/1764)

### Dependencies

- **chore(deps-dev):** Bump `@aws-sdk/client-bedrock-runtime` from 3.658.0 to 3.658.1 by [@dependabot](https://github.com/dependabot) in [#1769](https://github.com/promptfoo/promptfoo/pull/1769)
- **chore(deps):** Bump `replicate` from 0.33.0 to 0.34.0 by [@dependabot](https://github.com/dependabot) in [#1767](https://github.com/promptfoo/promptfoo/pull/1767)
- **chore(deps):** Bump `openai` from 4.63.0 to 4.64.0 by [@dependabot](https://github.com/dependabot) in [#1768](https://github.com/promptfoo/promptfoo/pull/1768)

## [0.90.1] - 2024-09-26

### Changed

- **chore(providers):** Updated Bedrock integration to support Llama 3.2 models. [#1763](https://github.com/promptfoo/promptfoo/pull/1763) by [@aristsakpinis93](https://github.com/aristsakpinis93)
- **chore:** Added support for config objects in JavaScript and Python assertions. [#1729](https://github.com/promptfoo/promptfoo/pull/1729) by [@vedantr](https://github.com/vedantr)
- **fix:** Improved prompts handling per provider. [#1757](https://github.com/promptfoo/promptfoo/pull/1757) by [@typpo](https://github.com/typpo)
- **fix:** Updated `--no-interactive` description and added it to the documentation. [#1761](https://github.com/promptfoo/promptfoo/pull/1761) by [@kentyman23](https://github.com/kentyman23)
- site: adding blog post for Prompt Airlines (#1774)

### Dependencies

- **chore(deps-dev):** Bumped `@aws-sdk/client-bedrock-runtime` from 3.654.0 to 3.658.0. [#1758](https://github.com/promptfoo/promptfoo/pull/1758) by [@dependabot](https://github.com/dependabot)

## [0.90.0] - 2024-09-24

### Changed

- cli: Added 'pf' as an alias for the 'promptfoo' command (@mldangelo, #1745)
- providers(bedrock): Added support for AI21 Jamba Models and Meta Llama 3.1 Models (@mldangelo, #1753)
- providers(python): Added support for file:// syntax for Python providers (@mldangelo, #1748)
- providers(http): Added support for raw requests (@typpo, #1749)
- cli: implement cloud Login functionality for private sharing (@sklein12, #1719)
- cli(redteam): aliased 'eval' in redteam namespace and prioritized redteam.yaml over promptfooconfig.yaml (@typpo, #1664)
- providers(http): Added templating support for provider URLs (@mldangelo, #1747)
- cli: read config files from directory paths (@andretran, #1721)
- Added PROMPTFOO_EXPERIMENTAL environment variable (@typpo)
- Simplified redteam consent process (@typpo)
- Improved input handling for login prompts (@mldangelo)
- Updated dependencies (@mldangelo)
- webui: fix route to edit eval description(@sklein12, #1754)
- cli: prevent logging of empty output paths (@mldangelo)
- Added raw HTTP request example (@typpo)
- Updated documentation to prefer prebuilt versions (@sklein12, #1752)
- Triggered release step in nexe build for tagged branches (@mldangelo)
- Updated release token in GitHub Actions workflow (@mldangelo)
- Added continue-on-error to nexe-build job (@mldangelo)

## [0.89.4] - 2024-09-23

### Added

- feat(webui): display suggestions (#1739)

### Changed

- feat: headless browser provider (#1736)
- feat: suggestions (#1723)
- feat: improvements to http and websocket providers (#1732)
- fix: empty state for webui (#1727)
- chore: add costs for OpenAI model "gpt-4o-2024-08-06" (#1728)
- fix: catch errors when creating share url (#1726)https://github.com/promptfoo/promptfoo/pull/1725
- fix: add missing outputPath (#1734)
- fix: output path when PROMPTFOO_LIGHTWEIGHT_RESULTS is set (#1737)
- chore: Move share action to server (#1743)
- docs: Update documentation for Tree-based Jailbreaks Strategy by @vingiarrusso in

### Fixed

- fix(prompts): add handling for function prompt (#1724)

## [0.89.3] - 2024-09-20

### Changed

- **Bug Fixes:**
  - Improved sanitization of generations ([#1713](https://github.com/promptfoo/promptfoo/pull/1713) by [@typpo](https://github.com/typpo))
  - Reverted config changes to resolve prompt file bug ([#1722](https://github.com/promptfoo/promptfoo/pull/1722) by [@mldangelo](https://github.com/mldangelo))
- **Docs**
  - Added more information to the enterprise page ([#1714](https://github.com/promptfoo/promptfoo/pull/1714) by [@typpo](https://github.com/typpo))
  - Updated the about page ([#1715](https://github.com/promptfoo/promptfoo/pull/1715) by [@typpo](https://github.com/typpo))
  - Minor landing page updates ([#1718](https://github.com/promptfoo/promptfoo/pull/1718) by [@typpo](https://github.com/typpo))
- Update documentation for Tree-based Jailbreaks Strategy (#1725)

## [0.89.2] - 2024-09-18

### Changed

- **Dependencies**: Updated project dependencies (@mldangelo)
- **Website**: Added truncate functionality to the site (@typpo)
- Fixed Node cache dependency issue (@typpo)
- Improved nexe build workflow artifact handling in CI pipeline (@mldangelo)
- Bumped version to 0.89.2 (@typpo)
-

## [0.89.1] - 2024-09-18

### Added

- **feat(provider/openai)**: support loading `response_format` from a file by [@albertlieyingadrian](https://github.com/albertlieyingadrian) in [#1711](https://github.com/promptfoo/promptfoo/pull/1711)
- **feat(matchers)**: add external file loader for LLM rubric by [@albertlieyingadrian](https://github.com/albertlieyingadrian) in [#1698](https://github.com/promptfoo/promptfoo/pull/1698)

### Changed

- **feat**: Redteam dashboard by [@typpo](https://github.com/typpo) in [#1709](https://github.com/promptfoo/promptfoo/pull/1709)
- **feat**: add WebSocket provider by [@typpo](https://github.com/typpo) in [#1712](https://github.com/promptfoo/promptfoo/pull/1712)
- **docs**: GPT vs O1 guide by [@typpo](https://github.com/typpo) in [#1703](https://github.com/promptfoo/promptfoo/pull/1703)

### Dependencies

- **chore(deps)**: bump `openai` from `4.61.1` to `4.62.0` by [@dependabot](https://github.com/dependabot) in [#1706](https://github.com/promptfoo/promptfoo/pull/1706)
- **chore(deps)**: bump `@azure/openai-assistants` from `1.0.0-beta.5` to `1.0.0-beta.6` by [@dependabot](https://github.com/dependabot) in [#1707](https://github.com/promptfoo/promptfoo/pull/1707)

## [0.89.0] - 2024-09-17

### Added

- feat(util): add nunjucks template support for file path (#1688) by @albertlieyingadrian
- feat(redteam): top level targets, plugins, strategies (#1689) by @typpo

### Changed

- feat: Migrate NextUI to a React App (#1637) by @sklein12
- feat: add golang provider (#1693) by @typpo
- feat: make config `prompts` optional (#1694) by @typpo
- chore(redteam): plumb scores per plugin and strategy (#1684) by @typpo
- chore(redteam): redteam init indent plugins and strategies by @typpo
- chore(redteam): redteam onboarding updates (#1695) by @typpo
- chore(redteam): update some framework mappings by @typpo
- refactor(csv): improve assertion parsing and add warning for single underscore usage (#1692) by @mldangelo
- docs: improve Python provider example with stub LLM function by @mldangelo

### Fixed

- fix(python): change PythonShell mode to binary to fix unicode encoding issues (#1671) by @mldangelo
- fix(python): check --version for executable path validation (#1690) by @mldangelo
- fix(providers): Mistral Error Reporting (#1691) by @GICodeWarrior

### Dependencies

- chore(deps): bump openai from 4.61.0 to 4.61.1 (#1696) by @dependabot
- chore(deps): remove nexe dev dependency by @mldangelo
- chore(deps): update eslint and related packages by @mldangelo

## [0.88.0] - 2024-09-16

### Dependencies

- chore(deps): bump replicate from 0.32.1 to 0.33.0 (#1682)

### Added

- feat(webui): display custom namedScores (#1669)

### Changed

- **Added** `--env-path` as an alias for the `--env-file` option in CLI (@mldangelo)
- **Introduced** `PROMPTFOO_LIGHTWEIGHT_RESULTS` environment variable to optimize result storage (@typpo)
- **Added** `validatePythonPath` function and improved error handling for Python scripts (@mldangelo)
- **Displayed** custom named scores in the Web UI (@khp)
- **Improved** support for structured outputs in the OpenAI provider (@mldangelo)
- **Added** OpenAI Assistant's token usage statistics (@albertlieyingadrian)
- **Added** pricing information for Azure OpenAI models (@mldangelo)
- **Improved** API URL formatting for Azure OpenAI provider (@mldangelo)
- **Fixed** prompt normalization when reading configurations (@mldangelo)
- **Resolved** Docker image issues by adding Python, ensuring the `next` output directory exists, and disabling telemetry (@mldangelo)
- **Improved** message parsing for the Anthropic provider (@mldangelo)
- **Fixed** error in loading externally defined OpenAI function calls (@mldangelo)
- **Corrected** latency assertion error for zero milliseconds latency (@albertlieyingadrian)
- **Added** a new Red Team introduction and case studies to the documentation (@typpo)
- **Updated** model references and default LLM models in the documentation (@mldangelo)
- **Fixed** typos and broken image links in the documentation (@mldangelo, @typpo)
- **Refactored** Red Team commands and types to improve code organization (@mldangelo)
- **Moved** `evaluateOptions` initialization to `evalCommand` (@mldangelo)
- **Centralized** cost calculation logic in providers (@mldangelo)
- ci: improve nexe build workflow and caching (#1683)
- chore(providers): add pricing information for Azure OpenAI models (#1681)

### Tests

- **Added** support for `file://` prefix for local file paths in the `tests:` field in configuration (@mldangelo)

## [0.87.1] - 2024-09-12

### Fixed

- fix(docker): add Python to Docker image and verify in CI (#1677)
- fix(assertions): fix latencyMs comparison with undefined to allow 0 ms latency (#1668)
- fix(providers): improve parseMessages function for anthropic (#1666)
- fix(dockerfile): ensure next out directory exists and disable next telemetry (#1665)
- fix: normalize prompts when reading configs (#1659)

### Added

- feat(python): add validatePythonPath function and improve error handling (#1670)
- feat(cli): accept '--env-path' as an alias for '--env-file' option (#1654)
- feat: PROMPTFOO_LIGHTWEIGHT_RESULTS envar (#1450)

### Documentation

- docs: red team intro (#1662)
- docs: update model references from gpt-3.5-turbo to gpt-4o-mini (#1655)

### Changed

- **Add OpenAI `o1` pricing** by [@typpo](https://github.com/typpo) in [#1649](https://github.com/promptfoo/promptfoo/pull/1649)
- **Add support for OpenAI `o1` max completion tokens** by [@mldangelo](https://github.com/mldangelo) in [#1650](https://github.com/promptfoo/promptfoo/pull/1650)
- **Share link issue when self-hosting** by [@typpo](https://github.com/typpo) in [#1647](https://github.com/promptfoo/promptfoo/pull/1647)
- **Fix OpenAI function tool callbacks handling** by [@mldangelo](https://github.com/mldangelo) in [#1648](https://github.com/promptfoo/promptfoo/pull/1648)
- **Fix broken anchor links** by [@mldangelo](https://github.com/mldangelo) in [#1645](https://github.com/promptfoo/promptfoo/pull/1645)
- **Add documentation for Echo provider** by [@mldangelo](https://github.com/mldangelo) in [#1646](https://github.com/promptfoo/promptfoo/pull/1646)
- ci: add push trigger to docker workflow (#1678)
- refactor(providers): centralize cost calculation logic (#1679)
- refactor: move evaluateOptions initialization to evalCommand (#1674)
- refactor(redteam): move redteam types to src/redteam/types (#1653)
- refactor(redteam): move redteam commands to src/redteam/commands (#1652)
- chore(providers): improve API URL formatting for Azure OpenAI provider (#1672)
- chore(providers): add openai assistant's token usage (#1661)
- chore(openai): improve support for structured outputs (#1656)
- chore: support file:// prefix for local file paths in `tests:` field in config (#1651)

## [0.87.0] - 2024-09-12

### Changed

- feat: remote strategy execution (#1592)
- fix: run db migrations first thing in cli (#1638)
- chore: add --remote to `eval` (#1639)
- chore: ability to record when feature is used (#1643)
- site: intro and image updates (#1636)

### Dependencies

- chore(deps-dev): bump @aws-sdk/client-bedrock-runtime from 3.649.0 to 3.650.0 (#1640)
- chore(deps): bump openai from 4.58.2 to 4.59.0 (#1641)

## [0.86.1] - 2024-09-11

### Changed

- feat: cross-session leak plugin (#1631)
- fix: quickswitcher (#1635)

## [0.86.0] - 2024-09-11

### Changed

- **feat**: Added MITRE Atlas plugin aliases by [@typpo](https://github.com/typpo) in [#1629](https://github.com/promptfoo/promptfoo/pull/1629)
- **chore**: Removed the NextAPI by [@sklein12](https://github.com/sklein12) in [#1599](https://github.com/promptfoo/promptfoo/pull/1599)
- **fix**: Improved rate limiting handling by [@sinedied](https://github.com/sinedied) in [#1633](https://github.com/promptfoo/promptfoo/pull/1633)
- **fix**: Ensured `name:value` pairs are unique, rather than just names, for tags by [@sklein12](https://github.com/sklein12) in [#1621](https://github.com/promptfoo/promptfoo/pull/1621)
- **chore**: Fixed paths for `ts-node` by [@sklein12](https://github.com/sklein12) in [#1628](https://github.com/promptfoo/promptfoo/pull/1628)
- **chore**: Standardized paths by [@sklein12](https://github.com/sklein12) in [#1627](https://github.com/promptfoo/promptfoo/pull/1627)

### Dependencies

- **chore(deps-dev)**: Bumped `@aws-sdk/client-bedrock-runtime` from 3.645.0 to 3.649.0 by [@dependabot](https://github.com/dependabot) in [#1632](https://github.com/promptfoo/promptfoo/pull/1632)
- **chore(deps)**: Bumped `@anthropic-ai/sdk` from 0.27.2 to 0.27.3 by [@dependabot](https://github.com/dependabot) in [#1625](https://github.com/promptfoo/promptfoo/pull/1625)
- **chore(deps)**: Bumped `openai` from 4.58.1 to 4.58.2 by [@dependabot](https://github.com/dependabot) in [#1624](https://github.com/promptfoo/promptfoo/pull/1624)

## [0.85.2] - 2024-09-10

### Changed

- feat: compliance status in redteam reports (#1619)
- fix: prompt parsing (#1620)

## [0.85.1] - 2024-09-09

### Changed

- feat: add support for markdown prompts (#1616)
- fix: Indirect Prompt Injection missing purpose and will only generate… (#1618)

### Dependencies

- chore(deps): bump openai from 4.58.0 to 4.58.1 (#1617)

## [0.85.0] - 2024-09-06

### Added

- **feat(mistral):** Update chat models and add embedding provider by @mldangelo in [#1614](https://github.com/promptfoo/promptfoo/pull/1614)
- **feat(templates):** Allow Nunjucks templating in grader context by @mldangelo in [#1606](https://github.com/promptfoo/promptfoo/pull/1606)
- **feat(redteam):** Add remote generation for multilingual strategy by @mldangelo in [#1603](https://github.com/promptfoo/promptfoo/pull/1603)
- **feat(redteam):** ASCII smuggling plugin by @typpo in [#1602](https://github.com/promptfoo/promptfoo/pull/1602)
- **feat(redteam):** More direct prompt injections by @typpo in [#1600](https://github.com/promptfoo/promptfoo/pull/1600)
- **feat(redteam):** Prompt injections for all test cases by @typpo in [commit 28605413](https://github.com/promptfoo/promptfoo/commit/28605413)

### Changed

- **refactor:** Improve project initialization and error handling by @mldangelo in [#1591](https://github.com/promptfoo/promptfoo/pull/1591)
- **chore:** Warn if API keys are not present when running `promptfoo init` by @cristiancavalli in [#1577](https://github.com/promptfoo/promptfoo/pull/1577)
- **chore:** Add info to contains-all and icontains-all error by @typpo in [#1596](https://github.com/promptfoo/promptfoo/pull/1596)
- **chore(redteam):** Export graders by @sklein12 in [#1593](https://github.com/promptfoo/promptfoo/pull/1593)
- **chore(redteam):** Export prompt generators by @sklein12 in [#1583](https://github.com/promptfoo/promptfoo/pull/1583)
- **docs:** Add information on loading scenarios from external files by @mldangelo in [commit ddcc6e59](https://github.com/promptfoo/promptfoo/commit/ddcc6e59)

### Fixed

- **fix(redteam):** Correct metric name for misinfo/pii/etc plugins by @typpo in [#1605](https://github.com/promptfoo/promptfoo/pull/1605)
- **fix(redteam):** Remove quotes and numbered results from generated prompts by @typpo in [#1601](https://github.com/promptfoo/promptfoo/pull/1601)
- **fix(redteam):** Move purpose to the right place in redteam template by @typpo in [commit 00b2ed1c](https://github.com/promptfoo/promptfoo/commit/00b2ed1c)

### Dependencies

- **chore(deps):** Bump openai from 4.57.3 to 4.58.0 by @dependabot in [#1608](https://github.com/promptfoo/promptfoo/pull/1608)
- **chore(deps):** Bump openai from 4.57.2 to 4.57.3 by @dependabot in [#1594](https://github.com/promptfoo/promptfoo/pull/1594)

### Documentation

- **docs(redteam):** Red team introduction by @typpo in [commit ba5fe14c](https://github.com/promptfoo/promptfoo/commit/ba5fe14c) and [commit 60624456](https://github.com/promptfoo/promptfoo/commit/60624456)
- **docs(redteam):** Minor redteam update by @typpo in [commit 7cad8da5](https://github.com/promptfoo/promptfoo/commit/7cad8da5)

### Tests

- **test(redteam):** Enhance nested quotes handling in parseGeneratedPrompts by @mldangelo in [commit 36f6464a](https://github.com/promptfoo/promptfoo/commit/36f6464a)

## [0.84.1] - 2024-09-04

### Changed

- fix: json parsing infinite loop (#1590)
- fix: add cache and timeout to remote grading (#1589)

## [0.84.0] - 2024-09-04

### Changed

- Support for remote `llm-rubric` (@typpo in #1585)
- Resolve foreign key constraint in `deleteAllEvals` (@mldangelo in #1581)
- Don't set OpenAI chat completion `seed=0` by default (@Sasja in #1580)
- Improve strategy JSON parsing (@typpo in #1587)
- Multilingual strategy now uses redteam provider (@typpo in #1586)
- Handle redteam remote generation error (@typpo)
- Redteam refusals are not failures for Vertex AI (@typpo)
- Reorganize redteam exports and add Strategies (@mldangelo in #1588)
- Update OpenAI config documentation (@mldangelo)
- Improve Azure environment variables and configuration documentation (@mldangelo)
- Bump dependencies and devDependencies (@mldangelo)
- Set `stream: false` in Ollama provider (@typpo, #1568)
- Bump openai from 4.57.0 to 4.57.1 (@dependabot in #1579)
- Regenerate JSON schema based on type change (@mldangelo)
- Synchronize EnvOverrides in types and validators (@mldangelo)

## [0.83.2] - 2024-09-03

### Added

- feat: add --remote to redteam generate (#1576)

## [0.83.1] - 2024-09-03

## [0.83.0] - 2024-09-03

### Changed

- feat: add onboarding flow for http endpoint (#1572)
- feat: remote generation on the cli (#1570)
- docs: update YAML syntax for prompts and providers arrays (#1574)

## [0.82.0] - 2024-09-02

### Added

- feat(redteam): add remote generation for purpose and entities by @mldangelo

### Changed

- feat: add `delay` option for redteam generate and refactor plugins by @typpo
- fix: validate all plugins before running any by @typpo
- fix: remove indirect prompt injection `config.systemPrompt` dependency by @typpo
- fix: show all strategies on report by @typpo
- fix: bfla grading by @typpo
- chore: simplify redteam types by @typpo
- chore: move redteam command locations by @typpo
- chore: defaults for redteam plugins/strategies by @typpo
- chore: clean up some redteam onboarding questions by @typpo
- chore: export redteam plugins by @typpo
- chore: rename envar by @typpo
- chore: add `PROMPTFOO_NO_REDTEAM_MODERATION` envar by @typpo
- chore(redteam): add progress bar to multilingual strategy by @mldangelo
- chore(redteam): export extraction functions by @mldangelo
- chore(docker): install peer dependencies during build by @mldangelo
- docs: update file paths to use file:// prefix by @mldangelo
- chore: clean up some redteam onboarding questions (#1569)
- chore: defaults for redteam plugins/strategies (#1521)

### Dependencies

- chore(deps-dev): bump @aws-sdk/client-bedrock-runtime from 3.637.0 to 3.642.0 by @dependabot
- chore(deps): bump replicate from 0.32.0 to 0.32.1 by @dependabot
- chore(deps): bump openai from 4.56.1 to 4.57.0 by @dependabot
- chore(deps): bump the github-actions group with 2 updates by @dependabot

## [0.81.5] - 2024-08-30

### Dependencies

- chore(deps): bump the github-actions group with 2 updates (#1566)
- chore(deps): bump replicate from 0.32.0 to 0.32.1 (#1559)
- chore(deps): bump openai from 4.56.1 to 4.57.0 (#1558)

### Fixed

- fix: remove indirect prompt injection `config.systemPrompt` dependency (#1562)
- fix: validate all plugins before running any (#1561)

### Added

- feat: add `delay` option for redteam generate and refactor plugins (#1564)
- feat(redteam): add remote generation for purpose and entities (#1555)

### Changed

- feat: global `env` var in templates (#1553)
- fix: harmful grader (#1554)
- chore: include createdAt in getStandaloneEvals (#1550)
- chore: write eval tags to database and add migration (#1551)
- style: enforce object shorthand rule (#1557)
- chore: move redteam command locations (#1565)
- chore: simplify redteam types (#1563)
- chore(deps-dev): bump @aws-sdk/client-bedrock-runtime from 3.637.0 to 3.642.0 (#1560)

## [0.81.4] - 2024-08-29

### Changed

- **fix:** redteam progress bar by @typpo in [#1548](https://github.com/promptfoo/promptfoo/pull/1548)
- **fix:** redteam grading should use defaultTest by @typpo in [#1549](https://github.com/promptfoo/promptfoo/pull/1549)
- **refactor:** move extractJsonObjects to json utility module by @mldangelo in [#1539](https://github.com/promptfoo/promptfoo/pull/1539)

### Fixed

- **fix(redteam):** fix modifier handling in PluginBase by @mldangelo in [#1538](https://github.com/promptfoo/promptfoo/pull/1538)
- **fix(testCases):** improve test case generation with retry logic by @mldangelo in [#1544](https://github.com/promptfoo/promptfoo/pull/1544)
- **fix(docker):** link peer dependencies in Docker build by @mldangelo in [#1545](https://github.com/promptfoo/promptfoo/pull/1545)
- **fix(devcontainer):** simplify and standardize development environment by @mldangelo in [#1547](https://github.com/promptfoo/promptfoo/pull/1547)

### Dependencies

- **chore(deps):** update dependencies by @mldangelo in [#1540](https://github.com/promptfoo/promptfoo/pull/1540)
- **chore(deps):** bump @anthropic-ai/sdk from 0.27.0 to 0.27.1 by @dependabot in [#1541](https://github.com/promptfoo/promptfoo/pull/1541)
- **chore(deps):** bump openai from 4.56.0 to 4.56.1 by @dependabot in [#1542](https://github.com/promptfoo/promptfoo/pull/1542)

## [0.81.3] - 2024-08-28

### Changed

- fix: use redteam provider in extractions (#1536)
- feat: Indirect prompt injection plugin (#1518)
- feat: add support for tags property in config (#1526)
- feat: ability to reference external files in plugin config (#1530)
- feat: custom redteam plugins (#1529)
- fix: remove failure messages from output (#1531)
- fix: reduce pii false positives (#1532)
- fix: Addtl Pii false positives (#1533)
- fix: RBAC plugin false positives (#1534)
- fix: redteam providers should be overriddeable (#1516)
- fix: dont use openai moderation if key not present (#1535)

### Fixed

- fix(redteam): update logic for json only response format in default provider (#1537)

## [0.81.2] - 2024-08-27

### Changed

- fix: use redteam provider in extractions (#1536)
- feat: Indirect prompt injection plugin (#1518)
- feat: add support for tags property in config (#1526)
- feat: ability to reference external files in plugin config (#1530)
- feat: custom redteam plugins (#1529)
- fix: remove failure messages from output (#1531)
- fix: reduce pii false positives (#1532)
- fix: Addtl Pii false positives (#1533)
- fix: RBAC plugin false positives (#1534)
- fix: redteam providers should be overriddeable (#1516)
- fix: dont use openai moderation if key not present (#1535)

## [0.81.1] - 2024-08-27

### Changed

- feat: Indirect prompt injection plugin (#1518)
- feat: add support for `tags` property in config (#1526)
- feat: ability to reference external files in plugin config (#1530)
- feat: custom redteam plugins (#1529)
- fix: remove failure messages from output (#1531)
- fix: reduce pii false positives (#1532)
- fix: Addtl Pii false positives (#1533)
- fix: RBAC plugin false positives (#1534)
- fix: redteam providers should be overriddeable (#1516)
- fix: dont use openai moderation if key not present (#1535)
- chore: Set jest command line setting for jest extension (#1527)

## [0.81.0] - 2024-08-26

### Added

- feat(report): performance by strategy (#1524)
- feat(ai21): Add AI21 Labs provider (#1514)
- feat(docker): add Python runtime to final image (#1519)
- feat(anthropic): add support for create message headers (prompt caching) (#1503)

### Changed

- feat: report view sidebar for previewing test failures (#1522)
- chore: add plugin/strategy descriptions (#1520)
- chore: add `promptfoo redteam plugins` command to list plugins (#1523)
- chore: clear cache status messages (#1517)

### Fixed

- fix(scriptCompletionProvider): handle UTF-8 encoding in script output (#1515)
- fix(config): support loading scenarios and tests from external files (#331)

### Dependencies

- chore(deps-dev): bump @aws-sdk/client-bedrock-runtime from 3.635.0 to 3.637.0 (#1513)

## [0.80.3] - 2024-08-22

### Changed

- **Add Support for Embeddings API (Cohere)**: Added support for the embeddings API. [#1502](https://github.com/promptfoo/promptfoo/pull/1502) by @typpo
- **Improve Download Menu**: Enhanced the web UI by improving the download menu, adding an option to download human eval test cases, and adding tests. [#1500](https://github.com/promptfoo/promptfoo/pull/1500) by @mldangelo
- **Python IPC Encoding**: Resolved an issue by ensuring that Python IPC uses UTF-8 encoding. [#1511](https://github.com/promptfoo/promptfoo/pull/1511) by @typpo
- **Dependencies**:
  - Bumped `@anthropic-ai/sdk` from `0.26.1` to `0.27.0`. [#1507](https://github.com/promptfoo/promptfoo/pull/1507) by @dependabot
  - Upgraded Docusaurus to version `3.5.2`. [#1512](https://github.com/promptfoo/promptfoo/pull/1512) by @mldangelo

## [0.80.2] - 2024-08-22

### Changed

- fix: remove prompt-extraction from base plugins (#1505)

## [0.80.1] - 2024-08-21

### Added

- feat(redteam): improve test generation and reporting (#1481)
- feat(eval)!: remove interactive providers option (#1487)

### Changed

- refactor(harmful): improve test generation and deduplication (#1480)
- fix: hosted load shared eval (#1482)
- fix: Generate correct url for hosted shared evals (#1484)
- feat: multilingual strategy (#1483)
- chore(eslint): add and configure eslint-plugin-unicorn (#1489)
- fix: include vars in python provider cache key (#1493)
- fix: Including prompt extraction broke redteam generation (#1494)
- fix: floating point comparisons in matchers (#1486)
- site: enterprise breakdown (#1495)
- fix: Prompt setup during redteam generation (#1496)
- fix: hardcoded injectVars in harmful plugin (#1498)
- site: enterprise blog post (#1497)

### Fixed

- fix(assertions): update error messages for context-relevance and context-faithfulness (#1485)

### Dependencies

- chore(deps-dev): bump @aws-sdk/client-bedrock-runtime from 3.632.0 to 3.635.0 (#1490)

## [0.80.0] - 2024-08-21

### Changed

- **Multilingual Strategy**: Added multilingual strategy by @typpo in [#1483](https://github.com/promptfoo/promptfoo/pull/1483)
- **Redteam**: Improved test generation and reporting by @mldangelo in [#1481](https://github.com/promptfoo/promptfoo/pull/1481)
- **Evaluation**: Removed interactive providers option by @mldangelo in [#1487](https://github.com/promptfoo/promptfoo/pull/1487)
- **Hosted Load**: Fixed hosted load shared eval by @sklein12 in [#1482](https://github.com/promptfoo/promptfoo/pull/1482)
- **Shared Evals**: Generated correct URL for hosted shared evals by @sklein12 in [#1484](https://github.com/promptfoo/promptfoo/pull/1484)
- **Assertions**: Updated error messages for context-relevance and context-faithfulness by @mldangelo in [#1485](https://github.com/promptfoo/promptfoo/pull/1485)
- **Python Provider**: Included vars in Python provider cache key by @typpo in [#1493](https://github.com/promptfoo/promptfoo/pull/1493)
- **Prompt Extraction**: Fixed prompt extraction during redteam generation by @sklein12 in [#1494](https://github.com/promptfoo/promptfoo/pull/1494)
- **Matchers**: Fixed floating point comparisons in matchers by @typpo in [#1486](https://github.com/promptfoo/promptfoo/pull/1486)
- **Redteam Generation**: Fixed prompt setup during redteam generation by @sklein12 in [#1496](https://github.com/promptfoo/promptfoo/pull/1496)
- **Harmful Tests**: Improved test generation and deduplication by @mldangelo in [#1480](https://github.com/promptfoo/promptfoo/pull/1480)
- **ESLint**: Added and configured eslint-plugin-unicorn by @mldangelo in [#1489](https://github.com/promptfoo/promptfoo/pull/1489)
- **Dependencies**: Bumped @aws-sdk/client-bedrock-runtime from 3.632.0 to 3.635.0 by @dependabot in [#1490](https://github.com/promptfoo/promptfoo/pull/1490)
- **Crescendo**: Crescendo now uses gpt-4o-mini instead of gpt-4o by @typpo
- **Environment Variables**: Added GROQ_API_KEY and alphabetized 3rd party environment variables by @mldangelo
- **Enterprise Breakdown**: Added enterprise breakdown by @typpo in [#1495](https://github.com/promptfoo/promptfoo/pull/1495)

## [0.79.0] - 2024-08-20

### Added

- feat(groq): integrate native Groq SDK and update documentation by @mldangelo in #1479
- feat(redteam): support multiple policies in redteam config by @mldangelo in #1470
- feat(redteam): handle graceful exit on Ctrl+C during initialization by @mldangelo

### Changed

- feat: Prompt Extraction Redteam Plugin by @sklein12 in #1471
- feat: nexe build artifacts by @typpo in #1472
- fix: expand supported config file extensions by @mldangelo in #1473
- fix: onboarding.ts should assume context.py by @typpo
- fix: typo in onboarding example by @typpo
- fix: reduce false positives in `policy` and `sql-injection` by @typpo
- docs: remove references to optional Supabase environment variables by @mldangelo in #1474
- docs: owasp llm top 10 updates by @typpo
- test: mock logger in util test suite by @mldangelo
- chore(workflow): change release trigger type from 'published' to 'created' in Docker workflow, remove pull request and push triggers by @mldangelo
- chore(webui): update plugin display names by @typpo
- chore: refine pass rate threshold logging by @mldangelo
- ci: upload artifact by @typpo

### Fixed

- fix(devcontainer): improve Docker setup for development environment by @mldangelo
- fix(devcontainer): update Dockerfile.dev for Node.js development by @mldangelo
- fix(webui): truncate floating point scores by @typpo

### Dependencies

- chore(deps): update dependencies by @mldangelo in #1478
- chore(deps): update dependencies including @swc/core, esbuild, @anthropic-ai/sdk, and openai by @mldangelo

### Tests

- test(config): run tests over example promptfoo configs by @mldangelo in #1475

## [0.78.3] - 2024-08-19

### Added

- feat(redteam): add base path to CLI state for redteam generate by @mldangelo in [#1464](https://github.com/promptfoo/promptfoo/pull/1464)
- feat(eval): add global pass rate threshold by @mldangelo in [#1443](https://github.com/promptfoo/promptfoo/pull/1443)

### Changed

- chore: check config.redteam instead of config.metadata.redteam by @mldangelo in [#1463](https://github.com/promptfoo/promptfoo/pull/1463)
- chore: Add vscode settings for prettier formatting by @sklein12 in [#1469](https://github.com/promptfoo/promptfoo/pull/1469)
- build: add defaults for supabase environment variables by @sklein12 in [#1468](https://github.com/promptfoo/promptfoo/pull/1468)
- fix: smarter caching in exec provider by @typpo in [#1467](https://github.com/promptfoo/promptfoo/pull/1467)
- docs: display consistent instructions for npx vs npm vs brew by @typpo in [#1465](https://github.com/promptfoo/promptfoo/pull/1465)

### Dependencies

- chore(deps): bump openai from 4.55.9 to 4.56.0 by @dependabot in [#1466](https://github.com/promptfoo/promptfoo/pull/1466)
- chore(deps): replace rouge with js-rouge by @QuarkNerd in [#1420](https://github.com/promptfoo/promptfoo/pull/1420)

## [0.78.2] - 2024-08-18

### Changed

- feat: multi-turn jailbreak (#1459)
- feat: plugin aliases for owasp, nist (#1410)
- refactor(redteam): aliase `generate redteam` to `redteam generate`. (#1461)
- chore: strongly typed envars (#1452)
- chore: further simplify redteam onboarding (#1462)
- docs: strategies (#1460)

## [0.78.1] - 2024-08-16

### Changed

- **feat:** Helicone integration by @maamalama in [#1434](https://github.com/promptfoo/promptfoo/pull/1434)
- **fix:** is-sql assertion `databaseType` not `database` by @typpo in [#1451](https://github.com/promptfoo/promptfoo/pull/1451)
- **chore:** Use temporary file for Python interprocess communication by @enkoder in [#1447](https://github.com/promptfoo/promptfoo/pull/1447)
- **chore:** Redteam onboarding updates by @typpo in [#1453](https://github.com/promptfoo/promptfoo/pull/1453)
- **site:** Add blog post by @typpo in [#1444](https://github.com/promptfoo/promptfoo/pull/1444)

### Fixed

- **fix(redteam):** Improve iterative tree-based red team attack provider by @mldangelo in [#1458](https://github.com/promptfoo/promptfoo/pull/1458)

### Dependencies

- **chore(deps):** Update various dependencies by @mldangelo in [#1442](https://github.com/promptfoo/promptfoo/pull/1442)
- **chore(deps):** Bump `@aws-sdk/client-bedrock-runtime` from 3.629.0 to 3.631.0 by @dependabot in [#1448](https://github.com/promptfoo/promptfoo/pull/1448)
- **chore(deps):** Bump `@aws-sdk/client-bedrock-runtime` from 3.631.0 to 3.632.0 by @dependabot in [#1455](https://github.com/promptfoo/promptfoo/pull/1455)
- **chore(deps):** Bump `@anthropic-ai/sdk` from 0.25.2 to 0.26.0 by @dependabot in [#1449](https://github.com/promptfoo/promptfoo/pull/1449)
- **chore(deps):** Bump `@anthropic-ai/sdk` from 0.26.0 to 0.26.1 by @dependabot in [#1456](https://github.com/promptfoo/promptfoo/pull/1456)
- **chore(deps):** Bump `openai` from 4.55.7 to 4.55.9 by @dependabot in [#1457](https://github.com/promptfoo/promptfoo/pull/1457)

## [0.78.0] - 2024-08-14

### Changed

- **Web UI**: Added ability to choose prompt/provider column in report view by @typpo in [#1426](https://github.com/promptfoo/promptfoo/pull/1426)
- **Eval**: Support loading scenarios and tests from external files by @mldangelo in [#1432](https://github.com/promptfoo/promptfoo/pull/1432)
- **Redteam**: Added language support for generated tests by @mldangelo in [#1433](https://github.com/promptfoo/promptfoo/pull/1433)
- **Transform**: Support custom function names in file transforms by @mldangelo in [#1435](https://github.com/promptfoo/promptfoo/pull/1435)
- **Extension Hook API**: Introduced extension hook API by @aantn in [#1249](https://github.com/promptfoo/promptfoo/pull/1249)
- **Report**: Hide unused plugins in report by @typpo in [#1425](https://github.com/promptfoo/promptfoo/pull/1425)
- **Memory**: Optimize memory usage in `listPreviousResults` by not loading all results into memory by @typpo in [#1439](https://github.com/promptfoo/promptfoo/pull/1439)
- **TypeScript**: Added TypeScript `promptfooconfig` example by @mldangelo in [#1427](https://github.com/promptfoo/promptfoo/pull/1427)
- **Tests**: Moved `evaluatorHelpers` tests to a separate file by @mldangelo in [#1437](https://github.com/promptfoo/promptfoo/pull/1437)
- **Dev**: Bumped `@aws-sdk/client-bedrock-runtime` from 3.624.0 to 3.629.0 by @dependabot in [#1428](https://github.com/promptfoo/promptfoo/pull/1428)
- **SDK**: Bumped `@anthropic-ai/sdk` from 0.25.1 to 0.25.2 by @dependabot in [#1429](https://github.com/promptfoo/promptfoo/pull/1429)
- **SDK**: Bumped `openai` from 4.55.4 to 4.55.7 by @dependabot in [#1436](https://github.com/promptfoo/promptfoo/pull/1436)

## [0.77.0] - 2024-08-12

### Added

- feat(assertions): add option to disable AJV strict mode (#1415)

### Changed

- feat: ssrf plugin (#1411)
- feat: `basic` strategy to represent raw payloads only (#1417)
- refactor: transform function (#1423)
- fix: suppress docker lint (#1412)
- fix: update eslint config and resolve unused variable warnings (#1413)
- fix: handle retries for harmful generations (#1422)
- docs: add plugin documentation (#1421)

### Fixed

- fix(redteam): plugins respect config-level numTest (#1409)

### Dependencies

- chore(deps): bump openai from 4.55.3 to 4.55.4 (#1418)

### Documentation

- docs(faq): expand and restructure FAQ content (#1416)

## [0.76.1] - 2024-08-11

## [0.76.0] - 2024-08-10

### Changed

- feat: add `delete eval latest` and `delete eval all` (#1383)
- feat: bfla and bofa plugins (#1406)
- feat: Support loading tools from multiple files (#1384)
- feat: `promptfoo eval --description` override (#1399)
- feat: add `default` strategy and remove `--add-strategies` (#1401)
- feat: assume unrecognized openai models are chat models (#1404)
- feat: excessive agency grader looks at tools (#1403)
- fix: dont check SSL certs (#1396)
- fix: reduce rbac and moderation false positives (#1400)
- fix: `redteam` property was not read in config (#1407)
- fix: Do not ignored derived metrics (#1381)
- fix: add indexes for sqlite (#1382)

### Fixed

- fix(types): allow boolean values in VarsSchema (#1386)

### Dependencies

- chore(deps-dev): bump @aws-sdk/client-bedrock-runtime from 3.623.0 to 3.624.0 (#1379)
- chore(deps): bump openai from 4.54.0 to 4.55.0 (#1387)
- chore(deps): bump openai from 4.55.0 to 4.55.1 (#1392)
- chore(deps): bump @anthropic-ai/sdk from 0.25.0 to 0.25.1 (#1397)
- chore(deps): bump openai from 4.55.1 to 4.55.3 (#1398)

## [0.75.2] - 2024-08-06

### Added

- feat: ability to attach configs to prompts (#1391)

### Changed

- fix: Update "Edit Comment" dialog background for the dark mode (#1374)
- fix: undefined var in hallucination template (#1375)
- fix: restore harmCategory var (#1380)

## [0.75.1] - 2024-08-05

### Changed

- fix: temporarily disable nunjucks strict mode by @typpo

### Dependencies

- chore(deps): update dependencies (#1373)

## [0.75.0] - 2024-08-05

### Added

- feat(webui): Download report as PDF by @typpo in #1348
- feat(redteam): Add custom policy plugin by @mldangelo in #1346
- feat(config): Add writePromptfooConfig function and orderKeys utility by @mldangelo in #1360
- feat(redteam): Add purpose and entities to defaultTest metadata by @mldangelo in #1359
- feat(webui): Show metadata in details dialog by @typpo in #1362
- feat(redteam): Add some simple requested strategies by @typpo in #1364

### Changed

- feat: Implement defaultTest metadata in tests and scenarios by @mldangelo in #1361
- feat!: Add `default` plugin collection and remove --add-plugins by @typpo in #1369
- fix: Moderation assert and iterative provider handle output objects by @typpo in #1353
- fix: Improve PII grader by @typpo in #1354
- fix: Improve RBAC grading by @typpo in #1347
- fix: Make graders set assertion value by @typpo in #1355
- fix: Allow falsy provider response outputs by @typpo in #1356
- fix: Improve entity extraction and enable for PII by @typpo in #1358
- fix: Do not dereference external tool files by @typpo in #1357
- fix: Google sheets output by @typpo in #1367
- docs: How to red team RAG applications by @typpo in #1368
- refactor(redteam): Consolidate graders and plugins by @mldangelo in #1370
- chore(redteam): Collect user consent for harmful generation by @typpo in #1365

### Dependencies

- chore(deps): Bump openai from 4.53.2 to 4.54.0 by @dependabot in #1349
- chore(deps-dev): Bump @aws-sdk/client-bedrock-runtime from 3.622.0 to 3.623.0 by @dependabot in #1372

## [0.74.0] - 2024-08-01

### Changed

- **feat**: Split types vs validators for prompts, providers, and redteam [#1325](https://github.com/promptfoo/promptfoo/pull/1325) by [@typpo](https://github.com/typpo)
- **feat**: Load provider `tools` and `functions` from external file [#1342](https://github.com/promptfoo/promptfoo/pull/1342) by [@typpo](https://github.com/typpo)
- **fix**: Show gray icon when there are no tests in report [#1335](https://github.com/promptfoo/promptfoo/pull/1335) by [@typpo](https://github.com/typpo)
- **fix**: numTests calculation for previous evals [#1336](https://github.com/promptfoo/promptfoo/pull/1336) by [@onyck](https://github.com/onyck)
- **fix**: Only show the number of tests actually run in the eval [#1338](https://github.com/promptfoo/promptfoo/pull/1338) by [@typpo](https://github.com/typpo)
- **fix**: better-sqlite3 in arm64 docker image [#1344](https://github.com/promptfoo/promptfoo/pull/1344) by [@cmrfrd](https://github.com/cmrfrd)
- **fix**: Correct positive example in DEFAULT_GRADING_PROMPT [#1337](https://github.com/promptfoo/promptfoo/pull/1337) by [@tbuckley](https://github.com/tbuckley)
- **chore**: Integrate red team evaluation into promptfoo init [#1334](https://github.com/promptfoo/promptfoo/pull/1334) by [@mldangelo](https://github.com/mldangelo)
- **chore**: Enforce consistent type imports [#1341](https://github.com/promptfoo/promptfoo/pull/1341) by [@mldangelo](https://github.com/mldangelo)
- **refactor(redteam)**: Update plugin architecture and improve error handling [#1343](https://github.com/promptfoo/promptfoo/pull/1343) by [@mldangelo](https://github.com/mldangelo)
- **docs**: Expand installation instructions in README and docs [#1345](https://github.com/promptfoo/promptfoo/pull/1345) by [@mldangelo](https://github.com/mldangelo)

### Dependencies

- **chore(deps)**: Bump @azure/identity from 4.4.0 to 4.4.1 [#1340](https://github.com/promptfoo/promptfoo/pull/1340) by [@dependabot](https://github.com/dependabot)
- **chore(deps)**: Bump the github-actions group with 3 updates [#1339](https://github.com/promptfoo/promptfoo/pull/1339) by [@dependabot](https://github.com/dependabot)

## [0.73.9] - 2024-07-30

### Dependencies

- chore(deps): update dev dependencies and minor package versions (#1331)
- chore(deps): bump @anthropic-ai/sdk from 0.24.3 to 0.25.0 (#1326)

### Fixed

- fix: chain provider and test transform (#1316)

### Added

- feat: handle rate limits in generic fetch path (#1324)

### Changed

- **Features:**
  - feat: handle rate limits in generic fetch path by @typpo in https://github.com/promptfoo/promptfoo/pull/1324
- **Fixes:**
  - fix: show default vars in table by @typpo in https://github.com/promptfoo/promptfoo/pull/1306
  - fix: chain provider and test transform by @fvdnabee in https://github.com/promptfoo/promptfoo/pull/1316
- **Refactors:**
  - refactor(redteam): extract entity and purpose logic, update imitation plugin by @mldangelo in https://github.com/promptfoo/promptfoo/pull/1301
- **Chores:**
  - chore(deps): bump openai from 4.53.1 to 4.53.2 by @dependabot in https://github.com/promptfoo/promptfoo/pull/1314
  - chore: set page titles by @typpo in https://github.com/promptfoo/promptfoo/pull/1315
  - chore: add devcontainer setup by @cmrfrd in https://github.com/promptfoo/promptfoo/pull/1317
  - chore(webui): persist column selection in evals view by @mldangelo in https://github.com/promptfoo/promptfoo/pull/1302
  - chore(redteam): allow multiple provider selection by @mldangelo in https://github.com/promptfoo/promptfoo/pull/1319
  - chore(deps): bump @anthropic-ai/sdk from 0.24.3 to 0.25.0 by @dependabot in https://github.com/promptfoo/promptfoo/pull/1326
  - chore(deps-dev): bump @aws-sdk/client-bedrock-runtime from 3.620.0 to 3.620.1 by @dependabot in https://github.com/promptfoo/promptfoo/pull/1327
  - chore(deps): update dev dependencies and minor package versions by @mldangelo in https://github.com/promptfoo/promptfoo/pull/1331
- **CI/CD:**
  - ci: add assets generation job and update json schema by @mldangelo in https://github.com/promptfoo/promptfoo/pull/1321
  - docs: add CITATION.cff file by @mldangelo in https://github.com/promptfoo/promptfoo/pull/1322
  - docs: update examples and docs to use gpt-4o and gpt-4o-mini models by @mldangelo in https://github.com/promptfoo/promptfoo/pull/1323
- chore(deps-dev): bump @aws-sdk/client-bedrock-runtime from 3.620.0 to 3.620.1 (#1327)

### Documentation

- **Documentation:**

## [0.73.8] - 2024-07-29

### Dependencies

- chore(deps): bump openai from 4.53.1 to 4.53.2 (#1314)

### Documentation

- docs: update examples and docs to use gpt-4o and gpt-4o-mini models (#1323)
- docs: add CITATION.cff file (#1322)

### Added

- feat(webui): tooltip with provider config on hover (#1312)

### Changed

- feat: Imitation redteam plugin (#1163)
- fix: report cached tokens from assertions (#1299)
- fix: trim model-graded-closedqa response (#1309)
- refactor(utils): move transform logic to separate file (#1310)
- chore(cli): add option to strip auth info from shared URLs (#1304)
- chore: set page titles (#1315)
- chore(webui): persist column selection in evals view (#1302)
- ci: add assets generation job and update json schema (#1321)
- refactor(redteam): extract entity and purpose logic, update imitation plugin (#1301)
- chore(redteam): allow multiple provider selection (#1319)
- chore: add devcontainer setup (#1317)

### Fixed

- fix(webui): make it easier to select text without toggling cell (#1295)
- fix(docker): add sqlite-dev to runtime dependencies (#1297)
- fix(redteam): update CompetitorsGrader rubric (#1298)
- fix(redteam): improve plugin and strategy selection UI (#1300)
- fix(redteam): decrease false positives in hallucination grader (#1305)
- fix(redteam): misc fixes in grading and calculations (#1313)
- fix: show default vars in table (#1306)

## [0.73.7] - 2024-07-26

### Changed

- **Standalone graders for redteam** by [@typpo](https://github.com/typpo) in [#1256](https://github.com/promptfoo/promptfoo/pull/1256)
- **Punycode deprecation warning on node 22** by [@typpo](https://github.com/typpo) in [#1287](https://github.com/promptfoo/promptfoo/pull/1287)
- **Improve iterative providers and update provider API interface to pass original prompt** by [@mldangelo](https://github.com/mldangelo) in [#1293](https://github.com/promptfoo/promptfoo/pull/1293)
- **Add issue templates** by [@typpo](https://github.com/typpo) in [#1288](https://github.com/promptfoo/promptfoo/pull/1288)
- **Support TS files for prompts providers and assertions** by [@benasher44](https://github.com/benasher44) in [#1286](https://github.com/promptfoo/promptfoo/pull/1286)
- **Update dependencies** by [@mldangelo](https://github.com/mldangelo) in [#1292](https://github.com/promptfoo/promptfoo/pull/1292)
- **Move circular dependency check to style-check job** by [@mldangelo](https://github.com/mldangelo) in [#1291](https://github.com/promptfoo/promptfoo/pull/1291)
- **Add examples for embedding and classification providers** by [@Luca-Hackl](https://github.com/Luca-Hackl) in [#1296](https://github.com/promptfoo/promptfoo/pull/1296)

## [0.73.6] - 2024-07-25

### Added

- feat(ci): add Docker image publishing to GitHub Container Registry (#1263)
- feat(webui): add yaml upload button (#1264)

### Changed

- docs: fix javascript configuration guide variable example (#1268)
- site(careers): update application instructions and preferences (#1270)
- chore(python): enhance documentation, tests, formatting, and CI (#1282)
- fix: treat .cjs and .mjs files as javascript vars (#1267)
- fix: add xml tags for better delineation in `llm-rubric`, reduce `harmful` plugin false positives (#1269)
- fix: improve handling of json objects in http provider (#1274)
- fix: support provider json filepath (#1279)
- chore(ci): implement multi-arch Docker image build and push (#1266)
- chore(docker): add multi-arch image description (#1271)
- chore(eslint): add new linter rules and improve code quality (#1277)
- chore: move types files (#1278)
- refactor(redteam): rename strategies and improve type safety (#1275)
- ci: re-enable Node 22.x in CI matrix (#1272)
- chore: support loading .{,m,c}ts promptfooconfig files (#1284)

### Dependencies

- chore(deps): update ajv-formats from 2.1.1 to 3.0.1 (#1276)
- chore(deps): update @swc/core to version 1.7.1 (#1285)

## [0.73.5] - 2024-07-24

### Added

- **feat(cli):** Add the ability to share a specific eval by [@typpo](https://github.com/promptfoo/promptfoo/pull/1250)
- **feat(webui):** Hide long metrics lists by [@typpo](https://github.com/promptfoo/promptfoo/pull/1262)
- feat(webui): hide long metrics lists (#1262)
- feat: ability to share a specific eval (#1250)

### Changed

- **fix:** Resolve node-fetch TypeScript errors by [@mldangelo](https://github.com/promptfoo/promptfoo/pull/1254)
- **fix:** Correct color error in local `checkNodeVersion` test by [@mldangelo](https://github.com/promptfoo/promptfoo/pull/1255)
- **fix:** Multiple Docker fixes by [@typpo](https://github.com/promptfoo/promptfoo/pull/1257)
- **fix:** Improve `--add-strategies` validation error messages by [@typpo](https://github.com/promptfoo/promptfoo/pull/1260)
- **chore:** Warn when a variable is named `assert` by [@typpo](https://github.com/promptfoo/promptfoo/pull/1259)
- **chore:** Update Llama examples and add support for chat-formatted prompts in Replicate by [@typpo](https://github.com/promptfoo/promptfoo/pull/1261)
- chore: update llama examples and add support for chat formatted prompts in Replicate (#1261)
- chore: warn when a var is named assert (#1259)

### Fixed

- **fix(redteam):** Allow arbitrary `injectVar` name for redteam providers by [@mldangelo](https://github.com/promptfoo/promptfoo/pull/1253)
- fix: make --add-strategies validation have useful error (#1260)
- fix: multiple docker fixes (#1257)
- fix: color error in local checkNodeVersion test (#1255)
- fix: resolve node-fetch typescript errors (#1254)
- fix(redteam): allow arbitrary injectVar name for redteam providers (#1253)

## [0.73.4] - 2024-07-24

### Changed

- **schema**: Update config schema for strategies by @mldangelo in [#1244](https://github.com/promptfoo/promptfoo/pull/1244)
- **defaultTest**: Fix scenario assert merging by @onyck in [#1251](https://github.com/promptfoo/promptfoo/pull/1251)
- **webui**: Handle port already in use error by @mldangelo in [#1246](https://github.com/promptfoo/promptfoo/pull/1246)
- **webui**: Update provider list in `ProviderSelector` and add tests by @mldangelo in [#1245](https://github.com/promptfoo/promptfoo/pull/1245)
- **site**: Add blog post by @typpo in [#1247](https://github.com/promptfoo/promptfoo/pull/1247)
- **site**: Improve navigation and consistency by @mldangelo in [#1248](https://github.com/promptfoo/promptfoo/pull/1248)
- **site**: Add careers page by @mldangelo in [#1222](https://github.com/promptfoo/promptfoo/pull/1222)
- **docs**: Full RAG example by @typpo in [#1228](https://github.com/promptfoo/promptfoo/pull/1228)

## [0.73.3] - 2024-07-23

### Changed

- **WebUI:** Make eval switcher more obvious by @typpo in [#1232](https://github.com/promptfoo/promptfoo/pull/1232)
- **Redteam:** Add iterative tree provider and strategy by @mldangelo in [#1238](https://github.com/promptfoo/promptfoo/pull/1238)
- Improve `CallApiFunctionSchema`/`ProviderFunction` type by @aloisklink in [#1235](https://github.com/promptfoo/promptfoo/pull/1235)
- **Redteam:** CLI nits, plugins, provider functionality, and documentation by @mldangelo in [#1231](https://github.com/promptfoo/promptfoo/pull/1231)
- **Redteam:** PII false positives by @typpo in [#1233](https://github.com/promptfoo/promptfoo/pull/1233)
- **Redteam:** `--add-strategies` flag didn't work by @typpo in [#1234](https://github.com/promptfoo/promptfoo/pull/1234)
- Cleanup logging and fix nextui TS error by @mldangelo in [#1243](https://github.com/promptfoo/promptfoo/pull/1243)
- **CI:** Add registry URL to npm publish workflow by @mldangelo in [#1241](https://github.com/promptfoo/promptfoo/pull/1241)
- Remove redundant chalk invocations by @mldangelo in [#1240](https://github.com/promptfoo/promptfoo/pull/1240)
- Update dependencies by @mldangelo in [#1242](https://github.com/promptfoo/promptfoo/pull/1242)
- Update some images by @typpo in [#1236](https://github.com/promptfoo/promptfoo/pull/1236)
- More image updates by @typpo in [#1237](https://github.com/promptfoo/promptfoo/pull/1237)
- Update capitalization of Promptfoo and fix site deprecation warning by @mldangelo in [#1239](https://github.com/promptfoo/promptfoo/pull/1239)

## [0.73.2] - 2024-07-23

### Changed

- fix: add support for anthropic bedrock tools (#1229)
- chore(redteam): add a warning for no openai key set (#1230)

## [0.73.1] - 2024-07-22

### Changed

- fix: dont try to parse yaml content on load (#1226)

## [0.73.0] - 2024-07-22

### Added

- feat(redteam): add 4 new basic plugins (#1201)
- feat(redteam): improve test generation logic and add batching by @mldangelo in
- feat(redteam): settings dialog (#1215)https://github.com/promptfoo/promptfoo/pull/1208
- feat(redteam): introduce redteam section for promptfooconfig.yaml (#1192)

### Changed

- fix: gpt-4o-mini price (#1218)
- chore(openai): update model list (#1219)
- test: improve type safety and resolve TypeScript errors (#1216)
- refactor: resolve circular dependencies and improve code organization (#1212)
- docs: fix broken links (#1211)
- site: image updates and bugfixes (#1217)
- site: improve human readability of validator errors (#1221)
- site: yaml/json config validator for promptfoo configs (#1207)

### Fixed

- fix(validator): fix errors in default example (#1220)
- fix(webui): misc fixes and improvements to webui visuals (#1213)
- fix(redteam): mismatched categories and better overall scoring (#1214)
- fix(gemini): improve error handling (#1193)

### Dependencies

- chore(deps): update multiple dependencies to latest minor and patch versions (#1210)

## [0.72.2] - 2024-07-19

### Documentation

- docs: add guide for comparing GPT-4o vs GPT-4o-mini (#1200)

### Added

- **feat(openai):** add GPT-4o-mini models by [@mldangelo](https://github.com/promptfoo/promptfoo/pull/1196)
- feat(redteam): improve test generation logic and add batching (#1208)

### Changed

- **feat:** add schema validation to `promptfooconfig.yaml` by [@mldangelo](https://github.com/promptfoo/promptfoo/pull/1185)
- **fix:** base path for custom filter resolution by [@onyck](https://github.com/promptfoo/promptfoo/pull/1198)
- **chore(redteam):** refactor PII categories and improve plugin handling by [@mldangelo](https://github.com/promptfoo/promptfoo/pull/1191)
- **build(deps-dev):** bump `@aws-sdk/client-bedrock-runtime` from 3.614.0 to 3.616.0 by [@dependabot](https://github.com/promptfoo/promptfoo/pull/1203)
- **docs:** add guide for comparing GPT-4o vs GPT-4o-mini by [@mldangelo](https://github.com/promptfoo/promptfoo/pull/1200)
- **site:** contact page by [@typpo](https://github.com/promptfoo/promptfoo/pull/1190)
- **site:** newsletter form by [@typpo](https://github.com/promptfoo/promptfoo/pull/1194)
- **site:** miscellaneous images and improvements by [@typpo](https://github.com/promptfoo/promptfoo/pull/1199)
- build(deps-dev): bump @aws-sdk/client-bedrock-runtime from 3.614.0 to 3.616.0 (#1203)
- site: misc images and improvements (#1199)

### Fixed

- **fix(webui):** eval ID not being properly set by [@typpo](https://github.com/promptfoo/promptfoo/pull/1195)
- **fix(Dockerfile):** install curl for healthcheck by [@orange-anjou](https://github.com/promptfoo/promptfoo/pull/1204)
- fix(Dockerfile): install curl for healthcheck (#1204)
- fix: base path for custom filter resolution (#1198)

### Tests

- **test(webui):** add unit tests for `InfoModal` component by [@mldangelo](https://github.com/promptfoo/promptfoo/pull/1187)

## [0.72.1] - 2024-07-18

### Tests

- test(webui): add unit tests for InfoModal component (#1187)

### Fixed

- fix(webui): eval id not being properly set (#1195)

### Added

- feat(openai): add gpt-4o-mini models (#1196)
- feat: add schema validation to promptfooconfig.yaml (#1185)

### Changed

- Fix: Consider model name when caching Bedrock responses by @fvdnabee in [#1181](https://github.com/promptfoo/promptfoo/pull/1181)
- Fix: Parsing of the model name tag in Ollama embeddings provider by @minamijoyo in [#1189](https://github.com/promptfoo/promptfoo/pull/1189)
- Refactor (redteam): Simplify CLI command structure and update provider options by @mldangelo in [#1174](https://github.com/promptfoo/promptfoo/pull/1174)
- Refactor (types): Convert interfaces to Zod schemas by @mldangelo in [#1178](https://github.com/promptfoo/promptfoo/pull/1178)
- Refactor (redteam): Improve type safety and simplify code structure by @mldangelo in [#1175](https://github.com/promptfoo/promptfoo/pull/1175)
- Chore (redteam): Another injection by @typpo in [#1173](https://github.com/promptfoo/promptfoo/pull/1173)
- Chore (deps): Upgrade inquirer to v10 by @mldangelo in [#1176](https://github.com/promptfoo/promptfoo/pull/1176)
- Chore (redteam): Update CLI for test case generation by @mldangelo in [#1177](https://github.com/promptfoo/promptfoo/pull/1177)
- Chore: Include hostname in share confirmation by @typpo in [#1183](https://github.com/promptfoo/promptfoo/pull/1183)
- Build (deps-dev): Bump @azure/identity from 4.3.0 to 4.4.0 by @dependabot in [#1180](https://github.com/promptfoo/promptfoo/pull/1180)
- chore(redteam): refactor PII categories and improve plugin handling (#1191)
- site: newsletter form (#1194)
- site: contact page (#1190)

## [0.72.0] - 2024-07-17

### Added

- feat(webui): add about component with helpful links (#1149)
- feat(webui): Ability to compare evals (#1148)

### Changed

- feat: manual input provider (#1168)
- chore(mistral): add codestral-mamba (#1170)
- chore: static imports for iterative providers (#1169)

### Fixed

- fix(webui): dark mode toggle (#1171)
- fix(redteam): set harmCategory label for harmful tests (#1172)

## [0.71.1] - 2024-07-15

### Added

- feat(redteam): specify the default number of test cases to generate per plugin (#1154)

### Changed

- feat: add image classification example and xml assertions (#1153)

### Fixed

- fix(redteam): fix dynamic import paths (#1162)

## [0.71.0] - 2024-07-15

### Changed

- **Eval picker for web UI** by [@typpo](https://github.com/typpo) in [#1143](https://github.com/promptfoo/promptfoo/pull/1143)
- **Update default model providers to Claude 3.5** by [@mldangelo](https://github.com/mldangelo) in [#1157](https://github.com/promptfoo/promptfoo/pull/1157)
- **Allow provider customization for dataset generation** by [@mldangelo](https://github.com/mldangelo) in [#1158](https://github.com/promptfoo/promptfoo/pull/1158)
- **Predict Redteam injectVars** by [@mldangelo](https://github.com/mldangelo) in [#1141](https://github.com/promptfoo/promptfoo/pull/1141)
- **Fix JSON prompt escaping in HTTP provider and add LM Studio example** by [@mldangelo](https://github.com/mldangelo) in [#1156](https://github.com/promptfoo/promptfoo/pull/1156)
- **Fix poor performing harmful test generation** by [@mldangelo](https://github.com/mldangelo) in [#1124](https://github.com/promptfoo/promptfoo/pull/1124)
- **Update overreliance grading prompt** by [@mldangelo](https://github.com/mldangelo) in [#1146](https://github.com/promptfoo/promptfoo/pull/1146)
- **Move multiple variables warning to before progress bar** by [@typpo](https://github.com/typpo) in [#1160](https://github.com/promptfoo/promptfoo/pull/1160)
- **Add contributing guide** by [@mldangelo](https://github.com/mldangelo) in [#1150](https://github.com/promptfoo/promptfoo/pull/1150)
- **Refactor and optimize injection and iterative methods** by [@mldangelo](https://github.com/mldangelo) in [#1138](https://github.com/promptfoo/promptfoo/pull/1138)
- **Update plugin base class to support multiple assertions** by [@mldangelo](https://github.com/mldangelo) in [#1139](https://github.com/promptfoo/promptfoo/pull/1139)
- **Structural refactor, abstract plugin and method actions** by [@mldangelo](https://github.com/mldangelo) in [#1140](https://github.com/promptfoo/promptfoo/pull/1140)
- **Move CLI commands into individual files** by [@mldangelo](https://github.com/mldangelo) in [#1155](https://github.com/promptfoo/promptfoo/pull/1155)
- **Update Jest linter rules** by [@mldangelo](https://github.com/mldangelo) in [#1161](https://github.com/promptfoo/promptfoo/pull/1161)
- **Bump openai from 4.52.4 to 4.52.5** by [@dependabot](https://github.com/dependabot) in [#1137](https://github.com/promptfoo/promptfoo/pull/1137)
- **Bump @aws-sdk/client-bedrock-runtime from 3.613.0 to 3.614.0** by [@dependabot](https://github.com/dependabot) in [#1136](https://github.com/promptfoo/promptfoo/pull/1136)
- **Bump openai from 4.52.5 to 4.52.7** by [@dependabot](https://github.com/dependabot) in [#1142](https://github.com/promptfoo/promptfoo/pull/1142)
- **Update documentation and MUI dependencies** by [@mldangelo](https://github.com/mldangelo) in [#1152](https://github.com/promptfoo/promptfoo/pull/1152)
- **Update Drizzle dependencies and configuration** by [@mldangelo](https://github.com/mldangelo) in [#1151](https://github.com/promptfoo/promptfoo/pull/1151)
- **Bump dependencies with patch and minor version updates** by [@mldangelo](https://github.com/mldangelo) in [#1159](https://github.com/promptfoo/promptfoo/pull/1159)

## [0.70.1] - 2024-07-11

### Changed

- **provider**: put provider in outer loop to reduce model swap by @typpo in [#1132](https://github.com/promptfoo/promptfoo/pull/1132)
- **evaluator**: ensure unique prompt handling with labeled and unlabeled providers by @mldangelo in [#1134](https://github.com/promptfoo/promptfoo/pull/1134)
- **eval**: validate --output file extension before running eval by @mldangelo in [#1135](https://github.com/promptfoo/promptfoo/pull/1135)
- **deps-dev**: bump @aws-sdk/client-bedrock-runtime from 3.609.0 to 3.613.0 by @dependabot in [#1126](https://github.com/promptfoo/promptfoo/pull/1126)
- fix pythonCompletion test by @mldangelo in [#1133](https://github.com/promptfoo/promptfoo/pull/1133)

## [0.70.0] - 2024-07-10

### Changed

- feat: Add `promptfoo redteam init` command (#1122)
- chore: refactor eval and generate commands out of main.ts (#1121)
- build(deps): bump openai from 4.52.3 to 4.52.4 (#1118)
- refactor(redteam): relocate harmful and pii plugins from legacy directory (#1123)
- refactor(redteam): Migrate harmful test generators to plugin-based architecture (#1116)

### Fixed

- fix(redteam): use final prompt in moderation instead of original (#1117)

## [0.69.2] - 2024-07-08

### Changed

- feat: add support for nested grading results (#1101)
- fix: issue that caused harmful prompts to not save (#1112)
- fix: resolve relative paths for prompts (#1110)
- ci: compress images in PRs (#1108)
- site: landing page updates (#1096)

## [0.69.1] - 2024-07-06

### Changed

- **feat**: Add Zod schema validation for providers in `promptfooconfig` by @mldangelo in [#1102](https://github.com/promptfoo/promptfoo/pull/1102)
- **fix**: Re-add provider context in prompt functions by @mldangelo in [#1106](https://github.com/promptfoo/promptfoo/pull/1106)
- **fix**: Add missing `gpt-4-turbo-2024-04-09` by @aloisklink in [#1100](https://github.com/promptfoo/promptfoo/pull/1100)
- **chore**: Update minor and patch versions of several packages by @mldangelo in [#1107](https://github.com/promptfoo/promptfoo/pull/1107)
- **chore**: Format Python code and add check job to GitHub Actions workflow by @mldangelo in [#1105](https://github.com/promptfoo/promptfoo/pull/1105)
- **chore**: Bump version to 0.69.1 by @mldangelo
- **docs**: Add example and configuration guide for using `llama.cpp` by @mldangelo in [#1104](https://github.com/promptfoo/promptfoo/pull/1104)
- **docs**: Add Vitest integration guide by @mldangelo in [#1103](https://github.com/promptfoo/promptfoo/pull/1103)

## [0.69.0] - 2024-07-05

### Added

- feat(redteam): `extra-jailbreak` plugin that applies jailbreak to all probes (#1085)
- feat(webui): show metrics as % in column header (#1087)
- feat: add support for PROMPTFOO_AUTHOR environment variable (#1099)

### Changed

- feat: `llm-rubric` uses tools API for model-grading anthropic evals (#1079)
- feat: `--filter-providers` eval option (#1089)
- feat: add `author` field to evals (#1045)
- fix: improper path resolution for file:// prefixes (#1094)
- chore(webui): small changes to styling (#1088)
- docs: guide on how to do sandboxed evals on generated code (#1097)
- build(deps): bump replicate from 0.30.2 to 0.31.0 (#1090)

### Fixed

- fix(webui): Ability to toggle visibility of description column (#1095)

## [0.68.3] - 2024-07-04

### Tests

- test: fix assertion result mock pollution (#1086)

### Fixed

- fix: browser error on eval page with derived metrics that results when a score is null (#1093)
- fix(prompts): treat non-existent files as prompt strings (#1084)
- fix: remove test mutation for classifer and select-best assertion types (#1083)

### Added

- feat(openai): support for attachments for openai assistants (#1080)

### Changed

- **Features:**
  - Added support for attachments in OpenAI assistants by [@typpo](https://github.com/promptfoo/promptfoo/pull/1080)
- **Fixes:**
  - Removed test mutation for classifier and select-best assertion types by [@typpo](https://github.com/promptfoo/promptfoo/pull/1083)
  - Treated non-existent files as prompt strings by [@typpo](https://github.com/promptfoo/promptfoo/pull/1084)
  - Fixed assertion result mock pollution by [@mldangelo](https://github.com/promptfoo/promptfoo/pull/1086)
- **Dependencies:**
  - Bumped `openai` from 4.52.2 to 4.52.3 by [@dependabot](https://github.com/promptfoo/promptfoo/pull/1073)
  - Bumped `@aws-sdk/client-bedrock-runtime` from 3.606.0 to 3.609.0 by [@dependabot](https://github.com/promptfoo/promptfoo/pull/1072)

## [0.68.2] - 2024-07-03

### Changed

- build(deps): bump openai from 4.52.2 to 4.52.3 (#1073)
- build(deps-dev): bump @aws-sdk/client-bedrock-runtime from 3.606.0 to 3.609.0 (#1072)

### Added

- feat(webui): add scenarios to test suite configuration in yaml editor (#1071)

## [0.68.1] - 2024-07-02

### Fixed

- fix: resolve issues with relative prompt paths (#1066)
- fix: handle replicate ids without version (#1059)

### Added

- feat: support calling specific function from python provider (#1053)

### Changed

- **feat:** Support calling specific function from Python provider by [@typpo](https://github.com/promptfoo/promptfoo/pull/1053)
- **fix:** Resolve issues with relative prompt paths by [@mldangelo](https://github.com/promptfoo/promptfoo/pull/1066)
- **fix:** Handle replicate IDs without version by [@typpo](https://github.com/promptfoo/promptfoo/pull/1059)
- **build(deps):** Bump `@anthropic-ai/sdk` from 0.24.2 to 0.24.3 by [@dependabot](https://github.com/promptfoo/promptfoo/pull/1062)
- build(deps): bump @anthropic-ai/sdk from 0.24.2 to 0.24.3 (#1062)

## [0.68.0] - 2024-07-01

### Documentation

- docs: dalle jailbreak blog post (#1052)

### Added

- feat(webui): Add support for markdown tables and other extras by @typpo in [#1042](https://github.com/promptfoo/promptfoo/pull/1042)

### Changed

- feat: support for image model redteaming by @typpo in [#1051](https://github.com/promptfoo/promptfoo/pull/1051)
- feat: prompt syntax for bedrock llama3 by @fvdnabee in [#1038](https://github.com/promptfoo/promptfoo/pull/1038)
- fix: http provider returns the correct response format by @typpo in [#1027](https://github.com/promptfoo/promptfoo/pull/1027)
- fix: handle when stdout columns are not set by @typpo in [#1029](https://github.com/promptfoo/promptfoo/pull/1029)
- fix: support additional models via AWS Bedrock and update documentation by @mldangelo in [#1034](https://github.com/promptfoo/promptfoo/pull/1034)
- fix: handle imported single test case by @typpo in [#1041](https://github.com/promptfoo/promptfoo/pull/1041)
- fix: dereference promptfoo test files by @fvdnabee in [#1035](https://github.com/promptfoo/promptfoo/pull/1035)
- chore: expose runAssertion and runAssertions to node package by @typpo in [#1026](https://github.com/promptfoo/promptfoo/pull/1026)
- chore: add Node.js version check to ensure compatibility by @mldangelo in [#1030](https://github.com/promptfoo/promptfoo/pull/1030)
- chore: enable '@typescript-eslint/no-use-before-define' linter rule by @mldangelo in [#1043](https://github.com/promptfoo/promptfoo/pull/1043)
- docs: fix broken documentation links by @mldangelo in [#1033](https://github.com/promptfoo/promptfoo/pull/1033)
- docs: update anthropic.md by @Codeshark-NET in [#1036](https://github.com/promptfoo/promptfoo/pull/1036)
- ci: add GitHub Action for automatic version tagging by @mldangelo in [#1046](https://github.com/promptfoo/promptfoo/pull/1046)
- ci: npm publish workflow by @typpo in [#1044](https://github.com/promptfoo/promptfoo/pull/1044)
- build(deps): bump openai from 4.52.1 to 4.52.2 by @dependabot in [#1057](https://github.com/promptfoo/promptfoo/pull/1057)
- build(deps): bump @anthropic-ai/sdk from 0.24.1 to 0.24.2 by @dependabot in [#1056](https://github.com/promptfoo/promptfoo/pull/1056)
- build(deps-dev): bump @aws-sdk/client-bedrock-runtime from 3.602.0 to 3.606.0 by @dependabot in [#1055](https://github.com/promptfoo/promptfoo/pull/1055)
- build(deps): bump docker/setup-buildx-action from 2 to 3 in the github-actions group by @dependabot in [#1054](https://github.com/promptfoo/promptfoo/pull/1054)

## [0.67.0] - 2024-06-27

### Added

- feat(bedrock): add proxy support for AWS SDK (#1021)
- feat(redteam): Expose modified prompt for iterative jailbreaks (#1024)
- feat: replicate image provider (#1049)

### Changed

- feat: add support for gemini embeddings via vertex (#1004)
- feat: normalize prompt input formats, introduce single responsibility handlers, improve test coverage, and fix minor bugs (#994)
- fix: more robust json extraction for llm-rubric (#1019)
- build(deps): bump openai from 4.52.0 to 4.52.1 (#1015)
- build(deps): bump @anthropic-ai/sdk from 0.24.0 to 0.24.1 (#1016)
- chore: sort imports (#1006)
- chore: switch to smaller googleapis dependency (#1009)
- chore: add config telemetry (#1005)
- docs: update GitHub urls to reflect promptfoo github org repository location (#1011)
- docs: fix incorrect yaml ref in guide (#1018)

## [0.66.0] - 2024-06-24

### Changed

- `config get/set` commands, ability for users to set their email by [@typpo](https://github.com/typpo) in [#971](https://github.com/promptfoo/promptfoo/pull/971)
- **webui**: Download as CSV by [@typpo](https://github.com/typpo) in [#1000](https://github.com/promptfoo/promptfoo/pull/1000)
- Add support for Gemini default grader if credentials are present by [@typpo](https://github.com/typpo) in [#998](https://github.com/promptfoo/promptfoo/pull/998)
- **redteam**: Allow arbitrary providers by [@mldangelo](https://github.com/mldangelo) in [#1002](https://github.com/promptfoo/promptfoo/pull/1002)
- Derived metrics by [@typpo](https://github.com/typpo) in [#985](https://github.com/promptfoo/promptfoo/pull/985)
- Python provider can import modules with same name as built-ins by [@typpo](https://github.com/typpo) in [#989](https://github.com/promptfoo/promptfoo/pull/989)
- Include error text in all cases by [@typpo](https://github.com/typpo) in [#990](https://github.com/promptfoo/promptfoo/pull/990)
- Ensure tests inside scenarios are filtered by filter patterns by [@mldangelo](https://github.com/mldangelo) in [#996](https://github.com/promptfoo/promptfoo/pull/996)
- Anthropic message API support for env vars by [@typpo](https://github.com/typpo) in [#997](https://github.com/promptfoo/promptfoo/pull/997)
- Add build documentation workflow and fix typos by [@mldangelo](https://github.com/mldangelo) in [#993](https://github.com/promptfoo/promptfoo/pull/993)
- Block network calls in tests by [@typpo](https://github.com/typpo) in [#972](https://github.com/promptfoo/promptfoo/pull/972)
- Export `AnthropicMessagesProvider` from providers by [@greysteil](https://github.com/greysteil) in [#975](https://github.com/promptfoo/promptfoo/pull/975)
- Add Claude 3.5 sonnet pricing by [@typpo](https://github.com/typpo) in [#976](https://github.com/promptfoo/promptfoo/pull/976)
- Pass `tool_choice` to Anthropic when set in config by [@greysteil](https://github.com/greysteil) in [#977](https://github.com/promptfoo/promptfoo/pull/977)
- Fixed according to Ollama API specifications by [@keishidev](https://github.com/keishidev) in [#981](https://github.com/promptfoo/promptfoo/pull/981)
- Add Dependabot config and update provider dependencies by [@mldangelo](https://github.com/mldangelo) in [#984](https://github.com/promptfoo/promptfoo/pull/984)
- Don't commit `.env` to Git by [@will-holley](https://github.com/will-holley) in [#991](https://github.com/promptfoo/promptfoo/pull/991)
- Update Docker base image to Node 20, improve self-hosting documentation, and add CI action for Docker build by [@mldangelo](https://github.com/mldangelo) in [#995](https://github.com/promptfoo/promptfoo/pull/995)
- Allow variable cells to scroll instead of exploding the table height by [@grrowl](https://github.com/grrowl) in [#973](https://github.com/promptfoo/promptfoo/pull/973)

## [0.65.2] - 2024-06-20

### Documentation

- docs: update claude vs gpt guide with claude 3.5 (#986)

### Added

- feat(redteam): make it easier to add non default plugins (#958)

### Changed

- feat: contains-sql assert (#964)
- fix: handle absolute paths for js providers (#966)
- fix: label not showing problem when using eval with config option (#928)
- fix: should return the whole message if the OpenAI return the content and the function call/tools at the same time. (#968)
- fix: label support for js prompts (#970)
- docs: Add CLI delete command to docs (#959)
- docs: text to sql validation guide (#962)

### Fixed

- fix(redteam): wire ui to plugins (#965)
- fix(redteam): reduce overreliance, excessive-agency false positive rates (#963)

## [0.65.1] - 2024-06-18

### Changed

- chore(docs): add shell syntax highlighting and fix typos (#953)
- chore(dependencies): update package dependencies (#952)
- Revert "feat(cli): add tests for CLI commands and fix version flag bug" (#967)

### Fixed

- fix: handle case where returned python result is null (#957)
- fix(webui): handle empty fail reasons and null componentResults (#956)

### Added

- feat(cli): add tests for CLI commands and fix version flag bug (#954)
- feat(eslint): integrate eslint-plugin-jest and configure rules (#951)
- feat: add eslint-plugin-unused-imports and remove unused imports (#949)
- feat: assertion type: is-sql (#926)

## [0.65.0] - 2024-06-17

### Added

- feat(webui): show pass/fail toggle (#938)
- feat(webui): carousel for multiple failure reasons (#939)
- feat(webui): clicking metric pills filters by nonzero only (#941)
- feat(redteam): political statements (#944)
- feat(redteam): indicate performance with moderation filter (#933)

### Changed

- feat: add hf to onboarding flow (#947)
- feat: add support for `promptfoo export latest` (#948)
- fix: serialize each item in `vars` when its type is a string (#823) (#943)
- chore(webui): split ResultsTable into separate files (#942)

### Fixed

- fix(redteam): more aggressive contract testing (#946)

### Dependencies

- chore(deps): update dependencies without breaking changes (#937)

## [0.64.0] - 2024-06-15

### Added

- feat(redteam): add unintended contracts test (#934)
- feat(anthropic): support tool use (#932)

### Changed

- feat: export `promptfoo.cache` to node package (#923)
- feat: add Voyage AI embeddings provider (#931)
- feat: Add more Portkey header provider options and create headers automatically (#909)
- fix: handle openai chat-style messages better in `moderation` assert (#930)
- ci: add next.js build caching (#908)
- chore(docs): update installation and GitHub Actions guides (#935)
- chore(dependencies): bump LLM providers in package.json (#936)

### Fixed

- fix(bedrock): support cohere embeddings (#924)

### Dependencies

- chore(deps): bump braces from 3.0.2 to 3.0.3 (#918)

## [0.63.2] - 2024-06-10

### Added

- feat: report view for redteam evals (#920)

### Fixed

- fix(bedrock): default value for configs (#917)
- fix: prevent assertions from being modified as they run (#929)

## [0.63.1] - 2024-06-10

### Fixed

- fix(vertex): correct handling of system instruction (#911)
- fix(bedrock): support for llama, cohere command and command-r, mistral (#915)

## [0.63.0] - 2024-06-09

### Added

- feat(bedrock): Add support for mistral, llama, cohere (#885)
- feat(ollama): add OLLAMA_API_KEY to support authentication (#883)
- feat(redteam): add test for competitor recommendations (#877)
- feat(webui): Show the number of passes and failures (#888)
- feat(webui): show manual grading record in test details view (#906)
- feat(webui): use indexeddb instead of localstorage (#905)

### Changed

- feat: ability to set test case metric from csv (#889)
- feat: interactive onboarding (#886)
- feat: support `threshold` param from csv (#903)
- feat: support array of values for `similar` assertion (#895)
- fix: Prompt variable reads unprocessed spaces on both sides (#887)
- fix: windows node 22 flake (#907)
- [fix: ci passing despite failing build (](https://github.com/promptfoo/promptfoo/commit/ce6090be5d70fbe71c6da0a5ec1a73253a9d8a0e)https://github.com/promptfoo/promptfoo/pull/876[)](https://github.com/promptfoo/promptfoo/commit/ce6090be5d70fbe71c6da0a5ec1a73253a9d8a0e)
- [fix: incorrect migrations path in docker build](https://github.com/promptfoo/promptfoo/commit/6a1eef4e4b006b32de9ce6e5e2d7c0bd3b9fa95a) https://github.com/promptfoo/promptfoo/issues/861
- chore(ci): add `workflow_dispatch` trigger (#897)
- chore: add more gemini models (#894)
- chore: introduce eslint (#904)
- chore: switch to SWC for faster Jest tests (#899)
- chore: update to prettier 3 (#901)
- [chore(openai): add tool_choice required type](https://github.com/promptfoo/promptfoo/commit/e97ce63221b0e06f7e03f46c466da36c5b713017)

### Fixed

- fix(vertex): support var templating in system instruction (#902)
- [fix(webui): display latency when available](https://github.com/promptfoo/promptfoo/commit/bb335efbe9e8d6b23526c837402787a1cbba9969)

### Dependencies

- chore(deps): update most dependencies to latest stable versions (#898)

## [0.62.1] - 2024-06-06

### Added

- feat(webui): Ability to suppress browser open on `promptfoo view` (#881)
- feat(anthropic): add support for base url (#850)
- feat(openai): Support function/tool callbacks (#830)
- feat(vertex/gemini): add support for toolConfig and systemInstruction (#841)
- feat(webui): Ability to filter to highlighted cells (#852)
- feat(webui): ability to click to filter metric (#849)
- feat(webui): add copy and highlight cell actions (#847)

### Changed

- fix: migrate database before writing results (#882)
- chore: upgrade default graders to gpt-4o (#848)
- ci: Introduce jest test coverage reports (#868)
- ci: add support for node 22, remove support for node 16 (#836)
- docs: Addresses minor typographical errors (#845)
- docs: Help description of default `--output` (#844)
- feat: Add Red Team PII Tests (#862)
- feat: Support custom gateway URLs in Portkey (#840)
- feat: add support for python embedding and classification providers (#864)
- feat: add support for titan premier on bedrock (#839)
- feat: pass evalId in results (#758)
- fix: Broken types (#854)
- fix: Fix broken progress callback in web ui (#860)
- fix: Fix formatting and add style check to CI (#872)
- fix: Fix type error eval page.tsx (#867)
- fix: Improve Error Handling for Python Assertions and Provider Exceptions (#863)
- fix: Pass evaluateOptions from web ui yaml (#859)
- fix: Render multiple result images with markdown, if markdown contains multiple images (#873)
- fix: The values of defaultTest and evaluateOptions are not set when editing the eval yaml file. (#834)
- fix: crash on db migration when cache is disabled on first run (#842)
- fix: csv and html outputs include both prompt and provider labels (#851)
- fix: docker build and prepublish script (#846)
- fix: show labels for custom provider (#875)
- chore: fix windows node 22 build issues by adding missing encoding dependency and updating webpack config (#900)
- chore: update Node.js version management and improve documentation (#896)
- Fix CI Passing Despite Failing Build (#866) (#876)

## [0.62.0] - 2024-06-05

### Fixed

- fix: Parameter evaluateOptions not passed correctly in jobs created using web (#870)

### Added

- feat(anthropic): add support for base url (#850)
- feat(openai): Support function/tool callbacks (#830)
- feat(vertex/gemini): add support for toolConfig and systemInstruction (#841)
- feat(webui): Ability to filter to highlighted cells (#852)
- feat(webui): ability to click to filter metric (#849)
- feat(webui): add copy and highlight cell actions (#847)

### Changed

- feat: Add Red Team PII Tests (#862)
- feat: Support custom gateway URLs in Portkey (#840)
- feat: add support for python embedding and classification providers (#864)
- feat: add support for titan premier on bedrock (#839)
- feat: pass evalId in results (#758)
- feat: upgrade default graders to gpt-4o (#848)
- fix: Broken types (#854)
- fix: Fix broken progress callback in web ui (#860)
- fix: Fix formatting and add style check to CI (#872)
- fix: Fix type error eval page.tsx (#867)
- fix: Improve Error Handling for Python Assertions and Provider Exceptions (#863)
- fix: Pass evaluateOptions from web ui yaml (#859)
- fix: Render multiple result images with markdown, if markdown contains multiple images (#873)
- fix: The values of defaultTest and evaluateOptions are not set when editing the eval yaml file. (#834)
- fix: crash on db migration when cache is disabled on first run (#842)
- fix: csv and html outputs include both prompt and provider labels (#851)
- fix: docker build and prepublish script (#846)
- fix: show labels for custom provider (#875)
- ci: Introduce jest test coverage reports (#868)
- ci: add support for node 22, remove support for node 16 (#836)
- docs: Addresses minor typographical errors (#845)
- docs: Help description of default `--output` (#844)

## [0.61.0] - 2024-05-30

### Changed

- feat: `moderation` assert type (#821)
- feat: general purpose http/https provider (#822)
- feat: add portkey provider (#819)
- feat: Add Cloudflare AI Provider (#817)
- fix: Remove duplicate logging line (#825)
- fix: The ‘defaultTest’ option has no effect during evaluation. (#829)
- fix: Improve Error Handling in Python Script Execution (#833)
- docs: How to red team LLMs (#828)
- chore(mistral): add codestral (#831)

## [0.60.0] - 2024-05-25

### Added

- feat(webui): Add image viewer (#816)

### Changed

- feat: redteam testset generation (#804)
- feat: support for deep equality check in equals assertion (#805)
- feat: Allow functions in renderVarsInObject (#813)
- feat: ability to reference previous llm outputs via storeOutputAs (#808)
- feat: support for prompt objects (#818)
- fix: huggingface api key handling (#809)
- docs: Restore ProviderResponse class name (#806)
- docs: Fix typo in local build command (#811)

## [0.59.1] - 2024-05-18

### Changed

- [fix: handle null result timestamp when writing to db.](https://github.com/promptfoo/promptfoo/commit/40e1ebfbfd512fea56761b4cbdfff0cd25d61ae1) https://github.com/promptfoo/promptfoo/issues/800

## [0.59.0] - 2024-05-18

### Added

- feat(webui): add --filter-description option to `promptfoo view` (#780)
- feat(bedrock): add support for embeddings models (#797)

### Changed

- fix: python prompts break when using whole file (#784)
- Langfuse need to compile variables (#779)
- chore(webui): display prompt and completion tokens (#794)
- chore: include full error response in openai errors (#791)
- chore: add logprobs to assertion context (#790)
- feat: support var interpolation in function calls (#792)
- chore: add timestamp to EvaluateSummary (#785)
- fix: render markdown in variables too (#796)

### Fixed

- fix(vertex): remove leftover dependency on apiKey (#798)

## [0.58.1] - 2024-05-14

### Changed

- fix: improve GradingResult validation (#772)
- [fix: update python ProviderResponse error message and docs.](https://github.com/promptfoo/promptfoo/commit/258013080809bc782afe3de51c9309230cb5cdb2) https://github.com/promptfoo/promptfoo/issues/769
- [chore(openai): add gpt-4o models (](https://github.com/promptfoo/promptfoo/commit/ff4655d31d3588972522bb162733cb61e460f36f)https://github.com/promptfoo/promptfoo/pull/776[)](https://github.com/promptfoo/promptfoo/commit/ff4655d31d3588972522bb162733cb61e460f36f)
- add gpt-4o models (#776)

### Fixed

- fix(langfuse): Check runtime type of `getPrompt`, stringify the result (#774)

## [0.58.0] - 2024-05-09

### Changed

- feat: assert-set (#765)
- feat: add comma-delimited string support for array-type assertion values (#755)
- fix: Resolve JS assertion paths relative to configuration file (#756)
- fix: not-equals assertion (#763)
- fix: upgrade rouge package and limit to strings (#764)

## [0.57.1] - 2024-05-02

### Changed

- fix: do not serialize js objects to non-js providers (#754)
- **[See 0.57.0 release notes](https://github.com/promptfoo/promptfoo/releases/tag/0.57.0)**

## [0.57.0] - 2024-05-01

### Changed

- feat: ability to override provider per test case (#725)
- feat: eval tests matching pattern (#735)
- feat: add `-n` limit arg for `promptfoo list` (#749)
- feat: `promptfoo import` and `promptfoo export` commands (#750)
- feat: add support for `--var name=value` cli option (#745)
- feat: promptfoo eval --filter-failing outputFile.json (#742)
- fix: eval --first-n arg (#734)
- chore: Update openai package to 3.48.5 (#739)
- chore: include logger and cache utils in javascript provider context (#748)
- chore: add `PROMPTFOO_FAILED_TEST_EXIT_CODE` envar (#751)
- docs: Document `python:` prefix when loading assertions in CSV (#731)
- docs: update README.md (#733)
- docs: Fixes to Python docs (#728)
- docs: Update to include --filter-\* cli args (#747)

## [0.56.0] - 2024-04-28

### Added

- feat(webui): improved comment dialog (#713)

### Changed

- feat: Intergration with Langfuse (#707)
- feat: Support IBM Research BAM provider (#711)
- fix: Make errors uncached in Python completion. (#706)
- fix: include python tracebacks in python errors (#724)
- fix: `getCache` should return a memory store when disk caching is disabled (#715)
- chore(webui): improve eval view performance (#719)
- chore(webui): always show provider in header (#721)
- chore: add support for OPENAI_BASE_URL envar (#717)

### Fixed

- fix(vertex/gemini): support nested generationConfig (#714)

## [0.55.0] - 2024-04-24

### Changed

- [Docs] Add llama3 example to ollama docs (#695)
- bugfix in answer-relevance (#697)
- feat: add support for provider `transform` property (#696)
- feat: add support for provider-specific delays (#699)
- feat: portkey.ai integration (#698)
- feat: `eval -n` arg for running the first n test cases (#700)
- feat: ability to write outputs to google sheet (#701)
- feat: first-class support for openrouter (#702)
- Fix concurrent cache request behaviour (#703)

## [0.54.1] - 2024-04-20

### Changed

- Add support for Mixtral 8x22B (#687)
- fix: google sheets async loading (#688)
- fix: trim spaces in csv assertions that can have file:// prefixes (#689)
- fix: apply thresholds to custom python asserts (#690)
- fix: include detail from external python assertion (#691)
- chore(webui): allow configuration of results per page (#694)
- fix: ability to override rubric prompt for all model-graded metrics (#692)

## [0.54.0] - 2024-04-18

### Changed

- feat: support for authenticated google sheets access (#686)
- fix: bugs in `Answer-relevance` calculation (#683)
- fix: Add tool calls to response from azure openai (#685)

## [0.53.0] - 2024-04-16

### Changed

- fix!: make `javascript` assert function call consistent with external js function call (#674)
- fix: node library supports prompt files (#668)
- feat: Enable post-hoc evaluations through defining and using output value in TestSuite (#671)
- feat: Allow local files to define providerOutput value for TestCase (#675)
- feat: detect suitable anthropic default provider (#677)
- feat: Ability to delete evals (#676)
- feat: ability to create derived metrics (#670)

## [0.52.0] - 2024-04-12

### Added

- feat(webui): add pagination (#649)

### Changed

- feat: support for inline yaml for is-json, contains-json in csv (#651)
- feat: run providers 1 at a time with --interactive-providers (#645)
- feat: --env-file arg (#615)
- fix: Do not fail with api error when azure datasource is used (#644)
- fix: allow loading of custom provider in windows (#518) (#652)
- fix: don't show telemetry message without telemtry (#658)
- fix: `E2BIG` error during the execution of Python asserts (#660)
- fix: support relative filepaths for non-code assert values (#664)

### Fixed

- fix(webui): handle invalid search regexes (#663)

## [0.51.0] - 2024-04-07

### Added

- feat(webui): store settings in localstorage (#617)
- feat(azureopenai): apiKeyEnvar support (#628)
- feat(webui): "progress" page that shows provider/prompt pairs (#631)

### Changed

- chore: improve json parsing errors (#620)
- feat: ability to override path to python binary (#619)
- Add documentation for openai vision (#637)
- Support claude vision and images (#639)
- fix: assertion files use relative path (#624)
- feat: add provider reference to prompt function (#633)
- feat: ability to import vars using glob (#641)
- feat!: return values directly in python assertions (#638)

### Fixed

- fix(webui): ability to save defaultTest and evaluateOptions in yaml editor (#629)

## [0.50.1] - 2024-04-02

### Changed

- fix: compiled esmodule interop (#613)
- fix: downgrade var resolution failure to warning (#614)
- fix: glob behavior on windows (#612)

## [0.50.0] - 2024-04-01

### Added

- feat(webui): download button (#482)
- feat(webui): toggle for showing full prompt in output cell (#603)

### Changed

- feat: support .mjs external imports (#601)
- feat: load .env from cli (#602)
- feat: ability to use js files as `transform` (#605)
- feat: ability to reference vars from other vars (#607)
- fix: handling for nonscript assertion files (#608)

### Fixed

- fix(selfhost): add support for prompts and datasets api endpoints (#600)
- fix(selfhost): Consolidate to `NEXT_PUBLIC_PROMPTFOO_REMOTE_BASE_URL` (#609)

## [0.49.3] - 2024-03-29

### Changed

- fix: bedrock model parsing (#593)
- [fix: make llm-rubric more resilient to bad json responses.](https://github.com/promptfoo/promptfoo/commit/93fd059a13454ed7a251a90a33306fb1f3c81895) https://github.com/promptfoo/promptfoo/issues/596
- feat: display progress bar for each parallel execution (#597)

## [0.49.2] - 2024-03-27

### Changed

- fix: support relative paths for custom providers (#589)
- fix: gemini generationConfig and safetySettings (#590)
- feat: cli watch for vars and providers (#591)

## [0.49.1] - 2024-03-25

### Changed

- fix: lazy import of azure peer dependency (#586)

## [0.49.0] - 2024-03-23

### Added

- feat(vertexai): use gcloud application default credentials (#580)

### Changed

- feat: Add support for huggingface token classification (#574)
- feat: Mistral provider support for URL and API key envar (#570)
- feat: run assertions in parallel (#575)
- feat: support for azure openai assistants (#577)
- feat: ability to set tags on standalone assertion llm outputs (#581)
- feat: add support for claude3 on bedrock (#582)
- fix: load file before running prompt function (#583)
- [fix: broken ansi colors on cli table](https://github.com/promptfoo/promptfoo/commit/bbb0157b09c0ffb5366d3cbd112438ca3d2d61c9)
- [fix: remove duplicate instruction output](https://github.com/promptfoo/promptfoo/commit/fb095617d36102f5b6256e9718e736378c0a5cea)
- chore: better error messages when expecting json but getting text (#576)

### Fixed

- fix(selfhost): handle sqlite db in docker image and build (#568)

### Dependencies

- chore(deps): bump webpack-dev-middleware from 5.3.3 to 5.3.4 in /site (#579)

## [0.48.0] - 2024-03-18

### Added

- feat(csv): add support for `__description` field (#556)

### Changed

- feat: migrate filesystem storage to sqlite db (#558)
  - **When you first run `eval` or `view` with 0.48.0, your saved evals will be migrated from `.json` files to a sqlite db. Please open an issue if you run into problems.**
  - Restoration: By default, the migration process runs on the promptfoo output directory `~/.promptfoo/output`. This directory is backed up at `~/.promptfoo/output-backup-*` and you can restore it and use a previous version by renaming that directory back to `output`
- feat: Add anthropic:messages and replicate:mistral as default providers to web ui (#562)
- feat: add label field to provider options (#563)
- docs: adjust configuration for python provider (#565)
- chore: db migration and cleanup (#564)

### Fixed

- fix(azureopenai): add support for `max_tokens` and `seed` (#561)

## [0.47.0] - 2024-03-14

### Changed

- feat: improve python inline asserts to not require printing (#542)
- feat: add tools and tool_choice config parameters to azure openai provider (#550)
- feat: Add support for Claude 3 Haiku (#552)
- fix: validate custom js function return values (#548)
- fix: dedupe prompts from combined configs (#554)

### Fixed

- fix(replicate): support non-array outputs (#547)

## [0.46.0] - 2024-03-08

### Added

- feat(self-host): run evals via web ui (#540)
- feat(self-host): Persist changes on self-deployed UI without sharing a new link (#538)
- feat(webui): ability to change eval name (#537)

### Changed

- feat: add support for calling specific functions for python prompt (#533)
- fix: openai tools and function checks handle plaintext responses (#541)

### Fixed

- fix(anthropic): wrap text if prompt supplied as json (#536)

## [0.45.2] - 2024-03-07

### Changed

- fix: python provider handles relative script paths correctly (#535)

## [0.45.1] - 2024-03-06

### Changed

- fix: json and yaml vars files (#531)

### Fixed

- fix(python): deserialize objects from json (#532)

## [0.45.0] - 2024-03-06

### Added

- feat(anthropic): Add Claude 3 support (#526)

### Changed

- feat: ability to load `vars` values at runtime (#496)
  // Example logic to return a value based on the varName
  if (varName === 'context') {
  return `Processed ${otherVars.input} for prompt: ${prompt}`;
  }
  return {
  output: 'default value',
  };
  // Handle potential errors
  // return { error: 'Error message' }
  # Example logic to dynamically generate variable content
  if var_name == 'context':
  return {
  'output': f"Context for {other_vars['input']} in prompt: {prompt}"
  }
  return {'output': 'default context'}
  # Handle potential errors
  # return { 'error': 'Error message' }

## [0.44.0] - 2024-03-04

### Added

- feat(mistral): Add new models, JSON mode, and update pricing (#500)

### Changed

- fix: Print incorrect response from factuality checker (#503)
- fix: Support missing open parenthesis (fixes #504) (#505)
- feat: include prompt in transform (#512)
- feat: Support csv and json files in the `tests` array (#520)

### Fixed

- fix(ollama): dont send invalid options for `OllamaChatProvider` (#506)
- fix(huggingface): do not pass through non-hf parameters (#519)

## [0.43.1] - 2024-02-25

### Changed

- fix: pass through PROMPTFOO\_\* variables from docker run (#498)
- docs: clean up python provider header

### Fixed

- fix(huggingface): support `apiKey` config param (#494)
- fix(bedrock): transform model output from cache. #474

### Documentation

- docs(huggingface): example of private huggingface inference endpoint (#497)

## [0.43.0] - 2024-02-23

### Added

- feat(webui): Display test suite description (#487)
- feat(webui): Add upload testcase csv to eval page (#484)

### Changed

- feat: pass `test` to assertion context (#485)
- fix: Change variable name to what the prompt template expects (#489)
- (docs): Replace references to deprecated postprocess option (#483)
- chore: update replicate library and add new common params (#491)

### Fixed

- fix(self-hosting): remove supabase dependency from webui eval view (#492)

## [0.42.0] - 2024-02-19

### Added

- feat(webview): toggle for prettifying json outputs (#472)
- feat(openai): support handling OpenAI Assistant functions tool calls (#473)

### Changed

- feat: add support for claude 2.1 on bedrock (#470)
- feat: support for overriding `select-best` provider (#478)
- feat: ability to disable var expansion (#476)
- fix: improve escaping for python prompt shell (#481)

## [0.41.0] - 2024-02-12

### Added

- feat(openai)!: Allow apiBaseUrl to override /v1 endpoint (#464)

### Changed

- feat: add support for async python providers (#465)
- fix: pass config to python provider (#460)
- chore: include progress output in debug logs (#461)
- docs: perplexity example (#463)

### Fixed

- fix(factuality): make factuality output case-insensitive (#468)
- fix: ensure that only valid ollama params are passed (#480)

## [0.40.0] - 2024-02-06

### Added

- feat(mistral): Add Mistral provider (#455)
- feat(openai): add support for `apiKeyEnvar` (#456)
- feat(azureopenai): add apiBaseUrl config (#459)

### Changed

- feat: cohere api support (#457)
- feat: ability to override select-best prompt. #289
- fix: support for gemini generationConfig and safetySettings (#454)

### Fixed

- fix(vertex/gemini): add support for llm-rubric and other OpenAI-formatted prompts (#450)

### Documentation

- documentation: update python.md typo in yaml (#446)

## [0.39.1] - 2024-02-02

### Changed

- fix: func => function in index.ts (#443)
- feat: add support for google ai studio gemini (#445)

## [0.39.0] - 2024-02-01

### Changed

- feat: Add DefaultGradingJsonProvider to improve `llm-rubric` reliability (#432)
- feat: add caching for exec and python providers (#435)
- feat: add `--watch` option to eval command (#439)
- feat: ability to transform output on per-assertion level (#437)
- feat: compare between multiple outputs with `select-best` (#438)
- fix: pass through cost to runAssertion
- fix: pass through cost to runAssertion

## [0.38.0] - 2024-01-29

### Added

- feat(openai): Jan 25 model updates (#416)
- feat(webui): eval deeplinks (#426)
- feat(huggingface): Support sentence similarity inference API (#425)

### Changed

- fix: Only open previous results when necessary (uses lots of memory) (#418)
- fix: html output (#430)
- feat: add a `python` provider that supports native python function calls (#419)
- feat: support for image models such as dall-e (#406)
- feat: support for `PROMPTFOO_PROMPT_SEPARATOR envar. #424

## [0.37.1] - 2024-01-26

### Changed

- fix: do not require token usage info on openai provider (#414)

## [0.37.0] - 2024-01-24

### Added

- feat(webui): add markdown support (#403)

### Changed

- feat: standalone share server (#408)
- feat: `PROMPTFOO_DISABLE_TEMPLATING` disables nunjucks templates (#405)

## [0.36.0] - 2024-01-18

### Added

- feat(webui): Ability to comment on outputs (#395)
- feat(azure): Add response_format support (#402)
- feat(azure): add support for `passthrough` and `apiVersion` (#399)

### Changed

- feat: add `promptfoo generate dataset` (#397)
- fix: typo (#401)

## [0.35.1] - 2024-01-12

### Added

- feat(bedrock): introduce amazon titan models as another option for Bedrock (#380)
- feat(openai): add support for `passthrough` request args (#388)
- feat(azure): add support for client id/secret auth (#389)
- feat(webui): label evals using `description` field (#391)

### Changed

- fix: proper support for multiple types of test providers (#386)
- feat: update CSV and HTML outputs with more details (#393)

## [0.35.0] - 2024-01-07

### Added

- feat(webview): add regex search (#378)

### Changed

- feat: support standalone assertions on CLI (#368)
- feat: add perplexity-score metric (#377)
- feat: add logprobs support for azure openai (#376)
- fix: use relative paths consistently and handle object formats (#375)
- [fix: restore **prefix and **suffix column handlers when loading test csv](https://github.com/promptfoo/promptfoo/commit/3a058684b3389693f4c5899f786fb090b04e3c93)

## [0.34.1] - 2024-01-02

### Added

- feat(openai): add support for overriding provider cost (1be1072)

### Fixed

- fix(webview): increase the request payload size limit (ef4c30f)

## [0.34.0] - 2024-01-02

### Changed

- feat: Support for evaluating cost of LLM inference (#358)
- feat: save manual edits to test outputs in webview (#362)
- feat: add `cost` assertion type (#367)
- fix: handle huggingface text generation returning dict (#357)
- fix: disable cache when using repeat (#361)
- fix: do not dereference tools and functions in config (#365)
- docs: optimize docs of openai tool usage (#355)

## [0.33.2] - 2023-12-23

### Changed

- fix: bad indentation for inline python sript (#353)
- [fix: truncate CLI table headers](https://github.com/promptfoo/promptfoo/commit/9aa9106cc9bc1660df40117d3c8f053f361fa09c)
- feat: add openai tool parameter (#350)
- feat: add `is-valid-openai-tools-call` assertion type (#354)

## [0.33.1] - 2023-12-18

### Changed

- [fix: pass env to providers when using CLI](https://github.com/promptfoo/promptfoo/commit/e8170a7f0e9d4033ef219169115f6474d978f1a7)
- [fix: correctly handle bedrock models containing :](https://github.com/promptfoo/promptfoo/commit/4469b693993934192fee2e84cc27c21e31267e5f)
- feat: add latency assertion type (#344)
- feat: add perplexity assertion type (#346)
- feat: add support for ollama chat API (#342)
- feat: retry when getting internal server error with PROMPTFOO_RETRY_5XX envar (#327)
- fix: properly escape arguments for external python assertions (#338)
- fix: use execFile/spawn for external processes (#343)
- [fix: handle null score in custom metrics](https://github.com/promptfoo/promptfoo/commit/514feed49e2f83f3e04d3e167e5833dc075e6c10)
- [fix: increment failure counter for script errors.](https://github.com/promptfoo/promptfoo/commit/61d1b068f26c63f3234dc49c9d5f5104b9cf1cda)

## [0.33.0] - 2023-12-17

### Changed

- feat: add latency assertion type (#344)
- feat: add perplexity assertion type (#346)
- feat: add support for ollama chat API (#342)
- feat: retry when getting internal server error with PROMPTFOO_RETRY_5XX envar (#327)
- fix: properly escape arguments for external python assertions (#338)
- fix: use execFile/spawn for external processes (#343)
- [fix: handle null score in custom metrics](https://github.com/promptfoo/promptfoo/commit/514feed49e2f83f3e04d3e167e5833dc075e6c10)
- [fix: increment failure counter for script errors.](https://github.com/promptfoo/promptfoo/commit/61d1b068f26c63f3234dc49c9d5f5104b9cf1cda)

## [0.32.0] - 2023-12-14

### Added

- feat(webview): Layout and styling improvements (#333)

### Changed

- feat: add support for Google Gemini model (#336)
- feat: add download yaml button in config modal. Related to #330 (#332)
- fix: set process exit code on failure

## [0.31.2] - 2023-12-11

### Added

- feat(webview): Show aggregated named metrics at top of column (#322)

### Changed

- fix: sharing option is degraded (#325)

## [0.31.1] - 2023-12-04

### Changed

- fix: issues when evaling multiple config files
- feat: support for web viewer running remotely (#321)

## [0.31.0] - 2023-12-02

### Added

- feat(openai): Adds support for function call validation (#316)

### Changed

- feat: add support for ajv formats (#314)
- feat: support prompt functions via nodejs interface (#315)
- fix: webview handling of truncated cell contents with html (#318)
- docs: Merge docs into main repo (#317)

## [0.30.2] - 2023-11-29

### Changed

- feat(cli): simplify onboarding and provide npx-specific instructions (f81bd88)

## [0.30.1] - 2023-11-29

### Changed

- feat: add bedrock in webui setup (#301)
- feat: add support for custom metrics (#305)
- feat: show table by default, even with --output (#306)
- fix: handle multiple configs that import multiple prompts (#304)
- fix: remove use of dangerouslySetInnerHTML in results table (#309)

### Fixed

- fix(openai): add support for overriding api key, host, baseurl, org in Assistants API (#311)

## [0.30.0] - 2023-11-29

### Changed

- feat: add bedrock in webui setup (#301)
- feat: add support for custom metrics (#305)
- feat: show table by default, even with --output (#306)
- fix: handle multiple configs that import multiple prompts (#304)
- fix: remove use of dangerouslySetInnerHTML in results table (#309)

## [0.29.0] - 2023-11-28

### Changed

- feat: Add support for external provider configs via file:// (#296)
- feat: Add support for HTTP proxies (#299)
- feat: claude-based models on amazon bedrock (#298)

## [0.28.2] - 2023-11-27

### Added

- feat(azureopenai): Warn when test provider should be overwritten with azure (#293)
- feat(webview): Display test descriptions if available (#294)
- feat(webview): Ability to set test scores manually (#295)

### Changed

- feat: add support for self-hosted huggingface text generation inference (#290)
- fix: prevent duplicate asserts with `defaultTest` (#287)
- fix: multiple configs handle external test and prompt files correctly (#291)

## [0.28.0] - 2023-11-19

### Changed

- feat: Add support for multiple "\_\_expected" columns (#284)
- feat: Support for OpenAI assistants API (#283)
- feat: Ability to combine multiple configs into a single eval (#285)

## [0.27.1] - 2023-11-14

### Added

- [feat(node-package): Add support for raw objects in prompts](https://github.com/promptfoo/promptfoo/commit/e6a5fe2fa7c05aabd2f52bd4fa143d957a7953dd)
- feat(openai): Add support for OpenAI `seed` param (#275)
- [feat(openai): Add support for OpenAI response_format](https://github.com/promptfoo/promptfoo/commit/12781f11f495bed21db1070e987f1b40a43b72e3)
- [feat(webview): Round score in details modal](https://github.com/promptfoo/promptfoo/commit/483c31d79486a75efc497508b9a42257935585cf)

### Changed

- fix: Set `vars._conversation` only if it is used in prompt (#282)
- feat: Add new RAG metrics (answer-relevance, context-recall, context-relevance, context-faithfulness) (#279)
- feat: throw error correctly when invalid api key is passed for OpenAI (#276)
- Bump langchain from 0.0.325 to 0.0.329 in /examples/langchain-python (#278)
- Provide the prompt in the context to external assertion scripts (#277)
- fix the following error : 'List should have at least 1 item after val… (#280)
- [chore: Add HuggingFace debug output](https://github.com/promptfoo/promptfoo/commit/2bae118e3fa7f8164fd78d29a3a30d187026bf13)

## [0.27.0] - 2023-11-14

### Added

- [feat(node-package): Add support for raw objects in prompts](https://github.com/promptfoo/promptfoo/commit/e6a5fe2fa7c05aabd2f52bd4fa143d957a7953dd)
- feat(openai): Add support for OpenAI `seed` param (#275)
- [feat(openai): Add support for OpenAI response_format](https://github.com/promptfoo/promptfoo/commit/12781f11f495bed21db1070e987f1b40a43b72e3)
- [feat(webview): Round score in details modal](https://github.com/promptfoo/promptfoo/commit/483c31d79486a75efc497508b9a42257935585cf)

### Changed

- feat: Add new RAG metrics (answer-relevance, context-recall, context-relevance, context-faithfulness) (#279)
- feat: throw error correctly when invalid api key is passed for OpenAI (#276)
- Bump langchain from 0.0.325 to 0.0.329 in /examples/langchain-python (#278)
- Provide the prompt in the context to external assertion scripts (#277)
- fix the following error : 'List should have at least 1 item after val… (#280)
- [chore: Add HuggingFace debug output](https://github.com/promptfoo/promptfoo/commit/2bae118e3fa7f8164fd78d29a3a30d187026bf13)

## [0.26.5] - 2023-11-10

### Changed

- feat: Support for Azure OpenAI Cognitive Search (#274)
- [feat: Add PROMPTFOO_PYTHON environment variable](https://github.com/promptfoo/promptfoo/commit/33ecca3dab9382f063e68529c047cfd3fbd959e5)

## [0.26.4] - 2023-11-09

### Fixed

- fix(providers): use Azure OpenAI extensions endpoint when dataSources is set (2e5f14d)

### Tests

- test(assertions): add tests for object outputs (9e0909c)

## [0.26.3] - 2023-11-08

### Added

- [feat(AzureOpenAI): Add support for deployment_id and dataSources](https://github.com/promptfoo/promptfoo/commit/3f6dee99b4ef860af1088c4ceda1a74726070f37)

### Changed

- [Stringify output display string if output is a JSON object](https://github.com/promptfoo/promptfoo/commit/e6eff1fb75e09bfd602c08edd89ec154e3e61bf9)
- [Add JSON schema dereferencing support for JSON configs](https://github.com/promptfoo/promptfoo/commit/c32f9b051a51ee6e1ee08738e0921b4e05a5c23d)
- Update chat completion endpoint in azureopenai.ts (#273)

### Fixed

- fix(openai): Improve handling for function call responses (#270)

## [0.26.2] - 2023-11-07

### Changed

- [Fix issue with named prompt function imports](https://github.com/promptfoo/promptfoo/commit/18a4d751af15b996310eceafc5a75e114ce1bf56)
- [Fix OpenAI finetuned model parsing](https://github.com/promptfoo/promptfoo/commit/b52de61c6e1fd0a9e67d2476a9f3f9153084ad61)
- [Add new OpenAI models](https://github.com/promptfoo/promptfoo/commit/d9432d3b5747516aea1a7e8a744167fbd10a69d2)
- Fix: Broken custom api host for OpenAI. (#261)
- Add `classifier` assert type (#263)
- Send provider options and test context to ScriptCompletion (exec) provider (#268)
- Support for loading JSON schema from external file (#266)

## [0.26.1] - 2023-11-01

### Changed

- Fix broken default config for OpenAI evals created in web app (#255)
- Fix prompt per provider (#253)
- Add support for custom config directory (#257)
- Add latency and token metrics per prompt (#258)
- Add caching support to Anthropic provider (#259)
- webview: Preserve formatting of LLM outputs
- Bump langchain from 0.0.317 to 0.0.325 in /examples/langchain-python (#254)

## [0.26.0] - 2023-10-28

### Changed

- cli: Add support for raw text prompts (#252)
- Ensure the directory for the output file is created if it does not exist

## [0.25.2] - 2023-10-26

### Changed

- allow Python in tests.csv (#237)
- Improve escaping in matchers (#242)
- Add support for nunjucks filters (#243)
- Fix issue where outputPath from the configuration file is not used when `-c` option is provided
- Add envar PROMPTFOO_DISABLE_CONVERSATION_VAR
- Resolve promises in external assert files

## [0.25.1] - 2023-10-19

### Changed

- Fix issue with loading google sheets directly. (#222)
- Add \_conversation variable for testing multiple-turn chat conversations (#224)
- Allow multiple output formats simultaneously with `outputPath` (#229)
- Fall back to default embedding model if provided model doesn't support embeddings
- Various fixes and improvements
- Bump langchain from 0.0.312 to 0.0.317 in /examples/langchain-python (#245)

## [0.25.0] - 2023-10-10

### Changed

- Add support for icontains-any and icontains-all (#210)
- Bump langchain from 0.0.279 to 0.0.308 in /examples/langchain-python (#213)
- Add support for .cjs file extensions (#214)
- Add Prompts and Datasets pages (#211)
- Add CLI commands for listing and showing evals, prompts, and datasets (#218)
- Add support for `config` object in webhook provider payload. (#217)
- Other misc changes and improvements
- Bump langchain from 0.0.308 to 0.0.312 in /examples/langchain-python (#219)

## [0.24.4] - 2023-10-01

### Changed

- Fix bug in custom function boolean return value score (#208)
- Fix ollama provider with `--no-cache` and improve error handling
- Add support for HuggingFace Inference API (text generation) (#205)
- Add `apiHost` config key to Azure provider

## [0.24.3] - 2023-09-28

### Changed

- Better LocalAI/Ollama embeddings traversal failure (#191)
- `OPENAI_API_HOST` to `OPENAI_API_BASE_URL` (#187)
- Ability to include files as assertion values (#180)
- Add hosted db for evals (#149)
- Webview details pane improvements (#196)
- Add support for ollama options (#199)
- Adding TXT and HTML to `--output` help/error message (#201)

## [0.24.2] - 2023-09-23

### Changed

- Specify repo in package.json (#174)
- Add support for parsing multiple json blobs in responses (#178)
- Updated node version update of Google Colab notebook example (#171)
- Fix arg escaping for external python prompts on Windows (#179)
- Better OpenAI embeddings traversal failure (#190)
- Adds embeddings providers for LocalAI and Oolama (#189)
- Add `noindex` to shared results
- Many other misc fixes and improvements

## [0.24.1] - 2023-09-21

### Changed

- Fix prompt errors caused by leading and trailing whitespace for var file imports
- Fix an issue with response parsing in LocalAI chat
- Fix issue preventing custom provider for similarity check (#152)
- Fix escaping in python asserts (#156)
- Fix README link to providers docs (#153)
- Allow object with function name as a value for function_call (#158)
- Add a -y/--yes option to `promptfoo view` command to skip confirmation (#166)
- Other misc fixes and improvements

## [0.24.0] - 2023-09-18

### Changed

- Support for custom functions as prompts (#147)
- Refactor parts of util into more descriptive files (#148)
- Misc fixes and improvements

## [0.23.1] - 2023-09-14

### Changed

- Improvements to custom grading (#140)
- Support for Google Vertex and PaLM chat APIs (#131)
- Add support for including files in defaultTest (#137)
- Add support for disabling cache in evaluate() options (#135)
- Add support for loading vars directly from file (#139)
- Include `provider` in `EvaluateResult`
- Other misc improvements and fixes

## [0.23.0] - 2023-09-14

### Changed

- Improvements to custom grading (#140)
- Support for Google Vertex and PaLM chat APIs (#131)
- Add support for including files in defaultTest (#137)
- Add support for disabling cache in evaluate() options (#135)
- Add support for loading vars directly from file (#139)
- Include `provider` in `EvaluateResult`
- Other misc improvements and fixes

## [0.22.1] - 2023-09-14

### Added

- feat(vars): add support for loading vars directly from file (#139)
- feat(config): add support for including files in defaultTest (#137)
- feat(config): add support for disabling cache in evaluate() options (#135)
- feat(providers): support for Google Vertex and PaLM chat APIs (#131)
- feat(api): include provider in EvaluateResult (#130)

### Changed

- chore(providers): improve PaLM recognized model detection (2317eac)

### Documentation

- docs(examples): add conversation history example (#136)
- docs(examples): update node-package example with context (#134)

## [0.22.0] - 2023-09-04

### Changed

- Add OpenAI factuality and closed-QA graders (#126). These new graders implement OpenAI's eval methodology.
- Auto-escape vars when prompt is a JSON object (#127).
- Improvements to custom providers - Pass context including `vars` to callApi and make `TestCase` generic for ease of typing
- Add `prompt` to Javascript, Python, and Webhook assertion context
- Fix llama.cpp usage of provider config overrides
- Fix ollama provider parsing for llama versions like llama:13b, llama:70b etc.
- Trim var strings in CLI table (prevents slowness during CLI table output)

## [0.21.4] - 2023-09-01

### Changed

- Add support for test case threshold value (#125)
- Add support for pass/fail threshold for javascript and python numeric return values

## [0.21.3] - 2023-09-01

### Changed

- Increase request backoff and add optional delay between API calls (#122)

## [0.21.2] - 2023-08-31

### Changed

- Fix symlink bug on Windows

## [0.21.1] - 2023-08-30

### Changed

- Consistent envars and configs across providers (#119)
- Add configuration for API keys in WebUI (#120)
- Add CodeLlama to WebUI
- Fix issue with numeric values in some assert types
- Add support for running specific prompts for specific providers using `{id, prompts, config}` format
- Add a feedback command

## [0.21.0] - 2023-08-28

### Changed

- Add webhook provider (#117)
- Add support for editing config in web view (#115)
- Standalone server with database with self-hosting support (#118)
- Add support for custom llm-rubric grading via `rubricPrompt` in Assertion objects
- Add support for `vars` in `rubricPrompt`, making it easier to pass expected values per test case
- Add a handful of new supported parameters to OpenAI, Azure, Anthropic, and Replicate providers
- Allow setting `config` on `provider` attached to Assertion or TestCase
- Add/improve support for custom providers in matchesSimilarity and matchesLlmRubric

## [0.20.1] - 2023-08-18

### Changed

- Fix issue when there's not enough data to display useful charts
- Add charts to web viewer (#112)
- Add support for multiline javascript asserts
- Add support for Levenshtein distance assert type (#111)

## [0.20.0] - 2023-08-18

### Changed

- Add charts to web viewer (#112)
- Add support for multiline javascript asserts
- Add support for Levenshtein distance assert type (#111)

## [0.19.3] - 2023-08-17

### Changed

- llm-rubric provider fixes (#110)
- New diff viewer for evals
- Web UI for running evals (#103)
- Add support for OpenAI organization (#106)
- function call azure fix (#95)
- Add support for JSON schema validation for is-json and contains-json (#108)
- Other misc fixes and API improvements

## [0.19.2] - 2023-08-15

### Changed

- function call azure fix (#95)
- Add support for JSON schema validation for is-json and contains-json (#108)
- New diff viewer for evals
- Web UI for running evals (#103)
- Add support for OpenAI organization (#106)
- Other misc fixes and API improvements

## [0.19.1] - 2023-08-14

### Changed

- Add support for OpenAI organization (#106)
- New diff viewer for evals
- Web UI for running evals (#103)
- Other misc fixes and API improvements

## [0.19.0] - 2023-08-14

### Changed

- New diff viewer for evals
- Web UI for running evals (#103)
- Other misc fixes and API improvements

## [0.18.4] - 2023-08-11

### Fixed

- fix(providers): resolve Ollama provider issue with empty line handling (c4d1e5f)

### Dependencies

- chore(deps): bump certifi from 2023.5.7 to 2023.7.22 in /examples/langchain-python (#104)

## [0.18.3] - 2023-08-08

### Added

- feat(providers): add Ollama provider (#102)

### Changed

- chore(webui): disable nunjucks autoescaping by default (#101)
- chore(webui): stop forcing manual line breaks in results view (76d18f5)

### Fixed

- fix(history): remove stale `latest` symlinks before regenerating eval output (a603eee)

## [0.18.2] - 2023-08-08

### Added

- feat(webui): display assertion summaries in the results viewer (#100)

### Changed

- feat(providers): allow testing identical models with different parameters (#83)

### Fixed

- fix(cli): repair `promptfoo share` regression (01df513)
- fix(config): handle provider map parsing when entries are strings (bdd1dea)
- fix(scoring): keep weighted averages accurate by running all test cases (7854424)

## [0.18.1] - 2023-08-06

### Added

- feat(providers): add llama.cpp server support (#94)

### Changed

- chore(providers): expose `LLAMA_BASE_URL` environment variable (f4b4c39)

### Fixed

- fix(history): repair symlink detection when writing latest results (e6aed7a)

## [0.18.0] - 2023-07-28

### Added

- feat(assertions): add `python` assertion type (#78)
- feat(api): support native function ApiProviders and assertions (#93)
- feat(evals): introduce Promptfoo scenarios for data-driven testing - allows datasets to be associated with specific tests, eliminating the need to copy tests for each dataset by @Skylertodd (#89)
- feat(cli): allow specifying `outputPath` when using the Node evaluate helper (#91)

### Changed

- chore(evals): rename default "theories" concept to "scenarios" (aca0821)

### Fixed

- fix(history): repair symlink handling when persisting latest results (81a4a26)
- fix(history): clean up stale eval history entries (253ae60)
- fix(cli): restore ANSI escape code rendering in console tables (497b698)

## [0.17.9] - 2023-07-24

### Added

- feat(evals): load test cases from file or directory paths (#88)

### Changed

- feat(metrics): record latency in eval results (#85)

### Fixed

- fix(windows): resolve path compatibility issues (8de6e12)

## [0.17.8] - 2023-07-22

### Added

- feat(evals): support post-processing hooks in test cases (#84)

### Changed

- feat(webui): show recent runs in the results viewer (#82)
- feat(providers): expose additional OpenAI parameters (#81)

### Fixed

- fix(evaluator): support empty test suites without crashing (31fb876)
- fix(network): ensure fetch timeouts bubble up correctly (9e4bf94)

## [0.17.7] - 2023-07-20

### Added

- feat(config): allow provider-specific prompts in test suites (#76)

### Changed

- chore(runtime): require Node.js 16 or newer (f7f85e3)
- chore(providers): reuse context configuration for Replicate provider (48819a7)

### Fixed

- fix(providers): handle missing provider prompt maps gracefully (7c6bb35)
- fix(grading): escape user input in grading prompts (4049b3f)

## [0.17.6] - 2023-07-20

### Added

- feat(cli): add `--repeat` support to evaluations (#71)
- feat(providers): add Azure YAML prompt support (#72)
- feat(providers): implement Replicate provider (#75)

### Changed

- chore(providers): refine Replicate provider behaviour (57fa43f)
- chore(cli): default `promptfoo share` prompt to Yes on enter (1a4c080)
- chore(webui): simplify dark mode and hide identical rows in history (c244403)

## [0.17.5] - 2023-07-14

### Added

- feat(assertions): add starts-with assertion type (#64)
- feat(providers): add Azure OpenAI provider (#66)

### Changed

- feat(providers): support YAML-formatted OpenAI prompts (#67)
- chore(cli): allow disabling sharing prompts (#69)
- chore(cli): require confirmation before running `promptfoo share` (f3de0e4)
- chore(env): add `PROMPTFOO_DISABLE_UPDATE` environment variable (60fee72)

### Fixed

- fix(config): read prompts relative to the config directory (ddc370c)

## [0.17.4] - 2023-07-13

### Added

- feat(assertions): add `contains-any` assertion support (#61)

### Changed

- chore(cli): handle npm outages without crashing (3177715)

### Fixed

- fix(cli): support terminals without `process.stdout.columns` (064dcb3)
- fix(cli): correct `promptfoo init` output to reference YAML (404be34)

### Documentation

- docs: add telemetry notice (#39)

## [0.17.3] - 2023-07-10

### Added

- feat(providers): add Anthropic provider (#58)

### Changed

- chore(onboarding): refresh init onboarding content (992c0b6)

### Fixed

- fix(cli): maintain table header ordering (1e3a711)
- fix(runtime): ensure compatibility with Node 14 (59e2bb1)

## [0.17.2] - 2023-07-07

### Changed

- feat(providers): improve support for running external scripts (#55)

## [0.17.1] - 2023-07-07

### Fixed

- fix(webui): restore output rendering in results view (5ce5598)

## [0.17.0] - 2023-07-06

### Added

- feat(models): add gpt-3.5-16k checkpoints (#51)
- feat(providers): add `script:` provider prefix for custom providers (bae14ec)
- feat(webui): view raw prompts in the web viewer (#54)
- feat(cli): add `cache clear` command (970ee67)

### Changed

- chore(providers): change default suggestion provider (cc11e59)
- chore(providers): ensure OpenAI chat completions fail on invalid JSON (c456c01)
- chore(assertions): allow numeric values for contains/icontains assertions (dc04329)

### Fixed

- fix(evals): avoid creating assertions from empty expected columns (d398866)

## [0.16.0] - 2023-06-28

### Added

- feat(cli): retry failed HTTP requests to reduce transient failures (#47)
- feat(templates): allow object vars inside nunjucks templates for richer prompts (#50)

### Documentation

- docs: refresh the Question reference page with updated guidance (#46)

## [0.15.0] - 2023-06-26

### Added

- feat(scoring): add continuous scoring support for evaluations (#44)
- feat(assertions): introduce assertion weights to fine-tune scoring (0688a64)

### Changed

- chore(prompt): rename grading prompt field from `content` to `output` (fa20a25)
- chore(webui): maintain backwards compatibility for row outputs in the viewer (b2fc084)

### Fixed

- fix(config): ensure `defaultTest` populates when configs load implicitly (44acb91)

## [0.14.2] - 2023-06-24

### Changed

- chore(assertions): switch the default grading provider to `gpt-4-0613` (0d26776)
- chore(cli): trim stray progress-bar newlines for cleaner output (8d624d6)

### Fixed

- fix(cli): update cached table output correctly when results change (8fe5f84)
- fix(cli): allow non-string result payloads during rendering (61d349e)

## [0.14.1] - 2023-06-19

### Fixed

- fix(config): only apply the config base path when a path override is provided (e67918b)

## [0.14.0] - 2023-06-18

### Added

- feat(cli)!: add shareable URLs and the `promptfoo share` command by @typpo (#42)
- feat(cli): add `--no-progress-bar` option to `promptfoo eval` (75adf8a)
- feat(cli): add `--no-table` flag for evaluation output (ecf79a4)
- feat(cli): add `--share` flag to automatically create shareable URLs (7987f6e)

### Changed

- chore(cli)!: resolve config-relative file references from the config directory, not working directory (dffb091)
- chore(api)!: restructure JSON/YAML output formats to include `results`, `config`, and `shareableUrl` properties (d1b7038)

### Fixed

- fix(cli): write the latest results before launching the viewer with `--view` (496f2fb)

## [0.13.1] - 2023-06-17

### Fixed

- fix(cli): ensure command arguments override config values (c425d3a)

## [0.13.0] - 2023-06-16

### Added

- feat(providers): support OpenAI functions and custom provider arguments by @typpo (#34)
- feat(cli): add JSONL prompt file support by @typpo (#40)
- feat(cli): export `generateTable()` for external tooling reuse by @tizmagik (#37)
- feat(openai): enable OpenAI ChatCompletion function calling (0f10cdd)

### Changed

- chore(openai): add official support for OpenAI `*-0613` models (4d5f827)
- chore(cli): allow optional configs when invoking the CLI (a9140d6)
- chore(cli): respect the `LOG_LEVEL` environment variable in the logger (1f1f05f)
- chore(cli): stabilize progress display when using var arrays (340da53)

### Fixed

- fix(build): fix HTML output generation in production builds (46a2233)

## [0.12.0] - 2023-06-12

### Added

- feat(share): publish evaluations with the `promptfoo share` workflow by @typpo (#33)
- feat(telemetry): add basic usage telemetry for insight gathering (7e7e3ea)
- feat(assertions): support CSV definitions for `rouge-n` and webhook assertions (7f8be15)

### Changed

- chore(build): resolve build output paths for the web client (#32)
- chore(cli): notify users when a newer promptfoo release is available by @typpo (#31)

## [0.11.0] - 2023-06-11

### Added

- feat(assertions): add contains, icontains, contains-some, contains-any, regex, webhook, and rouge-n assertion types (#30)
- feat(assertions): allow negating any assertion type with `not-` prefix (cc5fef1)
- feat(assertions): pass context objects with vars to custom functions (1e4df7e)
- feat(webui): add failure filtering and improved table layout (69189fe)
- feat(webui): add word-break toggle to results (9c1fd3b)
- feat(webui): highlight highest passing scores in matrix (6e2942f)

### Changed

- chore(cli): limit console table rows for readability (52a28c9)
- chore(cli): add more detailed custom function failure output (6fcc37a)

### Fixed

- fix(config): respect CLI write/cache options from config (5b456ec)
- fix(webui): improve dark mode colours and rating overflow (eb7bd54)
- fix(config): parse YAML references correctly in configs (62561b5)

## [0.10.0] - 2023-06-09

### Added

- feat(prompts): add support for named prompts by @typpo (#28)

### Changed

- chore(env)!: rename `OPENAI_MAX_TEMPERATURE` to `OPENAI_TEMPERATURE` (4830557)
- chore(config): read `.yml` files by default as configs (d5c179e)
- chore(build): add native ts-node compatibility by @MentalGear (#25)
- chore(openai): add chatml stopwords by default (561437f)
- chore(webui): adjust column ordering and styling (27977c5)

### Fixed

- fix(config): support `defaultTest` overrides in CLI (59c3cbb)
- fix(env): correctly parse `OPENAI_MAX_TOKENS` and `OPENAI_MAX_TEMPERATURE` by @abi (#29)
- fix(cli): improve JSON formatting error messages (5f59900)

## [0.9.0] - 2023-06-05

### Added

- feat(vars): add support for var arrays by @typpo (#21)

### Changed

- chore(core): set a default semantic similarity threshold (4ebea73)
- chore(cli): refresh `promptfoo init` output messaging (cdbf806)

### Fixed

- fix(cache): register cache manager types for TypeScript (1a82de7)
- fix(evals): handle string interpolation issues in prompts (6b8c175)

## [0.8.3] - 2023-05-31

### Fixed

- fix(cache): create cache directory on first use (423f375)
- fix(config): throw a clearer error for malformed default configs (0d759c4)

## [0.8.2] - 2023-05-30

### Fixed

- fix(cache): only persist cache entries on successful API responses (71c10a6)

## [0.8.1] - 2023-05-30

### Added

- feat(data): add Google Sheets loader support (df900c3)

### Fixed

- fix(cli): restore backward compatibility for `-t/--tests` flags (aad1822)

## [0.8.0] - 2023-05-30

### Added

- feat(api)!: simplify the API and support unified test suite definitions by @typpo (#14)

### Changed

- chore(api)!: move evaluation settings under `evaluateOptions` (`maxConcurrency`, `showProgressBar`, `generateSuggestions`) (#14)
- chore(api)!: move CLI flag defaults under `commandLineOptions` (`write`, `cache`, `verbose`, `view`) (#14)

## [0.7.0] - 2023-05-29

### Changed

- chore(cache): improve caching defaults and enable caching by default (#17)

## [0.6.0] - 2023-05-28

### Added

- feat(providers): add LocalAI support for open-source LLMs like Llama, Alpaca, Vicuna, GPT4All (6541bb2)
- feat(cli): add glob pattern support for prompts and tests (#13)
- feat(assertions): rename `eval:` to `fn:` for custom JavaScript assertions by @MentalGear (#11)
- feat(webui): add dark mode support (0a2bb49)
- feat(api): add exports for types and useful utility functions (57ac4bb)
- feat(tests): add Jest and Mocha integrations (00d9aa2)

### Changed

- chore(cli): improve error handling and word wrapping in CLI output (398f4b0)
- chore(cli): support non-ES module requires (c451362)

### Fixed

- fix(cli): move API key validation into OpenAI subclasses (c451362)
- fix(webui): correct HTML table rendering errors in the viewer (64c9161)
- fix(providers): improve handling of third-party API errors (398f4b0)

### Dependencies

- chore(deps): bump socket.io-parser from 4.2.2 to 4.2.3 in /src/web/client (#15)

## [0.5.1] - 2023-05-23

### Changed

- chore(cli): add glob support for prompt selection (#13)

### Fixed

- fix(cli): prevent crashes when `OPENAI_API_KEY` is not set (c451362)

## [0.5.0] - 2023-05-22

### Added

- feat(assertions): add semantic similarity grading (#7)

### Changed

- chore(cli): improve error handling and word wrapping in CLI output (398f4b0)

## [0.4.0] - 2023-05-13

### Added

- feat(webui): add web viewer for evaluation results (#5)

### Changed

- chore(openai): support `OPENAI_STOP` environment variable for stopwords (79d590e)
- chore(cli): increase the default request timeout (c73e055)

## [0.3.0] - 2023-05-07

### Added

- feat(grading): enable LLM automatic grading of outputs (#4)
- feat(webui): improve how test results are shown - PASS/FAIL is shown in matrix view rather than its own column (2c3f489)

### Changed

- chore(config): allow overriding `OPENAI_API_HOST` environment variable (e390678)
- chore(cli): add `REQUEST_TIMEOUT_MS` environment variable for API timeouts (644abf9)
- chore(webui): improve HTML table output readability (2384c69)

## [0.2.2] - 2023-05-04

### Added

- feat(cli): add `promptfoo --version` output (77e862b)

### Changed

- chore(cli): improve error messages when API calls fail (af2c8d3)

### Fixed

- fix(cli): correct `promptfoo init` output text (862d7a7)
- fix(evals): preserve table ordering when building concurrently (2e3ddfa)

## [0.2.0] - 2023-05-04

### Added

- feat(cli): add `promptfoo init` command (c6a3a59)
- feat(providers): improve custom provider loading and add example (4f6b6e2)<|MERGE_RESOLUTION|>--- conflicted
+++ resolved
@@ -6,13 +6,13 @@
 
 ## [Unreleased]
 
-<<<<<<< HEAD
 ### Added
 
 - feat(server): add server-side provider list customization via ui-providers.yaml (#6124)
-=======
+
+### Changed
+
 - chore: Add visiblity button for PFX passphrase (#6258)
->>>>>>> f20f6d49
 
 ## [0.119.8] - 2025-11-18
 
