--- conflicted
+++ resolved
@@ -44,19 +44,7 @@
 
 ### Added
 
-<<<<<<< HEAD
-- feat(telemetry): add model-level tracking to eval_ran event with full provider IDs (models array), isModelComparison flag for A/B testing detection, and hasCustomProvider flag
-- feat(telemetry): add latency percentiles (p50, p95, p99) to eval_ran for understanding tail latency distribution
-- feat(telemetry): add cache hit rate tracking (cacheHits, cacheMisses, cacheHitRate) to eval_ran
-- feat(telemetry): add per-assertion-type effectiveness breakdown (assertionBreakdown) to eval_ran
-- feat(telemetry): add per-provider performance metrics (providerBreakdown with requests, successRate, avgLatencyMs) to eval_ran
-- feat(telemetry): add error categorization (errorTypes, errorBreakdown) to eval_ran for timeout, rate_limit, auth, server_error, and network errors
-- feat(telemetry): add redteam run tracking with pass/fail/error rates, plugin/strategy lists, and isPromptfooSampleTarget flag
-- feat(telemetry): add per-provider token metrics (totalTokens, promptTokens, completionTokens, cachedTokens, tokensPerRequest, cacheRate) to providerBreakdown
-- feat(telemetry): add assertionTokenUsage tracking for model-graded assertion token consumption
-=======
 - feat(providers): add Claude Agent SDK plugin support - enables loading local plugins via `plugins` config
->>>>>>> 8ab3f96f
 - feat(providers): add Claude Opus 4.5 support across Anthropic (claude-opus-4-5-20251101, claude-opus-4-5-latest), Google Vertex AI (claude-opus-4-5@20251101), and AWS Bedrock (anthropic.claude-opus-4-5-20251101-v1:0 for all regions) with $5/MTok input and $25/MTok output pricing; includes comprehensive documentation updates, advanced coding example demonstrating bug diagnosis and tradeoff analysis, updated provider examples, and cost calculation tests
 - feat(util): add support for loading tool definitions from Python/JavaScript files - providers now support dynamic tool generation using `file://tools.py:get_tools` and `file://tools.js:get_tools` syntax, enabling runtime tool definitions based on environment, config, or external APIs (#6272)
 - feat(server): add server-side provider list customization via ui-providers.yaml - enables organizations to define custom provider lists that appear in eval creator and redteam setup UIs; when ui-providers.yaml exists, replaces default ~600 providers with organization-specific options for simplified workflow and security control (#6124)
