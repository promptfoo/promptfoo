--- conflicted
+++ resolved
@@ -8,11 +8,11 @@
 
 ### Added
 
-<<<<<<< HEAD
 - feat(cli): add automatic changelog update on version bump with comprehensive error handling (#6252)
 - feat(ci): add JavaScript-based changelog validator replacing bash script for PR number and Unreleased section enforcement (#6252)
-=======
->>>>>>> cd915a64
+
+### Changed
+
 - chore: Add visiblity button for PFX passphrase (#6258)
 - feat(app): Red Team Strategy Test Generation (#6005)
 
