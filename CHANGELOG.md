# Changelog

All notable changes to this project will be documented in this file.

The format is based on [Keep a Changelog](https://keepachangelog.com/en/1.1.0/).

## [0.119.13](https://github.com/promptfoo/promptfoo/compare/promptfoo-v0.119.12...promptfoo-v0.119.13) (2025-11-25)


### Features

* ecommerce plugin pack ([#6168](https://github.com/promptfoo/promptfoo/issues/6168)) ([152b1ff](https://github.com/promptfoo/promptfoo/commit/152b1ff3f3fdb6ca43a0a5718d463757f63a1814))


### Bug Fixes

* **deps:** bump posthog-node from 5.13.2 to 5.14.0 for sha1-hulud mitigation ([6a44eda](https://github.com/promptfoo/promptfoo/commit/6a44eda819f48273230853cc8692b821f8db14a0))

## [0.119.12](https://github.com/promptfoo/promptfoo/compare/promptfoo-v0.119.11...promptfoo-v0.119.12) (2025-11-24)

### Features

- feat(redteam): add ecommerce plugin pack with 4 security testing plugins (#6168)

* changelog automation and validation ([#6252](https://github.com/promptfoo/promptfoo/issues/6252)) ([ee74c4a](https://github.com/promptfoo/promptfoo/commit/ee74c4ae7dc01c35dd52d835a19188f06a334a1a))
* **providers:** add Anthropic structured outputs support ([#6226](https://github.com/promptfoo/promptfoo/issues/6226)) ([1b1b9d2](https://github.com/promptfoo/promptfoo/commit/1b1b9d274559a5ae7cefba1de0c6a732a3d6cbf0))
* **providers:** add Claude Opus 4.5 model support ([#6339](https://github.com/promptfoo/promptfoo/issues/6339)) ([65f855d](https://github.com/promptfoo/promptfoo/commit/65f855d57a2d3e0a663ad86260308f899c375dd6))
* **providers:** add Claude Opus 4.5 support for Anthropic, Google Vertex AI, and AWS Bedrock ([#6340](https://github.com/promptfoo/promptfoo/issues/6340)) ([95780cb](https://github.com/promptfoo/promptfoo/commit/95780cb32270ec7cca86e5722e204cae321942b5))
* **providers:** add metadata extraction for OpenAI Responses API ([#6267](https://github.com/promptfoo/promptfoo/issues/6267)) ([f252f33](https://github.com/promptfoo/promptfoo/commit/f252f330f1faed5b8d46f8b32010c81d5f92edf7))
* **server:** add server-side provider list customization ([#6124](https://github.com/promptfoo/promptfoo/issues/6124)) ([fdb792a](https://github.com/promptfoo/promptfoo/commit/fdb792a2d1908007786571d54a8d7f66fb54940c))
* **util:** add support for loading tool definitions from Python/JavaScript files ([#6272](https://github.com/promptfoo/promptfoo/issues/6272)) ([41377d0](https://github.com/promptfoo/promptfoo/commit/41377d04d01b8b7abd9955619d29a77c2a8914d5))

### Bug Fixes

- add data URL support for vision models with local images ([#5725](https://github.com/promptfoo/promptfoo/issues/5725)) ([17442a8](https://github.com/promptfoo/promptfoo/commit/17442a85f230668a430076141492c777ecca4995))
- **assertions:** use script output for file:// references in all assertion types ([#6253](https://github.com/promptfoo/promptfoo/issues/6253)) ([246dcd8](https://github.com/promptfoo/promptfoo/commit/246dcd8642803772ef53ab0b3c6ef471c7bee815))
- **cli:** restore commandLineOptions support + fix cloud auto-sharing ([#6190](https://github.com/promptfoo/promptfoo/issues/6190)) ([6df071f](https://github.com/promptfoo/promptfoo/commit/6df071f1373ceb6b1c31fb096a2e0c673cc8918c))
- **code-scan:** remove redundant PR comment when no issues found ([#6317](https://github.com/promptfoo/promptfoo/issues/6317)) ([2a6e38c](https://github.com/promptfoo/promptfoo/commit/2a6e38c4e210c5bc6b1358fa5d4c48c82c3bec78))
- **codeScan:** exit with code 0 when no files to scan ([#6316](https://github.com/promptfoo/promptfoo/issues/6316)) ([78e5c52](https://github.com/promptfoo/promptfoo/commit/78e5c526ee4ef240419eac2e8e51142b9f538ad6))
- **logging:** implement PROMPTFOO_LOG_DIR environment variable ([#6179](https://github.com/promptfoo/promptfoo/issues/6179)) ([f3db2d9](https://github.com/promptfoo/promptfoo/commit/f3db2d9421fe72cbd19efde4e888fb016c3c256d))
- **providers:** propagate agent errors in simulated-user provider ([#6251](https://github.com/promptfoo/promptfoo/issues/6251)) ([2378f71](https://github.com/promptfoo/promptfoo/commit/2378f71bcb06ee39e09f9243051ceea77af1b3a9))
- **providers:** support function providers in defaultTest.options.provider and assertions ([#6174](https://github.com/promptfoo/promptfoo/issues/6174)) ([601f173](https://github.com/promptfoo/promptfoo/commit/601f1730cd83c858aaf845d7aadd69069d2395c4))
- **webui:** prevent horizontal scrolling in metadata table ([#6178](https://github.com/promptfoo/promptfoo/issues/6178)) ([5d36d8d](https://github.com/promptfoo/promptfoo/commit/5d36d8d2ff836914f596892b2fc41a80e5b7804e))

## [Unreleased]

### Added

<<<<<<< HEAD
- feat(providers): add support for Writer AI Palmyra X4 and X5 models on AWS Bedrock
- feat(providers): add support for Mistral Pixtral Large multimodal model on AWS Bedrock with image input capabilities
- feat(providers): add support for DeepSeek v3 model on AWS Bedrock
- feat(providers): add automatic cost tracking for AWS Bedrock provider with AWS Pricing API integration, regional caching, and static fallback pricing for 80+ models including Nova, Claude, Llama, Mistral, and more (#6271)
=======
- feat(providers): add Claude Opus 4.5 support across Anthropic (claude-opus-4-5-20251101, claude-opus-4-5-latest), Google Vertex AI (claude-opus-4-5@20251101), and AWS Bedrock (anthropic.claude-opus-4-5-20251101-v1:0 for all regions) with $5/MTok input and $25/MTok output pricing; includes comprehensive documentation updates, advanced coding example demonstrating bug diagnosis and tradeoff analysis, updated provider examples, and cost calculation tests
- feat(util): add support for loading tool definitions from Python/JavaScript files - providers now support dynamic tool generation using `file://tools.py:get_tools` and `file://tools.js:get_tools` syntax, enabling runtime tool definitions based on environment, config, or external APIs (#6272)
- feat(server): add server-side provider list customization via ui-providers.yaml - enables organizations to define custom provider lists that appear in eval creator and redteam setup UIs; when ui-providers.yaml exists, replaces default ~600 providers with organization-specific options for simplified workflow and security control (#6124)
- feat(providers): add Anthropic structured outputs support with JSON schema outputs via `output_format` parameter and strict tool use via `strict: true` in tool definitions - ensures schema-compliant responses with automatic beta header handling, external file loading, variable rendering, and JSON parsing for Claude Sonnet 4.5 and Claude Opus 4.1 (#6226)
>>>>>>> 353ab118
- feat(webui): add custom policy generation to red team setup (#6181)
- feat(webui): add strategy test generation to red team setup (#6005)
- feat(webui): add visibility button for PFX passphrase field in red team target configuration (#6258)

### Changed

- feat(cli): add automatic changelog update on version bump with comprehensive error handling (#6252)
- feat(ci): add JavaScript-based changelog validator replacing bash script for PR number and Unreleased section enforcement (#6252)
- feat(providers): add metadata extraction for OpenAI Responses API - extract responseId and model to metadata for debugging and response tracking (#6267)
- refactor(webui): remove useImperativeHandle from ProviderConfigEditor - replace imperative ref API with onValidationRequest callback pattern for better React 19 compatibility and more idiomatic component design (#6328)

### Fixed

- fix(code-scan): remove redundant extra PR comment when no vulnerabilities are found (#6317)
- fix(code-scan): exit with code 0 when no files to scan instead of failing - handles cases where no files are changed, all files are filtered by denylist/size/binary detection, or no patches are found (#6316)
- fix(providers): add universal data URL support for vision models with edge case handling - automatically converts file:// image inputs to data URLs with transparent provider-specific handling (OpenAI/Azure/Ollama use native data URLs, Anthropic/Google extract base64); includes shared dataUrl utility for RFC 2397 parsing, charset/parameter support, whitespace trimming, small image support (≥20 chars), and comprehensive documentation (#5725)
- fix(util): add recursive array processing for tool loading - arrays of file:// tool references now processed correctly with Promise.all() and auto-flattening (#6272)
- fix(webui): prevent horizontal scrolling in metadata table by adding fixed table layout with explicit column widths and proper word-breaking for long content (#6178)
- fix(providers): maintain backwards compatibility for annotations in raw provider responses (#6267)
- fix(cli): restore commandLineOptions support for generateSuggestions, table, and write options (#6190)
- fix(cli): enable auto-sharing when cloud is enabled by not defaulting config.sharing to false - when sharing is unset in config, it now correctly falls through to cloud auto-share behavior instead of defaulting to disabled (#6190)
- fix(providers): propagate agent errors in simulated-user provider - fixes issue where errors from sendMessageToAgent() were silently ignored, causing false-positive test results when the target provider fails (#6251)
- fix(providers): support function providers in defaultTest.options.provider and assertions (#6174)
- fix(assertions): use file-based script output for all assertion types with `file://` references (#6200)
- fix(cli): respect PROMPTFOO_LOG_DIR environment variable for custom log directory location (#6179)

### Documentation

- docs(providers): add comprehensive Anthropic structured outputs documentation covering JSON outputs (`output_format`) and strict tool use (`strict: true`), including usage examples, schema limitations, and feature compatibility (#6226)

### Tests

- test(examples): add structured outputs example demonstrating JSON schema-based responses and strict tool use for Anthropic provider (#6226)
- test(examples): update tool-use example to include strict mode configuration for Anthropic provider (#6226)
- test(examples): enhance structured-outputs-config example to demonstrate multi-provider structured outputs with OpenAI and Anthropic, showcasing syntax differences between providers (#6226)
- test(scripts): add 59 tests for changelog automation scripts covering validation and version update functionality (#6252)

### Dependencies

- fix(deps): bump posthog-node from 5.13.2 to 5.14.0 for sha1-hulud supply-chain attack mitigation (#6349) by @Devdha

## [0.119.11] - 2025-11-23

### Changed

- refactor(webui): adopt React 19 ref-as-prop pattern - removed forwardRef wrapper from QuickFilter component in EvalsDataGrid (#6327)

### Fixed

- fix(redteam): respect excludeTargetOutputFromAgenticAttackGeneration in hydra and meta strategies to prevent target output leaks when organization privacy setting is enabled (#6320)
- fix(redteam): prevent template evaluation of adversarial security payloads when using custom Python providers — adds `skipRenderVars` parameter to `renderPrompt()` to allow SSTI, XSS, and other attack payloads to pass through unmodified to custom providers for proper red team testing instead of causing template rendering errors (#6240)

### Dependencies

- revert: "fix(deps): update dependency @apidevtools/json-schema-ref-parser to v15" (#6300)

## [0.119.10] - 2025-11-23

### Changed

- refactor(webui): migrate to React 19 patterns (#6319)
- chore(webui): replace emoji icons with Material-UI IconButton components in evaluation results page — action icons now display circular hover effects, color-coded active states (green for pass, red for fail), always-visible icons for better discoverability, and full accessibility support with aria-pressed and aria-label attributes (#6318)
- chore: Revert "chore(deps): upgrade cache-manager from v4 to v7" (#6311)
- chore(lint): enforce explicit /index imports in directory paths to prepare for ESM migration (#6263)
- chore(deps): configure Renovate to track all package.json files (#6282)
- chore(webui): improve UI treatment for domain-specific risks in red team setup (#6269)
- chore(deps): re-generate lock file (#6249)
- ci(github): add code scan action (#6261)
- chore: Update Strategy presets (#6275)

### Fixed

- fix(providers): fix LiteLLM provider API key authentication — reverts to inline authentication check to properly handle providers with `apiKeyRequired: false` and fixes Authorization header to be omitted (instead of sending "Bearer undefined") when no API key is set, resolving "API key is not set" error when using LITELLM_API_KEY environment variable (#6322)
- fix(webui): fix Basic strategy checkbox behavior in red team setup — unchecking Basic now correctly adds `enabled: false` instead of removing the strategy, matching documented behavior at [Basic strategy docs](https://www.promptfoo.dev/docs/red-team/strategies/basic/) (#6313)
- fix(code-scan): prevent "start line must precede end line" GitHub API error by ensuring start_line is only set when it differs from line - fixes single-line comment highlighting in PR reviews (#6314)
- fix(app): Test generation tooltips remain visible after dialog is rendered (#6309)
- fix(auth): allow CI environments to authenticate with Promptfoo Cloud using API keys — unblocks `jailbreak:meta` strategy in GitHub Actions by recognizing API key auth regardless of CI status (#6273)
- fix(webui): allow thumbs up/down ratings to toggle off and remove manual grading when clicked again (#6260)
- fix(python): resolve Windows path compatibility issues in Python provider protocol - changed delimiter from `:` to `|` to avoid conflicts with Windows drive letters (C:, D:, etc.), fixing ENOENT errors and timeouts in Python provider on Windows (#6262)

### Documentation

- docs(site): fix broken OpenAI config options link (#6277)
- docs(readme): update readme with code scanning (#6268)
- docs(site): rewrite web viewer page (#6264)
- docs(site): fix duplicate in sidebar (#6259)

### Dependencies

- fix(deps): update dependency better-sqlite3 to v12.4.6 (#6323)
- chore(deps): update @biomejs/biome and all platform-specific CLI packages to 2.3.7 (#6307)
- chore(deps): update vitest monorepo to v4 (major) (#6299)
- chore(deps): update material-ui monorepo to v8 (major) (#6298)
- chore(deps): update dependency whatwg-url to v15 (#6297)
- chore(deps): update dependency recharts to v3 (#6294)
- chore(deps): update dependency react-markdown to v10 (#6293)
- chore(deps): update dependency react-is to v19 (#6292)
- chore(deps): update dependency react-error-boundary to v6 (#6291)
- chore(deps): update dependency gaxios to v7 (#6288)
- chore(deps): drop unused uuid types package (#6287)
- chore(deps): update dependency framer-motion to v12 (#6286)
- chore(deps): update dependency @types/uuid to v11 (#6285)
- chore(deps): update dependency esbuild to v0.27.0 (#6283)
- chore(deps): upgrade http-z to v8 and @swc/core to v1.15.3 (#6281)
- chore(deps): update dependencies in 12 example projects (#6280)
- chore(deps): upgrade glob to v13 and mathjs to v15 (#6279)
- chore(deps): update 67 minor and patch dependencies across all workspaces (#6278)
- chore(deps): bump langchain-core from 0.3.78 to 0.3.80 in /examples/redteam-langchain in the pip group (#6270)
- chore(deps): bump @aws-sdk/client-bedrock-runtime from 3.933.0 to 3.934.0 (#6254)
- chore(deps): bump @anthropic-ai/sdk from 0.69.0 to 0.70.0 (#6255)

<<<<<<< HEAD
=======
## [0.119.9] - 2025-11-20

### Added

- feat(webui): add custom policy generation to red team setup (#6181)
- feat(webui): add strategy test generation to red team setup (#6005)
- feat(webui): add visibility button for PFX passphrase field in red team target configuration (#6258)

### Fixed

- fix(cli): add missing Authorization header in `validate target` command to fix 403 Forbidden error when calling agent helper endpoint (#6274)
- fix(providers): support function providers in defaultTest.options.provider and assertions (#6174)

>>>>>>> 353ab118
## [0.119.8] - 2025-11-18

### Added

- feat(plugins): organize domain-specific risks into vertical suites (#6215)
- feat(providers): add Gemini 3 Pro support with thinking configuration (#6241)

### Fixed

- fix(code-scan): in `code-scans run`, don't log anything to stdout except json results when --json is used—fixes GitHub action (#6248)
- fix(code-scan): update default API host to https://api.promptfoo.app to fix websocket connection issues (#6247)

## [0.119.7] - 2025-11-17

### Added

- feat(assertions): add dot product and euclidean distance metrics for similarity assertion - use `similar:dot` and `similar:euclidean` assertion types to match production vector database metrics and support different similarity use cases (#6202)
- feat(webui): expose Hydra strategy configuration (max turns and stateful toggle) in red team setup UI (#6165)
- feat(providers): add GPT-5.1 model support including gpt-5.1, gpt-5.1-mini, gpt-5.1-nano, and gpt-5.1-codex with new 'none' reasoning mode for low-latency interactions and configurable verbosity control (#6208)
- feat(redteam): allow configuring `redteam.frameworks` to limit compliance frameworks surfaced in reports and commands (#6170)
- feat(webui): add layer strategy configuration UI in red team setup with per-step plugin targeting (#6180)
- feat(app): Metadata value autocomplete eval filter (#6176)
- feat(webui): display both total and filtered metrics simultaneously when filters are active, showing "X/Y filtered, Z total" format in evaluation results table for better visibility into filtered vs unfiltered data (#5969)
- feat(app): eval results filters permalinking (#6196)

### Changed

- chore(ci): synchronize package-lock.json to resolve npm ci failures (#6195)
- chore(ci): increase webui test timeout to 8 minutes in GitHub Actions workflow to prevent CI timeouts (#6201)
- chore(redteam): update foundation model report redteam config to use newer redteam strategies (#6216)

### Fixed

- fix: exclude source maps from npm package to reduce bundle size by ~22MB (#6235)
- fix(redteam): exclude cyberseceval and beavertails static dataset plugins from iterative strategies to prevent wasted compute and silent grading failures during Hydra/Meta/Tree iterations (#6230)
- fix(mcp): allow colons in eval ID validation for get_evaluation_details tool - fixes rejection of valid eval IDs returned by list_evaluations (e.g., eval-8h1-2025-11-15T14:17:18) by updating regex to accept ISO timestamp format (#6222)
- fix(site): fix missing background color on safari api reference search modal (#6218)
- fix(redteam): don't set default 'en' language when no language is configured - prevents unnecessary language modifiers from being passed to meta agent and other iterative strategies, keeping prompts focused on actual task without implied translation requirements (#6214)
- fix(app): aligning risk scores with documentation (#6212)
- fix(webui): fix duplicate React key warning in DefaultTestVariables component by implementing counter-based unique ID generation (#6201)
- fix(providers): correctly handle reasoning field in OpenAI-compatible models like gpt-oss-20b, extracting both reasoning and content instead of only reasoning (#6062)
- fix(samples): downlevel pem dependency to supported version
- fix(deps): remove unused dependency on @libsql/client
- fix(redteam): store rendered grading rubric in assertion.value for agentic strategies to display in UI Value column (#6125)

### Tests

- test(webui): suppress expected test error logs (109+ occurrences across parsing errors, API errors, context provider errors) and React/MUI warnings (act() warnings, DOM nesting, prop types) in setupTests.ts and vite.config.ts (#6201)

### Dependencies

- chore(deps): upgrade to React 19 (#6229)
- chore(deps): upgrade @googleapis/sheets from 9.8.0 to 12.0.0 (#6227)
- chore(deps): bump openai from 6.8.1 to 6.9.0 (#6208)

## [0.119.6] - 2025-11-12

### Documentation

- docs(providers): update Vertex AI documentation - removed deprecated models (PaLM/Bison, Claude 3 Opus, Claude 3.5 Sonnet v2), added Claude Sonnet 4.5, added missing Gemini 2.0 models, reorganized model listings by generation (Gemini 2.5/2.0/1.5, Claude 4/3, Llama 4/3.3/3.2/3.1), marked Preview/Experimental models, removed temporal language to make docs evergreen (#3169)

### Changed

- chore(site): remove Koala analytics and migrate Google tracking to Docusaurus built-in gtag configuration with multiple tracking IDs (G-3TS8QLZQ93, G-3YM29CN26E, AW-17347444171) (#6169)
- chore(webui): order 'plugins' before 'steps' in layer strategy YAML to match documentation examples (#6180)

### Fixed

- fix(webui): prevent infinite loop in StrategyConfigDialog useEffect - fixes vitest tests hanging by using stable empty array references for default parameters (#6203)
- fix(webui): require configuration for layer strategy before allowing navigation in red team setup - layer strategy now shows red border and blocks Next button until steps array is configured, similar to plugins requiring configuration
- fix(webui): filter hidden metadata keys from metadata filter dropdown - ensures consistent filtering of 'citations' and '\_promptfooFileMetadata' keys across MetadataPanel, EvalOutputPromptDialog, and metadata filter dropdown (#6177)
- fix(cli): format object and array variables with pretty-printed JSON in console table and HTML outputs for improved readability (#6175)
- fix(cli): only show error counter when >0
- fix(redteam): respect redteam.provider configuration for local grading - fixes issue where configuring a local provider (e.g., ollama:llama3.2) still sent grading requests to remote API instead of using the configured provider (#5959)
- fix: Reverts #6142 (#6189)

### Documentation

- docs(redteam): document Hydra configuration options for max turns, backtracking, and stateful operation (#6165)

## [0.119.5] - 2025-11-10

### Added

- feat(test-cases): add support for Excel files (.xlsx, .xls) as test case sources with optional xlsx dependency and sheet selection syntax (file.xlsx#SheetName or file.xlsx#2) (#4841)
- feat(providers): add OpenAI audio transcription support for whisper-1, gpt-4o-transcribe, gpt-4o-mini-transcribe, and gpt-4o-transcribe-diarize models with speaker identification, timestamp granularities, and per-minute cost tracking (#5957)
- feat(webui): display rendered assertion values with substituted variables in Evaluation tab instead of raw templates, improving readability for assertions with Nunjucks variables and loops (#5988)
- feat(prompts): add executable prompt scripts - use any script/binary to dynamically generate prompts via `exec:` prefix or auto-detection for common extensions (.sh, .bash, .rb, .pl); scripts receive context as JSON (#5329)
- feat(providers): add variable templating support for initialMessages in simulated-user provider, enabling template reuse across test cases with Nunjucks variables (#6143)
- feat(redteam): add `jailbreak:hydra` strategy - multi-turn conversational adversarial agent that learns from target responses and shares learnings across tests in the same scan for improved attack success rates (#6151)
- feat(providers): add missing Alibaba Cloud models - qwen3-vl-flash, qwen3-asr-flash-realtime, qwen3-vl-32b/8b (thinking/instruct), text-embedding-v4 (#6118)
- feat(eval): add 'not_equals' operator for plugin filters (#6155)

### Fixed

- fix(webui): correct multi-target filtering in red team report - statistics now properly filter by selected target instead of showing aggregated data across all targets; replaced modal with Select dropdown for clearer UX (#4251)
- fix(providers): auto-detect reasoning models by deployment name in Azure provider - now recognizes o1, o3, o4, and gpt-5 models and automatically uses `max_completion_tokens` instead of `max_tokens` (#6154)
- fix(prompts): fix basePath resolution for executable prompts with `exec:` prefix - relative paths now resolve correctly (5308c5d)
- fix(prompts): convert sync fs operations to async in executable prompt processor for better performance (5308c5d)
- fix(test-cases): improve xlsx error handling to avoid double-wrapping validation errors, provide clearer error messages for file not found, empty sheets, and invalid data (#4841)
- fix(docs): update xlsx documentation to use consistent version (0.18.5) and correct anchor links (#4841)
- fix(assertions): fix runtime variables not working in custom rubricPrompt for factuality and model-graded-closedqa assertions (#5340)
- fix(openai): fix timeouts on gpt-5-pro models by extending automatic timeout to 10 minutes (#6147)
- fix(deps): add @vitest/coverage-v8@3.2.4 to app workspace to match vitest version and fix coverage reporting "Cannot read properties of undefined (reading 'reportsDirectory')" error
- fix(deps): fix test coverage reporting errors (#6122)
- fix(cli): honor `commandLineOptions` from config file for `maxConcurrency`, `repeat`, `delay`, `cache`, `progressBar`, `generateSuggestions`, `table`, `share`, and `write` — previously ignored in favor of defaults (#6142)

### Changed

- chore(ci): make staging redteam test non-blocking to prevent intermittent API timeouts from failing CI runs (#6159)
- refactor(redteam): update risk score thresholds to match CVSS v3.x/v4.0 standards (Critical: 9.0-10.0, High: 7.0-8.9, Medium: 4.0-6.9, Low: 0.1-3.9) (#6132)
- chore(server): change traces fetch log to debug level (#6152)
- chore(redteam): rename `gradingGuidance` to `graderGuidance` for consistency with `graderExamples` - `gradingGuidance` still works as a deprecated alias for backward compatibility (#6128)

### Documentation

- docs(cli): document `promptfoo view --no` flag in command-line docs (#6067)
- docs(site): add blog post on Anthropic threat intelligence covering PROMPTFLUX and PROMPTSTEAL (first observed LLM-querying malware by Google), AI-orchestrated extortion campaigns, three categories of AI-assisted attacks (operator/builder/enabler), operational security implications, and practical Promptfoo testing examples for AI system exploitation risks (#5583)
- docs(site): re-add adaptive guardrails documentation covering enterprise feature for generating target-specific security policies from red team findings, including architecture, API integration, use cases, troubleshooting, and comparison to AWS Bedrock/Azure AI Content Safety (#5955)
- docs(guides): add comprehensive Portkey integration guide covering prompt management, multi-model testing across 1600+ providers, red-teaming workflows, and production deployment strategies by @ladyofcode (#5730)

### Tests

- test(webui): fix act() warnings and clean up test output by wrapping 16 tests in act(), removing 22 unnecessary console suppression patterns, and reducing setupTests.ts from 95 to 37 lines (#6199)
- test(providers): add test coverage for auto-detection of reasoning models by deployment name in Azure provider (#6154)
- test(assertions): add comprehensive test coverage for rendered assertion value metadata including variable substitution, loops, static text handling, and UI display fallback priority (#6145)

### Dependencies

- chore(deps): update 76 packages to latest minor and patch versions across all workspaces (#6139)

## [0.119.4] - 2025-11-06

### Added

- feat(cli): add `code-scans run` command for scanning code changes for LLM security vulnerabilities including prompt injection, PII exposure, and excessive agency - uses AI agents to trace data flows, analyze vulnerabilities across batches, and suggest fixes with configurable severity thresholds (see https://promptfoo.com/docs/code-scanning/ for more details) (#6121)
- feat(github-action): add Code Scan GitHub Action for automated PR security scanning with GitHub App OIDC authentication or manual API token setup; automatically posts review comments with severity levels and suggested fixes (see https://promptfoo.com/docs/code-scanning/ for more details) (#6121)
- feat(webui): add confirmation dialog and smart navigation for delete eval with improved UX (Material-UI dialog, next→previous→home navigation, loading states, toast notifications) (#6113)
- feat(redteam): pass policy text to intent extraction for custom policy tests, enabling more accurate and self-contained testing objectives that include specific policy requirements (#6116)
- feat(redteam): add timestamp context to all grading rubrics for time-aware evaluation and temporal context in security assessments (#6110)
- feat(model-audit): add revision tracking, content hash generation, and deduplication for model scans to prevent re-scanning unchanged models (saving ~99% time and bandwidth); add `--stream` flag to delete downloaded files immediately after scan ([#6058](https://github.com/promptfoo/promptfoo/pull/6058))
- feat(redteam): add FERPA compliance plugin (#6130)

### Fixed

- fix(redteam): dynamically update crescendo system prompt with currentRound and successFlag each iteration instead of rendering once with stale values (#6133)
- fix(examples): change Zod schema from `.optional()` to `.default('')` for OpenAI Agents SDK compatibility (#6114)
- fix(redteam): pass all gradingContext properties to rubric templates to fix categoryGuidance rendering errors in BeavertailsGrader (#6111)
- fix(webui): custom policy name consistency (#6123)
- fix(docker): resolve @swc/core SIGSEGV on Alpine Linux by upgrading to 1.15.0 and aligning base image with Node 24 (#6127)

## [0.119.2] - 2025-11-03

### Added

- feat(integrations): add Microsoft SharePoint dataset support with certificate-based authentication for importing CSV files (#6080)
- feat(providers): add `initialMessages` support to simulated-user provider for starting conversations from specific states, with support for loading from JSON/YAML files via `file://` syntax (#6090)
- feat(providers): add local config override support for cloud providers - merge local configuration with cloud provider settings for per-eval customization while keeping API keys centralized (#6100)
- feat(providers): add linkedTargetId validation with comprehensive error messages (#6053)
- feat(redteam): add `gradingGuidance` config option for plugin-specific grading rules to reduce false positives by allowing per-plugin evaluation context (#6108)
- feat(webui): add Grading Guidance field to plugin configuration dialogs in open-source UI (#6108)
- feat(webui): add eval copy functionality to duplicate evaluations with all results, configuration, and relationships via UI menu (#6079)
- feat(redteam): add pharmacy plugins (controlled substance compliance, dosage calculation, drug interaction) and insurance plugins (coverage discrimination, network misinformation, PHI disclosure) (#6064)
- feat(redteam): add goal-misalignment plugin for detecting Goodhart's Law vulnerabilities (#6045)
- feat(webui): add jailbreak:meta strategy configuration UI in red team setup with numIterations parameter (#6086)
- feat(redteam): expand OWASP Agentic preset to cover 8/10 threats with 20 plugins; add 'owasp:agentic:redteam' alias for easy selection (#6099)
- feat(redteam): display specific subcategory metrics for harmful plugins (e.g., "Copyright Violations", "Child Exploitation") instead of generic "Harmful" label, enabling granular vulnerability tracking and analysis (#6134)

### Changed

- chore(examples): update openai-agents-basic example from weather to D&D dungeon master with gpt-5-mini, comprehensive D&D 5e tools (dice rolling, character stats, inventory), and maxTurns increased to 20 (#6114)
- refactor(redteam): Prevent early (evaluator-based) exits in Jailbreak, Crescendo, and Custom Strategies (#6047)
- chore(webui): expand language options to 486 ISO 639-2 languages with support for all 687 ISO codes (639-1, 639-2/T, 639-2/B) in red team run settings (#6069)
- chore(app): larger eval selector dialog (#6063)
- refactor(app): Adds useApplyFilterFromMetric hook (#6095)
- refactor(cli): extract duplicated organization context display logic into shared utility function to fix dynamic import issue and improve code maintainability (#6070)

### Fixed

- fix(redteam): max concurrency run options override scan template settings (#6102)
- fix(python): use REQUEST_TIMEOUT_MS for consistent timeout behavior across providers (300s default, previously 120s) (#6098)
- fix(providers): selective env var rendering in provider config with full Nunjucks filter support (preserves runtime variables for per-test customization) (#6091)
- fix(core): handle Nunjucks template variables in URL sanitization to prevent parsing errors when sharing evals; add unit tests covering sanitizer behavior for Nunjucks template URLs (#6089)
- fix(app): Fixes the metric is defined filter (#6082)
- fix(providers): fix Python worker ENOENT errors by ensuring error responses are written before completion signal, improving error messages with function suggestions and fuzzy matching, and removing premature function validation to support embeddings-only and classification-only providers (#6073)
- fix(redteam): improve image strategy text wrapping to handle long lines and prevent overflow (#6066)
- fix(webui): handle plugin generation when target URL is not set (#6055)
- fix(evaluator): force uncached provider calls for repeat iterations (#6043)

### Tests

- test(examples): add 9 D&D test scenarios for openai-agents-basic (combat, stats, inventory, scenes, saves, crits, edge cases, short rest, magic item) (#6114)
- test(providers): add coverage for simulated-user initialMessages (vars/config precedence, file:// loading from JSON/YAML, validation, conversation flow when ending with user role) (#6090)
- test(redteam): add comprehensive tests for `gradingGuidance` feature and `graderExamples` flow-through, including full integration regression tests (#6108)
- test(webui): add tests for gradingGuidance UI in PluginConfigDialog and CustomIntentPluginSection (#6108)
- test(providers): add Python worker regression tests for ENOENT prevention, helpful error messages with function name suggestions, and embeddings-only provider support without call_api function (#6073)

### Documentation

- docs(examples): update openai-agents-basic README for D&D theme with tracing setup and example interactions; shorten openai-agents.md provider documentation (#6114)
- docs(python): update timeout documentation with REQUEST_TIMEOUT_MS environment variable and add retry logic example for handling rate limits (#6098)
- docs(redteam): add comprehensive documentation for `jailbreak:meta` strategy including usage guide, comparison with other jailbreak strategies, and integration into strategy tables (#6088)
- docs(site): add remediation reports documentation (#6083)
- docs(site): add custom strategy to the strategies reference table (#6081)
- docs(site): pricing page updates (#6068)
- docs(site): clarify remote inference in Community edition (#6065)

### Dependencies

- chore(deps): bump the github-actions group with 4 updates (#6092)
- chore(deps): bump @aws-sdk/client-bedrock-runtime from 3.920.0 to 3.921.0 (#6075)
- chore(deps): bump @aws-sdk/client-bedrock-runtime from 3.919.0 to 3.920.0 (#6060)

### Fixed

- fix(redteam): enable layer strategy with multilingual language support; plugins now generate tests in multiple languages even when layer strategy is present (#6084)
- fix(redteam): reduce multilingual deprecation logging noise by moving from warn to debug level (#6084)

## [0.119.1] - 2025-10-29

### Changed

- chore(redteam): categorize `jailbreak:meta` under agentic strategies and mark as remote-only for correct UI grouping and Cloud behavior (#6049)
- chore(redteam): improve support for custom policy metric names that should include strategy suffix (#6048)

### Fixed

- fix(providers): render environment variables in provider config at load time (#6007)
- fix(redteam): validate custom strategy strategyText requirement to prevent confusing errors during test execution (#6046)
- fix(init): include helpful error message and cleanup any directories created when example download fails (#6051)
- fix(providers): removing axios as a runtime dependency in google live provider (#6050)
- fix(csv): handle primitive values directly in red team CSV export to avoid double-quoting strings (#6040)
- fix(csv): fix column count mismatch in red team CSV export when rows have multiple outputs (#6040)
- fix(internals): propagate originalProvider context to all model-graded assertions (#5973)

### Dependencies

- chore(deps): bump better-sqlite3 from 11.10.0 to 12.4.1 for Node.js v24 support (#6052) by @cdolek-twilio
- chore(deps): update Biome version with force-include patterns (`!!`) for faster local linting/CI by @sklein12 (#6042)

## [0.119.0] - 2025-10-27

### Added

- feat(webui): filtering eval results by metric values w/ numeric operators (e.g. EQ, GT, LTE, etc.) (#6011)
- feat(providers): add Python provider persistence for 10-100x performance improvement with persistent worker pools (#5968)
- feat(providers): add OpenAI Agents SDK integration with support for agents, tools, handoffs, and OTLP tracing (#6009)
- feat(providers): add function calling/tool support for Ollama chat provider (#5977)
- feat(providers): add support for Claude Haiku 4.5 (#5937)
- feat(redteam): add `jailbreak:meta` strategy with intelligent meta-agent that builds dynamic attack taxonomy and learns from full attempt history (#6021)
- feat(redteam): add COPPA plugin (#5997)
- feat(redteam): add GDPR preset mappings for red team testing (#5986)
- feat(redteam): add modifiers support to iterative strategies (#5972)
- feat(redteam): add authoritative markup injection strategy (#5961)
- feat(redteam): add wordplay plugin (#5889)
- feat(redteam): add pluginId, strategyId, sessionId, and sessionIds to metadata columns in CSV export (#6016)
- feat(redteam): add subcategory filtering to BeaverTails plugin (a70372f)
- feat(redteam): Add Simba Red Team Agent Strategy (#5795)
- feat(webui): persist inline-defined custom policy names (#5990)
- feat(webui): show target response to generated red team plugin test case (#5869)
- feat(cli): log all errors in a log file and message to the console (#5992)
- feat(cli): add errors to eval progress bar (#5942)
- feat(cache): preserve and display latency measurements when provider responses are cached (#5978)

### Changed

- chore(internals): custom policy type def (#6037)
- chore(changelog): organize and improve Unreleased section with consistent scoping and formatting (#6024)
- refactor(redteam): migrate multilingual from per-strategy config to global language configuration; plugins now generate tests directly in target languages without post-generation translation (#5984)
- chore(cli): show telemetryDisabled/telemetryDebug in `promptfoo debug` output (#6015)
- chore(cli): improve error handling and error logging (#5930)
- chore(cli): revert "feat: Improved error handling in CLI and error logging" (#5939)
- chore(webui): add label column to prompts table (#6002)
- chore(webui): gray out strategies requiring remote generation when disabled (#5985)
- chore(webui): gray out remote plugins when remote generation is disabled (#5970)
- chore(webui): improve test transform modal editor (#5962)
- chore(webui): add readOnly prop to EvalOutputPromptDialog (#5952)
- refactor(webui): organize red team plugins page into tabs with separate components (#5865)
- chore(redteam): remove "LLM Risk Assessment" prefix (#6004)
- chore(redteam): add top-level redteam telemetry events (#5951)
- refactor(webui): reduce unnecessary API health requests (#5979)
- chore(api): export GUARDRAIL_BLOCKED_REASON constant for external use (#5956)
- chore(providers): add rendered request headers to http provider debug output (#5950)
- refactor(transforms): refactor transform code to avoid 'require' (#5943)
- refactor(transforms): refactor createRequest/ResponseTransform functions into separate module (#5925)
- chore(examples): consolidate Ollama examples into unified directory (#5977)
- chore(deps): move dependencies to optional instead of peer (#5948)
- chore(deps): move `natural` to optional dependency (#5946)
- chore(redteam): improve GOAT and Crescendo error logs with additional error details for easier debugging (#6036)

### Fixed

- fix(providers): revert eager template rendering that broke runtime variable substitution (5423f80)
- fix(providers): support environment variables in provider config while preserving runtime variable templates
- fix(providers): improve Python provider reliability with automatic python3/python detection, worker cleanup, request count tracking, and reduced logging noise (#6034)
- fix(providers): simulated-user and mischievous-user now respect assistant system prompts in multi-turn conversations (#6020)
- fix(providers): improve MCP tool schema transformation for OpenAI compatibility (#5965)
- fix(providers): sessionId now properly stored in metadata for providers that use server side generated sessionIds (#6016)
- fix(redteam): don't test session management if target is not stateful (#5989)
- fix(redteam): improve crescendo prompt example alignment with actual objective statements to increase accuracy (#5964)
- fix(redteam): fewer duplicate errors for invalid strategy and plugin ids (#5954)
- fix(fetch): use consistent units in retry counter log messages - now shows attempt count vs total attempts (#6017)
- fix(fetch): include error details in final error message when rate limited (#6019)
- fix(webui): pass extensions config when running eval from UI (#6006)
- fix(webui): in red team setup, reset config button hidden by version banner (#5896)
- fix(webui): sync selected plugins to global config in red team setup UI (#5991)
- fix(webui): HTTP test agent (#6033)
- fix(webui): reset red team strategy config dialog when switching strategies (#6035)

### Dependencies

- chore(deps): bump @aws-sdk/client-bedrock-runtime from 3.914.0 to 3.916.0 (#6008)
- chore(deps): bump @aws-sdk/client-bedrock-runtime from 3.913.0 to 3.914.0 (#5996)
- chore(deps): bump pypdf from 6.0.0 to 6.1.3 in /examples/rag-full (#5998)
- chore(deps): bump @aws-sdk/client-bedrock-runtime from 3.911.0 to 3.913.0 (#5975)
- chore(deps): bump @aws-sdk/client-bedrock-runtime from 3.910.0 to 3.911.0 (#5945)
- chore(deps): bump @anthropic-ai/sdk from 0.65.0 to 0.66.0 (#5944)

### Documentation

- docs(model-audit): improve accuracy and clarity of ModelAudit documentation (#6023)
- docs(contributing): add changelog and GitHub Actions enforcement (#6012)
- docs(redteam): add global language configuration section to red team configuration docs; remove multilingual strategy documentation (#5984)
- docs(providers): add OpenAI Agents provider documentation and example (#6009)
- docs(providers): update AWS Bedrock model access documentation (#5953)
- docs(providers): fix apiKey environment variable syntax across provider docs and examples (#6018)
- docs(providers): add echo provider examples for evaluating logged production outputs (#5941)
- docs(blog): add blog post on RLVR (Reinforcement Learning with Verifiable Rewards) (#5987)
- docs(site): configuring inference (#5983)
- docs(site): update about page (#5971)
- docs(site): add export formats (#5958)
- docs(site): September release notes (#5712)
- docs(site): add red-team claude guidelines (616844d)
- docs(site): remove duplicate links (5aea733)
- docs(examples): add example demonstrating conversation session id management using hooks (#5940)

### Tests

- test(server): add comprehensive unit tests for POST /providers/test route (#6031)
- test(providers): fix flaky latencyMs assertions in TrueFoundry provider tests (#6026)
- test(providers): add unit test verifying assistant system prompt inclusion for simulated-user provider (#6020)
- test(providers): add comprehensive tests for OpenAI Agents provider, loader, and tracing (#6009)
- test(redteam): update strategy and frontend tests for global language configuration migration (#5984)
- test(redteam): remove redteam constants mocks from unit tests (#6010)
- test(webui): add tests for evaluation UI components and hooks (#5981)

## [0.118.17] - 2025-10-15

### Changed

- chore: bump version to 0.118.17 (#5936)

### Fixed

- fix(evaluator): support `defaultTest.options.provider` for model-graded assertions (#5931)
- fix(webui): improve UI email validation handling when email is invalid; add better tests (#5932)
- fix(deps): move `claude-agent-sdk` to optionalDependencies (#5935)

### Dependencies

- chore(deps): bump `@aws-sdk/client-bedrock-runtime` from 3.908.0 to 3.910.0 (#5933)

## [0.118.16] - 2025-10-15

### Added

- feat(providers): add TrueFoundry LLM Gateway provider (#5839)
- feat(redteam): add test button for request and response transforms in red-team setup UI (#5482)

### Changed

- chore(providers): count errors in websocket responses as errors (#5915)
- chore(providers): update Alibaba model support (#5919)
- chore(redteam): validate emails after prompt for red team evaluations (#5912)
- chore(redteam): implement web UI email verification (#5928)
- chore(redteam): display estimated probes on red team review page (#5863)
- chore(webui): add flag to hide traces (#5924)
- chore(build): stop tracking TypeScript build cache file (#5914)
- chore(build): update dependencies to latest minor versions (#5916)
- chore(cli): remove duplicate 'Successfully logged in' message from auth login (#5907)
- chore(redteam): add max height and scroll to custom policies container (#5910)
- chore: bump version to 0.118.16 (#5920)
- docs: add docstrings to `feat/ruby-provider` (#5903)
- test: cover red team setup components and hooks in `src/app` (#5911)

### Fixed

- fix(providers): dynamically import `DefaultAzureCredential` from `@azure/identity` (#5921)
- fix(providers): improve debugging and address hanging in websocket provider (#5918)
- fix(http): parse stringified JSON body in provider config (#5927)
- fix(redteam): improve ASR calculation accuracy in redteam report (#5792)

### Documentation

- docs(site): fix typo (#5922)

## [0.118.15] - 2025-10-13

### Added

- feat(providers): add ruby provider (#5902)
- feat(providers): Claude Agent SDK provider support (#5509)
- feat(providers): Azure AI Foundry Assistants provider (#5181)
- feat(providers): add support for streaming websocket responses (#5890)
- feat(providers): snowflake cortex provider (#5882)

### Changed

- chore(providers): add support for new OpenAI models (GPT-5 Pro, gpt-audio-mini, gpt-realtime-mini) (#5876)
- chore(providers): rename azure ai foundry assistant to ai foundry agent (#5908)
- chore(providers): update params passed to azure ai foundry provider (#5906)
- chore(webui): group agentic strategies by turn compatibility in red team UI (#5861)
- chore(webui): sort red team plugins alphabetically by display name (#5862)
- chore(webui): improved color consistency and dark mode legibility on Red Team dashboard (#5829)
- chore(test): add snowflake provider tests and environment variables (#5883)
- chore(config): add conductor config (#5904)
- chore: bump version 0.118.15 (#5909)

### Fixed

- fix(app): disable red team scan Run Now button when Promptfoo Cloud is unavailable (#5891)
- fix(webui): fix infinite re-render when custom intents are specified (#5897)
- fix(redteam): clean up multilingual strategy logging and fix chunk numbering (#5878)
- fix(redteam): requested column in 'redteam generate' output incorporates fan out strategies (#5864)
- fix(core): resolve Windows path compatibility issues (#5841)
- fix(core): restore correct cache matching behavior for test results (#5879)

### Dependencies

- chore(deps): bump @aws-sdk/client-bedrock-runtime from 3.901.0 to 3.906.0 (#5877)
- chore(deps): bump @aws-sdk/client-bedrock-runtime from 3.906.0 to 3.907.0 (#5888)
- chore(deps): bump openai from 6.2.0 to 6.3.0 (#5887)
- chore(deps): update dependencies to latest safe minor/patch versions (#5900)

### Documentation

- docs(providers): add missing providers and troubleshooting pages to index (#5905)
- docs(guardrails): remove open source guardrails page (#5880)

## [0.118.14] - 2025-10-09

### Changed

- fix: there should always be a guardrails field passed out form openai chat provider (#5874)
- chore: bump version 0.118.14 (#5875)

## [0.118.13] - 2025-10-08

### Added

- feat(cli): Add connectivity tests to promptfoo validate (#5802)
- feat(guardrails): map content filter response to guardrails output (#5859)
- feat(webui): Download full results (#5674)

### Changed

- chore(core): change default log level to debug for network errors (#5860)
- chore(core): Don't log all request error messages (#5870)
- chore(linter): Enforce no unused function params (#5853)
- chore(providers): remove deprecated IBM BAM provider (#5843)
- refactor(webui): improve EvalOutputPromptDialog with grouped dependency injection (#5845)
- chore: bump version 0.118.13 (#5873)

### Fixed

- fix(webui): Don't prepend fail reasons to output text (#5872)
- fix(redteam): filter out placeholders before purpose generation (#5852)
- fix(tests): make auth login test tolerate colorized output (#5851)

### Dependencies

- chore(deps): bump @azure/identity from 4.12.0 to 4.13.0 (#5858)
- chore(deps): bump langchain-text-splitters from 0.3.5 to 1.0.0a1 in /examples/redteam-langchain in the pip group across 1 directory (#5855)

## [0.118.12] - 2025-10-08

### Added

- feat(providers): add Slack provider (#3469)

### Changed

- feat: postman import for http provider (#5778)
- feat: Bring request transform to parity with response transform (#5850)
- fix: import command (#5794)
- fix: implement remote generation environment variable controls (#5815)
- fix: resolve Windows path handling issues (#5827)
- fix: custom strategy UI (#5834)
- fix: eliminate Python validation race condition on Windows (#5837)
- fix: escape JSON special characters in raw HTTP request variables (#5842)
- fix: Show response headers in test target results (#5848)
- fix: double sharing red teams (#5854)
- chore: update DeepSeek provider to V3.2-Exp (#5787)
- chore: bump the github-actions group with 3 updates (#5789)
- chore: bump openai from 5.23.2 to 6.0.0 (#5790)
- chore: Revert "perf: Don't create new agent for every fetch (#5633)" (#5793)
- chore: add /index to directory imports for ESM compatibility (#5798)
- chore: bump @aws-sdk/client-bedrock-runtime from 3.899.0 to 3.901.0 (#5799)
- chore: bump openai from 6.0.0 to 6.0.1 (#5800)
- chore(telemetry): Add CI flag to identify call (#5801)
- chore: bump openai from 6.0.1 to 6.1.0 (#5806)
- chore: fix npm audit vulnerabilities (#5810)
- chore: Fix incorrect session parser help text (#5811)
- chore(internals): make `runAssertion` easier to read by moving const outside function scope (#5813)
- chore: update investor info and user count (#5816)
- chore(internals): Prevent `GradingResult.assertion` definition from being overridden in select red team grading cases (#5785)
- chore: show "why" in modelaudit ui (#5821)
- chore(site): migrate OG image generation to Satori (#5826)
- chore: remove outdated license notice (#5828)
- chore: show # github stars on site (#5831)
- chore(site): update Docusaurus to v3.9.1 and fix deprecated config (#5835)
- chore: bump openai from 6.1.0 to 6.2.0 (#5844)
- chore: invert default unblocking behavior (#5856)
- chore: bump version 0.118.12 (#5857)
- chore(site): Adds Travis to team page (#5786)
- docs: update readme.md (#5812)
- docs(contributing): add CLAUDE.md context files for Claude Code (#5819)
- docs(blog): safety benchmark blog post (#5781)
- docs(providers): update IBM WatsonX model list (#5838)
- docs(contributing): add warning against using commit --amend and force push (#5840)
- test: fix vitest timeout error in EvalOutputPromptDialog tests (#5820)
- test: fix flaky Python test failures on Windows (#5824)
- test: add mock cleanup to Python provider tests (#5825)
- refactor: Remove null from GradingResult.assertion type (#5818)

### Fixed

- fix(site): add metadata key to the provider response class (#5796)
- fix(webui): prevent empty state flash when loading large evals (#5797)
- fix(webui): Clicking "Show Charts" does not show charts (#5814)
- fix(webui): remove delimiter stripping logic from EvalOutputCell (#5817)
- fix(provider): merge config and prompt systemInstruction instead of throwing error in gemini (#5823)
- fix(assertions): allow is-refusal to detect refusals in provider error messages (#5830)
- fix(webui): improve usability of number inputs (#5804)
- test: Unit tests for fix(webui): improve usability of number inputs (#5836)

### Documentation

- docs(site): adding new hire bio (#5788)
- docs(site): fix formatting issue in about page (#5803)
- docs(site): add Dane to About page team section (#5833)

## [0.118.11] - 2025-09-30

### Added

- feat(providers): add support for Claude Sonnet 4.5 (#5764)
- feat(providers): add support for Gemini 2.5 Flash and Flash-Lite (#5737)
- feat(providers): add gpt-5-codex model support (#5733)
- feat(providers): add support for Qwen models in AWS Bedrock provider (#5718)
- feat(cli): add browser opening support for auth login command (#5722)
- feat(cli): add team switching functionality (#5750)
- feat(webui): add latency to eval export CSV (#5771)
- feat(cli): sanitize all log objects (#5773)
- feat(providers): add Anthropic web_fetch_20250910 and web_search_20250305 tool support (#5573)
- feat(providers): add CometAPI provider support with environment variable configuration and example usage (#5721)
- feat(providers): add Nscale provider support (#5690)
- feat(providers): add OpenAI gpt-realtime model with full audio support (#5426)
- feat(webui): add metadata `exists` operator to eval results filter (#5697)

### Changed

- chore(cli): improve installer-aware command generation utility for consistent CLI invocation (#5747)
- chore(core): sort metadata entries (#5751)
- chore(core): update error mapping (#5783)
- chore(providers): update Claude 4.5 Sonnet (#5763)
- chore(providers): update default Granite model to granite-3-3-8b-instruct (#5768)
- chore(redteam): remove on-topic call (#5774)
- chore(redteam): update red team init default to gpt-5 (#5756)
- chore: bump version 0.118.11 (#5784)
- chore: Add docstrings to `feat/add-latency-to-csv` (#5772)

### Fixed

- fix(core): ensure `-filter-failing` correctly filters failing tests when re-running an eval (#5770)
- fix(core): ensure Python and JavaScript providers have appropriate path prefix (#5765)
- fix(core): preserve glob patterns in vars context for test case expansion (#5701)
- fix(core): suppress verbose error logging for update check timeouts (#5745)
- fix(providers): improve OpenAI embedding provider error handling (#5742)
- fix(tests): resolve Windows test failures in Python tests (#5767)
- fix(webui): apply proper truncation initialization to variable cells (#5657)
- fix(webui): disable prompt editing in header row dialogs (#5746)
- fix(webui): handle login redirects (#5734)
- fix(webui): improve empty state UI and handle null eval data (#5780)

### Dependencies

- chore(deps): bump @anthropic-ai/sdk from 0.63.1 to 0.64.0 (#5758)
- chore(deps): bump @anthropic-ai/sdk from 0.64.0 to 0.65.0 (#5776)
- chore(deps): bump @aws-sdk/client-bedrock-runtime from 3.896.0 to 3.899.0 (#5777)
- chore(deps): bump openai from 5.23.0 to 5.23.1 (#5759)
- chore(deps): bump openai from 5.23.1 to 5.23.2 (#5775)

### Documentation

- docs(site): add new hire bio (#5769)
- docs(site): improve AWS Bedrock SSO authentication documentation (#5585)
- docs(site): refine and extend e2b sandbox evaluation guide with improved examples and fixes (#5753)
- docs(site): remove incorrect Python globals persistence tip (#5782)
- docs(site): strengthen git workflow warnings in CLAUDE.md (#5762)
- docs(site): write lethal trifecta blog (#5754)

### Tests

- test(webui): add tests for evaluation UI components (`src/app`) (#5766)

## [0.118.10] - 2025-09-26

### Changed

- feat: Revamp HTTP Provider setup (#5717)
- chore: introduce grading provider to RedteamProviderManager (#5741)
- chore(webui): UX improvements for displaying custom policies in Eval Results and Red Team Vulnerabilities Reports (#5562)
- chore: bump version 0.118.10 (#5749)

## [0.118.9] - 2025-09-25

### Changed

- feat: envoy ai gateway provider (#5731)
- feat: iso 42001 mappings (#5724)
- feat: Compress data when sharing an eval (#5738)
- fix: rename agentcore provider to bedrock agents provider (#5709)
- fix: increase timeout for version checks from 1s to 10s (#5715)
- fix: add missing backend support for filtering by highlights, plus tests (#5735)
- chore: improve parsing so in case a redteam provider doesn't take json obje… (#5700)
- chore: bump @aws-sdk/client-bedrock-runtime from 3.893.0 to 3.894.0 (#5706)
- chore: bump openai from 5.22.0 to 5.22.1 (#5707)
- chore: support multilingual provider set from server boot (#5703)
- chore: Add docstrings to `applying-column-format` (#5719)
- chore(webui): in eval creator disable `Run Eval` button if no prompts or test cases are available (#5558)
- chore: bump @aws-sdk/client-bedrock-runtime from 3.894.0 to 3.895.0 (#5727)
- chore: bump @anthropic-ai/sdk from 0.62.0 to 0.63.1 (#5728)
- chore: bump openai from 5.22.1 to 5.23.0 (#5729)
- chore: bump @aws-sdk/client-bedrock-runtime from 3.895.0 to 3.896.0 (#5732)
- chore: bump version 0.118.9 (#5740)

### Fixed

- fix(webui): prioritize JSON prettify over Markdown rendering when both enabled (#5705)
- fix(webui): Copying truncated text in eval results (#5711)
- fix(internals/redteam): decrease debug access grading false negatives (#5713)

## [0.118.8] - 2025-09-23

### Added

- feat(webui): populate metadata filter keys in results dropdown (#5584)

### Fixed

- fix: improve iterative judge parsing (#5691)
- fix(cli): prevent promptfoo CLI from hanging after commands complete (#5698)
- fix(dev): suppress noisy health check logs during local startup (#5667)
- fix(prompts): tune prompt set to reduce model refusals (#5689)

### Changed

- chore: bump version 0.118.8 (#5699)

### Documentation

- docs(site): publish August release notes (#5625)
- docs(site): document `linkedTargetId` usage for custom provider linking (#5684)

## [0.118.7] - 2025-09-22

### Added

- feat(webui): connect login page to promptfoo auth system (#5685)
- feat: ability to retry errors from cli (#5647)

### Changed

- chore(webui): add 404 page (#5687)
- refactor(webui): Vulnerability Report Table Improvements (#5638)
- chore: bump version 0.118.7 (#5695)
- chore: bump openai from 5.21.0 to 5.22.0 (#5694)
- chore: bump @aws-sdk/client-bedrock-runtime from 3.891.0 to 3.893.0 (#5693)

## [0.118.6] - 2025-09-18

### Tests

- test: network isolation for tests (#5673)

### Dependencies

- chore(deps): upgrade Vite to v7 and fix browser compatibility issues (#5681)

### Documentation

- docs(site): clarify webhook issue meaning (#5679)
- docs(examples): add HTTP provider streaming example (#5648)
- docs(blog): add autonomy and agency in AI article (#5512)

### Added

- feat(redteam): support threshold in custom plugin configuration (#5644)
- feat: upgrade Material UI from v6 to v7 (#5669)
- feat(redteam): Adds support for `metric` field on custom plugins (#5656)
- feat: migrate from MUI Grid to Grid2 across all components (#5578)
- feat: report filters (#5634)
- feat: Add string array support for context-based assertions (#5631)

### Changed

- chore: Exclude node modules and build/dist from biome (#5641)
- chore: improvements to framework compliance cards (#5642)
- chore: improve design of eval download dialog (#5622)
- chore: bump @aws-sdk/client-bedrock-runtime from 3.888.0 to 3.890.0 (#5636)
- chore: bump @aws-sdk/client-bedrock-runtime from 3.890.0 to 3.891.0 (#5649)
- chore: bump openai from 5.20.3 to 5.21.0 (#5651)
- chore: update redteam small model to gpt-4.1-mini-2025-04-14 (#5645)
- chore: reduce coloration on Report View Test Suites table (#5643)
- chore: bump version 0.118.6 (#5655)
- chore(webui): minor style tweaks to datagrid pages for consistency (#5686)
- chore: persistent header on report view (#5678)
- chore(webui): fix z-index on version update banner (#5677)
- refactor(webui): Reports table UX Improvements (#5637)
- ci: revert temporarily disable redteam multi-lingual strategy in integration tests (#5658)
- ci: temporarily disable redteam multi-lingual strategy in integration tests (#5639)
- refactor(redteam): remove dead code and optimize page meta handling (#5672)
- chore: remove accidentally committed site/package-lock.json (#5688)
- chore: Allow overwriting the logger (#5663)
- chore: Update names in workflow (#5659)
- chore: update dependencies to latest compatible versions (#5627)
- chore(internals): Improves support for defining LLM-Rubric assertion threshold in CSV test cases (#5389)

### Fixed

- fix(webui): Filtering eval results on severity (#5632)
- fix(tests): correct TypeScript errors in test files (#5683)
- fix(webui): unify page layout styles (#5682)
- fix: trace visualization circular dependency (#5676)
- fix(webui): re-enable sharing button by default (#5675)
- fix: apply prettier formatting to blog post (#5670)
- fix: Remove global fetch patch (#5665)
- fix(webui): Include description column, if defined, in CSV export of eval results (#5654)
- fix(redteam): add robust fallbacks, partial retries, dedupe, safer logs to multilingual strategy (#5652)
- fix: handle dynamic imports without eval (#5630)
- fix: Catch exception when no vertex projectId is found (#5640)
- fix: spacing on report view (#5646)
- fix: plugin counts flickering (#5635)

## [0.118.5] - 2025-09-16

### Tests

- test: Unit tests for feat: upload csv for custom policies (#5629)
- test: Unit tests for chore: organize EvalOutputPromptDialog and change it to a drawer (#5628)

### Added

- feat(webui): organize `EvalOutputPromptDialog` and convert it to a drawer, (#5619)
- feat(webui): add keyboard navigation to the web UI results table, (#5591)
- feat(webui): enable bulk deletion of eval results, (#5438)
- feat(providers): add `azure:responses` provider alias for Azure Responses API, (#5293)
- feat(providers): support application inference profiles in Bedrock, (#5617)
- feat(redteam): add "layer" strategy for combining multiple strategies, (#5606)
- feat(redteam): set severity on reusable custom policies, (#5539)
- feat(redteam): display unencrypted attacks in the web UI results table, (#5565)
- feat(redteam): enable test generation for custom policies in the plugins view, (#5587)
- feat(redteam): allow uploading CSVs for custom policies, (#5618)
- feat(cli): add ability to pause and resume evals, (#5570)

### Changed

- chore(examples): update model IDs to GPT-5 and latest models, (#5593)
- chore(providers): remove Lambda Labs provider due to API deprecation, (#5599)
- chore(providers): update Cloudflare AI models and remove deprecated ones, (#5590)
- chore(redteam): add MCP plugin preset, (#5557)
- chore(redteam): add UI indicators and documentation for HuggingFace gated datasets in redteam web UI, (#5545)
- chore(internals): improve error logging on redteam test generation failures, (#5458)
- chore(internals): reduce log level of global fetch logs, (#5588)
- chore(server): add context to health check logging during startup, (#5568)
- chore(webui): hide trace timeline section when no traces are available, (#5582)
- chore(webui): improve delete confirmation dialog styling, (#5610)
- chore(webui): remove `React.FC` type annotations for React 19 compatibility, (#5572)
- ci: increase test timeout from 8 to 10 minutes, (#5586)
- ci: temporarily disable macOS Node 24.x tests due to flaky failures, (#5579)
- refactor: move `src/util/file.node.ts` path utilities, (#5596)
- refactor: standardize all directory import paths for ESM compatibility, (#5603)
- refactor: standardize directory import paths for ESM compatibility, (#5605)
- refactor: standardize import paths for ESM preparation, (#5600)
- refactor: standardize TypeScript import paths for ESM compatibility, (#5597)
- test: CoverBot: add tests for UI interaction utilities and components (`src/app`), (#5611)
- chore: update `act` import for React 19 compatibility, (#5574)
- chore(dependencies): bump `@aws-sdk/client-bedrock-runtime` from 3.886.0 to 3.887.0, (#5580)
- chore(dependencies): bump `@aws-sdk/client-bedrock-runtime` from 3.887.0 to 3.888.0, (#5602)
- chore(dependencies): bump `axios` from 1.11.0 to 1.12.0 in npm_and_yarn group across one directory, (#5569)
- chore(dependencies): bump `openai` from 5.20.1 to 5.20.2, (#5601)
- chore(dependencies): bump `openai` from 5.20.2 to 5.20.3, (#5624)
- chore(dependencies): bump version to 0.118.5, (#5626)

### Fixed

- fix(assertions): handle `threshold=0` correctly across all assertion types, (#5581)
- fix(cli): prevent accidental escaping of Python path override, (#5589)
- fix(cli): fix table display for `promptfoo list`, (#5616)
- fix(cli): temporarily disable SIGINT handler, (#5620)
- fix(internal): strip authentication headers in HTTP provider metadata, (#5577)
- fix(redteam): ensure custom policies skip the basic refusal check, (#5614)
- fix(server): hide non-critical `hasModelAuditBeenShared` error logging, (#5607)
- fix(webui): always show failure reasons in the results view when available, (#5608)
- fix(webui): improve filter component styling and layout, (#5604)
- fix(webui): prevent phantom strategy filter options for non-redteam evaluations, (#5575)
- fix(webui): fix undulating CSS header animation, (#5571)

### Documentation

- docs(site): clarify llm-rubric pass/score/threshold semantics, (#5623)
- docs(site): add August 2025 release highlights (#5518)

## [0.118.4] - 2025-09-12

### Added

- feat(cli): Add CI-friendly progress reporting for long-running evaluations (#5144)
- feat(cli): Auto-share if connected to the cloud (#5475)
- feat(cli): Log all requests and persist debug logs (#5504)
- feat(internals): Reuse FilterMode type across backend (#5542)
- feat(providers): Add AWS Bedrock AgentCore provider (#5267)
- feat(providers): Extend configuration options for Ollama provider to support thinking (#5212)
- feat(providers): OpenAI real-time custom ws URLs (#5528)
- feat(redteam): Add VLGuard plugin for multi-modal red teaming (#5243)
- feat(redteam): More financial plugins (#5419)
- feat(redteam): Risk scoring (#5191)
- feat(redteam): Special token injection plugin (#5489)
- feat(webui): Add passes-only filter to results view (#5430)

### Changed

- chore(internals): Add probes and token metrics to eval event (#5538)
- chore(internals): Add support for reusable custom policies (#5290)
- chore(internals): Remove node-fetch (#5503)
- chore(internals): Send auth info to cloud (#3744)
- chore(modelaudit): Add support for modelaudit v0.2.5 CLI arguments (#5500)
- chore(onboarding): Add Azure preset (#5537)
- chore(onboarding): Make provider menu single-select (#5536)
- chore(providers): Make OpenAI max retries configurable (#5541)
- chore(providers): Update OpenAI pricing and add missing models (#5495)
- chore(redteam): Consolidate accordion UIs on review page (#5508)
- chore(redteam): Improve user persona question in config (#5559)
- chore(redteam): Minor improvements to red team setup flow (#5523)
- chore(redteam): Retire Pandamonium redteam strategy (#5122)
- chore(redteam): Unify all date formats across tables (#5561)
- chore(redteam): Update plugin prompts to reduce rejection (#5560)
- chore(redteam): Use sharp to modify unsafeBench image formats (#5304)
- perf(webui): Optimize history endpoint to eliminate N+1 queries (#5333)
- refactor(modelaudit): Move modelAuditCliParser.ts to correct directory (#5511)
- refactor(internals): Gracefully handle remote generation disabled in plugins that require it (#5413)
- revert(redteam): Remove red team limits functionality (#5527)

### Fixed

- fix(redteam): Allow users to delete values from numeric inputs and then type (#5530)
- fix(redteam): Deduplicate assertions in DoNotAnswer and XSTest (#5513)
- fix(internals): Eliminate flaky Unicode test timeouts on Windows CI (#5485)
- fix(config): Handle function references in external file loading (#5548)
- fix(providers): Fix MCP tool calls returning [object Object] in Azure Chat provider (#5423)
- fix(config): Preserve Python assertion file references in YAML tests (issue #5519) (#5550)
- fix(providers): Proxy HTTP provider generate request through server (#5486)
- fix(internals): Resolve SIGSEGV crash in evaluator tests on macOS Node 24 (#5525)
- fix(webui): Revert migration from MUI Grid to Grid2 across all components (#5510)
- fix(cli): Use fetch with proxy to get server version (#5490)
- fix(internals): Read evaluateOptions from config file properly (#5375)
- fix(onboarding): Don't throw error when user refuses permission to write (#5535)
- fix(provider): Prioritize explicit projectId config over google-auth-library (#5492)
- fix(providers): Handle system-only prompt in Gemini (#5502)
- fix(providers): Update outdated Azure OpenAI Provider data sources (#5411)
- fix(redteam): Add missing finance graders (#5564)
- fix(redteam): Add missing plugins to webui (#5546)
- fix(redteam): Handle empty string responses in multi-turn strategies (#5549)
- fix(redteam): Prevent JSON blob injection in Crescendo chat templates (#5532)
- fix(webui): Text truncation initialization on eval page (#5483)

### Dependencies

- chore(deps): Bump @anthropic-ai/sdk from 0.61.0 to 0.62.0 (#5551)
- chore(deps): Bump @aws-sdk/client-bedrock-runtime from 3.879.0 to 3.882.0 (#5480)
- chore(deps): Bump @aws-sdk/client-bedrock-runtime from 3.882.0 to 3.883.0 (#5506)
- chore(deps): Bump @aws-sdk/client-bedrock-runtime from 3.883.0 to 3.886.0 (#5553)
- chore(deps): Bump @azure/identity from 4.11.2 to 4.12.0 (#5533)
- chore(deps): Bump langchain-community from 0.3.14 to 0.3.27 in /examples/redteam-langchain in the pip group across 1 directory (#5481)
- chore(deps): Bump langchain-community from 0.3.3 to 0.3.27 in /examples/langchain-python in the pip group across 1 directory (#5484)
- chore(deps): Bump openai from 5.19.1 to 5.20.0 (#5526)
- chore(deps): Bump openai from 5.20.0 to 5.20.1 (#5552)
- chore(deps): Bump version to 0.118.4 (#5567)
- chore(deps): Bump vite from 6.3.5 to 6.3.6 in the npm_and_yarn group across 1 directory (#5531)

### Documentation

- docs(e2b-example): Add e2b-code-eval example (promptfoo + e2b sandbox) (#5477)
- docs(examples): Add Google ADK integration example (#5520)
- docs(examples): Add YAML schema directives to example configs (#5476)
- docs(redteam): Add missing plugins to sidebar and improve bias docs (#5498)
- docs(site): Add Alan DeLong to the team section on the About page (#5507)
- docs(site): Add comprehensive multilingual evaluation support (#5505)
- docs(site): Add SKIP_OG_GENERATION environment variable for faster docs builds (#5521)
- docs(site): Clarify file extension requirements for custom providers (#5478)
- docs(site): Clarify JFrog ML vs JFrog Artifactory distinction (#5543)
- docs(site): Complete parameters page migration (#5494)
- docs(site): Redteam limits documentation (#5516)
- docs(site): Update Lily bio (#5515)
- docs(site): Updates to agent guide (#5499)
- docs(site): Latency assertion description (#5479)

### Tests

- test(webui): CoverBot: Added tests for frontend UI components and discovery utility (`src/app`) (#5514)

## [0.118.3] - 2025-09-04

### Added

- feat: migrate MUI Grid to Grid2 across all components (#5435)
- feat: Add open source red team limits (#5230)

### Changed

- Add AWS Bedrock support for OpenAI GPT OSS models (#5444)
- Add Amazon Bedrock API key authentication support (#5468)
- Ability to filter evals view by severity (#5443)
- Check cloud permissions for target before running red team (#5400)
- Make vars and context available for request transform (#5461)
- Add Vertex AI responseSchema file loading support (#5414)
- Close menus when mouse leaves (#5456)
- Default sharing to false (#5473)
- Handle empty function arguments in OpenAI Responses API tool callbacks (#5454)
- Improve Windows Python detection and add sys.executable support (#5467)
- Prioritize tool calls over content in openrouter provider (#5417)
- Support commandLineOptions.envPath in config files (#5415)
- Support setting HELICONE_API_KEY for Cloud Gateway (#5465)
- Token tracking (#5239)
- Add "results" menu, link to red team reports view (#5459)
- Bump version 0.118.3 (#5474)
- Include provider response metadata on test case transform (#5316)
- Refactor Crescendo maxTurns property (#4528)
- Remove accidental server directory (#5471)
- Replace direct process.env calls with environment helpers (#5472)
- Reorganize misplaced test files from src/ to test/ directory (#5470)
- Fix enterprise email (#5463)
- Bump openai from 5.18.1 to 5.19.1 (#5466)
- Add Tusk test runner workflow for src Jest unit tests (#5469)

## [0.118.2] - 2025-09-03

### Added

- feat(providers): Add support for Meta Llama API provider (#5432)
- feat(providers): Support TLS certs in http provider (#5452)
- feat(providers): add support for xAI Grok Code Fast models (#5425)

### Changed

- fix: Update util.ts to reflect correct Anthropic Haiku 3.5 pricing (#5436)
- chore: drop Node.js 18 support (#5428)
- chore(http): improve PFX debug logging + tests (#5445)
- chore(webui): Show footer on custom metrics dialog (#5424)
- chore: silence dotenv commercial logging messages (#5453)
- chore: remove example (#5420)
- test: CoverBot: Added tests for analytics tracking and red team reporting components (`src/app`) (#5441)
- test: optimize Python Unicode test suite for CI reliability (#5449)
- chore: bump the github-actions group with 3 updates (#5440)
- chore: update dependencies (non-breaking) (#5448)
- chore: update dependencies to latest minor/patch versions (#5433)
- chore: bump version 0.118.2 (#5457)

### Fixed

- fix(sharing): Share when it's enabled via the Config or the CLI command (#5404)
- fix(grader): reduce grader false positives (#5431)

### Documentation

- docs(site): add more guardrails assertion doc (#5434)
- docs(site): add multi-lingual RAG evaluation guidance (#5447)
- docs(site): optimize OG image generation performance (#5451)
- docs(site): update blog post (#5422)

## [0.118.1] - 2025-08-29

### Added

- feat(redteam): Add AI auto-fill for HTTP target configuration in redteam target setup ui (#5391)
- feat(redteam): Handle uploaded signatureAuth in target setup ui (#5405)

### Changed

- chore(site): integrate pylon chat into site (#5407)
- chore: bump version 0.118.1 (#5418)

### Fixed

- fix(providers): Handle Qwen tool call responses in openrouter provider (#5416)

### Documentation

- docs(site): avoid logging full image/base64; use boolean presence only (#5408)

## [0.118.0] - 2025-08-28

### Added

- feat(providers): add support for database-stored certificates in HTTP provider for promptfoo cloud (#5401)

### Changed

- fix: stop progress bar to show a clearer share error message (#5399)
- chore(internals)!: send provider-transformed output directly to test context transforms (#5376)
  **Breaking:** `contextTransform` now receives the provider transform directly.
- chore(providers): sanitize sensitive credentials in HTTP provider debug logs (#5387)
- chore: warn when tests and red-team configuration are both present during generation (#5398)
- chore(release): bump version to 0.118.0 (#5402)
- test: add tests for CoverBot store management and red-team reporting components (`src/app`) (#5372)

### Documentation

- docs(site): update model-graded metrics (#5285)
- docs(site): remove references to "parallel" introduced by #5376 (#5403)

## [0.117.11] - 2025-08-27

### Added

- feat(redteam): add -t/--target option to redteam generate command (#5338)

### Changed

- feat: MCP Agent example to red team with tool call results (#5379)
- feat: medical offlabel use (#5342)
- feat: modelaudit ability to remove recent paths (#5330)
- fix: Address design nits in redteam setup UI (#5264)
- fix: allow custom ApiProvider instances in defaultTest configuration (#5381)
- fix: mcp eval example (#5390)
- fix: Prioritize tool calls over thinking for openrouter reasoning models (#5395)
- fix: use `model` role for gemini ai studio models (#5386)
- chore: Adjust padding in plugins page (#5396)
- chore: bump version 0.117.11 (#5397)
- chore(CI): enable and refactor Docker build for caching (#5374)
- chore: remove promptfoo/package-lock.json (#5380)
- chore: visual formatting for modelaudit flat list (#5331)
- refactor(webui): Clicking "show more" on eval results metric pills renders dialog (#5337)
- docs: expose sidebar on pages that aren't in the sidebar (#5377)
- docs: model audit ci/cd (#5335)
- docs: remove orphaned star animation gif (#5383)
- docs: update site user count to 150,000+ across site constants and pages (#5394)
- chore: bump @aws-sdk/client-bedrock-runtime from 3.873.0 to 3.876.0 (#5392)
- chore: bump openai from 5.15.0 to 5.16.0 (#5388)

### Documentation

- docs(site): fix context transform examples to use context.vars.prompt (#5393)

## [0.117.10] - 2025-08-25

### Changed

- feat: improve HuggingFace dataset fetching performance and reliability (#5346)
- feat: add Google AI Studio default providers (#5361)
- feat: share model audit scans to cloud (#5336)
- feat: add google vertex credentials in config (#5179)
- fix: safe raw HTTP templating via Nunjucks raw-wrap + CRLF normalization (#5358)
- fix: improve JSON export error handling for large datasets (#5344)
- fix: replace raw-request editor with auto-growing textarea to prevent layout overflow (#5369)
- chore: better error messages for browser (#5226)
- chore: improve strategy presets (#5357)
- chore: set onboarding defaults to gpt 5 (#5360)
- chore: update dependencies to latest minor versions (#5363)
- chore: log posthog errors to debug (#5359)
- chore: sync dependencies (#5367)
- test: clean up skipped tests and add FunctionCallbackHandler coverage (#5366)
- chore: bump version 0.117.10 (#5373)
- docs: add critical git workflow guidelines to CLAUDE.md (#5362)
- docs: add SARIF output format documentation for ModelAudit (#5364)

### Fixed

- fix(CI): refactor docker build (#5353)
- fix(internals): defaultTest.provider doesn't override (#5348)

## [0.117.9] - 2025-08-22

### Added

- feat(ollama): support for `think` and passthrough parameters (#5341)
- feat: Persist model audit scans (#5308)
- feat: add support for Claude Opus 4.1 (#5183)
- feat: support file:// in http provider `body` (#5321)

### Fixed

- fix(ui): prevent header dropdown collapse on hover (#5355)
- fix(webui): Apply metric filters to eval results via url search params (#5332)
- fix: loaders on all pages (#5339)
- fix(internals): Pass `vars.output` and `vars.rubric` to LLM rubric grading call (#5315)
- fix: resolve TypeScript errors in test files (7992892)
- fix: validation for no target label set (#5318)

### Changed

- chore(webui): add navigation in redteam report from severity table to vulnerabilities table filtered by severity (#5320)
- chore: dropdown menu design consistency (#5328)
- chore: fix build (#5326)
- chore: recursively resolve file:// references in json and yaml prompts (#5215)
- chore(modelAudit): defer auth to modelaudit via environment variable (#5296)
- chore: more share debug info on error (#5266)
- chore: add stack trace to redteam error in web runner (#5319)
- chore: copy for Review page (e957b5c)
- chore: explain why things are disabled on the targets page (#5312)

### Dependencies

- chore: bump @aws-sdk/client-bedrock-runtime from 3.864.0 to 3.872.0 (#5323)
- chore: bump openai from 5.13.1 to 5.15.0 (#5345)
- chore(deps): run npm audit fix dependencies (#5343)
- chore: bump openai from 5.12.2 to 5.13.1 (#5314)

### Documentation

- docs(site): add truncation marker to top-5-open-source-ai-red-teaming-tools-2025 blog post (#5351)
- docs: add writing for promptfoo guidelines to sidebar (#5277)
- docs(site): describe llm-rubric default grading providers (#5350)
- docs: og image updates (#5324)
- docs: red team data flow (#5325)
- docs: modelaudit updates (#5322)
- docs(site): Add GitHub Actions caching optimization tip (#5301)

### Tests

- test: Unit tests for fix: loaders on all pages (#5347)

## [0.117.8] - 2025-08-20

### Tests

- test: Unit tests for fix: loaders on all pages (#5347)

### Fixed

- fix(ui): prevent header dropdown collapse on hover (#5355)
- fix: audit fix dependencies (#5343)
- fix: loaders on all pages (#5339)
- fix(webui): Apply metric filters to eval results via url search params (#5332)
- fix: validation for no target label set (#5318)
- fix(internals): Pass `vars.output` and `vars.rubric` to LLM rubric grading call (#5315)

### Documentation

- docs(site): describe llm-rubric default grading providers (#5350)
- docs: red team data flow (#5325)
- docs: og image updates (#5324)
- docs: modelaudit updates (#5322)
- docs(site): Add GitHub Actions caching optimization tip (#5301)
- docs(site): correct author attribution (#5297)
- docs: add writing for promptfoo guidelines to sidebar (#5277)
- docs(site): add truncation marker to top-5-open-source-ai-red-teaming-tools-2025 blog post (#5351)
- docs(site): update security quiz questions and answers for prompt injection blog (#5302)

### Added

- feat(redteam): make unblock call optional for multi-turn strategies (#5292)
- feat(ollama): support for `think` and passthrough parameters (#5341)
- feat: support file:// in http provider `body` (#5321)
- feat: Persist model audit scans (#5308)
- feat: add support for Claude Opus 4.1 (#5183)

### Changed

- fix: add lru-cache dependency (#5309)
- chore: many plugins and strategies selected warning (#5306)
- chore: add max max concurrency to generate (#5305)
- chore: bump version 0.117.8 (#5311)
- ci: add depcheck (#5310)
- chore: fix build (#5326)
- chore(webui): add navigation in redteam report from severity table to vulnerabilities table filtered by severity (#5320)
- chore: explain why things are disabled on the targets page (#5312)
- chore: bump version 0.117.9 (#5356)
- chore: bump openai from 5.13.1 to 5.15.0 (#5345)
- chore: dropdown menu design consistency (#5328)
- chore: bump @aws-sdk/client-bedrock-runtime from 3.864.0 to 3.872.0 (#5323)
- chore: add stack trace to redteam error in web runner (#5319)
- chore: bump openai from 5.12.2 to 5.13.1 (#5314)
- chore(modelAudit): defer auth to modelaudit via environment variable (#5296)
- chore: more share debug info on error (#5266)
- chore: recursively resolve file:// references in json and yaml prompts (#5215)

## [0.117.7] - 2025-08-19

### Added

- feat(site): add hero image for red teaming tools blog post (#5291)
- feat(webui): Demarcate redteam results (#5255)

### Changed

- feat: Add unverifiable claims red team plugin (#5190)
- fix: lower sharing chunk size (#5270)
- chore(webui): Rename "Redteam" to "Red Team" in evals datagrid (#5288)
- chore: bump version 0.117.7 (#5299)
- test: CoverBot: Added test coverage for History page component (`src/app`) (#5289)
- docs: add open source ai red teaming tools post (#5259)
- docs: add red team github action info (#5294)

### Fixed

- fix(webui/reports): Don't exclude failure cases from stats (#5298)
- fix(internals): Gracefully handle object responses during target purpose discovery (#5236)
- fix(site): fix YAML front matter parsing error in jailbreaking blog post (#5287)
- fix(webui): Improved handling of long loglines (#5227)

### Documentation

- docs(site): add AI Safety vs AI Security blog post with interactive quiz (#5268)
- docs(site): add blog post about prompt injection vs jailbreaking differences (#5282)
- docs(site): document transform and contextTransform for model-graded assertions (#5258)
- docs(site): improve context assertion documentation (#5249)

## [0.117.6] - 2025-08-18

### Changed

- feat: Add Agent provider types in red team setup (#5244)
- feat: add update check for modelaudit package (#5278)
- feat: add update notification banner to web UI (#5279)
- feat: edit and replay requests in details dialog (#5242)
- feat: Surface run options and probes on red team review page (#5272)
- fix: composite indices and query optimization (#5275)
- fix: exclude errors from report (#5271)
- fix: Fix json-output example (#5213)
- fix: handle json schema for openrouter provider (#5284)
- fix: handle thinking tokens for openrouter (#5263)
- fix: OpenAI Responses API function callbacks and Azure implementation (#5176)
- fix: throw error instead of failing when trace data is unavailable (#5192)
- perf(webui): Reduces eval results load-time when filters are applied via search param (#5234)
- chore: add bias to foundation plugins list (#5280)
- chore: Add .serena to .gitignore (#5225)
- chore: bump version 0.117.6 (#5273)
- chore: fix model id name (#5232)
- chore: improve generated constants handling to prevent accidental commits (#5148)
- chore: remove file (#5229)
- chore: show final prompt in table view for attacks that mutate prompts (#5269)
- chore: simplify eval progress bar (#5238)
- chore: update dark mode styles, formatting, etc (#5251)
- chore(webui): Don't show loading animations while streaming eval results (#5201)
- chore(webui/eval results): Sticky header sticks to the top of the viewport (#5208)
- test: CoverBot: Added tests for red team reporting components (`src/app`) (#5228)
- docs: Add AWS Bedrock Guardrails image testing documentation (#5253)
- docs: add july release notes (#5133)
- docs: hide events banner (#5217)
- docs: separate malicious code plugin documentation (#5222)
- chore: bump @anthropic-ai/sdk from 0.58.0 to 0.59.0 (#5218)
- chore: bump @anthropic-ai/sdk from 0.59.0 to 0.60.0 (#5257)
- chore: bump @aws-sdk/client-bedrock-runtime from 3.862.0 to 3.863.0 (#5211)
- chore: bump @aws-sdk/client-bedrock-runtime from 3.863.0 to 3.864.0 (#5221)
- chore: bump openai from 5.12.0 to 5.12.1 (#5210)
- chore: bump openai from 5.12.1 to 5.12.2 (#5219)
- chore: bump pypdf from 5.7.0 to 6.0.0 in /examples/rag-full in the pip group across 1 directory (#5252)
- chore: bump the npm_and_yarn group with 2 updates (#5276)

### Fixed

- fix(provider): Remove maxTokens for gpt-5 calls (#5224)
- fix(providers): Validate that OpenAI response reasoning outputs have summary items (#5235)
- fix(site): suppress noisy font loading warnings in OG image plugin (#5254)

### Documentation

- docs(site): add cross-links between multimodal strategy documentation (#5241)
- docs(site): add missing meta descriptions and optimize existing ones for SEO (#5247)
- docs(site): enhance OG image generation with full metadata support (#5246)
- docs(site): remove unused markdown-page.md (#5245)

## [0.117.5] - 2025-08-08

### Added

- feat(assertions): add conversational relevancy metric (#2130)
- feat(export): add metadata to exported evaluation files (#4886)
- feat(providers): add support for Docker Model Runner provider (#5081)
- feat(webui): add plugin and strategy filters for red team results (#5086)

### Changed

- feat: add GPT-5 support (#5205)
- feat: add collapsible header to ResultsView (#5159)
- feat: add contains-html and is-html assertions (#5161)
- feat: add Google Imagen image generation support (#5104)
- feat: add max-score assertion for objective output selection (#5067)
- feat: add selected state to provider type picker (#5152)
- feat: add unified page wrapper around each red team setup step (#5136)
- feat: apply plugin modifiers for crescendo (#5032)
- feat: help text to nudge towards better red teams (#5153)
- feat: improve red team plugin selection UI with test generation (#5125)
- feat: respect prompt config override in all providers (#5189)
- feat: update red team provider selection UI (#5078)
- fix: adjust padding on docs sidebar to prevent overlap (#5099)
- fix: fix XML crash (#5194)
- fix: list reasoning tokens on the left side of token breakdown tooltip (#5113)
- fix: map critical severity to error in ModelAudit scanner output (#5098)
- fix: prevent double stateful target question in strategies page (#4988)
- fix: prevent Unicode corruption in Python providers (#5108)
- fix: remove problematic caching from ModelAudit installation check (#5120)
- fix: replace broken Ashby iframe with link to careers page (#5088)
- fix: reset provider type correctly and handle Go providers (#5154)
- fix: share debugging (#5131)
- chore: add link to documentation in plugin sample modal (#5193)
- chore: add missing image back to home page (#5196)
- chore: fix width on application details page (#5139)
- chore: improve RAG metrics with detailed metadata and fix context relevance scoring (#5164)
- chore: memoize context value in PostHog provider (#5089)
- chore: remove accidentally committed PR description file (#5175)
- chore: rename scan templates to attack profiles (#5165)
- chore: support verbosity and reasoning parameters for GPT-5 (#5207)
- chore: update dependencies to latest minor and patch versions (#5109)
- chore: update dependencies to latest minor and patch versions (#5173)
- chore: update Replicate provider (#5085)
- chore(providers): improve Google API key error handling and test reliability (#5147)
- chore(webui): add intelligent scroll-timeline polyfill loading (#5130)
- chore: bump @anthropic-ai/sdk from 0.57.0 to 0.58.0 (#5186)
- chore: bump @aws-sdk/client-bedrock-runtime from 3.848.0 to 3.855.0 (#5096)
- chore: bump @aws-sdk/client-bedrock-runtime from 3.855.0 to 3.856.0 (#5107)
- chore: bump @aws-sdk/client-bedrock-runtime from 3.856.0 to 3.857.0 (#5126)
- chore: bump @aws-sdk/client-bedrock-runtime from 3.857.0 to 3.858.0 (#5145)
- chore: bump @aws-sdk/client-bedrock-runtime from 3.858.0 to 3.859.0 (#5167)
- chore: bump @aws-sdk/client-bedrock-runtime from 3.859.0 to 3.861.0 (#5188)
- chore: bump @aws-sdk/client-bedrock-runtime from 3.861.0 to 3.862.0 (#5198)
- chore: bump @azure/identity from 4.10.2 to 4.11.0 (#5180)
- chore: bump @azure/identity from 4.11.0 to 4.11.1 (#5185)
- chore: bump openai from 5.10.2 to 5.11.0 (#5127)
- chore: bump openai from 5.11.0 to 5.12.0 (#5187)
- chore: bump version to 0.117.5 (#5206)
- chore(webui/evals): filter by categorical plugins (#5118)
- docs: add bert-score example (#5091)
- docs: add dynamic OG image generation for social media previews (#5157)
- docs: add red teaming best practices (#5155)
- docs: clarify contains-any/contains-all CSV format (#5150)
- docs: fix company name (#5143)
- docs: fix images (#5197)
- docs: fix multi-turn strategy documentation (#5156)
- docs: guide for evaluating LangGraph agents with Promptfoo (#4926)
- docs: include font for meta image (#5158)
- docs: make MCP image taller (#5199)
- docs: update Ollama documentation with latest models and defaultTest guidance (#5084)
- perf: make database migrations non-blocking and fix error handling (#5105)
- style: extract helper function for deduplicating strategy IDs (#5138)
- test: add tests for fix width on application details page (#5140)
- test: add tests for red team compliance reporting utilities in src/app (#5170)
- test: fix flaky Python Unicode tests (#5128)
- test: fix modelGradedClosedQa test segmentation fault on macOS/Node 24 (#5163)
- test: increase test coverage for unified page wrapper around each red team setup step (#5142)

### Fixed

- fix(internals): force CommonJS mode for db:migrate in Node 24 (#5123)
- fix(openrouter): handle Gemini thinking tokens correctly (#5116)
- fix(providers): correct WebP image detection in Google provider (#5171)
- fix(webui): deduplicate strategy IDs (#5132)
- fix(webui): fix custom policy validation timing issue (#5141)
- fix(webui): refresh eval list when navigating back after editing eval name (#5090)
- fix(webui/evals): prevent applying the same plugin/strategy multiple times (#5114)
- fix(webui/evals): show highlights after search results (#5137)

### Documentation

- docs(site): add comprehensive command line options documentation (#5135)
- docs(site): add Lily Liu to team page (#5177)
- docs(site): add Series A post (#5097)
- docs(site): rename will.jpg to will.jpeg for consistency (#5178)

## [0.117.4] - 2025-07-29

### Changed

- fix: progress bars incrementing beyond their maximum values (#5049)
- docs: clarifiy derivedMetrics documentation (#5068)
- chore: refactor token tracking utilities, track all tokens (#4897)
- fix: resolve Jest test failures and open handles (#5052)
- fix: skip validation for defaultTest to allow partial test case properties (#4732)
- chore: add new fields to eval_ran telemetry (#4638)
- chore(redteam): improve redteam plugin error messaging (#4330)
- feat: add support for OpenAI deep research models (#4661)
- feat: add mcp server (#4595)
- feat: add support for connecting to existing Chrome browser sessions (#5069)
- docs: update defcon posting (#5070)
- docs: update defcon posting (#5071)
- fix: Nested config field for custom target json (#5076)
- docs: switch to likert preview image (#5083)
- test: CoverBot: Added tests for model audit and prompt management UI components (`src/app`) (#5087)
- fix: handle multi-line prompts in parseGeneratedPrompts for testGenerationInstructions (#5093)
- chore: bump version 0.117.4 (#5094)

### Fixed

- fix(providers): Preserve text formatting when no images present for Google provider (#5058)
- fix(simba): fix simba host (#5092)

### Documentation

- docs(site): add AI red teaming for first-timers blog post (#5017)
- docs(blog): defcon and blackhat info (#5050)

## [0.117.3] - 2025-07-25

### Added

- feat(eval-creator): add YAML file upload support for test cases (#5054)

### Changed

- fix: improve x.ai provider error handling for 502 errors (#5051)
- fix: Infinite re-render on redteam review page (#5061)
- fix: sessionid(s) in extension hooks (#5053)
- fix: Bias Plugins should send config in remote generation (#5064)
- chore(redteam): regenerate sessionId for each iteration in single-turn strategies (#4835)
- chore: Change mcp log from error to debug (#5060)
- chore: Improve telemetry (#5062)
- chore: Add simba command (#5063)
- chore(webui): improve redteam setup UI with progressive disclosure for advanced options (#5028)
- refactor: remove redundant dotenv from Vite app (#4983)
- chore: bump version 0.117.3 (#5066)
- test: CoverBot: Added tests for eval-creator components and feature flag hook (`src/app`) (#5013)
- docs: fix cli command and remove gratuitous hover (#5056)
- docs: update user count from 100,000 to 125,000 (#5046)
- docs: updates to political bias post (#5057)
- docs: improve crewai eval example (#5035)
- docs: update GitHub Actions to v4 across documentation and examples (#5008)
- docs: add style check guidance to CLAUDE.md (#5065)

### Fixed

- fix(webui): Eval results pass rate chart rendering incorrect percentages (#5048)
- fix(webui): Eval results histogram improvements (#5059)
- fix(google): handle multiple candidates in gemini response (#5020)

### Documentation

- docs(blog): grok-4 political bias post (#4953)

## [0.117.2] - 2025-07-24

### Added

- feat(webui): First-class support for zooming eval results table by @will-holley in #4966
- feat(webui): Apply metrics filter when clicking on a metric pill rendered in eval results cell by @will-holley in #4991

### Changed

- feat: Grading and test generation improvements for BFLA, BOLA and RBAC by @sklein12 in #4982
- feat: New Sample Target by @sklein12 in #4979
- feat: HTTP Target test button improvements by @faizanminhas in #5007
- feat: Add metadata filtering to eval results by @will-holley in #5014
- fix: add goal related rubric when grade crescendo turns to increase grading accuracy by @MrFlounder in #4980
- fix: update HTTP config generator endpoint to use v1 API by @mldangelo in #4989
- fix: View logs button on redteam report by @sklein12 in #5009
- fix: undo unintended changes to http config editor by @faizanminhas in #5012
- fix: Autofocus on Redteam configuration description field by @sklein12 in #5019
- fix: remove filter icon by @sklein12 in #5021
- fix: Ollama token usage by @SamPatt in #5022
- chore: revert eval view ui improvements by @mldangelo in #4969
- chore(webui): Improvements to pagination "go to" functionality by @will-holley in #4976
- chore(webui): Eval results sticky header improvements by @will-holley in #4978
- chore: update custom strategy prompt by @MrFlounder in #4994
- chore(cli): add support for 'help' argument to display command help by @mldangelo in #4823
- chore(examples): remove redteam-agent example by @mldangelo in #5001
- chore(providers): add GEMINI_API_KEY environment variable support by @mldangelo in #5004
- chore(webui): Migrate from JS to CSS for eval results scroll effects by @will-holley in #4995
- chore(webui): Eval result pagination UX improvements by @will-holley in #4993
- chore: Sort imports and turn on rule against unused imports by @faizanminhas in #5010
- chore: Make default target stateful by @faizanminhas in #4992
- chore: add medical plugins collection by @MrFlounder in #5006
- chore: Improve grading accuracy with Goal-Aware Grading for iterative/iterative tree by @MrFlounder in #4996
- chore: Add additionalRubric and storedGraderResult to GOAT and Custom providers by @MrFlounder in #5015
- chore: prevent testGenerationInstructions from being serialized if not present by @faizanminhas in #5029
- chore: Add lint rule to ensure key in jsx by @faizanminhas in #5034
- chore(webui): Eval Results UI Tweaks by @will-holley in #5023
- chore: skip goal extraction for datasets by @MrFlounder in #5036
- chore(providers): add GitHub Models provider by @mldangelo in #4998
- chore: bump version 0.117.2 by @MrFlounder in #5045
- ci: increase build job timeout from 4 to 5 minutes by @mldangelo in #5043
- test: refactor share.test.ts to prevent flaky timeouts by @mldangelo in #5037
- test: remove share.test.ts file by @mldangelo in #5044
- docs: remove label from featured blog post by @typpo in #5011
- chore: bump @aws-sdk/client-bedrock-runtime from 3.846.0 to 3.848.0 by @dependabot in #4985
- chore: bump the npm_and_yarn group with 2 updates by @dependabot in #4984
- chore: bump @anthropic-ai/sdk from 0.56.0 to 0.57.0 by @dependabot in #5016
- chore: bump openai from 5.10.1 to 5.10.2 by @dependabot in #5024
- chore: bump the npm_and_yarn group with 2 updates by @dependabot in #5026
- chore: bump axios from 1.10.0 to 1.11.0 in the npm_and_yarn group by @dependabot in #5031

### Fixed

- fix(redteam): find plugin assertion in strategy providers by @MrFlounder in #4981
- fix(site): dark mode style on redteam setup ui by @mldangelo in #5000
- fix(test): improve share test isolation to prevent CI timeouts by @mldangelo in #5038

### Documentation

- docs(providers): update OpenAI Assistants example by @aloisklink in #4987
- docs(redteam): improve custom strategy documentation by @mldangelo in #4990
- docs(blog): correct author attribution in DeepSeek censorship post by @mldangelo in #5002
- docs(openai): remove gpt-4.5-preview references after API deprecation by @mldangelo in #5005
- docs(site): vegas contact redirect by @typpo in #5033
- docs(browser): improve browser provider documentation and examples by @mldangelo in #5030
- docs(providers): remove deprecated claude-3-sonnet-20240229 model references by @mldangelo in #5018
- docs(site): add hipaa badge by @typpo in #5039
- docs(site): add documentation for using text and embedding providers with Azure by @mldangelo in #5027
- docs(blog): fix missing blog posts by removing even-number enforcement by @mldangelo in #5042

## [0.117.1] - 2025-07-17

### Changed

- fix: move inquirer dependencies to production dependencies (#4973)
- fix: grading in crescendo (#4960)
- fix: composite strategy test generation (#4971)
- chore: bump version 0.117.1 (#4974)
- docs: remove tags from blog card (#4970)

### Documentation

- docs(blog): add system cards security analysis with vulnerability testing (#4937)

## [0.117.0] - 2025-07-17

### Added

- feat(http): support JKS and PFX Certificates in HTTP providers (#4865)
- feat(langfuse): add Langfuse prompt label support with improved parsing (#4847)
- feat(prompts): preserve function names when using glob patterns (#4927)
- feat(providers): add grok-4 support (#4855)
- feat(providers): image understanding for Google providers (#4767)
- feat(azure): add system prompt support for azure provider (#4869)
- feat(cli): xml output (#4912)

### Changed

- chore(knip): integrate knip for unused code detection and clean up codebase (#4464)
- chore(linting): migrate from ESLint + Prettier to Biome (#4903)
- chore(assertions): additional checking on llm-rubric response (#4954)
- chore(assertions): include reason in model-graded-closedqa pass reason (#4931)
- chore(build): resolve build warnings and optimize bundle size (#4895)
- chore(csv): improve \_\_metadata warning message and test coverage (#4842)
- chore(providers): improve guardrails handling in Azure providers (#4788)
- chore(redteam): add domain-specific risks section and reduce verbose descriptions (#4879)
- chore(release): bump version 0.117.0 (#4963)
- chore(server): check if server is already running before starting (#4896)
- chore(server): log correct eval ID instead of description in WebSocket updates (#4910)
- chore(telemetry): add telemetry logging when tracing is enabled (#4925)
- chore(types): typings needed for enterprise (#4955)
- chore(vscode): use Biome as default formatter of TS files in vscode (#4920)
- chore(webui): conditionally render metrics selector (#4936)
- chore(webui): display context values in eval results (#4856)
- chore(webui): improves eval results table spacing (#4965)
- chore(webui): revert eval view ui improvements (#4967)
- chore(webui/eval): allow filtering results by >1 metrics simultaneously (disabled by default) (#4870)
- refactor(eval-config): modernize eval-creator state management (#4908)
- refactor(webui): improve metrics ui (#4938)
- refactor(webui/eval results): pagination improvements (#4914)

### Fixed

- fix(cli): --filter-failing not working with custom providers (#4911)
- fix(google-sheets): replace hardcoded range with dynamic approach (#4822)
- fix(internal): fixes filtering by metric keys which contain dots (#4964)
- fix(providers): add thinking token tracking for Google Gemini models (#4944)
- fix(providers): esm provider loading (#4915)
- fix(providers): implement callEmbeddingApi for LiteLLM embedding provider (#4952)
- fix(redteam): prevent redteam run from hanging when using an mcp client (#4924)
- fix(redteam): respect PROMPTFOO_DISABLE_REDTEAM_REMOTE_GENERATION for cloud users (#4839)
- fix(redteam): set pluginId on eval results (#4928)
- fix(redteam): test target in http provider setup with non-200 status codes (#4932)
- fix(webui): eval results table horizontal scrolling (#4826)
- fix(webui): fix hard-coded light mode colors in model audit interface (#4907)
- fix(webui): handle null table.body in DownloadMenu disabled prop (#4913)
- fix(webui): resolve pagination scrolling and layout issues in ResultsTable (#4943)
- fix(webui): scrolling when `tbody` is outside of viewport (#4948)

### Dependencies

- chore(deps): add overrides to fix build issues (#4957)
- chore(deps): bump @aws-sdk/client-bedrock-runtime from 3.842.0 to 3.844.0 (#4850)
- chore(deps): bump aiohttp from 3.11.11 to 3.12.14 in /examples/redteam-langchain in the pip group across 1 directory (#4922)
- chore(deps): bump openai from 5.8.3 to 5.9.0 (#4863)
- chore(deps): bump openai from 5.9.2 to 5.10.1 (#4961)
- chore(deps): move knip to dev dependencies (#4958)
- chore(deps): npm audit fix (#4962)
- chore(deps): test removing knip to resolve installation errors (#4956)
- chore(deps): update all example dependencies to latest versions (#4900)
- chore(deps): update dependencies to latest minor/patch versions (#4899)
- chore(deps): update non-breaking dependencies (#4935)
- chore(deps): update Jest to version 30 (#4939)

### Documentation

- docs(analytics): add google tag manager (#4904)
- docs(api): improves `contextTransform` documentation (#4854)
- docs(assertions): add missing deterministic assertions (#4891)
- docs(azure): improve Azure provider documentation (#4836)
- docs(blog): add blog image generation script (#4945)
- docs(blog): add truncation markers to articles without them (#4934)
- docs(blog): add truncation markers to blog posts (#4906)
- docs(blog): mcp proxy blog (#4860)
- docs(blog): revise article tags (#4949)
- docs(blog): soc2 type ii and iso 27001 blog (#4880)
- docs(comparison): pyrit comparison (#4679)
- docs(config): clarify PROMPTFOO_EVAL_TIMEOUT_MS and PROMPTFOO_MAX_EVAL_TIME_MS descriptions (#4947)
- docs(enterprise): adaptive guardrails enterprise (#4951)
- docs(events): blackhat landing page (#4862)
- docs(events): defcon landing page (#4864)
- docs(events): events banner (#4867)
- docs(examples): add mischievous-user strategy to redteam multi-turn examples (#4837)
- docs(gemini): update experimental Gemini model IDs to stable versions (#4894)
- docs(google): add examples for gemini URL context and code execution tools (#4923)
- docs(guide): guide for evaluating CrewAI agents with Promptfoo (#4861)
- docs(images): standardize CrewAI image filenames to kebab-case (#4941)
- docs(integration): add n8n integration (#4917)
- docs(litellm): fix example with modern model IDs and proper embedding config (#4885)
- docs(mcp): add mcp testing guide (#4846)
- docs(mcp): add mcp to sidebar (#4852)
- docs(metrics): add similar to model graded metrics table (#4830)
- docs(providers): update available databricks models (#4887)
- docs(providers): update provider index with missing providers and latest 2025 model IDs (#4888)
- docs(release): add monthly release notes (#4358)
- docs(resources): add arsenal link (#4878)
- docs(security): add soc2 badge (#4877)
- docs(site): add OWASP top 10 tldr blog post (#4853)
- docs(site): expand June 2025 release notes with detailed feature documentation (#4881)
- docs(site): improve Google AI and Vertex authentication documentation (#4892)
- docs(site): improve NLP metric explanations and add SEO metadata (#4890)
- docs(site): update python documentation for basePath config option (#4819)
- docs(ui): better mobile wrap on homepage tabs (#4884)
- docs(ui): colors (#4875)
- docs(ui): contrast fixes (#4901)
- docs(ui): fix button clickability issue on hero sections (#4905)
- docs(ui): remove bouncing down arrow in mobile (#4882)
- docs(ui): remove text shadow (#4898)

### Tests

- test(core): coverBot: added tests for core UI components and user context hooks (`src/app`) (#4929)
- test(EnterpriseBanner): add unit tests for EnterpriseBanner component (#4919)
- test(redteam): add unit test for src/redteam/remoteGeneration.ts (#4834)
- test(server): fix flaky server share tests (#4942)
- test(server): fix flaky server tests (#4968)
- test(server): mock database in server tests (#4959)
- test(tusk): update Tusk test runner workflow - coverage script (#4921)

## [0.116.7] - 2025-07-09

### Tests

- test: add unit test for src/commands/export.ts (#4889)
- test: add unit test for src/commands/upgrade.ts (#4874)
- test: add unit test for src/main.ts (#4873)
- test: add unit test for src/models/eval.ts (#4868)
- test: add unit test for src/assertions/contextRecall.ts (#4859)
- test: add unit test for src/assertions/contextFaithfulness.ts (#4858)
- test: add unit test for src/assertions/contextRelevance.ts (#4857)
- test: add unit test for src/util/xlsx.ts (#4843)
- test: add unit test for src/commands/eval.ts (#4824)

### Changed

- fix: Always do remote generation if logged into cloud (#4832)
- chore(providers/sagemaker): Improves error handling in SageMakerCompletionProvider (#4808)
- chore(providers/sagemaker): Improves validation of user-provided config (#4809)
- chore: update graderExamplesString (#4821)
- chore: bump version 0.116.7 (#4833)

## [0.116.6] - 2025-07-09

### Changed

- fix: Failing test (#4829)
- chore: bump version 0.116.6 (#4831)

## [0.116.5] - 2025-07-09

### Changed

- feat: add support for loading defaultTest from external files (#4720)
- feat: add embedding support to LiteLLM provider (#4804)
- feat: add mischievous user strategy (#4107)
- fix: add glob pattern support for loading scenario files (#4761)
- fix: improve model-audit installation check dark mode display (#4816)
- fix: pass env vars to MCP server (#4827)
- chore: better remote grading logs (#4820)
- chore: bump openai from 5.8.2 to 5.8.3 (#4817)
- chore: bump version 0.116.5 (#4828)
- chore: capitalize 'Red Team' in navigation menu for consistency (#4799)
- chore: remove redundant 'Done.' message from evaluation output (#4810)
- chore: remove python script result data type debug log (#4807)
- chore: update website with MCP Proxy (#4812)
- docs: add Azure OpenAI vision example (#4806)
- docs: add looper guide (#4814)
- docs: add SonarQube integration (#4815)
- test: add unit test for src/assertions/guardrails.ts (#4765)
- test: add unit test for src/redteam/commands/generate.ts (#4789)
- test: add unit test for src/redteam/constants/strategies.ts (#4800)
- test: add unit test for src/redteam/plugins/pii.ts (#4780)
- test: add unit test for src/types/providers.ts (#4766)
- test: add unit test for src/validators/redteam.ts (#4803)

## [0.116.4] - 2025-07-08

### Tests

- test: add unit test for src/redteam/types.ts (#4795)

### Added

- feat(redteam): add support for custom multi-turn strategy by @MrFlounder in #4783
- feat(redteam): expose generate function in redteam namespace by @mldangelo in #4793

### Changed

- chore: bump version 0.116.4 by @MrFlounder in #4805
- chore: rename strategy name from playbook to custom by @MrFlounder in #4798
- refactor: inline MEMORY_POISONING_PLUGIN_ID constant by @mldangelo in #4794
- docs: add doc for custom strategy by @MrFlounder in #4802
- docs: modular configuration management by @typpo in #4763
- refactor: move MULTI_MODAL_STRATEGIES constant (#4801)

## [0.116.3] - 2025-07-07

### Added

- feat(providers): add MCP provider (#4768)
- feat(providers): add new AIMLAPI provider (#4721)
- feat(assertions): add contextTransform support for RAG evaluation (#4467)
- feat(assertions): add finish reason as assertion option (#3879)
- feat(assertions): trace assertions (#4750)
- feat(tracing): add traces to JavaScript, Python asserts (#4745)

### Changed

- chore(schema): remove duplicate 'bias' entry in config-schema.json (#4773)
- chore(telemetry): add PostHog client to app (#4726)
- chore(redteam): add reason field to give clear/customized guardrails triggering reason (#4764)
- chore(providers): expose MCP plugin in UI (#4762)
- chore(providers): AWS SageMaker AI provider cleanup (#4667)
- chore(providers): update AIML integration (#4751)
- chore(redteam): improve organization of redteam strategies in setup UI (#4738)
- chore(telemetry): identify to PostHog whether user is also cloud user (#4782)
- chore: expose doRedteamRun in package exports (#4758)
- docs: add Gemini Live API audio (#4729)
- docs: ModelAudit vs ModelScan (#4769)
- docs: multiple MCP server connections (#4755)
- docs: update ModelAudit documentation with new features and fixes (#4699)
- test: add integrity check for generated-constants.ts (#4753)
- test: fix flaky Google Live test and improve test speed (#4774)
- test: fix mock pollution in testCaseReader (#4775)
- test: isolate mocks so tests can run in any order with --randomize (#4744)

### Fixed

- fix(telemetry): prevent PostHog initialization when telemetry is disabled (#4772)
- fix(redteam): fix modifiers application order in PII plugins (#4779)

### Dependencies

- chore(deps): bump @anthropic-ai/sdk from 0.55.1 to 0.56.0 (#4756)
- chore(deps): bump @aws-sdk/client-bedrock-runtime from 3.840.0 to 3.842.0 (#4747)
- chore(deps): bump @azure/identity from 4.10.1 to 4.10.2 (#4748)
- chore(deps): bump version 0.116.3 (#4792)
- chore(deps): update pbkdf2 to 3.1.3 (#4777)
- chore(deps): upgrade glob from v10 to v11 (#4776)

## [0.116.2] - 2025-07-02

### Changed

- fix: unblock postbuild for ci by @MrFlounder in #4742
- chore: bump version 0.116.2 by @MrFlounder in #4743

## [0.116.1] - 2025-07-02

### Added

- feat(cli): support pdb tracing in 3rd party Python scripts by @will-holley in #4723

### Changed

- fix: http body parsing when it comes from yaml string by @MrFlounder in #4728
- fix: remove accidentally committed redteam.yaml file by @mldangelo in #4733
- fix: fix the case when http body has not escaped charactors by @MrFlounder in #4739
- fix: update package-lock.json by @mldangelo in #4719
- test: fix SIGSEGV caused by better-sqlite3 in test environment by @mldangelo in #4737
- chore: Add unblocking detection to GOAT strategy by @MrFlounder in #4532
- chore: add preset for guardrails eval by @MrFlounder in #4640
- chore: Improve telemetry delivery by @sklein12 in #4655
- chore: reset generated constants after build by @mldangelo in #4731
- chore: update onboarding model defaults by @typpo in #4708
- chore(webui): improve styling of EvalsDataGrid by @mldangelo in #4736
- ci(workflows): gracefully handle missing PostHog secret in forks by @ggiiaa in #4725
- test: refactor assertion tests by @mldangelo in #4718
- chore: bump version 0.116.1 by @MrFlounder in #4741
- docs: add system prompt hardening blog post by @ladyofcode in #4630
- chore: bump @anthropic-ai/sdk from 0.55.0 to 0.55.1 by @dependabot in #4710
- chore: bump @aws-sdk/client-bedrock-runtime from 3.839.0 to 3.840.0 by @dependabot in #4709

### Fixed

- fix(webui): replace window.location.href with React Router navigation by @mldangelo in #4717

### Documentation

- docs(site): add guide on humanity's last exam by @mldangelo in #4694
- docs(site): clarify self-hosting workflow for eval sharing by @mldangelo in #4730
- docs(site): fix relative link in HLE benchmark guide by @mldangelo in #4711

## [0.116.0] - 2025-07-01

### Tests

- test: add unit test for src/redteam/providers/advNoise.ts (#4716)
- test: add unit test for src/redteam/strategies/advNoise.ts (#4715)
- test: add unit test for src/redteam/strategies/index.ts (#4714)
- test: add unit test for src/redteam/constants/strategies.ts (#4713)
- test: add unit test for src/providers/openai/image.ts (#4706)
- test: add unit test for src/providers/openai/util.ts (#4705)
- test: add unit test for src/providers/openai/completion.ts (#4703)

### Added

- feat(redteam): add financial plugins (#4416)
- feat(redteam): add bias plugins (#4382)
- feat(providers): add Helicone AI Gateway provider (#4662)

### Changed

- chore: enable WAL mode for SQLite (#4104)
- chore(providers): add thread ID function call for OpenAI and Azure assistants (#2263)
- chore(app): improve target test error handling (#4652)
- chore(cli): add missing CLI options to scan-model command for feature parity (#4670)
- chore(providers): convert Cloudflare AI to use OpenAI-compatible endpoints (#4683)
- chore(providers): log flagged output for Azure chat models (#4636)
- chore(redteam): add centralized REDTEAM_DEFAULTS and maxConcurrency support (#4656)
- chore(webui): add checkbox to clear all variables (#666)
- chore(webui): add defaultTest variables to red team setup UI (#4671)
- chore(webui): remove unused components (#4695)
- chore(webui): set page titles on every page (#4668)
- chore(telemetry): add pass/fail/errors to eval_run event (#4639)
- chore(telemetry): improve page view deduplication (#4651)
- test: add unit test for src/server/routes/providers.ts (#4658)
- test: verify that plugins are synced between code and documentation (#4681)

### Fixed

- fix(app): use client-generated session IDs when testing targets (#4653)
- fix(matchers): track token usage for successful API calls (#4677)
- fix(providers): handle content filter errors in Azure Assistant API (#4674)
- fix(providers): fix SageMaker Llama inference configuration serialization (#4637)
- fix(redteam): respect maxConcurrency from Web UI (#4605)
- fix(simulated-user): pass context variables to custom providers (#4654)
- fix(telemetry): add telemetry for red teams (#4641)
- fix(webui): handle undefined outputs in DownloadMenu (#4693)
- fix(webui): prevent pass/fail badge from disappearing when toggling highlight (#4700)
- fix(webui): support derived metrics in eval configuration uploaded via Web UI (#4647)
- fix(webui): use backendCounts first before counting metrics on page (#4659)
- fix(sharing): fix file outputs when sharing (#4698)

### Dependencies

- chore(deps): bump @anthropic-ai/sdk from 0.54.0 to 0.55.0 (#4628)
- chore(deps): bump openai from 5.7.0 to 5.8.1 (#4664)
- chore(deps): bump version to 0.116.0 (#4707)
- chore(deps): update minor and patch dependencies (#4686)

### Documentation

- docs(site): add async Python note (#4680)
- docs(site): add Garak comparison (#4660)
- docs(site): update Garak post (#4672)
- docs(site): add ModelAudit HuggingFace scanner (#4645)
- docs(redteam): add missing docs to sidebar (#4690)
- docs(redteam): remove duplicate ToxicChat plugin (#4689)
- docs(redteam): update Target Purpose documentation (#4523)
- docs(site): add FAQ section for offline environment usage (#4650)
- docs(site): add HuggingFace datasets integration documentation (#4691)
- docs(site): add truncation marker to Garak blog post (#4666)
- docs(site): clarify self-hosting replica limitations (#4669)
- docs(site): remove copy for LLM button (#4665)
- docs(site): remove unnecessary configuration review text from getting started guide (#4597)
- docs(site): reorganize configuration documentation structure (#4692)
- docs(site): use relative URLs for internal links and fix broken references (#4688)
- docs(site): correct typos in red team agent blog post (#4634)

## [0.115.4] - 2025-06-25

### Tests

- test: add unit test for src/providers/browser.ts (#4687)
- test: add unit test for src/migrate.ts (#4685)
- test: add unit test for src/commands/debug.ts (#4684)
- test: add unit test for src/esm.ts (#4682)
- test: add unit test for src/constants.ts (#4657)
- test: add comprehensive test coverage for SageMaker provider (#4646)
- test: add unit test for src/providers/shared.ts (#4643)
- test: add unit test for src/redteam/constants/plugins.ts (#4642)
- test: add unit test for src/assertions/counterfactual.ts (#4629)

### Changed

- feat: opentelemetry tracing support (#4600)
- chore: bump version 0.115.4 (#4635)
- chore: remove invariant (#4633)
- chore: update Tusk test runner workflow (#4627)\*
- docs: prevent copy button from overlapping screenshot overlay (#4632)

## [0.115.3] - 2025-06-24

### Tests

- test: add unit test for src/models/eval.ts (#4624)

### Changed

- fix: empty vars array on eval results [#4621](https://github.com/promptfoo/promptfoo/pull/4621) by @sklein12
- fix: save sessionId for multi-turn strategies [#4625](https://github.com/promptfoo/promptfoo/pull/4625) by @sklein12
- chore: PROMPTFOO_DISABLE_TEMPLATE_ENV_VARS controls process.env access, not `env:` access [#4620](https://github.com/promptfoo/promptfoo/pull/4620) by @mldangelo
- chore: bump version to 0.115.3 [#4626](https://github.com/promptfoo/promptfoo/pull/4626) by @sklein12

### Fixed

- fix(webui): handle null scores in ResultsCharts component [#4610](https://github.com/promptfoo/promptfoo/pull/4610) by @mldangelo
- fix(redteam): skip goal extraction when remote generation is disabled [#4623](https://github.com/promptfoo/promptfoo/pull/4623) by @mldangelo
- fix(test): hyperbolic provider tests failing due to env variable pollution [#4619](https://github.com/promptfoo/promptfoo/pull/4619) by @mldangelo
- fix(cli): remove context schema validation from extension hooks [#4622](https://github.com/promptfoo/promptfoo/pull/4622) by @will-holley

## [0.115.2] - 2025-06-24

### Added

- feat(cli): add assertion generation (#4559)
- feat(providers): add support for hyperbolic image and audio providers (#4260)

### Changed

- chore(redteam): add cross-session leak strategy exclusions (#4516)
- chore(cli): display key metrics (success, failures, pass rate) at the bottom of output (#4580)
- chore: remove unused import (#4530)
- chore(webui): show provider breakdown only for multiple providers (#4599)
- chore(redteam): update Target Purpose Discovery (#4480)
- chore(ci): update CodeRabbit config to be less aggressive (#4586)
- chore(providers): update Gemini models to include latest 2.5 Pro Preview and Flash models (#4499)
- chore(providers): update tau-simulated-user docs and example (#4468)
- chore(webui): use CSS to create PDF-optimized report and browser to save as PDF (#4535)
- chore(app): remove discovered purpose from report view (#4541)
- chore(cli): add cache busting for select provider API calls (#4508)
- chore(cli): improve concurrency log statements (#4606)
- chore(eval): add first-class support for `beforeAll` and `beforeEach` extension hooks mutation of context (#4197)
- chore(providers): document support for loading system instructions from files (#4582)
- chore(providers): enhance OpenAI provider with legacy models and new parameters (#4502)
- chore(redteam): add continueAfterSuccess option to multi-turn strategies (#4570)
- chore(webui): improve purpose form (#4603)
- chore(redteam): add JSON file support to intent plugin with enhanced UI (#4574)
- chore(redteam): add unblock multiturn (#4498)
- chore(ci): clean up CodeRabbit configuration and minimize automated comments (#4573)
- build: update Tusk vitest reporter (#4602)
- chore: bump version to 0.115.2 (#4617)
- docs: add audit logging documentation for enterprise features (#4482)
- docs: add feedback page and update CLI link (#4591)
- docs: add ISO badge (#4534)
- docs: improve contact form (#4531)
- docs: update ModelAudit documentation (#4585)
- docs: clarify no OpenAI key required for Claude redteam (#4524)
- docs: add red team Gemini documentation (#4542)
- docs: add trust center documentation (#4539)
- docs: update contact form (#4529)
- test: add unit test for src/commands/delete.ts (#4572)
- test: add unit test for src/commands/modelScan.ts (#4526)
- test: add unit test for src/commands/show.ts (#4571)
- test: add unit test for src/providers/azure/completion.ts (#4510)
- test: add unit test for src/providers/ollama.ts (#4509)
- test: add unit test for src/providers/ollama.ts (#4512)
- test: add unit test for src/providers/openai/completion.ts (#4511)
- test: add unit test for src/python/pythonUtils.ts (#4486)
- test: improve mock setup and teardown for --randomize (#4569)

### Fixed

- fix(openrouter): unpack passthrough at the root level (#4592)
- fix(webui): escape HTML special characters in output reports (#4555)
- fix(webui): sort EvalsDataGrid by creation date (#4594)
- fix(cli): include cached results in grand total (#4581)
- fix(webui): improve base64 matching (#4609)
- fix(modelaudit): use modelaudit binary (#4525)
- fix(webui): make Citations font consistent with other headers (#4598)
- fix(redteam): respect maxTurns from dev doc in crescendo (#4527)
- fix(webui): prevent Welcome component from rendering while loading eval data (#4604)
- fix(cli): prevent RangeError in progress bar variable display (#4475)
- fix(server): resolve Express.js NotFoundError when serving app (#4601)

### Dependencies

- chore(deps): bump @aws-sdk/client-bedrock-runtime from 3.830.0 to 3.835.0 (#4614)
- chore(deps): bump openai from 5.5.0 to 5.5.1 (#4537)
- chore(deps): bump openai from 5.5.1 to 5.6.0 (#4596)
- chore(deps): bump openai from 5.6.0 to 5.7.0 (#4615)
- chore(deps): bump urllib3 from 1.26.19 to 2.5.0 in /examples/docker-code-generation-sandbox (#4556)
- chore(deps): bump urllib3 from 2.3.0 to 2.5.0 in /examples/redteam-langchain (#4557)

### Documentation

- docs(blog): add authors to blog posts and update authors.yml (#4564)
- docs(blog): add descriptions and keywords to blog posts (#4565)
- docs(examples): add pydantic-ai example with structured output evaluation (#4575)
- docs(examples): consolidate Google Vertex Tools examples (#4587)
- docs(examples): consolidate Python assertion examples into unified folder (#4588)
- docs(examples): consolidate translation examples (#4590)
- docs(site): document new features in ModelAudit (#4593)
- docs(site): document new features in modelaudit (#4593)
- docs(site): fix author reference on 2025-summer-new-redteam-agent blog post (#4563)
- docs(site): Update ModelAudit scanners documentation with comprehensive scanner coverage (#4562)

## [0.115.1] - 2025-06-17

### Tests

- test: add unit test for src/redteam/sharedFrontend.ts (#4608)
- test: add unit test for src/redteam/types.ts (#4607)
- test: add unit test for src/redteam/providers/simulatedUser.ts (#4584)
- test: add unit test for src/redteam/strategies/index.ts (#4583)
- test: add unit test for src/providers/hyperbolic/chat.ts (#4578)
- test: add unit test for src/providers/hyperbolic/image.ts (#4577)
- test: add unit test for src/providers/hyperbolic/audio.ts (#4576)
- test: add unit test for src/redteam/strategies/counterfactual.ts (#4548)
- test: add unit test for src/redteam/strategies/index.ts (#4547)
- test: add unit test for src/redteam/constants/strategies.ts (#4545)
- test: add unit test for src/telemetry.ts (#4543)

### Changed

- fix: Windows Python path validation race condition (#4485)
- fix: View results as evaluation runs (#4459)
- chore: refactor modifiers and apply to all plugins (#4454)
- chore(cli): update plugin severity overrides API endpoint (#4460)
- chore(webui): fix text length reset value to use reasonable default (#4469)
- chore(webui): remove unused hook files (#4470)
- chore: remove unused token usage utilities (#4471)
- chore: convert console.logs to logger (#4479)
- chore: improve tusk workflow (#4461)
- chore: bump version to 0.115.1 (#4520)
- docs: add log file location section to troubleshooting guide (#4473)
- docs: capitalize Promptfoo (#4515)
- docs: update red-teaming agent blog post title (#4497)
- docs: improve installation and getting-started pages with tabbed interface and SEO metadata (#4395)
- docs: improve Python provider documentation (#4484)
- docs: add ModelAudit binary formats documentation (#4500)
- docs: update ModelAudit documentation (#4514)
- docs: add ModelAudit weighted distribution scanner documentation (#4501)
- docs: add ModelAudit ZIP feature documentation (#4491)
- docs: separate pages for prompts, test cases, and outputs (#4505)
- docs: update model reference in guide.md (#4513)
- docs: fix typo in blog post (#4496)
- docs: update title on blog post (#4495)
- test: add unit test for src/util/cloud.ts (#4462)
- test: add unit test for src/util/convertEvalResultsToTable.ts (#4457)

### Dependencies

- chore(deps): bump @aws-sdk/client-bedrock-runtime from 3.828.0 to 3.830.0 (#4519)
- chore(deps): bump @azure/identity from 4.10.0 to 4.10.1 (#4477)
- chore(deps): bump openai from 5.3.0 to 5.5.0 (#4518)
- chore(deps): update zod to 3.25.63 and zod-validation-error to 3.5.0 (#4463)

### Documentation

- docs(blog): add new redteam agent documentation (#4494)
- docs(examples): fix custom-grader-csv README inconsistencies (#4474)
- docs(site): add llms.txt mentions and documentation standards (#4481)
- docs(site): add robots.txt (#4488)

## [0.115.0] - 2025-06-12

### Added

- feat(providers): Google live audio output ([#4280](https://github.com/promptfoo/promptfoo/pull/4280)) by **@adelmuursepp**
- feat(webui): static model-scanning UI ([#4368](https://github.com/promptfoo/promptfoo/pull/4368)) by **@typpo**
- feat(tests): configuration support for test generators ([#4301](https://github.com/promptfoo/promptfoo/pull/4301)) by **@mldangelo**
- feat(cli): per-provider token-usage statistics ([#4044](https://github.com/promptfoo/promptfoo/pull/4044)) by **@mldangelo**
- feat(providers): optional token-estimation for HTTP provider ([#4439](https://github.com/promptfoo/promptfoo/pull/4439)) by **@mldangelo**
- feat(redteam): enable HTTP-token estimation by default in red-team mode ([#4449](https://github.com/promptfoo/promptfoo/pull/4449)) by **@mldangelo**
- feat(redteam): cloud-based plugin-severity overrides ([#4348](https://github.com/promptfoo/promptfoo/pull/4348)) by **@will-holley**
- feat(providers): custom-header support for Azure API ([#4409](https://github.com/promptfoo/promptfoo/pull/4409)) by **@yurchik11**
- feat(core): maximum evaluation-time limit via `PROMPTFOO_MAX_EVAL_TIME_MS` ([#4322](https://github.com/promptfoo/promptfoo/pull/4322)) by **@mldangelo**
- feat(redteam): Aegis red-team dataset ([#4119](https://github.com/promptfoo/promptfoo/pull/4119)) by **@mldangelo**
- feat(providers): Mistral Magistral reasoning models ([#4435](https://github.com/promptfoo/promptfoo/pull/4435)) by **@mldangelo**
- feat(core): WebSocket header support ([#4456](https://github.com/promptfoo/promptfoo/pull/4456)) by **@typpo**

### Changed

- refactor(redteam): consolidate constants ([#4372](https://github.com/promptfoo/promptfoo/pull/4372)) by **@mldangelo**
- chore(ci): set CodeRabbit review settings ([#4413](https://github.com/promptfoo/promptfoo/pull/4413)) by **@sklein12**
- chore(core): coding-rules for error messages ([#4401](https://github.com/promptfoo/promptfoo/pull/4401)) by **@sklein12**
- chore(core): improve `RangeError` diagnostics ([#4431](https://github.com/promptfoo/promptfoo/pull/4431)) by **@mldangelo**
- chore(core): prefer remote-purpose generation ([#4444](https://github.com/promptfoo/promptfoo/pull/4444)) by **@typpo**
- chore(core): remove unused types & deprecated functions ([#4450](https://github.com/promptfoo/promptfoo/pull/4450)) by **@mldangelo**
- chore(cursor): local-dev guidance for coding agents ([#4403](https://github.com/promptfoo/promptfoo/pull/4403)) by **@mldangelo**
- chore(docs): add README for missing examples ([#4404](https://github.com/promptfoo/promptfoo/pull/4404)) by **@mldangelo**
- chore(providers): initial o3-pro support ([#4397](https://github.com/promptfoo/promptfoo/pull/4397)) by **@mldangelo**
- chore(providers): o3-pro improvements ([#4396](https://github.com/promptfoo/promptfoo/pull/4396)) by **@mldangelo**
- chore(redteam): delimit user-inputs in purpose discovery ([#4405](https://github.com/promptfoo/promptfoo/pull/4405)) by **@typpo**
- chore(redteam): turn off discovery by default ([#4393](https://github.com/promptfoo/promptfoo/pull/4393)) by **@sklein12**
- chore(release): bump version → 0.115.0 ([#4451](https://github.com/promptfoo/promptfoo/pull/4451)) by **@mldangelo**
- chore(ui): improve `EvalOutputPromptDialog` styling ([#4364](https://github.com/promptfoo/promptfoo/pull/4364)) by **@typpo**
- chore(webui): remove extra OpenAI targets ([#4447](https://github.com/promptfoo/promptfoo/pull/4447)) by **@mldangelo**
- chore(webui): add token-estimation UI ([#4448](https://github.com/promptfoo/promptfoo/pull/4448)) by **@mldangelo**
- chore(docs): fix link to careers page (#4506)
- chore: bump @anthropic-ai/sdk from 0.53.0 to 0.54.0 (#4441)

### Fixed

- fix(eval): gracefully handle `RangeError` & truncate oversized output ([#4424](https://github.com/promptfoo/promptfoo/pull/4424)) by **@Sly1029**
- fix(providers): add timeout to `ProxyAgent` ([#4369](https://github.com/promptfoo/promptfoo/pull/4369)) by **@AegisAurora**
- fix(config): persist Goat configuration ([#4370](https://github.com/promptfoo/promptfoo/pull/4370)) by **@sklein12**
- fix(parser): lenient JSON parsing for MathPrompt ([#4361](https://github.com/promptfoo/promptfoo/pull/4361)) by **@typpo**
- fix(redteam): standardize plugin parameter to `prompt` ([#4425](https://github.com/promptfoo/promptfoo/pull/4425)) by **@mldangelo**
- fix(assertions): support `snake_case` fields in Python assertions ([#4398](https://github.com/promptfoo/promptfoo/pull/4398)) by **@mldangelo**
- fix(redteam): handle purpose without prompts ([#4445](https://github.com/promptfoo/promptfoo/pull/4445)) by **@typpo**
- fix(webui): stream test-cases to viewer ([#4440](https://github.com/promptfoo/promptfoo/pull/4440)) by **@mldangelo**
- fix(redteam): connect `MisinformationDisinformationGrader` ([#4452](https://github.com/promptfoo/promptfoo/pull/4452)) by **@mldangelo**

### Dependencies

- chore(deps): bump `@aws-sdk/client-bedrock-runtime` → 3.826.0 ([#4366](https://github.com/promptfoo/promptfoo/pull/4366)) by **@dependabot**
- chore(deps): bump `@aws-sdk/client-bedrock-runtime` → 3.828.0 ([#4442](https://github.com/promptfoo/promptfoo/pull/4442)) by **@dependabot**
- chore(deps): bump `brace-expansion` → 1.1.12 ([#4423](https://github.com/promptfoo/promptfoo/pull/4423)) by **@dependabot**
- chore(deps): bump `openai` → 5.3.0 ([#4407](https://github.com/promptfoo/promptfoo/pull/4407)) by **@dependabot**
- chore(deps): bump pip group dependencies ([#4379](https://github.com/promptfoo/promptfoo/pull/4379)) by **@dependabot**
- chore(deps): minor + patch bumps across workspaces ([#4377](https://github.com/promptfoo/promptfoo/pull/4377)) by **@mldangelo**
- chore(deps): upgrade Express → 5.1.0 ([#4378](https://github.com/promptfoo/promptfoo/pull/4378)) by **@mldangelo**

### Documentation

- docs(blog): GPT red-team post ([#4363](https://github.com/promptfoo/promptfoo/pull/4363)) by **@typpo**
- docs(blog): Claude red-team post ([#4365](https://github.com/promptfoo/promptfoo/pull/4365)) by **@typpo**
- docs(guides): clarify completion-variable for factuality ([#4385](https://github.com/promptfoo/promptfoo/pull/4385)) by **@mldangelo**
- docs(blog): fix broken image link in GPT post ([#4391](https://github.com/promptfoo/promptfoo/pull/4391)) by **@mldangelo**
- docs(blog): update Claude-4 post date ([#4392](https://github.com/promptfoo/promptfoo/pull/4392)) by **@mldangelo**
- docs(site): move discovery docs under _Tools_ ([#4408](https://github.com/promptfoo/promptfoo/pull/4408)) by **@typpo**
- docs(guides): GPT-4.1 vs GPT-4o MMLU comparison ([#4399](https://github.com/promptfoo/promptfoo/pull/4399)) by **@mldangelo**
- docs(blog): 100 k-users milestone post ([#4402](https://github.com/promptfoo/promptfoo/pull/4402)) by **@mldangelo**
- docs(redteam): configuration precedence section ([#4412](https://github.com/promptfoo/promptfoo/pull/4412)) by **@typpo**
- docs(policies): PromptBlock format for custom policies ([#4327](https://github.com/promptfoo/promptfoo/pull/4327)) by **@mldangelo**
- docs(site): improve copy-button positioning ([#4414](https://github.com/promptfoo/promptfoo/pull/4414)) by **@mldangelo**
- docs(workflow): GH-CLI rule improvements ([#4415](https://github.com/promptfoo/promptfoo/pull/4415)) by **@mldangelo**
- docs(blog): overflow in MCP blog post ([#4367](https://github.com/promptfoo/promptfoo/pull/4367)) by **@AISimplyExplained**
- docs(redteam): remove duplicate memory-poisoning entry ([#4388](https://github.com/promptfoo/promptfoo/pull/4388)) by **@mldangelo**

### Tests

- test(redteam): unique risk-category IDs ([#4390](https://github.com/promptfoo/promptfoo/pull/4390)) by **@mldangelo**
- test(pricing): add missing o3 pricing information ([#4400](https://github.com/promptfoo/promptfoo/pull/4400)) by **@mldangelo**
- test(providers): Azure embedding ([#4411](https://github.com/promptfoo/promptfoo/pull/4411)) & completion ([#4410](https://github.com/promptfoo/promptfoo/pull/4410)) by **@gru-agent**
- test(redteam): graders unit tests ([#4433](https://github.com/promptfoo/promptfoo/pull/4433), [#4455](https://github.com/promptfoo/promptfoo/pull/4455)) by **@gru-agent**
- test(redteam): Aegis plugin unit tests ([#4434](https://github.com/promptfoo/promptfoo/pull/4434)) by **@gru-agent**
- test(redteam): memory-poisoning plugin tests ([#4453](https://github.com/promptfoo/promptfoo/pull/4453)) by **@gru-agent**
- test: add unit test for src/util/tokenUsage.ts (#4472)
- test: add unit test for src/redteam/extraction/purpose.ts (#4446)
- test: add unit test for src/providers/defaults.ts (#4438)
- test: add unit test for src/providers/mistral.ts (#4437)
- test: add unit test for src/database/index.ts (#4436)
- test: add unit test for src/redteam/plugins/medical/medicalIncorrectKnowledge.ts (#4430)
- test: add unit test for src/redteam/plugins/medical/medicalSycophancy.ts (#4429)
- test: add unit test for src/redteam/plugins/medical/medicalAnchoringBias.ts (#4428)
- test: add unit test for src/redteam/plugins/medical/medicalPrioritizationError.ts (#4427)
- test: add unit test for src/redteam/plugins/medical/medicalHallucination.ts (#4426)
- test: add unit test for src/redteam/plugins/financial/financialComplianceViolation.ts (#4422)
- test: add unit test for src/redteam/plugins/financial/financialDataLeakage.ts (#4421)
- test: add unit test for src/redteam/plugins/financial/financialCalculationError.ts (#4420)
- test: add unit test for src/redteam/plugins/financial/financialSycophancy.ts (#4419)
- test: add unit test for src/redteam/plugins/financial/financialHallucination.ts (#4418)
- test: add unit test for src/redteam/graders.ts (#4417)

## [0.114.7] - 2025-06-06

### Tests

- test: add unit test for src/assertions/python.ts (#4406)
- test: add unit test for src/redteam/plugins/agentic/memoryPoisoning.ts (#4389)
- test: add unit test for src/redteam/plugins/harmful/graders.ts (#4384)
- test: add unit test for src/redteam/graders.ts (#4383)
- test: add unit test for src/server/server.ts (#4380)
- test: add unit test for src/redteam/constants/metadata.ts (#4376)
- test: add unit test for src/redteam/constants/plugins.ts (#4375)
- test: add unit test for src/redteam/constants/frameworks.ts (#4374)
- test: add unit test for src/redteam/constants/strategies.ts (#4373)
- test: add unit test for src/redteam/providers/goat.ts (#4371)

### Changed

- Revert "chore(redteam): add target option to generate command (#4215)" (#4359)
- chore: bump version 0.114.7 (#4360)

## [0.114.6] - 2025-06-06

### Added

- feat(redteam): add medical plugins for testing medical anchoring bias (#4196)

### Changed

- chore(redteam): add target option to generate command (#4215)
- chore(redteam): update OpenAI model options in redteam setup (#4344)
- chore(webui): update OpenAI model options with GPT-4.1 series and o4-mini models in eval-creator (#4350)
- docs: update getting-started example (#4346)
- test: clean up teardown and setup to remove side effects from tests (#4351)

### Fixed

- fix(redteam): include plugin and strategy IDs in report CSV output (#4347)
- fix(webui): reset defaultTest configuration on setup page (#4345)

### Dependencies

- chore(deps): bump @aws-sdk/client-bedrock-runtime from 3.823.0 to 3.825.0 (#4355)
- chore(deps): bump openai from 5.1.0 to 5.1.1 (#4354)
- chore(deps): bump version to 0.114.6 (#4357)

## [0.114.5] - 2025-06-05

### Changed

- chore(redteam): update custom policy template and generatedPrompts parser (#4324)
- chore(redteam): add severity levels to redteam plugin objects (#4310)
- chore(redteam): store original text for encoding strategies (#4248)
- chore(redteam): add emoji encoding strategy (#4263)
- chore(cli): terminal cleanup on Ctrl+C (#4313)
- chore(providers): improve logging when inheriting from OpenAiChatCompletionProvider (#4320)
- chore(tusk): fix tusk test runner workflow configuration (#4328)
- chore(tusk): add Tusk test runner workflow for even more unit tests (#4326)
- test: add unit test for src/redteam/providers/agentic/memoryPoisoning.ts (#4319)
- test: improve test setup and teardown for better isolation (#4331)

### Fixed

- fix(redteam): exclude memory poisoning plugin from strategies (#4317)
- fix(redteam): agent discovered info dark mode (#4312)
- fix(eval): handle undefined maxConcurrency with proper fallbacks (#4314)

### Dependencies

- chore(deps): bump @anthropic-ai/sdk from 0.52.0 to 0.53.0 (#4333)
- chore(deps): bump version 0.114.5 (#4332)

### Documentation

- docs(site): add Tabs Fakier as Founding Developer Advocate to team page (#4315)

### Tests

- test(webui): add telemetry hook tests (#4329)
- test: add unit test for src/redteam/plugins/eu-ai-act/deepfakeDisclosure.ts (#4342)
- test: add unit test for src/redteam/plugins/eu-ai-act/biometricEmotion.ts (#4341)
- test: add unit test for src/redteam/plugins/eu-ai-act/datasetShift.ts (#4340)
- test: add unit test for src/redteam/plugins/eu-ai-act/lawenforcementBiometricId.ts (#4339)
- test: add unit test for src/redteam/plugins/eu-ai-act/lawenforcementPredictivePolicing.ts (#4338)
- test: add unit test for src/redteam/plugins/eu-ai-act/biometricInference.ts (#4337)
- test: add unit test for src/redteam/plugins/eu-ai-act/explainability.ts (#4336)
- test: add unit test for src/redteam/plugins/eu-ai-act/identityAiDisclosure.ts (#4335)
- test: add unit test for src/redteam/plugins/policy.ts (#4325)
- test: add unit test for src/envars.ts (#4323)

## [0.114.4] - 2025-06-04

### Changed

- chore(templating): add PROMPTFOO_DISABLE_OBJECT_STRINGIFY environment variable for object template handling (#4297)
- chore(cli): improve token usage presentation (#4294)
- chore(providers): add base URL override for Google provider (#4255)
- chore(providers): add custom headers support for Google Gemini (#4308)
- chore(redteam): add tool-discovery:multi-turn alias to tool-discovery (#4302)
- chore(redteam): remove empty values from discovery result (#4295)
- chore(redteam): improve shell injection attack generation (#4304)
- chore(redteam): update goal extraction logic (#4285)
- chore(webui): add highlight count to eval view (#4249)
- docs: update GPT-4o to GPT-4.1 references (#4296)
- docs: refresh getting started models section (#4290)
- docs: standardize file references to use file:// scheme (#4291)
- docs: add descriptions to example configs (#4283)

### Fixed

- fix(webui): restore dark mode cell highlighting without breaking status pill visibility (#4300)
- fix(redteam): set plugin severity (#4303)
- fix(redteam): remove empty values from discovery result (#4295)
- fix: improve logging when inheriting from OpenAiChatCompletionProvider (#4110)

### Dependencies

- chore(deps): bump @aws-sdk/client-bedrock-runtime from 3.821.0 to 3.823.0 (#4306)
- chore(deps): bump openai from 5.0.1 to 5.0.2 (#4292)
- chore(deps): bump openai from 5.0.2 to 5.1.0 (#4307)
- chore(deps): bump tar-fs from 2.1.2 to 2.1.3 in npm_and_yarn group (#4293)
- chore(deps): bump version to 0.114.4 (#4309)

### Documentation

- docs(examples): update model references from gpt-4o-mini to gpt-4.1-mini (#4289)

### Tests

- test(redteam): add unit test for discover command (#4298)
- test: add unit test for src/redteam/strategies/mathPrompt.ts (#4316)
- test: add unit test for src/validators/redteam.ts (#4311)
- test: add unit test for src/redteam/plugins/shellInjection.ts (#4305)

## [0.114.3] - 2025-06-02

### Tests

- test: add unit test for src/envars.ts (#4299)

### Added

- **feat(redteam):** Update application definition flow to collect better info

### Changed

- **feat:** Display audio file variables in result table
  [#3864](https://github.com/promptfoo/promptfoo/pull/3864) by @faizanminhas
  [#4244](https://github.com/promptfoo/promptfoo/pull/4244) by @faizanminhas
- **fix:** Resolve model-graded assertion providers from providerMap
  [#4273](https://github.com/promptfoo/promptfoo/pull/4273) by @mldangelo
- **fix:** File content not being loaded when referenced with `file://` prefix in vars
  [#3793](https://github.com/promptfoo/promptfoo/pull/3793) by @adityabharadwaj198
- **fix:** Use array as type for vars
  [#4281](https://github.com/promptfoo/promptfoo/pull/4281) by @sklein12
- **test:** Add unit test for `src/globalConfig/accounts.ts`
  [#4259](https://github.com/promptfoo/promptfoo/pull/4259) by @gru-agent
- **test:** Add unit test for `src/util/config/manage.ts`
  [#4258](https://github.com/promptfoo/promptfoo/pull/4258) by @gru-agent
- **test:** Add vitest coverage for frontend pages
  [#4274](https://github.com/promptfoo/promptfoo/pull/4274) by @mldangelo
- **test:** Add unit test for `renderVarsInObject` formatting
  [#4254](https://github.com/promptfoo/promptfoo/pull/4254) by @mldangelo
- **test:** Add unit test for `src/redteam/plugins/base.ts`
  [#4233](https://github.com/promptfoo/promptfoo/pull/4233) by @gru-agent
- **test:** Add unit test for `src/redteam/providers/crescendo/index.ts`
  [#4211](https://github.com/promptfoo/promptfoo/pull/4211)
  [#4214](https://github.com/promptfoo/promptfoo/pull/4214) by @gru-agent
- **test:** Add unit test for `src/redteam/providers/crescendo/prompts.ts`
  [#4213](https://github.com/promptfoo/promptfoo/pull/4213) by @gru-agent
- **docs:** Add job board
  [#4264](https://github.com/promptfoo/promptfoo/pull/4264) by @typpo
- **docs:** Add custom policy to sidebar
  [#4272](https://github.com/promptfoo/promptfoo/pull/4272) by @typpo
- **docs:** Add native build guidance to troubleshooting section
  [#4253](https://github.com/promptfoo/promptfoo/pull/4253) by @mldangelo
- **docs:** Add anchor links to press page section headings
  [#4265](https://github.com/promptfoo/promptfoo/pull/4265) by @mldangelo
- **docs:** Add JSON schema to example
  [#4276](https://github.com/promptfoo/promptfoo/pull/4276) by @ladyofcode
- **docs:** Add schema header to example configs
  [#4277](https://github.com/promptfoo/promptfoo/pull/4277) by @mldangelo
- **docs:** Unify formatting across site
  [#4270](https://github.com/promptfoo/promptfoo/pull/4270) by @mldangelo
- **chore:** Fix open handles in readline tests preventing graceful Jest exit
  [#4242](https://github.com/promptfoo/promptfoo/pull/4242) by @mldangelo
- **chore:** Add external file loading support for `response_format` in OpenAI API
  [#4240](https://github.com/promptfoo/promptfoo/pull/4240) by @mldangelo
- **chore:** Always have unique redteam file when running live
  [#4237](https://github.com/promptfoo/promptfoo/pull/4237) by @sklein12
- **chore:** Add metadata to generated `redteam.yaml`
  [#4257](https://github.com/promptfoo/promptfoo/pull/4257) by @typpo
- **chore:** Bump `openai` from 4.103.0 to 5.0.1
  [#4250](https://github.com/promptfoo/promptfoo/pull/4250) by @dependabot
- **chore:** Redteam → red team
  [#4268](https://github.com/promptfoo/promptfoo/pull/4268) by @typpo
- **chore:** Improve dark mode highlight styling for eval cell views
  [#4269](https://github.com/promptfoo/promptfoo/pull/4269) by @mldangelo
- **chore:** Update dependencies to latest minor/patch versions
  [#4271](https://github.com/promptfoo/promptfoo/pull/4271) by @mldangelo
- **chore:** Clarify wording
  [#4278](https://github.com/promptfoo/promptfoo/pull/4278) by @typpo
- **chore:** Format estimated probes
  [#4279](https://github.com/promptfoo/promptfoo/pull/4279) by @typpo
- **chore:** Update grader for malicious code
  [#4286](https://github.com/promptfoo/promptfoo/pull/4286) by @MrFlounder
- **chore:** Add back example config to red team create flow
  [#4282](https://github.com/promptfoo/promptfoo/pull/4282) by @faizanminhas
- **chore:** Bump version 0.114.3
  [#4287](https://github.com/promptfoo/promptfoo/pull/4287) by @sklein12
- **chore(webui):** Hide diff filter option on /eval when single column
  [#4246](https://github.com/promptfoo/promptfoo/pull/4246) by @mldangelo
- **chore(webui):** Allow toggling highlight on eval outputs
  [#4252](https://github.com/promptfoo/promptfoo/pull/4252) by @mldangelo

## [0.114.2] - 2025-05-29

### Tests

- test: add unit test for src/redteam/strategies/index.ts (#4267)
- test: add unit test for src/redteam/constants.ts (#4266)
- test: add unit test for src/redteam/types.ts (#4245)
- test: add unit test for src/redteam/util.ts (#4234)
- test: add unit test for src/validators/redteam.ts (#4227)
- test: add unit test for src/redteam/plugins/bola.ts (#4226)
- test: add unit test for src/redteam/plugins/bfla.ts (#4225)
- test: add unit test for src/redteam/providers/goat.ts (#4223)
- test: add unit test for src/util/readline.ts (#4220)

### Added

- feat(redteam): Off-Topic Plugin (#4168)
- feat(redteam): Set a goal for attacks (#4217)

### Changed

- fix: fix border radius on purpose example (#4229)
- fix: resolve env variables in renderVarsInObject (issue #4143) (#4231)
- fix: Check if body is good json before sending warning (#4239)
- chore: bump version 0.114.2 (#4241)
- chore(redteam): handle null goal (#4232)

### Documentation

- docs(site): clarify deepseek model aliases and fix configuration examples (#4236)

## [0.114.1] - 2025-05-29

### Added

- feat(redteam): Target Discovery Agent (#4203)
- feat(providers): add OpenAI MCP (Model Context Protocol) support to Responses API (#4180)

### Changed

- fix: Relax private key validation (#4216)
- fix: Undefined values on red team application purpose page (#4202)
- chore: Add purpose to crescendo prompt (#4212)
- chore: Add purpose with goat generation (#4222)
- chore: Always include raw output from http provider, status code and status text (#4206)
- chore: centralize readline utilities to fix Jest open handle issues (#4219)
- chore: move http data to metadata (#4209)
- chore(redteam): tight up some graders (#4210)
- chore(redteam): tight up some graders (#4224)
- chore: bump version 0.114.1 (#4228)

## [0.114.0] - 2025-05-28

### Added

- feat(providers): Add xAI image provider (#4130)
- feat(cli): add validate command (#4134)
- feat(redteam): add camelCase strategy (#4146)

### Changed

- feat: add typed row interfaces for eval queries (#4186)
- feat: add goal/intent extraction (#4178)
- fix: isolate proxy vars in bedrock tests (#4181)
- fix: when there’s too many intents result won’t render error (#4175)
- fix: need to send auth request to api path (#4199)
- fix: Gemini MCP integration - can not parse $schema field (#4200)
- chore(redteam): add harmful plugin preset to redteam setup ui (#4132)
- chore(redteam): add label strategy-less plugins in redteam setup ui (#4131)
- chore(redteam): improve style of redteam purpose field in webui (#4124)
- chore(providers): add xai live search support (#4123)
- chore(providers): add Claude 4 support to anthropic, bedrock, and vertex providers (#4129)
- chore: bump @aws-sdk/client-bedrock-runtime from 3.816.0 to 3.817.0 (#4164)
- chore(providers): update fal provider (#4182)
- chore: remove redundant test comments (#4183)
- chore: add typed interface for MCP tool schemas (#4187)
- chore(redteam): add ToxicChat dataset as redteam plugin (#4121)
- chore(webui): add max concurrency as an option for run in browser (#4147)
- chore(app/evals): Adds Agent Discovered Information to Redteam Report (#4198)
- chore: bump version 0.114.0 (#4201)
- docs: fix DOM nesting warning and sort plugins array (#4174)
- docs: iterative jailbreak diagram (#4191)

### Fixed

- fix(prompts): splitting when PROMPTFOO_PROMPT_SEPARATOR is contained within a string with text files (#4142)
- fix(docs): Fix issue with docs links not scrolling to the top (#4195)

### Documentation

- docs(site): minimal copy page button + sanitize text (#4156)
- docs(site): scroll to top when using (#4162)
- docs(site): document missing redteam plugins (#4169)
- docs(site): restore scroll-to-top behavior on page navigation (#4176)

## [0.113.4] - 2025-05-26

### Tests

- test: add unit test for src/commands/canary.ts (#4193)
- test: add unit test for src/canary/index.ts (#4192)
- test: add unit test for src/assertions/sql.ts (#4185)
- test: re-enable sql assertion edge cases (#4184)
- test: add unit test for src/redteam/plugins/intent.ts (#4179)
- test: add unit test for src/redteam/graders.ts (#4173)
- test: add unit test for src/providers/xai/chat.ts (#4172)
- test: add unit test for src/redteam/plugins/offTopic.ts (#4171)
- test: add unit test for src/providers/xai/image.ts (#4170)
- test: add unit test for src/redteam/graders.ts (#4166)
- test: add unit test for src/providers/xai.ts (#4163)
- test: add unit test for src/redteam/constants.ts (#4161)

### Changed

- feat: Server-side pagination, filtering and search for eval results table (#4054)
- feat: add score to pass/fail in CSV and add json download (#4153)
- fix: Run red team from UI without email (#4158)
- chore: bump version 0.113.4 (#4160)
- refactor: unify React import style (#4177)
- refactor: organize xai providers into dedicated folder (#4167)
- refactor: organize bedrock providers into dedicated folder (#4165)

### Fixed

- fix(webui): defaultTest shown in webui YAML editor (#4152)

### Documentation

- docs(site): reduce sidebar padding (#4154)

## [0.113.3] - 2025-05-24

### Changed

- fix: zod error when state.answer has object (#4136)
- fix: use current working directory for redteam file if loading from cloud (#4145)
- fix: Throw error on un-supported command - redteam run with a cloud target but no config (#4144)
- fix: bias:gender plugin generation (#4126)
- chore: bump openai from 4.100.0 to 4.103.0 (#4140)
- chore: bump @aws-sdk/client-bedrock-runtime from 3.812.0 to 3.816.0 (#4137)
- chore: bump @anthropic-ai/sdk from 0.51.0 to 0.52.0 (#4138)
- chore(telemetry): add isRedteam property to telemetry events (#4149)
- build: increase build job timeout from 3 to 4 minutes (#4150)
- chore: bump version 0.113.3 (#4151)

## [0.113.2] - 2025-05-22

### Changed

- fix: intent grader crescendo (#4113)
- chore: revert telemtry changes (#4122)
- chore: bump version 0.113.2 (#4128)
- chore(cli/redteam/discover): Small improvements (#4117)

### Dependencies

- chore(deps): update peer dependencies to latest versions (#4125)

## [0.113.1] - 2025-05-21

### Tests

- test: add unit test for src/redteam/plugins/intent.ts (#4114)

### Changed

- chore(redteam): Target discovery agent by @sklein12 in [#4084](https://github.com/promptfoo/promptfoo/pull/4084)
- chore(redteam): Add log by @MrFlounder in [#4108](https://github.com/promptfoo/promptfoo/pull/4108)
- chore(redteam): Update purpose example by @MrFlounder in [#4109](https://github.com/promptfoo/promptfoo/pull/4109)
- chore(providers): Support templated URLs in HTTP by @mldangelo in [#4103](https://github.com/promptfoo/promptfoo/pull/4103)
- chore(redteam): Update default REDTEAM_MODEL from 'openai:chat:gpt-4o' to 'openai:chat:gpt-4.1-2025-04-14' by @mldangelo in [#4100](https://github.com/promptfoo/promptfoo/pull/4100)
- chore(telemetry): Add isRunningInCi flag to telemetry events by @mldangelo in [#4115](https://github.com/promptfoo/promptfoo/pull/4115)
- chore: Bump version 0.113.1 by @mldangelo in [#4116](https://github.com/promptfoo/promptfoo/pull/4116)
- docs: Add enterprise disclaimer to self-hosting by @mldangelo in [#4102](https://github.com/promptfoo/promptfoo/pull/4102)

### Fixed

- fix(redteam): Skip plugins when validation fails by @faizanminhas in [#4101](https://github.com/promptfoo/promptfoo/pull/4101)

### Dependencies

- chore(deps): Update Smithy dependencies to latest version by @mldangelo in [#4105](https://github.com/promptfoo/promptfoo/pull/4105)

## [0.113.0] - 2025-05-20

### Tests

- test: add unit test for src/assertions/llmRubric.ts (#4096)
- test: add unit test for src/telemetry.ts (#4094)

## [0.112.9] - 2025-05-20

### Fixed

- fix: target purpose not making it into redteam config (#4097)

### Changed

- chore: Remove deprecated sharing setups (#4082)
- chore: add vision grading example (#4090)

## [0.112.8] - 2025-05-20

### Changed

- feat: multilingual combinations (#4048)
- feat: add copy as markdown button to doc pages (#4039)
- fix: telemetry key (#4093)
- chore: bump @anthropic-ai/sdk from 0.50.4 to 0.51.0 (#4030)
- chore: add headers support for url remote mcp servers (#4018)
- chore(providers): Adds support for openai codex-mini-latest (#4041)
- chore(redteam): improve multilingual strategy performance and reliability (#4055)
- chore(providers): update default openai models for openai:chat alias (#4066)
- chore: Update prompt suffix help text (#4058)
- chore(docs): update model IDs in documentation to reflect latest naming convention (#4046)
- chore(redteam): introduce strategy collection for other-encodings (#4075)
- chore(webui): display currently selected eval in eval dialogue (#4079)
- chore: Improve memory usage when sharing results (#4050)
- chore(docs): Handle index.md files for copy page (#4081)
- chore: update Google Sheets fetch to use proxy helper (#4087)
- chore: simplify crypto usage in sagemaker provider (#4089)
- chore: bump version 0.112.8 (#4095)
- docs: add curl example for medical agent (#4049)
- docs: update CLI docs (#4063)
- docs: standardize code block titles (#4067)
- test: add unit test for src/redteam/commands/discover.ts (#4034)
- test: add unit test for src/redteam/commands/generate.ts (#4036)
- test: add unit test for src/providers/ai21.ts (#4056)
- test: add unit test for src/commands/eval.ts (#4062)
- test: add unit test for src/evaluatorHelpers.ts (#4037)

### Fixed

- fix(providers): AI21 response validation (#4052)
- fix(redteam): respect cliState.webUI in multilingual progressbar (#4047)
- fix(redteam): fix test count calculation for multiple strategies (#4065)
- fix(redteam): replace other-encodings with individual morse and piglatin strategies (#4064)
- fix(webui): evaluateOptions removal in YAML editor (#4059)
- fix(redteam): fix open handle in video test (#4069)
- fix(hooks): add missing results to afterAll hook context (#4071)

### Dependencies

- chore(deps): update dependencies (#4073)

### Documentation

- docs(examples): add uniform init commands to all example READMEs (#4068)

## [0.112.7] - 2025-05-15

### Tests

- test: add unit test for src/redteam/constants.ts (#4076)
- test: add unit test for src/redteam/strategies/multilingual.ts (#4060)
- test: add unit test for src/redteam/index.ts (#4057)
- test: add unit test for src/providers/openai/util.ts (#4042)
- test: add unit test for src/redteam/providers/offTopic.ts (#4028)
- test: add unit test for src/redteam/plugins/offTopic.ts (#4027)
- test: add unit test for src/redteam/constants.ts (#4026)
- test: add unit test for src/redteam/constants.ts (#4019)

### Added

- feat(redteam): add MCP plugin (#3989)
- feat(redteam): Target Purpose Discovery (#3907)

### Changed

- fix: stringify objects in matcher templates (#3896)
- fix: Azure auth headers get set to null in subclass (#4015)
- fix: move custom policies into the correct accordion (#4017)
- fix: update return type for task extract-goat-failure (#4021)
- chore: adjust framework compliance column width (#4005)
- chore: bump @aws-sdk/client-bedrock-runtime from 3.808.0 to 3.810.0 (#4012)
- chore: bump @azure/identity from 4.9.1 to 4.10.0 (#4013)
- chore: bump version 0.112.7 (#4023)
- chore: exclude response from crescendo if privacy setting is enabled (#4009)
- chore: remove accidentally committed example prompt (#4008)
- chore: update GOAT implementation (#4011)
- chore: update multilingual description (#4016)
- chore(cli): improve color of Red Team test generation table headers (#4004)
- chore(redteam): add link to view all logs at top of report (#4007)
- chore(redteam): add feature flag for purpose discovery agent (#4040)
- chore(cli/redteam/discover): Sets default turn count to 5 (#4035)

### Fixed

- fix(redteam): remove duplicate Datasets section in Plugins component (#4022)
- fix(cli): Discovery bugs (#4032)
- fix: dont bomb redteam if discovery fails (#4029)

### Documentation

- docs(blog): Agent2Agent Protocol (#3981)
- docs(examples): add OpenAI Agents SDK example (#4006)
- docs(usage): update sharing instructions with API key details (#4010)

## [0.112.6] - 2025-05-14

### Added

- feat(redteam): add EU AI Act mappings (#4000)
- feat(redteam): add gender bias plugin (#3886)
- feat(eval): add evaluation duration display (#3996)

### Changed

- fix: autowrap prompts with partial nunjucks tags (#3999)
- chore(providers): improve Perplexity API integration (#3990)
- build: add Node.js 24 support (#3941)
- chore(redteam): set plugin config type (#3982)
- chore(providers): add EU Claude 3.7 Sonnet model to Bedrock (#3998)
- chore(redteam): update iterative tree (#3987)
- chore: bump version to 0.112.6 (#4003)
- refactor: clean up providers for redteam generate (#3954)
- docs: add basic enterprise architecture diagram (#3988)
- test: add unit test for src/redteam/types.ts (#3983)

### Fixed

- fix(python): resolve paths relative to promptfooconfig when not cloud config (#4001)

### Dependencies

- chore(deps): update dependencies (#3985)

### Documentation

- docs(ci): add Azure pipelines (#3986)
- docs(ci): add Bitbucket and Travis CI (#3997)
- docs(examples): add medical agent example (#3993)
- docs(blog): add truncation marker to MCP blog post (#3984)

## [0.112.5] - 2025-05-12

### Tests

- test: add unit test for src/redteam/constants.ts (#3995)
- test: add unit test for src/redteam/plugins/mcp.ts (#3994)

### Added

- chore(cli): revert "feat(cli): adds global `--verbose` option" (#3945)

### Changed

- chore(cli): add global env-file option to all commands recursively (#3969)
- chore(cli): add global verbose option to all commands recursively (#3950)
- chore(cli): better error handling and logging for remote generation (#3965)
- chore(cli): better error handling for remote generation (#3956)
- revert: "chore: better error handling for remote generation" (#3964)
- chore(cli): better response parsing errors (#3955)
- chore(providers): add support for Amazon Nova Premier model (#3951)
- chore(redteam): improvement, include purpose in iterative attacker prompt (#3948)
- chore(redteam): minor changes to category descriptions and ordering (#3960)
- chore(redteam): order attack methods by decreasing ASR (#3959)
- chore(redteam): red teamer two words (#3976)
- chore(logger): replace console.error with logger.error in MCPClient (#3944)
- chore(providers): add google ai studio embedding provider and improve docs (#3686)
- chore: lint with type info (#3932)
- docs: how to create inline assertions for package users (#3974)
- docs: improve Docusaurus documentation instructions (#3977)
- docs: instructions on how to run the documentation (#3973)
- docs: update CLAUDE.md with additional commands and project conventions (#3972)
- docs: update user count from 75,000 to 80,000 (#3940)
- test: add unit test for src/redteam/plugins/pii.ts (#3947)

### Fixed

- fix(config): resolve relative paths in combineConfigs (#3942)
- fix(evaluator): correctly count named scores based on contributing assertions (#3968)
- fix(fetch): no proxy values should take priority in fetch (#3962)
- fix(providers): combine prompt config with provider config for bedrock (#3970)
- fix(providers): ensure correct addition for bedrock token counts (#3762)
- fix(redteam): crescendo formatting (#3952)
- fix(redteam): pii grader false positives (#3946)
- fix(redteam): shell injection false positives (#3957)
- fix(redteam): add strategy pills and output details to passed tests (#3961)

### Dependencies

- chore(deps): bump version 0.112.5 (#3980)
- chore(deps): sync dependencies (#3971)
- chore(deps): update dependencies (#3943)

### Documentation

- docs(google-vertex): fix duplicate readme (#3979)
- docs(openai): update structured output external schema file example (#3967)

## [0.112.4] - 2025-05-08

### Tests

- test: add unit test for src/redteam/constants.ts (#3963)
- test: add unit test for src/commands/view.ts (#3928)
- test: add unit test for src/redteam/commands/setup.ts (#3923)
- test: add unit test for src/constants.ts (#3922)
- test: add unit test for src/redteam/commands/report.ts (#3921)
- test: add unit test for src/redteam/types.ts (#3912)

### Added

- feat(assertions): add PI scorer (#3799)
- feat(redteam): add video strategy (#3820)
- feat(evals): optionally time out eval steps (#3765)

### Changed

- fix: foreign key error in better-sqlite3 and adapt new transaction API (#3937)
- chore(cli): add global `--verbose` option (#3931)
- chore(redteam): implement agentic plugin UI (#3880)
- chore(providers): improve error message in http provider transform (#3910)
- chore(cloud): improve error messages on cloud requests (#3934)
- chore: bump version 0.112.4 (#3939)
- chore(telemetry): implement minor telemetry changes (#3895)
- chore(telemetry): remove assertion-used event (#3894)
- chore(assertions): add throw error option for LLM Rubric if provider doesn't return a result or errors out (#3909)
- chore(cli): allow sharing urls with auth credentials (#3903)
- revert: "chore(cli): allow sharing urls with auth credentials" (#3918)
- refactor: improve self hosting environment variable handling (#3920)
- test: add unit test for src/models/eval.ts (#3904)
- test: add unit test for src/python/pythonUtils.ts (#3915)
- test: add unit test for src/redteam/constants.ts (#3881)
- test: fix huggingface dataset tests to mock environment variables (#3936)

### Fixed

- fix(redteam): filter null values in harmful completion provider output (#3908)
- fix(python): increase timeout for python path validation (#3914)
- fix(cli): read `.env` file prior to calling env var getters (#3892)

### Dependencies

- chore(deps): bump @anthropic-ai/sdk from 0.40.1 to 0.41.0 (#3930)
- chore(deps): bump @aws-sdk/client-bedrock-runtime from 3.799.0 to 3.803.0 (#3898)
- chore(deps): bump @aws-sdk/client-bedrock-runtime from 3.803.0 to 3.804.0 (#3913)
- chore(deps): bump openai from 4.96.2 to 4.97.0 (#3890)

### Documentation

- docs(http-provider): add documentation about returning object for custom parser (#3897)
- docs(http-provider): fix missing return statement in HTTP provider example (#3925)
- docs(blog): fix scroll to top when linking into blog post (#3889)
- docs(assertions): improve PI scorer documentation (#3924)
- docs(redteam): add memory poisoning plugin documentation (#3867)
- docs(usage): add information about HTTP Basic Authentication (#3919)
- docs(site): fix landing page content jumping on step switch (#3891)
- docs(blog): add mcp blog (#3893)

## [0.112.3] - 2025-05-02

### Tests

- test: add unit test for src/util/convertEvalResultsToTable.ts (#3876)
- test: add unit test for src/models/evalResult.ts (#3875)
- test: add unit test for src/types/index.ts (#3874)

### Changed

- Red team: Added memory poisoning plugin ([#3785](https://github.com/promptfoo/promptfoo/pull/3785)) @will-holley
- CLI: Improved progress bar visualization with thread grouping ([#3768](https://github.com/promptfoo/promptfoo/pull/3768)) @AISimplyExplained
- Improved red team strategy documentation ([#3870](https://github.com/promptfoo/promptfoo/pull/3870)) @mldangelo
- Bumped version to 0.112.2 ([#3872](https://github.com/promptfoo/promptfoo/pull/3872)) @sklein12
- Bumped version to 0.112.3 ([#3877](https://github.com/promptfoo/promptfoo/pull/3877)) @sklein12
- Implemented plumbing and prompt enabling customers to use cloud attacker and unified configurations ([#3852](https://github.com/promptfoo/promptfoo/pull/3852)) @MrFlounder
- Optimized Meteor tests for improved performance ([#3869](https://github.com/promptfoo/promptfoo/pull/3869)) @mldangelo
- Optimized Nova Sonic tests for improved performance ([#3868](https://github.com/promptfoo/promptfoo/pull/3868)) @mldangelo
- Retrieve unified config with provider from cloud ([#3865](https://github.com/promptfoo/promptfoo/pull/3865)) @sklein12
- Dataset plugins now clearly marked in setup UI ([#3859](https://github.com/promptfoo/promptfoo/pull/3859)) @mldangelo
- Moved maybeLoadFromExternalFile to file.ts ([#3851](https://github.com/promptfoo/promptfoo/pull/3851)) @benbuzz790

## [0.112.2] - 2025-05-01

### Tests

- test: add unit test for src/redteam/constants.ts (#3860)

### Added

- **feat(providers):** support Google Search grounding [#3800](https://github.com/promptfoo/promptfoo/pull/3800)
- **feat(providers):** mcp support for all models that support function calling [#3832](https://github.com/promptfoo/promptfoo/pull/3832)
- **feat(providers):** Add support for Amazon nova-sonic [#3713](https://github.com/promptfoo/promptfoo/pull/3713)

### Changed

- **fix:** allow escaping of `{{ }}` placeholders in prompts [#3858](https://github.com/promptfoo/promptfoo/pull/3858)
- **fix:** Trim CSV assertion values [#3863](https://github.com/promptfoo/promptfoo/pull/3863)
- **chore(providers):** add llama4 support for bedrock [#3850](https://github.com/promptfoo/promptfoo/pull/3850)
- **chore:** make custom metrics more obviously clickable [#3682](https://github.com/promptfoo/promptfoo/pull/3682)
- **refactor:** colocate fetching evalID [#3715](https://github.com/promptfoo/promptfoo/pull/3715)
- **chore:** Respect Max text length for variable cells in results table [#3862](https://github.com/promptfoo/promptfoo/pull/3862)
- **docs:** updates to grading documentation [#3848](https://github.com/promptfoo/promptfoo/pull/3848)
- **docs:** add false positives [#3857](https://github.com/promptfoo/promptfoo/pull/3857)
- **chore(workflows):** update permissions in GitHub workflows [#3849](https://github.com/promptfoo/promptfoo/pull/3849)
- **chore:** bump `openai` from 4.96.0 to 4.96.2 [#3853](https://github.com/promptfoo/promptfoo/pull/3853)
- **chore:** bump `vite` from 6.2.6 to 6.2.7 [#3856](https://github.com/promptfoo/promptfoo/pull/3856)
- **chore:** bump `@aws-sdk/client-bedrock-runtime` from 3.798.0 to 3.799.0 [#3854](https://github.com/promptfoo/promptfoo/pull/3854)
- **chore:** bump `@aws-sdk/client-bedrock-runtime` from 3.797.0 to 3.798.0 [#3843](https://github.com/promptfoo/promptfoo/pull/3843)
- **chore:** bump `@anthropic-ai/sdk` from 0.40.0 to 0.40.1 [#3842](https://github.com/promptfoo/promptfoo/pull/3842)
- **chore:** bump `formidable` from 3.5.2 to 3.5.4 [#3845](https://github.com/promptfoo/promptfoo/pull/3845)

### Fixed

- **fix(sharing):** sharing to self-hosted [#3839](https://github.com/promptfoo/promptfoo/pull/3839)
- **fix(webui):** align settings icon to top right in strategy cards [#2938](https://github.com/promptfoo/promptfoo/pull/2938)

### Documentation

- **docs(site):** improve pricing page [#3790](https://github.com/promptfoo/promptfoo/pull/3790)

## [0.112.1] - 2025-04-29

### Tests

- test: add unit test for src/share.ts (#3840)

### Changed

- chore: set telemetry key (#3838)
- chore: improve chunking (#3846)
- chore: bump version 0.112.1 (#3847)

## [0.112.0] - 2025-04-29

### Added

- feat(env): allow every env variable to be overridden within the env block in a promptfoo config (#3786)
- feat(redteam): homoglyph strategy (#3811)
- feat(redteam): add more encodings (#3815)
- feat(providers): add cerebras provider (#3814)

### Changed

- feat: persist search in url (#3717)
- feat: METEOR score (#3776)
- feat: enable custom response parser to optionally return provider response (#3824)
- fix: update dependencies to address npm audit issues (#3791)
- fix: accordion positioning in plugins view (#3807)
- fix: results api returns elements ordered by date (#3826)
- chore: write static plugin severity to metadata (#3783)
- chore: respect redteam commandLineOptions from config (#3782)
- chore: update telemetry endpoint (#3751)
- chore: add cloud log in link (#3787)
- chore: bump h11 from 0.14.0 to 0.16.0 in /examples/python-provider in the pip group across 1 directory (#3794)
- chore: bump openai from 4.95.1 to 4.96.0 (#3792)
- chore: bump h11 from 0.14.0 to 0.16.0 in /examples/redteam-langchain in the pip group across 1 directory (#3796)
- chore: add target option to cli redteam run (#3795)
- chore: bump @aws-sdk/client-bedrock-runtime from 3.787.0 to 3.796.0 (#3802)
- refactor: remove if string check (#3801) (Refactor categorized as chore)
- chore: add info banner for community red teams (#3809)
- chore(examples): remove moderation assertions from foundation model redteam (#3804)
- refactor: remove unused datasetGenerationProvider in favor of synthesizeProvider (#3818) (Refactor categorized as chore)
- chore: resolve relative provider paths from cloud configs (#3805)
- chore: bump @aws-sdk/client-bedrock-runtime from 3.796.0 to 3.797.0 (#3829)
- chore: bump @anthropic-ai/sdk from 0.39.0 to 0.40.0 (#3828)
- chore: bump version 0.112.0 (#3844)
- docs: donotanswer example (#3780)
- docs: "red team" two words (#3798)
- docs: add self-hosting caveats (#3808)
- docs: add CLAUDE.md (#3810)
- test: add unit test for src/redteam/plugins/xstest.ts (#3779)
- test: add unit test for src/models/eval.ts (#3827)

### Fixed

- fix(provider): OpenAI Realtime history issue (#3719)
- fix(matchers): score results correctly with trailing newlines. (#3823)
- fix(webui): overlapping text results pill on narrow screens (#3831)
- fix(build): add missing strategy entries for build (#3836)

### Dependencies

- chore(deps): update react-router-dom to v7.5.2 (#3803)
- chore(deps): move 'natural' to peer dependency (#3813)

### Documentation

- docs(plugins): `harmful:bias` => `bias` name correction (#3731)
- docs(vertex): put setup and config at the top (#3830)
- docs(site): add redirect from /docs to /docs/intro (#3837)

## [0.111.1] - 2025-04-22

### Tests

- test: add unit test for src/providers/mcp/client.ts (#3835)
- test: add unit test for src/providers/mcp/transform.ts (#3834)
- test: add unit test for src/redteam/strategies/simpleVideo.ts (#3822)
- test: add unit test for src/redteam/strategies/index.ts (#3821)
- test: add unit test for src/providers/cerebras.ts (#3819)
- test: add unit test for src/redteam/strategies/otherEncodings.ts (#3817)
- test: add unit test for src/redteam/strategies/index.ts (#3816)
- test: add unit test for src/redteam/strategies/homoglyph.ts (#3812)
- test: add unit test for src/util/file.ts (#3806)
- test: add unit test for src/envars.ts (#3788)

### Changed

- chore(release): bump version to 0.111.1 (#3778)
- chore(ui): capitalize "UI" in text (#3773)

### Fixed

- fix(redteam): correct the URL format in XSTest plugin (#3777)

### Dependencies

- chore(deps): bump @azure/identity from 4.9.0 to 4.9.1 (#3775)

### Documentation

- docs(about): add Ben Shipley to team section (#3758)

## [0.111.0] - 2025-04-21

### Tests

- test: add unit test for src/providers/defaults.ts (#3757)

### Added

- feat(grading): update OpenAI grading model to GPT-4.1 (#3741)
- feat(assertions): modify LLM Rubric rubricPrompt rendering to support arbitrary objects (#3746)
- feat(redteam): add donotanswer plugin (#3754)
- feat(redteam): add xstest plugin (#3771)
- feat(webui): add anchor link to specific row and show on top (#1582)

### Changed

- chore!(redteam): default to outputting generated Redteam config in same dir as input config (#3721)
- chore(providers): add support for gemini-2.5-flash (#3747)
- chore: use ajv with formats everywhere (#3716)
- chore(cli): improve readline handling and tests (#3763)
- chore(eval): add warning for redteam config without test cases (#3740)
- chore(providers): increase max output tokens for `google:gemini-2.5-pro-exp-03-25` to 2048 in Gemini example (#3753)
- chore(redteam): add canGenerateRemote property to redteam plugins (#3761)
- chore(webui): improve Eval Quick Selector (cmd+k) (#3742)
- chore: bump version to 0.111.0 (#3772)
- docs: update homepage (#3733)
- test: add unit test for src/redteam/plugins/donotanswer.ts (#3755)

### Dependencies

- chore(deps): bump @azure/identity from 4.8.0 to 4.9.0 (#3737)
- chore(deps): bump openai from 4.94.0 to 4.95.0 (#3736)
- chore(deps): bump openai from 4.95.0 to 4.95.1 (#3766)

### Documentation

- docs(redteam): add donotanswer to sidebar and plugins list (#3767)
- docs(redteam): add isRemote to all harmful plugins (#3769)
- docs(providers): update model IDs to latest versions (#3770)
- docs(about): add Asmi Gulati to team section (#3760)
- docs(about): add Matthew Bou to team section (#3759)

## [0.110.1] - 2025-04-17

### Added

- feat(openai): add support for GPT-4.1 model by [@mldangelo](https://github.com/promptfoo/promptfoo/pull/3698)
- feat(openai): add support for o4-mini reasoning model by [@mldangelo](https://github.com/promptfoo/promptfoo/pull/3727)
- feat(openai): add support for o4-mini reasoning model (#3727)

### Changed

- feat: Change pass rate to ASR and add export in report by [@sklein12](https://github.com/promptfoo/promptfoo/pull/3694)
- fix: Update prompt extraction to work in more scenarios without providing a prompt by [@sklein12](https://github.com/promptfoo/promptfoo/pull/3697)
- fix: google is valid function call allow property_ordering field in tool schema by [@abrayne](https://github.com/promptfoo/promptfoo/pull/3704)
- fix: settings positioning in strategies view by [@typpo](https://github.com/promptfoo/promptfoo/pull/3723)
- fix: stricter test for null or undefined in transform response by [@typpo](https://github.com/promptfoo/promptfoo/pull/3730)
- chore(dependencies): update dependencies to latest versions by [@mldangelo](https://github.com/promptfoo/promptfoo/pull/3693)
- chore: rename owasp plugin presets by [@typpo](https://github.com/promptfoo/promptfoo/pull/3695)
- chore: expand frameworks section by [@typpo](https://github.com/promptfoo/promptfoo/pull/3700)
- chore(self-hosting): update self-hosting instructions by [@mldangelo](https://github.com/promptfoo/promptfoo/pull/3701)
- chore: bump openai from 4.93.0 to 4.94.0 by [@dependabot](https://github.com/promptfoo/promptfoo/pull/3702)
- chore(cli): When sharing, show auth-gate prior to re-share confirmation by [@will-holley](https://github.com/promptfoo/promptfoo/pull/3706)
- chore: email verification analytics by [@sklein12](https://github.com/promptfoo/promptfoo/pull/3708)
- chore(cli): improves robustness of hasEvalBeenShared util by [@will-holley](https://github.com/promptfoo/promptfoo/pull/3709)
- chore: easily remove plugins/strats from review page by [@typpo](https://github.com/promptfoo/promptfoo/pull/3711)
- chore: bump the npm_and_yarn group with 2 updates by [@dependabot](https://github.com/promptfoo/promptfoo/pull/3714)
- chore(cli): Health check API before running Redteam by [@will-holley](https://github.com/promptfoo/promptfoo/pull/3718)
- chore: make strategies configurable where applicable by [@typpo](https://github.com/promptfoo/promptfoo/pull/3722)
- chore: remove moderation assertions from foundation model redteam example by [@mldangelo](https://github.com/promptfoo/promptfoo/pull/3725)
- chore(cli): Improve description of Redteam run command by [@will-holley](https://github.com/promptfoo/promptfoo/pull/3720)
- chore: better parsing by [@MrFlounder](https://github.com/promptfoo/promptfoo/pull/3732)
- docs: add owasp selection image by [@typpo](https://github.com/promptfoo/promptfoo/pull/3696)
- docs: best-of-n documentation fixes by [@typpo](https://github.com/promptfoo/promptfoo/pull/3712)
- perf(webui): Reduce memory usage of eval results by [@will-holley](https://github.com/promptfoo/promptfoo/pull/3678)
- refactor: update export syntax for functions by [@mldangelo](https://github.com/promptfoo/promptfoo/pull/3734)
- test: add unit test for src/providers/google/util.ts by [@gru-agent](https://github.com/promptfoo/promptfoo/pull/3705)
- test: add unit test for src/redteam/commands/poison.ts by [@gru-agent](https://github.com/promptfoo/promptfoo/pull/3728)
- chore: bump version 0.110.1 (#3739)
- refactor: update export syntax for functions (#3734)

### Fixed

- fix(providers): output json rather than string from google live provider by [@abrayne](https://github.com/promptfoo/promptfoo/pull/3703)
- fix(cli): Use correct url for sharing validation by [@will-holley](https://github.com/promptfoo/promptfoo/pull/3710)
- fix(cli/redteam/poison): Write docs to the output dir by [@will-holley](https://github.com/promptfoo/promptfoo/pull/3726)
- fix(evaluator): handle prompt rendering errors gracefully by [@mldangelo](https://github.com/promptfoo/promptfoo/pull/3729)
- fix: stricter test for null or undefined in transform response (#3730)
- fix(evaluator): handle prompt rendering errors gracefully (#3729)

### Documentation

- docs(sharing): add troubleshooting section for upload issues by [@mldangelo](https://github.com/promptfoo/promptfoo/pull/3699)

## [0.110.0] - 2025-04-14

### Tests

- test: add unit test for src/redteam/commands/poison.ts (#3728)
- test: add unit test for src/providers/google/util.ts (#3705)
- test: add unit test for src/app/src/pages/eval/components/TableSettings/hooks/useSettingsState.ts (#3679)

### Added

- feat(assertions): add GLEU metric (#3674)
- feat(providers): add Grok-3 support (#3663)
- feat(providers): add support for AWS Bedrock Knowledge Base (#3576)
- feat(openai): add support for GPT-4.1 model (#3698)
- feat: Change pass rate to ASR and add export (#3694)

### Changed

- fix: correct formatting issues (#3688)
- chore(webui): add X to report drawer (#3680)
- chore(share): improve error message on sharing (#3654)
- chore(redteam): implement reset button for strategies (#3684)
- chore(report): make eval output text expansion clearer (#3681)
- chore(report): make it clearer that plugins on the report can be clicked (#3683)
- chore(webui): change model to target in report view (#3646)
- chore(strategies): update Large preset strategies (#3675)
- chore(docker): update base images to Node.js 22 (#3666)
- chore(redteam): make audio strategy remote-only (#3618)
- chore(redteam): remove stale check for buildDate when fetching a config from cloud (#3658)
- docs: improve styles on nav buttons (#3637)
- docs: update user count to 75,000+ (#3662)
- refactor: change multimodal live to live (#3657)
- refactor(util): consolidate tool loading and rendering (#3642)
- test: add unit test for src/commands/auth.ts (#3652)
- chore: easily remove plugins/strats from review page (#3711)
- perf(webui): Reduce memory usage of eval results (#3678)
- chore: bump version 0.110.0 (#3692)
- chore: better parsing (#3732)
- chore: remove moderation assertions from foundation model redteam example (#3725)
- chore: make strategies configurable where applicable (#3722)
- chore(cli): Improve description of Redteam run command (#3720)
- chore(cli): Health check API before running Redteam (#3718)
- chore: bump the npm_and_yarn group with 2 updates (#3714)
- chore(cli): improves robustness of hasEvalBeenShared util (#3709)
- chore: email verification analytics (#3708)
- chore(cli): When sharing, show auth-gate prior to re-share confirmation (#3706)
- chore: bump openai from 4.93.0 to 4.94.0 (#3702)
- chore: expand frameworks section (#3700)
- chore: rename owasp plugin presets (#3695)
- chore(dependencies): update dependencies to latest versions (#3693)

### Fixed

- fix(auth): remove deprecated login flow (#3650)
- fix(evals): implement sharing idempotence (#3653)
- fix(huggingface): disable var expansion for huggingface datasets to prevent array field expansion (#3687)
- fix(logger): resolve `[Object object]` empty string error (#3638)
- fix(providers): address scenario where type refers to function field rather than schema type (#3647)
- fix(providers): handle transformRequest for Raw HTTP (#3665)
- fix(providers): resolve Google Vertex AI output format (#3660)
- fix(providers): support gemini system_instruction prompt format (#3672)
- fix(share): add backward compatibility for '-y' flag (#3640)
- fix(share): ensure promptfoo share respects sharing config from promptfooconfig.yaml (#3668)
- fix(testCaseReader): make JSON test file parsing preserve test case structure (#3651)
- fix(webui): fix eval comparison mode filter (#3671)
- fix(cli/redteam/poison): Write docs to the output dir (#3726)
- fix: settings positioning in strategies view (#3723)
- fix(cli): Use correct url for sharing validation (#3710)
- fix: google is valid function call allow property_ordering field in tool schema (#3704)
- fix(providers): output json rather than string from google live provider (#3703)
- fix: Update prompt extraction to work in more scenarios without providing a prompt (#3697)

### Dependencies

- chore(deps): bump @aws-sdk/client-bedrock-runtime from 3.784.0 to 3.785.0 (#3644)
- chore(deps): bump @aws-sdk/client-bedrock-runtime from 3.785.0 to 3.787.0 (#3670)
- chore(deps): bump openai from 4.92.1 to 4.93.0 (#3643)
- chore(deps): bump vite from 6.2.5 to 6.2.6 in the npm_and_yarn group (#3677)

### Documentation

- docs(nav): add lm security db to nav (#3690)
- docs(blog): add interactive blog on invisible Unicode threats (#3621)
- docs: best-of-n documentation fixes (#3712)
- docs(self-hosting): update self-hosting instructions (#3701)
- docs(sharing): add troubleshooting section for upload issues (#3699)
- docs: add owasp selection image (#3696)

## [0.109.1] - 2025-04-08

### Added

- feat: Eval sharing idempotence (#3608)

### Changed

- chore(schema): make extensions field nullable (#3611)
- chore(webui): add multi-turn tool discovery to UI (#3622)
- chore(scripts): ensure GitHub CLI is installed in preversion (#3614)
- refactor(share): improve formatting of cloud sharing instructions (#3628)
- refactor(tests): consolidate and reorganize test files (#3616)
- chore: bump version 0.109.1 (#3634)
- chore: bump version 0.109.0 (#3613)

### Fixed

- fix(assertions): handle both string and object outputs from llm-rubric providers (#3624)
- fix(assertions): fix google is-valid-function-call (#3625)
- fix(eval): handle providers array with file references to multiple providers (#3617)

### Dependencies

- chore(deps): bump @aws-sdk/client-bedrock-runtime from 3.782.0 to 3.784.0 (#3619)
- chore(deps): bump openai from 4.91.1 to 4.92.1 (#3620)
- chore(deps): update dependencies to resolve vulnerabilities (#3631)

### Documentation

- docs(contributing): add guidance on adding a new assertion (#3610)
- docs(enterprise): add enterprise documentation (#3596)
- docs(moderation): update moderation documentation for LlamaGuard 3 (#3630)
- docs(providers): clarify AWS Bedrock credential resolution order (#3633)
- docs(providers): improve Lambda Labs documentation (#3615)

### Tests

- test(providers): add unit test for src/providers/google/util.ts (#3626)
- test: add unit test for src/commands/share.ts (#3641)
- test: add unit test for src/app/src/pages/eval/components/store.ts (#3635)
- test: add unit test for src/types/index.ts (#3612)

## [0.109.0] - 2025-04-08

### Added

- feat(eval): track assertion tokens in token usage (#3551)
- feat(plugins): add CCA plugin with documentation and grader (#3590)
- feat(providers): add Google valid function call support (#3605)
- feat(providers): add Lambda Labs integration (#3601)
- feat(webui): add pass rate column (#3580)

### Changed

- chore(api): prefix API routes with /api/v1/ (#3587)
- chore(evals): remove print option from evals data grid (#3595)
- chore(webui): update provider selector in create eval page (#3597)

### Fixed

- fix(dataset): resolve issue when generating a dataset without a `providers` key in configuration (#3603)
- fix(server): prevent server crash when unknown model is selected (#3593)

### Dependencies

- chore(deps): bump vite from 6.2.4 to 6.2.5 in the npm_and_yarn group (#3594)
- chore(deps): bump @aws-sdk/client-bedrock-runtime from 3.779.0 to 3.782.0 (#3592)

### Documentation

- docs(plugins): add llms.txt plugin and convert config to TypeScript (#3600)
- docs(plugins): remove duplicate plugins in list (#3599)
- docs(providers): add Llama 4 model details (#3598)
- docs(self-hosting): clarify configuration and sharing options (#3591)

## [0.108.0] - 2025-04-03

### Tests

- test: add unit test for src/providers/lambdalabs.ts (#3602)

### Added

- feat(sharing): migrate sharing to promptfoo.app (#3572)
- feat(providers): add Google AI Studio tool use (#3564)
- feat(providers): add promptfoo model endpoint (#3534)
- feat(providers): implement Google Live mock stateful API (#3500)
- feat(redteam): add multi-turn tool discovery plugin (#3448)
- feat(dataset-generation): output generated datasets as CSV (#3573)

### Changed

- chore(redteam): add OWASP red team mappings (#3581)
- chore(webui): link URLs in metadata (#3569)
- chore(webui): use datagrids for Prompts, Datasets, and History (#3556)
- chore(build): split test and build jobs for faster CI workflow (#3586)
- chore: 0.108.0 (#3589)
- docs: add link to API reference (#3583)
- docs: add screenshot (#3582)
- docs: update docs around Google tools and rename multimodal live (#3578)
- refactor: rename vertexUtil to util and Google provider to AIS provider (#3567)
- test: add unit test for src/commands/generate/dataset.ts (#3575)

### Fixed

- fix(providers): make AIStudio & Live handle system prompts as thoroughly as vertex (#3588)
- fix(providers): enable Google to load tools from vars (#3579)
- fix(csv): update CSV docs and trim whitespace for keys in CSV test files (#3571)

### Dependencies

- chore(deps): bump @aws-sdk/client-bedrock-runtime from 3.778.0 to 3.779.0 (#3563)
- chore(deps): bump openai from 4.90.0 to 4.91.0 (#3562)
- chore(deps): bump openai from 4.91.0 to 4.91.1 (#3577)
- chore(deps): update jspdf and dompurify dependencies (#3585)
- chore(deps): update to vite 6 (#3584)

### Documentation

- docs(azure): add guidance on configuring DeepSeek models (#3559)

## [0.107.7] - 2025-04-01

### Added

- feat(evals): add evals index page (#3554)
- feat(guardrails): implement adaptive prompting guardrails (#3536)
- feat(prompts): add support for loading prompts from CSV files (#3542)
- feat(providers): load arbitrary files in nested configs in python provider (#3540)
- feat(redteam): add UnsafeBench plugin for testing unsafe image handling (#3422)

### Changed

- chore: fix type of Prompt to use omit (#3526)
- chore: hide navbar during report PDF generation (#3558)
- chore(dependencies): update package dependencies to latest versions (#3544)
- docs: add openapi reference page (#3550)
- docs: add foundation model guide (#3531)
- docs: rename guide (#3546)
- docs: update multi modal guide (#3547)
- refactor: improve google types (#3549)
- refactor: unify google apis (#3548)
- test: add unit test for src/python/pythonUtils.ts (#3508)
- chore: bump @aws-sdk/client-bedrock-runtime from 3.775.0 to 3.777.0 (#3521)
- chore: bump @aws-sdk/client-bedrock-runtime from 3.777.0 to 3.778.0 (#3541)
- chore: bump openai from 4.89.1 to 4.90.0 (#3520)
- chore: bump version 0.107.7 (#3560)
- chore: bump vite from 5.4.15 to 5.4.16 in the npm_and_yarn group (#3555)
- Revert "docs(azure): add guidance on configuring DeepSeek models" (#3561)

### Fixed

- fix(assertions): include reason in python score threshold message (#3528)
- fix(assertions): log all reasons in g-eval (#3522)
- fix(datasets): add support for jsonl test cases (#3533)
- fix(http): template strings directly in url (#3525)
- fix(providers): add logging and fix custom python provider caching (#3507)
- fix(redteam): correct tool count (#3557)
- fix(webui): handle : characters better in metadata search (#3530)

### Documentation

- docs(azure-example): update assistant prompts and test cases (#3529)
- docs(red-team): add metadata to foundation models guide (#3532)
- docs(sagemaker): improve documentation (#3539)
- docs(troubleshooting): add guidance for better-sqlite version mismatch (#3537)

## [0.107.6] - 2025-03-28

### Tests

- test: add unit test for src/models/eval.ts (#3553)
- test: add unit test for src/prompts/processors/csv.ts (#3543)
- test: add unit test for src/providers/promptfooModel.ts (#3535)

### Added

- feat(providers): add support for Amazon SageMaker (#3413)

### Changed

- feat: litellm provider (#3517)
- fix: handle circular provider references (#3511)
- chore: bump openai from 4.89.0 to 4.89.1 (#3509)
- chore(blog): improve pagination and post grid UI (#3504)
- chore: add support for `apiKeyRequired` in openai provider (#3513)
- chore: bump version 0.107.6 (#3519)
- docs: owasp red teaming guide (#3101)

### Fixed

- fix(providers): support token counting for every major type of bedrock model (#3506)
- fix(env): add override option to dotenv.config for --env-file support (#3502)

## [0.107.5] - 2025-03-26

### Tests

- test: add unit test for src/providers/openai/index.ts (#3514)
- test: add unit test for src/models/evalResult.ts (#3512)

### Added

- feat(csv): add CSV metadata column support with array values (#2709)

### Changed

- chore: add filepaths to debug output (#3464)
- chore: remove generate test cases button from UI (#3475)
- chore(content): update user statistics (#3460)
- chore(providers): add support and docs for gemini 2.5 pro to Google Chat Provider (#3485)
- chore(providers): support refusal and JSON schemas in openai responses api (#3456)
- chore(providers): update openai model costs and add missing models (#3454)
- chore(redteam): add a PlinyGrader to more accurately grade Pliny results (#3478)
- chore: bump @aws-sdk/client-bedrock-runtime from 3.758.0 to 3.772.0 (#3452)
- chore: bump @aws-sdk/client-bedrock-runtime from 3.772.0 to 3.774.0 (#3482)
- chore: bump @aws-sdk/client-bedrock-runtime from 3.774.0 to 3.775.0 (#3498)
- chore: bump openai from 4.88.0 to 4.89.0 (#3451)
- chore: bump version 0.107.5 (#3505)
- chore: bump vite from 5.4.14 to 5.4.15 in the npm_and_yarn group (#3483)
- docs: ensure consistent redteam flag usage in guides (#3477)
- docs: reduce size of profile pic (#3484)
- test: add unit test for src/app/src/pages/redteam/setup/components/strategies/utils.ts (#3495)
- test: add unit test for src/providers/openai/util.ts (#3455)

### Fixed

- fix(togetherai): ensure max_tokens is respected in configuration (#3468)
- fix(providers): handle malformed response in a21 (#3465)
- fix(csv): newlines in CSVs (#3459)
- fix(providers): simulated user bugs (#3463)
- fix(assertions): replace logical OR with nullish coalescing for thresholds (#3486)
- fix(redteam): filter out template variables in entity extraction (#3476)
- fix(redteam): type of ALL_STRATEGIES to be as const (#3494)

### Dependencies

- chore(deps): update dependencies to latest versions (#3453)

### Documentation

- docs(contributing): enhance contributing guide with additional details and formatting (#3457)
- docs(examples): improve instructions for running 4o vs. 4o mini example (#3474)
- docs(multilingual): improve multilingual strategy documentation (#3487)
- docs(readme): improve README formatting and add new sections (#3461)
- docs(security): add security policy (#3470)
- docs(site): add Faizan to team page (#3473)
- docs(site): add will to team page (#3472)

## [0.107.4] - 2025-03-20

### Tests

- test: add unit test for src/assertions/similar.ts (#3490)
- test: add unit test for src/assertions/rouge.ts (#3489)
- test: add unit test for src/assertions/levenshtein.ts (#3488)
- test: add unit test for src/redteam/graders.ts (#3479)
- test: add unit test for src/logger.ts (#3467)
- test: add unit test for src/redteam/providers/toolDiscoveryMulti.ts (#3450)
- test: add unit test for src/redteam/graders.ts (#3449)
- test: add unit test for src/providers/openai/util.ts (#3441)

### Added

- feat(providers): Added support for OpenAI Responses API (#3440)

### Changed

- chore(dependencies): Bumped OpenAI from 4.87.4 to 4.88.0 (#3436)
- chore(webui): Included error message in toast (#3437)
- chore(providers): Added o1-pro (#3438)
- chore(scripts): Specified repository for postversion PR creation (#3432)
- test: Added unit test for src/evaluatorHelpers.ts (#3430)
- chore: bump version 0.107.4 (#3447)

### Fixed

- fix(Dockerfile): Created .promptfoo directory in Dockerfile and removed initContainer (#3435)
- fix(providers): Fixed caching behavior for Azure assistants (#3443)
- fix(providers): Resolved Go provider CallApi redeclaration issue (#3414)
- fix(redteam): Added missing constants for RAG poisoning plugin (#3375)

### Documentation

- docs(blog): Added misinformation blog post (#3433)
- docs(examples): Added redteam-azure-assistant example (#3446)
- docs(redteam): Added guidance on purpose for image redteams (#3444)
- docs(redteam): Created guides section under red teaming (#3445)
- docs(site): Added responsible disclosure policy (#3434)

## [0.107.3] - 2025-03-19

### Tests

- test: add unit test for src/providers/azure/util.ts (#3427)
- test: add unit test for src/providers/azure/warnings.ts (#3426)

### Changed

- chore(providers): improve Azure Assistant integration (#3424)
- chore(providers): add Google multimodal live function callbacks (#3421)
- refactor(providers): split Azure provider into multiple files and update model pricing (#3425)
- docs: add multi-modal redteam example (#3416)
- chore: bump version 0.107.3 (#3431)

### Dependencies

- chore(deps): bump openai from 4.87.3 to 4.87.4 (#3428)

## [0.107.2] - 2025-03-17

### Tests

- test: add unit test for src/redteam/graders.ts (#3423)
- test: add unit test for src/providers/golangCompletion.ts (#3415)

### Added

- feat(assertions): update factuality grading prompt to improve compatibility across many different providers (#3408)
- feat(providers): add support for OpenAI Realtime API (#3383)
- feat(providers): update default Anthropic providers to latest version (#3388)

### Changed

- chore(cli): set PROMPTFOO_INSECURE_SSL to true by default (#3397)
- chore(webui): add success filter mode (#3387)
- chore(webui): add more copying options in EvalOutputPromptDialog (#3379)
- chore(onboarding): update presets (#3411)
- chore(auth): improve login text formatting (#3389)
- chore(init): add fallback to 'main' branch for example fetching (#3417)
- chore(prompts): remove unused prompts from grading.ts (#3407)
- chore(redteam): update entity extraction prompt (#3405)
- refactor(providers): split Anthropic provider into modular components (#3406)
- chore: bump version 0.107.2 (#3419)
- revert: "fix(workflow): temporarily disable redteam-custom-enterprise-server job" (#3418)

### Fixed

- fix(providers): update Bedrock output method signature (#3409)
- fix(redteam): correct strategyId for jailbreak (#3399)

### Dependencies

- chore(deps): update dependencies to latest stable versions (#3385)

### Documentation

- docs(blog): add data poisoning article (#2566)
- docs(examples): update Amazon Bedrock provider documentation (#3401)
- docs(guides): add documentation on testing guardrails (#3403)
- docs(guides): add more content on agent and RAG testing (#3412)
- docs(providers): update AWS Bedrock documentation with Nova details (#3395)
- docs(redteam): remove duplicate plugin entry (#3393)
- docs(redteam): update examples (#3394)
- docs(style): introduce a cursor rule for documentation and do some cleanup (#3404)

## [0.107.1] - 2025-03-14

### Tests

- test: add unit test for src/redteam/strategies/iterative.ts (#3400)

### Fixed

- fix(workflow): temporarily disable redteam-custom-enterprise-server job (#3410)

### Changed

- chore: more copying options in EvalOutputPromptDialog (#3379)
- chore: add filter mode (#3387)
- chore(providers): update default Anthropic providers to latest version (#3388)
- chore(auth): improve login text formatting (#3389)
- chore: PROMPTFOO_INSECURE_SSL true by default (#3397)
- chore: bump version 0.107.1 (#3398)
- docs: update redteam examples (#3394)

### Dependencies

- chore(deps): update dependencies to latest stable versions (#3385)

### Documentation

- docs(redteam): remove duplicate plugin entry (#3393)

## [0.107.0] - 2025-03-13

### Tests

- test: add unit test for src/globalConfig/cloud.ts (#3391)
- test: add unit test for src/providers/openai/util.ts (#3384)
- test: add unit test for src/redteam/graders.ts (#3382)

### Added

- feat(cli): Add model-scan command (#3323)
- feat(webui): Add metadata filtering in ResultsTable (#3368)
- feat(providers): Add multi-modal live sequential function calls (#3345)
- feat(server): Load dotenv file when starting server (#3321)
- feat(redteam): Add audio strategy (#3347)
- feat(redteam): Add convert to image strategy (#3342)
- feat(webui): Add download failed tests dialog (#3327)

### Changed

- chore(providers): Add Bedrock support for DeepSeek (#3363)
- chore(docs): Add Cursor AI rules for development workflow (#3326)
- chore(webui): Sync custom policies UI changes from promptfoo-cloud (#3257)
- chore(redteam): Make image jailbreak strategy runnable (#3361)
- chore(redteam): Add missing audio and image descriptions (#3372)
- chore(webui): Improve keyboard shortcut order in DownloadMenu (#3330)
- chore(error): Improve malformed target response error message (#3341)
- chore(prompts): Support j2 files (#3338)
- chore(providers): Add missing Bedrock models (#3362)
- chore(providers): Improve support for Azure reasoning models and update documentation (#3332)
- chore(providers): Integrate DeepSeek reasoning context into output (#3285)
- chore(providers): Support entire ProviderResponse output (#3343)
- chore(providers): Support multi-segment prompts in google:live provider (#3373)
- chore(redteam): Add fallback to harmful grader for specific ID patterns (#3366)
- chore(redteam): Add pluginId to plugin metadata (#3367)
- chore(redteam): Add strategyId metadata to test cases (#3365)
- chore(release): Bump version to 0.107.0 (#3378)
- chore(webui): Clean up YAML from download menu (#3328)
- chore(webui): Improve styling of table settings modal (#3329)
- chore(webui): Improve YAML editor component (#3325)
- chore(webui): Sort display metrics alphabetically in eval output cells (#3364)
- refactor(redteam): Remove harmCategory from harmful plugin vars (#3371)

### Fixed

- fix(evaluator): Merge test case metadata with provider response metadata (#3344)
- fix(redteam): Include assertion in remote grading result (#3349)
- fix(providers): Fix environment variable substitution in HTTP provider headers (#3335)
- fix(redteam): Update moderation flag default and adjust test case metadata (#3377)
- fix(share): Correct URL display when self-hosting (#3312)
- fix(webui): Fix missing plugins in report view (#3356)

### Dependencies

- chore(deps): Bump @azure/identity from 4.7.0 to 4.8.0 (#3352)
- chore(deps): Bump @babel/runtime from 7.26.7 to 7.26.10 in the npm_and_yarn group (#3348)
- chore(deps): Bump openai from 4.86.2 to 4.87.3 (#3353)
- chore(deps): Bump the npm_and_yarn group with 3 updates (#3336)
- chore(deps): Run `npm audit fix` (#3359)

### Documentation

- docs(blog): Add sensitive information disclosure post (#3350)
- docs(examples): Add foundation model redteam example (#3333)
- docs(scanner): Add model scanner documentation (#3322)

## [0.106.3] - 2025-03-07

### Added

- feat(redteam): Advanced redteam configurations from cloud provider (#3303)
- feat(redteam): Advanced redteam configurations from cloud provider (#3303)

### Changed

- chore: Bump version 0.106.3 (#3320)
- chore(providers): Add EU Nova models to Bedrock (#3318)
- chore: bump version 0.106.2 (#3317)

### Fixed

- fix(webui): Setting custom target ID (#3319)
- fix(providers): amazon nova outputs

### Documentation

- docs(self-hosting): Add a note about PROMPTFOO_CONFIG_DIR (#3315)

## [0.106.2] - 2025-03-07

### Changed

- chore(providers): add claude 3.7 thinking support in bedrock (#3313)
- chore(providers): add `showThinking` option to anthropic and bedrock (#3316)
- chore: Update cloud provider prefix (#3311)

## [0.106.1] - 2025-03-06

### Tests

- test: add unit test for src/providers/azure/moderation.ts (#3298)
- test: add unit test for src/providers/defaults.ts (#3297)
- test: add unit test for src/providers/defaults.ts (#3294)

### Added

- feat(providers): Google Multimodal Live provider by @abrayne in #3270
- feat(providers): add support for gpt-4o-audio-preview by @mldangelo in #3302
- feat(cloud): Fetch provider from cloud by @sklein12 in #3299
- feat(moderation): add Azure Content Safety API moderation by @MrFlounder in #3292

### Changed

- chore: bump version 0.106.1 by @MrFlounder in #3310
- chore(build): add pnpm support by @mldangelo in #3307
- chore(config): add fallback for eval without configuration by @mldangelo in #3279
- chore(config): enhance error message formatting by @mldangelo in #3306
- chore(dep): bump @anthropic-ai/sdk from 0.38.0 to 0.39.0 by @dependabot in #3269
- chore(dep): bump openai from 4.86.1 to 4.86.2 by @dependabot in #3305
- chore(providers): enable templating of Google API credentials by @mldangelo in #3283
- chore(providers): support for xai region by @typpo in #3281
- chore(scripts): remove unused and undocumented install script by @mldangelo in #3308
- chore(webui): set proper MIME types for JavaScript files by @mldangelo in #3271
- docs: more bedrock multimodal docs by @typpo in #3268
- docs: show remote status for plugins by @typpo in #3272
- docs: update azure moderation doc by @MrFlounder in #3309
- docs: improve JavaScript provider documentation by @mldangelo in #3301
- test: add unit test for src/globalConfig/accounts.ts by @gru-agent in #3254
- test: add unit test for src/providers/vertexUtil.ts by @gru-agent in #3278
- test: add unit test for src/util/cloud.ts by @gru-agent in #3300
- test: add unit test for src/providers/golangCompletion.ts by @gru-agent in #3276

### Fixed

- fix(providers): remove duplicate CallApi in golang completion by @MrFlounder in #3275
- fix(providers): support @smithy/node-http-handler ^4.0.0 by @aloisklink in #3288
- fix(config): env vars in promptfooconfig.yaml files are strings by @mldangelo in #3273
- fix(eval): honor evaluateOptions when config file is in a different directory by @mldangelo in #3287
- fix(providers): catch Vertex finish_reason errors correctly by @kieranmilan in #3277

## [0.106.0] - 2025-03-03

### Tests

- test: add unit test for src/providers/google.ts (#3284)
- test: add unit test for src/types/index.ts (#3274)

### Changed

- feat: base64 loader for images (#3262)
- feat: allow prompt functions to return config (#3239)
- fix: infinite rerender in provider editor (#3242)
- chore(providers): refactor OpenAI image provider to remove OpenAI Node SDK dependency (#3245)
- chore(providers): replace OpenAI moderation provider SDK with fetch (#3248)
- chore: Add Foundational Model Reports links to Resources menu and footer (#3250)
- chore: inference limit warning (#3253)
- chore: Fix an error in Google SpreadSheet(Authenticated) with a header without a value (#3255)
- chore: bump version 0.106.0 (#3267)
- test: add unit test for src/providers/openai/util.ts (#3241)

### Dependencies

- chore(deps): update dependencies to latest versions (#3247)

### Documentation

- docs(press): add new podcast to press page (#3252)

## [0.105.1] - 2025-02-28

### Added

- feat(providers): add support for execution of function/tool callbacks in Vertex provider (@abrayne) [#3215](https://github.com/promptfoo/promptfoo/pull/3215)

### Changed

- chore(cli): refactor share command (@mldangelo) [#3234](https://github.com/promptfoo/promptfoo/pull/3234)
- chore(providers): add support for GPT-4.5 OpenAI model (@mldangelo) [#3240](https://github.com/promptfoo/promptfoo/pull/3240)
- chore(providers): lazy load replicate provider (@typpo) [#3220](https://github.com/promptfoo/promptfoo/pull/3220)
- chore(providers): support inject vars in query params for raw requests for http provider (@sklein12) [#3233](https://github.com/promptfoo/promptfoo/pull/3233)
- chore(redteam): map RBAC-tagIds when pulling redteam configs from the cloud (@sklein12) [#3229](https://github.com/promptfoo/promptfoo/pull/3229)
- chore(webui): add reusable error boundary component (@mldangelo) [#3224](https://github.com/promptfoo/promptfoo/pull/3224)
- chore(webui): fix progress to history redirects (@mldangelo) [#3217](https://github.com/promptfoo/promptfoo/pull/3217)
- chore(webui): make datasets optional in history and prompts components (@mldangelo) [#3235](https://github.com/promptfoo/promptfoo/pull/3235)
- revert: "chore: Map RBAC-tagIds when pulling redteam configs from the cloud" (@sklein12) [#3231](https://github.com/promptfoo/promptfoo/pull/3231)
- docs: update Claude vs GPT comparison (@AISimplyExplained) [#3216](https://github.com/promptfoo/promptfoo/pull/3216)
- test: add unit test for src/app/src/pages/history/History.tsx (@gru-agent) [#3197](https://github.com/promptfoo/promptfoo/pull/3197)
- test: add unit test for src/providers/vertexUtil.ts (@gru-agent) [#3208](https://github.com/promptfoo/promptfoo/pull/3208)
- test: add unit test for src/server/server.ts (@gru-agent) [#3198](https://github.com/promptfoo/promptfoo/pull/3198)

### Dependencies

- chore(deps): bump @aws-sdk/client-bedrock-runtime from 3.751.0 to 3.755.0 (@dependabot) [#3213](https://github.com/promptfoo/promptfoo/pull/3213)
- chore(deps): bump version 0.105.1 (@mldangelo) [#3244](https://github.com/promptfoo/promptfoo/pull/3244)

### Documentation

- docs(command-line): update documentation with new commands and options (@mldangelo) [#3223](https://github.com/promptfoo/promptfoo/pull/3223)
- docs(vertex): enhance and update Vertex AI documentation (@mldangelo) [#3107](https://github.com/promptfoo/promptfoo/pull/3107)

### Tests

- test(history): remove obsolete History component tests (@mldangelo) [#3218](https://github.com/promptfoo/promptfoo/pull/3218)

## [0.105.0] - 2025-02-25

### Added

- feat(assertions): add custom assertion scoring functions (#3142)
- feat(providers): add Claude 3.7 (#3200)
- feat(providers): add Databricks provider (#3124)
- feat(providers): add support for multiple providers in single config file (#3156)
- feat(webui): add HTTPS option for raw request in redteam setup (#3149)

### Changed

- chore!(providers): remove direct provider exports in favor of loadApiProvider (#3183)
- chore(build): enable SWC for ts-node for faster dev server (#3126)
- chore(eval): add eval-id to --filter-failing and --filter-errors-only eval flags (#3174)
- chore(logging): replace console.error with logger.error (#3175)
- chore(providers): add support for Anthropic Claude 3.7 Sonnet model (#3202)
- chore(providers): add support for Claude on Vertex (#3209)
- chore(providers): update Claude 3.7 Sonnet configurations (#3199)
- chore(redteam): refactor HarmBench plugin (#3176)
- chore(release): bump version to 0.105.0 (#3210)
- chore(webui): add pagination to eval selector (#3189)
- chore(webui): add pagination to reports index frontend (#3190)
- chore(webui): add toggle for application vs model testing (#3194)
- chore(webui): enhance dataset dialog and table UI (#3154)
- chore(webui): improve external systems section styling (#3195)
- chore(webui): improve prompts page view (#3135)
- chore(webui): modernize UI components (#3150)
- chore(webui): refactor data loading in progress view for reusability (#3136)
- chore(webui): return detailed error messages from fetch (#3145)
- chore(webui): sync UI improvements from cloud (#3164)
- chore(webui): update outdated onboarding models (#3130)
- refactor(env): centralize environment variable schema (#3105)
- refactor(providers): extract provider registry to dedicated module (#3127)
- refactor(utils): separate database utilities from general utilities (#3184)
- refactor(webui): rename progress to history (#3196)

### Fixed

- fix(cli): fix list command for datasets (#3163)
- fix(cli): resolve issue where script.py:myFunc fails fs stat check with PROMPTFOO_STRICT_FILES=true (#3133)
- fix(env): ensure environment variables are properly merged and rendered in Nunjucks (#3134)
- fix(providers): update Go toolchain version to valid syntax (#3170)
- fix(providers): add JSON stringify for debug output in `http` provider (#3131)
- fix(providers): correct Gemini/OpenAI format conversion (#3206)
- fix(providers): handle OpenRouter empty content (#3205)
- fix(providers): properly classify API errors with ResultFailureReason.ERROR (#3141)
- fix(providers): remove content length header in HTTP provider (#3147)
- fix(site): resolve mobile responsiveness issues (#3201)
- fix(webui): improve dark mode colors (#3187)
- fix(webui): resolve share modal infinite loop (#3171)

### Dependencies

- chore(deps): bump @aws-sdk/client-bedrock-runtime from 3.744.0 to 3.749.0 (#3121)
- chore(deps): bump @aws-sdk/client-bedrock-runtime from 3.749.0 to 3.750.0 (#3128)
- chore(deps): bump @aws-sdk/client-bedrock-runtime from 3.750.0 to 3.751.0 (#3159)
- chore(deps): bump @azure/identity from 4.6.0 to 4.7.0 (#3160)
- chore(deps): bump openai from 4.85.0 to 4.85.1 (#3120)
- chore(deps): bump openai from 4.85.1 to 4.85.2 (#3161)
- chore(deps): bump openai from 4.85.2 to 4.85.3 (#3173)
- chore(deps): bump openai from 4.85.3 to 4.85.4 (#3192)
- chore(deps): update dependencies to latest versions (#3193)

### Documentation

- docs(vertex): add gemini-2.0-flash-001 fixes #3167 (#3168)
- docs(metrics): improve derived metrics documentation (#3157)
- docs(configuration): enhance CSV documentation with custom assertion example (#3158)
- docs(press): update press page with new content and resources (#3103)

### Tests

- test(routes): add unit test for src/server/routes/redteam.ts (#3181)

## [0.104.4] - 2025-02-17

### Added

- feat(redteam): add reasoning denial of service plugin (#3109)
- feat(providers): add support for tools in Vertex provider (#3077)

### Changed

- chore(providers): update replicate default moderation provider (#3097)
- chore(redteam): update grader prompt (#3092)
- chore(testCases): improve error message clarity in testCaseReader, clean up tests (#3108)
- chore(testCases): improve JSON field support in CSV test cases (#3102)
- chore(webui): add extension hooks support to red team configuration (#3067)
- chore(webui): display suggestion note (#3116)
- chore(webui): refine suggestion behavior (#3112)

### Fixed

- fix(providers): support nested directory structures in Go provider (#3118)

### Dependencies

- chore(deps): bump openai from 4.84.0 to 4.85.0 (#3095)
- chore(deps): bump version to 0.104.4 (#3119)

### Documentation

- docs(blog): add agent security blog post (#3072)
- docs(google-sheets): improve documentation clarity (#3104)
- docs: adds deprecation notice for PaLM models (#3172)

### Tests

- test(providers): add unit test for src/providers/openai/image.ts (#3086)
- test(redteam): add unit test for src/redteam/plugins/overreliance.ts (#3093)
- test(core): add unit test for src/table.ts (#3084)
- test: add unit test for src/types/index.ts (#3177)
- test: add unit test for src/types/index.ts (#3144)
- test: add unit test for src/assertions/assertionsResult.ts (#3143)

## [0.104.3] - 2025-02-14

### Tests

- test: add unit test for src/providers/replicate.ts (#3098)

### Changed

- chore(release): bump version to 0.104.3 (#3091)
- refactor(prompts): consolidate prompt processing logic (#3081)
- refactor(utils): move utils to util (#3083)

### Fixed

- fix(testCaseReader): correctly process file:// URLs for YAML files (#3082)

## [0.104.2] - 2025-02-13

### Tests

- test: add unit test for src/validators/redteam.ts (#3074)

### Changed

- chore(providers): add extra_body support for Anthropic API (#3079)
- chore(webui): add pagination and show more/less controls to intent sections (#2955)
- chore(auth): sync email between config and login commands (#3062)
- chore: remove debug log (#3071)
- chore(testCases): add HuggingFace Hub token support for datasets (#3063)
- docs: document `NO_PROXY` environment variable (#3070)

### Fixed

- fix(providers): Anthropic API error handling for 413s (#3078)
- fix(redteam): correct foundation plugin collection expansion (#3073)

### Dependencies

- chore(deps): bump openai from 4.83.0 to 4.84.0 (#3075)
- chore(deps): bump version to 0.104.2 (#3080)

## [0.104.1] - 2025-02-11

### Documentation

- docs: improve getting started guide (#3065)

### Added

- feat(test-cases): add support for loading dynamic test cases from Python and JavaScript/TypeScript files (#2993)
- feat(assertions): add `threshold` support for `llm-rubric` (#2999)
- feat(package): add guardrails in node package (#3034)

### Changed

- chore(assertions): improve parsing of llm-rubric outputs (#3021)
- chore(assertions): make JSON parsing less strict for matchers (#3002)
- chore(assertions): parse string scores in llm rubric outputs (#3037)
- chore(build): resolve CodeQL invalid Go toolchain version warning (#3022)
- chore(ci): remove unused nexe build workflow (#3014)
- chore(config): enhance email validation with zod schema (#3011)
- chore(config): handle empty config files gracefully (#3027)
- chore(download): include comment in download data (#3052)
- chore(eval): add redteamFinalPrompt to download menu (#3035)
- chore(harmful): refine grader logic for specific categories (#3054)
- chore(hooks): improve handling of absolute paths in hook/code import (#3060)
- chore(providers): add bedrock llama3.3 support (#3031)
- chore(providers): add fireworks provider (#3001)
- chore(providers): allow Alibaba API base URL override (#3040)
- chore(providers): correct golang behavior for prompts with quotes (#3026)
- chore(providers): expose `deleteFromCache` to evict cache keys after fetch by providers (#3009)
- chore(providers): handle edge case in openai chat completion provider (#3033)
- chore(providers): validate dynamic method call (#3023)
- chore(redteam): add --no-progress-bar support for redteam generate and run (#3043)
- chore(redteam): add support for job progress in RunEvalOptions (#3042)
- chore(redteam): enhance refusal detection (#3015)
- chore(redteam): improve progress plumbing changes (#3053)
- chore(redteam): purge signature auth from redteam config if disabled (#2995)
- chore(redteam): support progress callback in redteam run (#3049)
- chore(release): bump version 0.104.1 (#3061)
- chore(webui): add clear search buttons to search fields (#3048)
- chore(webui): color pass rates on a gradient (#2997)
- chore(webui): ensure extensions are serialized from config in getUnifiedConfig (#3050)
- chore(webui): ensure thumbs remain active after selection (#3059)
- chore(webui): improve column selector tooltip placement (#3005)
- chore(webui): move dropdown chevron to correct position (#3007)
- chore(webui): reorganize provider configurations (#3028)
- refactor(test): split test case loading from synthesis (#3004)
- docs: fix PromptFoo vs. Promptfoo capitalization (#3013)
- docs: update assert function context docs and examples (#3008)

### Fixed

- fix(providers): escape single quotes in golang provider (#3025)

### Dependencies

- chore(deps): bump @aws-sdk/client-bedrock-runtime from 3.741.0 to 3.743.0 (#3020)
- chore(deps): bump @aws-sdk/client-bedrock-runtime from 3.743.0 to 3.744.0 (#3038)
- chore(deps): bump esbuild from 0.24.2 to 0.25.0 (#3056)
- chore(deps): bump openai from 4.82.0 to 4.83.0 (#3019)
- chore(deps): bump vitest from 2.1.8 to 2.1.9 (#3018)
- chore(deps): update dependencies (#3032)
- chore(deps): update dependencies to latest versions (#3024)
- chore(deps): update vitest to resolve CVE issues (#3016)

### Tests

- test(unit): add test for src/redteam/sharedFrontend.ts (#3051)
- test: add unit test for src/integrations/huggingfaceDatasets.ts (#3064)

## [0.104.0] - 2025-02-06

### Tests

- test: add unit test for src/redteam/util.ts (#3017)

### Added

- feat(openai): Updated default grading provider to gpt-4o-2024-11-20 (#2987)
- feat(assertions): Added `.js` file support for `rubricPrompt` in `llm-rubric` assertion (#2972)
- feat(redteam): Added pandamonium strategy (#2920)
- feat(redteam): Added retry strategy for regression testing (#2924)
- feat(redteam): Added support for base64-encoded key strings in webui in addition to file paths and file upload (#2983)

### Changed

- chore(redteam): Improved RBAC grader (#2976)
- chore(redteam): Improved BOLA grader (#2982)
- chore(site): Added HTTP endpoint config generator link (#2957)
- chore(webui): Synced test target configuration key file UI with cloud (#2959)
- chore(docs): Changed Docusaurus default port (#2964)
- chore(redteam): Added foundation model plugin collection (#2967)
- chore(redteam): Cleaned up key validation code (#2992)
- chore(redteam): Sorted constants (#2988)
- chore(redteam): Sorted strategy list (#2989)
- chore(redteam): UI - Added new strategy presents and client-side session IDs (#2968)
- chore(share): Added confirmation step before generating public share link (#2921)
- chore(providers): Restructured OpenAI provider into modular files (#2953)
- chore: Fixed build due to duplicate import and cyclic dependency (#2969)
- chore(docusaurus): Added ability to override port via environment variable (#2986)
- test: Added unit test for src/assertions/utils.ts (#2974)
- test: Added unit test for src/redteam/plugins/rbac.ts (#2977)

### Fixed

- fix(redteam): Improved Crescendo strategy on refusals (#2979)
- fix(redteam): Added support for target delay in redteam setup UI (#2991)
- fix(redteam): Stringified guardrail headers (#2981)
- fix(redteam): Fixed harmbench plugin dataset pull location (#2963)

### Dependencies

- chore(deps): Bumped @aws-sdk/client-bedrock-runtime from 3.738.0 to 3.741.0 (#2973)
- chore(deps): Bumped version to 0.104.0 (#2994)
- chore(deps): Bumped vitest from 1.6.0 to 1.6.1 in /examples/jest-integration (#2978)

### Documentation

- docs(blog): DeepSeek tweaks (#2970)
- docs(blog): DeepSeek redteam (#2966)
- docs(cloud): Added service accounts (#2984)
- docs(guide): Added guide for doing evals with harmbench (#2943)
- docs(press): Added dedicated press page (#2990)
- docs(python): Updated Python provider docs to add guardrails usage example (#2962)

## [0.103.19] - 2025-02-02

### Tests

- test: add unit test for src/redteam/strategies/hex.ts (#2951)

### Added

- feat(redteam): Add a plugin to run redteams against the HarmBench dataset (#2896)
- feat(redteam): add hex strategy (#2950)

### Changed

- chore(providers): add o3 mini as an option to OpenAI provider (#2940)
- chore(providers): migrate Groq to use OpenAI provider - add groq reasoning example (#2952)
- chore(providers): update openai api version to support o3 models (#2942)
- chore(redteam): reduce false positives in politics plugin (#2935)
- chore(docs): re-add plugin documentation to the example (#2939)
- chore(examples): Example of a very simple barebones eval with Harmbench (#2873)
- chore: Reduced watched files for nodemon (#2949)
- chore(redteam): use shared penalized phrase function in `iterativeTree (#2946)
- chore: bump version 0.103.19 (#2954)

### Dependencies

- chore(deps): bump various dependencies (#2941)

## [0.103.18] - 2025-01-31

### Tests

- test: add unit test for src/redteam/constants.ts (#2928)
- test: add unit test for src/redteam/strategies/retry.ts (#2927)

### Added

- feat(providers): add Alibaba Model Studio provider (#2908)

### Changed

- fix: added tsx back to dependencies (#2923)
- fix: full rubricPrompt support for json/yaml filetypes (#2931)
- chore(grader): improve false positive detection for religion grader (#2909)
- chore(redteam): upgrade replicate moderation api to Llama Guard 3 (#2904)
- chore(webui): add preset collections for redteam plugins (#2853)
- chore: Move callEval outside of the function so we can re-use it (#2897)
- chore: Save test case from EvalResult (#2902)
- chore: bump @aws-sdk/client-bedrock-runtime from 3.734.0 to 3.738.0 (#2906)
- chore: bump openai from 4.80.1 to 4.81.0 (#2905)
- chore: bump version 0.103.18 (#2932)
- chore: improvements to refusal detection (#2903)
- test: configure default globalConfig mock and logger mock (#2915)

### Fixed

- fix(generation): handle cases where vars is not an array (#2916)
- fix(providers): handle function expressions in transform response (#2917)
- fix(webui): improve dark mode syntax highlighting in HTTP request editor (#2911)
- fix(webui): improve spacing between Back and Next buttons (#2912)
- fix(webui): update Next button styling to support dark mode (#2898)
- fix: broken docs build (#2937)

### Documentation

- docs(examples): update and clean up DeepSeek R1 example README (#2918)

## [0.103.17] - 2025-01-30

### Added

- feat(launcher): Add launcher page and Cloudflare deploy action (#2599)
- feat(providers): Add JFrog ML provider (#2872)

### Changed

- chore(build): Move dependencies to devDependencies (#2876)
- chore(redteam): Update grader SpecializedAdviceGrader (#2895)
- chore(redteam): Update graders: imitation, overreliance (#2882)
- chore(redteam): Update graders: politics and RBAC (#2878)
- chore(redteam): Update SQL injection and shell injection graders (#2870)
- chore(redteam): Remove RedTeamProvider response (#2899)
- chore(build): Bump version to 0.103.17 (#2900)
- docs: Fix broken transformVars example (#2887)
- test: Add unit test for src/providers/bedrockUtil.ts (#2879)
- test: Add unit test for src/redteam/plugins/shellInjection.ts (#2871)

### Fixed

- fix(assertions): Add valueFromScript support to contains, equals, and startsWith assertions (#2890)
- fix(golang-provider): Support internal package imports by preserving module structure (#2888)

### Dependencies

- chore(deps): Move tsx to dev dependencies (#2884)
- chore(deps): Update Drizzle dependencies (#2877)

### Documentation

- docs(providers): Fix syntax and formatting in examples (#2875)

## [0.103.16] - 2025-01-28

### Added

- feat(eval): Support reasoning effort and usage tokens (#2817)
- feat(providers): Add support for anthropic citations (#2854)
- feat(redteam): Add RAG Full Document Exfiltration plugin (#2820)
- feat(tests): Add support for loading tests from JSONL files (#2842)

### Changed

- chore(eval): Support reasoning field (#2867)
- chore(providers): Add common provider types for redteam providers (#2856)
- chore(providers): Update google provider with better support for latest gemini models (#2838)
- chore(redteam): Add redteam run analytics (#2852)
- chore(package): Bump version 0.103.16 (#2869)
- chore(package): Ensure correct branch name when incrementing package version (#2851)
- chore(package): Exclude test files from npm package (#2862)
- chore(package): Simplify files field in package.json (#2868)
- chore(dev): Upgrade development versions of Node.js to v22 and Python to 3.13 (#2340)

### Fixed

- fix(openrouter): Pass through `passthrough` (#2863)
- fix(redteam): Run strategies on intents (#2866)
- fix(sharing): Combine sharing configuration from multiple promptfooconfigs (#2855)

### Dependencies

- chore(deps): Remove unused dependencies (#2861)
- chore(deps): Update patch and minor dependency versions (#2860)

### Documentation

- docs(deepseek): Deepseek censorship article (#2864)
- docs(simulated-user): Improve simulated user example (#2865)

### Tests

- test(redteam): Add unit test for src/redteam/plugins/beavertails.ts (#2844)
- test(redteam): Add unit test for src/redteam/plugins/contracts.ts (#2845)
- test: add unit test for src/providers.ts (#2874)
- test: add unit test for src/redteam/providers/iterative.ts (#2858)
- test: add unit test for src/types/index.ts (#2857)

## [0.103.15] - 2025-01-28

### Changed

- chore(providers): Add Hyperbolic alias (#2826)
- chore(providers): Add Perplexity alias (#2836)
- chore(providers): Add Cloudera alias (#2823)
- chore(providers): Make Adaline a peer dependency (#2833)
- chore(providers): Support chatgpt-4o-latest alias in OpenAI provider (#2841)
- chore(providers): Handle empty content due to Azure content filter (#2822)
- chore(assertions): Add not-is-refusal assertion (#2840)
- chore(redteam): Add stack trace to generate/run errors (#2831)
- chore(redteam): Reduce science fiction jailbreaks (#2830)
- chore(redteam): Switch from stateless to stateful (#2839)
- docs: Update contributing guide and fix docs build break (#2849)
- docs: Add terms of service (#2821)
- docs: Clean up LocalAI title (#2824)
- docs: Minor updates to provider documentation sidebar order (#2827)
- docs: Update contributing guide with helpful links and update new release documentation (#2843)
- docs: Update documentation with new models and features (#2837)
- test: Add unit test for src/providers/portkey.ts (#2825)
- test: Add unit test for src/redteam/plugins/asciiSmuggling.ts (#2846)

### Dependencies

- chore(deps): Bump OpenAI from 4.80.0 to 4.80.1 (#2835)
- chore(deps): Bump version to 0.103.15 (#2850)

## [0.103.14] - 2025-01-24

### Added

- feat(redteam): add InsultsGrader for insult detection (#2814)

### Changed

- feat: ability to export to burp (#2807)
- feat: pull and set sessionIds in the request and response body (#2784)
- fix: use controlled accordion for signature auth (#2789)
- chore: bump @anthropic-ai/sdk from 0.33.1 to 0.35.0 (#2790)
- chore: bump openai from 4.79.1 to 4.79.4 (#2791)
- chore: improve specialized advice grader (#2793)
- chore: unsafe practices grader (#2796)
- chore: more harmful graders (#2797)
- chore: sort by priority strategies in report view (#2809)
- chore: add graders for drugs, illegal activities, cybercrime, radicalization (#2810)
- chore: burp docs, improvements, and ui (#2818)
- chore: bump @aws-sdk/client-bedrock-runtime from 3.731.1 to 3.734.0 (#2815)
- chore: add keyfile upload (#2787)
- test: add unit test for src/assertions/contextRelevance.ts (#2804)
- test: add unit test for src/assertions/geval.ts (#2803)
- test: add unit test for src/fetch.ts (#2781)
- test: add unit test for src/assertions/contextFaithfulness.ts (#2798)
- test: add unit test for src/assertions/answerRelevance.ts (#2799)
- test: add unit test for src/assertions/contextRecall.ts (#2800)
- test: add unit test for src/assertions/modelGradedClosedQa.ts (#2801)
- refactor(fetch): remove unnecessary debug log (#2806)

### Fixed

- fix(azure): handle 400 response for content filter errors (#2812)
- fix(ui): ensure that a default value of the signature data field is populated into the redteam config (#2788)
- fix(docs): random grammar fix for model-graded metrics (#2794)

### Dependencies

- chore(deps): update LLM provider dependencies (#2795)

### Documentation

- docs(config): add status page link to footer (#2811)

### Tests

- test(openai): move OpenAI provider tests to dedicated file (#2802)
- test: add unit test for src/providers/adaline.gateway.ts (#2834)

## [0.103.13] - 2025-01-21

### Tests

- test: add unit test for src/types/providers.ts (#2766)
- test: add unit test for src/redteam/plugins/competitors.ts (#2764)

### Added

- feat(redteam): Add guardrail option to redteam ui & update transform response (#2688)
- feat: Share chunked results (#2632)

### Changed

- feat: http provider auth signature support (#2755)
- chore: improve http signature setup (#2779)
- chore(fetch): sanitize sensitive data in debug logs (#2778)
- chore(redteam): enhance logging and test count formatting (#2775)

### Fixed

- fix(fetch): correct TLS options for proxy settings (#2783)

### Dependencies

- chore(deps): bump vite from 5.4.11 to 5.4.12 in the npm_and_yarn group (#2777)
- chore(deps): bump vite from 5.4.9 to 5.4.14 in /examples/jest-integration in the npm_and_yarn group across 1 directory (#2776)

## [0.103.12] - 2025-01-21

### Changed

- chore(providers): Add DeepSeek provider alias (#2768)
- chore(types): Remove unused 'getSessionId' field from ApiProvider (#2765)
- chore(redteam): Add copyright violations grader (#2770)
- chore(redteam): Show plugin in strategy stats prompt/response examples (#2758)
- chore(redteam): Improve competitors grader (#2761)
- chore(lint): Resolve trailing whitespace issues in YAML file (#2767)
- test: Add unit test for src/providers/bam.ts (#2748)
- test: Add unit test for src/redteam/graders.ts (#2762)
- test: Add unit test for src/redteam/plugins/harmful/graders.ts (#2763)
- test: Add unit test for src/redteam/plugins/harmful/graders.ts (#2771)
- test: Add unit test for src/redteam/providers/crescendo/index.ts (#2749)
- test: Add mocks to reduce CI flakes and logs (#2774)

### Fixed

- fix(providers): Add support for tool_resources in OpenAI assistants (#2772)
- fix(providers): Do not set top_p, presence_penalty, or frequency_penalty by default in OpenAI providers (#2753)
- fix(providers): Handle serialization bug in defaultTest for provider overrides with self references (Groq) (#2760)
- fix(webui): Add error boundary to React Markdown component (#2756)
- fix(redteam): Add missing strategy tags (#2769)
- fix(redteam): Empty response is not a failure for red team (#2754)
- fix(redteam): Self-harm, graphic, sexual content, competitors false positives (#2759)

### Dependencies

- chore(deps): Bump @aws-sdk/client-bedrock-runtime from 3.730.0 to 3.731.1 (#2750)
- chore(deps): Bump openai from 4.78.1 to 4.79.1 (#2751)

## [0.103.11] - 2025-01-20

### Changed

- chore: update vars type definition in Test Case to support nested objects (#2738)
- chore(providers): add config.o1 flag for Azure o1 model support (#2710)
- chore(assertions): handle OpenAI tool call with content (#2741)
- chore(fetch): use undici to set global proxy dispatcher (#2737)
- chore(providers): update Groq documentation with latest models (#2733)
- chore(logger): expose additional logger methods (#2731)
- refactor: remove dynamic import for OpenAiChatCompletionProvider (#2739)
- refactor: remove async imports for third-party integrations (#2746)
- refactor: remove dynamic import for fetchWithProxy (#2742)
- build: create `dist/` using TypeScript's `"module": "Node16"` setting (#2686)
- revert: "build: create `dist/` using TypeScript's `"module": "Node16"` setting (#2686)" (#2747)
- docs: LangChain example (#2735)
- docs: resolve duplicate route warning on docs/providers (#2676)
- docs: update app details (#2734)
- test: add unit test for src/logger.ts (#2732)
- test: Add unit test for src/providers/openai.ts (#2700)
- test: Add unit test for src/providers/websocket.ts (#2658)
- test: Add unit test for src/redteam/strategies/crescendo.ts (#2679)
- test: Add unit test for src/redteam/strategies/gcg.ts (#2680)
- test: Add unit test for src/redteam/strategies/index.ts (#2682)
- test: Add unit test for src/util/exportToFile/index.ts (#2666)

### Fixed

- fix(webui): ensure nested variables are rendered correctly (#2736)
- fix(assertions): support JavaScript files in CSV assertions file:// protocol (#2723)
- fix(redteam): don't blow up when translation fails (#2740)

### Dependencies

- chore(deps): bump @aws-sdk/client-bedrock-runtime from 3.726.1 to 3.730.0 (#2727)
- chore(deps): bump @azure/identity from 4.5.0 to 4.6.0 (#2728)
- chore(deps): update Docusaurus version (#2730)

### Documentation

- docs(faq): enhance documentation on proxies and SSL certificates (#2725)

## [0.103.10] - 2025-01-16

### Tests

- test: Add unit test for src/redteam/sharedFrontend.ts (#2690)

### Added

- feat(moderation): Add guardrail checks and logging for moderation (#2624)
- feat(redteam): Add support for built-in guardrails (#2654)

### Changed

- fix: Don't throw in HTTP provider on non-2xx (#2689)
- fix: Eval description in `promptfoo list evals` (#2668)
- fix: Handle HTTP errors better (#2687)
- fix: Make back/next icons consistent (#2707)
- fix: Resolve defaultTest and test providers when called via Node (#2664)
- fix: WebUI should automatically refresh with new evals (#2672)
- chore: Add email to remote inference requests (#2647)
- chore: Add envar for max harmful tests per request (#2714)
- chore: Bump @aws-sdk/client-bedrock-runtime from 3.726.0 to 3.726.1 (#2641)
- chore: Bump groq-sdk from 0.11.0 to 0.12.0 (#2642)
- chore: Bump openai from 4.78.0 to 4.78.1 (#2643)
- chore: Check email status (#2651)
- chore: Organize advanced configurations UI (#2713)
- chore: Standardize ellipsize function across codebase (#2698)
- chore: Update unaligned timeout (#2696)
- chore(assertion): Update doc (#2705)
- chore(ci): Add shell format check to CI workflow (#2669)
- chore(cli): Update show command to default to most recent eval (#2718)
- chore(config): Clean up and comment unused configurations (#2646)
- chore(providers): Add error handling for request transforms in HTTP provider (#2697)
- chore(providers): Add validateStatus option to HTTP provider (#2691)
- chore(providers): Change default validateStatus to accept all HTTP status codes (#2712)
- chore(redteam): Add more abort checkpoints for redteam runs (#2717)
- chore(redteam): Enhance debug logging in iterative provider (#2695)
- chore(redteam): Improve HTTP transform configuration placeholders (#2702)
- chore(webui): Add configurable validateStatus to redteam HTTP target setup (#2706)
- docs: Add redirect for troubleshooting link (#2653)
- docs: Updated plugin table and harmful page (#2560)
- test: Add unit test for src/assertions/guardrail.ts (#2656)
- test: Add unit test for src/providers/promptfoo.ts (#2662)
- test: Add unit test for src/providers/simulatedUser.ts (#2670)
- test: Add unit test for src/providers/webhook.ts (#2661)
- test: Add unit test for src/redteam/plugins/indirectPromptInjection.ts (#2663)
- test: Add unit test for src/redteam/strategies/bestOfN.ts (#2677)
- test: Add unit test for src/redteam/strategies/likert.ts (#2681)
- test: Add unit test for src/utils/text.ts (#2701)
- test: Fix flaky test (#2715)
- test: Make share test more robust (#2716)
- test: Support randomizing test execution order (#2556)
- chore(providers): automate watsonx provider to fetch model costs dynamically (#2703)
- Revert "test: Add unit test for src/redteam/sharedFrontend.ts" (#2721)

### Fixed

- fix(ci): Resolve redteam integration test failure by setting author (#2667)
- fix(logging): Enforce single-argument type for logger methods (#2719)
- fix(providers): Lazy load @azure/identity (#2708)
- fix(redteam): Adjust divergent repetition plugin prompt formatting (#2639)
- fix(ui): Don't select a stateful/stateless setting if discrepancy exists between configured providers (#2650)
- fix(ui): Fix stateful/stateless setting for providers (#2649)
- fix(webui): Ensure user's selection of system statefulness is correctly persisted in config and UI (#2645)

### Documentation

- docs(links): Update Discord links to new invite (#2675)
- docs(strategy-table): Enhance grouping and ordering logic (#2640)

## [0.103.9] - 2025-01-13

### Tests

- test: Add unit test for src/providers.ts (#2671)
- test: Add unit test for src/globalConfig/accounts.ts (#2652)

### Added

- feat(tests): Import tests from JS/TS (#2635)
- feat(redteam): Add GCG strategy (#2637)
- feat(redteam): Add Likert-based jailbreak strategy (#2614)

### Changed

- chore(redteam): Catch errors during iterative attacks and continue (#2631)
- chore(redteam): GCG number config (#2638)
- chore(redteam): Wrap iterative providers in try/catch (#2630)
- chore(webui): Don't actually truncate vars because they are scrollable (#2636)

### Fixed

- fix(webui): Revert 49bdcba - restore TruncatedText for var display (#2634)

## [0.103.8] - 2025-01-11

### Changed

- fix: Running redteam from cloud (#2627)
- fix: redteam strategies (#2629)
- chore: show # plugins and strats selected (#2628)o/pull/2626

## [0.103.7] - 2025-01-10

### Changed

- chore(redteam): record iterative history in metadata (#2625)
- chore(redteam): integrate grader into goat for ASR improvement (#2612)
- chore(cli): make db migrations quieter (#2621)
- chore(providers): update Azure API version for Azure provider (#2611)
- chore: Revert "chore(redteam): expose redteam run command and auto-share remote results" (#2613)
- docs: owasp illustrations (#2615)
- docs: plugin and strategy graphics (#2610)
- chore(site): add bio and photo of new team member (#2626)

### Fixed

- fix(webui): add default background for image lightbox (#2616)
- fix(openrouter): pass through openrouter-specific options (#2620)

### Dependencies

- chore(deps): bump @aws-sdk/client-bedrock-runtime from 3.723.0 to 3.726.0 (#2618)
- chore(deps): bump groq-sdk from 0.10.0 to 0.11.0 (#2619)
- chore(deps): bump openai from 4.77.4 to 4.78.0 (#2617)

### Documentation

- docs(site): add vedant to the about page (#2622)
- docs(site): update grid breakpoints for better spacing of team members on about page (#2623)

## [0.103.6] - 2025-01-09

### Changed

- chore(examples): add image saving hook for DALL-E outputs in redteam-dalle (#2607)
- chore(redteam): expose redteam run command and auto-share remote results (#2609)
- chore(redteam): store attack prompt instead of rendered prompt in metadata (#2602)
- chore(workflows): add actionlint GitHub Action for workflow validation (#2604)
- chore(ci): updated yanked dependency and ruff format (#2608)

### Fixed

- fix(docker): correct string concatenation for BUILD_DATE in GitHub Actions (#2603)
- fix(providers): convert anthropic bedrock lone system messages to user messages for compatibility with model graded metrics (#2606)

### Documentation

- docs(caching): expand documentation on caching mechanisms (#2605)

## [0.103.5] - 2025-01-09

### Added

- feat(fetch): Add support for custom SSL certificates (#2591)

### Changed

- chore(assertions): Improve Python assertion configuration passing (#2583)
- chore(debug): Enhance logging for null/undefined template variables (#2588)
- chore(providers): Allow ability to set custom default embedding provider (#2587)
- chore(providers): Improve error handling in HTTP provider (#2593)
- chore(redteam): Add grader to crescendo to increase ASR (#2594)
- chore(webui): Add plugin category on the recently used cards (#2600)
- chore(webui): Highlight selected strats just like plugins (#2601)
- chore(webui): Replace initial prompt with last redteam prompt when it exists (#2598)
- chore(webui): Response parser -> response transform (#2584)

### Fixed

- fix(cli): filterMode `failures` should omit `errors` (#2590)
- fix(providers): Handle bad HTTP status code (#2589)
- fix(redteam): ascii-smuggling is a plugin, not a strategy (#2585)
- fix(redteam): Use OS-agnostic temp file (#2586)

### Dependencies

- chore(deps): Update dependencies to latest versions (#2597)

### Documentation

- docs(license): Update year and clarify licensing terms (#2596)
- docs(providers): Update overview table with new entries (#2592)

## [0.103.4] - 2025-01-08

### Added

- feat(cli): add --filter-errors-only parameter to `eval` (#2539)
- feat(providers): f5 provider placeholder (#2563)
- feat(assertions): add support for specifying function names in external assertions (#2548)

### Changed

- chore(providers): add support for the WATSONX_AI_AUTH_TYPE env (#2547)
- chore(providers): add debug logs to llama provider (#2569)
- chore(redteam): add debug to cyberseceval (#2549)
- chore(redteam): add english language cyberseceval (#2561)
- chore(redteam): adjust parameters for iterativeTree strategy (#2535)
- chore(redteam): improve dialog content for load example configuration (#2574)
- chore(redteam): improve grader in jailbreak:tree strategy (#2565)
- chore(redteam): improve iterative provider with test case grader (#2552)
- chore(redteam): improve tree node selection. Add metadata (#2538)
- chore(redteam): reduce iterative image provider refusals (#2578)
- chore(tests): improve misc test setup and teardown (#2579)
- chore(webui): enhance metadata expand/collapse handling (#2550)
- chore(webui): Add type for provider test response (#2567)
- chore(assertions): minor change to python assert example and revert provider to gpt4 mini (#2564)
- chore(webui): ensure provider overrides are displayed correctly (#2546)
- docs: improve dark mode styles on security page (#2562)
- docs: jailbreak blog post (#2575)
- docs: missing plugins (#2558)
- docs: updates to llm vulnerability types page (#2527)
- docs: updating typo for g-eval pages (#2568)
- docs: only show frameworks in compliance section (#2559)
- chore(docs): improve dark mode on redteam configuration (#2553)
- chore(docs): sort plugins by pluginId (#2536)

### Fixed

- fix(assertions): ensure that Python assertions can reference the config as per the example given (#2551)

### Dependencies

- chore(deps): update dependencies to latest minor and patch versions (#2533)
- chore(deps): bump @aws-sdk/client-bedrock-runtime from 3.716.0 to 3.721.0 (#2532)
- chore(deps): bump @aws-sdk/client-bedrock-runtime from 3.721.0 to 3.723.0 (#2554)
- chore(deps): bump openai from 4.77.0 to 4.77.3 (#2544)
- chore(deps): update lock file to resolve dependency issues (#2545)
- chore(deps): update lock file to resolve yanked dependency (#2581)

### Documentation

- docs(blog): improve the usage instructions for jailbreak dalle post (#2576)
- docs(llm-vulnerability-scanner): improve dark mode styles (#2577)
- docs(styles): improve dark mode styles for index page (#2580)
- docs(troubleshooting): adjust sidebar order and update example version (#2557)

## [0.103.3] - 2025-01-03

### Added

- feat(redteam): add system prompt override plugin (#2524)

### Changed

- feat: cyberseceval plugin (#2523)
- chore(vertex): ability to override api version (#2529)
- chore: add more debug info to API health check (#2531)
- chore: switch cloud `run` to use --config param (#2520)
- docs: update owasp top 10 page (#2515)
- docs: misc improvements (#2525)

### Fixed

- fix(gemini): support gemini thinking model (#2526)
- fix(docs): correct broken link in blog post (#2522)
- fix(docs): conditionally enable gtag only in production (#2530)

### Documentation

- docs(blog): unbounded consumption (#2521)
- docs(redteam): update configuration.md (#2543)

## [0.103.2] - 2024-12-31

### Changed

- feat: run redteam from cloud config (#2503)
- feat: divergent repetition plugin (#2517)
- docs: guardrails ui (#2518)
- feat: granular envars for memory control (#2509)
- fix: use `default` when importing cjs module (#2506)
- docs: readme overhaul (#2502)
- chore(redteam): make numIterations configurable for iterative strategy (#2511)
- chore(webui): enhance styling and responsiveness for StrategyStats component (#2485)
- chore(providers): make number of retry attempts configurable for HTTP provider (#2512)
- chore(providers): add configurable retry attempts for AWS Bedrock. Improve error handling (#2514)
- chore(redteam): handle empty and refusal responses (#2516)
- docs: divergent repetition to plugins table (#2519)

### Fixed

- fix(moderation): handle empty output to avoid false positives (#2508)
- fix(fetch): correct retries logic to ensure at least one attempt (#2513)

## [0.103.1] - 2024-12-24

### Changed

- fix: send config purpose when running in web ui (#2504)
- fix: include `sharing` in generated redteam config (#2505)
- docs: g-eval docs (#2501)

## [0.103.0] - 2024-12-23

### Added

- feat(eval): Add sheet identifier to Google Sheets URL for saving eval results (#2348)
- feat(eval): Add support for Hugging Face datasets (#2497)
- feat(redteam): Ability to set the number of test cases per plugin (#2480)
- feat(redteam): Beavertails plugin (#2500)
- feat(redteam): Best-of-n jailbreak (#2495)
- feat(redteam): Dedicated custom input section (#2493)
- feat(redteam): Harmful:cybercrime:malicious-code (#2481)
- feat(redteam): Recently used plugins (#2488)
- feat(redteam): Support `intent` sequences (#2487)

### Changed

- chore(redteam): Add "View Probes" button (#2492)
- chore(redteam): Enhance metadata tracking for iterative provider (#2482)
- chore(redteam): Improve scoring in iterative providers (#2486)
- chore(redteam): Record stateless telemetry (#2477)
- chore(examples): Revert redteam-ollama example to previous version (#2499)
- docs: Cyberseceval (#2494)
- docs: Plugins overview (#2448)
- docs: Strategy overview (#2449)

### Fixed

- fix(redteam): Ability to set custom target (#2483)
- fix(redteam): Apply delay to redteam providers (#2498)
- fix(redteam): Scroll to top when changing tabs (#2484)
- fix(redteam): State management for raw HTTP requests (#2491)

### Dependencies

- chore(deps): Bump @aws-sdk/client-bedrock-runtime from 3.714.0 to 3.716.0 (#2479)

### Documentation

- docs(providers): Add new providers to documentation (#2496)

## [0.102.4] - 2024-12-20

### Changed

- feat: add G-Eval assertion (#2436)
- feat: ability to set delay from webui (#2474)
- fix: resolve circular reference issue in groq provider (#2475)
- chore: placeholder for ied (#2478)

### Fixed

- fix(provider): ensure system prompt is formatted correctly for amazon nova models (#2476)

### Documentation

- docs(red-team): update default strategy documentation (#2473)

## [0.102.3] - 2024-12-19

### Changed

- feat: pliny plugin (#2469)
- feat: meth plugin (#2470)

### Fixed

- fix(redteam): resolve prompt rendering issue in goat provider (#2472)

### Dependencies

- chore(deps): update dependencies to latest versions (#2442)

## [0.102.2] - 2024-12-19

### Added

- feat(eval): Add metadata filtering to `promptfoo eval` (#2460)
- feat(redteam): Implement `basic` strategy to skip strategy-less tests (#2461)
- feat(redteam): Show messages for multi-turn providers (#2454)
- feat(webui): Add search bar for reports (#2458)

### Changed

- chore(providers): Add new OpenAI O1 model versions (#2450)
- chore(ci): Handle fork PRs without secrets correctly (#2443)
- chore(ci): Update Node.js 22.x matrix configuration (#2444)
- chore(ci): Move workflow assets to .github/assets (#2445)
- chore(redteam): Update target handling for model-based strategies (#2466)
- docs: Update RAG red team details (#2459)

### Fixed

- fix(providers): Fix O1 model detection (#2455)
- fix(redteam): Handle invalid message from GOAT (#2462)
- fix(redteam): Handle null target model responses in GOAT and improve safeJsonStringify (#2465)
- fix(redteam): Improve logging and message handling in Crescendo and GOAT providers (#2467)
- fix(redteam): Properly write target response to iterative (#2447)
- fix(redteam): Skip iterative turn on refusal (#2464)

### Dependencies

- chore(deps): Bump @anthropic-ai/sdk from 0.32.1 to 0.33.1 (#2451)
- chore(deps): Bump @aws-sdk/client-bedrock-runtime from 3.712.0 to 3.714.0 (#2446)
- chore(deps): Bump openai from 4.76.3 to 4.77.0 (#2452)

## [0.102.1] - 2024-12-17

### Added

- feat(redteam): ability to upload intents from csv (#2424)
- feat(redteam): switch to rag example (#2432)

### Changed

- chore(cli): address punycode deprecation warning for Node.js 22 (#2440)
- chore(redteam): format extraction prompts as chat messages (#2429)
- chore(redteam): integration tests (#2413)
- chore(redteam): move plugin collections out of plugin type (#2435)
- chore(redteam): raise timeout on unaligned provider to 60s (#2434)
- chore(redteam): update owasp mappings (#2316)
- chore(redteam): update plugin and strategy display names and descriptions (#2387)
- chore(redteam): minor styling improvements to TestTargetConfiguration (#2430)
- chore(redteam): remove horizontal scroll from redteam setup tabs (#2420)

### Fixed

- fix(redteam): add support for entity merging in config (#2433)
- fix(redteam): combine strategy configs for chained strategies (#2415)
- fix(redteam): don't fall back if entity and purpose extraction fails (#2428)
- fix(redteam): integration test (#2431)
- fix(redteam): make cross-session-leak not default (#2427)
- fix(redteam): remove duplicate `intent` plugin (#2426)
- fix(redteam): dark mode in test targets ui (#2425)
- fix(redteam): resolve invalid DOM nesting of ul elements in Strategies component (#2421)
- fix(evaluator): handle circular references during error logging (#2441)

### Dependencies

- chore(deps): bump @aws-sdk/client-bedrock-runtime from 3.709.0 to 3.712.0 (#2418)
- chore(deps): bump groq-sdk from 0.9.0 to 0.9.1 (#2416)
- chore(deps): bump openai from 4.76.2 to 4.76.3 (#2417)

## [0.102.0] - 2024-12-16

### Added

- feat(redteam): add api healthcheck to redteam generate (#2398)

### Changed

- feat: add raw HTTP request support to Targets UI (#2407)
- feat: add HTTP provider configuration generator (#2409)
- feat: generate http config button (#2411)
- feat: run redteam in web ui (#2025)
- fix: exit codes and tests (#2414)
- docs: add docs for model-graded metrics (#2406)

## [0.101.2] - 2024-12-14

### Added

- feat(webui): implement cloud API health check functionality (#2397)
- feat(webui): redteam attack flow chart (#2389)
- feat(webui): strategy stats drawer (#2388)
- feat(webui): Filter Results view by errors (#2394)

### Changed

- revert: refactor(evaluator): enhance variable resolution and prompt rendering (#2386)
- chore(docker): add version info to docker build (#2401)
- chore(docs): Update README.md (#2391)

### Fixed

- fix(redteam): improve error message for plugin validation (#2395)
- fix(redteam): improve redteam strategy validation with detailed error messages (#2396)
- fix(webui): hide "show failures" checkbox on 1-column evals (#2393)

### Dependencies

- chore(deps): bump openai from 4.76.1 to 4.76.2 (#2390)

## [0.101.1] - 2024-12-13

### Added

- feat(eval): Separate errors from assert failures (#2214)
- feat(eval): Support more than one multi-turn conversation in the same eval with conversationId metadata field (#2360)
- feat: chunk results during share to handle large evals (#2381)

### Changed

- fix: use safeJsonStringify (#2385)
- chore(evaluator): Enhance variable resolution and prompt rendering (#2380)
- chore(ci): Remove outdated package-lock.json after enabling workspaces in package.json (#2377)
- chore(examples): Add Ollama red team example from blog post (#2374)
- Revert "feat: chunk results during share to handle large evals" (#2399)

### Fixed

- fix(cli): Fix punycode deprecation warning (#2384)
- fix(cli): Re-enable validation warning for invalid dereferenced configs (#2373)
- fix(prompts): Restore behavior that delays YAML parsing until after variable substitution (#2383)
- fix(redteam): Support file:// protocol for custom plugins (#2376)
- fix(webui): Use injectVar in redteam report view (#2366)

### Documentation

- docs(configuration): Add documentation for shared variables in tests (#2379)

## [0.101.0] - 2024-12-12

### Added

- feat(eval): Separate errors from assert failures (#2214)
- feat(eval): Support more than one multi-turn conversation in the same eval with conversationId metadata field (#2360)

### Changed

- chore(evaluator): Enhance variable resolution and prompt rendering (#2380)
- chore(ci): Remove outdated package-lock.json after enabling workspaces in package.json (#2377)
- chore(examples): Add Ollama red team example from blog post (#2374)

### Fixed

- fix(cli): Fix punycode deprecation warning (#2384)
- fix(cli): Re-enable validation warning for invalid dereferenced configs (#2373)
- fix(prompts): Restore behavior that delays YAML parsing until after variable substitution (#2383)
- fix(redteam): Support file:// protocol for custom plugins (#2376)
- fix(webui): Use injectVar in redteam report view (#2366)

### Documentation

- docs(configuration): Add documentation for shared variables in tests (#2379)

## [0.100.6] - 2024-12-11

### Changed

- chore: clean up invariant references (#2367)
- chore: invariant (#2363)
- chore(examples): add YAML schema and descriptions to config files (#2358)
- chore(providers): add debugs and make provider invariants more detailed (#2365)
- chore(redteam): add better error logging for multilingual (#2347)
- chore(redteam): add getRemoteGenerationUrl mocks to redteam tests (#2349)
- chore(redteam): Better error messaging for composite jailbreaks (#2372)
- chore(redteam): fix composite jailbreak docs (#2370)
- chore(redteam): respect --delay with redteam providers (#2369)
- chore(webui): add "save YAML" option to Save Config dialog (#2356)
- chore(webui): enhance redteam preset cards layout and styling (#2353)

### Fixed

- fix(providers): add regional model support to Bedrock (#2354)
- fix(webui): redteam setup UI should support request body objects (#2355)
- fix(providers): use Replicate moderation provider when OpenAI key not present (#2346)

### Dependencies

- chore(deps): bump @aws-sdk/client-bedrock-runtime from 3.706.0 to 3.709.0 (#2362)
- chore(deps): bump openai from 4.76.0 to 4.76.1 (#2361)
- chore(deps): update dependencies (#2350)

### Documentation

- docs(blog): new post on the EU AI Act (#2357)
- docs(redteam): Update documentation to suggest a detailed purpose (#2345)
- docs(troubleshooting): replace auto-generated index with custom overview (#2352)

## [0.100.5] - 2024-12-09

### Changed

- feat: Show current redteam and save state by @sklein12 in [#2336](https://github.com/promptfoo/promptfoo/pull/2336)
- fix: Our task API responds with a JSON object by @sklein12 in [#2337](https://github.com/promptfoo/promptfoo/pull/2337)
- fix: Attempt to fix metrics after share to self-hosted by @GICodeWarrior in [#2338](https://github.com/promptfoo/promptfoo/pull/2338)
- fix: Merge `defaultTest.vars` before applying `transformVars` by @mldangelo in [#2339](https://github.com/promptfoo/promptfoo/pull/2339)
- fix: Catch errors on purpose extraction and continue by @sklein12 in [#2344](https://github.com/promptfoo/promptfoo/pull/2344)
- chore: Allow overriding default and redteam providers globally by @sklein12 in [#2333](https://github.com/promptfoo/promptfoo/pull/2333)
- chore(providers): Align `transformRequest` with `transformResponse` behavior by @mldangelo in [#2334](https://github.com/promptfoo/promptfoo/pull/2334)
- chore: Update Node.js to v20.18.1 by @mldangelo in [#2342](https://github.com/promptfoo/promptfoo/pull/2342)
- chore: Add support for multiple Google Sheets in `promptfooconfig` by @mldangelo in [#2343](https://github.com/promptfoo/promptfoo/pull/2343)

## [0.100.4] - 2024-12-08

### Changed

- feat: "try example" in target configuration (#2335)
- chore(webui): add a reset config button (#2328)
- chore(redteam): add comments and schema to generated yaml (#2329)
- chore(webui): add select all/none for all plugins (#2326)
- chore: automate CITATION.cff version bump. Sort npm scripts (#2320)
- docs: Fix docs to reflect non-root docker user (#2324)

### Fixed

- fix(cli): recommend npx if necessary (#2325)
- fix(providers): use prompt config for structured outputs in azure (#2331)
- fix(redteam): Use cloud api for remote harmful generation (#2323)
- fix(webui): redteam bug where purpose was using old state (#2330)
- fix(webui): redteam config persist between refreshes (#2327)

### Dependencies

- chore(deps): bump openai from 4.75.0 to 4.76.0 (#2321)

## [0.100.3] - 2024-12-06

### Changed

- chore(providers): improve JSON schema support for openai azure (#2318)

### Dependencies

- chore(deps): bump the npm_and_yarn group with 2 updates (#2317)

### Documentation

- docs(aws-bedrock): add Nova model documentation and update examples (#2319)
- docs(multilingual): add language code references (#2311)

## [0.100.2] - 2024-12-06

### Added

- feat: multiline editor for http request body (#2314) by @typpo

### Fixed

- fix(redteam): Do not fail crescendo if the provider sends the wrong response (#2315) by @sklein12
- fix: remove log line (c539341)

## [0.100.1] - 2024-12-05

### Added

- feat(redteam): Multilingual generates test cases across all strats (#2313) by @sklein12

### Fixed

- fix(redteam): preserve assertion types in multilingual strategy (#2312) by @mldangelo

### Changed

- chore(redteam): Improve purpose output (779a8d4)
- chore: re-reorder target setup page (7dd11ae)
- chore: copy (158d841)
- ci: increase Docker workflow timeout to 60 minutes (414db79)

### Dependencies

- chore(deps): update multiple package dependencies (#2308) by @mldangelo

### Documentation

- docs: fix multilingual (e78e77d)

## [0.100.0] - 2024-12-05

### Added

- feat(providers): Add Amazon Nova models to Bedrock provider (#2300)
- feat(providers): Support TypeScript custom providers (#2285)
- feat(providers): Add transformRequest to HTTP provider. Rename responseParser to transformResponse (#2228)
- feat(cli): Add configurable CSV delimiter support (#2294)
- feat(redteam): Load `intents` plugin from file (#2283)
- feat(webui): Ability to configure strategies in redteam setup (#2304)
- feat(webui): Ability to upload YAML file to setup view (#2297)
- feat(webui): Column selector (#2288)

### Changed

- chore(webui): Add YAML preview and strategies to redteamReview page (#2305)
- chore(prompts): TypeScript for prompt functions (#2287)
- chore(webui): Display # selected plugins in accordion text (#2298)
- chore(redteam): Remote generation if logged into cloud (#2286)
- chore(cli): Write `promptfoo-errors.log` on error (#2303)
- chore(cli): Improve error message when attempting to share incomplete eval (#2301)
- chore(redteam): Fix stateless warning (#2282)
- chore(redteam): Plugin page UX (#2299)
- chore(webui): Display average cost alongside total (#2274)
- chore(webui): Remove prompt from redteam setup purpose page (#2295)
- docs: Guide on LangChain PromptTemplates (#2235)

### Fixed

- fix(redteam): Do not store config hash if redteam generation failed (#2296)
- fix(webui): Minor bugs in redteam config UI (#2278)
- fix(cli): Replace process.exitCode with process.exit calls in share command (#2307)

### Dependencies

- chore(deps): Bump @aws-sdk/client-bedrock-runtime from 3.699.0 to 3.704.0 (#2279)
- chore(deps): Bump @aws-sdk/client-bedrock-runtime from 3.704.0 to 3.705.0 (#2290)
- chore(deps): Bump groq-sdk from 0.8.0 to 0.9.0 (#2291)
- chore(deps): Bump openai from 4.73.1 to 4.74.0 (#2280)
- chore(deps): Bump openai from 4.74.0 to 4.75.0 (#2289)

### Documentation

- docs(examples): Add redteam chatbot example (#2306)

## [0.99.1] - 2024-12-02

### Changed

- chore(docs): update --config YAML file references to match actual behavior (#2170)
- chore(providers): add \*-latest models for Anthropic (#2262)
- chore(providers): remove optional chaining in goat provider (#2253)
- chore(redteam): ability to override severity (#2260)
- chore(redteam): improve hijacking grader (#2251)
- chore(redteam): improve overreliance grader (#2246)
- chore(redteam): improve politics grader (#2258)
- chore(redteam): move harmful specialized advice plugin to unaligned provider (#2239)
- chore(redteam): move misinformation plugin from aligned to unaligned provider (#2232)
- chore(redteam): shell injection grader improvement (25%) (#2277)
- chore(redteam): update policy grader (#2244)
- chore(site): improve architecture diagram dark mode (#2254)
- chore(site): move careers link (#2242)
- chore(tests): remove console.error debug statement (#2275)
- chore(types): add Zod schema for assertion types (#2276)
- chore(webui): ability to set image min/max height (#2268)
- chore(webui): add metric column in assertions table (#2238)
- chore(webui): add pointer cursor to report view (#2272)
- chore(webui): add support for custom targets to redteam setup (#2215)
- chore(webui): combine assertion context to eval output comment dialog (#2240)
- chore(webui): improve back and next buttons for purpose/targets pages (#2269)
- chore(webui): minor improvements to redteam setup strategy and plugin selection (#2247)
- chore(webui): only show action buttons for the currently hovered cell, rather than both cells for that row (#2270)
- chore(webui): preserve whitespace in TableCommentDialog (#2237)
- chore(webui): prevent dialog from popping up repeatedly when component rerenders (#2273)
- chore(webui): remove local dashboard (#2261)
- chore(webui): select all/none in redteam setup plugins view (#2241)
- docs: GitLab integration (#2234)

### Fixed

- fix(cli): improve debugging for fetchWithRetries (#2233)
- fix(cli): refuse to share incomplete evals (#2259)
- fix(webui): support sorting on pass/fail count & raw score (#2271)
- fix(redteam): stringify non-string target provider responses in goat (#2252)

### Dependencies

- chore(deps): bump openai from 4.73.0 to 4.73.1 (#2243)
- chore(deps): sync dependency versions with promptfoo cloud (#2256)
- chore(deps): update dependencies (#2257)
- chore(deps): update lock file for yanked dependency (#2250)

## [0.99.0] - 2024-11-25

### Added

- feat(cli): `promptfoo debug` command (#2220)
- feat(eval): Read variables from PDF (#2218)
- feat(providers): Add `sequence` provider (#2217)
- feat(redteam): Citation strategy (#2223)
- feat(redteam): Composite jailbreak strategy (#2227)
- feat(redteam): Ability to limit strategies to specific plugins (#2222)

### Changed

- chore(redteam): Attempt to reuse existing server for redteam init (#2210)
- chore(redteam): Naive GOAT error handling (#2213)
- chore(redteam): Improve competitors plugin and grading (#2208)

### Fixed

- fix(eval): CSV BOM parsing (#2230)
- fix(redteam): Add missing entities field to redteam schema (#2226)
- fix(redteam): Ensure numTests is properly inherited in config for all plugin types (#2229)
- fix(redteam): Strip prompt asterisks (#2212)
- fix(redteam): Validate plugins before starting (#2219)

### Dependencies

- chore(deps): Bump @aws-sdk/client-bedrock-runtime from 3.696.0 to 3.699.0 (#2231)

### Documentation

- docs(redteam): Ollama redteam blog (#2221)
- docs(redteam): Add troubleshooting documentation (#2211)

## [0.98.0] - 2024-11-22

### Added

- feat(providers): Maintain session-id in HTTP provider (#2101)
- feat(redteam): Add custom strategy (#2166)
- feat(webui): Add CSV download to report view (#2168)
- feat(webui): Add image preview lightbox for base64 image strings (#2194)

### Changed

- chore(providers): Add GPT-4-0-2024-11-20 to supported models (#2203)
- chore(providers): Add support for UUID in transformVars (#2204)
- chore(cli): Display help for invalid args (#2196)
- chore(redteam): Add `promptfoo redteam setup` (#2172)
- chore(redteam): Init now opens web setup UI (#2191)
- chore(redteam): Update purpose UI to capture better information (#2180)
- chore(redteam): Instrument redteam setup (#2193)
- chore(redteam): Remove OpenAI key requirement in onboarding (#2187)
- chore(redteam): Remove overreliance from default (#2201)
- chore(redteam): Remove redundant harmful plugin when all subcategories are selected (#2206)
- chore(redteam): Reorganize plugins in setup (#2173)
- chore(redteam): Session parsing in UI (#2192)
- chore(redteam): Update docs for multi-turn strategies (#2182)
- chore(redteam): Update redteam init instructions (#2190)
- chore(redteam): Wrap more system purpose tags (#2202)
- chore(redteam): Wrap purposes in <Purpose> tags (#2175)

### Fixed

- fix(prompts): Parse YAML files into JSON before Nunjucks template render (#2205)
- fix(providers): Handle more response parser failures in HTTP provider (#2200)
- fix(redteam): Attempt to fix undefined redteam testcase bug (#2186)
- fix(redteam): Debug access plugin grader improvement (#2178)
- fix(redteam): Handle missing prompts in indirect prompt injection setup (#2199)
- fix(redteam): Pass isRedteam from eval database model (#2171)
- fix(webui): Handle division by zero cases in CustomMetrics component (#2195)

### Dependencies

- chore(deps): Bump @aws-sdk/client-bedrock-runtime from 3.693.0 to 3.696.0 (#2176)
- chore(deps): Update dependencies - resolve lock file issue (#2179)
- chore(deps): Update dependencies (#2169)

### Documentation

- docs(examples): Add F-score example (#2198)
- docs(examples): Modernize image classification example (#2197)
- docs(site): Add red team Hugging Face model guide (#2181)
- docs(site): Use `https` id with `url` config (#2189)

## [0.97.0] - 2024-11-18

### Added

- feat(azure): adding AzureCliCredential as a fallback authentication option (#2149)

### Changed

- feat: report shows % framework compliance as progress bar (#2160)
- feat: support for grader fewshot examples (#2162)
- feat: add support for bedrock guardrails (#2163)
- fix: crescendo feedback (#2145)
- fix: handle null test cases in strategy generation (#2146)
- refactor(redteam): extract parseGeneratedPrompts from redteam base class (#2155)
- refactor(redteam): modularize and simplify harmful plugin (#2154)
- chore: bump @aws-sdk/client-bedrock-runtime from 3.691.0 to 3.693.0 (#2147)
- chore: bump @eslint/plugin-kit from 0.2.0 to 0.2.3 in the npm_and_yarn group (#2151)
- chore: track token usage for redteam providers (#2150)
- chore(providers): misc harmful completion provider enhancements (#2153)
- chore: display strategy used in report view (#2156)
- chore: open result details in report view (#2159)
- chore: add # requests to token usage (#2158)
- chore: set redteamFinalPrompt in goat provider (#2161)
- chore(redteam): refactor harmful plugin into aligned and unaligned modules (#2164)
- chore(redteam): refactor unaligned inference API response handling (#2167)

### Fixed

- fix(share): update eval author to logged-in user when sharing (#2165)

## [0.96.2] - 2024-11-14

### Added

- feat(redteam): redteam fewshot overrides (#2138)
- feat(cli): make README.md file during onboarding init flow optional (#2054)

### Changed

- feat: helm chart for self hosted (#2003)

### Fixed

- fix(cli): remove validation warning on yaml files (#2137)
- fix(providers): handle system messages correctly for bedrock Claude models (#2141)
- fix(redteam): Config for all strategies (#2126)
- fix(webui): potential divide by 0s (#2135)
- fix(webui): restore token usage display (#2143)

### Dependencies

- chore(deps): clean up plugin action params (#2139)
- chore(deps): bump @aws-sdk/client-bedrock-runtime from 3.687.0 to 3.691.0 (#2140)
- chore(deps): update dependencies (#2133)

## [0.96.1] - 2024-11-12

### Added

- feat(ui): Respect max text length in Markdown cells (#2109)

### Changed

- chore(assertions): split assertions into separate modules (#2116)\* chore(blog): update API endpoint to canonical domain by @mldangelo in https://github.com/promptfoo/promptfoo/pull/2119
- chore(cli): add promptfoo version header to all requests (#2121)
- chore(redteam): allow goat to be used stateless or not (#2102)
- chore(redteam): Break out Prompt Metrics Types (#2120)
- chore(redteam): re-organize report categories (#2127)
- chore(docs): Fix AWS default region to match documentation (#2117)

### Fixed

- fix(cli): validate config after dereferencing (#2129)
- fix(providers): handle system messages correctly in anthropic parseMessages (#2128)

### Dependencies

- chore(deps): bump groq-sdk from 0.7.0 to 0.8.0 (#2131)
- chore(deps): update multiple dependencies (#2118)

## [0.96.0] - 2024-11-10

### Added

- feat(redteam): intent plugin (#2072)
- feat(redteam): rag poisoning plugin (#2078)
- feat(cli): --filter-sample on eval to randomly sample (#2115)
- feat(providers): azure default provider (#2107)
- feat(assertions): BLEU score (#2081)

### Changed

- chore(assertions): refactor JSON assertions (#2098)
- chore(assertions): split assertions into separate files (#2089)
- chore(cli): add --ids-only to list commands (#2076)
- chore(cli): lazily init csv assertion regex (#2111)
- chore(cli): validate json, yaml, js configs on load (#2114)
- chore(lint): format lint (#2082)
- chore(providers): add envar support for azure auth (#2106)
- chore(providers): add support for Claude 3.5 Haiku model (#2066)
- chore(providers): add support for external response_format in azure openai (#2092)
- chore(providers): azureopenai -> azure (#2113)
- chore(providers): Support AWS sessionToken and profile for authentication (#2085)
- chore(redteam): improve rbac grader (#2067)
- chore(redteam): pass context and options to target in iterativeTree provider (#2093)
- chore(redteam): Use purpose in graders (#2077)
- chore(webui): prevent unnecessary state resets in plugin configuration in redteam ui (#2071)
- chore: add yaml config validation tests (#2070)
- chore(docs): goat-blog demo component usability improvements (#2095)
- docs: use "provider" key in python prompt function (#2103)
- docs: add GOAT blog post (#2068)
- chore(blog): update API endpoint to canonical domain (#2119)

### Fixed

- fix(cli): keep eval id on `import` (#2112)
- fix(providers): portkey provider and headers (#2088)
- fix(redteam): provide target context (#2090)
- fix(providers): ensure consistent message parsing for Anthropic Claude Vision (#2069)
- fix(redteam): make remote generation URL dynamic to support dotenv loading (#2086)

### Dependencies

- chore(deps): bump @anthropic-ai/sdk from 0.31.0 to 0.32.0 (#2074)
- chore(deps): bump @anthropic-ai/sdk from 0.32.0 to 0.32.1 (#2083)
- chore(deps): bump @aws-sdk/client-bedrock-runtime from 3.686.0 to 3.687.0 (#2104)
- chore(deps): bump openai from 4.70.2 to 4.71.0 (#2073)
- chore(deps): bump openai from 4.71.0 to 4.71.1 (#2087)

## [0.95.0] - 2024-11-04

### Added

- **feat(redteam):** goat (#2006)
- **feat(webui):** add support for file providers in eval creation view via file upload by @mldangelo in https://github.com/promptfoo/promptfoo/pull/2055
- feat(webui): add support for file providers in eval creation view via file upload (#2055)

### Changed

- **feat:** save and load configs (#2044)
- **feat:** index page for report view (#2048)
- **fix:** competitors grader (#2042)
- **fix:** llm rubric markup (#2043)
- **fix:** OOM on large evals (#2049)
- **chore:** migrate rag-full example to langchain 0.3.0 (#2041)
- **chore:** add some loaders to webui pages (#2050)
- **chore(providers):** add bedrock regional inference profile IDs (#2058)
- **chore(webui):** optimize custom policy handling (#2061)
- **chore:** bump @anthropic-ai/sdk from 0.30.1 to 0.31.0 (#2062)
- **chore:** bump openai from 4.69.0 to 4.70.2 (#2063)

### Fixed

- **fix(webui):** preserve target label when switching target types (#2060)

### Dependencies

- **chore(deps):** bump langchain from 0.2.10 to 0.3.0 in /examples/rag-full (#2040)
- **chore(deps):** bump openai from 4.68.4 to 4.69.0 (#2045)
- **chore(deps):** update patch and minor dependencies (#2064)

## [0.94.6] - 2024-10-30

### Added

- feat(webui): make table header sticky (#2001)

### Changed

- feat: `promptfoo auth whoami` (#2034)
- fix: minor redteam run fixes (#2033)
- fix: report issue counts (#2037)
- fix: Integration backlink to portkey docs (#2039)
- chore: add provider to assertion function context (#2036)
- chore: add `--verbose` to redteam run (#2032)
- chore(deps-dev): bump @aws-sdk/client-bedrock-runtime from 3.679.0 to 3.682.0 (#2038)

### Dependencies

- chore(deps): bump elliptic from 6.5.7 to 6.6.0 in /src/app (#2031)
- chore(deps): bump langchain from 0.1.14 to 0.3.0 in /examples/langchain-python (#2035)

## [0.94.5] - 2024-10-28

### Changed

- fix: bump version on fetch cache key (#2029)
- fix: support browser back/forward in redteam setup (#2022)
- chore: improve ui for plugin configs (#2024)
- chore(webui): improve redteam plugin configuration UI (#2028)
- chore: Add Missing Statuses to Risk Categories (#2030)

### Fixed

- fix(ci): add disk space cleanup steps to prevent runner failures (#2018)
- fix(redteam): auto-extract injectVar from prompt template in redteam image provider (#2021)
- fix(providers): adjust bedrock anthropic default temperature (#2027)
- fix(webui): hide redteam setup dialog after seen (#2023)

### Documentation

- docs(provider): fix dalle-3 provider name (#2020)

## [0.94.4] - 2024-10-27

### Added

- **Feature:** Add simulated user provider ([#2014](https://github.com/promptfoo/promptfoo/pull/2014) by [@typpo](https://github.com/typpo))

### Changed

- **Fix:** Handle basic auth credentials in fetch requests ([#2013](https://github.com/promptfoo/promptfoo/pull/2013) by [@mldangelo](https://github.com/mldangelo))
- **Chore:** Add configuration option to disable template environment variables ([#2017](https://github.com/promptfoo/promptfoo/pull/2017) by [@mldangelo](https://github.com/mldangelo))
- **Chore (Redteam):** Improve onboarding CLI plugin configuration handling ([#2015](https://github.com/promptfoo/promptfoo/pull/2015) by [@mldangelo](https://github.com/mldangelo))

## [0.94.3] - 2024-10-26

### Changed

- feat: package import support improvements (#1995)
- feat: add adaline gateway provider (#1980)
- fix: template creation for `promptfoo init` and `promptfoo redteam init`
- chore(providers): merge prompt and provider config in azure (#2011)

## [0.94.2] - 2024-10-25

### Added

- feat(browser): `optional` arg on `click` commands (#1997)

### Changed

- feat: add browser support in redteam setup (#1998)
- fix: test case descriptions (#2000)
- fix: Http Provider parser (#1994)
- chore: save user consent when logged in via webui (#1999)
- chore: Constants are lower case (#2007)
- style(eslint): add sort-keys rule and sort type constituents (#2008)
- chore(redteam): alphabetize and normalize ordering of constants (#2002)
- revert: style(eslint): add sort-keys rule and sort type constituents (#2009)

## [0.94.1] - 2024-10-24

### Added

- **feat(schema):** Add YAML schema validation to config files by [@mldangelo](https://github.com/mldangelo) in [#1990](https://github.com/promptfoo/promptfoo/pull/1990)

### Changed

- **chore:** Don't run Docker as root by [@typpo](https://github.com/typpo) in [#1884](https://github.com/promptfoo/promptfoo/pull/1884)
- **chore(webui):** Move Snackbar out of component for reuse by [@sklein12](https://github.com/sklein12) in [#1989](https://github.com/promptfoo/promptfoo/pull/1989)
- **chore(redteam):** Send version to remote endpoint by [@typpo](https://github.com/typpo) in [#1982](https://github.com/promptfoo/promptfoo/pull/1982)
- **refactor(tests):** Reorganize test files into subdirectories by [@mldangelo](https://github.com/mldangelo) in [#1984](https://github.com/promptfoo/promptfoo/pull/1984)
- site: additional landing page (#1996)

### Fixed

- **fix(providers):** Better OpenAI rate limit handling by [@typpo](https://github.com/typpo) in [#1981](https://github.com/promptfoo/promptfoo/pull/1981)
- **fix(providers):** Refusals are not failures by [@typpo](https://github.com/typpo) in [#1991](https://github.com/promptfoo/promptfoo/pull/1991)
- **fix(redteam):** Better error handling in strategies by [@typpo](https://github.com/typpo) in [#1983](https://github.com/promptfoo/promptfoo/pull/1983)
- **fix(redteam):** Better error on remote plugins when remote is disabled by [@typpo](https://github.com/typpo) in [#1979](https://github.com/promptfoo/promptfoo/pull/1979)
- fix: prompt validation (#1993)

### Dependencies

- **chore(deps):** Bump @aws-sdk/client-bedrock-runtime from 3.677.0 to 3.678.0 by [@dependabot](https://github.com/dependabot) in [#1987](https://github.com/promptfoo/promptfoo/pull/1987)
- **chore(deps):** Bump @anthropic-ai/sdk from 0.30.0 to 0.30.1 by [@dependabot](https://github.com/dependabot) in [#1986](https://github.com/promptfoo/promptfoo/pull/1986)
- **chore(deps):** Bump OpenAI from 4.68.2 to 4.68.4 by [@dependabot](https://github.com/dependabot) in [#1985](https://github.com/promptfoo/promptfoo/pull/1985)

## [0.94.0] - 2024-10-23

### Added

- feat(providers): add support for `github` provider (#1927)
- feat(providers): add support for xAI (Grok) provider (#1967)
- feat(providers): Update HTTP Provider to support any type of request (#1920)
- feat(prompts): add context to python and javascript prompts (#1974)
- feat(webui): add ability to update eval author (#1951)
- feat(webui): add login page (#1964)
- feat(webui): add support for displaying base64-encoded images (#1937)
- feat(cli): allow referencing specific gsheet (#1942)
- feat(redteam): show passes and fails in report drawer (#1972)

### Changed

- chore(cli): disable database logging by default (#1953)
- chore(cli): move db migrations up (#1975)
- chore(cli): replace node-fetch with native fetch API (#1968)
- chore(cli): warn on unsupported test format (#1945)
- chore(providers): support AWS credentials in config file for bedrock provider (#1936)
- chore(providers): support response_format in prompt config in openai provider (#1966)
- chore(providers): update Claude 3.5 model version (#1973)
- chore(providers): update implementation of togetherAI provider (#1934)
- chore(redteam): Add redteam descriptions and display names (#1962)
- chore(redteam): Better typing for the new constants (#1965)
- chore(redteam): fix typing issue, don't return in route (#1933)
- chore(redteam): move all redteam constants to one spot (#1952)
- chore(redteam): remove providers from db (#1955)
- chore(redteam): update providers to id by id or label (#1924)
- chore(redteam): Use Provider Label as Unique ID for redteam targets (#1938)
- chore(webui): add user email management endpoints (#1949)
- chore(webui): create dedicated eval router (#1948)
- chore(webui): expose redteam init ui in navigation dropdown menu (#1926)
- chore(webui): improve max text length slider (#1939)
- chore(webui): optimize Material-UI imports for better tree-shaking (#1928)
- chore(webui): optionally record anonymous telemetry (#1940)
- chore(webui): resolve fast refresh warning by separating useToast hook (#1941)
- refactor(assertions): move utility functions to separate file (#1944)
- chore: add citation generation script and update CITATION.cff (#1914)

### Fixed

- fix(cli): add metadata to EvaluateResult model (#1978)
- fix(cli): check for python3 alias (#1971)
- fix(cli): cli properly watches all types of configs (#1929)
- fix(cli): resolve deep copy issue when using grader cli arg (#1943)
- fix(eval): set author from getUserEmail when creating Eval (#1950)
- fix(providers): improve Gemini format coercion and add tests (#1925)
- fix(providers): maybeCoerceToGeminiFormat in palm provider - parse system_instruction (#1947)

### Dependencies

- chore(deps): bump aiohttp from 3.9.5 to 3.10.2 in /examples/rag-full (#1959)
- chore(deps): bump certifi from 2023.11.17 to 2024.7.4 in /examples/python-provider (#1958)
- chore(deps): bump idna from 3.6 to 3.7 in /examples/python-provider (#1957)
- chore(deps): bump rollup from 4.21.3 to 4.24.0 in /src/app (#1961)
- chore(deps): bump starlette from 0.37.2 to 0.40.0 in /examples/rag-full (#1956)
- chore(deps): bump vite from 5.3.3 to 5.4.9 in /examples/jest-integration (#1960)
- chore(deps): migrate drizzle (#1922)
- chore(deps): update dependencies (#1913)

### Documentation

- docs(blog): adding fuzzing post (#1921)

## [0.93.3] - 2024-10-17

### Added

- **feat(assertions):** Support array of files in assertion values by [@danpe](https://github.com/promptfoo/promptfoo/pull/1897)
- **feat(redteam):** Math-prompt strategy by [@AISimplyExplained](https://github.com/promptfoo/promptfoo/pull/1907)
- feat(redteam): math-prompt strategy (#1907)
- feat: add watsonx bearer token auth and display model cost (#1904)
- feat: support array of files in assertion values (#1897)

### Changed

- **chore(providers):** Add WatsonX bearer token auth and display model cost by [@gprem09](https://github.com/promptfoo/promptfoo/pull/1904)
- **chore(redteam):** Rename math-prompt strategy and update docs by [@mldangelo](https://github.com/promptfoo/promptfoo/pull/1912)
- **chore(webui):** Redesign navigation and dark mode components by [@mldangelo](https://github.com/promptfoo/promptfoo/pull/1903)
- **chore(ci):** Correct GitHub Actions syntax for secret access by [@mldangelo](https://github.com/promptfoo/promptfoo/pull/1911)
- **chore(ci):** Fix Docker build by [@sklein12](https://github.com/promptfoo/promptfoo/pull/1910)
- **chore(ci):** Test eval share for hosted container by [@sklein12](https://github.com/promptfoo/promptfoo/pull/1908)
- **chore(ci):** Test sharing to cloud by [@sklein12](https://github.com/promptfoo/promptfoo/pull/1909)
- chore: fix docker build (#1910)
- chore(redteam): rename math-prompt strategy and update docs (#1912)
- chore: Test sharing to cloud (#1909)
- chore: Test eval share for hosted container (#1908)

### Fixed

- **fix(webui):** Navigating directly to an eval by [@sklein12](https://github.com/promptfoo/promptfoo/pull/1905)
- fix(providers): lazy load watsonx dependencies (#1977)
- fix(ci): correct GitHub Actions syntax for secret access (#1911)
- fix: Navigating directly to an eval (#1905)

### Documentation

- **docs(redteam):** Add documentation for Custom and PII plugins by [@mldangelo](https://github.com/promptfoo/promptfoo/pull/1892)

## [0.93.2] - 2024-10-16

### Fixed

- fix: sharing to hosted (#1902)
- fix: update cloud share URL path from 'results' to 'eval' (#1901)
- fix: gemini chat formatting (#1900)

### Documentation

- docs(redteam): add documentation for Custom and PII plugins (#1892)

### Changed

- **fix:** update cloud share URL path from 'results' to 'eval' by [@mldangelo](https://github.com/promptfoo/promptfoo/pull/1901)
- **fix:** gemini chat formatting by [@typpo](https://github.com/promptfoo/promptfoo/pull/1900)
- **fix:** sharing to hosted by [@sklein12](https://github.com/promptfoo/promptfoo/pull/1902)
- **chore:** add `--filter-targets` to `redteam run` by [@typpo](https://github.com/promptfoo/promptfoo/pull/1893)
- **chore:** warn users about unknown arguments after 'eval' command by [@mldangelo](https://github.com/promptfoo/promptfoo/pull/1898)
- chore(webui): redesign navigation and dark mode components (#1903)
- chore(cli): warn users about unknown arguments after 'eval' command (#1898)
- chore: add `--filter-targets` to `redteam run` (#1893)

### Dependencies

- **chore(deps):** bump `@anthropic-ai/sdk` from 0.29.0 to 0.29.1 by [@dependabot](https://github.com/promptfoo/promptfoo/pull/1894)
- chore(deps): bump @anthropic-ai/sdk from 0.29.0 to 0.29.1 (#1894)

## [0.93.1] - 2024-10-15

### Fixed

- fix: Delete all evals broken (#1891)

### Added

- feat: Redteam http target tester (#1883)

### Changed

- **feat:** Crisp chat on certain pages by [@typpo](https://github.com/promptfoo/promptfoo/pull/1880)
- **feat:** Redteam HTTP target tester by [@sklein12](https://github.com/promptfoo/promptfoo/pull/1883)
- **fix:** Do not use default config when config is explicitly set by [@typpo](https://github.com/promptfoo/promptfoo/pull/1878)
- **fix:** Delete all evals broken by [@sklein12](https://github.com/promptfoo/promptfoo/pull/1891)
- **docs:** Add RAG architecture blog post by [@vsauter](https://github.com/promptfoo/promptfoo/pull/1886)
- **refactor(webui):** Move dashboard to redteam directory by [@mldangelo](https://github.com/promptfoo/promptfoo/pull/1890)
- refactor(webui): move dashboard to redteam directory (#1890)

## [0.93.0] - 2024-10-14

### Documentation

- docs: add rag architecture blog post (#1886)

### Added

- feat(cli): add example download functionality to init command (#1875)
- feat(redteam): introduce experimental redteam setup ui (#1872)
- feat(providers): watsonx provider (#1869)
- feat(providers): node package provider (#1855)
- feat: crisp chat on certain pages (#1880)

### Changed

- chore(webui): show tools in report view (#1871)

### Fixed

- fix(cli): only set redteam on combined configs when necessary (#1879)
- fix(cli): disable remote grading with rubric prompt override (#1877)
- fix(webui): rendering evals (#1881)
- fix: do not use default config when config is explicitly set (#1878)

## [0.92.3] - 2024-10-12

### Changed

- fix: request correct structure in prompt (#1851)
- fix: Only persist custom API url in local storage if it's set through the UI (#1854)
- fix: equality failure message (#1868)
- fix: don't always persist providers (#1870)
- feat: env variable to host pf at a different url path then base (#1853)
- chore(redteam): improve custom plugin definition and validation (#1860)
- chore: move skip logic to generate (#1834)
- chore: add `--filter-targets` alias (#1863)
- chore: Cloud sharing with new format (#1840)

### Fixed

- fix(webui): resolve undefined version display in InfoModal (#1856)

### Dependencies

- chore(deps-dev): bump @aws-sdk/client-bedrock-runtime from 3.667.0 to 3.668.0 (#1857)
- chore(deps-dev): bump @aws-sdk/client-bedrock-runtime from 3.668.0 to 3.669.0 (#1865)

## [0.92.2] - 2024-10-09

### Changed

- **ci(tests)**: Separate unit and integration tests in CI pipeline by [@mldangelo](https://github.com/mldangelo) in [#1849](https://github.com/promptfoo/promptfoo/pull/1849)
  - Bump `@aws-sdk/client-bedrock-runtime` from 3.666.0 to 3.667.0 by [@dependabot](https://github.com/dependabot) in [#1845](https://github.com/promptfoo/promptfoo/pull/1845)
  - Bump `@anthropic-ai/sdk` from 0.28.0 to 0.29.0 by [@dependabot](https://github.com/dependabot) in [#1846](https://github.com/promptfoo/promptfoo/pull/1846)
  - Bump `openai` from 4.67.2 to 4.67.3 by [@dependabot](https://github.com/dependabot) in [#1844](https://github.com/promptfoo/promptfoo/pull/1844)

### Fixed

- **fix(providers)**: Dynamically import FAL-AI serverless client by [@mldangelo](https://github.com/mldangelo) in [#1850](https://github.com/promptfoo/promptfoo/pull/1850)

### Dependencies

- **chore(deps)**:

## [0.92.1] - 2024-10-08

### Added

- **feat(providers):** Add support for an optional `responseSchema` file to Google Gemini by [@aud](https://github.com/promptfoo/promptfoo/pull/1839)
- feat(providers): Add support for an optional `responseSchema` file to google gemini (#1839)

### Changed

- **fix:** count could be off if there was a test that wasn't recorded by [@sklein12](https://github.com/promptfoo/promptfoo/pull/1841)
- **fix:** support relative paths by [@sklein12](https://github.com/promptfoo/promptfoo/pull/1842)
- **fix:** Prompt ordering on tables by [@sklein12](https://github.com/promptfoo/promptfoo/pull/1843)
- **chore:** delete empty file by [@sklein12](https://github.com/promptfoo/promptfoo/pull/1829)
- **chore:** rename tables by [@sklein12](https://github.com/promptfoo/promptfoo/pull/1831)
- chore(deps-dev): bump @aws-sdk/client-bedrock-runtime from 3.665.0 to 3.666.0 (#1836)

### Fixed

- **fix(provider):** fal prompt config overrides by [@drochetti](https://github.com/promptfoo/promptfoo/pull/1835)
- fix: Prompt ordering on tables (#1843)
- fix: support relative paths (#1842)
- fix: count could be off if there was a test that wasn't recorded (#1841)

### Dependencies

- **chore(deps):** bump openai from 4.67.1 to 4.67.2 by [@dependabot](https://github.com/promptfoo/promptfoo/pull/1837)
- **chore(deps-dev):** bump @aws-sdk/client-bedrock-runtime from 3.665.0 to 3.666.0 by [@dependabot](https://github.com/promptfoo/promptfoo/pull/1836)
- chore(deps): bump openai from 4.67.1 to 4.67.2 (#1837)

### Documentation

- **docs(contributing):** expand guide for adding new providers by [@mldangelo](https://github.com/promptfoo/promptfoo/pull/1833)

## [0.92.0] - 2024-10-07

### Fixed

- fix(provider): fal prompt config overrides (#1835)

### Documentation

- docs(contributing): expand guide for adding new providers (#1833)

### Changed

- Normalize eval results in db (#1776)
- foundation model blog post (#1823)
- site: custom blog index page (#1824)
- chore(build): allow-composite-ts (#1825)
- chore(cli): improve validation for extension hooks (#1827)
- chore: rename tables (#1831)
- chore: delete empty file (#1829)

## [0.91.3] - 2024-10-04

### Added

- feat(redteam): add religion plugin (#1822)
- feat(provider-fal): allow prompt config overrides (#1815)
- feat: remove in memory table (#1820)

## [0.91.2] - 2024-10-04

### Added

- feat(cli): Add input validation to eval command (@mldangelo #1810)
- feat(cli): Add real-time logging for Python script execution (@mldangelo #1818)
- feat(providers): Add support for setting cookies in `browser` provider (@typpo #1809)

### Changed

- chore(ci): Move integration tests to separate job in GitHub Actions workflow (@mldangelo #1821)
- chore(providers): Add support for file-based response parser for HTTP provider (@mldangelo #1808)
- chore(providers): Improve error message for browser provider missing imports (67c5fed2 @typpo)
- chore(redteam): Update to specific GPT-4 model (0be9c87f @mldangelo)
- chore(site): Update intro cal.com link (ff36972e @typpo)
- chore(webui): Remove 'use client' directives from React components (bc6f4214 @mldangelo)
- docs: Add Streamlit application in browser documentation (855e80f4 @typpo)
- docs: Escape tag in documentation (9c3ae83b @typpo)
- docs: Remove responseparser from quickstart (fe17b837 @typpo)
- docs: Remove responseParser from redteam template (feda3c60 @typpo)
- docs: Update test case reference documentation (d7c7a507 @mldangelo)
- docs: Update to use `redteam run` and `redteam report` (@typpo #1814)

### Fixed

- fix(redteam): Resolve cross-session templating issues (@typpo #1811)
- fix(webui): Ensure weight is not 0 (@sklein12 #1817)

### Dependencies

- chore(deps-dev): Bump @aws-sdk/client-bedrock-runtime from 3.658.1 to 3.662.0 (@dependabot #1805)
- chore(deps-dev): Bump @aws-sdk/client-bedrock-runtime from 3.663.0 to 3.664.0 (@dependabot #1819)
- chore(deps): Bump openai from 4.66.1 to 4.67.0 (@dependabot #1804)
- chore(deps): Bump replicate from 0.34.0 to 0.34.1 (@dependabot #1806)
- chore(deps): Update dependencies (ec37ca4e @mldangelo)

## [0.91.1] - 2024-10-01

### Changed

- feat: prompts as python classmethods (#1799)

### Fixed

- fix(redteam): read redteam config during redteam eval command (#1803)

### Documentation

- docs(custom-api): update documentation and improve typing (#1802)

## [0.91.0] - 2024-10-01

### Added

- feat(cli): ask for email on public share by @typpo in #1798
- feat(cli): support input transforms by @MrFlounder in #1704
- feat(redteam): add `redteam run` command by @typpo in #1791
- feat(webui): new Chart type on the eval page of web UI by @YingjiaLiu99 in #1147

### Changed

- fix: calc the same prompt id everywhere by @sklein12 in #1795
- docs: add troubleshooting section for timeouts by @mldangelo
- docs: fix indentation by @typpo
- docs: provider index by @mldangelo in #1792
- docs: update ts-config example README with tsx loader options by @mldangelo
- site: misc redteam guide clarifications by @typpo
- chore(cli): reorganize command structure and add program name by @mldangelo
- chore(cli): simplify node version check by @mldangelo in #1794
- chore(openai): use omni moderation by default by @typpo in #1797
- chore(providers): add support for special chars in browser provider by @typpo in #1790
- chore(providers): render provider label using Nunjucks by @mldangelo in #1789
- chore(providers): warn on unknown provider types by @mldangelo in #1787
- chore(redteam): include package version in redteam run hash by @typpo in 6d2d0c65
- chore(redteam): rename and export base classes by @mldangelo in #1801
- chore(redteam): serverside generation for indirect-prompt-injection by @mldangelo
- chore(redteam): update adversarial generation to specific gpt-4o model by @typpo in 1f397f62
- chore(cli): reorganize command structure and add program name by @mldangelo in 66781927

### Fixed

- fix(build): remove ts-config path aliases until compilation works correctly by @sklein12 in #1796
- fix(cli): don't ask for email when sharing in ci or without tty by @typpo
- fix(package): use provider prompt map when running via Node package by @vsauter in #1788
- fix(redteam): don't include entities if list is empty by @typpo
- fix(redteam): OWASP aliases by @typpo in #1765

### Dependencies

- chore(deps): bump openai from 4.65.0 to 4.66.1 by @dependabot in #1800
- chore(deps): update dependencies by @mldangelo

## [0.90.3] - 2024-09-27

### Changed

- fix: browser provider ignores cert errors by @ianw_github in 9fcc9f5974d919291456292e187fba1b1bacb3e2

## [0.90.2] - 2024-09-27

### Changed

- **feat:** Add fal.ai provider by [@drochetti](https://github.com/drochetti) in [#1778](https://github.com/promptfoo/promptfoo/pull/1778)
- **feat:** Add install script for pre-built binary installation by [@mldangelo](https://github.com/mldangelo) in [#1755](https://github.com/promptfoo/promptfoo/pull/1755)
- **fix:** Improve JSON parser handling for multiple braces by [@typpo](https://github.com/typpo) in [#1766](https://github.com/promptfoo/promptfoo/pull/1766)
- **refactor(eval):** Reorganize and improve eval command options by [@mldangelo](https://github.com/mldangelo) in [#1762](https://github.com/promptfoo/promptfoo/pull/1762)
- **chore(bedrock):** Improve support for LLAMA3.1 and LLAMA3.2 model configurations by [@mldangelo](https://github.com/mldangelo) in [#1777](https://github.com/promptfoo/promptfoo/pull/1777)
- **chore(config):** Simplify config loading by [@mldangelo](https://github.com/mldangelo) in [#1779](https://github.com/promptfoo/promptfoo/pull/1779)
- **chore(redteam):** Move select plugins for server-side generation by [@mldangelo](https://github.com/mldangelo) in [#1783](https://github.com/promptfoo/promptfoo/pull/1783)
- **ci(nexe-build):** Add ARM64 support for nexe builds by [@mldangelo](https://github.com/mldangelo) in [#1780](https://github.com/promptfoo/promptfoo/pull/1780)
- **ci(nexe-build):** Update runner selection for macOS and add Windows file extension by [@mldangelo](https://github.com/mldangelo) in [#1784](https://github.com/promptfoo/promptfoo/pull/1784)

### Fixed

- **fix(providers):** Correct data types for `responseParser` in HTTP provider by [@typpo](https://github.com/typpo) in [#1764](https://github.com/promptfoo/promptfoo/pull/1764)

### Dependencies

- **chore(deps-dev):** Bump `@aws-sdk/client-bedrock-runtime` from 3.658.0 to 3.658.1 by [@dependabot](https://github.com/dependabot) in [#1769](https://github.com/promptfoo/promptfoo/pull/1769)
- **chore(deps):** Bump `replicate` from 0.33.0 to 0.34.0 by [@dependabot](https://github.com/dependabot) in [#1767](https://github.com/promptfoo/promptfoo/pull/1767)
- **chore(deps):** Bump `openai` from 4.63.0 to 4.64.0 by [@dependabot](https://github.com/dependabot) in [#1768](https://github.com/promptfoo/promptfoo/pull/1768)

## [0.90.1] - 2024-09-26

### Changed

- **chore(providers):** Updated Bedrock integration to support Llama 3.2 models. [#1763](https://github.com/promptfoo/promptfoo/pull/1763) by [@aristsakpinis93](https://github.com/aristsakpinis93)
- **chore:** Added support for config objects in JavaScript and Python assertions. [#1729](https://github.com/promptfoo/promptfoo/pull/1729) by [@vedantr](https://github.com/vedantr)
- **fix:** Improved prompts handling per provider. [#1757](https://github.com/promptfoo/promptfoo/pull/1757) by [@typpo](https://github.com/typpo)
- **fix:** Updated `--no-interactive` description and added it to the documentation. [#1761](https://github.com/promptfoo/promptfoo/pull/1761) by [@kentyman23](https://github.com/kentyman23)
- site: adding blog post for Prompt Airlines (#1774)

### Dependencies

- **chore(deps-dev):** Bumped `@aws-sdk/client-bedrock-runtime` from 3.654.0 to 3.658.0. [#1758](https://github.com/promptfoo/promptfoo/pull/1758) by [@dependabot](https://github.com/dependabot)

## [0.90.0] - 2024-09-24

### Changed

- cli: Added 'pf' as an alias for the 'promptfoo' command (@mldangelo, #1745)
- providers(bedrock): Added support for AI21 Jamba Models and Meta Llama 3.1 Models (@mldangelo, #1753)
- providers(python): Added support for file:// syntax for Python providers (@mldangelo, #1748)
- providers(http): Added support for raw requests (@typpo, #1749)
- cli: implement cloud Login functionality for private sharing (@sklein12, #1719)
- cli(redteam): aliased 'eval' in redteam namespace and prioritized redteam.yaml over promptfooconfig.yaml (@typpo, #1664)
- providers(http): Added templating support for provider URLs (@mldangelo, #1747)
- cli: read config files from directory paths (@andretran, #1721)
- Added PROMPTFOO_EXPERIMENTAL environment variable (@typpo)
- Simplified redteam consent process (@typpo)
- Improved input handling for login prompts (@mldangelo)
- Updated dependencies (@mldangelo)
- webui: fix route to edit eval description(@sklein12, #1754)
- cli: prevent logging of empty output paths (@mldangelo)
- Added raw HTTP request example (@typpo)
- Updated documentation to prefer prebuilt versions (@sklein12, #1752)
- Triggered release step in nexe build for tagged branches (@mldangelo)
- Updated release token in GitHub Actions workflow (@mldangelo)
- Added continue-on-error to nexe-build job (@mldangelo)

## [0.89.4] - 2024-09-23

### Added

- feat(webui): display suggestions (#1739)

### Changed

- feat: headless browser provider (#1736)
- feat: suggestions (#1723)
- feat: improvements to http and websocket providers (#1732)
- fix: empty state for webui (#1727)
- chore: add costs for OpenAI model "gpt-4o-2024-08-06" (#1728)
- fix: catch errors when creating share url (#1726)https://github.com/promptfoo/promptfoo/pull/1725
- fix: add missing outputPath (#1734)
- fix: output path when PROMPTFOO_LIGHTWEIGHT_RESULTS is set (#1737)
- chore: Move share action to server (#1743)
- docs: Update documentation for Tree-based Jailbreaks Strategy by @vingiarrusso in

### Fixed

- fix(prompts): add handling for function prompt (#1724)

## [0.89.3] - 2024-09-20

### Changed

- **Bug Fixes:**
  - Improved sanitization of generations ([#1713](https://github.com/promptfoo/promptfoo/pull/1713) by [@typpo](https://github.com/typpo))
  - Reverted config changes to resolve prompt file bug ([#1722](https://github.com/promptfoo/promptfoo/pull/1722) by [@mldangelo](https://github.com/mldangelo))
- **Docs**
  - Added more information to the enterprise page ([#1714](https://github.com/promptfoo/promptfoo/pull/1714) by [@typpo](https://github.com/typpo))
  - Updated the about page ([#1715](https://github.com/promptfoo/promptfoo/pull/1715) by [@typpo](https://github.com/typpo))
  - Minor landing page updates ([#1718](https://github.com/promptfoo/promptfoo/pull/1718) by [@typpo](https://github.com/typpo))
- Update documentation for Tree-based Jailbreaks Strategy (#1725)

## [0.89.2] - 2024-09-18

### Changed

- **Dependencies**: Updated project dependencies (@mldangelo)
- **Website**: Added truncate functionality to the site (@typpo)
- Fixed Node cache dependency issue (@typpo)
- Improved nexe build workflow artifact handling in CI pipeline (@mldangelo)
- Bumped version to 0.89.2 (@typpo)
-

## [0.89.1] - 2024-09-18

### Added

- **feat(provider/openai)**: support loading `response_format` from a file by [@albertlieyingadrian](https://github.com/albertlieyingadrian) in [#1711](https://github.com/promptfoo/promptfoo/pull/1711)
- **feat(matchers)**: add external file loader for LLM rubric by [@albertlieyingadrian](https://github.com/albertlieyingadrian) in [#1698](https://github.com/promptfoo/promptfoo/pull/1698)

### Changed

- **feat**: Redteam dashboard by [@typpo](https://github.com/typpo) in [#1709](https://github.com/promptfoo/promptfoo/pull/1709)
- **feat**: add WebSocket provider by [@typpo](https://github.com/typpo) in [#1712](https://github.com/promptfoo/promptfoo/pull/1712)
- **docs**: GPT vs O1 guide by [@typpo](https://github.com/typpo) in [#1703](https://github.com/promptfoo/promptfoo/pull/1703)

### Dependencies

- **chore(deps)**: bump `openai` from `4.61.1` to `4.62.0` by [@dependabot](https://github.com/dependabot) in [#1706](https://github.com/promptfoo/promptfoo/pull/1706)
- **chore(deps)**: bump `@azure/openai-assistants` from `1.0.0-beta.5` to `1.0.0-beta.6` by [@dependabot](https://github.com/dependabot) in [#1707](https://github.com/promptfoo/promptfoo/pull/1707)

## [0.89.0] - 2024-09-17

### Added

- feat(util): add nunjucks template support for file path (#1688) by @albertlieyingadrian
- feat(redteam): top level targets, plugins, strategies (#1689) by @typpo

### Changed

- feat: Migrate NextUI to a React App (#1637) by @sklein12
- feat: add golang provider (#1693) by @typpo
- feat: make config `prompts` optional (#1694) by @typpo
- chore(redteam): plumb scores per plugin and strategy (#1684) by @typpo
- chore(redteam): redteam init indent plugins and strategies by @typpo
- chore(redteam): redteam onboarding updates (#1695) by @typpo
- chore(redteam): update some framework mappings by @typpo
- refactor(csv): improve assertion parsing and add warning for single underscore usage (#1692) by @mldangelo
- docs: improve Python provider example with stub LLM function by @mldangelo

### Fixed

- fix(python): change PythonShell mode to binary to fix unicode encoding issues (#1671) by @mldangelo
- fix(python): check --version for executable path validation (#1690) by @mldangelo
- fix(providers): Mistral Error Reporting (#1691) by @GICodeWarrior

### Dependencies

- chore(deps): bump openai from 4.61.0 to 4.61.1 (#1696) by @dependabot
- chore(deps): remove nexe dev dependency by @mldangelo
- chore(deps): update eslint and related packages by @mldangelo

## [0.88.0] - 2024-09-16

### Dependencies

- chore(deps): bump replicate from 0.32.1 to 0.33.0 (#1682)

### Added

- feat(webui): display custom namedScores (#1669)

### Changed

- **Added** `--env-path` as an alias for the `--env-file` option in CLI (@mldangelo)
- **Introduced** `PROMPTFOO_LIGHTWEIGHT_RESULTS` environment variable to optimize result storage (@typpo)
- **Added** `validatePythonPath` function and improved error handling for Python scripts (@mldangelo)
- **Displayed** custom named scores in the Web UI (@khp)
- **Improved** support for structured outputs in the OpenAI provider (@mldangelo)
- **Added** OpenAI Assistant's token usage statistics (@albertlieyingadrian)
- **Added** pricing information for Azure OpenAI models (@mldangelo)
- **Improved** API URL formatting for Azure OpenAI provider (@mldangelo)
- **Fixed** prompt normalization when reading configurations (@mldangelo)
- **Resolved** Docker image issues by adding Python, ensuring the `next` output directory exists, and disabling telemetry (@mldangelo)
- **Improved** message parsing for the Anthropic provider (@mldangelo)
- **Fixed** error in loading externally defined OpenAI function calls (@mldangelo)
- **Corrected** latency assertion error for zero milliseconds latency (@albertlieyingadrian)
- **Added** a new Red Team introduction and case studies to the documentation (@typpo)
- **Updated** model references and default LLM models in the documentation (@mldangelo)
- **Fixed** typos and broken image links in the documentation (@mldangelo, @typpo)
- **Refactored** Red Team commands and types to improve code organization (@mldangelo)
- **Moved** `evaluateOptions` initialization to `evalCommand` (@mldangelo)
- **Centralized** cost calculation logic in providers (@mldangelo)
- ci: improve nexe build workflow and caching (#1683)
- chore(providers): add pricing information for Azure OpenAI models (#1681)

### Tests

- **Added** support for `file://` prefix for local file paths in the `tests:` field in configuration (@mldangelo)

## [0.87.1] - 2024-09-12

### Fixed

- fix(docker): add Python to Docker image and verify in CI (#1677)
- fix(assertions): fix latencyMs comparison with undefined to allow 0 ms latency (#1668)
- fix(providers): improve parseMessages function for anthropic (#1666)
- fix(dockerfile): ensure next out directory exists and disable next telemetry (#1665)
- fix: normalize prompts when reading configs (#1659)

### Added

- feat(python): add validatePythonPath function and improve error handling (#1670)
- feat(cli): accept '--env-path' as an alias for '--env-file' option (#1654)
- feat: PROMPTFOO_LIGHTWEIGHT_RESULTS envar (#1450)

### Documentation

- docs: red team intro (#1662)
- docs: update model references from gpt-3.5-turbo to gpt-4o-mini (#1655)

### Changed

- **Add OpenAI `o1` pricing** by [@typpo](https://github.com/typpo) in [#1649](https://github.com/promptfoo/promptfoo/pull/1649)
- **Add support for OpenAI `o1` max completion tokens** by [@mldangelo](https://github.com/mldangelo) in [#1650](https://github.com/promptfoo/promptfoo/pull/1650)
- **Share link issue when self-hosting** by [@typpo](https://github.com/typpo) in [#1647](https://github.com/promptfoo/promptfoo/pull/1647)
- **Fix OpenAI function tool callbacks handling** by [@mldangelo](https://github.com/mldangelo) in [#1648](https://github.com/promptfoo/promptfoo/pull/1648)
- **Fix broken anchor links** by [@mldangelo](https://github.com/mldangelo) in [#1645](https://github.com/promptfoo/promptfoo/pull/1645)
- **Add documentation for Echo provider** by [@mldangelo](https://github.com/mldangelo) in [#1646](https://github.com/promptfoo/promptfoo/pull/1646)
- ci: add push trigger to docker workflow (#1678)
- refactor(providers): centralize cost calculation logic (#1679)
- refactor: move evaluateOptions initialization to evalCommand (#1674)
- refactor(redteam): move redteam types to src/redteam/types (#1653)
- refactor(redteam): move redteam commands to src/redteam/commands (#1652)
- chore(providers): improve API URL formatting for Azure OpenAI provider (#1672)
- chore(providers): add openai assistant's token usage (#1661)
- chore(openai): improve support for structured outputs (#1656)
- chore: support file:// prefix for local file paths in `tests:` field in config (#1651)

## [0.87.0] - 2024-09-12

### Changed

- feat: remote strategy execution (#1592)
- fix: run db migrations first thing in cli (#1638)
- chore: add --remote to `eval` (#1639)
- chore: ability to record when feature is used (#1643)
- site: intro and image updates (#1636)

### Dependencies

- chore(deps-dev): bump @aws-sdk/client-bedrock-runtime from 3.649.0 to 3.650.0 (#1640)
- chore(deps): bump openai from 4.58.2 to 4.59.0 (#1641)

## [0.86.1] - 2024-09-11

### Changed

- feat: cross-session leak plugin (#1631)
- fix: quickswitcher (#1635)

## [0.86.0] - 2024-09-11

### Changed

- **feat**: Added MITRE Atlas plugin aliases by [@typpo](https://github.com/typpo) in [#1629](https://github.com/promptfoo/promptfoo/pull/1629)
- **chore**: Removed the NextAPI by [@sklein12](https://github.com/sklein12) in [#1599](https://github.com/promptfoo/promptfoo/pull/1599)
- **fix**: Improved rate limiting handling by [@sinedied](https://github.com/sinedied) in [#1633](https://github.com/promptfoo/promptfoo/pull/1633)
- **fix**: Ensured `name:value` pairs are unique, rather than just names, for tags by [@sklein12](https://github.com/sklein12) in [#1621](https://github.com/promptfoo/promptfoo/pull/1621)
- **chore**: Fixed paths for `ts-node` by [@sklein12](https://github.com/sklein12) in [#1628](https://github.com/promptfoo/promptfoo/pull/1628)
- **chore**: Standardized paths by [@sklein12](https://github.com/sklein12) in [#1627](https://github.com/promptfoo/promptfoo/pull/1627)

### Dependencies

- **chore(deps-dev)**: Bumped `@aws-sdk/client-bedrock-runtime` from 3.645.0 to 3.649.0 by [@dependabot](https://github.com/dependabot) in [#1632](https://github.com/promptfoo/promptfoo/pull/1632)
- **chore(deps)**: Bumped `@anthropic-ai/sdk` from 0.27.2 to 0.27.3 by [@dependabot](https://github.com/dependabot) in [#1625](https://github.com/promptfoo/promptfoo/pull/1625)
- **chore(deps)**: Bumped `openai` from 4.58.1 to 4.58.2 by [@dependabot](https://github.com/dependabot) in [#1624](https://github.com/promptfoo/promptfoo/pull/1624)

## [0.85.2] - 2024-09-10

### Changed

- feat: compliance status in redteam reports (#1619)
- fix: prompt parsing (#1620)

## [0.85.1] - 2024-09-09

### Changed

- feat: add support for markdown prompts (#1616)
- fix: Indirect Prompt Injection missing purpose and will only generate… (#1618)

### Dependencies

- chore(deps): bump openai from 4.58.0 to 4.58.1 (#1617)

## [0.85.0] - 2024-09-06

### Added

- **feat(mistral):** Update chat models and add embedding provider by @mldangelo in [#1614](https://github.com/promptfoo/promptfoo/pull/1614)
- **feat(templates):** Allow Nunjucks templating in grader context by @mldangelo in [#1606](https://github.com/promptfoo/promptfoo/pull/1606)
- **feat(redteam):** Add remote generation for multilingual strategy by @mldangelo in [#1603](https://github.com/promptfoo/promptfoo/pull/1603)
- **feat(redteam):** ASCII smuggling plugin by @typpo in [#1602](https://github.com/promptfoo/promptfoo/pull/1602)
- **feat(redteam):** More direct prompt injections by @typpo in [#1600](https://github.com/promptfoo/promptfoo/pull/1600)
- **feat(redteam):** Prompt injections for all test cases by @typpo in [commit 28605413](https://github.com/promptfoo/promptfoo/commit/28605413)

### Changed

- **refactor:** Improve project initialization and error handling by @mldangelo in [#1591](https://github.com/promptfoo/promptfoo/pull/1591)
- **chore:** Warn if API keys are not present when running `promptfoo init` by @cristiancavalli in [#1577](https://github.com/promptfoo/promptfoo/pull/1577)
- **chore:** Add info to contains-all and icontains-all error by @typpo in [#1596](https://github.com/promptfoo/promptfoo/pull/1596)
- **chore(redteam):** Export graders by @sklein12 in [#1593](https://github.com/promptfoo/promptfoo/pull/1593)
- **chore(redteam):** Export prompt generators by @sklein12 in [#1583](https://github.com/promptfoo/promptfoo/pull/1583)
- **docs:** Add information on loading scenarios from external files by @mldangelo in [commit ddcc6e59](https://github.com/promptfoo/promptfoo/commit/ddcc6e59)

### Fixed

- **fix(redteam):** Correct metric name for misinfo/pii/etc plugins by @typpo in [#1605](https://github.com/promptfoo/promptfoo/pull/1605)
- **fix(redteam):** Remove quotes and numbered results from generated prompts by @typpo in [#1601](https://github.com/promptfoo/promptfoo/pull/1601)
- **fix(redteam):** Move purpose to the right place in redteam template by @typpo in [commit 00b2ed1c](https://github.com/promptfoo/promptfoo/commit/00b2ed1c)

### Dependencies

- **chore(deps):** Bump openai from 4.57.3 to 4.58.0 by @dependabot in [#1608](https://github.com/promptfoo/promptfoo/pull/1608)
- **chore(deps):** Bump openai from 4.57.2 to 4.57.3 by @dependabot in [#1594](https://github.com/promptfoo/promptfoo/pull/1594)

### Documentation

- **docs(redteam):** Red team introduction by @typpo in [commit ba5fe14c](https://github.com/promptfoo/promptfoo/commit/ba5fe14c) and [commit 60624456](https://github.com/promptfoo/promptfoo/commit/60624456)
- **docs(redteam):** Minor redteam update by @typpo in [commit 7cad8da5](https://github.com/promptfoo/promptfoo/commit/7cad8da5)

### Tests

- **test(redteam):** Enhance nested quotes handling in parseGeneratedPrompts by @mldangelo in [commit 36f6464a](https://github.com/promptfoo/promptfoo/commit/36f6464a)

## [0.84.1] - 2024-09-04

### Changed

- fix: json parsing infinite loop (#1590)
- fix: add cache and timeout to remote grading (#1589)

## [0.84.0] - 2024-09-04

### Changed

- Support for remote `llm-rubric` (@typpo in #1585)
- Resolve foreign key constraint in `deleteAllEvals` (@mldangelo in #1581)
- Don't set OpenAI chat completion `seed=0` by default (@Sasja in #1580)
- Improve strategy JSON parsing (@typpo in #1587)
- Multilingual strategy now uses redteam provider (@typpo in #1586)
- Handle redteam remote generation error (@typpo)
- Redteam refusals are not failures for Vertex AI (@typpo)
- Reorganize redteam exports and add Strategies (@mldangelo in #1588)
- Update OpenAI config documentation (@mldangelo)
- Improve Azure environment variables and configuration documentation (@mldangelo)
- Bump dependencies and devDependencies (@mldangelo)
- Set `stream: false` in Ollama provider (@typpo, #1568)
- Bump openai from 4.57.0 to 4.57.1 (@dependabot in #1579)
- Regenerate JSON schema based on type change (@mldangelo)
- Synchronize EnvOverrides in types and validators (@mldangelo)

## [0.83.2] - 2024-09-03

### Added

- feat: add --remote to redteam generate (#1576)

## [0.83.1] - 2024-09-03

## [0.83.0] - 2024-09-03

### Changed

- feat: add onboarding flow for http endpoint (#1572)
- feat: remote generation on the cli (#1570)
- docs: update YAML syntax for prompts and providers arrays (#1574)

## [0.82.0] - 2024-09-02

### Added

- feat(redteam): add remote generation for purpose and entities by @mldangelo

### Changed

- feat: add `delay` option for redteam generate and refactor plugins by @typpo
- fix: validate all plugins before running any by @typpo
- fix: remove indirect prompt injection `config.systemPrompt` dependency by @typpo
- fix: show all strategies on report by @typpo
- fix: bfla grading by @typpo
- chore: simplify redteam types by @typpo
- chore: move redteam command locations by @typpo
- chore: defaults for redteam plugins/strategies by @typpo
- chore: clean up some redteam onboarding questions by @typpo
- chore: export redteam plugins by @typpo
- chore: rename envar by @typpo
- chore: add `PROMPTFOO_NO_REDTEAM_MODERATION` envar by @typpo
- chore(redteam): add progress bar to multilingual strategy by @mldangelo
- chore(redteam): export extraction functions by @mldangelo
- chore(docker): install peer dependencies during build by @mldangelo
- docs: update file paths to use file:// prefix by @mldangelo
- chore: clean up some redteam onboarding questions (#1569)
- chore: defaults for redteam plugins/strategies (#1521)

### Dependencies

- chore(deps-dev): bump @aws-sdk/client-bedrock-runtime from 3.637.0 to 3.642.0 by @dependabot
- chore(deps): bump replicate from 0.32.0 to 0.32.1 by @dependabot
- chore(deps): bump openai from 4.56.1 to 4.57.0 by @dependabot
- chore(deps): bump the github-actions group with 2 updates by @dependabot

## [0.81.5] - 2024-08-30

### Dependencies

- chore(deps): bump the github-actions group with 2 updates (#1566)
- chore(deps): bump replicate from 0.32.0 to 0.32.1 (#1559)
- chore(deps): bump openai from 4.56.1 to 4.57.0 (#1558)

### Fixed

- fix: remove indirect prompt injection `config.systemPrompt` dependency (#1562)
- fix: validate all plugins before running any (#1561)

### Added

- feat: add `delay` option for redteam generate and refactor plugins (#1564)
- feat(redteam): add remote generation for purpose and entities (#1555)

### Changed

- feat: global `env` var in templates (#1553)
- fix: harmful grader (#1554)
- chore: include createdAt in getStandaloneEvals (#1550)
- chore: write eval tags to database and add migration (#1551)
- style: enforce object shorthand rule (#1557)
- chore: move redteam command locations (#1565)
- chore: simplify redteam types (#1563)
- chore(deps-dev): bump @aws-sdk/client-bedrock-runtime from 3.637.0 to 3.642.0 (#1560)

## [0.81.4] - 2024-08-29

### Changed

- **fix:** redteam progress bar by @typpo in [#1548](https://github.com/promptfoo/promptfoo/pull/1548)
- **fix:** redteam grading should use defaultTest by @typpo in [#1549](https://github.com/promptfoo/promptfoo/pull/1549)
- **refactor:** move extractJsonObjects to json utility module by @mldangelo in [#1539](https://github.com/promptfoo/promptfoo/pull/1539)

### Fixed

- **fix(redteam):** fix modifier handling in PluginBase by @mldangelo in [#1538](https://github.com/promptfoo/promptfoo/pull/1538)
- **fix(testCases):** improve test case generation with retry logic by @mldangelo in [#1544](https://github.com/promptfoo/promptfoo/pull/1544)
- **fix(docker):** link peer dependencies in Docker build by @mldangelo in [#1545](https://github.com/promptfoo/promptfoo/pull/1545)
- **fix(devcontainer):** simplify and standardize development environment by @mldangelo in [#1547](https://github.com/promptfoo/promptfoo/pull/1547)

### Dependencies

- **chore(deps):** update dependencies by @mldangelo in [#1540](https://github.com/promptfoo/promptfoo/pull/1540)
- **chore(deps):** bump @anthropic-ai/sdk from 0.27.0 to 0.27.1 by @dependabot in [#1541](https://github.com/promptfoo/promptfoo/pull/1541)
- **chore(deps):** bump openai from 4.56.0 to 4.56.1 by @dependabot in [#1542](https://github.com/promptfoo/promptfoo/pull/1542)

## [0.81.3] - 2024-08-28

### Changed

- fix: use redteam provider in extractions (#1536)
- feat: Indirect prompt injection plugin (#1518)
- feat: add support for tags property in config (#1526)
- feat: ability to reference external files in plugin config (#1530)
- feat: custom redteam plugins (#1529)
- fix: remove failure messages from output (#1531)
- fix: reduce pii false positives (#1532)
- fix: Addtl Pii false positives (#1533)
- fix: RBAC plugin false positives (#1534)
- fix: redteam providers should be overriddeable (#1516)
- fix: dont use openai moderation if key not present (#1535)

### Fixed

- fix(redteam): update logic for json only response format in default provider (#1537)

## [0.81.2] - 2024-08-27

### Changed

- fix: use redteam provider in extractions (#1536)
- feat: Indirect prompt injection plugin (#1518)
- feat: add support for tags property in config (#1526)
- feat: ability to reference external files in plugin config (#1530)
- feat: custom redteam plugins (#1529)
- fix: remove failure messages from output (#1531)
- fix: reduce pii false positives (#1532)
- fix: Addtl Pii false positives (#1533)
- fix: RBAC plugin false positives (#1534)
- fix: redteam providers should be overriddeable (#1516)
- fix: dont use openai moderation if key not present (#1535)

## [0.81.1] - 2024-08-27

### Changed

- feat: Indirect prompt injection plugin (#1518)
- feat: add support for `tags` property in config (#1526)
- feat: ability to reference external files in plugin config (#1530)
- feat: custom redteam plugins (#1529)
- fix: remove failure messages from output (#1531)
- fix: reduce pii false positives (#1532)
- fix: Addtl Pii false positives (#1533)
- fix: RBAC plugin false positives (#1534)
- fix: redteam providers should be overriddeable (#1516)
- fix: dont use openai moderation if key not present (#1535)
- chore: Set jest command line setting for jest extension (#1527)

## [0.81.0] - 2024-08-26

### Added

- feat(report): performance by strategy (#1524)
- feat(ai21): Add AI21 Labs provider (#1514)
- feat(docker): add Python runtime to final image (#1519)
- feat(anthropic): add support for create message headers (prompt caching) (#1503)

### Changed

- feat: report view sidebar for previewing test failures (#1522)
- chore: add plugin/strategy descriptions (#1520)
- chore: add `promptfoo redteam plugins` command to list plugins (#1523)
- chore: clear cache status messages (#1517)

### Fixed

- fix(scriptCompletionProvider): handle UTF-8 encoding in script output (#1515)
- fix(config): support loading scenarios and tests from external files (#331)

### Dependencies

- chore(deps-dev): bump @aws-sdk/client-bedrock-runtime from 3.635.0 to 3.637.0 (#1513)

## [0.80.3] - 2024-08-22

### Changed

- **Add Support for Embeddings API (Cohere)**: Added support for the embeddings API. [#1502](https://github.com/promptfoo/promptfoo/pull/1502) by @typpo
- **Improve Download Menu**: Enhanced the web UI by improving the download menu, adding an option to download human eval test cases, and adding tests. [#1500](https://github.com/promptfoo/promptfoo/pull/1500) by @mldangelo
- **Python IPC Encoding**: Resolved an issue by ensuring that Python IPC uses UTF-8 encoding. [#1511](https://github.com/promptfoo/promptfoo/pull/1511) by @typpo
- **Dependencies**:
  - Bumped `@anthropic-ai/sdk` from `0.26.1` to `0.27.0`. [#1507](https://github.com/promptfoo/promptfoo/pull/1507) by @dependabot
  - Upgraded Docusaurus to version `3.5.2`. [#1512](https://github.com/promptfoo/promptfoo/pull/1512) by @mldangelo

## [0.80.2] - 2024-08-22

### Changed

- fix: remove prompt-extraction from base plugins (#1505)

## [0.80.1] - 2024-08-21

### Added

- feat(redteam): improve test generation and reporting (#1481)
- feat(eval)!: remove interactive providers option (#1487)

### Changed

- refactor(harmful): improve test generation and deduplication (#1480)
- fix: hosted load shared eval (#1482)
- fix: Generate correct url for hosted shared evals (#1484)
- feat: multilingual strategy (#1483)
- chore(eslint): add and configure eslint-plugin-unicorn (#1489)
- fix: include vars in python provider cache key (#1493)
- fix: Including prompt extraction broke redteam generation (#1494)
- fix: floating point comparisons in matchers (#1486)
- site: enterprise breakdown (#1495)
- fix: Prompt setup during redteam generation (#1496)
- fix: hardcoded injectVars in harmful plugin (#1498)
- site: enterprise blog post (#1497)

### Fixed

- fix(assertions): update error messages for context-relevance and context-faithfulness (#1485)

### Dependencies

- chore(deps-dev): bump @aws-sdk/client-bedrock-runtime from 3.632.0 to 3.635.0 (#1490)

## [0.80.0] - 2024-08-21

### Changed

- **Multilingual Strategy**: Added multilingual strategy by @typpo in [#1483](https://github.com/promptfoo/promptfoo/pull/1483)
- **Redteam**: Improved test generation and reporting by @mldangelo in [#1481](https://github.com/promptfoo/promptfoo/pull/1481)
- **Evaluation**: Removed interactive providers option by @mldangelo in [#1487](https://github.com/promptfoo/promptfoo/pull/1487)
- **Hosted Load**: Fixed hosted load shared eval by @sklein12 in [#1482](https://github.com/promptfoo/promptfoo/pull/1482)
- **Shared Evals**: Generated correct URL for hosted shared evals by @sklein12 in [#1484](https://github.com/promptfoo/promptfoo/pull/1484)
- **Assertions**: Updated error messages for context-relevance and context-faithfulness by @mldangelo in [#1485](https://github.com/promptfoo/promptfoo/pull/1485)
- **Python Provider**: Included vars in Python provider cache key by @typpo in [#1493](https://github.com/promptfoo/promptfoo/pull/1493)
- **Prompt Extraction**: Fixed prompt extraction during redteam generation by @sklein12 in [#1494](https://github.com/promptfoo/promptfoo/pull/1494)
- **Matchers**: Fixed floating point comparisons in matchers by @typpo in [#1486](https://github.com/promptfoo/promptfoo/pull/1486)
- **Redteam Generation**: Fixed prompt setup during redteam generation by @sklein12 in [#1496](https://github.com/promptfoo/promptfoo/pull/1496)
- **Harmful Tests**: Improved test generation and deduplication by @mldangelo in [#1480](https://github.com/promptfoo/promptfoo/pull/1480)
- **ESLint**: Added and configured eslint-plugin-unicorn by @mldangelo in [#1489](https://github.com/promptfoo/promptfoo/pull/1489)
- **Dependencies**: Bumped @aws-sdk/client-bedrock-runtime from 3.632.0 to 3.635.0 by @dependabot in [#1490](https://github.com/promptfoo/promptfoo/pull/1490)
- **Crescendo**: Crescendo now uses gpt-4o-mini instead of gpt-4o by @typpo
- **Environment Variables**: Added GROQ_API_KEY and alphabetized 3rd party environment variables by @mldangelo
- **Enterprise Breakdown**: Added enterprise breakdown by @typpo in [#1495](https://github.com/promptfoo/promptfoo/pull/1495)

## [0.79.0] - 2024-08-20

### Added

- feat(groq): integrate native Groq SDK and update documentation by @mldangelo in #1479
- feat(redteam): support multiple policies in redteam config by @mldangelo in #1470
- feat(redteam): handle graceful exit on Ctrl+C during initialization by @mldangelo

### Changed

- feat: Prompt Extraction Redteam Plugin by @sklein12 in #1471
- feat: nexe build artifacts by @typpo in #1472
- fix: expand supported config file extensions by @mldangelo in #1473
- fix: onboarding.ts should assume context.py by @typpo
- fix: typo in onboarding example by @typpo
- fix: reduce false positives in `policy` and `sql-injection` by @typpo
- docs: remove references to optional Supabase environment variables by @mldangelo in #1474
- docs: owasp llm top 10 updates by @typpo
- test: mock logger in util test suite by @mldangelo
- chore(workflow): change release trigger type from 'published' to 'created' in Docker workflow, remove pull request and push triggers by @mldangelo
- chore(webui): update plugin display names by @typpo
- chore: refine pass rate threshold logging by @mldangelo
- ci: upload artifact by @typpo

### Fixed

- fix(devcontainer): improve Docker setup for development environment by @mldangelo
- fix(devcontainer): update Dockerfile.dev for Node.js development by @mldangelo
- fix(webui): truncate floating point scores by @typpo

### Dependencies

- chore(deps): update dependencies by @mldangelo in #1478
- chore(deps): update dependencies including @swc/core, esbuild, @anthropic-ai/sdk, and openai by @mldangelo

### Tests

- test(config): run tests over example promptfoo configs by @mldangelo in #1475

## [0.78.3] - 2024-08-19

### Added

- feat(redteam): add base path to CLI state for redteam generate by @mldangelo in [#1464](https://github.com/promptfoo/promptfoo/pull/1464)
- feat(eval): add global pass rate threshold by @mldangelo in [#1443](https://github.com/promptfoo/promptfoo/pull/1443)

### Changed

- chore: check config.redteam instead of config.metadata.redteam by @mldangelo in [#1463](https://github.com/promptfoo/promptfoo/pull/1463)
- chore: Add vscode settings for prettier formatting by @sklein12 in [#1469](https://github.com/promptfoo/promptfoo/pull/1469)
- build: add defaults for supabase environment variables by @sklein12 in [#1468](https://github.com/promptfoo/promptfoo/pull/1468)
- fix: smarter caching in exec provider by @typpo in [#1467](https://github.com/promptfoo/promptfoo/pull/1467)
- docs: display consistent instructions for npx vs npm vs brew by @typpo in [#1465](https://github.com/promptfoo/promptfoo/pull/1465)

### Dependencies

- chore(deps): bump openai from 4.55.9 to 4.56.0 by @dependabot in [#1466](https://github.com/promptfoo/promptfoo/pull/1466)
- chore(deps): replace rouge with js-rouge by @QuarkNerd in [#1420](https://github.com/promptfoo/promptfoo/pull/1420)

## [0.78.2] - 2024-08-18

### Changed

- feat: multi-turn jailbreak (#1459)
- feat: plugin aliases for owasp, nist (#1410)
- refactor(redteam): aliase `generate redteam` to `redteam generate`. (#1461)
- chore: strongly typed envars (#1452)
- chore: further simplify redteam onboarding (#1462)
- docs: strategies (#1460)

## [0.78.1] - 2024-08-16

### Changed

- **feat:** Helicone integration by @maamalama in [#1434](https://github.com/promptfoo/promptfoo/pull/1434)
- **fix:** is-sql assertion `databaseType` not `database` by @typpo in [#1451](https://github.com/promptfoo/promptfoo/pull/1451)
- **chore:** Use temporary file for Python interprocess communication by @enkoder in [#1447](https://github.com/promptfoo/promptfoo/pull/1447)
- **chore:** Redteam onboarding updates by @typpo in [#1453](https://github.com/promptfoo/promptfoo/pull/1453)
- **site:** Add blog post by @typpo in [#1444](https://github.com/promptfoo/promptfoo/pull/1444)

### Fixed

- **fix(redteam):** Improve iterative tree-based red team attack provider by @mldangelo in [#1458](https://github.com/promptfoo/promptfoo/pull/1458)

### Dependencies

- **chore(deps):** Update various dependencies by @mldangelo in [#1442](https://github.com/promptfoo/promptfoo/pull/1442)
- **chore(deps):** Bump `@aws-sdk/client-bedrock-runtime` from 3.629.0 to 3.631.0 by @dependabot in [#1448](https://github.com/promptfoo/promptfoo/pull/1448)
- **chore(deps):** Bump `@aws-sdk/client-bedrock-runtime` from 3.631.0 to 3.632.0 by @dependabot in [#1455](https://github.com/promptfoo/promptfoo/pull/1455)
- **chore(deps):** Bump `@anthropic-ai/sdk` from 0.25.2 to 0.26.0 by @dependabot in [#1449](https://github.com/promptfoo/promptfoo/pull/1449)
- **chore(deps):** Bump `@anthropic-ai/sdk` from 0.26.0 to 0.26.1 by @dependabot in [#1456](https://github.com/promptfoo/promptfoo/pull/1456)
- **chore(deps):** Bump `openai` from 4.55.7 to 4.55.9 by @dependabot in [#1457](https://github.com/promptfoo/promptfoo/pull/1457)

## [0.78.0] - 2024-08-14

### Changed

- **Web UI**: Added ability to choose prompt/provider column in report view by @typpo in [#1426](https://github.com/promptfoo/promptfoo/pull/1426)
- **Eval**: Support loading scenarios and tests from external files by @mldangelo in [#1432](https://github.com/promptfoo/promptfoo/pull/1432)
- **Redteam**: Added language support for generated tests by @mldangelo in [#1433](https://github.com/promptfoo/promptfoo/pull/1433)
- **Transform**: Support custom function names in file transforms by @mldangelo in [#1435](https://github.com/promptfoo/promptfoo/pull/1435)
- **Extension Hook API**: Introduced extension hook API by @aantn in [#1249](https://github.com/promptfoo/promptfoo/pull/1249)
- **Report**: Hide unused plugins in report by @typpo in [#1425](https://github.com/promptfoo/promptfoo/pull/1425)
- **Memory**: Optimize memory usage in `listPreviousResults` by not loading all results into memory by @typpo in [#1439](https://github.com/promptfoo/promptfoo/pull/1439)
- **TypeScript**: Added TypeScript `promptfooconfig` example by @mldangelo in [#1427](https://github.com/promptfoo/promptfoo/pull/1427)
- **Tests**: Moved `evaluatorHelpers` tests to a separate file by @mldangelo in [#1437](https://github.com/promptfoo/promptfoo/pull/1437)
- **Dev**: Bumped `@aws-sdk/client-bedrock-runtime` from 3.624.0 to 3.629.0 by @dependabot in [#1428](https://github.com/promptfoo/promptfoo/pull/1428)
- **SDK**: Bumped `@anthropic-ai/sdk` from 0.25.1 to 0.25.2 by @dependabot in [#1429](https://github.com/promptfoo/promptfoo/pull/1429)
- **SDK**: Bumped `openai` from 4.55.4 to 4.55.7 by @dependabot in [#1436](https://github.com/promptfoo/promptfoo/pull/1436)

## [0.77.0] - 2024-08-12

### Added

- feat(assertions): add option to disable AJV strict mode (#1415)

### Changed

- feat: ssrf plugin (#1411)
- feat: `basic` strategy to represent raw payloads only (#1417)
- refactor: transform function (#1423)
- fix: suppress docker lint (#1412)
- fix: update eslint config and resolve unused variable warnings (#1413)
- fix: handle retries for harmful generations (#1422)
- docs: add plugin documentation (#1421)

### Fixed

- fix(redteam): plugins respect config-level numTest (#1409)

### Dependencies

- chore(deps): bump openai from 4.55.3 to 4.55.4 (#1418)

### Documentation

- docs(faq): expand and restructure FAQ content (#1416)

## [0.76.1] - 2024-08-11

## [0.76.0] - 2024-08-10

### Changed

- feat: add `delete eval latest` and `delete eval all` (#1383)
- feat: bfla and bofa plugins (#1406)
- feat: Support loading tools from multiple files (#1384)
- feat: `promptfoo eval --description` override (#1399)
- feat: add `default` strategy and remove `--add-strategies` (#1401)
- feat: assume unrecognized openai models are chat models (#1404)
- feat: excessive agency grader looks at tools (#1403)
- fix: dont check SSL certs (#1396)
- fix: reduce rbac and moderation false positives (#1400)
- fix: `redteam` property was not read in config (#1407)
- fix: Do not ignored derived metrics (#1381)
- fix: add indexes for sqlite (#1382)

### Fixed

- fix(types): allow boolean values in VarsSchema (#1386)

### Dependencies

- chore(deps-dev): bump @aws-sdk/client-bedrock-runtime from 3.623.0 to 3.624.0 (#1379)
- chore(deps): bump openai from 4.54.0 to 4.55.0 (#1387)
- chore(deps): bump openai from 4.55.0 to 4.55.1 (#1392)
- chore(deps): bump @anthropic-ai/sdk from 0.25.0 to 0.25.1 (#1397)
- chore(deps): bump openai from 4.55.1 to 4.55.3 (#1398)

## [0.75.2] - 2024-08-06

### Added

- feat: ability to attach configs to prompts (#1391)

### Changed

- fix: Update "Edit Comment" dialog background for the dark mode (#1374)
- fix: undefined var in hallucination template (#1375)
- fix: restore harmCategory var (#1380)

## [0.75.1] - 2024-08-05

### Changed

- fix: temporarily disable nunjucks strict mode by @typpo

### Dependencies

- chore(deps): update dependencies (#1373)

## [0.75.0] - 2024-08-05

### Added

- feat(webui): Download report as PDF by @typpo in #1348
- feat(redteam): Add custom policy plugin by @mldangelo in #1346
- feat(config): Add writePromptfooConfig function and orderKeys utility by @mldangelo in #1360
- feat(redteam): Add purpose and entities to defaultTest metadata by @mldangelo in #1359
- feat(webui): Show metadata in details dialog by @typpo in #1362
- feat(redteam): Add some simple requested strategies by @typpo in #1364

### Changed

- feat: Implement defaultTest metadata in tests and scenarios by @mldangelo in #1361
- feat!: Add `default` plugin collection and remove --add-plugins by @typpo in #1369
- fix: Moderation assert and iterative provider handle output objects by @typpo in #1353
- fix: Improve PII grader by @typpo in #1354
- fix: Improve RBAC grading by @typpo in #1347
- fix: Make graders set assertion value by @typpo in #1355
- fix: Allow falsy provider response outputs by @typpo in #1356
- fix: Improve entity extraction and enable for PII by @typpo in #1358
- fix: Do not dereference external tool files by @typpo in #1357
- fix: Google sheets output by @typpo in #1367
- docs: How to red team RAG applications by @typpo in #1368
- refactor(redteam): Consolidate graders and plugins by @mldangelo in #1370
- chore(redteam): Collect user consent for harmful generation by @typpo in #1365

### Dependencies

- chore(deps): Bump openai from 4.53.2 to 4.54.0 by @dependabot in #1349
- chore(deps-dev): Bump @aws-sdk/client-bedrock-runtime from 3.622.0 to 3.623.0 by @dependabot in #1372

## [0.74.0] - 2024-08-01

### Changed

- **feat**: Split types vs validators for prompts, providers, and redteam [#1325](https://github.com/promptfoo/promptfoo/pull/1325) by [@typpo](https://github.com/typpo)
- **feat**: Load provider `tools` and `functions` from external file [#1342](https://github.com/promptfoo/promptfoo/pull/1342) by [@typpo](https://github.com/typpo)
- **fix**: Show gray icon when there are no tests in report [#1335](https://github.com/promptfoo/promptfoo/pull/1335) by [@typpo](https://github.com/typpo)
- **fix**: numTests calculation for previous evals [#1336](https://github.com/promptfoo/promptfoo/pull/1336) by [@onyck](https://github.com/onyck)
- **fix**: Only show the number of tests actually run in the eval [#1338](https://github.com/promptfoo/promptfoo/pull/1338) by [@typpo](https://github.com/typpo)
- **fix**: better-sqlite3 in arm64 docker image [#1344](https://github.com/promptfoo/promptfoo/pull/1344) by [@cmrfrd](https://github.com/cmrfrd)
- **fix**: Correct positive example in DEFAULT_GRADING_PROMPT [#1337](https://github.com/promptfoo/promptfoo/pull/1337) by [@tbuckley](https://github.com/tbuckley)
- **chore**: Integrate red team evaluation into promptfoo init [#1334](https://github.com/promptfoo/promptfoo/pull/1334) by [@mldangelo](https://github.com/mldangelo)
- **chore**: Enforce consistent type imports [#1341](https://github.com/promptfoo/promptfoo/pull/1341) by [@mldangelo](https://github.com/mldangelo)
- **refactor(redteam)**: Update plugin architecture and improve error handling [#1343](https://github.com/promptfoo/promptfoo/pull/1343) by [@mldangelo](https://github.com/mldangelo)
- **docs**: Expand installation instructions in README and docs [#1345](https://github.com/promptfoo/promptfoo/pull/1345) by [@mldangelo](https://github.com/mldangelo)

### Dependencies

- **chore(deps)**: Bump @azure/identity from 4.4.0 to 4.4.1 [#1340](https://github.com/promptfoo/promptfoo/pull/1340) by [@dependabot](https://github.com/dependabot)
- **chore(deps)**: Bump the github-actions group with 3 updates [#1339](https://github.com/promptfoo/promptfoo/pull/1339) by [@dependabot](https://github.com/dependabot)

## [0.73.9] - 2024-07-30

### Dependencies

- chore(deps): update dev dependencies and minor package versions (#1331)
- chore(deps): bump @anthropic-ai/sdk from 0.24.3 to 0.25.0 (#1326)

### Fixed

- fix: chain provider and test transform (#1316)

### Added

- feat: handle rate limits in generic fetch path (#1324)

### Changed

- **Features:**
  - feat: handle rate limits in generic fetch path by @typpo in https://github.com/promptfoo/promptfoo/pull/1324
- **Fixes:**
  - fix: show default vars in table by @typpo in https://github.com/promptfoo/promptfoo/pull/1306
  - fix: chain provider and test transform by @fvdnabee in https://github.com/promptfoo/promptfoo/pull/1316
- **Refactors:**
  - refactor(redteam): extract entity and purpose logic, update imitation plugin by @mldangelo in https://github.com/promptfoo/promptfoo/pull/1301
- **Chores:**
  - chore(deps): bump openai from 4.53.1 to 4.53.2 by @dependabot in https://github.com/promptfoo/promptfoo/pull/1314
  - chore: set page titles by @typpo in https://github.com/promptfoo/promptfoo/pull/1315
  - chore: add devcontainer setup by @cmrfrd in https://github.com/promptfoo/promptfoo/pull/1317
  - chore(webui): persist column selection in evals view by @mldangelo in https://github.com/promptfoo/promptfoo/pull/1302
  - chore(redteam): allow multiple provider selection by @mldangelo in https://github.com/promptfoo/promptfoo/pull/1319
  - chore(deps): bump @anthropic-ai/sdk from 0.24.3 to 0.25.0 by @dependabot in https://github.com/promptfoo/promptfoo/pull/1326
  - chore(deps-dev): bump @aws-sdk/client-bedrock-runtime from 3.620.0 to 3.620.1 by @dependabot in https://github.com/promptfoo/promptfoo/pull/1327
  - chore(deps): update dev dependencies and minor package versions by @mldangelo in https://github.com/promptfoo/promptfoo/pull/1331
- **CI/CD:**
  - ci: add assets generation job and update json schema by @mldangelo in https://github.com/promptfoo/promptfoo/pull/1321
  - docs: add CITATION.cff file by @mldangelo in https://github.com/promptfoo/promptfoo/pull/1322
  - docs: update examples and docs to use gpt-4o and gpt-4o-mini models by @mldangelo in https://github.com/promptfoo/promptfoo/pull/1323
- chore(deps-dev): bump @aws-sdk/client-bedrock-runtime from 3.620.0 to 3.620.1 (#1327)

### Documentation

- **Documentation:**

## [0.73.8] - 2024-07-29

### Dependencies

- chore(deps): bump openai from 4.53.1 to 4.53.2 (#1314)

### Documentation

- docs: update examples and docs to use gpt-4o and gpt-4o-mini models (#1323)
- docs: add CITATION.cff file (#1322)

### Added

- feat(webui): tooltip with provider config on hover (#1312)

### Changed

- feat: Imitation redteam plugin (#1163)
- fix: report cached tokens from assertions (#1299)
- fix: trim model-graded-closedqa response (#1309)
- refactor(utils): move transform logic to separate file (#1310)
- chore(cli): add option to strip auth info from shared URLs (#1304)
- chore: set page titles (#1315)
- chore(webui): persist column selection in evals view (#1302)
- ci: add assets generation job and update json schema (#1321)
- refactor(redteam): extract entity and purpose logic, update imitation plugin (#1301)
- chore(redteam): allow multiple provider selection (#1319)
- chore: add devcontainer setup (#1317)

### Fixed

- fix(webui): make it easier to select text without toggling cell (#1295)
- fix(docker): add sqlite-dev to runtime dependencies (#1297)
- fix(redteam): update CompetitorsGrader rubric (#1298)
- fix(redteam): improve plugin and strategy selection UI (#1300)
- fix(redteam): decrease false positives in hallucination grader (#1305)
- fix(redteam): misc fixes in grading and calculations (#1313)
- fix: show default vars in table (#1306)

## [0.73.7] - 2024-07-26

### Changed

- **Standalone graders for redteam** by [@typpo](https://github.com/typpo) in [#1256](https://github.com/promptfoo/promptfoo/pull/1256)
- **Punycode deprecation warning on node 22** by [@typpo](https://github.com/typpo) in [#1287](https://github.com/promptfoo/promptfoo/pull/1287)
- **Improve iterative providers and update provider API interface to pass original prompt** by [@mldangelo](https://github.com/mldangelo) in [#1293](https://github.com/promptfoo/promptfoo/pull/1293)
- **Add issue templates** by [@typpo](https://github.com/typpo) in [#1288](https://github.com/promptfoo/promptfoo/pull/1288)
- **Support TS files for prompts providers and assertions** by [@benasher44](https://github.com/benasher44) in [#1286](https://github.com/promptfoo/promptfoo/pull/1286)
- **Update dependencies** by [@mldangelo](https://github.com/mldangelo) in [#1292](https://github.com/promptfoo/promptfoo/pull/1292)
- **Move circular dependency check to style-check job** by [@mldangelo](https://github.com/mldangelo) in [#1291](https://github.com/promptfoo/promptfoo/pull/1291)
- **Add examples for embedding and classification providers** by [@Luca-Hackl](https://github.com/Luca-Hackl) in [#1296](https://github.com/promptfoo/promptfoo/pull/1296)

## [0.73.6] - 2024-07-25

### Added

- feat(ci): add Docker image publishing to GitHub Container Registry (#1263)
- feat(webui): add yaml upload button (#1264)

### Changed

- docs: fix javascript configuration guide variable example (#1268)
- site(careers): update application instructions and preferences (#1270)
- chore(python): enhance documentation, tests, formatting, and CI (#1282)
- fix: treat .cjs and .mjs files as javascript vars (#1267)
- fix: add xml tags for better delineation in `llm-rubric`, reduce `harmful` plugin false positives (#1269)
- fix: improve handling of json objects in http provider (#1274)
- fix: support provider json filepath (#1279)
- chore(ci): implement multi-arch Docker image build and push (#1266)
- chore(docker): add multi-arch image description (#1271)
- chore(eslint): add new linter rules and improve code quality (#1277)
- chore: move types files (#1278)
- refactor(redteam): rename strategies and improve type safety (#1275)
- ci: re-enable Node 22.x in CI matrix (#1272)
- chore: support loading .{,m,c}ts promptfooconfig files (#1284)

### Dependencies

- chore(deps): update ajv-formats from 2.1.1 to 3.0.1 (#1276)
- chore(deps): update @swc/core to version 1.7.1 (#1285)

## [0.73.5] - 2024-07-24

### Added

- **feat(cli):** Add the ability to share a specific eval by [@typpo](https://github.com/promptfoo/promptfoo/pull/1250)
- **feat(webui):** Hide long metrics lists by [@typpo](https://github.com/promptfoo/promptfoo/pull/1262)
- feat(webui): hide long metrics lists (#1262)
- feat: ability to share a specific eval (#1250)

### Changed

- **fix:** Resolve node-fetch TypeScript errors by [@mldangelo](https://github.com/promptfoo/promptfoo/pull/1254)
- **fix:** Correct color error in local `checkNodeVersion` test by [@mldangelo](https://github.com/promptfoo/promptfoo/pull/1255)
- **fix:** Multiple Docker fixes by [@typpo](https://github.com/promptfoo/promptfoo/pull/1257)
- **fix:** Improve `--add-strategies` validation error messages by [@typpo](https://github.com/promptfoo/promptfoo/pull/1260)
- **chore:** Warn when a variable is named `assert` by [@typpo](https://github.com/promptfoo/promptfoo/pull/1259)
- **chore:** Update Llama examples and add support for chat-formatted prompts in Replicate by [@typpo](https://github.com/promptfoo/promptfoo/pull/1261)
- chore: update llama examples and add support for chat formatted prompts in Replicate (#1261)
- chore: warn when a var is named assert (#1259)

### Fixed

- **fix(redteam):** Allow arbitrary `injectVar` name for redteam providers by [@mldangelo](https://github.com/promptfoo/promptfoo/pull/1253)
- fix: make --add-strategies validation have useful error (#1260)
- fix: multiple docker fixes (#1257)
- fix: color error in local checkNodeVersion test (#1255)
- fix: resolve node-fetch typescript errors (#1254)
- fix(redteam): allow arbitrary injectVar name for redteam providers (#1253)

## [0.73.4] - 2024-07-24

### Changed

- **schema**: Update config schema for strategies by @mldangelo in [#1244](https://github.com/promptfoo/promptfoo/pull/1244)
- **defaultTest**: Fix scenario assert merging by @onyck in [#1251](https://github.com/promptfoo/promptfoo/pull/1251)
- **webui**: Handle port already in use error by @mldangelo in [#1246](https://github.com/promptfoo/promptfoo/pull/1246)
- **webui**: Update provider list in `ProviderSelector` and add tests by @mldangelo in [#1245](https://github.com/promptfoo/promptfoo/pull/1245)
- **site**: Add blog post by @typpo in [#1247](https://github.com/promptfoo/promptfoo/pull/1247)
- **site**: Improve navigation and consistency by @mldangelo in [#1248](https://github.com/promptfoo/promptfoo/pull/1248)
- **site**: Add careers page by @mldangelo in [#1222](https://github.com/promptfoo/promptfoo/pull/1222)
- **docs**: Full RAG example by @typpo in [#1228](https://github.com/promptfoo/promptfoo/pull/1228)

## [0.73.3] - 2024-07-23

### Changed

- **WebUI:** Make eval switcher more obvious by @typpo in [#1232](https://github.com/promptfoo/promptfoo/pull/1232)
- **Redteam:** Add iterative tree provider and strategy by @mldangelo in [#1238](https://github.com/promptfoo/promptfoo/pull/1238)
- Improve `CallApiFunctionSchema`/`ProviderFunction` type by @aloisklink in [#1235](https://github.com/promptfoo/promptfoo/pull/1235)
- **Redteam:** CLI nits, plugins, provider functionality, and documentation by @mldangelo in [#1231](https://github.com/promptfoo/promptfoo/pull/1231)
- **Redteam:** PII false positives by @typpo in [#1233](https://github.com/promptfoo/promptfoo/pull/1233)
- **Redteam:** `--add-strategies` flag didn't work by @typpo in [#1234](https://github.com/promptfoo/promptfoo/pull/1234)
- Cleanup logging and fix nextui TS error by @mldangelo in [#1243](https://github.com/promptfoo/promptfoo/pull/1243)
- **CI:** Add registry URL to npm publish workflow by @mldangelo in [#1241](https://github.com/promptfoo/promptfoo/pull/1241)
- Remove redundant chalk invocations by @mldangelo in [#1240](https://github.com/promptfoo/promptfoo/pull/1240)
- Update dependencies by @mldangelo in [#1242](https://github.com/promptfoo/promptfoo/pull/1242)
- Update some images by @typpo in [#1236](https://github.com/promptfoo/promptfoo/pull/1236)
- More image updates by @typpo in [#1237](https://github.com/promptfoo/promptfoo/pull/1237)
- Update capitalization of Promptfoo and fix site deprecation warning by @mldangelo in [#1239](https://github.com/promptfoo/promptfoo/pull/1239)

## [0.73.2] - 2024-07-23

### Changed

- fix: add support for anthropic bedrock tools (#1229)
- chore(redteam): add a warning for no openai key set (#1230)

## [0.73.1] - 2024-07-22

### Changed

- fix: dont try to parse yaml content on load (#1226)

## [0.73.0] - 2024-07-22

### Added

- feat(redteam): add 4 new basic plugins (#1201)
- feat(redteam): improve test generation logic and add batching by @mldangelo in
- feat(redteam): settings dialog (#1215)https://github.com/promptfoo/promptfoo/pull/1208
- feat(redteam): introduce redteam section for promptfooconfig.yaml (#1192)

### Changed

- fix: gpt-4o-mini price (#1218)
- chore(openai): update model list (#1219)
- test: improve type safety and resolve TypeScript errors (#1216)
- refactor: resolve circular dependencies and improve code organization (#1212)
- docs: fix broken links (#1211)
- site: image updates and bugfixes (#1217)
- site: improve human readability of validator errors (#1221)
- site: yaml/json config validator for promptfoo configs (#1207)

### Fixed

- fix(validator): fix errors in default example (#1220)
- fix(webui): misc fixes and improvements to webui visuals (#1213)
- fix(redteam): mismatched categories and better overall scoring (#1214)
- fix(gemini): improve error handling (#1193)

### Dependencies

- chore(deps): update multiple dependencies to latest minor and patch versions (#1210)

## [0.72.2] - 2024-07-19

### Documentation

- docs: add guide for comparing GPT-4o vs GPT-4o-mini (#1200)

### Added

- **feat(openai):** add GPT-4o-mini models by [@mldangelo](https://github.com/promptfoo/promptfoo/pull/1196)
- feat(redteam): improve test generation logic and add batching (#1208)

### Changed

- **feat:** add schema validation to `promptfooconfig.yaml` by [@mldangelo](https://github.com/promptfoo/promptfoo/pull/1185)
- **fix:** base path for custom filter resolution by [@onyck](https://github.com/promptfoo/promptfoo/pull/1198)
- **chore(redteam):** refactor PII categories and improve plugin handling by [@mldangelo](https://github.com/promptfoo/promptfoo/pull/1191)
- **build(deps-dev):** bump `@aws-sdk/client-bedrock-runtime` from 3.614.0 to 3.616.0 by [@dependabot](https://github.com/promptfoo/promptfoo/pull/1203)
- **docs:** add guide for comparing GPT-4o vs GPT-4o-mini by [@mldangelo](https://github.com/promptfoo/promptfoo/pull/1200)
- **site:** contact page by [@typpo](https://github.com/promptfoo/promptfoo/pull/1190)
- **site:** newsletter form by [@typpo](https://github.com/promptfoo/promptfoo/pull/1194)
- **site:** miscellaneous images and improvements by [@typpo](https://github.com/promptfoo/promptfoo/pull/1199)
- build(deps-dev): bump @aws-sdk/client-bedrock-runtime from 3.614.0 to 3.616.0 (#1203)
- site: misc images and improvements (#1199)

### Fixed

- **fix(webui):** eval ID not being properly set by [@typpo](https://github.com/promptfoo/promptfoo/pull/1195)
- **fix(Dockerfile):** install curl for healthcheck by [@orange-anjou](https://github.com/promptfoo/promptfoo/pull/1204)
- fix(Dockerfile): install curl for healthcheck (#1204)
- fix: base path for custom filter resolution (#1198)

### Tests

- **test(webui):** add unit tests for `InfoModal` component by [@mldangelo](https://github.com/promptfoo/promptfoo/pull/1187)

## [0.72.1] - 2024-07-18

### Tests

- test(webui): add unit tests for InfoModal component (#1187)

### Fixed

- fix(webui): eval id not being properly set (#1195)

### Added

- feat(openai): add gpt-4o-mini models (#1196)
- feat: add schema validation to promptfooconfig.yaml (#1185)

### Changed

- Fix: Consider model name when caching Bedrock responses by @fvdnabee in [#1181](https://github.com/promptfoo/promptfoo/pull/1181)
- Fix: Parsing of the model name tag in Ollama embeddings provider by @minamijoyo in [#1189](https://github.com/promptfoo/promptfoo/pull/1189)
- Refactor (redteam): Simplify CLI command structure and update provider options by @mldangelo in [#1174](https://github.com/promptfoo/promptfoo/pull/1174)
- Refactor (types): Convert interfaces to Zod schemas by @mldangelo in [#1178](https://github.com/promptfoo/promptfoo/pull/1178)
- Refactor (redteam): Improve type safety and simplify code structure by @mldangelo in [#1175](https://github.com/promptfoo/promptfoo/pull/1175)
- Chore (redteam): Another injection by @typpo in [#1173](https://github.com/promptfoo/promptfoo/pull/1173)
- Chore (deps): Upgrade inquirer to v10 by @mldangelo in [#1176](https://github.com/promptfoo/promptfoo/pull/1176)
- Chore (redteam): Update CLI for test case generation by @mldangelo in [#1177](https://github.com/promptfoo/promptfoo/pull/1177)
- Chore: Include hostname in share confirmation by @typpo in [#1183](https://github.com/promptfoo/promptfoo/pull/1183)
- Build (deps-dev): Bump @azure/identity from 4.3.0 to 4.4.0 by @dependabot in [#1180](https://github.com/promptfoo/promptfoo/pull/1180)
- chore(redteam): refactor PII categories and improve plugin handling (#1191)
- site: newsletter form (#1194)
- site: contact page (#1190)

## [0.72.0] - 2024-07-17

### Added

- feat(webui): add about component with helpful links (#1149)
- feat(webui): Ability to compare evals (#1148)

### Changed

- feat: manual input provider (#1168)
- chore(mistral): add codestral-mamba (#1170)
- chore: static imports for iterative providers (#1169)

### Fixed

- fix(webui): dark mode toggle (#1171)
- fix(redteam): set harmCategory label for harmful tests (#1172)

## [0.71.1] - 2024-07-15

### Added

- feat(redteam): specify the default number of test cases to generate per plugin (#1154)

### Changed

- feat: add image classification example and xml assertions (#1153)

### Fixed

- fix(redteam): fix dynamic import paths (#1162)

## [0.71.0] - 2024-07-15

### Changed

- **Eval picker for web UI** by [@typpo](https://github.com/typpo) in [#1143](https://github.com/promptfoo/promptfoo/pull/1143)
- **Update default model providers to Claude 3.5** by [@mldangelo](https://github.com/mldangelo) in [#1157](https://github.com/promptfoo/promptfoo/pull/1157)
- **Allow provider customization for dataset generation** by [@mldangelo](https://github.com/mldangelo) in [#1158](https://github.com/promptfoo/promptfoo/pull/1158)
- **Predict Redteam injectVars** by [@mldangelo](https://github.com/mldangelo) in [#1141](https://github.com/promptfoo/promptfoo/pull/1141)
- **Fix JSON prompt escaping in HTTP provider and add LM Studio example** by [@mldangelo](https://github.com/mldangelo) in [#1156](https://github.com/promptfoo/promptfoo/pull/1156)
- **Fix poor performing harmful test generation** by [@mldangelo](https://github.com/mldangelo) in [#1124](https://github.com/promptfoo/promptfoo/pull/1124)
- **Update overreliance grading prompt** by [@mldangelo](https://github.com/mldangelo) in [#1146](https://github.com/promptfoo/promptfoo/pull/1146)
- **Move multiple variables warning to before progress bar** by [@typpo](https://github.com/typpo) in [#1160](https://github.com/promptfoo/promptfoo/pull/1160)
- **Add contributing guide** by [@mldangelo](https://github.com/mldangelo) in [#1150](https://github.com/promptfoo/promptfoo/pull/1150)
- **Refactor and optimize injection and iterative methods** by [@mldangelo](https://github.com/mldangelo) in [#1138](https://github.com/promptfoo/promptfoo/pull/1138)
- **Update plugin base class to support multiple assertions** by [@mldangelo](https://github.com/mldangelo) in [#1139](https://github.com/promptfoo/promptfoo/pull/1139)
- **Structural refactor, abstract plugin and method actions** by [@mldangelo](https://github.com/mldangelo) in [#1140](https://github.com/promptfoo/promptfoo/pull/1140)
- **Move CLI commands into individual files** by [@mldangelo](https://github.com/mldangelo) in [#1155](https://github.com/promptfoo/promptfoo/pull/1155)
- **Update Jest linter rules** by [@mldangelo](https://github.com/mldangelo) in [#1161](https://github.com/promptfoo/promptfoo/pull/1161)
- **Bump openai from 4.52.4 to 4.52.5** by [@dependabot](https://github.com/dependabot) in [#1137](https://github.com/promptfoo/promptfoo/pull/1137)
- **Bump @aws-sdk/client-bedrock-runtime from 3.613.0 to 3.614.0** by [@dependabot](https://github.com/dependabot) in [#1136](https://github.com/promptfoo/promptfoo/pull/1136)
- **Bump openai from 4.52.5 to 4.52.7** by [@dependabot](https://github.com/dependabot) in [#1142](https://github.com/promptfoo/promptfoo/pull/1142)
- **Update documentation and MUI dependencies** by [@mldangelo](https://github.com/mldangelo) in [#1152](https://github.com/promptfoo/promptfoo/pull/1152)
- **Update Drizzle dependencies and configuration** by [@mldangelo](https://github.com/mldangelo) in [#1151](https://github.com/promptfoo/promptfoo/pull/1151)
- **Bump dependencies with patch and minor version updates** by [@mldangelo](https://github.com/mldangelo) in [#1159](https://github.com/promptfoo/promptfoo/pull/1159)

## [0.70.1] - 2024-07-11

### Changed

- **provider**: put provider in outer loop to reduce model swap by @typpo in [#1132](https://github.com/promptfoo/promptfoo/pull/1132)
- **evaluator**: ensure unique prompt handling with labeled and unlabeled providers by @mldangelo in [#1134](https://github.com/promptfoo/promptfoo/pull/1134)
- **eval**: validate --output file extension before running eval by @mldangelo in [#1135](https://github.com/promptfoo/promptfoo/pull/1135)
- **deps-dev**: bump @aws-sdk/client-bedrock-runtime from 3.609.0 to 3.613.0 by @dependabot in [#1126](https://github.com/promptfoo/promptfoo/pull/1126)
- fix pythonCompletion test by @mldangelo in [#1133](https://github.com/promptfoo/promptfoo/pull/1133)

## [0.70.0] - 2024-07-10

### Changed

- feat: Add `promptfoo redteam init` command (#1122)
- chore: refactor eval and generate commands out of main.ts (#1121)
- build(deps): bump openai from 4.52.3 to 4.52.4 (#1118)
- refactor(redteam): relocate harmful and pii plugins from legacy directory (#1123)
- refactor(redteam): Migrate harmful test generators to plugin-based architecture (#1116)

### Fixed

- fix(redteam): use final prompt in moderation instead of original (#1117)

## [0.69.2] - 2024-07-08

### Changed

- feat: add support for nested grading results (#1101)
- fix: issue that caused harmful prompts to not save (#1112)
- fix: resolve relative paths for prompts (#1110)
- ci: compress images in PRs (#1108)
- site: landing page updates (#1096)

## [0.69.1] - 2024-07-06

### Changed

- **feat**: Add Zod schema validation for providers in `promptfooconfig` by @mldangelo in [#1102](https://github.com/promptfoo/promptfoo/pull/1102)
- **fix**: Re-add provider context in prompt functions by @mldangelo in [#1106](https://github.com/promptfoo/promptfoo/pull/1106)
- **fix**: Add missing `gpt-4-turbo-2024-04-09` by @aloisklink in [#1100](https://github.com/promptfoo/promptfoo/pull/1100)
- **chore**: Update minor and patch versions of several packages by @mldangelo in [#1107](https://github.com/promptfoo/promptfoo/pull/1107)
- **chore**: Format Python code and add check job to GitHub Actions workflow by @mldangelo in [#1105](https://github.com/promptfoo/promptfoo/pull/1105)
- **chore**: Bump version to 0.69.1 by @mldangelo
- **docs**: Add example and configuration guide for using `llama.cpp` by @mldangelo in [#1104](https://github.com/promptfoo/promptfoo/pull/1104)
- **docs**: Add Vitest integration guide by @mldangelo in [#1103](https://github.com/promptfoo/promptfoo/pull/1103)

## [0.69.0] - 2024-07-05

### Added

- feat(redteam): `extra-jailbreak` plugin that applies jailbreak to all probes (#1085)
- feat(webui): show metrics as % in column header (#1087)
- feat: add support for PROMPTFOO_AUTHOR environment variable (#1099)

### Changed

- feat: `llm-rubric` uses tools API for model-grading anthropic evals (#1079)
- feat: `--filter-providers` eval option (#1089)
- feat: add `author` field to evals (#1045)
- fix: improper path resolution for file:// prefixes (#1094)
- chore(webui): small changes to styling (#1088)
- docs: guide on how to do sandboxed evals on generated code (#1097)
- build(deps): bump replicate from 0.30.2 to 0.31.0 (#1090)

### Fixed

- fix(webui): Ability to toggle visibility of description column (#1095)

## [0.68.3] - 2024-07-04

### Tests

- test: fix assertion result mock pollution (#1086)

### Fixed

- fix: browser error on eval page with derived metrics that results when a score is null (#1093)
- fix(prompts): treat non-existent files as prompt strings (#1084)
- fix: remove test mutation for classifer and select-best assertion types (#1083)

### Added

- feat(openai): support for attachments for openai assistants (#1080)

### Changed

- **Features:**
  - Added support for attachments in OpenAI assistants by [@typpo](https://github.com/promptfoo/promptfoo/pull/1080)
- **Fixes:**
  - Removed test mutation for classifier and select-best assertion types by [@typpo](https://github.com/promptfoo/promptfoo/pull/1083)
  - Treated non-existent files as prompt strings by [@typpo](https://github.com/promptfoo/promptfoo/pull/1084)
  - Fixed assertion result mock pollution by [@mldangelo](https://github.com/promptfoo/promptfoo/pull/1086)
- **Dependencies:**
  - Bumped `openai` from 4.52.2 to 4.52.3 by [@dependabot](https://github.com/promptfoo/promptfoo/pull/1073)
  - Bumped `@aws-sdk/client-bedrock-runtime` from 3.606.0 to 3.609.0 by [@dependabot](https://github.com/promptfoo/promptfoo/pull/1072)

## [0.68.2] - 2024-07-03

### Changed

- build(deps): bump openai from 4.52.2 to 4.52.3 (#1073)
- build(deps-dev): bump @aws-sdk/client-bedrock-runtime from 3.606.0 to 3.609.0 (#1072)

### Added

- feat(webui): add scenarios to test suite configuration in yaml editor (#1071)

## [0.68.1] - 2024-07-02

### Fixed

- fix: resolve issues with relative prompt paths (#1066)
- fix: handle replicate ids without version (#1059)

### Added

- feat: support calling specific function from python provider (#1053)

### Changed

- **feat:** Support calling specific function from Python provider by [@typpo](https://github.com/promptfoo/promptfoo/pull/1053)
- **fix:** Resolve issues with relative prompt paths by [@mldangelo](https://github.com/promptfoo/promptfoo/pull/1066)
- **fix:** Handle replicate IDs without version by [@typpo](https://github.com/promptfoo/promptfoo/pull/1059)
- **build(deps):** Bump `@anthropic-ai/sdk` from 0.24.2 to 0.24.3 by [@dependabot](https://github.com/promptfoo/promptfoo/pull/1062)
- build(deps): bump @anthropic-ai/sdk from 0.24.2 to 0.24.3 (#1062)

## [0.68.0] - 2024-07-01

### Documentation

- docs: dalle jailbreak blog post (#1052)

### Added

- feat(webui): Add support for markdown tables and other extras by @typpo in [#1042](https://github.com/promptfoo/promptfoo/pull/1042)

### Changed

- feat: support for image model redteaming by @typpo in [#1051](https://github.com/promptfoo/promptfoo/pull/1051)
- feat: prompt syntax for bedrock llama3 by @fvdnabee in [#1038](https://github.com/promptfoo/promptfoo/pull/1038)
- fix: http provider returns the correct response format by @typpo in [#1027](https://github.com/promptfoo/promptfoo/pull/1027)
- fix: handle when stdout columns are not set by @typpo in [#1029](https://github.com/promptfoo/promptfoo/pull/1029)
- fix: support additional models via AWS Bedrock and update documentation by @mldangelo in [#1034](https://github.com/promptfoo/promptfoo/pull/1034)
- fix: handle imported single test case by @typpo in [#1041](https://github.com/promptfoo/promptfoo/pull/1041)
- fix: dereference promptfoo test files by @fvdnabee in [#1035](https://github.com/promptfoo/promptfoo/pull/1035)
- chore: expose runAssertion and runAssertions to node package by @typpo in [#1026](https://github.com/promptfoo/promptfoo/pull/1026)
- chore: add Node.js version check to ensure compatibility by @mldangelo in [#1030](https://github.com/promptfoo/promptfoo/pull/1030)
- chore: enable '@typescript-eslint/no-use-before-define' linter rule by @mldangelo in [#1043](https://github.com/promptfoo/promptfoo/pull/1043)
- docs: fix broken documentation links by @mldangelo in [#1033](https://github.com/promptfoo/promptfoo/pull/1033)
- docs: update anthropic.md by @Codeshark-NET in [#1036](https://github.com/promptfoo/promptfoo/pull/1036)
- ci: add GitHub Action for automatic version tagging by @mldangelo in [#1046](https://github.com/promptfoo/promptfoo/pull/1046)
- ci: npm publish workflow by @typpo in [#1044](https://github.com/promptfoo/promptfoo/pull/1044)
- build(deps): bump openai from 4.52.1 to 4.52.2 by @dependabot in [#1057](https://github.com/promptfoo/promptfoo/pull/1057)
- build(deps): bump @anthropic-ai/sdk from 0.24.1 to 0.24.2 by @dependabot in [#1056](https://github.com/promptfoo/promptfoo/pull/1056)
- build(deps-dev): bump @aws-sdk/client-bedrock-runtime from 3.602.0 to 3.606.0 by @dependabot in [#1055](https://github.com/promptfoo/promptfoo/pull/1055)
- build(deps): bump docker/setup-buildx-action from 2 to 3 in the github-actions group by @dependabot in [#1054](https://github.com/promptfoo/promptfoo/pull/1054)

## [0.67.0] - 2024-06-27

### Added

- feat(bedrock): add proxy support for AWS SDK (#1021)
- feat(redteam): Expose modified prompt for iterative jailbreaks (#1024)
- feat: replicate image provider (#1049)

### Changed

- feat: add support for gemini embeddings via vertex (#1004)
- feat: normalize prompt input formats, introduce single responsibility handlers, improve test coverage, and fix minor bugs (#994)
- fix: more robust json extraction for llm-rubric (#1019)
- build(deps): bump openai from 4.52.0 to 4.52.1 (#1015)
- build(deps): bump @anthropic-ai/sdk from 0.24.0 to 0.24.1 (#1016)
- chore: sort imports (#1006)
- chore: switch to smaller googleapis dependency (#1009)
- chore: add config telemetry (#1005)
- docs: update GitHub urls to reflect promptfoo github org repository location (#1011)
- docs: fix incorrect yaml ref in guide (#1018)

## [0.66.0] - 2024-06-24

### Changed

- `config get/set` commands, ability for users to set their email by [@typpo](https://github.com/typpo) in [#971](https://github.com/promptfoo/promptfoo/pull/971)
- **webui**: Download as CSV by [@typpo](https://github.com/typpo) in [#1000](https://github.com/promptfoo/promptfoo/pull/1000)
- Add support for Gemini default grader if credentials are present by [@typpo](https://github.com/typpo) in [#998](https://github.com/promptfoo/promptfoo/pull/998)
- **redteam**: Allow arbitrary providers by [@mldangelo](https://github.com/mldangelo) in [#1002](https://github.com/promptfoo/promptfoo/pull/1002)
- Derived metrics by [@typpo](https://github.com/typpo) in [#985](https://github.com/promptfoo/promptfoo/pull/985)
- Python provider can import modules with same name as built-ins by [@typpo](https://github.com/typpo) in [#989](https://github.com/promptfoo/promptfoo/pull/989)
- Include error text in all cases by [@typpo](https://github.com/typpo) in [#990](https://github.com/promptfoo/promptfoo/pull/990)
- Ensure tests inside scenarios are filtered by filter patterns by [@mldangelo](https://github.com/mldangelo) in [#996](https://github.com/promptfoo/promptfoo/pull/996)
- Anthropic message API support for env vars by [@typpo](https://github.com/typpo) in [#997](https://github.com/promptfoo/promptfoo/pull/997)
- Add build documentation workflow and fix typos by [@mldangelo](https://github.com/mldangelo) in [#993](https://github.com/promptfoo/promptfoo/pull/993)
- Block network calls in tests by [@typpo](https://github.com/typpo) in [#972](https://github.com/promptfoo/promptfoo/pull/972)
- Export `AnthropicMessagesProvider` from providers by [@greysteil](https://github.com/greysteil) in [#975](https://github.com/promptfoo/promptfoo/pull/975)
- Add Claude 3.5 sonnet pricing by [@typpo](https://github.com/typpo) in [#976](https://github.com/promptfoo/promptfoo/pull/976)
- Pass `tool_choice` to Anthropic when set in config by [@greysteil](https://github.com/greysteil) in [#977](https://github.com/promptfoo/promptfoo/pull/977)
- Fixed according to Ollama API specifications by [@keishidev](https://github.com/keishidev) in [#981](https://github.com/promptfoo/promptfoo/pull/981)
- Add Dependabot config and update provider dependencies by [@mldangelo](https://github.com/mldangelo) in [#984](https://github.com/promptfoo/promptfoo/pull/984)
- Don't commit `.env` to Git by [@will-holley](https://github.com/will-holley) in [#991](https://github.com/promptfoo/promptfoo/pull/991)
- Update Docker base image to Node 20, improve self-hosting documentation, and add CI action for Docker build by [@mldangelo](https://github.com/mldangelo) in [#995](https://github.com/promptfoo/promptfoo/pull/995)
- Allow variable cells to scroll instead of exploding the table height by [@grrowl](https://github.com/grrowl) in [#973](https://github.com/promptfoo/promptfoo/pull/973)

## [0.65.2] - 2024-06-20

### Documentation

- docs: update claude vs gpt guide with claude 3.5 (#986)

### Added

- feat(redteam): make it easier to add non default plugins (#958)

### Changed

- feat: contains-sql assert (#964)
- fix: handle absolute paths for js providers (#966)
- fix: label not showing problem when using eval with config option (#928)
- fix: should return the whole message if the OpenAI return the content and the function call/tools at the same time. (#968)
- fix: label support for js prompts (#970)
- docs: Add CLI delete command to docs (#959)
- docs: text to sql validation guide (#962)

### Fixed

- fix(redteam): wire ui to plugins (#965)
- fix(redteam): reduce overreliance, excessive-agency false positive rates (#963)

## [0.65.1] - 2024-06-18

### Changed

- chore(docs): add shell syntax highlighting and fix typos (#953)
- chore(dependencies): update package dependencies (#952)
- Revert "feat(cli): add tests for CLI commands and fix version flag bug" (#967)

### Fixed

- fix: handle case where returned python result is null (#957)
- fix(webui): handle empty fail reasons and null componentResults (#956)

### Added

- feat(cli): add tests for CLI commands and fix version flag bug (#954)
- feat(eslint): integrate eslint-plugin-jest and configure rules (#951)
- feat: add eslint-plugin-unused-imports and remove unused imports (#949)
- feat: assertion type: is-sql (#926)

## [0.65.0] - 2024-06-17

### Added

- feat(webui): show pass/fail toggle (#938)
- feat(webui): carousel for multiple failure reasons (#939)
- feat(webui): clicking metric pills filters by nonzero only (#941)
- feat(redteam): political statements (#944)
- feat(redteam): indicate performance with moderation filter (#933)

### Changed

- feat: add hf to onboarding flow (#947)
- feat: add support for `promptfoo export latest` (#948)
- fix: serialize each item in `vars` when its type is a string (#823) (#943)
- chore(webui): split ResultsTable into separate files (#942)

### Fixed

- fix(redteam): more aggressive contract testing (#946)

### Dependencies

- chore(deps): update dependencies without breaking changes (#937)

## [0.64.0] - 2024-06-15

### Added

- feat(redteam): add unintended contracts test (#934)
- feat(anthropic): support tool use (#932)

### Changed

- feat: export `promptfoo.cache` to node package (#923)
- feat: add Voyage AI embeddings provider (#931)
- feat: Add more Portkey header provider options and create headers automatically (#909)
- fix: handle openai chat-style messages better in `moderation` assert (#930)
- ci: add next.js build caching (#908)
- chore(docs): update installation and GitHub Actions guides (#935)
- chore(dependencies): bump LLM providers in package.json (#936)

### Fixed

- fix(bedrock): support cohere embeddings (#924)

### Dependencies

- chore(deps): bump braces from 3.0.2 to 3.0.3 (#918)

## [0.63.2] - 2024-06-10

### Added

- feat: report view for redteam evals (#920)

### Fixed

- fix(bedrock): default value for configs (#917)
- fix: prevent assertions from being modified as they run (#929)

## [0.63.1] - 2024-06-10

### Fixed

- fix(vertex): correct handling of system instruction (#911)
- fix(bedrock): support for llama, cohere command and command-r, mistral (#915)

## [0.63.0] - 2024-06-09

### Added

- feat(bedrock): Add support for mistral, llama, cohere (#885)
- feat(ollama): add OLLAMA_API_KEY to support authentication (#883)
- feat(redteam): add test for competitor recommendations (#877)
- feat(webui): Show the number of passes and failures (#888)
- feat(webui): show manual grading record in test details view (#906)
- feat(webui): use indexeddb instead of localstorage (#905)

### Changed

- feat: ability to set test case metric from csv (#889)
- feat: interactive onboarding (#886)
- feat: support `threshold` param from csv (#903)
- feat: support array of values for `similar` assertion (#895)
- fix: Prompt variable reads unprocessed spaces on both sides (#887)
- fix: windows node 22 flake (#907)
- [fix: ci passing despite failing build (](https://github.com/promptfoo/promptfoo/commit/ce6090be5d70fbe71c6da0a5ec1a73253a9d8a0e)https://github.com/promptfoo/promptfoo/pull/876[)](https://github.com/promptfoo/promptfoo/commit/ce6090be5d70fbe71c6da0a5ec1a73253a9d8a0e)
- [fix: incorrect migrations path in docker build](https://github.com/promptfoo/promptfoo/commit/6a1eef4e4b006b32de9ce6e5e2d7c0bd3b9fa95a) https://github.com/promptfoo/promptfoo/issues/861
- chore(ci): add `workflow_dispatch` trigger (#897)
- chore: add more gemini models (#894)
- chore: introduce eslint (#904)
- chore: switch to SWC for faster Jest tests (#899)
- chore: update to prettier 3 (#901)
- [chore(openai): add tool_choice required type](https://github.com/promptfoo/promptfoo/commit/e97ce63221b0e06f7e03f46c466da36c5b713017)

### Fixed

- fix(vertex): support var templating in system instruction (#902)
- [fix(webui): display latency when available](https://github.com/promptfoo/promptfoo/commit/bb335efbe9e8d6b23526c837402787a1cbba9969)

### Dependencies

- chore(deps): update most dependencies to latest stable versions (#898)

## [0.62.1] - 2024-06-06

### Added

- feat(webui): Ability to suppress browser open on `promptfoo view` (#881)
- feat(anthropic): add support for base url (#850)
- feat(openai): Support function/tool callbacks (#830)
- feat(vertex/gemini): add support for toolConfig and systemInstruction (#841)
- feat(webui): Ability to filter to highlighted cells (#852)
- feat(webui): ability to click to filter metric (#849)
- feat(webui): add copy and highlight cell actions (#847)

### Changed

- fix: migrate database before writing results (#882)
- chore: upgrade default graders to gpt-4o (#848)
- ci: Introduce jest test coverage reports (#868)
- ci: add support for node 22, remove support for node 16 (#836)
- docs: Addresses minor typographical errors (#845)
- docs: Help description of default `--output` (#844)
- feat: Add Red Team PII Tests (#862)
- feat: Support custom gateway URLs in Portkey (#840)
- feat: add support for python embedding and classification providers (#864)
- feat: add support for titan premier on bedrock (#839)
- feat: pass evalId in results (#758)
- fix: Broken types (#854)
- fix: Fix broken progress callback in web ui (#860)
- fix: Fix formatting and add style check to CI (#872)
- fix: Fix type error eval page.tsx (#867)
- fix: Improve Error Handling for Python Assertions and Provider Exceptions (#863)
- fix: Pass evaluateOptions from web ui yaml (#859)
- fix: Render multiple result images with markdown, if markdown contains multiple images (#873)
- fix: The values of defaultTest and evaluateOptions are not set when editing the eval yaml file. (#834)
- fix: crash on db migration when cache is disabled on first run (#842)
- fix: csv and html outputs include both prompt and provider labels (#851)
- fix: docker build and prepublish script (#846)
- fix: show labels for custom provider (#875)
- chore: fix windows node 22 build issues by adding missing encoding dependency and updating webpack config (#900)
- chore: update Node.js version management and improve documentation (#896)
- Fix CI Passing Despite Failing Build (#866) (#876)

## [0.62.0] - 2024-06-05

### Fixed

- fix: Parameter evaluateOptions not passed correctly in jobs created using web (#870)

### Added

- feat(anthropic): add support for base url (#850)
- feat(openai): Support function/tool callbacks (#830)
- feat(vertex/gemini): add support for toolConfig and systemInstruction (#841)
- feat(webui): Ability to filter to highlighted cells (#852)
- feat(webui): ability to click to filter metric (#849)
- feat(webui): add copy and highlight cell actions (#847)

### Changed

- feat: Add Red Team PII Tests (#862)
- feat: Support custom gateway URLs in Portkey (#840)
- feat: add support for python embedding and classification providers (#864)
- feat: add support for titan premier on bedrock (#839)
- feat: pass evalId in results (#758)
- feat: upgrade default graders to gpt-4o (#848)
- fix: Broken types (#854)
- fix: Fix broken progress callback in web ui (#860)
- fix: Fix formatting and add style check to CI (#872)
- fix: Fix type error eval page.tsx (#867)
- fix: Improve Error Handling for Python Assertions and Provider Exceptions (#863)
- fix: Pass evaluateOptions from web ui yaml (#859)
- fix: Render multiple result images with markdown, if markdown contains multiple images (#873)
- fix: The values of defaultTest and evaluateOptions are not set when editing the eval yaml file. (#834)
- fix: crash on db migration when cache is disabled on first run (#842)
- fix: csv and html outputs include both prompt and provider labels (#851)
- fix: docker build and prepublish script (#846)
- fix: show labels for custom provider (#875)
- ci: Introduce jest test coverage reports (#868)
- ci: add support for node 22, remove support for node 16 (#836)
- docs: Addresses minor typographical errors (#845)
- docs: Help description of default `--output` (#844)

## [0.61.0] - 2024-05-30

### Changed

- feat: `moderation` assert type (#821)
- feat: general purpose http/https provider (#822)
- feat: add portkey provider (#819)
- feat: Add Cloudflare AI Provider (#817)
- fix: Remove duplicate logging line (#825)
- fix: The ‘defaultTest’ option has no effect during evaluation. (#829)
- fix: Improve Error Handling in Python Script Execution (#833)
- docs: How to red team LLMs (#828)
- chore(mistral): add codestral (#831)

## [0.60.0] - 2024-05-25

### Added

- feat(webui): Add image viewer (#816)

### Changed

- feat: redteam testset generation (#804)
- feat: support for deep equality check in equals assertion (#805)
- feat: Allow functions in renderVarsInObject (#813)
- feat: ability to reference previous llm outputs via storeOutputAs (#808)
- feat: support for prompt objects (#818)
- fix: huggingface api key handling (#809)
- docs: Restore ProviderResponse class name (#806)
- docs: Fix typo in local build command (#811)

## [0.59.1] - 2024-05-18

### Changed

- [fix: handle null result timestamp when writing to db.](https://github.com/promptfoo/promptfoo/commit/40e1ebfbfd512fea56761b4cbdfff0cd25d61ae1) https://github.com/promptfoo/promptfoo/issues/800

## [0.59.0] - 2024-05-18

### Added

- feat(webui): add --filter-description option to `promptfoo view` (#780)
- feat(bedrock): add support for embeddings models (#797)

### Changed

- fix: python prompts break when using whole file (#784)
- Langfuse need to compile variables (#779)
- chore(webui): display prompt and completion tokens (#794)
- chore: include full error response in openai errors (#791)
- chore: add logprobs to assertion context (#790)
- feat: support var interpolation in function calls (#792)
- chore: add timestamp to EvaluateSummary (#785)
- fix: render markdown in variables too (#796)

### Fixed

- fix(vertex): remove leftover dependency on apiKey (#798)

## [0.58.1] - 2024-05-14

### Changed

- fix: improve GradingResult validation (#772)
- [fix: update python ProviderResponse error message and docs.](https://github.com/promptfoo/promptfoo/commit/258013080809bc782afe3de51c9309230cb5cdb2) https://github.com/promptfoo/promptfoo/issues/769
- [chore(openai): add gpt-4o models (](https://github.com/promptfoo/promptfoo/commit/ff4655d31d3588972522bb162733cb61e460f36f)https://github.com/promptfoo/promptfoo/pull/776[)](https://github.com/promptfoo/promptfoo/commit/ff4655d31d3588972522bb162733cb61e460f36f)
- add gpt-4o models (#776)

### Fixed

- fix(langfuse): Check runtime type of `getPrompt`, stringify the result (#774)

## [0.58.0] - 2024-05-09

### Changed

- feat: assert-set (#765)
- feat: add comma-delimited string support for array-type assertion values (#755)
- fix: Resolve JS assertion paths relative to configuration file (#756)
- fix: not-equals assertion (#763)
- fix: upgrade rouge package and limit to strings (#764)

## [0.57.1] - 2024-05-02

### Changed

- fix: do not serialize js objects to non-js providers (#754)
- **[See 0.57.0 release notes](https://github.com/promptfoo/promptfoo/releases/tag/0.57.0)**

## [0.57.0] - 2024-05-01

### Changed

- feat: ability to override provider per test case (#725)
- feat: eval tests matching pattern (#735)
- feat: add `-n` limit arg for `promptfoo list` (#749)
- feat: `promptfoo import` and `promptfoo export` commands (#750)
- feat: add support for `--var name=value` cli option (#745)
- feat: promptfoo eval --filter-failing outputFile.json (#742)
- fix: eval --first-n arg (#734)
- chore: Update openai package to 3.48.5 (#739)
- chore: include logger and cache utils in javascript provider context (#748)
- chore: add `PROMPTFOO_FAILED_TEST_EXIT_CODE` envar (#751)
- docs: Document `python:` prefix when loading assertions in CSV (#731)
- docs: update README.md (#733)
- docs: Fixes to Python docs (#728)
- docs: Update to include --filter-\* cli args (#747)

## [0.56.0] - 2024-04-28

### Added

- feat(webui): improved comment dialog (#713)

### Changed

- feat: Intergration with Langfuse (#707)
- feat: Support IBM Research BAM provider (#711)
- fix: Make errors uncached in Python completion. (#706)
- fix: include python tracebacks in python errors (#724)
- fix: `getCache` should return a memory store when disk caching is disabled (#715)
- chore(webui): improve eval view performance (#719)
- chore(webui): always show provider in header (#721)
- chore: add support for OPENAI_BASE_URL envar (#717)

### Fixed

- fix(vertex/gemini): support nested generationConfig (#714)

## [0.55.0] - 2024-04-24

### Changed

- [Docs] Add llama3 example to ollama docs (#695)
- bugfix in answer-relevance (#697)
- feat: add support for provider `transform` property (#696)
- feat: add support for provider-specific delays (#699)
- feat: portkey.ai integration (#698)
- feat: `eval -n` arg for running the first n test cases (#700)
- feat: ability to write outputs to google sheet (#701)
- feat: first-class support for openrouter (#702)
- Fix concurrent cache request behaviour (#703)

## [0.54.1] - 2024-04-20

### Changed

- Add support for Mixtral 8x22B (#687)
- fix: google sheets async loading (#688)
- fix: trim spaces in csv assertions that can have file:// prefixes (#689)
- fix: apply thresholds to custom python asserts (#690)
- fix: include detail from external python assertion (#691)
- chore(webui): allow configuration of results per page (#694)
- fix: ability to override rubric prompt for all model-graded metrics (#692)

## [0.54.0] - 2024-04-18

### Changed

- feat: support for authenticated google sheets access (#686)
- fix: bugs in `Answer-relevance` calculation (#683)
- fix: Add tool calls to response from azure openai (#685)

## [0.53.0] - 2024-04-16

### Changed

- fix!: make `javascript` assert function call consistent with external js function call (#674)
- fix: node library supports prompt files (#668)
- feat: Enable post-hoc evaluations through defining and using output value in TestSuite (#671)
- feat: Allow local files to define providerOutput value for TestCase (#675)
- feat: detect suitable anthropic default provider (#677)
- feat: Ability to delete evals (#676)
- feat: ability to create derived metrics (#670)

## [0.52.0] - 2024-04-12

### Added

- feat(webui): add pagination (#649)

### Changed

- feat: support for inline yaml for is-json, contains-json in csv (#651)
- feat: run providers 1 at a time with --interactive-providers (#645)
- feat: --env-file arg (#615)
- fix: Do not fail with api error when azure datasource is used (#644)
- fix: allow loading of custom provider in windows (#518) (#652)
- fix: don't show telemetry message without telemtry (#658)
- fix: `E2BIG` error during the execution of Python asserts (#660)
- fix: support relative filepaths for non-code assert values (#664)

### Fixed

- fix(webui): handle invalid search regexes (#663)

## [0.51.0] - 2024-04-07

### Added

- feat(webui): store settings in localstorage (#617)
- feat(azureopenai): apiKeyEnvar support (#628)
- feat(webui): "progress" page that shows provider/prompt pairs (#631)

### Changed

- chore: improve json parsing errors (#620)
- feat: ability to override path to python binary (#619)
- Add documentation for openai vision (#637)
- Support claude vision and images (#639)
- fix: assertion files use relative path (#624)
- feat: add provider reference to prompt function (#633)
- feat: ability to import vars using glob (#641)
- feat!: return values directly in python assertions (#638)

### Fixed

- fix(webui): ability to save defaultTest and evaluateOptions in yaml editor (#629)

## [0.50.1] - 2024-04-02

### Changed

- fix: compiled esmodule interop (#613)
- fix: downgrade var resolution failure to warning (#614)
- fix: glob behavior on windows (#612)

## [0.50.0] - 2024-04-01

### Added

- feat(webui): download button (#482)
- feat(webui): toggle for showing full prompt in output cell (#603)

### Changed

- feat: support .mjs external imports (#601)
- feat: load .env from cli (#602)
- feat: ability to use js files as `transform` (#605)
- feat: ability to reference vars from other vars (#607)
- fix: handling for nonscript assertion files (#608)

### Fixed

- fix(selfhost): add support for prompts and datasets api endpoints (#600)
- fix(selfhost): Consolidate to `NEXT_PUBLIC_PROMPTFOO_REMOTE_BASE_URL` (#609)

## [0.49.3] - 2024-03-29

### Changed

- fix: bedrock model parsing (#593)
- [fix: make llm-rubric more resilient to bad json responses.](https://github.com/promptfoo/promptfoo/commit/93fd059a13454ed7a251a90a33306fb1f3c81895) https://github.com/promptfoo/promptfoo/issues/596
- feat: display progress bar for each parallel execution (#597)

## [0.49.2] - 2024-03-27

### Changed

- fix: support relative paths for custom providers (#589)
- fix: gemini generationConfig and safetySettings (#590)
- feat: cli watch for vars and providers (#591)

## [0.49.1] - 2024-03-25

### Changed

- fix: lazy import of azure peer dependency (#586)

## [0.49.0] - 2024-03-23

### Added

- feat(vertexai): use gcloud application default credentials (#580)

### Changed

- feat: Add support for huggingface token classification (#574)
- feat: Mistral provider support for URL and API key envar (#570)
- feat: run assertions in parallel (#575)
- feat: support for azure openai assistants (#577)
- feat: ability to set tags on standalone assertion llm outputs (#581)
- feat: add support for claude3 on bedrock (#582)
- fix: load file before running prompt function (#583)
- [fix: broken ansi colors on cli table](https://github.com/promptfoo/promptfoo/commit/bbb0157b09c0ffb5366d3cbd112438ca3d2d61c9)
- [fix: remove duplicate instruction output](https://github.com/promptfoo/promptfoo/commit/fb095617d36102f5b6256e9718e736378c0a5cea)
- chore: better error messages when expecting json but getting text (#576)

### Fixed

- fix(selfhost): handle sqlite db in docker image and build (#568)

### Dependencies

- chore(deps): bump webpack-dev-middleware from 5.3.3 to 5.3.4 in /site (#579)

## [0.48.0] - 2024-03-18

### Added

- feat(csv): add support for `__description` field (#556)

### Changed

- feat: migrate filesystem storage to sqlite db (#558)
  - **When you first run `eval` or `view` with 0.48.0, your saved evals will be migrated from `.json` files to a sqlite db. Please open an issue if you run into problems.**
  - Restoration: By default, the migration process runs on the promptfoo output directory `~/.promptfoo/output`. This directory is backed up at `~/.promptfoo/output-backup-*` and you can restore it and use a previous version by renaming that directory back to `output`
- feat: Add anthropic:messages and replicate:mistral as default providers to web ui (#562)
- feat: add label field to provider options (#563)
- docs: adjust configuration for python provider (#565)
- chore: db migration and cleanup (#564)

### Fixed

- fix(azureopenai): add support for `max_tokens` and `seed` (#561)

## [0.47.0] - 2024-03-14

### Changed

- feat: improve python inline asserts to not require printing (#542)
- feat: add tools and tool_choice config parameters to azure openai provider (#550)
- feat: Add support for Claude 3 Haiku (#552)
- fix: validate custom js function return values (#548)
- fix: dedupe prompts from combined configs (#554)

### Fixed

- fix(replicate): support non-array outputs (#547)

## [0.46.0] - 2024-03-08

### Added

- feat(self-host): run evals via web ui (#540)
- feat(self-host): Persist changes on self-deployed UI without sharing a new link (#538)
- feat(webui): ability to change eval name (#537)

### Changed

- feat: add support for calling specific functions for python prompt (#533)
- fix: openai tools and function checks handle plaintext responses (#541)

### Fixed

- fix(anthropic): wrap text if prompt supplied as json (#536)

## [0.45.2] - 2024-03-07

### Changed

- fix: python provider handles relative script paths correctly (#535)

## [0.45.1] - 2024-03-06

### Changed

- fix: json and yaml vars files (#531)

### Fixed

- fix(python): deserialize objects from json (#532)

## [0.45.0] - 2024-03-06

### Added

- feat(anthropic): Add Claude 3 support (#526)

### Changed

- feat: ability to load `vars` values at runtime (#496)
  // Example logic to return a value based on the varName
  if (varName === 'context') {
  return `Processed ${otherVars.input} for prompt: ${prompt}`;
  }
  return {
  output: 'default value',
  };
  // Handle potential errors
  // return { error: 'Error message' }
  # Example logic to dynamically generate variable content
  if var_name == 'context':
  return {
  'output': f"Context for {other_vars['input']} in prompt: {prompt}"
  }
  return {'output': 'default context'}
  # Handle potential errors
  # return { 'error': 'Error message' }

## [0.44.0] - 2024-03-04

### Added

- feat(mistral): Add new models, JSON mode, and update pricing (#500)

### Changed

- fix: Print incorrect response from factuality checker (#503)
- fix: Support missing open parenthesis (fixes #504) (#505)
- feat: include prompt in transform (#512)
- feat: Support csv and json files in the `tests` array (#520)

### Fixed

- fix(ollama): dont send invalid options for `OllamaChatProvider` (#506)
- fix(huggingface): do not pass through non-hf parameters (#519)

## [0.43.1] - 2024-02-25

### Changed

- fix: pass through PROMPTFOO\_\* variables from docker run (#498)
- docs: clean up python provider header

### Fixed

- fix(huggingface): support `apiKey` config param (#494)
- fix(bedrock): transform model output from cache. #474

### Documentation

- docs(huggingface): example of private huggingface inference endpoint (#497)

## [0.43.0] - 2024-02-23

### Added

- feat(webui): Display test suite description (#487)
- feat(webui): Add upload testcase csv to eval page (#484)

### Changed

- feat: pass `test` to assertion context (#485)
- fix: Change variable name to what the prompt template expects (#489)
- (docs): Replace references to deprecated postprocess option (#483)
- chore: update replicate library and add new common params (#491)

### Fixed

- fix(self-hosting): remove supabase dependency from webui eval view (#492)

## [0.42.0] - 2024-02-19

### Added

- feat(webview): toggle for prettifying json outputs (#472)
- feat(openai): support handling OpenAI Assistant functions tool calls (#473)

### Changed

- feat: add support for claude 2.1 on bedrock (#470)
- feat: support for overriding `select-best` provider (#478)
- feat: ability to disable var expansion (#476)
- fix: improve escaping for python prompt shell (#481)

## [0.41.0] - 2024-02-12

### Added

- feat(openai)!: Allow apiBaseUrl to override /v1 endpoint (#464)

### Changed

- feat: add support for async python providers (#465)
- fix: pass config to python provider (#460)
- chore: include progress output in debug logs (#461)
- docs: perplexity example (#463)

### Fixed

- fix(factuality): make factuality output case-insensitive (#468)
- fix: ensure that only valid ollama params are passed (#480)

## [0.40.0] - 2024-02-06

### Added

- feat(mistral): Add Mistral provider (#455)
- feat(openai): add support for `apiKeyEnvar` (#456)
- feat(azureopenai): add apiBaseUrl config (#459)

### Changed

- feat: cohere api support (#457)
- feat: ability to override select-best prompt. #289
- fix: support for gemini generationConfig and safetySettings (#454)

### Fixed

- fix(vertex/gemini): add support for llm-rubric and other OpenAI-formatted prompts (#450)

### Documentation

- documentation: update python.md typo in yaml (#446)

## [0.39.1] - 2024-02-02

### Changed

- fix: func => function in index.ts (#443)
- feat: add support for google ai studio gemini (#445)

## [0.39.0] - 2024-02-01

### Changed

- feat: Add DefaultGradingJsonProvider to improve `llm-rubric` reliability (#432)
- feat: add caching for exec and python providers (#435)
- feat: add `--watch` option to eval command (#439)
- feat: ability to transform output on per-assertion level (#437)
- feat: compare between multiple outputs with `select-best` (#438)
- fix: pass through cost to runAssertion
- fix: pass through cost to runAssertion

## [0.38.0] - 2024-01-29

### Added

- feat(openai): Jan 25 model updates (#416)
- feat(webui): eval deeplinks (#426)
- feat(huggingface): Support sentence similarity inference API (#425)

### Changed

- fix: Only open previous results when necessary (uses lots of memory) (#418)
- fix: html output (#430)
- feat: add a `python` provider that supports native python function calls (#419)
- feat: support for image models such as dall-e (#406)
- feat: support for `PROMPTFOO_PROMPT_SEPARATOR envar. #424

## [0.37.1] - 2024-01-26

### Changed

- fix: do not require token usage info on openai provider (#414)

## [0.37.0] - 2024-01-24

### Added

- feat(webui): add markdown support (#403)

### Changed

- feat: standalone share server (#408)
- feat: `PROMPTFOO_DISABLE_TEMPLATING` disables nunjucks templates (#405)

## [0.36.0] - 2024-01-18

### Added

- feat(webui): Ability to comment on outputs (#395)
- feat(azure): Add response_format support (#402)
- feat(azure): add support for `passthrough` and `apiVersion` (#399)

### Changed

- feat: add `promptfoo generate dataset` (#397)
- fix: typo (#401)

## [0.35.1] - 2024-01-12

### Added

- feat(bedrock): introduce amazon titan models as another option for Bedrock (#380)
- feat(openai): add support for `passthrough` request args (#388)
- feat(azure): add support for client id/secret auth (#389)
- feat(webui): label evals using `description` field (#391)

### Changed

- fix: proper support for multiple types of test providers (#386)
- feat: update CSV and HTML outputs with more details (#393)

## [0.35.0] - 2024-01-07

### Added

- feat(webview): add regex search (#378)

### Changed

- feat: support standalone assertions on CLI (#368)
- feat: add perplexity-score metric (#377)
- feat: add logprobs support for azure openai (#376)
- fix: use relative paths consistently and handle object formats (#375)
- [fix: restore **prefix and **suffix column handlers when loading test csv](https://github.com/promptfoo/promptfoo/commit/3a058684b3389693f4c5899f786fb090b04e3c93)

## [0.34.1] - 2024-01-02

### Added

- feat(openai): add support for overriding provider cost (1be1072)

### Fixed

- fix(webview): increase the request payload size limit (ef4c30f)

## [0.34.0] - 2024-01-02

### Changed

- feat: Support for evaluating cost of LLM inference (#358)
- feat: save manual edits to test outputs in webview (#362)
- feat: add `cost` assertion type (#367)
- fix: handle huggingface text generation returning dict (#357)
- fix: disable cache when using repeat (#361)
- fix: do not dereference tools and functions in config (#365)
- docs: optimize docs of openai tool usage (#355)

## [0.33.2] - 2023-12-23

### Changed

- fix: bad indentation for inline python sript (#353)
- [fix: truncate CLI table headers](https://github.com/promptfoo/promptfoo/commit/9aa9106cc9bc1660df40117d3c8f053f361fa09c)
- feat: add openai tool parameter (#350)
- feat: add `is-valid-openai-tools-call` assertion type (#354)

## [0.33.1] - 2023-12-18

### Changed

- [fix: pass env to providers when using CLI](https://github.com/promptfoo/promptfoo/commit/e8170a7f0e9d4033ef219169115f6474d978f1a7)
- [fix: correctly handle bedrock models containing :](https://github.com/promptfoo/promptfoo/commit/4469b693993934192fee2e84cc27c21e31267e5f)
- feat: add latency assertion type (#344)
- feat: add perplexity assertion type (#346)
- feat: add support for ollama chat API (#342)
- feat: retry when getting internal server error with PROMPTFOO_RETRY_5XX envar (#327)
- fix: properly escape arguments for external python assertions (#338)
- fix: use execFile/spawn for external processes (#343)
- [fix: handle null score in custom metrics](https://github.com/promptfoo/promptfoo/commit/514feed49e2f83f3e04d3e167e5833dc075e6c10)
- [fix: increment failure counter for script errors.](https://github.com/promptfoo/promptfoo/commit/61d1b068f26c63f3234dc49c9d5f5104b9cf1cda)

## [0.33.0] - 2023-12-17

### Changed

- feat: add latency assertion type (#344)
- feat: add perplexity assertion type (#346)
- feat: add support for ollama chat API (#342)
- feat: retry when getting internal server error with PROMPTFOO_RETRY_5XX envar (#327)
- fix: properly escape arguments for external python assertions (#338)
- fix: use execFile/spawn for external processes (#343)
- [fix: handle null score in custom metrics](https://github.com/promptfoo/promptfoo/commit/514feed49e2f83f3e04d3e167e5833dc075e6c10)
- [fix: increment failure counter for script errors.](https://github.com/promptfoo/promptfoo/commit/61d1b068f26c63f3234dc49c9d5f5104b9cf1cda)

## [0.32.0] - 2023-12-14

### Added

- feat(webview): Layout and styling improvements (#333)

### Changed

- feat: add support for Google Gemini model (#336)
- feat: add download yaml button in config modal. Related to #330 (#332)
- fix: set process exit code on failure

## [0.31.2] - 2023-12-11

### Added

- feat(webview): Show aggregated named metrics at top of column (#322)

### Changed

- fix: sharing option is degraded (#325)

## [0.31.1] - 2023-12-04

### Changed

- fix: issues when evaling multiple config files
- feat: support for web viewer running remotely (#321)

## [0.31.0] - 2023-12-02

### Added

- feat(openai): Adds support for function call validation (#316)

### Changed

- feat: add support for ajv formats (#314)
- feat: support prompt functions via nodejs interface (#315)
- fix: webview handling of truncated cell contents with html (#318)
- docs: Merge docs into main repo (#317)

## [0.30.2] - 2023-11-29

### Changed

- feat(cli): simplify onboarding and provide npx-specific instructions (f81bd88)

## [0.30.1] - 2023-11-29

### Changed

- feat: add bedrock in webui setup (#301)
- feat: add support for custom metrics (#305)
- feat: show table by default, even with --output (#306)
- fix: handle multiple configs that import multiple prompts (#304)
- fix: remove use of dangerouslySetInnerHTML in results table (#309)

### Fixed

- fix(openai): add support for overriding api key, host, baseurl, org in Assistants API (#311)

## [0.30.0] - 2023-11-29

### Changed

- feat: add bedrock in webui setup (#301)
- feat: add support for custom metrics (#305)
- feat: show table by default, even with --output (#306)
- fix: handle multiple configs that import multiple prompts (#304)
- fix: remove use of dangerouslySetInnerHTML in results table (#309)

## [0.29.0] - 2023-11-28

### Changed

- feat: Add support for external provider configs via file:// (#296)
- feat: Add support for HTTP proxies (#299)
- feat: claude-based models on amazon bedrock (#298)

## [0.28.2] - 2023-11-27

### Added

- feat(azureopenai): Warn when test provider should be overwritten with azure (#293)
- feat(webview): Display test descriptions if available (#294)
- feat(webview): Ability to set test scores manually (#295)

### Changed

- feat: add support for self-hosted huggingface text generation inference (#290)
- fix: prevent duplicate asserts with `defaultTest` (#287)
- fix: multiple configs handle external test and prompt files correctly (#291)

## [0.28.0] - 2023-11-19

### Changed

- feat: Add support for multiple "\_\_expected" columns (#284)
- feat: Support for OpenAI assistants API (#283)
- feat: Ability to combine multiple configs into a single eval (#285)

## [0.27.1] - 2023-11-14

### Added

- [feat(node-package): Add support for raw objects in prompts](https://github.com/promptfoo/promptfoo/commit/e6a5fe2fa7c05aabd2f52bd4fa143d957a7953dd)
- feat(openai): Add support for OpenAI `seed` param (#275)
- [feat(openai): Add support for OpenAI response_format](https://github.com/promptfoo/promptfoo/commit/12781f11f495bed21db1070e987f1b40a43b72e3)
- [feat(webview): Round score in details modal](https://github.com/promptfoo/promptfoo/commit/483c31d79486a75efc497508b9a42257935585cf)

### Changed

- fix: Set `vars._conversation` only if it is used in prompt (#282)
- feat: Add new RAG metrics (answer-relevance, context-recall, context-relevance, context-faithfulness) (#279)
- feat: throw error correctly when invalid api key is passed for OpenAI (#276)
- Bump langchain from 0.0.325 to 0.0.329 in /examples/langchain-python (#278)
- Provide the prompt in the context to external assertion scripts (#277)
- fix the following error : 'List should have at least 1 item after val… (#280)
- [chore: Add HuggingFace debug output](https://github.com/promptfoo/promptfoo/commit/2bae118e3fa7f8164fd78d29a3a30d187026bf13)

## [0.27.0] - 2023-11-14

### Added

- [feat(node-package): Add support for raw objects in prompts](https://github.com/promptfoo/promptfoo/commit/e6a5fe2fa7c05aabd2f52bd4fa143d957a7953dd)
- feat(openai): Add support for OpenAI `seed` param (#275)
- [feat(openai): Add support for OpenAI response_format](https://github.com/promptfoo/promptfoo/commit/12781f11f495bed21db1070e987f1b40a43b72e3)
- [feat(webview): Round score in details modal](https://github.com/promptfoo/promptfoo/commit/483c31d79486a75efc497508b9a42257935585cf)

### Changed

- feat: Add new RAG metrics (answer-relevance, context-recall, context-relevance, context-faithfulness) (#279)
- feat: throw error correctly when invalid api key is passed for OpenAI (#276)
- Bump langchain from 0.0.325 to 0.0.329 in /examples/langchain-python (#278)
- Provide the prompt in the context to external assertion scripts (#277)
- fix the following error : 'List should have at least 1 item after val… (#280)
- [chore: Add HuggingFace debug output](https://github.com/promptfoo/promptfoo/commit/2bae118e3fa7f8164fd78d29a3a30d187026bf13)

## [0.26.5] - 2023-11-10

### Changed

- feat: Support for Azure OpenAI Cognitive Search (#274)
- [feat: Add PROMPTFOO_PYTHON environment variable](https://github.com/promptfoo/promptfoo/commit/33ecca3dab9382f063e68529c047cfd3fbd959e5)

## [0.26.4] - 2023-11-09

### Fixed

- fix(providers): use Azure OpenAI extensions endpoint when dataSources is set (2e5f14d)

### Tests

- test(assertions): add tests for object outputs (9e0909c)

## [0.26.3] - 2023-11-08

### Added

- [feat(AzureOpenAI): Add support for deployment_id and dataSources](https://github.com/promptfoo/promptfoo/commit/3f6dee99b4ef860af1088c4ceda1a74726070f37)

### Changed

- [Stringify output display string if output is a JSON object](https://github.com/promptfoo/promptfoo/commit/e6eff1fb75e09bfd602c08edd89ec154e3e61bf9)
- [Add JSON schema dereferencing support for JSON configs](https://github.com/promptfoo/promptfoo/commit/c32f9b051a51ee6e1ee08738e0921b4e05a5c23d)
- Update chat completion endpoint in azureopenai.ts (#273)

### Fixed

- fix(openai): Improve handling for function call responses (#270)

## [0.26.2] - 2023-11-07

### Changed

- [Fix issue with named prompt function imports](https://github.com/promptfoo/promptfoo/commit/18a4d751af15b996310eceafc5a75e114ce1bf56)
- [Fix OpenAI finetuned model parsing](https://github.com/promptfoo/promptfoo/commit/b52de61c6e1fd0a9e67d2476a9f3f9153084ad61)
- [Add new OpenAI models](https://github.com/promptfoo/promptfoo/commit/d9432d3b5747516aea1a7e8a744167fbd10a69d2)
- Fix: Broken custom api host for OpenAI. (#261)
- Add `classifier` assert type (#263)
- Send provider options and test context to ScriptCompletion (exec) provider (#268)
- Support for loading JSON schema from external file (#266)

## [0.26.1] - 2023-11-01

### Changed

- Fix broken default config for OpenAI evals created in web app (#255)
- Fix prompt per provider (#253)
- Add support for custom config directory (#257)
- Add latency and token metrics per prompt (#258)
- Add caching support to Anthropic provider (#259)
- webview: Preserve formatting of LLM outputs
- Bump langchain from 0.0.317 to 0.0.325 in /examples/langchain-python (#254)

## [0.26.0] - 2023-10-28

### Changed

- cli: Add support for raw text prompts (#252)
- Ensure the directory for the output file is created if it does not exist

## [0.25.2] - 2023-10-26

### Changed

- allow Python in tests.csv (#237)
- Improve escaping in matchers (#242)
- Add support for nunjucks filters (#243)
- Fix issue where outputPath from the configuration file is not used when `-c` option is provided
- Add envar PROMPTFOO_DISABLE_CONVERSATION_VAR
- Resolve promises in external assert files

## [0.25.1] - 2023-10-19

### Changed

- Fix issue with loading google sheets directly. (#222)
- Add \_conversation variable for testing multiple-turn chat conversations (#224)
- Allow multiple output formats simultaneously with `outputPath` (#229)
- Fall back to default embedding model if provided model doesn't support embeddings
- Various fixes and improvements
- Bump langchain from 0.0.312 to 0.0.317 in /examples/langchain-python (#245)

## [0.25.0] - 2023-10-10

### Changed

- Add support for icontains-any and icontains-all (#210)
- Bump langchain from 0.0.279 to 0.0.308 in /examples/langchain-python (#213)
- Add support for .cjs file extensions (#214)
- Add Prompts and Datasets pages (#211)
- Add CLI commands for listing and showing evals, prompts, and datasets (#218)
- Add support for `config` object in webhook provider payload. (#217)
- Other misc changes and improvements
- Bump langchain from 0.0.308 to 0.0.312 in /examples/langchain-python (#219)

## [0.24.4] - 2023-10-01

### Changed

- Fix bug in custom function boolean return value score (#208)
- Fix ollama provider with `--no-cache` and improve error handling
- Add support for HuggingFace Inference API (text generation) (#205)
- Add `apiHost` config key to Azure provider

## [0.24.3] - 2023-09-28

### Changed

- Better LocalAI/Ollama embeddings traversal failure (#191)
- `OPENAI_API_HOST` to `OPENAI_API_BASE_URL` (#187)
- Ability to include files as assertion values (#180)
- Add hosted db for evals (#149)
- Webview details pane improvements (#196)
- Add support for ollama options (#199)
- Adding TXT and HTML to `--output` help/error message (#201)

## [0.24.2] - 2023-09-23

### Changed

- Specify repo in package.json (#174)
- Add support for parsing multiple json blobs in responses (#178)
- Updated node version update of Google Colab notebook example (#171)
- Fix arg escaping for external python prompts on Windows (#179)
- Better OpenAI embeddings traversal failure (#190)
- Adds embeddings providers for LocalAI and Oolama (#189)
- Add `noindex` to shared results
- Many other misc fixes and improvements

## [0.24.1] - 2023-09-21

### Changed

- Fix prompt errors caused by leading and trailing whitespace for var file imports
- Fix an issue with response parsing in LocalAI chat
- Fix issue preventing custom provider for similarity check (#152)
- Fix escaping in python asserts (#156)
- Fix README link to providers docs (#153)
- Allow object with function name as a value for function_call (#158)
- Add a -y/--yes option to `promptfoo view` command to skip confirmation (#166)
- Other misc fixes and improvements

## [0.24.0] - 2023-09-18

### Changed

- Support for custom functions as prompts (#147)
- Refactor parts of util into more descriptive files (#148)
- Misc fixes and improvements

## [0.23.1] - 2023-09-14

### Changed

- Improvements to custom grading (#140)
- Support for Google Vertex and PaLM chat APIs (#131)
- Add support for including files in defaultTest (#137)
- Add support for disabling cache in evaluate() options (#135)
- Add support for loading vars directly from file (#139)
- Include `provider` in `EvaluateResult`
- Other misc improvements and fixes

## [0.23.0] - 2023-09-14

### Changed

- Improvements to custom grading (#140)
- Support for Google Vertex and PaLM chat APIs (#131)
- Add support for including files in defaultTest (#137)
- Add support for disabling cache in evaluate() options (#135)
- Add support for loading vars directly from file (#139)
- Include `provider` in `EvaluateResult`
- Other misc improvements and fixes

## [0.22.1] - 2023-09-14

### Added

- feat(vars): add support for loading vars directly from file (#139)
- feat(config): add support for including files in defaultTest (#137)
- feat(config): add support for disabling cache in evaluate() options (#135)
- feat(providers): support for Google Vertex and PaLM chat APIs (#131)
- feat(api): include provider in EvaluateResult (#130)

### Changed

- chore(providers): improve PaLM recognized model detection (2317eac)

### Documentation

- docs(examples): add conversation history example (#136)
- docs(examples): update node-package example with context (#134)

## [0.22.0] - 2023-09-04

### Changed

- Add OpenAI factuality and closed-QA graders (#126). These new graders implement OpenAI's eval methodology.
- Auto-escape vars when prompt is a JSON object (#127).
- Improvements to custom providers - Pass context including `vars` to callApi and make `TestCase` generic for ease of typing
- Add `prompt` to Javascript, Python, and Webhook assertion context
- Fix llama.cpp usage of provider config overrides
- Fix ollama provider parsing for llama versions like llama:13b, llama:70b etc.
- Trim var strings in CLI table (prevents slowness during CLI table output)

## [0.21.4] - 2023-09-01

### Changed

- Add support for test case threshold value (#125)
- Add support for pass/fail threshold for javascript and python numeric return values

## [0.21.3] - 2023-09-01

### Changed

- Increase request backoff and add optional delay between API calls (#122)

## [0.21.2] - 2023-08-31

### Changed

- Fix symlink bug on Windows

## [0.21.1] - 2023-08-30

### Changed

- Consistent envars and configs across providers (#119)
- Add configuration for API keys in WebUI (#120)
- Add CodeLlama to WebUI
- Fix issue with numeric values in some assert types
- Add support for running specific prompts for specific providers using `{id, prompts, config}` format
- Add a feedback command

## [0.21.0] - 2023-08-28

### Changed

- Add webhook provider (#117)
- Add support for editing config in web view (#115)
- Standalone server with database with self-hosting support (#118)
- Add support for custom llm-rubric grading via `rubricPrompt` in Assertion objects
- Add support for `vars` in `rubricPrompt`, making it easier to pass expected values per test case
- Add a handful of new supported parameters to OpenAI, Azure, Anthropic, and Replicate providers
- Allow setting `config` on `provider` attached to Assertion or TestCase
- Add/improve support for custom providers in matchesSimilarity and matchesLlmRubric

## [0.20.1] - 2023-08-18

### Changed

- Fix issue when there's not enough data to display useful charts
- Add charts to web viewer (#112)
- Add support for multiline javascript asserts
- Add support for Levenshtein distance assert type (#111)

## [0.20.0] - 2023-08-18

### Changed

- Add charts to web viewer (#112)
- Add support for multiline javascript asserts
- Add support for Levenshtein distance assert type (#111)

## [0.19.3] - 2023-08-17

### Changed

- llm-rubric provider fixes (#110)
- New diff viewer for evals
- Web UI for running evals (#103)
- Add support for OpenAI organization (#106)
- function call azure fix (#95)
- Add support for JSON schema validation for is-json and contains-json (#108)
- Other misc fixes and API improvements

## [0.19.2] - 2023-08-15

### Changed

- function call azure fix (#95)
- Add support for JSON schema validation for is-json and contains-json (#108)
- New diff viewer for evals
- Web UI for running evals (#103)
- Add support for OpenAI organization (#106)
- Other misc fixes and API improvements

## [0.19.1] - 2023-08-14

### Changed

- Add support for OpenAI organization (#106)
- New diff viewer for evals
- Web UI for running evals (#103)
- Other misc fixes and API improvements

## [0.19.0] - 2023-08-14

### Changed

- New diff viewer for evals
- Web UI for running evals (#103)
- Other misc fixes and API improvements

## [0.18.4] - 2023-08-11

### Fixed

- fix(providers): resolve Ollama provider issue with empty line handling (c4d1e5f)

### Dependencies

- chore(deps): bump certifi from 2023.5.7 to 2023.7.22 in /examples/langchain-python (#104)

## [0.18.3] - 2023-08-08

### Added

- feat(providers): add Ollama provider (#102)

### Changed

- chore(webui): disable nunjucks autoescaping by default (#101)
- chore(webui): stop forcing manual line breaks in results view (76d18f5)

### Fixed

- fix(history): remove stale `latest` symlinks before regenerating eval output (a603eee)

## [0.18.2] - 2023-08-08

### Added

- feat(webui): display assertion summaries in the results viewer (#100)

### Changed

- feat(providers): allow testing identical models with different parameters (#83)

### Fixed

- fix(cli): repair `promptfoo share` regression (01df513)
- fix(config): handle provider map parsing when entries are strings (bdd1dea)
- fix(scoring): keep weighted averages accurate by running all test cases (7854424)

## [0.18.1] - 2023-08-06

### Added

- feat(providers): add llama.cpp server support (#94)

### Changed

- chore(providers): expose `LLAMA_BASE_URL` environment variable (f4b4c39)

### Fixed

- fix(history): repair symlink detection when writing latest results (e6aed7a)

## [0.18.0] - 2023-07-28

### Added

- feat(assertions): add `python` assertion type (#78)
- feat(api): support native function ApiProviders and assertions (#93)
- feat(evals): introduce Promptfoo scenarios for data-driven testing - allows datasets to be associated with specific tests, eliminating the need to copy tests for each dataset by @Skylertodd (#89)
- feat(cli): allow specifying `outputPath` when using the Node evaluate helper (#91)

### Changed

- chore(evals): rename default "theories" concept to "scenarios" (aca0821)

### Fixed

- fix(history): repair symlink handling when persisting latest results (81a4a26)
- fix(history): clean up stale eval history entries (253ae60)
- fix(cli): restore ANSI escape code rendering in console tables (497b698)

## [0.17.9] - 2023-07-24

### Added

- feat(evals): load test cases from file or directory paths (#88)

### Changed

- feat(metrics): record latency in eval results (#85)

### Fixed

- fix(windows): resolve path compatibility issues (8de6e12)

## [0.17.8] - 2023-07-22

### Added

- feat(evals): support post-processing hooks in test cases (#84)

### Changed

- feat(webui): show recent runs in the results viewer (#82)
- feat(providers): expose additional OpenAI parameters (#81)

### Fixed

- fix(evaluator): support empty test suites without crashing (31fb876)
- fix(network): ensure fetch timeouts bubble up correctly (9e4bf94)

## [0.17.7] - 2023-07-20

### Added

- feat(config): allow provider-specific prompts in test suites (#76)

### Changed

- chore(runtime): require Node.js 16 or newer (f7f85e3)
- chore(providers): reuse context configuration for Replicate provider (48819a7)

### Fixed

- fix(providers): handle missing provider prompt maps gracefully (7c6bb35)
- fix(grading): escape user input in grading prompts (4049b3f)

## [0.17.6] - 2023-07-20

### Added

- feat(cli): add `--repeat` support to evaluations (#71)
- feat(providers): add Azure YAML prompt support (#72)
- feat(providers): implement Replicate provider (#75)

### Changed

- chore(providers): refine Replicate provider behaviour (57fa43f)
- chore(cli): default `promptfoo share` prompt to Yes on enter (1a4c080)
- chore(webui): simplify dark mode and hide identical rows in history (c244403)

## [0.17.5] - 2023-07-14

### Added

- feat(assertions): add starts-with assertion type (#64)
- feat(providers): add Azure OpenAI provider (#66)

### Changed

- feat(providers): support YAML-formatted OpenAI prompts (#67)
- chore(cli): allow disabling sharing prompts (#69)
- chore(cli): require confirmation before running `promptfoo share` (f3de0e4)
- chore(env): add `PROMPTFOO_DISABLE_UPDATE` environment variable (60fee72)

### Fixed

- fix(config): read prompts relative to the config directory (ddc370c)

## [0.17.4] - 2023-07-13

### Added

- feat(assertions): add `contains-any` assertion support (#61)

### Changed

- chore(cli): handle npm outages without crashing (3177715)

### Fixed

- fix(cli): support terminals without `process.stdout.columns` (064dcb3)
- fix(cli): correct `promptfoo init` output to reference YAML (404be34)

### Documentation

- docs: add telemetry notice (#39)

## [0.17.3] - 2023-07-10

### Added

- feat(providers): add Anthropic provider (#58)

### Changed

- chore(onboarding): refresh init onboarding content (992c0b6)

### Fixed

- fix(cli): maintain table header ordering (1e3a711)
- fix(runtime): ensure compatibility with Node 14 (59e2bb1)

## [0.17.2] - 2023-07-07

### Changed

- feat(providers): improve support for running external scripts (#55)

## [0.17.1] - 2023-07-07

### Fixed

- fix(webui): restore output rendering in results view (5ce5598)

## [0.17.0] - 2023-07-06

### Added

- feat(models): add gpt-3.5-16k checkpoints (#51)
- feat(providers): add `script:` provider prefix for custom providers (bae14ec)
- feat(webui): view raw prompts in the web viewer (#54)
- feat(cli): add `cache clear` command (970ee67)

### Changed

- chore(providers): change default suggestion provider (cc11e59)
- chore(providers): ensure OpenAI chat completions fail on invalid JSON (c456c01)
- chore(assertions): allow numeric values for contains/icontains assertions (dc04329)

### Fixed

- fix(evals): avoid creating assertions from empty expected columns (d398866)

## [0.16.0] - 2023-06-28

### Added

- feat(cli): retry failed HTTP requests to reduce transient failures (#47)
- feat(templates): allow object vars inside nunjucks templates for richer prompts (#50)

### Documentation

- docs: refresh the Question reference page with updated guidance (#46)

## [0.15.0] - 2023-06-26

### Added

- feat(scoring): add continuous scoring support for evaluations (#44)
- feat(assertions): introduce assertion weights to fine-tune scoring (0688a64)

### Changed

- chore(prompt): rename grading prompt field from `content` to `output` (fa20a25)
- chore(webui): maintain backwards compatibility for row outputs in the viewer (b2fc084)

### Fixed

- fix(config): ensure `defaultTest` populates when configs load implicitly (44acb91)

## [0.14.2] - 2023-06-24

### Changed

- chore(assertions): switch the default grading provider to `gpt-4-0613` (0d26776)
- chore(cli): trim stray progress-bar newlines for cleaner output (8d624d6)

### Fixed

- fix(cli): update cached table output correctly when results change (8fe5f84)
- fix(cli): allow non-string result payloads during rendering (61d349e)

## [0.14.1] - 2023-06-19

### Fixed

- fix(config): only apply the config base path when a path override is provided (e67918b)

## [0.14.0] - 2023-06-18

### Added

- feat(cli)!: add shareable URLs and the `promptfoo share` command by @typpo (#42)
- feat(cli): add `--no-progress-bar` option to `promptfoo eval` (75adf8a)
- feat(cli): add `--no-table` flag for evaluation output (ecf79a4)
- feat(cli): add `--share` flag to automatically create shareable URLs (7987f6e)

### Changed

- chore(cli)!: resolve config-relative file references from the config directory, not working directory (dffb091)
- chore(api)!: restructure JSON/YAML output formats to include `results`, `config`, and `shareableUrl` properties (d1b7038)

### Fixed

- fix(cli): write the latest results before launching the viewer with `--view` (496f2fb)

## [0.13.1] - 2023-06-17

### Fixed

- fix(cli): ensure command arguments override config values (c425d3a)

## [0.13.0] - 2023-06-16

### Added

- feat(providers): support OpenAI functions and custom provider arguments by @typpo (#34)
- feat(cli): add JSONL prompt file support by @typpo (#40)
- feat(cli): export `generateTable()` for external tooling reuse by @tizmagik (#37)
- feat(openai): enable OpenAI ChatCompletion function calling (0f10cdd)

### Changed

- chore(openai): add official support for OpenAI `*-0613` models (4d5f827)
- chore(cli): allow optional configs when invoking the CLI (a9140d6)
- chore(cli): respect the `LOG_LEVEL` environment variable in the logger (1f1f05f)
- chore(cli): stabilize progress display when using var arrays (340da53)

### Fixed

- fix(build): fix HTML output generation in production builds (46a2233)

## [0.12.0] - 2023-06-12

### Added

- feat(share): publish evaluations with the `promptfoo share` workflow by @typpo (#33)
- feat(telemetry): add basic usage telemetry for insight gathering (7e7e3ea)
- feat(assertions): support CSV definitions for `rouge-n` and webhook assertions (7f8be15)

### Changed

- chore(build): resolve build output paths for the web client (#32)
- chore(cli): notify users when a newer promptfoo release is available by @typpo (#31)

## [0.11.0] - 2023-06-11

### Added

- feat(assertions): add contains, icontains, contains-some, contains-any, regex, webhook, and rouge-n assertion types (#30)
- feat(assertions): allow negating any assertion type with `not-` prefix (cc5fef1)
- feat(assertions): pass context objects with vars to custom functions (1e4df7e)
- feat(webui): add failure filtering and improved table layout (69189fe)
- feat(webui): add word-break toggle to results (9c1fd3b)
- feat(webui): highlight highest passing scores in matrix (6e2942f)

### Changed

- chore(cli): limit console table rows for readability (52a28c9)
- chore(cli): add more detailed custom function failure output (6fcc37a)

### Fixed

- fix(config): respect CLI write/cache options from config (5b456ec)
- fix(webui): improve dark mode colours and rating overflow (eb7bd54)
- fix(config): parse YAML references correctly in configs (62561b5)

## [0.10.0] - 2023-06-09

### Added

- feat(prompts): add support for named prompts by @typpo (#28)

### Changed

- chore(env)!: rename `OPENAI_MAX_TEMPERATURE` to `OPENAI_TEMPERATURE` (4830557)
- chore(config): read `.yml` files by default as configs (d5c179e)
- chore(build): add native ts-node compatibility by @MentalGear (#25)
- chore(openai): add chatml stopwords by default (561437f)
- chore(webui): adjust column ordering and styling (27977c5)

### Fixed

- fix(config): support `defaultTest` overrides in CLI (59c3cbb)
- fix(env): correctly parse `OPENAI_MAX_TOKENS` and `OPENAI_MAX_TEMPERATURE` by @abi (#29)
- fix(cli): improve JSON formatting error messages (5f59900)

## [0.9.0] - 2023-06-05

### Added

- feat(vars): add support for var arrays by @typpo (#21)

### Changed

- chore(core): set a default semantic similarity threshold (4ebea73)
- chore(cli): refresh `promptfoo init` output messaging (cdbf806)

### Fixed

- fix(cache): register cache manager types for TypeScript (1a82de7)
- fix(evals): handle string interpolation issues in prompts (6b8c175)

## [0.8.3] - 2023-05-31

### Fixed

- fix(cache): create cache directory on first use (423f375)
- fix(config): throw a clearer error for malformed default configs (0d759c4)

## [0.8.2] - 2023-05-30

### Fixed

- fix(cache): only persist cache entries on successful API responses (71c10a6)

## [0.8.1] - 2023-05-30

### Added

- feat(data): add Google Sheets loader support (df900c3)

### Fixed

- fix(cli): restore backward compatibility for `-t/--tests` flags (aad1822)

## [0.8.0] - 2023-05-30

### Added

- feat(api)!: simplify the API and support unified test suite definitions by @typpo (#14)

### Changed

- chore(api)!: move evaluation settings under `evaluateOptions` (`maxConcurrency`, `showProgressBar`, `generateSuggestions`) (#14)
- chore(api)!: move CLI flag defaults under `commandLineOptions` (`write`, `cache`, `verbose`, `view`) (#14)

## [0.7.0] - 2023-05-29

### Changed

- chore(cache): improve caching defaults and enable caching by default (#17)

## [0.6.0] - 2023-05-28

### Added

- feat(providers): add LocalAI support for open-source LLMs like Llama, Alpaca, Vicuna, GPT4All (6541bb2)
- feat(cli): add glob pattern support for prompts and tests (#13)
- feat(assertions): rename `eval:` to `fn:` for custom JavaScript assertions by @MentalGear (#11)
- feat(webui): add dark mode support (0a2bb49)
- feat(api): add exports for types and useful utility functions (57ac4bb)
- feat(tests): add Jest and Mocha integrations (00d9aa2)

### Changed

- chore(cli): improve error handling and word wrapping in CLI output (398f4b0)
- chore(cli): support non-ES module requires (c451362)

### Fixed

- fix(cli): move API key validation into OpenAI subclasses (c451362)
- fix(webui): correct HTML table rendering errors in the viewer (64c9161)
- fix(providers): improve handling of third-party API errors (398f4b0)

### Dependencies

- chore(deps): bump socket.io-parser from 4.2.2 to 4.2.3 in /src/web/client (#15)

## [0.5.1] - 2023-05-23

### Changed

- chore(cli): add glob support for prompt selection (#13)

### Fixed

- fix(cli): prevent crashes when `OPENAI_API_KEY` is not set (c451362)

## [0.5.0] - 2023-05-22

### Added

- feat(assertions): add semantic similarity grading (#7)

### Changed

- chore(cli): improve error handling and word wrapping in CLI output (398f4b0)

## [0.4.0] - 2023-05-13

### Added

- feat(webui): add web viewer for evaluation results (#5)

### Changed

- chore(openai): support `OPENAI_STOP` environment variable for stopwords (79d590e)
- chore(cli): increase the default request timeout (c73e055)

## [0.3.0] - 2023-05-07

### Added

- feat(grading): enable LLM automatic grading of outputs (#4)
- feat(webui): improve how test results are shown - PASS/FAIL is shown in matrix view rather than its own column (2c3f489)

### Changed

- chore(config): allow overriding `OPENAI_API_HOST` environment variable (e390678)
- chore(cli): add `REQUEST_TIMEOUT_MS` environment variable for API timeouts (644abf9)
- chore(webui): improve HTML table output readability (2384c69)

## [0.2.2] - 2023-05-04

### Added

- feat(cli): add `promptfoo --version` output (77e862b)

### Changed

- chore(cli): improve error messages when API calls fail (af2c8d3)

### Fixed

- fix(cli): correct `promptfoo init` output text (862d7a7)
- fix(evals): preserve table ordering when building concurrently (2e3ddfa)

## [0.2.0] - 2023-05-04

### Added

- feat(cli): add `promptfoo init` command (c6a3a59)
- feat(providers): improve custom provider loading and add example (4f6b6e2)<|MERGE_RESOLUTION|>--- conflicted
+++ resolved
@@ -46,17 +46,10 @@
 
 ### Added
 
-<<<<<<< HEAD
-- feat(providers): add support for Writer AI Palmyra X4 and X5 models on AWS Bedrock
-- feat(providers): add support for Mistral Pixtral Large multimodal model on AWS Bedrock with image input capabilities
-- feat(providers): add support for DeepSeek v3 model on AWS Bedrock
-- feat(providers): add automatic cost tracking for AWS Bedrock provider with AWS Pricing API integration, regional caching, and static fallback pricing for 80+ models including Nova, Claude, Llama, Mistral, and more (#6271)
-=======
 - feat(providers): add Claude Opus 4.5 support across Anthropic (claude-opus-4-5-20251101, claude-opus-4-5-latest), Google Vertex AI (claude-opus-4-5@20251101), and AWS Bedrock (anthropic.claude-opus-4-5-20251101-v1:0 for all regions) with $5/MTok input and $25/MTok output pricing; includes comprehensive documentation updates, advanced coding example demonstrating bug diagnosis and tradeoff analysis, updated provider examples, and cost calculation tests
 - feat(util): add support for loading tool definitions from Python/JavaScript files - providers now support dynamic tool generation using `file://tools.py:get_tools` and `file://tools.js:get_tools` syntax, enabling runtime tool definitions based on environment, config, or external APIs (#6272)
 - feat(server): add server-side provider list customization via ui-providers.yaml - enables organizations to define custom provider lists that appear in eval creator and redteam setup UIs; when ui-providers.yaml exists, replaces default ~600 providers with organization-specific options for simplified workflow and security control (#6124)
 - feat(providers): add Anthropic structured outputs support with JSON schema outputs via `output_format` parameter and strict tool use via `strict: true` in tool definitions - ensures schema-compliant responses with automatic beta header handling, external file loading, variable rendering, and JSON parsing for Claude Sonnet 4.5 and Claude Opus 4.1 (#6226)
->>>>>>> 353ab118
 - feat(webui): add custom policy generation to red team setup (#6181)
 - feat(webui): add strategy test generation to red team setup (#6005)
 - feat(webui): add visibility button for PFX passphrase field in red team target configuration (#6258)
@@ -168,8 +161,6 @@
 - chore(deps): bump @aws-sdk/client-bedrock-runtime from 3.933.0 to 3.934.0 (#6254)
 - chore(deps): bump @anthropic-ai/sdk from 0.69.0 to 0.70.0 (#6255)
 
-<<<<<<< HEAD
-=======
 ## [0.119.9] - 2025-11-20
 
 ### Added
@@ -183,7 +174,6 @@
 - fix(cli): add missing Authorization header in `validate target` command to fix 403 Forbidden error when calling agent helper endpoint (#6274)
 - fix(providers): support function providers in defaultTest.options.provider and assertions (#6174)
 
->>>>>>> 353ab118
 ## [0.119.8] - 2025-11-18
 
 ### Added
