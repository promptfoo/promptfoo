# Changelog

All notable changes to this project will be documented in this file.

The format is based on [Keep a Changelog](https://keepachangelog.com/en/1.1.0/).

## [Unreleased]

### Added

<<<<<<< HEAD
- feat(providers): add variable templating support for initialMessages in simulated-user provider, enabling template reuse across test cases with Nunjucks variables (#6143)
=======
- feat(redteam): add `jailbreak:hydra` strategy - multi-turn conversational adversarial agent that learns from target responses and shares learnings across tests in the same scan for improved attack success rates (#6151)
>>>>>>> 3c5dcfdc
- feat(providers): add missing Alibaba Cloud models - qwen3-vl-flash, qwen3-asr-flash-realtime, qwen3-vl-32b/8b (thinking/instruct), text-embedding-v4 (7d658dc)

### Fixed

- fix(assertions): support runtime variables in custom rubricPrompt for factuality and model-graded-closedqa assertions (#5340)
- fix(openai): extend automatic 10-minute timeout to gpt-5-pro models to prevent timeouts on long-running requests (#6147)
- fix(deps): add @vitest/coverage-v8@3.2.4 to app workspace to match vitest version and fix coverage reporting "Cannot read properties of undefined (reading 'reportsDirectory')" error
- fix(cli): honor `commandLineOptions` from config file for `maxConcurrency`, `repeat`, `delay`, `cache`, `progressBar`, `generateSuggestions`, `table`, `share`, and `write` — previously ignored in favor of defaults (#6142)

### Documentation

- docs(guides): add comprehensive Portkey integration guide covering prompt management, multi-model testing across 1600+ providers, red-teaming workflows, and production deployment strategies by @ladyofcode (#5730)
- docs(providers): comprehensive Alibaba Cloud documentation update with 100+ models including Qwen3 flagship variants, qwen-long (10M context), all DeepSeek/QwQ reasoning models, complete vision/multimodal lineup, audio/speech models, coding/math specializations, open-source Qwen3 series, and third-party models (Kimi); reorganized with Commercial/Open-source sections; fixes configuration to use `apiBaseUrl` and adds Beijing region endpoint (#6118)

### Tests

- test(cli): add unit tests verifying `commandLineOptions` precedence (config respected; CLI args still override) for eval runtime flags including `maxConcurrency` (#6142)

### Dependencies

- chore(deps): update 76 packages to latest minor and patch versions across all workspaces (#6139)

## [0.119.4] - 2025-11-06

### Added

- feat(redteam): pass policy text to intent extraction for custom policy tests, enabling more accurate and self-contained testing objectives that include specific policy requirements (#6116)

- feat(redteam): add timestamp context to all grading rubrics for time-aware evaluation and temporal context in security assessments (#6110)
- feat(model-audit): add revision tracking, content hash generation, and deduplication for model scans to prevent re-scanning unchanged models (saving ~99% time and bandwidth); add `--stream` flag to delete downloaded files immediately after scan ([#6058](https://github.com/promptfoo/promptfoo/pull/6058))
- feat(redteam): add FERPA compliance plugin

### Fixed

- fix(examples): change Zod schema from `.optional()` to `.default('')` for OpenAI Agents SDK compatibility (#6114)
- fix(redteam): pass all gradingContext properties to rubric templates to fix categoryGuidance rendering errors in BeavertailsGrader (#6111)
- fix(webui): custom policy name consistency (#6123)
- fix(docker): resolve @swc/core SIGSEGV on Alpine Linux by upgrading to 1.15.0 and aligning base image with Node 24 (#6127)

## [0.119.2] - 2025-11-03

### Added

- feat(integrations): add Microsoft SharePoint dataset support with certificate-based authentication for importing CSV files (#6080)
- feat(providers): add `initialMessages` support to simulated-user provider for starting conversations from specific states, with support for loading from JSON/YAML files via `file://` syntax (#6090)
- feat(providers): add local config override support for cloud providers - merge local configuration with cloud provider settings for per-eval customization while keeping API keys centralized (#6100)
- feat(providers): add linkedTargetId validation with comprehensive error messages (#6053)
- feat(redteam): add `gradingGuidance` config option for plugin-specific grading rules to reduce false positives by allowing per-plugin evaluation context (#6108)
- feat(webui): add Grading Guidance field to plugin configuration dialogs in open-source UI (#6108)
- feat(webui): add eval copy functionality to duplicate evaluations with all results, configuration, and relationships via UI menu (#6079)
- feat(redteam): add pharmacy plugins (controlled substance compliance, dosage calculation, drug interaction) and insurance plugins (coverage discrimination, network misinformation, PHI disclosure) (#6064)
- feat(redteam): add goal-misalignment plugin for detecting Goodhart's Law vulnerabilities (#6045)
- feat(webui): add jailbreak:meta strategy configuration UI in red team setup with numIterations parameter (#6086)
- feat(redteam): OpenTelemetry traces feed back into red team strategies
- feat(redteam): expand OWASP Agentic preset to cover 8/10 threats with 20 plugins; add 'owasp:agentic:redteam' alias for easy selection (#6099)
- fix: max concurrency run options override scan template settings

### Changed

- feat(redteam): display specific subcategory metrics for harmful plugins (e.g., "Copyright Violations", "Child Exploitation") instead of generic "Harmful" label, enabling granular vulnerability tracking and analysis (#6134)
- chore(examples): update openai-agents-basic example from weather to D&D dungeon master with gpt-5-mini, comprehensive D&D 5e tools (dice rolling, character stats, inventory), and maxTurns increased to 20 (#6114)
- fix(python): use REQUEST_TIMEOUT_MS for consistent timeout behavior across providers (300s default, previously 120s) (#6098)
- refactor(redteam): Prevent early (evaluator-based) exits in Jailbreak, Crescendo, and Custom Strategies (#6047)
- chore(webui): expand language options to 486 ISO 639-2 languages with support for all 687 ISO codes (639-1, 639-2/T, 639-2/B) in red team run settings (#6069)
- chore(app): larger eval selector dialog (#6063)
- refactor(app): Adds useApplyFilterFromMetric hook (#6095)
- refactor(cli): extract duplicated organization context display logic into shared utility function to fix dynamic import issue and improve code maintainability (#6070)
- chore: make meta-agent a default strategy

### Fixed

- fix(providers): selective env var rendering in provider config with full Nunjucks filter support (preserves runtime variables for per-test customization) (#6091)
- fix(core): handle Nunjucks template variables in URL sanitization to prevent parsing errors when sharing evals; add unit tests covering sanitizer behavior for Nunjucks template URLs (#6089)
- fix(app): Fixes the metric is defined filter (#6082)
- fix(webui): handle plugin generation when target URL is not set (#6055)
- fix(redteam): improve image strategy text wrapping to handle long lines and prevent overflow (#6066)
- fix(evaluator): force uncached provider calls for repeat iterations (#6043)
- fix(providers): fix Python worker ENOENT errors by ensuring error responses are written before completion signal, improving error messages with function suggestions and fuzzy matching, and removing premature function validation to support embeddings-only and classification-only providers (#6073)

### Tests

- test(examples): add 9 D&D test scenarios for openai-agents-basic (combat, stats, inventory, scenes, saves, crits, edge cases, short rest, magic item) (#6114)
- test(providers): add coverage for simulated-user initialMessages (vars/config precedence, file:// loading from JSON/YAML, validation, conversation flow when ending with user role) (#6090)
- test(redteam): add comprehensive tests for `gradingGuidance` feature and `graderExamples` flow-through, including full integration regression tests (#6108)
- test(webui): add tests for gradingGuidance UI in PluginConfigDialog and CustomIntentPluginSection (#6108)
- test(providers): add Python worker regression tests for ENOENT prevention, helpful error messages with function name suggestions, and embeddings-only provider support without call_api function (#6073)

### Documentation

- docs(examples): update openai-agents-basic README for D&D theme with tracing setup and example interactions; shorten openai-agents.md provider documentation (#6114)
- docs(python): update timeout documentation with REQUEST_TIMEOUT_MS environment variable and add retry logic example for handling rate limits (#6098)
- docs(redteam): add comprehensive documentation for `jailbreak:meta` strategy including usage guide, comparison with other jailbreak strategies, and integration into strategy tables (#6088)
- docs(site): add remediation reports documentation (#6083)
- docs(site): add custom strategy to the strategies reference table (#6081)
- docs(site): pricing page updates (#6068)
- docs(site): clarify remote inference in Community edition (#6065)

### Dependencies

- chore(deps): bump the github-actions group with 4 updates (#6092)
- chore(deps): bump @aws-sdk/client-bedrock-runtime from 3.920.0 to 3.921.0 (#6075)
- chore(deps): bump @aws-sdk/client-bedrock-runtime from 3.919.0 to 3.920.0 (#6060)

### Fixed

- fix(redteam): enable layer strategy with multilingual language support; plugins now generate tests in multiple languages even when layer strategy is present (#6084)
- fix(redteam): reduce multilingual deprecation logging noise by moving from warn to debug level (#6084)

## [0.119.1] - 2025-10-29

### Changed

- chore(redteam): categorize `jailbreak:meta` under agentic strategies and mark as remote-only for correct UI grouping and Cloud behavior (#6049)
- chore(redteam): improve support for custom policy metric names that should include strategy suffix (#6048)

### Fixed

- fix(providers): render environment variables in provider config at load time (#6007)
- fix(redteam): validate custom strategy strategyText requirement to prevent confusing errors during test execution (#6046)
- fix(init): include helpful error message and cleanup any directories created when example download fails (#6051)
- fix(providers): removing axios as a runtime dependency in google live provider (#6050)
- fix(csv): handle primitive values directly in red team CSV export to avoid double-quoting strings (#6040)
- fix(csv): fix column count mismatch in red team CSV export when rows have multiple outputs (#6040)
- fix(internals): propagate originalProvider context to all model-graded assertions (#5973)

### Dependencies

- chore(deps): bump better-sqlite3 from 11.10.0 to 12.4.1 for Node.js v24 support (#6052) by @cdolek-twilio
- chore(deps): update Biome version with force-include patterns (`!!`) for faster local linting/CI by @sklein12 (#6042)

## [0.119.0] - 2025-10-27

### Added

- feat(webui): filtering eval results by metric values w/ numeric operators (e.g. EQ, GT, LTE, etc.) (#6011)
- feat(providers): add Python provider persistence for 10-100x performance improvement with persistent worker pools (#5968)
- feat(providers): add OpenAI Agents SDK integration with support for agents, tools, handoffs, and OTLP tracing (#6009)
- feat(providers): add function calling/tool support for Ollama chat provider (#5977)
- feat(providers): add support for Claude Haiku 4.5 (#5937)
- feat(redteam): add `jailbreak:meta` strategy with intelligent meta-agent that builds dynamic attack taxonomy and learns from full attempt history (#6021)
- feat(redteam): add COPPA plugin (#5997)
- feat(redteam): add GDPR preset mappings for red team testing (#5986)
- feat(redteam): add modifiers support to iterative strategies (#5972)
- feat(redteam): add authoritative markup injection strategy (#5961)
- feat(redteam): add wordplay plugin (#5889)
- feat(redteam): add pluginId, strategyId, sessionId, and sessionIds to metadata columns in CSV export (#6016)
- feat(redteam): add subcategory filtering to BeaverTails plugin (a70372f)
- feat(redteam): Add Simba Red Team Agent Strategy (#5795)
- feat(webui): persist inline-defined custom policy names (#5990)
- feat(webui): show target response to generated red team plugin test case (#5869)
- feat(cli): log all errors in a log file and message to the console (#5992)
- feat(cli): add errors to eval progress bar (#5942)
- feat(cache): preserve and display latency measurements when provider responses are cached (#5978)

### Changed

- chore(internals): custom policy type def (#6037)
- chore(changelog): organize and improve Unreleased section with consistent scoping and formatting (#6024)
- refactor(redteam): migrate multilingual from per-strategy config to global language configuration; plugins now generate tests directly in target languages without post-generation translation (#5984)
- chore(cli): show telemetryDisabled/telemetryDebug in `promptfoo debug` output (#6015)
- chore(cli): improve error handling and error logging (#5930)
- chore(cli): revert "feat: Improved error handling in CLI and error logging" (#5939)
- chore(webui): add label column to prompts table (#6002)
- chore(webui): gray out strategies requiring remote generation when disabled (#5985)
- chore(webui): gray out remote plugins when remote generation is disabled (#5970)
- chore(webui): improve test transform modal editor (#5962)
- chore(webui): add readOnly prop to EvalOutputPromptDialog (#5952)
- refactor(webui): organize red team plugins page into tabs with separate components (#5865)
- chore(redteam): remove "LLM Risk Assessment" prefix (#6004)
- chore(redteam): add top-level redteam telemetry events (#5951)
- refactor(webui): reduce unnecessary API health requests (#5979)
- chore(api): export GUARDRAIL_BLOCKED_REASON constant for external use (#5956)
- chore(providers): add rendered request headers to http provider debug output (#5950)
- refactor(transforms): refactor transform code to avoid 'require' (#5943)
- refactor(transforms): refactor createRequest/ResponseTransform functions into separate module (#5925)
- chore(examples): consolidate Ollama examples into unified directory (#5977)
- chore(deps): move dependencies to optional instead of peer (#5948)
- chore(deps): move `natural` to optional dependency (#5946)
- chore(redteam): improve GOAT and Crescendo error logs with additional error details for easier debugging (#6036)

### Fixed

- fix(providers): revert eager template rendering that broke runtime variable substitution (5423f80)
- fix(providers): support environment variables in provider config while preserving runtime variable templates
- fix(providers): improve Python provider reliability with automatic python3/python detection, worker cleanup, request count tracking, and reduced logging noise (#6034)
- fix(providers): simulated-user and mischievous-user now respect assistant system prompts in multi-turn conversations (#6020)
- fix(providers): improve MCP tool schema transformation for OpenAI compatibility (#5965)
- fix(providers): sessionId now properly stored in metadata for providers that use server side generated sessionIds (#6016)
- fix(redteam): don't test session management if target is not stateful (#5989)
- fix(redteam): improve crescendo prompt example alignment with actual objective statements to increase accuracy (#5964)
- fix(redteam): fewer duplicate errors for invalid strategy and plugin ids (#5954)
- fix(fetch): use consistent units in retry counter log messages - now shows attempt count vs total attempts (#6017)
- fix(fetch): include error details in final error message when rate limited (#6019)
- fix(webui): pass extensions config when running eval from UI (#6006)
- fix(webui): in red team setup, reset config button hidden by version banner (#5896)
- fix(webui): sync selected plugins to global config in red team setup UI (#5991)
- fix(webui): HTTP test agent (#6033)
- fix(webui): reset red team strategy config dialog when switching strategies (#6035)

### Dependencies

- chore(deps): bump @aws-sdk/client-bedrock-runtime from 3.914.0 to 3.916.0 (#6008)
- chore(deps): bump @aws-sdk/client-bedrock-runtime from 3.913.0 to 3.914.0 (#5996)
- chore(deps): bump pypdf from 6.0.0 to 6.1.3 in /examples/rag-full (#5998)
- chore(deps): bump @aws-sdk/client-bedrock-runtime from 3.911.0 to 3.913.0 (#5975)
- chore(deps): bump @aws-sdk/client-bedrock-runtime from 3.910.0 to 3.911.0 (#5945)
- chore(deps): bump @anthropic-ai/sdk from 0.65.0 to 0.66.0 (#5944)

### Documentation

- docs(model-audit): improve accuracy and clarity of ModelAudit documentation (#6023)
- docs(contributing): add changelog and GitHub Actions enforcement (#6012)
- docs(redteam): add global language configuration section to red team configuration docs; remove multilingual strategy documentation (#5984)
- docs(providers): add OpenAI Agents provider documentation and example (#6009)
- docs(providers): update AWS Bedrock model access documentation (#5953)
- docs(providers): fix apiKey environment variable syntax across provider docs and examples (#6018)
- docs(providers): add echo provider examples for evaluating logged production outputs (#5941)
- docs(blog): add blog post on RLVR (Reinforcement Learning with Verifiable Rewards) (#5987)
- docs(site): configuring inference (#5983)
- docs(site): update about page (#5971)
- docs(site): add export formats (#5958)
- docs(site): September release notes (#5712)
- docs(site): add red-team claude guidelines (616844d)
- docs(site): remove duplicate links (5aea733)
- docs(examples): add example demonstrating conversation session id management using hooks (#5940)

### Tests

- test(server): add comprehensive unit tests for POST /providers/test route (#6031)
- test(providers): fix flaky latencyMs assertions in TrueFoundry provider tests (#6026)
- test(providers): add unit test verifying assistant system prompt inclusion for simulated-user provider (#6020)
- test(providers): add comprehensive tests for OpenAI Agents provider, loader, and tracing (#6009)
- test(redteam): update strategy and frontend tests for global language configuration migration (#5984)
- test(redteam): remove redteam constants mocks from unit tests (#6010)
- test(webui): add tests for evaluation UI components and hooks (#5981)

## [0.118.17] - 2025-10-15

### Changed

- chore: bump version to 0.118.17 (#5936)

### Fixed

- fix(evaluator): support `defaultTest.options.provider` for model-graded assertions (#5931)
- fix(webui): improve UI email validation handling when email is invalid; add better tests (#5932)
- fix(deps): move `claude-agent-sdk` to optionalDependencies (#5935)

### Dependencies

- chore(deps): bump `@aws-sdk/client-bedrock-runtime` from 3.908.0 to 3.910.0 (#5933)

## [0.118.16] - 2025-10-15

### Added

- feat(providers): add TrueFoundry LLM Gateway provider (#5839)
- feat(redteam): add test button for request and response transforms in red-team setup UI (#5482)

### Changed

- chore(providers): count errors in websocket responses as errors (#5915)
- chore(providers): update Alibaba model support (#5919)
- chore(redteam): validate emails after prompt for red team evaluations (#5912)
- chore(redteam): implement web UI email verification (#5928)
- chore(redteam): display estimated probes on red team review page (#5863)
- chore(webui): add flag to hide traces (#5924)
- chore(build): stop tracking TypeScript build cache file (#5914)
- chore(build): update dependencies to latest minor versions (#5916)
- chore(cli): remove duplicate 'Successfully logged in' message from auth login (#5907)
- chore(redteam): add max height and scroll to custom policies container (#5910)
- chore: bump version to 0.118.16 (#5920)
- docs: add docstrings to `feat/ruby-provider` (#5903)
- test: cover red team setup components and hooks in `src/app` (#5911)

### Fixed

- fix(providers): dynamically import `DefaultAzureCredential` from `@azure/identity` (#5921)
- fix(providers): improve debugging and address hanging in websocket provider (#5918)
- fix(http): parse stringified JSON body in provider config (#5927)
- fix(redteam): improve ASR calculation accuracy in redteam report (#5792)

### Documentation

- docs(site): fix typo (#5922)

## [0.118.15] - 2025-10-13

### Added

- feat(providers): add ruby provider (#5902)
- feat(providers): Claude Agent SDK provider support (#5509)
- feat(providers): Azure AI Foundry Assistants provider (#5181)
- feat(providers): add support for streaming websocket responses (#5890)
- feat(providers): snowflake cortex provider (#5882)

### Changed

- chore(providers): add support for new OpenAI models (GPT-5 Pro, gpt-audio-mini, gpt-realtime-mini) (#5876)
- chore(providers): rename azure ai foundry assistant to ai foundry agent (#5908)
- chore(providers): update params passed to azure ai foundry provider (#5906)
- chore(webui): group agentic strategies by turn compatibility in red team UI (#5861)
- chore(webui): sort red team plugins alphabetically by display name (#5862)
- chore(webui): improved color consistency and dark mode legibility on Red Team dashboard (#5829)
- chore(test): add snowflake provider tests and environment variables (#5883)
- chore(config): add conductor config (#5904)
- chore: bump version 0.118.15 (#5909)

### Fixed

- fix(app): disable red team scan Run Now button when Promptfoo Cloud is unavailable (#5891)
- fix(webui): fix infinite re-render when custom intents are specified (#5897)
- fix(redteam): clean up multilingual strategy logging and fix chunk numbering (#5878)
- fix(redteam): requested column in 'redteam generate' output incorporates fan out strategies (#5864)
- fix(core): resolve Windows path compatibility issues (#5841)
- fix(core): restore correct cache matching behavior for test results (#5879)

### Dependencies

- chore(deps): bump @aws-sdk/client-bedrock-runtime from 3.901.0 to 3.906.0 (#5877)
- chore(deps): bump @aws-sdk/client-bedrock-runtime from 3.906.0 to 3.907.0 (#5888)
- chore(deps): bump openai from 6.2.0 to 6.3.0 (#5887)
- chore(deps): update dependencies to latest safe minor/patch versions (#5900)

### Documentation

- docs(providers): add missing providers and troubleshooting pages to index (#5905)
- docs(guardrails): remove open source guardrails page (#5880)

## [0.118.14] - 2025-10-09

### Changed

- fix: there should always be a guardrails field passed out form openai chat provider (#5874)
- chore: bump version 0.118.14 (#5875)

## [0.118.13] - 2025-10-08

### Added

- feat(cli): Add connectivity tests to promptfoo validate (#5802)
- feat(guardrails): map content filter response to guardrails output (#5859)
- feat(webui): Download full results (#5674)

### Changed

- chore(core): change default log level to debug for network errors (#5860)
- chore(core): Don't log all request error messages (#5870)
- chore(linter): Enforce no unused function params (#5853)
- chore(providers): remove deprecated IBM BAM provider (#5843)
- refactor(webui): improve EvalOutputPromptDialog with grouped dependency injection (#5845)
- chore: bump version 0.118.13 (#5873)

### Fixed

- fix(webui): Don't prepend fail reasons to output text (#5872)
- fix(redteam): filter out placeholders before purpose generation (#5852)
- fix(tests): make auth login test tolerate colorized output (#5851)

### Dependencies

- chore(deps): bump @azure/identity from 4.12.0 to 4.13.0 (#5858)
- chore(deps): bump langchain-text-splitters from 0.3.5 to 1.0.0a1 in /examples/redteam-langchain in the pip group across 1 directory (#5855)

## [0.118.12] - 2025-10-08

### Added

- feat(providers): add Slack provider (#3469)

### Changed

- feat: postman import for http provider (#5778)
- feat: Bring request transform to parity with response transform (#5850)
- fix: import command (#5794)
- fix: implement remote generation environment variable controls (#5815)
- fix: resolve Windows path handling issues (#5827)
- fix: custom strategy UI (#5834)
- fix: eliminate Python validation race condition on Windows (#5837)
- fix: escape JSON special characters in raw HTTP request variables (#5842)
- fix: Show response headers in test target results (#5848)
- fix: double sharing red teams (#5854)
- chore: update DeepSeek provider to V3.2-Exp (#5787)
- chore: bump the github-actions group with 3 updates (#5789)
- chore: bump openai from 5.23.2 to 6.0.0 (#5790)
- chore: Revert "perf: Don't create new agent for every fetch (#5633)" (#5793)
- chore: add /index to directory imports for ESM compatibility (#5798)
- chore: bump @aws-sdk/client-bedrock-runtime from 3.899.0 to 3.901.0 (#5799)
- chore: bump openai from 6.0.0 to 6.0.1 (#5800)
- chore(telemetry): Add CI flag to identify call (#5801)
- chore: bump openai from 6.0.1 to 6.1.0 (#5806)
- chore: fix npm audit vulnerabilities (#5810)
- chore: Fix incorrect session parser help text (#5811)
- chore(internals): make `runAssertion` easier to read by moving const outside function scope (#5813)
- chore: update investor info and user count (#5816)
- chore(internals): Prevent `GradingResult.assertion` definition from being overridden in select red team grading cases (#5785)
- chore: show "why" in modelaudit ui (#5821)
- chore(site): migrate OG image generation to Satori (#5826)
- chore: remove outdated license notice (#5828)
- chore: show # github stars on site (#5831)
- chore(site): update Docusaurus to v3.9.1 and fix deprecated config (#5835)
- chore: bump openai from 6.1.0 to 6.2.0 (#5844)
- chore: invert default unblocking behavior (#5856)
- chore: bump version 0.118.12 (#5857)
- chore(site): Adds Travis to team page (#5786)
- docs: update readme.md (#5812)
- docs(contributing): add CLAUDE.md context files for Claude Code (#5819)
- docs(blog): safety benchmark blog post (#5781)
- docs(providers): update IBM WatsonX model list (#5838)
- docs(contributing): add warning against using commit --amend and force push (#5840)
- test: fix vitest timeout error in EvalOutputPromptDialog tests (#5820)
- test: fix flaky Python test failures on Windows (#5824)
- test: add mock cleanup to Python provider tests (#5825)
- refactor: Remove null from GradingResult.assertion type (#5818)

### Fixed

- fix(site): add metadata key to the provider response class (#5796)
- fix(webui): prevent empty state flash when loading large evals (#5797)
- fix(webui): Clicking "Show Charts" does not show charts (#5814)
- fix(webui): remove delimiter stripping logic from EvalOutputCell (#5817)
- fix(provider): merge config and prompt systemInstruction instead of throwing error in gemini (#5823)
- fix(assertions): allow is-refusal to detect refusals in provider error messages (#5830)
- fix(webui): improve usability of number inputs (#5804)
- test: Unit tests for fix(webui): improve usability of number inputs (#5836)

### Documentation

- docs(site): adding new hire bio (#5788)
- docs(site): fix formatting issue in about page (#5803)
- docs(site): add Dane to About page team section (#5833)

## [0.118.11] - 2025-09-30

### Added

- feat(providers): add support for Claude Sonnet 4.5 (#5764)
- feat(providers): add support for Gemini 2.5 Flash and Flash-Lite (#5737)
- feat(providers): add gpt-5-codex model support (#5733)
- feat(providers): add support for Qwen models in AWS Bedrock provider (#5718)
- feat(cli): add browser opening support for auth login command (#5722)
- feat(cli): add team switching functionality (#5750)
- feat(webui): add latency to eval export CSV (#5771)
- feat(cli): sanitize all log objects (#5773)
- feat(providers): add Anthropic web_fetch_20250910 and web_search_20250305 tool support (#5573)
- feat(providers): add CometAPI provider support with environment variable configuration and example usage (#5721)
- feat(providers): add Nscale provider support (#5690)
- feat(providers): add OpenAI gpt-realtime model with full audio support (#5426)
- feat(webui): add metadata `exists` operator to eval results filter (#5697)

### Changed

- chore(cli): improve installer-aware command generation utility for consistent CLI invocation (#5747)
- chore(core): sort metadata entries (#5751)
- chore(core): update error mapping (#5783)
- chore(providers): update Claude 4.5 Sonnet (#5763)
- chore(providers): update default Granite model to granite-3-3-8b-instruct (#5768)
- chore(redteam): remove on-topic call (#5774)
- chore(redteam): update red team init default to gpt-5 (#5756)
- chore: bump version 0.118.11 (#5784)
- chore: Add docstrings to `feat/add-latency-to-csv` (#5772)

### Fixed

- fix(core): ensure `-filter-failing` correctly filters failing tests when re-running an eval (#5770)
- fix(core): ensure Python and JavaScript providers have appropriate path prefix (#5765)
- fix(core): preserve glob patterns in vars context for test case expansion (#5701)
- fix(core): suppress verbose error logging for update check timeouts (#5745)
- fix(providers): improve OpenAI embedding provider error handling (#5742)
- fix(tests): resolve Windows test failures in Python tests (#5767)
- fix(webui): apply proper truncation initialization to variable cells (#5657)
- fix(webui): disable prompt editing in header row dialogs (#5746)
- fix(webui): handle login redirects (#5734)
- fix(webui): improve empty state UI and handle null eval data (#5780)

### Dependencies

- chore(deps): bump @anthropic-ai/sdk from 0.63.1 to 0.64.0 (#5758)
- chore(deps): bump @anthropic-ai/sdk from 0.64.0 to 0.65.0 (#5776)
- chore(deps): bump @aws-sdk/client-bedrock-runtime from 3.896.0 to 3.899.0 (#5777)
- chore(deps): bump openai from 5.23.0 to 5.23.1 (#5759)
- chore(deps): bump openai from 5.23.1 to 5.23.2 (#5775)

### Documentation

- docs(site): add new hire bio (#5769)
- docs(site): improve AWS Bedrock SSO authentication documentation (#5585)
- docs(site): refine and extend e2b sandbox evaluation guide with improved examples and fixes (#5753)
- docs(site): remove incorrect Python globals persistence tip (#5782)
- docs(site): strengthen git workflow warnings in CLAUDE.md (#5762)
- docs(site): write lethal trifecta blog (#5754)

### Tests

- test(webui): add tests for evaluation UI components (`src/app`) (#5766)

## [0.118.10] - 2025-09-26

### Changed

- feat: Revamp HTTP Provider setup (#5717)
- chore: introduce grading provider to RedteamProviderManager (#5741)
- chore(webui): UX improvements for displaying custom policies in Eval Results and Red Team Vulnerabilities Reports (#5562)
- chore: bump version 0.118.10 (#5749)

## [0.118.9] - 2025-09-25

### Changed

- feat: envoy ai gateway provider (#5731)
- feat: iso 42001 mappings (#5724)
- feat: Compress data when sharing an eval (#5738)
- fix: rename agentcore provider to bedrock agents provider (#5709)
- fix: increase timeout for version checks from 1s to 10s (#5715)
- fix: add missing backend support for filtering by highlights, plus tests (#5735)
- chore: improve parsing so in case a redteam provider doesn't take json obje… (#5700)
- chore: bump @aws-sdk/client-bedrock-runtime from 3.893.0 to 3.894.0 (#5706)
- chore: bump openai from 5.22.0 to 5.22.1 (#5707)
- chore: support multilingual provider set from server boot (#5703)
- chore: Add docstrings to `applying-column-format` (#5719)
- chore(webui): in eval creator disable `Run Eval` button if no prompts or test cases are available (#5558)
- chore: bump @aws-sdk/client-bedrock-runtime from 3.894.0 to 3.895.0 (#5727)
- chore: bump @anthropic-ai/sdk from 0.62.0 to 0.63.1 (#5728)
- chore: bump openai from 5.22.1 to 5.23.0 (#5729)
- chore: bump @aws-sdk/client-bedrock-runtime from 3.895.0 to 3.896.0 (#5732)
- chore: bump version 0.118.9 (#5740)

### Fixed

- fix(webui): prioritize JSON prettify over Markdown rendering when both enabled (#5705)
- fix(webui): Copying truncated text in eval results (#5711)
- fix(internals/redteam): decrease debug access grading false negatives (#5713)

## [0.118.8] - 2025-09-23

### Added

- feat(webui): populate metadata filter keys in results dropdown (#5584)

### Fixed

- fix: improve iterative judge parsing (#5691)
- fix(cli): prevent promptfoo CLI from hanging after commands complete (#5698)
- fix(dev): suppress noisy health check logs during local startup (#5667)
- fix(prompts): tune prompt set to reduce model refusals (#5689)

### Changed

- chore: bump version 0.118.8 (#5699)

### Documentation

- docs(site): publish August release notes (#5625)
- docs(site): document `linkedTargetId` usage for custom provider linking (#5684)

## [0.118.7] - 2025-09-22

### Added

- feat(webui): connect login page to promptfoo auth system (#5685)
- feat: ability to retry errors from cli (#5647)

### Changed

- chore(webui): add 404 page (#5687)
- refactor(webui): Vulnerability Report Table Improvements (#5638)
- chore: bump version 0.118.7 (#5695)
- chore: bump openai from 5.21.0 to 5.22.0 (#5694)
- chore: bump @aws-sdk/client-bedrock-runtime from 3.891.0 to 3.893.0 (#5693)

## [0.118.6] - 2025-09-18

### Tests

- test: network isolation for tests (#5673)

### Dependencies

- chore(deps): upgrade Vite to v7 and fix browser compatibility issues (#5681)

### Documentation

- docs(site): clarify webhook issue meaning (#5679)
- docs(examples): add HTTP provider streaming example (#5648)
- docs(blog): add autonomy and agency in AI article (#5512)

### Added

- feat(redteam): support threshold in custom plugin configuration (#5644)
- feat: upgrade Material UI from v6 to v7 (#5669)
- feat(redteam): Adds support for `metric` field on custom plugins (#5656)
- feat: migrate from MUI Grid to Grid2 across all components (#5578)
- feat: report filters (#5634)
- feat: Add string array support for context-based assertions (#5631)

### Changed

- chore: Exclude node modules and build/dist from biome (#5641)
- chore: improvements to framework compliance cards (#5642)
- chore: improve design of eval download dialog (#5622)
- chore: bump @aws-sdk/client-bedrock-runtime from 3.888.0 to 3.890.0 (#5636)
- chore: bump @aws-sdk/client-bedrock-runtime from 3.890.0 to 3.891.0 (#5649)
- chore: bump openai from 5.20.3 to 5.21.0 (#5651)
- chore: update redteam small model to gpt-4.1-mini-2025-04-14 (#5645)
- chore: reduce coloration on Report View Test Suites table (#5643)
- chore: bump version 0.118.6 (#5655)
- chore(webui): minor style tweaks to datagrid pages for consistency (#5686)
- chore: persistent header on report view (#5678)
- chore(webui): fix z-index on version update banner (#5677)
- refactor(webui): Reports table UX Improvements (#5637)
- ci: revert temporarily disable redteam multi-lingual strategy in integration tests (#5658)
- ci: temporarily disable redteam multi-lingual strategy in integration tests (#5639)
- refactor(redteam): remove dead code and optimize page meta handling (#5672)
- chore: remove accidentally committed site/package-lock.json (#5688)
- chore: Allow overwriting the logger (#5663)
- chore: Update names in workflow (#5659)
- chore: update dependencies to latest compatible versions (#5627)
- chore(internals): Improves support for defining LLM-Rubric assertion threshold in CSV test cases (#5389)

### Fixed

- fix(webui): Filtering eval results on severity (#5632)
- fix(tests): correct TypeScript errors in test files (#5683)
- fix(webui): unify page layout styles (#5682)
- fix: trace visualization circular dependency (#5676)
- fix(webui): re-enable sharing button by default (#5675)
- fix: apply prettier formatting to blog post (#5670)
- fix: Remove global fetch patch (#5665)
- fix(webui): Include description column, if defined, in CSV export of eval results (#5654)
- fix(redteam): add robust fallbacks, partial retries, dedupe, safer logs to multilingual strategy (#5652)
- fix: handle dynamic imports without eval (#5630)
- fix: Catch exception when no vertex projectId is found (#5640)
- fix: spacing on report view (#5646)
- fix: plugin counts flickering (#5635)

## [0.118.5] - 2025-09-16

### Tests

- test: Unit tests for feat: upload csv for custom policies (#5629)
- test: Unit tests for chore: organize EvalOutputPromptDialog and change it to a drawer (#5628)

### Added

- feat(webui): organize `EvalOutputPromptDialog` and convert it to a drawer, (#5619)
- feat(webui): add keyboard navigation to the web UI results table, (#5591)
- feat(webui): enable bulk deletion of eval results, (#5438)
- feat(providers): add `azure:responses` provider alias for Azure Responses API, (#5293)
- feat(providers): support application inference profiles in Bedrock, (#5617)
- feat(redteam): add "layer" strategy for combining multiple strategies, (#5606)
- feat(redteam): set severity on reusable custom policies, (#5539)
- feat(redteam): display unencrypted attacks in the web UI results table, (#5565)
- feat(redteam): enable test generation for custom policies in the plugins view, (#5587)
- feat(redteam): allow uploading CSVs for custom policies, (#5618)
- feat(cli): add ability to pause and resume evals, (#5570)

### Changed

- chore(examples): update model IDs to GPT-5 and latest models, (#5593)
- chore(providers): remove Lambda Labs provider due to API deprecation, (#5599)
- chore(providers): update Cloudflare AI models and remove deprecated ones, (#5590)
- chore(redteam): add MCP plugin preset, (#5557)
- chore(redteam): add UI indicators and documentation for HuggingFace gated datasets in redteam web UI, (#5545)
- chore(internals): improve error logging on redteam test generation failures, (#5458)
- chore(internals): reduce log level of global fetch logs, (#5588)
- chore(server): add context to health check logging during startup, (#5568)
- chore(webui): hide trace timeline section when no traces are available, (#5582)
- chore(webui): improve delete confirmation dialog styling, (#5610)
- chore(webui): remove `React.FC` type annotations for React 19 compatibility, (#5572)
- ci: increase test timeout from 8 to 10 minutes, (#5586)
- ci: temporarily disable macOS Node 24.x tests due to flaky failures, (#5579)
- refactor: move `src/util/file.node.ts` path utilities, (#5596)
- refactor: standardize all directory import paths for ESM compatibility, (#5603)
- refactor: standardize directory import paths for ESM compatibility, (#5605)
- refactor: standardize import paths for ESM preparation, (#5600)
- refactor: standardize TypeScript import paths for ESM compatibility, (#5597)
- test: CoverBot: add tests for UI interaction utilities and components (`src/app`), (#5611)
- chore: update `act` import for React 19 compatibility, (#5574)
- chore(dependencies): bump `@aws-sdk/client-bedrock-runtime` from 3.886.0 to 3.887.0, (#5580)
- chore(dependencies): bump `@aws-sdk/client-bedrock-runtime` from 3.887.0 to 3.888.0, (#5602)
- chore(dependencies): bump `axios` from 1.11.0 to 1.12.0 in npm_and_yarn group across one directory, (#5569)
- chore(dependencies): bump `openai` from 5.20.1 to 5.20.2, (#5601)
- chore(dependencies): bump `openai` from 5.20.2 to 5.20.3, (#5624)
- chore(dependencies): bump version to 0.118.5, (#5626)

### Fixed

- fix(assertions): handle `threshold=0` correctly across all assertion types, (#5581)
- fix(cli): prevent accidental escaping of Python path override, (#5589)
- fix(cli): fix table display for `promptfoo list`, (#5616)
- fix(cli): temporarily disable SIGINT handler, (#5620)
- fix(internal): strip authentication headers in HTTP provider metadata, (#5577)
- fix(redteam): ensure custom policies skip the basic refusal check, (#5614)
- fix(server): hide non-critical `hasModelAuditBeenShared` error logging, (#5607)
- fix(webui): always show failure reasons in the results view when available, (#5608)
- fix(webui): improve filter component styling and layout, (#5604)
- fix(webui): prevent phantom strategy filter options for non-redteam evaluations, (#5575)
- fix(webui): fix undulating CSS header animation, (#5571)

### Documentation

- docs(site): clarify llm-rubric pass/score/threshold semantics, (#5623)
- docs(site): add August 2025 release highlights (#5518)

## [0.118.4] - 2025-09-12

### Added

- feat(cli): Add CI-friendly progress reporting for long-running evaluations (#5144)
- feat(cli): Auto-share if connected to the cloud (#5475)
- feat(cli): Log all requests and persist debug logs (#5504)
- feat(internals): Reuse FilterMode type across backend (#5542)
- feat(providers): Add AWS Bedrock AgentCore provider (#5267)
- feat(providers): Extend configuration options for Ollama provider to support thinking (#5212)
- feat(providers): OpenAI real-time custom ws URLs (#5528)
- feat(redteam): Add VLGuard plugin for multi-modal red teaming (#5243)
- feat(redteam): More financial plugins (#5419)
- feat(redteam): Risk scoring (#5191)
- feat(redteam): Special token injection plugin (#5489)
- feat(webui): Add passes-only filter to results view (#5430)

### Changed

- chore(internals): Add probes and token metrics to eval event (#5538)
- chore(internals): Add support for reusable custom policies (#5290)
- chore(internals): Remove node-fetch (#5503)
- chore(internals): Send auth info to cloud (#3744)
- chore(modelaudit): Add support for modelaudit v0.2.5 CLI arguments (#5500)
- chore(onboarding): Add Azure preset (#5537)
- chore(onboarding): Make provider menu single-select (#5536)
- chore(providers): Make OpenAI max retries configurable (#5541)
- chore(providers): Update OpenAI pricing and add missing models (#5495)
- chore(redteam): Consolidate accordion UIs on review page (#5508)
- chore(redteam): Improve user persona question in config (#5559)
- chore(redteam): Minor improvements to red team setup flow (#5523)
- chore(redteam): Retire Pandamonium redteam strategy (#5122)
- chore(redteam): Unify all date formats across tables (#5561)
- chore(redteam): Update plugin prompts to reduce rejection (#5560)
- chore(redteam): Use sharp to modify unsafeBench image formats (#5304)
- perf(webui): Optimize history endpoint to eliminate N+1 queries (#5333)
- refactor(modelaudit): Move modelAuditCliParser.ts to correct directory (#5511)
- refactor(internals): Gracefully handle remote generation disabled in plugins that require it (#5413)
- revert(redteam): Remove red team limits functionality (#5527)

### Fixed

- fix(redteam): Allow users to delete values from numeric inputs and then type (#5530)
- fix(redteam): Deduplicate assertions in DoNotAnswer and XSTest (#5513)
- fix(internals): Eliminate flaky Unicode test timeouts on Windows CI (#5485)
- fix(config): Handle function references in external file loading (#5548)
- fix(providers): Fix MCP tool calls returning [object Object] in Azure Chat provider (#5423)
- fix(config): Preserve Python assertion file references in YAML tests (issue #5519) (#5550)
- fix(providers): Proxy HTTP provider generate request through server (#5486)
- fix(internals): Resolve SIGSEGV crash in evaluator tests on macOS Node 24 (#5525)
- fix(webui): Revert migration from MUI Grid to Grid2 across all components (#5510)
- fix(cli): Use fetch with proxy to get server version (#5490)
- fix(internals): Read evaluateOptions from config file properly (#5375)
- fix(onboarding): Don't throw error when user refuses permission to write (#5535)
- fix(provider): Prioritize explicit projectId config over google-auth-library (#5492)
- fix(providers): Handle system-only prompt in Gemini (#5502)
- fix(providers): Update outdated Azure OpenAI Provider data sources (#5411)
- fix(redteam): Add missing finance graders (#5564)
- fix(redteam): Add missing plugins to webui (#5546)
- fix(redteam): Handle empty string responses in multi-turn strategies (#5549)
- fix(redteam): Prevent JSON blob injection in Crescendo chat templates (#5532)
- fix(webui): Text truncation initialization on eval page (#5483)

### Dependencies

- chore(deps): Bump @anthropic-ai/sdk from 0.61.0 to 0.62.0 (#5551)
- chore(deps): Bump @aws-sdk/client-bedrock-runtime from 3.879.0 to 3.882.0 (#5480)
- chore(deps): Bump @aws-sdk/client-bedrock-runtime from 3.882.0 to 3.883.0 (#5506)
- chore(deps): Bump @aws-sdk/client-bedrock-runtime from 3.883.0 to 3.886.0 (#5553)
- chore(deps): Bump @azure/identity from 4.11.2 to 4.12.0 (#5533)
- chore(deps): Bump langchain-community from 0.3.14 to 0.3.27 in /examples/redteam-langchain in the pip group across 1 directory (#5481)
- chore(deps): Bump langchain-community from 0.3.3 to 0.3.27 in /examples/langchain-python in the pip group across 1 directory (#5484)
- chore(deps): Bump openai from 5.19.1 to 5.20.0 (#5526)
- chore(deps): Bump openai from 5.20.0 to 5.20.1 (#5552)
- chore(deps): Bump version to 0.118.4 (#5567)
- chore(deps): Bump vite from 6.3.5 to 6.3.6 in the npm_and_yarn group across 1 directory (#5531)

### Documentation

- docs(e2b-example): Add e2b-code-eval example (promptfoo + e2b sandbox) (#5477)
- docs(examples): Add Google ADK integration example (#5520)
- docs(examples): Add YAML schema directives to example configs (#5476)
- docs(redteam): Add missing plugins to sidebar and improve bias docs (#5498)
- docs(site): Add Alan DeLong to the team section on the About page (#5507)
- docs(site): Add comprehensive multilingual evaluation support (#5505)
- docs(site): Add SKIP_OG_GENERATION environment variable for faster docs builds (#5521)
- docs(site): Clarify file extension requirements for custom providers (#5478)
- docs(site): Clarify JFrog ML vs JFrog Artifactory distinction (#5543)
- docs(site): Complete parameters page migration (#5494)
- docs(site): Redteam limits documentation (#5516)
- docs(site): Update Lily bio (#5515)
- docs(site): Updates to agent guide (#5499)
- docs(site): Latency assertion description (#5479)

### Tests

- test(webui): CoverBot: Added tests for frontend UI components and discovery utility (`src/app`) (#5514)

## [0.118.3] - 2025-09-04

### Added

- feat: migrate MUI Grid to Grid2 across all components (#5435)
- feat: Add open source red team limits (#5230)

### Changed

- Add AWS Bedrock support for OpenAI GPT OSS models (#5444)
- Add Amazon Bedrock API key authentication support (#5468)
- Ability to filter evals view by severity (#5443)
- Check cloud permissions for target before running red team (#5400)
- Make vars and context available for request transform (#5461)
- Add Vertex AI responseSchema file loading support (#5414)
- Close menus when mouse leaves (#5456)
- Default sharing to false (#5473)
- Handle empty function arguments in OpenAI Responses API tool callbacks (#5454)
- Improve Windows Python detection and add sys.executable support (#5467)
- Prioritize tool calls over content in openrouter provider (#5417)
- Support commandLineOptions.envPath in config files (#5415)
- Support setting HELICONE_API_KEY for Cloud Gateway (#5465)
- Token tracking (#5239)
- Add "results" menu, link to red team reports view (#5459)
- Bump version 0.118.3 (#5474)
- Include provider response metadata on test case transform (#5316)
- Refactor Crescendo maxTurns property (#4528)
- Remove accidental server directory (#5471)
- Replace direct process.env calls with environment helpers (#5472)
- Reorganize misplaced test files from src/ to test/ directory (#5470)
- Fix enterprise email (#5463)
- Bump openai from 5.18.1 to 5.19.1 (#5466)
- Add Tusk test runner workflow for src Jest unit tests (#5469)

## [0.118.2] - 2025-09-03

### Added

- feat(providers): Add support for Meta Llama API provider (#5432)
- feat(providers): Support TLS certs in http provider (#5452)
- feat(providers): add support for xAI Grok Code Fast models (#5425)

### Changed

- fix: Update util.ts to reflect correct Anthropic Haiku 3.5 pricing (#5436)
- chore: drop Node.js 18 support (#5428)
- chore(http): improve PFX debug logging + tests (#5445)
- chore(webui): Show footer on custom metrics dialog (#5424)
- chore: silence dotenv commercial logging messages (#5453)
- chore: remove example (#5420)
- test: CoverBot: Added tests for analytics tracking and red team reporting components (`src/app`) (#5441)
- test: optimize Python Unicode test suite for CI reliability (#5449)
- chore: bump the github-actions group with 3 updates (#5440)
- chore: update dependencies (non-breaking) (#5448)
- chore: update dependencies to latest minor/patch versions (#5433)
- chore: bump version 0.118.2 (#5457)

### Fixed

- fix(sharing): Share when it's enabled via the Config or the CLI command (#5404)
- fix(grader): reduce grader false positives (#5431)

### Documentation

- docs(site): add more guardrails assertion doc (#5434)
- docs(site): add multi-lingual RAG evaluation guidance (#5447)
- docs(site): optimize OG image generation performance (#5451)
- docs(site): update blog post (#5422)

## [0.118.1] - 2025-08-29

### Added

- feat(redteam): Add AI auto-fill for HTTP target configuration in redteam target setup ui (#5391)
- feat(redteam): Handle uploaded signatureAuth in target setup ui (#5405)

### Changed

- chore(site): integrate pylon chat into site (#5407)
- chore: bump version 0.118.1 (#5418)

### Fixed

- fix(providers): Handle Qwen tool call responses in openrouter provider (#5416)

### Documentation

- docs(site): avoid logging full image/base64; use boolean presence only (#5408)

## [0.118.0] - 2025-08-28

### Added

- feat(providers): add support for database-stored certificates in HTTP provider for promptfoo cloud (#5401)

### Changed

- fix: stop progress bar to show a clearer share error message (#5399)
- chore(internals)!: send provider-transformed output directly to test context transforms (#5376)
  **Breaking:** `contextTransform` now receives the provider transform directly.
- chore(providers): sanitize sensitive credentials in HTTP provider debug logs (#5387)
- chore: warn when tests and red-team configuration are both present during generation (#5398)
- chore(release): bump version to 0.118.0 (#5402)
- test: add tests for CoverBot store management and red-team reporting components (`src/app`) (#5372)

### Documentation

- docs(site): update model-graded metrics (#5285)
- docs(site): remove references to "parallel" introduced by #5376 (#5403)

## [0.117.11] - 2025-08-27

### Added

- feat(redteam): add -t/--target option to redteam generate command (#5338)

### Changed

- feat: MCP Agent example to red team with tool call results (#5379)
- feat: medical offlabel use (#5342)
- feat: modelaudit ability to remove recent paths (#5330)
- fix: Address design nits in redteam setup UI (#5264)
- fix: allow custom ApiProvider instances in defaultTest configuration (#5381)
- fix: mcp eval example (#5390)
- fix: Prioritize tool calls over thinking for openrouter reasoning models (#5395)
- fix: use `model` role for gemini ai studio models (#5386)
- chore: Adjust padding in plugins page (#5396)
- chore: bump version 0.117.11 (#5397)
- chore(CI): enable and refactor Docker build for caching (#5374)
- chore: remove promptfoo/package-lock.json (#5380)
- chore: visual formatting for modelaudit flat list (#5331)
- refactor(webui): Clicking "show more" on eval results metric pills renders dialog (#5337)
- docs: expose sidebar on pages that aren't in the sidebar (#5377)
- docs: model audit ci/cd (#5335)
- docs: remove orphaned star animation gif (#5383)
- docs: update site user count to 150,000+ across site constants and pages (#5394)
- chore: bump @aws-sdk/client-bedrock-runtime from 3.873.0 to 3.876.0 (#5392)
- chore: bump openai from 5.15.0 to 5.16.0 (#5388)

### Documentation

- docs(site): fix context transform examples to use context.vars.prompt (#5393)

## [0.117.10] - 2025-08-25

### Changed

- feat: improve HuggingFace dataset fetching performance and reliability (#5346)
- feat: add Google AI Studio default providers (#5361)
- feat: share model audit scans to cloud (#5336)
- feat: add google vertex credentials in config (#5179)
- fix: safe raw HTTP templating via Nunjucks raw-wrap + CRLF normalization (#5358)
- fix: improve JSON export error handling for large datasets (#5344)
- fix: replace raw-request editor with auto-growing textarea to prevent layout overflow (#5369)
- chore: better error messages for browser (#5226)
- chore: improve strategy presets (#5357)
- chore: set onboarding defaults to gpt 5 (#5360)
- chore: update dependencies to latest minor versions (#5363)
- chore: log posthog errors to debug (#5359)
- chore: sync dependencies (#5367)
- test: clean up skipped tests and add FunctionCallbackHandler coverage (#5366)
- chore: bump version 0.117.10 (#5373)
- docs: add critical git workflow guidelines to CLAUDE.md (#5362)
- docs: add SARIF output format documentation for ModelAudit (#5364)

### Fixed

- fix(CI): refactor docker build (#5353)
- fix(internals): defaultTest.provider doesn't override (#5348)

## [0.117.9] - 2025-08-22

### Added

- feat(ollama): support for `think` and passthrough parameters (#5341)
- feat: Persist model audit scans (#5308)
- feat: add support for Claude Opus 4.1 (#5183)
- feat: support file:// in http provider `body` (#5321)

### Fixed

- fix(ui): prevent header dropdown collapse on hover (#5355)
- fix(webui): Apply metric filters to eval results via url search params (#5332)
- fix: loaders on all pages (#5339)
- fix(internals): Pass `vars.output` and `vars.rubric` to LLM rubric grading call (#5315)
- fix: resolve TypeScript errors in test files (7992892)
- fix: validation for no target label set (#5318)

### Changed

- chore(webui): add navigation in redteam report from severity table to vulnerabilities table filtered by severity (#5320)
- chore: dropdown menu design consistency (#5328)
- chore: fix build (#5326)
- chore: recursively resolve file:// references in json and yaml prompts (#5215)
- chore(modelAudit): defer auth to modelaudit via environment variable (#5296)
- chore: more share debug info on error (#5266)
- chore: add stack trace to redteam error in web runner (#5319)
- chore: copy for Review page (e957b5c)
- chore: explain why things are disabled on the targets page (#5312)

### Dependencies

- chore: bump @aws-sdk/client-bedrock-runtime from 3.864.0 to 3.872.0 (#5323)
- chore: bump openai from 5.13.1 to 5.15.0 (#5345)
- chore(deps): run npm audit fix dependencies (#5343)
- chore: bump openai from 5.12.2 to 5.13.1 (#5314)

### Documentation

- docs(site): add truncation marker to top-5-open-source-ai-red-teaming-tools-2025 blog post (#5351)
- docs: add writing for promptfoo guidelines to sidebar (#5277)
- docs(site): describe llm-rubric default grading providers (#5350)
- docs: og image updates (#5324)
- docs: red team data flow (#5325)
- docs: modelaudit updates (#5322)
- docs(site): Add GitHub Actions caching optimization tip (#5301)

### Tests

- test: Unit tests for fix: loaders on all pages (#5347)

## [0.117.8] - 2025-08-20

### Tests

- test: Unit tests for fix: loaders on all pages (#5347)

### Fixed

- fix(ui): prevent header dropdown collapse on hover (#5355)
- fix: audit fix dependencies (#5343)
- fix: loaders on all pages (#5339)
- fix(webui): Apply metric filters to eval results via url search params (#5332)
- fix: validation for no target label set (#5318)
- fix(internals): Pass `vars.output` and `vars.rubric` to LLM rubric grading call (#5315)

### Documentation

- docs(site): describe llm-rubric default grading providers (#5350)
- docs: red team data flow (#5325)
- docs: og image updates (#5324)
- docs: modelaudit updates (#5322)
- docs(site): Add GitHub Actions caching optimization tip (#5301)
- docs(site): correct author attribution (#5297)
- docs: add writing for promptfoo guidelines to sidebar (#5277)
- docs(site): add truncation marker to top-5-open-source-ai-red-teaming-tools-2025 blog post (#5351)
- docs(site): update security quiz questions and answers for prompt injection blog (#5302)

### Added

- feat(redteam): make unblock call optional for multi-turn strategies (#5292)
- feat(ollama): support for `think` and passthrough parameters (#5341)
- feat: support file:// in http provider `body` (#5321)
- feat: Persist model audit scans (#5308)
- feat: add support for Claude Opus 4.1 (#5183)

### Changed

- fix: add lru-cache dependency (#5309)
- chore: many plugins and strategies selected warning (#5306)
- chore: add max max concurrency to generate (#5305)
- chore: bump version 0.117.8 (#5311)
- ci: add depcheck (#5310)
- chore: fix build (#5326)
- chore(webui): add navigation in redteam report from severity table to vulnerabilities table filtered by severity (#5320)
- chore: explain why things are disabled on the targets page (#5312)
- chore: bump version 0.117.9 (#5356)
- chore: bump openai from 5.13.1 to 5.15.0 (#5345)
- chore: dropdown menu design consistency (#5328)
- chore: bump @aws-sdk/client-bedrock-runtime from 3.864.0 to 3.872.0 (#5323)
- chore: add stack trace to redteam error in web runner (#5319)
- chore: bump openai from 5.12.2 to 5.13.1 (#5314)
- chore(modelAudit): defer auth to modelaudit via environment variable (#5296)
- chore: more share debug info on error (#5266)
- chore: recursively resolve file:// references in json and yaml prompts (#5215)

## [0.117.7] - 2025-08-19

### Added

- feat(site): add hero image for red teaming tools blog post (#5291)
- feat(webui): Demarcate redteam results (#5255)

### Changed

- feat: Add unverifiable claims red team plugin (#5190)
- fix: lower sharing chunk size (#5270)
- chore(webui): Rename "Redteam" to "Red Team" in evals datagrid (#5288)
- chore: bump version 0.117.7 (#5299)
- test: CoverBot: Added test coverage for History page component (`src/app`) (#5289)
- docs: add open source ai red teaming tools post (#5259)
- docs: add red team github action info (#5294)

### Fixed

- fix(webui/reports): Don't exclude failure cases from stats (#5298)
- fix(internals): Gracefully handle object responses during target purpose discovery (#5236)
- fix(site): fix YAML front matter parsing error in jailbreaking blog post (#5287)
- fix(webui): Improved handling of long loglines (#5227)

### Documentation

- docs(site): add AI Safety vs AI Security blog post with interactive quiz (#5268)
- docs(site): add blog post about prompt injection vs jailbreaking differences (#5282)
- docs(site): document transform and contextTransform for model-graded assertions (#5258)
- docs(site): improve context assertion documentation (#5249)

## [0.117.6] - 2025-08-18

### Changed

- feat: Add Agent provider types in red team setup (#5244)
- feat: add update check for modelaudit package (#5278)
- feat: add update notification banner to web UI (#5279)
- feat: edit and replay requests in details dialog (#5242)
- feat: Surface run options and probes on red team review page (#5272)
- fix: composite indices and query optimization (#5275)
- fix: exclude errors from report (#5271)
- fix: Fix json-output example (#5213)
- fix: handle json schema for openrouter provider (#5284)
- fix: handle thinking tokens for openrouter (#5263)
- fix: OpenAI Responses API function callbacks and Azure implementation (#5176)
- fix: throw error instead of failing when trace data is unavailable (#5192)
- perf(webui): Reduces eval results load-time when filters are applied via search param (#5234)
- chore: add bias to foundation plugins list (#5280)
- chore: Add .serena to .gitignore (#5225)
- chore: bump version 0.117.6 (#5273)
- chore: fix model id name (#5232)
- chore: improve generated constants handling to prevent accidental commits (#5148)
- chore: remove file (#5229)
- chore: show final prompt in table view for attacks that mutate prompts (#5269)
- chore: simplify eval progress bar (#5238)
- chore: update dark mode styles, formatting, etc (#5251)
- chore(webui): Don't show loading animations while streaming eval results (#5201)
- chore(webui/eval results): Sticky header sticks to the top of the viewport (#5208)
- test: CoverBot: Added tests for red team reporting components (`src/app`) (#5228)
- docs: Add AWS Bedrock Guardrails image testing documentation (#5253)
- docs: add july release notes (#5133)
- docs: hide events banner (#5217)
- docs: separate malicious code plugin documentation (#5222)
- chore: bump @anthropic-ai/sdk from 0.58.0 to 0.59.0 (#5218)
- chore: bump @anthropic-ai/sdk from 0.59.0 to 0.60.0 (#5257)
- chore: bump @aws-sdk/client-bedrock-runtime from 3.862.0 to 3.863.0 (#5211)
- chore: bump @aws-sdk/client-bedrock-runtime from 3.863.0 to 3.864.0 (#5221)
- chore: bump openai from 5.12.0 to 5.12.1 (#5210)
- chore: bump openai from 5.12.1 to 5.12.2 (#5219)
- chore: bump pypdf from 5.7.0 to 6.0.0 in /examples/rag-full in the pip group across 1 directory (#5252)
- chore: bump the npm_and_yarn group with 2 updates (#5276)

### Fixed

- fix(provider): Remove maxTokens for gpt-5 calls (#5224)
- fix(providers): Validate that OpenAI response reasoning outputs have summary items (#5235)
- fix(site): suppress noisy font loading warnings in OG image plugin (#5254)

### Documentation

- docs(site): add cross-links between multimodal strategy documentation (#5241)
- docs(site): add missing meta descriptions and optimize existing ones for SEO (#5247)
- docs(site): enhance OG image generation with full metadata support (#5246)
- docs(site): remove unused markdown-page.md (#5245)

## [0.117.5] - 2025-08-08

### Added

- feat(assertions): add conversational relevancy metric (#2130)
- feat(export): add metadata to exported evaluation files (#4886)
- feat(providers): add support for Docker Model Runner provider (#5081)
- feat(webui): add plugin and strategy filters for red team results (#5086)

### Changed

- feat: add GPT-5 support (#5205)
- feat: add collapsible header to ResultsView (#5159)
- feat: add contains-html and is-html assertions (#5161)
- feat: add Google Imagen image generation support (#5104)
- feat: add max-score assertion for objective output selection (#5067)
- feat: add selected state to provider type picker (#5152)
- feat: add unified page wrapper around each red team setup step (#5136)
- feat: apply plugin modifiers for crescendo (#5032)
- feat: help text to nudge towards better red teams (#5153)
- feat: improve red team plugin selection UI with test generation (#5125)
- feat: respect prompt config override in all providers (#5189)
- feat: update red team provider selection UI (#5078)
- fix: adjust padding on docs sidebar to prevent overlap (#5099)
- fix: fix XML crash (#5194)
- fix: list reasoning tokens on the left side of token breakdown tooltip (#5113)
- fix: map critical severity to error in ModelAudit scanner output (#5098)
- fix: prevent double stateful target question in strategies page (#4988)
- fix: prevent Unicode corruption in Python providers (#5108)
- fix: remove problematic caching from ModelAudit installation check (#5120)
- fix: replace broken Ashby iframe with link to careers page (#5088)
- fix: reset provider type correctly and handle Go providers (#5154)
- fix: share debugging (#5131)
- chore: add link to documentation in plugin sample modal (#5193)
- chore: add missing image back to home page (#5196)
- chore: fix width on application details page (#5139)
- chore: improve RAG metrics with detailed metadata and fix context relevance scoring (#5164)
- chore: memoize context value in PostHog provider (#5089)
- chore: remove accidentally committed PR description file (#5175)
- chore: rename scan templates to attack profiles (#5165)
- chore: support verbosity and reasoning parameters for GPT-5 (#5207)
- chore: update dependencies to latest minor and patch versions (#5109)
- chore: update dependencies to latest minor and patch versions (#5173)
- chore: update Replicate provider (#5085)
- chore(providers): improve Google API key error handling and test reliability (#5147)
- chore(webui): add intelligent scroll-timeline polyfill loading (#5130)
- chore: bump @anthropic-ai/sdk from 0.57.0 to 0.58.0 (#5186)
- chore: bump @aws-sdk/client-bedrock-runtime from 3.848.0 to 3.855.0 (#5096)
- chore: bump @aws-sdk/client-bedrock-runtime from 3.855.0 to 3.856.0 (#5107)
- chore: bump @aws-sdk/client-bedrock-runtime from 3.856.0 to 3.857.0 (#5126)
- chore: bump @aws-sdk/client-bedrock-runtime from 3.857.0 to 3.858.0 (#5145)
- chore: bump @aws-sdk/client-bedrock-runtime from 3.858.0 to 3.859.0 (#5167)
- chore: bump @aws-sdk/client-bedrock-runtime from 3.859.0 to 3.861.0 (#5188)
- chore: bump @aws-sdk/client-bedrock-runtime from 3.861.0 to 3.862.0 (#5198)
- chore: bump @azure/identity from 4.10.2 to 4.11.0 (#5180)
- chore: bump @azure/identity from 4.11.0 to 4.11.1 (#5185)
- chore: bump openai from 5.10.2 to 5.11.0 (#5127)
- chore: bump openai from 5.11.0 to 5.12.0 (#5187)
- chore: bump version to 0.117.5 (#5206)
- chore(webui/evals): filter by categorical plugins (#5118)
- docs: add bert-score example (#5091)
- docs: add dynamic OG image generation for social media previews (#5157)
- docs: add red teaming best practices (#5155)
- docs: clarify contains-any/contains-all CSV format (#5150)
- docs: fix company name (#5143)
- docs: fix images (#5197)
- docs: fix multi-turn strategy documentation (#5156)
- docs: guide for evaluating LangGraph agents with Promptfoo (#4926)
- docs: include font for meta image (#5158)
- docs: make MCP image taller (#5199)
- docs: update Ollama documentation with latest models and defaultTest guidance (#5084)
- perf: make database migrations non-blocking and fix error handling (#5105)
- style: extract helper function for deduplicating strategy IDs (#5138)
- test: add tests for fix width on application details page (#5140)
- test: add tests for red team compliance reporting utilities in src/app (#5170)
- test: fix flaky Python Unicode tests (#5128)
- test: fix modelGradedClosedQa test segmentation fault on macOS/Node 24 (#5163)
- test: increase test coverage for unified page wrapper around each red team setup step (#5142)

### Fixed

- fix(internals): force CommonJS mode for db:migrate in Node 24 (#5123)
- fix(openrouter): handle Gemini thinking tokens correctly (#5116)
- fix(providers): correct WebP image detection in Google provider (#5171)
- fix(webui): deduplicate strategy IDs (#5132)
- fix(webui): fix custom policy validation timing issue (#5141)
- fix(webui): refresh eval list when navigating back after editing eval name (#5090)
- fix(webui/evals): prevent applying the same plugin/strategy multiple times (#5114)
- fix(webui/evals): show highlights after search results (#5137)

### Documentation

- docs(site): add comprehensive command line options documentation (#5135)
- docs(site): add Lily Liu to team page (#5177)
- docs(site): add Series A post (#5097)
- docs(site): rename will.jpg to will.jpeg for consistency (#5178)

## [0.117.4] - 2025-07-29

### Changed

- fix: progress bars incrementing beyond their maximum values (#5049)
- docs: clarifiy derivedMetrics documentation (#5068)
- chore: refactor token tracking utilities, track all tokens (#4897)
- fix: resolve Jest test failures and open handles (#5052)
- fix: skip validation for defaultTest to allow partial test case properties (#4732)
- chore: add new fields to eval_ran telemetry (#4638)
- chore(redteam): improve redteam plugin error messaging (#4330)
- feat: add support for OpenAI deep research models (#4661)
- feat: add mcp server (#4595)
- feat: add support for connecting to existing Chrome browser sessions (#5069)
- docs: update defcon posting (#5070)
- docs: update defcon posting (#5071)
- fix: Nested config field for custom target json (#5076)
- docs: switch to likert preview image (#5083)
- test: CoverBot: Added tests for model audit and prompt management UI components (`src/app`) (#5087)
- fix: handle multi-line prompts in parseGeneratedPrompts for testGenerationInstructions (#5093)
- chore: bump version 0.117.4 (#5094)

### Fixed

- fix(providers): Preserve text formatting when no images present for Google provider (#5058)
- fix(simba): fix simba host (#5092)

### Documentation

- docs(site): add AI red teaming for first-timers blog post (#5017)
- docs(blog): defcon and blackhat info (#5050)

## [0.117.3] - 2025-07-25

### Added

- feat(eval-creator): add YAML file upload support for test cases (#5054)

### Changed

- fix: improve x.ai provider error handling for 502 errors (#5051)
- fix: Infinite re-render on redteam review page (#5061)
- fix: sessionid(s) in extension hooks (#5053)
- fix: Bias Plugins should send config in remote generation (#5064)
- chore(redteam): regenerate sessionId for each iteration in single-turn strategies (#4835)
- chore: Change mcp log from error to debug (#5060)
- chore: Improve telemetry (#5062)
- chore: Add simba command (#5063)
- chore(webui): improve redteam setup UI with progressive disclosure for advanced options (#5028)
- refactor: remove redundant dotenv from Vite app (#4983)
- chore: bump version 0.117.3 (#5066)
- test: CoverBot: Added tests for eval-creator components and feature flag hook (`src/app`) (#5013)
- docs: fix cli command and remove gratuitous hover (#5056)
- docs: update user count from 100,000 to 125,000 (#5046)
- docs: updates to political bias post (#5057)
- docs: improve crewai eval example (#5035)
- docs: update GitHub Actions to v4 across documentation and examples (#5008)
- docs: add style check guidance to CLAUDE.md (#5065)

### Fixed

- fix(webui): Eval results pass rate chart rendering incorrect percentages (#5048)
- fix(webui): Eval results histogram improvements (#5059)
- fix(google): handle multiple candidates in gemini response (#5020)

### Documentation

- docs(blog): grok-4 political bias post (#4953)

## [0.117.2] - 2025-07-24

### Added

- feat(webui): First-class support for zooming eval results table by @will-holley in #4966
- feat(webui): Apply metrics filter when clicking on a metric pill rendered in eval results cell by @will-holley in #4991

### Changed

- feat: Grading and test generation improvements for BFLA, BOLA and RBAC by @sklein12 in #4982
- feat: New Sample Target by @sklein12 in #4979
- feat: HTTP Target test button improvements by @faizanminhas in #5007
- feat: Add metadata filtering to eval results by @will-holley in #5014
- fix: add goal related rubric when grade crescendo turns to increase grading accuracy by @MrFlounder in #4980
- fix: update HTTP config generator endpoint to use v1 API by @mldangelo in #4989
- fix: View logs button on redteam report by @sklein12 in #5009
- fix: undo unintended changes to http config editor by @faizanminhas in #5012
- fix: Autofocus on Redteam configuration description field by @sklein12 in #5019
- fix: remove filter icon by @sklein12 in #5021
- fix: Ollama token usage by @SamPatt in #5022
- chore: revert eval view ui improvements by @mldangelo in #4969
- chore(webui): Improvements to pagination "go to" functionality by @will-holley in #4976
- chore(webui): Eval results sticky header improvements by @will-holley in #4978
- chore: update custom strategy prompt by @MrFlounder in #4994
- chore(cli): add support for 'help' argument to display command help by @mldangelo in #4823
- chore(examples): remove redteam-agent example by @mldangelo in #5001
- chore(providers): add GEMINI_API_KEY environment variable support by @mldangelo in #5004
- chore(webui): Migrate from JS to CSS for eval results scroll effects by @will-holley in #4995
- chore(webui): Eval result pagination UX improvements by @will-holley in #4993
- chore: Sort imports and turn on rule against unused imports by @faizanminhas in #5010
- chore: Make default target stateful by @faizanminhas in #4992
- chore: add medical plugins collection by @MrFlounder in #5006
- chore: Improve grading accuracy with Goal-Aware Grading for iterative/iterative tree by @MrFlounder in #4996
- chore: Add additionalRubric and storedGraderResult to GOAT and Custom providers by @MrFlounder in #5015
- chore: prevent testGenerationInstructions from being serialized if not present by @faizanminhas in #5029
- chore: Add lint rule to ensure key in jsx by @faizanminhas in #5034
- chore(webui): Eval Results UI Tweaks by @will-holley in #5023
- chore: skip goal extraction for datasets by @MrFlounder in #5036
- chore(providers): add GitHub Models provider by @mldangelo in #4998
- chore: bump version 0.117.2 by @MrFlounder in #5045
- ci: increase build job timeout from 4 to 5 minutes by @mldangelo in #5043
- test: refactor share.test.ts to prevent flaky timeouts by @mldangelo in #5037
- test: remove share.test.ts file by @mldangelo in #5044
- docs: remove label from featured blog post by @typpo in #5011
- chore: bump @aws-sdk/client-bedrock-runtime from 3.846.0 to 3.848.0 by @dependabot in #4985
- chore: bump the npm_and_yarn group with 2 updates by @dependabot in #4984
- chore: bump @anthropic-ai/sdk from 0.56.0 to 0.57.0 by @dependabot in #5016
- chore: bump openai from 5.10.1 to 5.10.2 by @dependabot in #5024
- chore: bump the npm_and_yarn group with 2 updates by @dependabot in #5026
- chore: bump axios from 1.10.0 to 1.11.0 in the npm_and_yarn group by @dependabot in #5031

### Fixed

- fix(redteam): find plugin assertion in strategy providers by @MrFlounder in #4981
- fix(site): dark mode style on redteam setup ui by @mldangelo in #5000
- fix(test): improve share test isolation to prevent CI timeouts by @mldangelo in #5038

### Documentation

- docs(providers): update OpenAI Assistants example by @aloisklink in #4987
- docs(redteam): improve custom strategy documentation by @mldangelo in #4990
- docs(blog): correct author attribution in DeepSeek censorship post by @mldangelo in #5002
- docs(openai): remove gpt-4.5-preview references after API deprecation by @mldangelo in #5005
- docs(site): vegas contact redirect by @typpo in #5033
- docs(browser): improve browser provider documentation and examples by @mldangelo in #5030
- docs(providers): remove deprecated claude-3-sonnet-20240229 model references by @mldangelo in #5018
- docs(site): add hipaa badge by @typpo in #5039
- docs(site): add documentation for using text and embedding providers with Azure by @mldangelo in #5027
- docs(blog): fix missing blog posts by removing even-number enforcement by @mldangelo in #5042

## [0.117.1] - 2025-07-17

### Changed

- fix: move inquirer dependencies to production dependencies (#4973)
- fix: grading in crescendo (#4960)
- fix: composite strategy test generation (#4971)
- chore: bump version 0.117.1 (#4974)
- docs: remove tags from blog card (#4970)

### Documentation

- docs(blog): add system cards security analysis with vulnerability testing (#4937)

## [0.117.0] - 2025-07-17

### Added

- feat(http): support JKS and PFX Certificates in HTTP providers (#4865)
- feat(langfuse): add Langfuse prompt label support with improved parsing (#4847)
- feat(prompts): preserve function names when using glob patterns (#4927)
- feat(providers): add grok-4 support (#4855)
- feat(providers): image understanding for Google providers (#4767)
- feat(azure): add system prompt support for azure provider (#4869)
- feat(cli): xml output (#4912)

### Changed

- chore(knip): integrate knip for unused code detection and clean up codebase (#4464)
- chore(linting): migrate from ESLint + Prettier to Biome (#4903)
- chore(assertions): additional checking on llm-rubric response (#4954)
- chore(assertions): include reason in model-graded-closedqa pass reason (#4931)
- chore(build): resolve build warnings and optimize bundle size (#4895)
- chore(csv): improve \_\_metadata warning message and test coverage (#4842)
- chore(providers): improve guardrails handling in Azure providers (#4788)
- chore(redteam): add domain-specific risks section and reduce verbose descriptions (#4879)
- chore(release): bump version 0.117.0 (#4963)
- chore(server): check if server is already running before starting (#4896)
- chore(server): log correct eval ID instead of description in WebSocket updates (#4910)
- chore(telemetry): add telemetry logging when tracing is enabled (#4925)
- chore(types): typings needed for enterprise (#4955)
- chore(vscode): use Biome as default formatter of TS files in vscode (#4920)
- chore(webui): conditionally render metrics selector (#4936)
- chore(webui): display context values in eval results (#4856)
- chore(webui): improves eval results table spacing (#4965)
- chore(webui): revert eval view ui improvements (#4967)
- chore(webui/eval): allow filtering results by >1 metrics simultaneously (disabled by default) (#4870)
- refactor(eval-config): modernize eval-creator state management (#4908)
- refactor(webui): improve metrics ui (#4938)
- refactor(webui/eval results): pagination improvements (#4914)

### Fixed

- fix(cli): --filter-failing not working with custom providers (#4911)
- fix(google-sheets): replace hardcoded range with dynamic approach (#4822)
- fix(internal): fixes filtering by metric keys which contain dots (#4964)
- fix(providers): add thinking token tracking for Google Gemini models (#4944)
- fix(providers): esm provider loading (#4915)
- fix(providers): implement callEmbeddingApi for LiteLLM embedding provider (#4952)
- fix(redteam): prevent redteam run from hanging when using an mcp client (#4924)
- fix(redteam): respect PROMPTFOO_DISABLE_REDTEAM_REMOTE_GENERATION for cloud users (#4839)
- fix(redteam): set pluginId on eval results (#4928)
- fix(redteam): test target in http provider setup with non-200 status codes (#4932)
- fix(webui): eval results table horizontal scrolling (#4826)
- fix(webui): fix hard-coded light mode colors in model audit interface (#4907)
- fix(webui): handle null table.body in DownloadMenu disabled prop (#4913)
- fix(webui): resolve pagination scrolling and layout issues in ResultsTable (#4943)
- fix(webui): scrolling when `tbody` is outside of viewport (#4948)

### Dependencies

- chore(deps): add overrides to fix build issues (#4957)
- chore(deps): bump @aws-sdk/client-bedrock-runtime from 3.842.0 to 3.844.0 (#4850)
- chore(deps): bump aiohttp from 3.11.11 to 3.12.14 in /examples/redteam-langchain in the pip group across 1 directory (#4922)
- chore(deps): bump openai from 5.8.3 to 5.9.0 (#4863)
- chore(deps): bump openai from 5.9.2 to 5.10.1 (#4961)
- chore(deps): move knip to dev dependencies (#4958)
- chore(deps): npm audit fix (#4962)
- chore(deps): test removing knip to resolve installation errors (#4956)
- chore(deps): update all example dependencies to latest versions (#4900)
- chore(deps): update dependencies to latest minor/patch versions (#4899)
- chore(deps): update non-breaking dependencies (#4935)
- chore(deps): update Jest to version 30 (#4939)

### Documentation

- docs(analytics): add google tag manager (#4904)
- docs(api): improves `contextTransform` documentation (#4854)
- docs(assertions): add missing deterministic assertions (#4891)
- docs(azure): improve Azure provider documentation (#4836)
- docs(blog): add blog image generation script (#4945)
- docs(blog): add truncation markers to articles without them (#4934)
- docs(blog): add truncation markers to blog posts (#4906)
- docs(blog): mcp proxy blog (#4860)
- docs(blog): revise article tags (#4949)
- docs(blog): soc2 type ii and iso 27001 blog (#4880)
- docs(comparison): pyrit comparison (#4679)
- docs(config): clarify PROMPTFOO_EVAL_TIMEOUT_MS and PROMPTFOO_MAX_EVAL_TIME_MS descriptions (#4947)
- docs(enterprise): adaptive guardrails enterprise (#4951)
- docs(events): blackhat landing page (#4862)
- docs(events): defcon landing page (#4864)
- docs(events): events banner (#4867)
- docs(examples): add mischievous-user strategy to redteam multi-turn examples (#4837)
- docs(gemini): update experimental Gemini model IDs to stable versions (#4894)
- docs(google): add examples for gemini URL context and code execution tools (#4923)
- docs(guide): guide for evaluating CrewAI agents with Promptfoo (#4861)
- docs(images): standardize CrewAI image filenames to kebab-case (#4941)
- docs(integration): add n8n integration (#4917)
- docs(litellm): fix example with modern model IDs and proper embedding config (#4885)
- docs(mcp): add mcp testing guide (#4846)
- docs(mcp): add mcp to sidebar (#4852)
- docs(metrics): add similar to model graded metrics table (#4830)
- docs(providers): update available databricks models (#4887)
- docs(providers): update provider index with missing providers and latest 2025 model IDs (#4888)
- docs(release): add monthly release notes (#4358)
- docs(resources): add arsenal link (#4878)
- docs(security): add soc2 badge (#4877)
- docs(site): add OWASP top 10 tldr blog post (#4853)
- docs(site): expand June 2025 release notes with detailed feature documentation (#4881)
- docs(site): improve Google AI and Vertex authentication documentation (#4892)
- docs(site): improve NLP metric explanations and add SEO metadata (#4890)
- docs(site): update python documentation for basePath config option (#4819)
- docs(ui): better mobile wrap on homepage tabs (#4884)
- docs(ui): colors (#4875)
- docs(ui): contrast fixes (#4901)
- docs(ui): fix button clickability issue on hero sections (#4905)
- docs(ui): remove bouncing down arrow in mobile (#4882)
- docs(ui): remove text shadow (#4898)

### Tests

- test(core): coverBot: added tests for core UI components and user context hooks (`src/app`) (#4929)
- test(EnterpriseBanner): add unit tests for EnterpriseBanner component (#4919)
- test(redteam): add unit test for src/redteam/remoteGeneration.ts (#4834)
- test(server): fix flaky server share tests (#4942)
- test(server): fix flaky server tests (#4968)
- test(server): mock database in server tests (#4959)
- test(tusk): update Tusk test runner workflow - coverage script (#4921)

## [0.116.7] - 2025-07-09

### Tests

- test: add unit test for src/commands/export.ts (#4889)
- test: add unit test for src/commands/upgrade.ts (#4874)
- test: add unit test for src/main.ts (#4873)
- test: add unit test for src/models/eval.ts (#4868)
- test: add unit test for src/assertions/contextRecall.ts (#4859)
- test: add unit test for src/assertions/contextFaithfulness.ts (#4858)
- test: add unit test for src/assertions/contextRelevance.ts (#4857)
- test: add unit test for src/util/xlsx.ts (#4843)
- test: add unit test for src/commands/eval.ts (#4824)

### Changed

- fix: Always do remote generation if logged into cloud (#4832)
- chore(providers/sagemaker): Improves error handling in SageMakerCompletionProvider (#4808)
- chore(providers/sagemaker): Improves validation of user-provided config (#4809)
- chore: update graderExamplesString (#4821)
- chore: bump version 0.116.7 (#4833)

## [0.116.6] - 2025-07-09

### Changed

- fix: Failing test (#4829)
- chore: bump version 0.116.6 (#4831)

## [0.116.5] - 2025-07-09

### Changed

- feat: add support for loading defaultTest from external files (#4720)
- feat: add embedding support to LiteLLM provider (#4804)
- feat: add mischievous user strategy (#4107)
- fix: add glob pattern support for loading scenario files (#4761)
- fix: improve model-audit installation check dark mode display (#4816)
- fix: pass env vars to MCP server (#4827)
- chore: better remote grading logs (#4820)
- chore: bump openai from 5.8.2 to 5.8.3 (#4817)
- chore: bump version 0.116.5 (#4828)
- chore: capitalize 'Red Team' in navigation menu for consistency (#4799)
- chore: remove redundant 'Done.' message from evaluation output (#4810)
- chore: remove python script result data type debug log (#4807)
- chore: update website with MCP Proxy (#4812)
- docs: add Azure OpenAI vision example (#4806)
- docs: add looper guide (#4814)
- docs: add SonarQube integration (#4815)
- test: add unit test for src/assertions/guardrails.ts (#4765)
- test: add unit test for src/redteam/commands/generate.ts (#4789)
- test: add unit test for src/redteam/constants/strategies.ts (#4800)
- test: add unit test for src/redteam/plugins/pii.ts (#4780)
- test: add unit test for src/types/providers.ts (#4766)
- test: add unit test for src/validators/redteam.ts (#4803)

## [0.116.4] - 2025-07-08

### Tests

- test: add unit test for src/redteam/types.ts (#4795)

### Added

- feat(redteam): add support for custom multi-turn strategy by @MrFlounder in #4783
- feat(redteam): expose generate function in redteam namespace by @mldangelo in #4793

### Changed

- chore: bump version 0.116.4 by @MrFlounder in #4805
- chore: rename strategy name from playbook to custom by @MrFlounder in #4798
- refactor: inline MEMORY_POISONING_PLUGIN_ID constant by @mldangelo in #4794
- docs: add doc for custom strategy by @MrFlounder in #4802
- docs: modular configuration management by @typpo in #4763
- refactor: move MULTI_MODAL_STRATEGIES constant (#4801)

## [0.116.3] - 2025-07-07

### Added

- feat(providers): add MCP provider (#4768)
- feat(providers): add new AIMLAPI provider (#4721)
- feat(assertions): add contextTransform support for RAG evaluation (#4467)
- feat(assertions): add finish reason as assertion option (#3879)
- feat(assertions): trace assertions (#4750)
- feat(tracing): add traces to JavaScript, Python asserts (#4745)

### Changed

- chore(schema): remove duplicate 'bias' entry in config-schema.json (#4773)
- chore(telemetry): add PostHog client to app (#4726)
- chore(redteam): add reason field to give clear/customized guardrails triggering reason (#4764)
- chore(providers): expose MCP plugin in UI (#4762)
- chore(providers): AWS SageMaker AI provider cleanup (#4667)
- chore(providers): update AIML integration (#4751)
- chore(redteam): improve organization of redteam strategies in setup UI (#4738)
- chore(telemetry): identify to PostHog whether user is also cloud user (#4782)
- chore: expose doRedteamRun in package exports (#4758)
- docs: add Gemini Live API audio (#4729)
- docs: ModelAudit vs ModelScan (#4769)
- docs: multiple MCP server connections (#4755)
- docs: update ModelAudit documentation with new features and fixes (#4699)
- test: add integrity check for generated-constants.ts (#4753)
- test: fix flaky Google Live test and improve test speed (#4774)
- test: fix mock pollution in testCaseReader (#4775)
- test: isolate mocks so tests can run in any order with --randomize (#4744)

### Fixed

- fix(telemetry): prevent PostHog initialization when telemetry is disabled (#4772)
- fix(redteam): fix modifiers application order in PII plugins (#4779)

### Dependencies

- chore(deps): bump @anthropic-ai/sdk from 0.55.1 to 0.56.0 (#4756)
- chore(deps): bump @aws-sdk/client-bedrock-runtime from 3.840.0 to 3.842.0 (#4747)
- chore(deps): bump @azure/identity from 4.10.1 to 4.10.2 (#4748)
- chore(deps): bump version 0.116.3 (#4792)
- chore(deps): update pbkdf2 to 3.1.3 (#4777)
- chore(deps): upgrade glob from v10 to v11 (#4776)

## [0.116.2] - 2025-07-02

### Changed

- fix: unblock postbuild for ci by @MrFlounder in #4742
- chore: bump version 0.116.2 by @MrFlounder in #4743

## [0.116.1] - 2025-07-02

### Added

- feat(cli): support pdb tracing in 3rd party Python scripts by @will-holley in #4723

### Changed

- fix: http body parsing when it comes from yaml string by @MrFlounder in #4728
- fix: remove accidentally committed redteam.yaml file by @mldangelo in #4733
- fix: fix the case when http body has not escaped charactors by @MrFlounder in #4739
- fix: update package-lock.json by @mldangelo in #4719
- test: fix SIGSEGV caused by better-sqlite3 in test environment by @mldangelo in #4737
- chore: Add unblocking detection to GOAT strategy by @MrFlounder in #4532
- chore: add preset for guardrails eval by @MrFlounder in #4640
- chore: Improve telemetry delivery by @sklein12 in #4655
- chore: reset generated constants after build by @mldangelo in #4731
- chore: update onboarding model defaults by @typpo in #4708
- chore(webui): improve styling of EvalsDataGrid by @mldangelo in #4736
- ci(workflows): gracefully handle missing PostHog secret in forks by @ggiiaa in #4725
- test: refactor assertion tests by @mldangelo in #4718
- chore: bump version 0.116.1 by @MrFlounder in #4741
- docs: add system prompt hardening blog post by @ladyofcode in #4630
- chore: bump @anthropic-ai/sdk from 0.55.0 to 0.55.1 by @dependabot in #4710
- chore: bump @aws-sdk/client-bedrock-runtime from 3.839.0 to 3.840.0 by @dependabot in #4709

### Fixed

- fix(webui): replace window.location.href with React Router navigation by @mldangelo in #4717

### Documentation

- docs(site): add guide on humanity's last exam by @mldangelo in #4694
- docs(site): clarify self-hosting workflow for eval sharing by @mldangelo in #4730
- docs(site): fix relative link in HLE benchmark guide by @mldangelo in #4711

## [0.116.0] - 2025-07-01

### Tests

- test: add unit test for src/redteam/providers/advNoise.ts (#4716)
- test: add unit test for src/redteam/strategies/advNoise.ts (#4715)
- test: add unit test for src/redteam/strategies/index.ts (#4714)
- test: add unit test for src/redteam/constants/strategies.ts (#4713)
- test: add unit test for src/providers/openai/image.ts (#4706)
- test: add unit test for src/providers/openai/util.ts (#4705)
- test: add unit test for src/providers/openai/completion.ts (#4703)

### Added

- feat(redteam): add financial plugins (#4416)
- feat(redteam): add bias plugins (#4382)
- feat(providers): add Helicone AI Gateway provider (#4662)

### Changed

- chore: enable WAL mode for SQLite (#4104)
- chore(providers): add thread ID function call for OpenAI and Azure assistants (#2263)
- chore(app): improve target test error handling (#4652)
- chore(cli): add missing CLI options to scan-model command for feature parity (#4670)
- chore(providers): convert Cloudflare AI to use OpenAI-compatible endpoints (#4683)
- chore(providers): log flagged output for Azure chat models (#4636)
- chore(redteam): add centralized REDTEAM_DEFAULTS and maxConcurrency support (#4656)
- chore(webui): add checkbox to clear all variables (#666)
- chore(webui): add defaultTest variables to red team setup UI (#4671)
- chore(webui): remove unused components (#4695)
- chore(webui): set page titles on every page (#4668)
- chore(telemetry): add pass/fail/errors to eval_run event (#4639)
- chore(telemetry): improve page view deduplication (#4651)
- test: add unit test for src/server/routes/providers.ts (#4658)
- test: verify that plugins are synced between code and documentation (#4681)

### Fixed

- fix(app): use client-generated session IDs when testing targets (#4653)
- fix(matchers): track token usage for successful API calls (#4677)
- fix(providers): handle content filter errors in Azure Assistant API (#4674)
- fix(providers): fix SageMaker Llama inference configuration serialization (#4637)
- fix(redteam): respect maxConcurrency from Web UI (#4605)
- fix(simulated-user): pass context variables to custom providers (#4654)
- fix(telemetry): add telemetry for red teams (#4641)
- fix(webui): handle undefined outputs in DownloadMenu (#4693)
- fix(webui): prevent pass/fail badge from disappearing when toggling highlight (#4700)
- fix(webui): support derived metrics in eval configuration uploaded via Web UI (#4647)
- fix(webui): use backendCounts first before counting metrics on page (#4659)
- fix(sharing): fix file outputs when sharing (#4698)

### Dependencies

- chore(deps): bump @anthropic-ai/sdk from 0.54.0 to 0.55.0 (#4628)
- chore(deps): bump openai from 5.7.0 to 5.8.1 (#4664)
- chore(deps): bump version to 0.116.0 (#4707)
- chore(deps): update minor and patch dependencies (#4686)

### Documentation

- docs(site): add async Python note (#4680)
- docs(site): add Garak comparison (#4660)
- docs(site): update Garak post (#4672)
- docs(site): add ModelAudit HuggingFace scanner (#4645)
- docs(redteam): add missing docs to sidebar (#4690)
- docs(redteam): remove duplicate ToxicChat plugin (#4689)
- docs(redteam): update Target Purpose documentation (#4523)
- docs(site): add FAQ section for offline environment usage (#4650)
- docs(site): add HuggingFace datasets integration documentation (#4691)
- docs(site): add truncation marker to Garak blog post (#4666)
- docs(site): clarify self-hosting replica limitations (#4669)
- docs(site): remove copy for LLM button (#4665)
- docs(site): remove unnecessary configuration review text from getting started guide (#4597)
- docs(site): reorganize configuration documentation structure (#4692)
- docs(site): use relative URLs for internal links and fix broken references (#4688)
- docs(site): correct typos in red team agent blog post (#4634)

## [0.115.4] - 2025-06-25

### Tests

- test: add unit test for src/providers/browser.ts (#4687)
- test: add unit test for src/migrate.ts (#4685)
- test: add unit test for src/commands/debug.ts (#4684)
- test: add unit test for src/esm.ts (#4682)
- test: add unit test for src/constants.ts (#4657)
- test: add comprehensive test coverage for SageMaker provider (#4646)
- test: add unit test for src/providers/shared.ts (#4643)
- test: add unit test for src/redteam/constants/plugins.ts (#4642)
- test: add unit test for src/assertions/counterfactual.ts (#4629)

### Changed

- feat: opentelemetry tracing support (#4600)
- chore: bump version 0.115.4 (#4635)
- chore: remove invariant (#4633)
- chore: update Tusk test runner workflow (#4627)\*
- docs: prevent copy button from overlapping screenshot overlay (#4632)

## [0.115.3] - 2025-06-24

### Tests

- test: add unit test for src/models/eval.ts (#4624)

### Changed

- fix: empty vars array on eval results [#4621](https://github.com/promptfoo/promptfoo/pull/4621) by @sklein12
- fix: save sessionId for multi-turn strategies [#4625](https://github.com/promptfoo/promptfoo/pull/4625) by @sklein12
- chore: PROMPTFOO_DISABLE_TEMPLATE_ENV_VARS controls process.env access, not `env:` access [#4620](https://github.com/promptfoo/promptfoo/pull/4620) by @mldangelo
- chore: bump version to 0.115.3 [#4626](https://github.com/promptfoo/promptfoo/pull/4626) by @sklein12

### Fixed

- fix(webui): handle null scores in ResultsCharts component [#4610](https://github.com/promptfoo/promptfoo/pull/4610) by @mldangelo
- fix(redteam): skip goal extraction when remote generation is disabled [#4623](https://github.com/promptfoo/promptfoo/pull/4623) by @mldangelo
- fix(test): hyperbolic provider tests failing due to env variable pollution [#4619](https://github.com/promptfoo/promptfoo/pull/4619) by @mldangelo
- fix(cli): remove context schema validation from extension hooks [#4622](https://github.com/promptfoo/promptfoo/pull/4622) by @will-holley

## [0.115.2] - 2025-06-24

### Added

- feat(cli): add assertion generation (#4559)
- feat(providers): add support for hyperbolic image and audio providers (#4260)

### Changed

- chore(redteam): add cross-session leak strategy exclusions (#4516)
- chore(cli): display key metrics (success, failures, pass rate) at the bottom of output (#4580)
- chore: remove unused import (#4530)
- chore(webui): show provider breakdown only for multiple providers (#4599)
- chore(redteam): update Target Purpose Discovery (#4480)
- chore(ci): update CodeRabbit config to be less aggressive (#4586)
- chore(providers): update Gemini models to include latest 2.5 Pro Preview and Flash models (#4499)
- chore(providers): update tau-simulated-user docs and example (#4468)
- chore(webui): use CSS to create PDF-optimized report and browser to save as PDF (#4535)
- chore(app): remove discovered purpose from report view (#4541)
- chore(cli): add cache busting for select provider API calls (#4508)
- chore(cli): improve concurrency log statements (#4606)
- chore(eval): add first-class support for `beforeAll` and `beforeEach` extension hooks mutation of context (#4197)
- chore(providers): document support for loading system instructions from files (#4582)
- chore(providers): enhance OpenAI provider with legacy models and new parameters (#4502)
- chore(redteam): add continueAfterSuccess option to multi-turn strategies (#4570)
- chore(webui): improve purpose form (#4603)
- chore(redteam): add JSON file support to intent plugin with enhanced UI (#4574)
- chore(redteam): add unblock multiturn (#4498)
- chore(ci): clean up CodeRabbit configuration and minimize automated comments (#4573)
- build: update Tusk vitest reporter (#4602)
- chore: bump version to 0.115.2 (#4617)
- docs: add audit logging documentation for enterprise features (#4482)
- docs: add feedback page and update CLI link (#4591)
- docs: add ISO badge (#4534)
- docs: improve contact form (#4531)
- docs: update ModelAudit documentation (#4585)
- docs: clarify no OpenAI key required for Claude redteam (#4524)
- docs: add red team Gemini documentation (#4542)
- docs: add trust center documentation (#4539)
- docs: update contact form (#4529)
- test: add unit test for src/commands/delete.ts (#4572)
- test: add unit test for src/commands/modelScan.ts (#4526)
- test: add unit test for src/commands/show.ts (#4571)
- test: add unit test for src/providers/azure/completion.ts (#4510)
- test: add unit test for src/providers/ollama.ts (#4509)
- test: add unit test for src/providers/ollama.ts (#4512)
- test: add unit test for src/providers/openai/completion.ts (#4511)
- test: add unit test for src/python/pythonUtils.ts (#4486)
- test: improve mock setup and teardown for --randomize (#4569)

### Fixed

- fix(openrouter): unpack passthrough at the root level (#4592)
- fix(webui): escape HTML special characters in output reports (#4555)
- fix(webui): sort EvalsDataGrid by creation date (#4594)
- fix(cli): include cached results in grand total (#4581)
- fix(webui): improve base64 matching (#4609)
- fix(modelaudit): use modelaudit binary (#4525)
- fix(webui): make Citations font consistent with other headers (#4598)
- fix(redteam): respect maxTurns from dev doc in crescendo (#4527)
- fix(webui): prevent Welcome component from rendering while loading eval data (#4604)
- fix(cli): prevent RangeError in progress bar variable display (#4475)
- fix(server): resolve Express.js NotFoundError when serving app (#4601)

### Dependencies

- chore(deps): bump @aws-sdk/client-bedrock-runtime from 3.830.0 to 3.835.0 (#4614)
- chore(deps): bump openai from 5.5.0 to 5.5.1 (#4537)
- chore(deps): bump openai from 5.5.1 to 5.6.0 (#4596)
- chore(deps): bump openai from 5.6.0 to 5.7.0 (#4615)
- chore(deps): bump urllib3 from 1.26.19 to 2.5.0 in /examples/docker-code-generation-sandbox (#4556)
- chore(deps): bump urllib3 from 2.3.0 to 2.5.0 in /examples/redteam-langchain (#4557)

### Documentation

- docs(blog): add authors to blog posts and update authors.yml (#4564)
- docs(blog): add descriptions and keywords to blog posts (#4565)
- docs(examples): add pydantic-ai example with structured output evaluation (#4575)
- docs(examples): consolidate Google Vertex Tools examples (#4587)
- docs(examples): consolidate Python assertion examples into unified folder (#4588)
- docs(examples): consolidate translation examples (#4590)
- docs(site): document new features in ModelAudit (#4593)
- docs(site): document new features in modelaudit (#4593)
- docs(site): fix author reference on 2025-summer-new-redteam-agent blog post (#4563)
- docs(site): Update ModelAudit scanners documentation with comprehensive scanner coverage (#4562)

## [0.115.1] - 2025-06-17

### Tests

- test: add unit test for src/redteam/sharedFrontend.ts (#4608)
- test: add unit test for src/redteam/types.ts (#4607)
- test: add unit test for src/redteam/providers/simulatedUser.ts (#4584)
- test: add unit test for src/redteam/strategies/index.ts (#4583)
- test: add unit test for src/providers/hyperbolic/chat.ts (#4578)
- test: add unit test for src/providers/hyperbolic/image.ts (#4577)
- test: add unit test for src/providers/hyperbolic/audio.ts (#4576)
- test: add unit test for src/redteam/strategies/counterfactual.ts (#4548)
- test: add unit test for src/redteam/strategies/index.ts (#4547)
- test: add unit test for src/redteam/constants/strategies.ts (#4545)
- test: add unit test for src/telemetry.ts (#4543)

### Changed

- fix: Windows Python path validation race condition (#4485)
- fix: View results as evaluation runs (#4459)
- chore: refactor modifiers and apply to all plugins (#4454)
- chore(cli): update plugin severity overrides API endpoint (#4460)
- chore(webui): fix text length reset value to use reasonable default (#4469)
- chore(webui): remove unused hook files (#4470)
- chore: remove unused token usage utilities (#4471)
- chore: convert console.logs to logger (#4479)
- chore: improve tusk workflow (#4461)
- chore: bump version to 0.115.1 (#4520)
- docs: add log file location section to troubleshooting guide (#4473)
- docs: capitalize Promptfoo (#4515)
- docs: update red-teaming agent blog post title (#4497)
- docs: improve installation and getting-started pages with tabbed interface and SEO metadata (#4395)
- docs: improve Python provider documentation (#4484)
- docs: add ModelAudit binary formats documentation (#4500)
- docs: update ModelAudit documentation (#4514)
- docs: add ModelAudit weighted distribution scanner documentation (#4501)
- docs: add ModelAudit ZIP feature documentation (#4491)
- docs: separate pages for prompts, test cases, and outputs (#4505)
- docs: update model reference in guide.md (#4513)
- docs: fix typo in blog post (#4496)
- docs: update title on blog post (#4495)
- test: add unit test for src/util/cloud.ts (#4462)
- test: add unit test for src/util/convertEvalResultsToTable.ts (#4457)

### Dependencies

- chore(deps): bump @aws-sdk/client-bedrock-runtime from 3.828.0 to 3.830.0 (#4519)
- chore(deps): bump @azure/identity from 4.10.0 to 4.10.1 (#4477)
- chore(deps): bump openai from 5.3.0 to 5.5.0 (#4518)
- chore(deps): update zod to 3.25.63 and zod-validation-error to 3.5.0 (#4463)

### Documentation

- docs(blog): add new redteam agent documentation (#4494)
- docs(examples): fix custom-grader-csv README inconsistencies (#4474)
- docs(site): add llms.txt mentions and documentation standards (#4481)
- docs(site): add robots.txt (#4488)

## [0.115.0] - 2025-06-12

### Added

- feat(providers): Google live audio output ([#4280](https://github.com/promptfoo/promptfoo/pull/4280)) by **@adelmuursepp**
- feat(webui): static model-scanning UI ([#4368](https://github.com/promptfoo/promptfoo/pull/4368)) by **@typpo**
- feat(tests): configuration support for test generators ([#4301](https://github.com/promptfoo/promptfoo/pull/4301)) by **@mldangelo**
- feat(cli): per-provider token-usage statistics ([#4044](https://github.com/promptfoo/promptfoo/pull/4044)) by **@mldangelo**
- feat(providers): optional token-estimation for HTTP provider ([#4439](https://github.com/promptfoo/promptfoo/pull/4439)) by **@mldangelo**
- feat(redteam): enable HTTP-token estimation by default in red-team mode ([#4449](https://github.com/promptfoo/promptfoo/pull/4449)) by **@mldangelo**
- feat(redteam): cloud-based plugin-severity overrides ([#4348](https://github.com/promptfoo/promptfoo/pull/4348)) by **@will-holley**
- feat(providers): custom-header support for Azure API ([#4409](https://github.com/promptfoo/promptfoo/pull/4409)) by **@yurchik11**
- feat(core): maximum evaluation-time limit via `PROMPTFOO_MAX_EVAL_TIME_MS` ([#4322](https://github.com/promptfoo/promptfoo/pull/4322)) by **@mldangelo**
- feat(redteam): Aegis red-team dataset ([#4119](https://github.com/promptfoo/promptfoo/pull/4119)) by **@mldangelo**
- feat(providers): Mistral Magistral reasoning models ([#4435](https://github.com/promptfoo/promptfoo/pull/4435)) by **@mldangelo**
- feat(core): WebSocket header support ([#4456](https://github.com/promptfoo/promptfoo/pull/4456)) by **@typpo**

### Changed

- refactor(redteam): consolidate constants ([#4372](https://github.com/promptfoo/promptfoo/pull/4372)) by **@mldangelo**
- chore(ci): set CodeRabbit review settings ([#4413](https://github.com/promptfoo/promptfoo/pull/4413)) by **@sklein12**
- chore(core): coding-rules for error messages ([#4401](https://github.com/promptfoo/promptfoo/pull/4401)) by **@sklein12**
- chore(core): improve `RangeError` diagnostics ([#4431](https://github.com/promptfoo/promptfoo/pull/4431)) by **@mldangelo**
- chore(core): prefer remote-purpose generation ([#4444](https://github.com/promptfoo/promptfoo/pull/4444)) by **@typpo**
- chore(core): remove unused types & deprecated functions ([#4450](https://github.com/promptfoo/promptfoo/pull/4450)) by **@mldangelo**
- chore(cursor): local-dev guidance for coding agents ([#4403](https://github.com/promptfoo/promptfoo/pull/4403)) by **@mldangelo**
- chore(docs): add README for missing examples ([#4404](https://github.com/promptfoo/promptfoo/pull/4404)) by **@mldangelo**
- chore(providers): initial o3-pro support ([#4397](https://github.com/promptfoo/promptfoo/pull/4397)) by **@mldangelo**
- chore(providers): o3-pro improvements ([#4396](https://github.com/promptfoo/promptfoo/pull/4396)) by **@mldangelo**
- chore(redteam): delimit user-inputs in purpose discovery ([#4405](https://github.com/promptfoo/promptfoo/pull/4405)) by **@typpo**
- chore(redteam): turn off discovery by default ([#4393](https://github.com/promptfoo/promptfoo/pull/4393)) by **@sklein12**
- chore(release): bump version → 0.115.0 ([#4451](https://github.com/promptfoo/promptfoo/pull/4451)) by **@mldangelo**
- chore(ui): improve `EvalOutputPromptDialog` styling ([#4364](https://github.com/promptfoo/promptfoo/pull/4364)) by **@typpo**
- chore(webui): remove extra OpenAI targets ([#4447](https://github.com/promptfoo/promptfoo/pull/4447)) by **@mldangelo**
- chore(webui): add token-estimation UI ([#4448](https://github.com/promptfoo/promptfoo/pull/4448)) by **@mldangelo**
- chore(docs): fix link to careers page (#4506)
- chore: bump @anthropic-ai/sdk from 0.53.0 to 0.54.0 (#4441)

### Fixed

- fix(eval): gracefully handle `RangeError` & truncate oversized output ([#4424](https://github.com/promptfoo/promptfoo/pull/4424)) by **@Sly1029**
- fix(providers): add timeout to `ProxyAgent` ([#4369](https://github.com/promptfoo/promptfoo/pull/4369)) by **@AegisAurora**
- fix(config): persist Goat configuration ([#4370](https://github.com/promptfoo/promptfoo/pull/4370)) by **@sklein12**
- fix(parser): lenient JSON parsing for MathPrompt ([#4361](https://github.com/promptfoo/promptfoo/pull/4361)) by **@typpo**
- fix(redteam): standardize plugin parameter to `prompt` ([#4425](https://github.com/promptfoo/promptfoo/pull/4425)) by **@mldangelo**
- fix(assertions): support `snake_case` fields in Python assertions ([#4398](https://github.com/promptfoo/promptfoo/pull/4398)) by **@mldangelo**
- fix(redteam): handle purpose without prompts ([#4445](https://github.com/promptfoo/promptfoo/pull/4445)) by **@typpo**
- fix(webui): stream test-cases to viewer ([#4440](https://github.com/promptfoo/promptfoo/pull/4440)) by **@mldangelo**
- fix(redteam): connect `MisinformationDisinformationGrader` ([#4452](https://github.com/promptfoo/promptfoo/pull/4452)) by **@mldangelo**

### Dependencies

- chore(deps): bump `@aws-sdk/client-bedrock-runtime` → 3.826.0 ([#4366](https://github.com/promptfoo/promptfoo/pull/4366)) by **@dependabot**
- chore(deps): bump `@aws-sdk/client-bedrock-runtime` → 3.828.0 ([#4442](https://github.com/promptfoo/promptfoo/pull/4442)) by **@dependabot**
- chore(deps): bump `brace-expansion` → 1.1.12 ([#4423](https://github.com/promptfoo/promptfoo/pull/4423)) by **@dependabot**
- chore(deps): bump `openai` → 5.3.0 ([#4407](https://github.com/promptfoo/promptfoo/pull/4407)) by **@dependabot**
- chore(deps): bump pip group dependencies ([#4379](https://github.com/promptfoo/promptfoo/pull/4379)) by **@dependabot**
- chore(deps): minor + patch bumps across workspaces ([#4377](https://github.com/promptfoo/promptfoo/pull/4377)) by **@mldangelo**
- chore(deps): upgrade Express → 5.1.0 ([#4378](https://github.com/promptfoo/promptfoo/pull/4378)) by **@mldangelo**

### Documentation

- docs(blog): GPT red-team post ([#4363](https://github.com/promptfoo/promptfoo/pull/4363)) by **@typpo**
- docs(blog): Claude red-team post ([#4365](https://github.com/promptfoo/promptfoo/pull/4365)) by **@typpo**
- docs(guides): clarify completion-variable for factuality ([#4385](https://github.com/promptfoo/promptfoo/pull/4385)) by **@mldangelo**
- docs(blog): fix broken image link in GPT post ([#4391](https://github.com/promptfoo/promptfoo/pull/4391)) by **@mldangelo**
- docs(blog): update Claude-4 post date ([#4392](https://github.com/promptfoo/promptfoo/pull/4392)) by **@mldangelo**
- docs(site): move discovery docs under _Tools_ ([#4408](https://github.com/promptfoo/promptfoo/pull/4408)) by **@typpo**
- docs(guides): GPT-4.1 vs GPT-4o MMLU comparison ([#4399](https://github.com/promptfoo/promptfoo/pull/4399)) by **@mldangelo**
- docs(blog): 100 k-users milestone post ([#4402](https://github.com/promptfoo/promptfoo/pull/4402)) by **@mldangelo**
- docs(redteam): configuration precedence section ([#4412](https://github.com/promptfoo/promptfoo/pull/4412)) by **@typpo**
- docs(policies): PromptBlock format for custom policies ([#4327](https://github.com/promptfoo/promptfoo/pull/4327)) by **@mldangelo**
- docs(site): improve copy-button positioning ([#4414](https://github.com/promptfoo/promptfoo/pull/4414)) by **@mldangelo**
- docs(workflow): GH-CLI rule improvements ([#4415](https://github.com/promptfoo/promptfoo/pull/4415)) by **@mldangelo**
- docs(blog): overflow in MCP blog post ([#4367](https://github.com/promptfoo/promptfoo/pull/4367)) by **@AISimplyExplained**
- docs(redteam): remove duplicate memory-poisoning entry ([#4388](https://github.com/promptfoo/promptfoo/pull/4388)) by **@mldangelo**

### Tests

- test(redteam): unique risk-category IDs ([#4390](https://github.com/promptfoo/promptfoo/pull/4390)) by **@mldangelo**
- test(pricing): add missing o3 pricing information ([#4400](https://github.com/promptfoo/promptfoo/pull/4400)) by **@mldangelo**
- test(providers): Azure embedding ([#4411](https://github.com/promptfoo/promptfoo/pull/4411)) & completion ([#4410](https://github.com/promptfoo/promptfoo/pull/4410)) by **@gru-agent**
- test(redteam): graders unit tests ([#4433](https://github.com/promptfoo/promptfoo/pull/4433), [#4455](https://github.com/promptfoo/promptfoo/pull/4455)) by **@gru-agent**
- test(redteam): Aegis plugin unit tests ([#4434](https://github.com/promptfoo/promptfoo/pull/4434)) by **@gru-agent**
- test(redteam): memory-poisoning plugin tests ([#4453](https://github.com/promptfoo/promptfoo/pull/4453)) by **@gru-agent**
- test: add unit test for src/util/tokenUsage.ts (#4472)
- test: add unit test for src/redteam/extraction/purpose.ts (#4446)
- test: add unit test for src/providers/defaults.ts (#4438)
- test: add unit test for src/providers/mistral.ts (#4437)
- test: add unit test for src/database/index.ts (#4436)
- test: add unit test for src/redteam/plugins/medical/medicalIncorrectKnowledge.ts (#4430)
- test: add unit test for src/redteam/plugins/medical/medicalSycophancy.ts (#4429)
- test: add unit test for src/redteam/plugins/medical/medicalAnchoringBias.ts (#4428)
- test: add unit test for src/redteam/plugins/medical/medicalPrioritizationError.ts (#4427)
- test: add unit test for src/redteam/plugins/medical/medicalHallucination.ts (#4426)
- test: add unit test for src/redteam/plugins/financial/financialComplianceViolation.ts (#4422)
- test: add unit test for src/redteam/plugins/financial/financialDataLeakage.ts (#4421)
- test: add unit test for src/redteam/plugins/financial/financialCalculationError.ts (#4420)
- test: add unit test for src/redteam/plugins/financial/financialSycophancy.ts (#4419)
- test: add unit test for src/redteam/plugins/financial/financialHallucination.ts (#4418)
- test: add unit test for src/redteam/graders.ts (#4417)

## [0.114.7] - 2025-06-06

### Tests

- test: add unit test for src/assertions/python.ts (#4406)
- test: add unit test for src/redteam/plugins/agentic/memoryPoisoning.ts (#4389)
- test: add unit test for src/redteam/plugins/harmful/graders.ts (#4384)
- test: add unit test for src/redteam/graders.ts (#4383)
- test: add unit test for src/server/server.ts (#4380)
- test: add unit test for src/redteam/constants/metadata.ts (#4376)
- test: add unit test for src/redteam/constants/plugins.ts (#4375)
- test: add unit test for src/redteam/constants/frameworks.ts (#4374)
- test: add unit test for src/redteam/constants/strategies.ts (#4373)
- test: add unit test for src/redteam/providers/goat.ts (#4371)

### Changed

- Revert "chore(redteam): add target option to generate command (#4215)" (#4359)
- chore: bump version 0.114.7 (#4360)

## [0.114.6] - 2025-06-06

### Added

- feat(redteam): add medical plugins for testing medical anchoring bias (#4196)

### Changed

- chore(redteam): add target option to generate command (#4215)
- chore(redteam): update OpenAI model options in redteam setup (#4344)
- chore(webui): update OpenAI model options with GPT-4.1 series and o4-mini models in eval-creator (#4350)
- docs: update getting-started example (#4346)
- test: clean up teardown and setup to remove side effects from tests (#4351)

### Fixed

- fix(redteam): include plugin and strategy IDs in report CSV output (#4347)
- fix(webui): reset defaultTest configuration on setup page (#4345)

### Dependencies

- chore(deps): bump @aws-sdk/client-bedrock-runtime from 3.823.0 to 3.825.0 (#4355)
- chore(deps): bump openai from 5.1.0 to 5.1.1 (#4354)
- chore(deps): bump version to 0.114.6 (#4357)

## [0.114.5] - 2025-06-05

### Changed

- chore(redteam): update custom policy template and generatedPrompts parser (#4324)
- chore(redteam): add severity levels to redteam plugin objects (#4310)
- chore(redteam): store original text for encoding strategies (#4248)
- chore(redteam): add emoji encoding strategy (#4263)
- chore(cli): terminal cleanup on Ctrl+C (#4313)
- chore(providers): improve logging when inheriting from OpenAiChatCompletionProvider (#4320)
- chore(tusk): fix tusk test runner workflow configuration (#4328)
- chore(tusk): add Tusk test runner workflow for even more unit tests (#4326)
- test: add unit test for src/redteam/providers/agentic/memoryPoisoning.ts (#4319)
- test: improve test setup and teardown for better isolation (#4331)

### Fixed

- fix(redteam): exclude memory poisoning plugin from strategies (#4317)
- fix(redteam): agent discovered info dark mode (#4312)
- fix(eval): handle undefined maxConcurrency with proper fallbacks (#4314)

### Dependencies

- chore(deps): bump @anthropic-ai/sdk from 0.52.0 to 0.53.0 (#4333)
- chore(deps): bump version 0.114.5 (#4332)

### Documentation

- docs(site): add Tabs Fakier as Founding Developer Advocate to team page (#4315)

### Tests

- test(webui): add telemetry hook tests (#4329)
- test: add unit test for src/redteam/plugins/eu-ai-act/deepfakeDisclosure.ts (#4342)
- test: add unit test for src/redteam/plugins/eu-ai-act/biometricEmotion.ts (#4341)
- test: add unit test for src/redteam/plugins/eu-ai-act/datasetShift.ts (#4340)
- test: add unit test for src/redteam/plugins/eu-ai-act/lawenforcementBiometricId.ts (#4339)
- test: add unit test for src/redteam/plugins/eu-ai-act/lawenforcementPredictivePolicing.ts (#4338)
- test: add unit test for src/redteam/plugins/eu-ai-act/biometricInference.ts (#4337)
- test: add unit test for src/redteam/plugins/eu-ai-act/explainability.ts (#4336)
- test: add unit test for src/redteam/plugins/eu-ai-act/identityAiDisclosure.ts (#4335)
- test: add unit test for src/redteam/plugins/policy.ts (#4325)
- test: add unit test for src/envars.ts (#4323)

## [0.114.4] - 2025-06-04

### Changed

- chore(templating): add PROMPTFOO_DISABLE_OBJECT_STRINGIFY environment variable for object template handling (#4297)
- chore(cli): improve token usage presentation (#4294)
- chore(providers): add base URL override for Google provider (#4255)
- chore(providers): add custom headers support for Google Gemini (#4308)
- chore(redteam): add tool-discovery:multi-turn alias to tool-discovery (#4302)
- chore(redteam): remove empty values from discovery result (#4295)
- chore(redteam): improve shell injection attack generation (#4304)
- chore(redteam): update goal extraction logic (#4285)
- chore(webui): add highlight count to eval view (#4249)
- docs: update GPT-4o to GPT-4.1 references (#4296)
- docs: refresh getting started models section (#4290)
- docs: standardize file references to use file:// scheme (#4291)
- docs: add descriptions to example configs (#4283)

### Fixed

- fix(webui): restore dark mode cell highlighting without breaking status pill visibility (#4300)
- fix(redteam): set plugin severity (#4303)
- fix(redteam): remove empty values from discovery result (#4295)
- fix: improve logging when inheriting from OpenAiChatCompletionProvider (#4110)

### Dependencies

- chore(deps): bump @aws-sdk/client-bedrock-runtime from 3.821.0 to 3.823.0 (#4306)
- chore(deps): bump openai from 5.0.1 to 5.0.2 (#4292)
- chore(deps): bump openai from 5.0.2 to 5.1.0 (#4307)
- chore(deps): bump tar-fs from 2.1.2 to 2.1.3 in npm_and_yarn group (#4293)
- chore(deps): bump version to 0.114.4 (#4309)

### Documentation

- docs(examples): update model references from gpt-4o-mini to gpt-4.1-mini (#4289)

### Tests

- test(redteam): add unit test for discover command (#4298)
- test: add unit test for src/redteam/strategies/mathPrompt.ts (#4316)
- test: add unit test for src/validators/redteam.ts (#4311)
- test: add unit test for src/redteam/plugins/shellInjection.ts (#4305)

## [0.114.3] - 2025-06-02

### Tests

- test: add unit test for src/envars.ts (#4299)

### Added

- **feat(redteam):** Update application definition flow to collect better info

### Changed

- **feat:** Display audio file variables in result table
  [#3864](https://github.com/promptfoo/promptfoo/pull/3864) by @faizanminhas
  [#4244](https://github.com/promptfoo/promptfoo/pull/4244) by @faizanminhas
- **fix:** Resolve model-graded assertion providers from providerMap
  [#4273](https://github.com/promptfoo/promptfoo/pull/4273) by @mldangelo
- **fix:** File content not being loaded when referenced with `file://` prefix in vars
  [#3793](https://github.com/promptfoo/promptfoo/pull/3793) by @adityabharadwaj198
- **fix:** Use array as type for vars
  [#4281](https://github.com/promptfoo/promptfoo/pull/4281) by @sklein12
- **test:** Add unit test for `src/globalConfig/accounts.ts`
  [#4259](https://github.com/promptfoo/promptfoo/pull/4259) by @gru-agent
- **test:** Add unit test for `src/util/config/manage.ts`
  [#4258](https://github.com/promptfoo/promptfoo/pull/4258) by @gru-agent
- **test:** Add vitest coverage for frontend pages
  [#4274](https://github.com/promptfoo/promptfoo/pull/4274) by @mldangelo
- **test:** Add unit test for `renderVarsInObject` formatting
  [#4254](https://github.com/promptfoo/promptfoo/pull/4254) by @mldangelo
- **test:** Add unit test for `src/redteam/plugins/base.ts`
  [#4233](https://github.com/promptfoo/promptfoo/pull/4233) by @gru-agent
- **test:** Add unit test for `src/redteam/providers/crescendo/index.ts`
  [#4211](https://github.com/promptfoo/promptfoo/pull/4211)
  [#4214](https://github.com/promptfoo/promptfoo/pull/4214) by @gru-agent
- **test:** Add unit test for `src/redteam/providers/crescendo/prompts.ts`
  [#4213](https://github.com/promptfoo/promptfoo/pull/4213) by @gru-agent
- **docs:** Add job board
  [#4264](https://github.com/promptfoo/promptfoo/pull/4264) by @typpo
- **docs:** Add custom policy to sidebar
  [#4272](https://github.com/promptfoo/promptfoo/pull/4272) by @typpo
- **docs:** Add native build guidance to troubleshooting section
  [#4253](https://github.com/promptfoo/promptfoo/pull/4253) by @mldangelo
- **docs:** Add anchor links to press page section headings
  [#4265](https://github.com/promptfoo/promptfoo/pull/4265) by @mldangelo
- **docs:** Add JSON schema to example
  [#4276](https://github.com/promptfoo/promptfoo/pull/4276) by @ladyofcode
- **docs:** Add schema header to example configs
  [#4277](https://github.com/promptfoo/promptfoo/pull/4277) by @mldangelo
- **docs:** Unify formatting across site
  [#4270](https://github.com/promptfoo/promptfoo/pull/4270) by @mldangelo
- **chore:** Fix open handles in readline tests preventing graceful Jest exit
  [#4242](https://github.com/promptfoo/promptfoo/pull/4242) by @mldangelo
- **chore:** Add external file loading support for `response_format` in OpenAI API
  [#4240](https://github.com/promptfoo/promptfoo/pull/4240) by @mldangelo
- **chore:** Always have unique redteam file when running live
  [#4237](https://github.com/promptfoo/promptfoo/pull/4237) by @sklein12
- **chore:** Add metadata to generated `redteam.yaml`
  [#4257](https://github.com/promptfoo/promptfoo/pull/4257) by @typpo
- **chore:** Bump `openai` from 4.103.0 to 5.0.1
  [#4250](https://github.com/promptfoo/promptfoo/pull/4250) by @dependabot
- **chore:** Redteam → red team
  [#4268](https://github.com/promptfoo/promptfoo/pull/4268) by @typpo
- **chore:** Improve dark mode highlight styling for eval cell views
  [#4269](https://github.com/promptfoo/promptfoo/pull/4269) by @mldangelo
- **chore:** Update dependencies to latest minor/patch versions
  [#4271](https://github.com/promptfoo/promptfoo/pull/4271) by @mldangelo
- **chore:** Clarify wording
  [#4278](https://github.com/promptfoo/promptfoo/pull/4278) by @typpo
- **chore:** Format estimated probes
  [#4279](https://github.com/promptfoo/promptfoo/pull/4279) by @typpo
- **chore:** Update grader for malicious code
  [#4286](https://github.com/promptfoo/promptfoo/pull/4286) by @MrFlounder
- **chore:** Add back example config to red team create flow
  [#4282](https://github.com/promptfoo/promptfoo/pull/4282) by @faizanminhas
- **chore:** Bump version 0.114.3
  [#4287](https://github.com/promptfoo/promptfoo/pull/4287) by @sklein12
- **chore(webui):** Hide diff filter option on /eval when single column
  [#4246](https://github.com/promptfoo/promptfoo/pull/4246) by @mldangelo
- **chore(webui):** Allow toggling highlight on eval outputs
  [#4252](https://github.com/promptfoo/promptfoo/pull/4252) by @mldangelo

## [0.114.2] - 2025-05-29

### Tests

- test: add unit test for src/redteam/strategies/index.ts (#4267)
- test: add unit test for src/redteam/constants.ts (#4266)
- test: add unit test for src/redteam/types.ts (#4245)
- test: add unit test for src/redteam/util.ts (#4234)
- test: add unit test for src/validators/redteam.ts (#4227)
- test: add unit test for src/redteam/plugins/bola.ts (#4226)
- test: add unit test for src/redteam/plugins/bfla.ts (#4225)
- test: add unit test for src/redteam/providers/goat.ts (#4223)
- test: add unit test for src/util/readline.ts (#4220)

### Added

- feat(redteam): Off-Topic Plugin (#4168)
- feat(redteam): Set a goal for attacks (#4217)

### Changed

- fix: fix border radius on purpose example (#4229)
- fix: resolve env variables in renderVarsInObject (issue #4143) (#4231)
- fix: Check if body is good json before sending warning (#4239)
- chore: bump version 0.114.2 (#4241)
- chore(redteam): handle null goal (#4232)

### Documentation

- docs(site): clarify deepseek model aliases and fix configuration examples (#4236)

## [0.114.1] - 2025-05-29

### Added

- feat(redteam): Target Discovery Agent (#4203)
- feat(providers): add OpenAI MCP (Model Context Protocol) support to Responses API (#4180)

### Changed

- fix: Relax private key validation (#4216)
- fix: Undefined values on red team application purpose page (#4202)
- chore: Add purpose to crescendo prompt (#4212)
- chore: Add purpose with goat generation (#4222)
- chore: Always include raw output from http provider, status code and status text (#4206)
- chore: centralize readline utilities to fix Jest open handle issues (#4219)
- chore: move http data to metadata (#4209)
- chore(redteam): tight up some graders (#4210)
- chore(redteam): tight up some graders (#4224)
- chore: bump version 0.114.1 (#4228)

## [0.114.0] - 2025-05-28

### Added

- feat(providers): Add xAI image provider (#4130)
- feat(cli): add validate command (#4134)
- feat(redteam): add camelCase strategy (#4146)

### Changed

- feat: add typed row interfaces for eval queries (#4186)
- feat: add goal/intent extraction (#4178)
- fix: isolate proxy vars in bedrock tests (#4181)
- fix: when there’s too many intents result won’t render error (#4175)
- fix: need to send auth request to api path (#4199)
- fix: Gemini MCP integration - can not parse $schema field (#4200)
- chore(redteam): add harmful plugin preset to redteam setup ui (#4132)
- chore(redteam): add label strategy-less plugins in redteam setup ui (#4131)
- chore(redteam): improve style of redteam purpose field in webui (#4124)
- chore(providers): add xai live search support (#4123)
- chore(providers): add Claude 4 support to anthropic, bedrock, and vertex providers (#4129)
- chore: bump @aws-sdk/client-bedrock-runtime from 3.816.0 to 3.817.0 (#4164)
- chore(providers): update fal provider (#4182)
- chore: remove redundant test comments (#4183)
- chore: add typed interface for MCP tool schemas (#4187)
- chore(redteam): add ToxicChat dataset as redteam plugin (#4121)
- chore(webui): add max concurrency as an option for run in browser (#4147)
- chore(app/evals): Adds Agent Discovered Information to Redteam Report (#4198)
- chore: bump version 0.114.0 (#4201)
- docs: fix DOM nesting warning and sort plugins array (#4174)
- docs: iterative jailbreak diagram (#4191)

### Fixed

- fix(prompts): splitting when PROMPTFOO_PROMPT_SEPARATOR is contained within a string with text files (#4142)
- fix(docs): Fix issue with docs links not scrolling to the top (#4195)

### Documentation

- docs(site): minimal copy page button + sanitize text (#4156)
- docs(site): scroll to top when using (#4162)
- docs(site): document missing redteam plugins (#4169)
- docs(site): restore scroll-to-top behavior on page navigation (#4176)

## [0.113.4] - 2025-05-26

### Tests

- test: add unit test for src/commands/canary.ts (#4193)
- test: add unit test for src/canary/index.ts (#4192)
- test: add unit test for src/assertions/sql.ts (#4185)
- test: re-enable sql assertion edge cases (#4184)
- test: add unit test for src/redteam/plugins/intent.ts (#4179)
- test: add unit test for src/redteam/graders.ts (#4173)
- test: add unit test for src/providers/xai/chat.ts (#4172)
- test: add unit test for src/redteam/plugins/offTopic.ts (#4171)
- test: add unit test for src/providers/xai/image.ts (#4170)
- test: add unit test for src/redteam/graders.ts (#4166)
- test: add unit test for src/providers/xai.ts (#4163)
- test: add unit test for src/redteam/constants.ts (#4161)

### Changed

- feat: Server-side pagination, filtering and search for eval results table (#4054)
- feat: add score to pass/fail in CSV and add json download (#4153)
- fix: Run red team from UI without email (#4158)
- chore: bump version 0.113.4 (#4160)
- refactor: unify React import style (#4177)
- refactor: organize xai providers into dedicated folder (#4167)
- refactor: organize bedrock providers into dedicated folder (#4165)

### Fixed

- fix(webui): defaultTest shown in webui YAML editor (#4152)

### Documentation

- docs(site): reduce sidebar padding (#4154)

## [0.113.3] - 2025-05-24

### Changed

- fix: zod error when state.answer has object (#4136)
- fix: use current working directory for redteam file if loading from cloud (#4145)
- fix: Throw error on un-supported command - redteam run with a cloud target but no config (#4144)
- fix: bias:gender plugin generation (#4126)
- chore: bump openai from 4.100.0 to 4.103.0 (#4140)
- chore: bump @aws-sdk/client-bedrock-runtime from 3.812.0 to 3.816.0 (#4137)
- chore: bump @anthropic-ai/sdk from 0.51.0 to 0.52.0 (#4138)
- chore(telemetry): add isRedteam property to telemetry events (#4149)
- build: increase build job timeout from 3 to 4 minutes (#4150)
- chore: bump version 0.113.3 (#4151)

## [0.113.2] - 2025-05-22

### Changed

- fix: intent grader crescendo (#4113)
- chore: revert telemtry changes (#4122)
- chore: bump version 0.113.2 (#4128)
- chore(cli/redteam/discover): Small improvements (#4117)

### Dependencies

- chore(deps): update peer dependencies to latest versions (#4125)

## [0.113.1] - 2025-05-21

### Tests

- test: add unit test for src/redteam/plugins/intent.ts (#4114)

### Changed

- chore(redteam): Target discovery agent by @sklein12 in [#4084](https://github.com/promptfoo/promptfoo/pull/4084)
- chore(redteam): Add log by @MrFlounder in [#4108](https://github.com/promptfoo/promptfoo/pull/4108)
- chore(redteam): Update purpose example by @MrFlounder in [#4109](https://github.com/promptfoo/promptfoo/pull/4109)
- chore(providers): Support templated URLs in HTTP by @mldangelo in [#4103](https://github.com/promptfoo/promptfoo/pull/4103)
- chore(redteam): Update default REDTEAM_MODEL from 'openai:chat:gpt-4o' to 'openai:chat:gpt-4.1-2025-04-14' by @mldangelo in [#4100](https://github.com/promptfoo/promptfoo/pull/4100)
- chore(telemetry): Add isRunningInCi flag to telemetry events by @mldangelo in [#4115](https://github.com/promptfoo/promptfoo/pull/4115)
- chore: Bump version 0.113.1 by @mldangelo in [#4116](https://github.com/promptfoo/promptfoo/pull/4116)
- docs: Add enterprise disclaimer to self-hosting by @mldangelo in [#4102](https://github.com/promptfoo/promptfoo/pull/4102)

### Fixed

- fix(redteam): Skip plugins when validation fails by @faizanminhas in [#4101](https://github.com/promptfoo/promptfoo/pull/4101)

### Dependencies

- chore(deps): Update Smithy dependencies to latest version by @mldangelo in [#4105](https://github.com/promptfoo/promptfoo/pull/4105)

## [0.113.0] - 2025-05-20

### Tests

- test: add unit test for src/assertions/llmRubric.ts (#4096)
- test: add unit test for src/telemetry.ts (#4094)

## [0.112.9] - 2025-05-20

### Fixed

- fix: target purpose not making it into redteam config (#4097)

### Changed

- chore: Remove deprecated sharing setups (#4082)
- chore: add vision grading example (#4090)

## [0.112.8] - 2025-05-20

### Changed

- feat: multilingual combinations (#4048)
- feat: add copy as markdown button to doc pages (#4039)
- fix: telemetry key (#4093)
- chore: bump @anthropic-ai/sdk from 0.50.4 to 0.51.0 (#4030)
- chore: add headers support for url remote mcp servers (#4018)
- chore(providers): Adds support for openai codex-mini-latest (#4041)
- chore(redteam): improve multilingual strategy performance and reliability (#4055)
- chore(providers): update default openai models for openai:chat alias (#4066)
- chore: Update prompt suffix help text (#4058)
- chore(docs): update model IDs in documentation to reflect latest naming convention (#4046)
- chore(redteam): introduce strategy collection for other-encodings (#4075)
- chore(webui): display currently selected eval in eval dialogue (#4079)
- chore: Improve memory usage when sharing results (#4050)
- chore(docs): Handle index.md files for copy page (#4081)
- chore: update Google Sheets fetch to use proxy helper (#4087)
- chore: simplify crypto usage in sagemaker provider (#4089)
- chore: bump version 0.112.8 (#4095)
- docs: add curl example for medical agent (#4049)
- docs: update CLI docs (#4063)
- docs: standardize code block titles (#4067)
- test: add unit test for src/redteam/commands/discover.ts (#4034)
- test: add unit test for src/redteam/commands/generate.ts (#4036)
- test: add unit test for src/providers/ai21.ts (#4056)
- test: add unit test for src/commands/eval.ts (#4062)
- test: add unit test for src/evaluatorHelpers.ts (#4037)

### Fixed

- fix(providers): AI21 response validation (#4052)
- fix(redteam): respect cliState.webUI in multilingual progressbar (#4047)
- fix(redteam): fix test count calculation for multiple strategies (#4065)
- fix(redteam): replace other-encodings with individual morse and piglatin strategies (#4064)
- fix(webui): evaluateOptions removal in YAML editor (#4059)
- fix(redteam): fix open handle in video test (#4069)
- fix(hooks): add missing results to afterAll hook context (#4071)

### Dependencies

- chore(deps): update dependencies (#4073)

### Documentation

- docs(examples): add uniform init commands to all example READMEs (#4068)

## [0.112.7] - 2025-05-15

### Tests

- test: add unit test for src/redteam/constants.ts (#4076)
- test: add unit test for src/redteam/strategies/multilingual.ts (#4060)
- test: add unit test for src/redteam/index.ts (#4057)
- test: add unit test for src/providers/openai/util.ts (#4042)
- test: add unit test for src/redteam/providers/offTopic.ts (#4028)
- test: add unit test for src/redteam/plugins/offTopic.ts (#4027)
- test: add unit test for src/redteam/constants.ts (#4026)
- test: add unit test for src/redteam/constants.ts (#4019)

### Added

- feat(redteam): add MCP plugin (#3989)
- feat(redteam): Target Purpose Discovery (#3907)

### Changed

- fix: stringify objects in matcher templates (#3896)
- fix: Azure auth headers get set to null in subclass (#4015)
- fix: move custom policies into the correct accordion (#4017)
- fix: update return type for task extract-goat-failure (#4021)
- chore: adjust framework compliance column width (#4005)
- chore: bump @aws-sdk/client-bedrock-runtime from 3.808.0 to 3.810.0 (#4012)
- chore: bump @azure/identity from 4.9.1 to 4.10.0 (#4013)
- chore: bump version 0.112.7 (#4023)
- chore: exclude response from crescendo if privacy setting is enabled (#4009)
- chore: remove accidentally committed example prompt (#4008)
- chore: update GOAT implementation (#4011)
- chore: update multilingual description (#4016)
- chore(cli): improve color of Red Team test generation table headers (#4004)
- chore(redteam): add link to view all logs at top of report (#4007)
- chore(redteam): add feature flag for purpose discovery agent (#4040)
- chore(cli/redteam/discover): Sets default turn count to 5 (#4035)

### Fixed

- fix(redteam): remove duplicate Datasets section in Plugins component (#4022)
- fix(cli): Discovery bugs (#4032)
- fix: dont bomb redteam if discovery fails (#4029)

### Documentation

- docs(blog): Agent2Agent Protocol (#3981)
- docs(examples): add OpenAI Agents SDK example (#4006)
- docs(usage): update sharing instructions with API key details (#4010)

## [0.112.6] - 2025-05-14

### Added

- feat(redteam): add EU AI Act mappings (#4000)
- feat(redteam): add gender bias plugin (#3886)
- feat(eval): add evaluation duration display (#3996)

### Changed

- fix: autowrap prompts with partial nunjucks tags (#3999)
- chore(providers): improve Perplexity API integration (#3990)
- build: add Node.js 24 support (#3941)
- chore(redteam): set plugin config type (#3982)
- chore(providers): add EU Claude 3.7 Sonnet model to Bedrock (#3998)
- chore(redteam): update iterative tree (#3987)
- chore: bump version to 0.112.6 (#4003)
- refactor: clean up providers for redteam generate (#3954)
- docs: add basic enterprise architecture diagram (#3988)
- test: add unit test for src/redteam/types.ts (#3983)

### Fixed

- fix(python): resolve paths relative to promptfooconfig when not cloud config (#4001)

### Dependencies

- chore(deps): update dependencies (#3985)

### Documentation

- docs(ci): add Azure pipelines (#3986)
- docs(ci): add Bitbucket and Travis CI (#3997)
- docs(examples): add medical agent example (#3993)
- docs(blog): add truncation marker to MCP blog post (#3984)

## [0.112.5] - 2025-05-12

### Tests

- test: add unit test for src/redteam/constants.ts (#3995)
- test: add unit test for src/redteam/plugins/mcp.ts (#3994)

### Added

- chore(cli): revert "feat(cli): adds global `--verbose` option" (#3945)

### Changed

- chore(cli): add global env-file option to all commands recursively (#3969)
- chore(cli): add global verbose option to all commands recursively (#3950)
- chore(cli): better error handling and logging for remote generation (#3965)
- chore(cli): better error handling for remote generation (#3956)
- revert: "chore: better error handling for remote generation" (#3964)
- chore(cli): better response parsing errors (#3955)
- chore(providers): add support for Amazon Nova Premier model (#3951)
- chore(redteam): improvement, include purpose in iterative attacker prompt (#3948)
- chore(redteam): minor changes to category descriptions and ordering (#3960)
- chore(redteam): order attack methods by decreasing ASR (#3959)
- chore(redteam): red teamer two words (#3976)
- chore(logger): replace console.error with logger.error in MCPClient (#3944)
- chore(providers): add google ai studio embedding provider and improve docs (#3686)
- chore: lint with type info (#3932)
- docs: how to create inline assertions for package users (#3974)
- docs: improve Docusaurus documentation instructions (#3977)
- docs: instructions on how to run the documentation (#3973)
- docs: update CLAUDE.md with additional commands and project conventions (#3972)
- docs: update user count from 75,000 to 80,000 (#3940)
- test: add unit test for src/redteam/plugins/pii.ts (#3947)

### Fixed

- fix(config): resolve relative paths in combineConfigs (#3942)
- fix(evaluator): correctly count named scores based on contributing assertions (#3968)
- fix(fetch): no proxy values should take priority in fetch (#3962)
- fix(providers): combine prompt config with provider config for bedrock (#3970)
- fix(providers): ensure correct addition for bedrock token counts (#3762)
- fix(redteam): crescendo formatting (#3952)
- fix(redteam): pii grader false positives (#3946)
- fix(redteam): shell injection false positives (#3957)
- fix(redteam): add strategy pills and output details to passed tests (#3961)

### Dependencies

- chore(deps): bump version 0.112.5 (#3980)
- chore(deps): sync dependencies (#3971)
- chore(deps): update dependencies (#3943)

### Documentation

- docs(google-vertex): fix duplicate readme (#3979)
- docs(openai): update structured output external schema file example (#3967)

## [0.112.4] - 2025-05-08

### Tests

- test: add unit test for src/redteam/constants.ts (#3963)
- test: add unit test for src/commands/view.ts (#3928)
- test: add unit test for src/redteam/commands/setup.ts (#3923)
- test: add unit test for src/constants.ts (#3922)
- test: add unit test for src/redteam/commands/report.ts (#3921)
- test: add unit test for src/redteam/types.ts (#3912)

### Added

- feat(assertions): add PI scorer (#3799)
- feat(redteam): add video strategy (#3820)
- feat(evals): optionally time out eval steps (#3765)

### Changed

- fix: foreign key error in better-sqlite3 and adapt new transaction API (#3937)
- chore(cli): add global `--verbose` option (#3931)
- chore(redteam): implement agentic plugin UI (#3880)
- chore(providers): improve error message in http provider transform (#3910)
- chore(cloud): improve error messages on cloud requests (#3934)
- chore: bump version 0.112.4 (#3939)
- chore(telemetry): implement minor telemetry changes (#3895)
- chore(telemetry): remove assertion-used event (#3894)
- chore(assertions): add throw error option for LLM Rubric if provider doesn't return a result or errors out (#3909)
- chore(cli): allow sharing urls with auth credentials (#3903)
- revert: "chore(cli): allow sharing urls with auth credentials" (#3918)
- refactor: improve self hosting environment variable handling (#3920)
- test: add unit test for src/models/eval.ts (#3904)
- test: add unit test for src/python/pythonUtils.ts (#3915)
- test: add unit test for src/redteam/constants.ts (#3881)
- test: fix huggingface dataset tests to mock environment variables (#3936)

### Fixed

- fix(redteam): filter null values in harmful completion provider output (#3908)
- fix(python): increase timeout for python path validation (#3914)
- fix(cli): read `.env` file prior to calling env var getters (#3892)

### Dependencies

- chore(deps): bump @anthropic-ai/sdk from 0.40.1 to 0.41.0 (#3930)
- chore(deps): bump @aws-sdk/client-bedrock-runtime from 3.799.0 to 3.803.0 (#3898)
- chore(deps): bump @aws-sdk/client-bedrock-runtime from 3.803.0 to 3.804.0 (#3913)
- chore(deps): bump openai from 4.96.2 to 4.97.0 (#3890)

### Documentation

- docs(http-provider): add documentation about returning object for custom parser (#3897)
- docs(http-provider): fix missing return statement in HTTP provider example (#3925)
- docs(blog): fix scroll to top when linking into blog post (#3889)
- docs(assertions): improve PI scorer documentation (#3924)
- docs(redteam): add memory poisoning plugin documentation (#3867)
- docs(usage): add information about HTTP Basic Authentication (#3919)
- docs(site): fix landing page content jumping on step switch (#3891)
- docs(blog): add mcp blog (#3893)

## [0.112.3] - 2025-05-02

### Tests

- test: add unit test for src/util/convertEvalResultsToTable.ts (#3876)
- test: add unit test for src/models/evalResult.ts (#3875)
- test: add unit test for src/types/index.ts (#3874)

### Changed

- Red team: Added memory poisoning plugin ([#3785](https://github.com/promptfoo/promptfoo/pull/3785)) @will-holley
- CLI: Improved progress bar visualization with thread grouping ([#3768](https://github.com/promptfoo/promptfoo/pull/3768)) @AISimplyExplained
- Improved red team strategy documentation ([#3870](https://github.com/promptfoo/promptfoo/pull/3870)) @mldangelo
- Bumped version to 0.112.2 ([#3872](https://github.com/promptfoo/promptfoo/pull/3872)) @sklein12
- Bumped version to 0.112.3 ([#3877](https://github.com/promptfoo/promptfoo/pull/3877)) @sklein12
- Implemented plumbing and prompt enabling customers to use cloud attacker and unified configurations ([#3852](https://github.com/promptfoo/promptfoo/pull/3852)) @MrFlounder
- Optimized Meteor tests for improved performance ([#3869](https://github.com/promptfoo/promptfoo/pull/3869)) @mldangelo
- Optimized Nova Sonic tests for improved performance ([#3868](https://github.com/promptfoo/promptfoo/pull/3868)) @mldangelo
- Retrieve unified config with provider from cloud ([#3865](https://github.com/promptfoo/promptfoo/pull/3865)) @sklein12
- Dataset plugins now clearly marked in setup UI ([#3859](https://github.com/promptfoo/promptfoo/pull/3859)) @mldangelo
- Moved maybeLoadFromExternalFile to file.ts ([#3851](https://github.com/promptfoo/promptfoo/pull/3851)) @benbuzz790

## [0.112.2] - 2025-05-01

### Tests

- test: add unit test for src/redteam/constants.ts (#3860)

### Added

- **feat(providers):** support Google Search grounding [#3800](https://github.com/promptfoo/promptfoo/pull/3800)
- **feat(providers):** mcp support for all models that support function calling [#3832](https://github.com/promptfoo/promptfoo/pull/3832)
- **feat(providers):** Add support for Amazon nova-sonic [#3713](https://github.com/promptfoo/promptfoo/pull/3713)

### Changed

- **fix:** allow escaping of `{{ }}` placeholders in prompts [#3858](https://github.com/promptfoo/promptfoo/pull/3858)
- **fix:** Trim CSV assertion values [#3863](https://github.com/promptfoo/promptfoo/pull/3863)
- **chore(providers):** add llama4 support for bedrock [#3850](https://github.com/promptfoo/promptfoo/pull/3850)
- **chore:** make custom metrics more obviously clickable [#3682](https://github.com/promptfoo/promptfoo/pull/3682)
- **refactor:** colocate fetching evalID [#3715](https://github.com/promptfoo/promptfoo/pull/3715)
- **chore:** Respect Max text length for variable cells in results table [#3862](https://github.com/promptfoo/promptfoo/pull/3862)
- **docs:** updates to grading documentation [#3848](https://github.com/promptfoo/promptfoo/pull/3848)
- **docs:** add false positives [#3857](https://github.com/promptfoo/promptfoo/pull/3857)
- **chore(workflows):** update permissions in GitHub workflows [#3849](https://github.com/promptfoo/promptfoo/pull/3849)
- **chore:** bump `openai` from 4.96.0 to 4.96.2 [#3853](https://github.com/promptfoo/promptfoo/pull/3853)
- **chore:** bump `vite` from 6.2.6 to 6.2.7 [#3856](https://github.com/promptfoo/promptfoo/pull/3856)
- **chore:** bump `@aws-sdk/client-bedrock-runtime` from 3.798.0 to 3.799.0 [#3854](https://github.com/promptfoo/promptfoo/pull/3854)
- **chore:** bump `@aws-sdk/client-bedrock-runtime` from 3.797.0 to 3.798.0 [#3843](https://github.com/promptfoo/promptfoo/pull/3843)
- **chore:** bump `@anthropic-ai/sdk` from 0.40.0 to 0.40.1 [#3842](https://github.com/promptfoo/promptfoo/pull/3842)
- **chore:** bump `formidable` from 3.5.2 to 3.5.4 [#3845](https://github.com/promptfoo/promptfoo/pull/3845)

### Fixed

- **fix(sharing):** sharing to self-hosted [#3839](https://github.com/promptfoo/promptfoo/pull/3839)
- **fix(webui):** align settings icon to top right in strategy cards [#2938](https://github.com/promptfoo/promptfoo/pull/2938)

### Documentation

- **docs(site):** improve pricing page [#3790](https://github.com/promptfoo/promptfoo/pull/3790)

## [0.112.1] - 2025-04-29

### Tests

- test: add unit test for src/share.ts (#3840)

### Changed

- chore: set telemetry key (#3838)
- chore: improve chunking (#3846)
- chore: bump version 0.112.1 (#3847)

## [0.112.0] - 2025-04-29

### Added

- feat(env): allow every env variable to be overridden within the env block in a promptfoo config (#3786)
- feat(redteam): homoglyph strategy (#3811)
- feat(redteam): add more encodings (#3815)
- feat(providers): add cerebras provider (#3814)

### Changed

- feat: persist search in url (#3717)
- feat: METEOR score (#3776)
- feat: enable custom response parser to optionally return provider response (#3824)
- fix: update dependencies to address npm audit issues (#3791)
- fix: accordion positioning in plugins view (#3807)
- fix: results api returns elements ordered by date (#3826)
- chore: write static plugin severity to metadata (#3783)
- chore: respect redteam commandLineOptions from config (#3782)
- chore: update telemetry endpoint (#3751)
- chore: add cloud log in link (#3787)
- chore: bump h11 from 0.14.0 to 0.16.0 in /examples/python-provider in the pip group across 1 directory (#3794)
- chore: bump openai from 4.95.1 to 4.96.0 (#3792)
- chore: bump h11 from 0.14.0 to 0.16.0 in /examples/redteam-langchain in the pip group across 1 directory (#3796)
- chore: add target option to cli redteam run (#3795)
- chore: bump @aws-sdk/client-bedrock-runtime from 3.787.0 to 3.796.0 (#3802)
- refactor: remove if string check (#3801) (Refactor categorized as chore)
- chore: add info banner for community red teams (#3809)
- chore(examples): remove moderation assertions from foundation model redteam (#3804)
- refactor: remove unused datasetGenerationProvider in favor of synthesizeProvider (#3818) (Refactor categorized as chore)
- chore: resolve relative provider paths from cloud configs (#3805)
- chore: bump @aws-sdk/client-bedrock-runtime from 3.796.0 to 3.797.0 (#3829)
- chore: bump @anthropic-ai/sdk from 0.39.0 to 0.40.0 (#3828)
- chore: bump version 0.112.0 (#3844)
- docs: donotanswer example (#3780)
- docs: "red team" two words (#3798)
- docs: add self-hosting caveats (#3808)
- docs: add CLAUDE.md (#3810)
- test: add unit test for src/redteam/plugins/xstest.ts (#3779)
- test: add unit test for src/models/eval.ts (#3827)

### Fixed

- fix(provider): OpenAI Realtime history issue (#3719)
- fix(matchers): score results correctly with trailing newlines. (#3823)
- fix(webui): overlapping text results pill on narrow screens (#3831)
- fix(build): add missing strategy entries for build (#3836)

### Dependencies

- chore(deps): update react-router-dom to v7.5.2 (#3803)
- chore(deps): move 'natural' to peer dependency (#3813)

### Documentation

- docs(plugins): `harmful:bias` => `bias` name correction (#3731)
- docs(vertex): put setup and config at the top (#3830)
- docs(site): add redirect from /docs to /docs/intro (#3837)

## [0.111.1] - 2025-04-22

### Tests

- test: add unit test for src/providers/mcp/client.ts (#3835)
- test: add unit test for src/providers/mcp/transform.ts (#3834)
- test: add unit test for src/redteam/strategies/simpleVideo.ts (#3822)
- test: add unit test for src/redteam/strategies/index.ts (#3821)
- test: add unit test for src/providers/cerebras.ts (#3819)
- test: add unit test for src/redteam/strategies/otherEncodings.ts (#3817)
- test: add unit test for src/redteam/strategies/index.ts (#3816)
- test: add unit test for src/redteam/strategies/homoglyph.ts (#3812)
- test: add unit test for src/util/file.ts (#3806)
- test: add unit test for src/envars.ts (#3788)

### Changed

- chore(release): bump version to 0.111.1 (#3778)
- chore(ui): capitalize "UI" in text (#3773)

### Fixed

- fix(redteam): correct the URL format in XSTest plugin (#3777)

### Dependencies

- chore(deps): bump @azure/identity from 4.9.0 to 4.9.1 (#3775)

### Documentation

- docs(about): add Ben Shipley to team section (#3758)

## [0.111.0] - 2025-04-21

### Tests

- test: add unit test for src/providers/defaults.ts (#3757)

### Added

- feat(grading): update OpenAI grading model to GPT-4.1 (#3741)
- feat(assertions): modify LLM Rubric rubricPrompt rendering to support arbitrary objects (#3746)
- feat(redteam): add donotanswer plugin (#3754)
- feat(redteam): add xstest plugin (#3771)
- feat(webui): add anchor link to specific row and show on top (#1582)

### Changed

- chore!(redteam): default to outputting generated Redteam config in same dir as input config (#3721)
- chore(providers): add support for gemini-2.5-flash (#3747)
- chore: use ajv with formats everywhere (#3716)
- chore(cli): improve readline handling and tests (#3763)
- chore(eval): add warning for redteam config without test cases (#3740)
- chore(providers): increase max output tokens for `google:gemini-2.5-pro-exp-03-25` to 2048 in Gemini example (#3753)
- chore(redteam): add canGenerateRemote property to redteam plugins (#3761)
- chore(webui): improve Eval Quick Selector (cmd+k) (#3742)
- chore: bump version to 0.111.0 (#3772)
- docs: update homepage (#3733)
- test: add unit test for src/redteam/plugins/donotanswer.ts (#3755)

### Dependencies

- chore(deps): bump @azure/identity from 4.8.0 to 4.9.0 (#3737)
- chore(deps): bump openai from 4.94.0 to 4.95.0 (#3736)
- chore(deps): bump openai from 4.95.0 to 4.95.1 (#3766)

### Documentation

- docs(redteam): add donotanswer to sidebar and plugins list (#3767)
- docs(redteam): add isRemote to all harmful plugins (#3769)
- docs(providers): update model IDs to latest versions (#3770)
- docs(about): add Asmi Gulati to team section (#3760)
- docs(about): add Matthew Bou to team section (#3759)

## [0.110.1] - 2025-04-17

### Added

- feat(openai): add support for GPT-4.1 model by [@mldangelo](https://github.com/promptfoo/promptfoo/pull/3698)
- feat(openai): add support for o4-mini reasoning model by [@mldangelo](https://github.com/promptfoo/promptfoo/pull/3727)
- feat(openai): add support for o4-mini reasoning model (#3727)

### Changed

- feat: Change pass rate to ASR and add export in report by [@sklein12](https://github.com/promptfoo/promptfoo/pull/3694)
- fix: Update prompt extraction to work in more scenarios without providing a prompt by [@sklein12](https://github.com/promptfoo/promptfoo/pull/3697)
- fix: google is valid function call allow property_ordering field in tool schema by [@abrayne](https://github.com/promptfoo/promptfoo/pull/3704)
- fix: settings positioning in strategies view by [@typpo](https://github.com/promptfoo/promptfoo/pull/3723)
- fix: stricter test for null or undefined in transform response by [@typpo](https://github.com/promptfoo/promptfoo/pull/3730)
- chore(dependencies): update dependencies to latest versions by [@mldangelo](https://github.com/promptfoo/promptfoo/pull/3693)
- chore: rename owasp plugin presets by [@typpo](https://github.com/promptfoo/promptfoo/pull/3695)
- chore: expand frameworks section by [@typpo](https://github.com/promptfoo/promptfoo/pull/3700)
- chore(self-hosting): update self-hosting instructions by [@mldangelo](https://github.com/promptfoo/promptfoo/pull/3701)
- chore: bump openai from 4.93.0 to 4.94.0 by [@dependabot](https://github.com/promptfoo/promptfoo/pull/3702)
- chore(cli): When sharing, show auth-gate prior to re-share confirmation by [@will-holley](https://github.com/promptfoo/promptfoo/pull/3706)
- chore: email verification analytics by [@sklein12](https://github.com/promptfoo/promptfoo/pull/3708)
- chore(cli): improves robustness of hasEvalBeenShared util by [@will-holley](https://github.com/promptfoo/promptfoo/pull/3709)
- chore: easily remove plugins/strats from review page by [@typpo](https://github.com/promptfoo/promptfoo/pull/3711)
- chore: bump the npm_and_yarn group with 2 updates by [@dependabot](https://github.com/promptfoo/promptfoo/pull/3714)
- chore(cli): Health check API before running Redteam by [@will-holley](https://github.com/promptfoo/promptfoo/pull/3718)
- chore: make strategies configurable where applicable by [@typpo](https://github.com/promptfoo/promptfoo/pull/3722)
- chore: remove moderation assertions from foundation model redteam example by [@mldangelo](https://github.com/promptfoo/promptfoo/pull/3725)
- chore(cli): Improve description of Redteam run command by [@will-holley](https://github.com/promptfoo/promptfoo/pull/3720)
- chore: better parsing by [@MrFlounder](https://github.com/promptfoo/promptfoo/pull/3732)
- docs: add owasp selection image by [@typpo](https://github.com/promptfoo/promptfoo/pull/3696)
- docs: best-of-n documentation fixes by [@typpo](https://github.com/promptfoo/promptfoo/pull/3712)
- perf(webui): Reduce memory usage of eval results by [@will-holley](https://github.com/promptfoo/promptfoo/pull/3678)
- refactor: update export syntax for functions by [@mldangelo](https://github.com/promptfoo/promptfoo/pull/3734)
- test: add unit test for src/providers/google/util.ts by [@gru-agent](https://github.com/promptfoo/promptfoo/pull/3705)
- test: add unit test for src/redteam/commands/poison.ts by [@gru-agent](https://github.com/promptfoo/promptfoo/pull/3728)
- chore: bump version 0.110.1 (#3739)
- refactor: update export syntax for functions (#3734)

### Fixed

- fix(providers): output json rather than string from google live provider by [@abrayne](https://github.com/promptfoo/promptfoo/pull/3703)
- fix(cli): Use correct url for sharing validation by [@will-holley](https://github.com/promptfoo/promptfoo/pull/3710)
- fix(cli/redteam/poison): Write docs to the output dir by [@will-holley](https://github.com/promptfoo/promptfoo/pull/3726)
- fix(evaluator): handle prompt rendering errors gracefully by [@mldangelo](https://github.com/promptfoo/promptfoo/pull/3729)
- fix: stricter test for null or undefined in transform response (#3730)
- fix(evaluator): handle prompt rendering errors gracefully (#3729)

### Documentation

- docs(sharing): add troubleshooting section for upload issues by [@mldangelo](https://github.com/promptfoo/promptfoo/pull/3699)

## [0.110.0] - 2025-04-14

### Tests

- test: add unit test for src/redteam/commands/poison.ts (#3728)
- test: add unit test for src/providers/google/util.ts (#3705)
- test: add unit test for src/app/src/pages/eval/components/TableSettings/hooks/useSettingsState.ts (#3679)

### Added

- feat(assertions): add GLEU metric (#3674)
- feat(providers): add Grok-3 support (#3663)
- feat(providers): add support for AWS Bedrock Knowledge Base (#3576)
- feat(openai): add support for GPT-4.1 model (#3698)
- feat: Change pass rate to ASR and add export (#3694)

### Changed

- fix: correct formatting issues (#3688)
- chore(webui): add X to report drawer (#3680)
- chore(share): improve error message on sharing (#3654)
- chore(redteam): implement reset button for strategies (#3684)
- chore(report): make eval output text expansion clearer (#3681)
- chore(report): make it clearer that plugins on the report can be clicked (#3683)
- chore(webui): change model to target in report view (#3646)
- chore(strategies): update Large preset strategies (#3675)
- chore(docker): update base images to Node.js 22 (#3666)
- chore(redteam): make audio strategy remote-only (#3618)
- chore(redteam): remove stale check for buildDate when fetching a config from cloud (#3658)
- docs: improve styles on nav buttons (#3637)
- docs: update user count to 75,000+ (#3662)
- refactor: change multimodal live to live (#3657)
- refactor(util): consolidate tool loading and rendering (#3642)
- test: add unit test for src/commands/auth.ts (#3652)
- chore: easily remove plugins/strats from review page (#3711)
- perf(webui): Reduce memory usage of eval results (#3678)
- chore: bump version 0.110.0 (#3692)
- chore: better parsing (#3732)
- chore: remove moderation assertions from foundation model redteam example (#3725)
- chore: make strategies configurable where applicable (#3722)
- chore(cli): Improve description of Redteam run command (#3720)
- chore(cli): Health check API before running Redteam (#3718)
- chore: bump the npm_and_yarn group with 2 updates (#3714)
- chore(cli): improves robustness of hasEvalBeenShared util (#3709)
- chore: email verification analytics (#3708)
- chore(cli): When sharing, show auth-gate prior to re-share confirmation (#3706)
- chore: bump openai from 4.93.0 to 4.94.0 (#3702)
- chore: expand frameworks section (#3700)
- chore: rename owasp plugin presets (#3695)
- chore(dependencies): update dependencies to latest versions (#3693)

### Fixed

- fix(auth): remove deprecated login flow (#3650)
- fix(evals): implement sharing idempotence (#3653)
- fix(huggingface): disable var expansion for huggingface datasets to prevent array field expansion (#3687)
- fix(logger): resolve `[Object object]` empty string error (#3638)
- fix(providers): address scenario where type refers to function field rather than schema type (#3647)
- fix(providers): handle transformRequest for Raw HTTP (#3665)
- fix(providers): resolve Google Vertex AI output format (#3660)
- fix(providers): support gemini system_instruction prompt format (#3672)
- fix(share): add backward compatibility for '-y' flag (#3640)
- fix(share): ensure promptfoo share respects sharing config from promptfooconfig.yaml (#3668)
- fix(testCaseReader): make JSON test file parsing preserve test case structure (#3651)
- fix(webui): fix eval comparison mode filter (#3671)
- fix(cli/redteam/poison): Write docs to the output dir (#3726)
- fix: settings positioning in strategies view (#3723)
- fix(cli): Use correct url for sharing validation (#3710)
- fix: google is valid function call allow property_ordering field in tool schema (#3704)
- fix(providers): output json rather than string from google live provider (#3703)
- fix: Update prompt extraction to work in more scenarios without providing a prompt (#3697)

### Dependencies

- chore(deps): bump @aws-sdk/client-bedrock-runtime from 3.784.0 to 3.785.0 (#3644)
- chore(deps): bump @aws-sdk/client-bedrock-runtime from 3.785.0 to 3.787.0 (#3670)
- chore(deps): bump openai from 4.92.1 to 4.93.0 (#3643)
- chore(deps): bump vite from 6.2.5 to 6.2.6 in the npm_and_yarn group (#3677)

### Documentation

- docs(nav): add lm security db to nav (#3690)
- docs(blog): add interactive blog on invisible Unicode threats (#3621)
- docs: best-of-n documentation fixes (#3712)
- docs(self-hosting): update self-hosting instructions (#3701)
- docs(sharing): add troubleshooting section for upload issues (#3699)
- docs: add owasp selection image (#3696)

## [0.109.1] - 2025-04-08

### Added

- feat: Eval sharing idempotence (#3608)

### Changed

- chore(schema): make extensions field nullable (#3611)
- chore(webui): add multi-turn tool discovery to UI (#3622)
- chore(scripts): ensure GitHub CLI is installed in preversion (#3614)
- refactor(share): improve formatting of cloud sharing instructions (#3628)
- refactor(tests): consolidate and reorganize test files (#3616)
- chore: bump version 0.109.1 (#3634)
- chore: bump version 0.109.0 (#3613)

### Fixed

- fix(assertions): handle both string and object outputs from llm-rubric providers (#3624)
- fix(assertions): fix google is-valid-function-call (#3625)
- fix(eval): handle providers array with file references to multiple providers (#3617)

### Dependencies

- chore(deps): bump @aws-sdk/client-bedrock-runtime from 3.782.0 to 3.784.0 (#3619)
- chore(deps): bump openai from 4.91.1 to 4.92.1 (#3620)
- chore(deps): update dependencies to resolve vulnerabilities (#3631)

### Documentation

- docs(contributing): add guidance on adding a new assertion (#3610)
- docs(enterprise): add enterprise documentation (#3596)
- docs(moderation): update moderation documentation for LlamaGuard 3 (#3630)
- docs(providers): clarify AWS Bedrock credential resolution order (#3633)
- docs(providers): improve Lambda Labs documentation (#3615)

### Tests

- test(providers): add unit test for src/providers/google/util.ts (#3626)
- test: add unit test for src/commands/share.ts (#3641)
- test: add unit test for src/app/src/pages/eval/components/store.ts (#3635)
- test: add unit test for src/types/index.ts (#3612)

## [0.109.0] - 2025-04-08

### Added

- feat(eval): track assertion tokens in token usage (#3551)
- feat(plugins): add CCA plugin with documentation and grader (#3590)
- feat(providers): add Google valid function call support (#3605)
- feat(providers): add Lambda Labs integration (#3601)
- feat(webui): add pass rate column (#3580)

### Changed

- chore(api): prefix API routes with /api/v1/ (#3587)
- chore(evals): remove print option from evals data grid (#3595)
- chore(webui): update provider selector in create eval page (#3597)

### Fixed

- fix(dataset): resolve issue when generating a dataset without a `providers` key in configuration (#3603)
- fix(server): prevent server crash when unknown model is selected (#3593)

### Dependencies

- chore(deps): bump vite from 6.2.4 to 6.2.5 in the npm_and_yarn group (#3594)
- chore(deps): bump @aws-sdk/client-bedrock-runtime from 3.779.0 to 3.782.0 (#3592)

### Documentation

- docs(plugins): add llms.txt plugin and convert config to TypeScript (#3600)
- docs(plugins): remove duplicate plugins in list (#3599)
- docs(providers): add Llama 4 model details (#3598)
- docs(self-hosting): clarify configuration and sharing options (#3591)

## [0.108.0] - 2025-04-03

### Tests

- test: add unit test for src/providers/lambdalabs.ts (#3602)

### Added

- feat(sharing): migrate sharing to promptfoo.app (#3572)
- feat(providers): add Google AI Studio tool use (#3564)
- feat(providers): add promptfoo model endpoint (#3534)
- feat(providers): implement Google Live mock stateful API (#3500)
- feat(redteam): add multi-turn tool discovery plugin (#3448)
- feat(dataset-generation): output generated datasets as CSV (#3573)

### Changed

- chore(redteam): add OWASP red team mappings (#3581)
- chore(webui): link URLs in metadata (#3569)
- chore(webui): use datagrids for Prompts, Datasets, and History (#3556)
- chore(build): split test and build jobs for faster CI workflow (#3586)
- chore: 0.108.0 (#3589)
- docs: add link to API reference (#3583)
- docs: add screenshot (#3582)
- docs: update docs around Google tools and rename multimodal live (#3578)
- refactor: rename vertexUtil to util and Google provider to AIS provider (#3567)
- test: add unit test for src/commands/generate/dataset.ts (#3575)

### Fixed

- fix(providers): make AIStudio & Live handle system prompts as thoroughly as vertex (#3588)
- fix(providers): enable Google to load tools from vars (#3579)
- fix(csv): update CSV docs and trim whitespace for keys in CSV test files (#3571)

### Dependencies

- chore(deps): bump @aws-sdk/client-bedrock-runtime from 3.778.0 to 3.779.0 (#3563)
- chore(deps): bump openai from 4.90.0 to 4.91.0 (#3562)
- chore(deps): bump openai from 4.91.0 to 4.91.1 (#3577)
- chore(deps): update jspdf and dompurify dependencies (#3585)
- chore(deps): update to vite 6 (#3584)

### Documentation

- docs(azure): add guidance on configuring DeepSeek models (#3559)

## [0.107.7] - 2025-04-01

### Added

- feat(evals): add evals index page (#3554)
- feat(guardrails): implement adaptive prompting guardrails (#3536)
- feat(prompts): add support for loading prompts from CSV files (#3542)
- feat(providers): load arbitrary files in nested configs in python provider (#3540)
- feat(redteam): add UnsafeBench plugin for testing unsafe image handling (#3422)

### Changed

- chore: fix type of Prompt to use omit (#3526)
- chore: hide navbar during report PDF generation (#3558)
- chore(dependencies): update package dependencies to latest versions (#3544)
- docs: add openapi reference page (#3550)
- docs: add foundation model guide (#3531)
- docs: rename guide (#3546)
- docs: update multi modal guide (#3547)
- refactor: improve google types (#3549)
- refactor: unify google apis (#3548)
- test: add unit test for src/python/pythonUtils.ts (#3508)
- chore: bump @aws-sdk/client-bedrock-runtime from 3.775.0 to 3.777.0 (#3521)
- chore: bump @aws-sdk/client-bedrock-runtime from 3.777.0 to 3.778.0 (#3541)
- chore: bump openai from 4.89.1 to 4.90.0 (#3520)
- chore: bump version 0.107.7 (#3560)
- chore: bump vite from 5.4.15 to 5.4.16 in the npm_and_yarn group (#3555)
- Revert "docs(azure): add guidance on configuring DeepSeek models" (#3561)

### Fixed

- fix(assertions): include reason in python score threshold message (#3528)
- fix(assertions): log all reasons in g-eval (#3522)
- fix(datasets): add support for jsonl test cases (#3533)
- fix(http): template strings directly in url (#3525)
- fix(providers): add logging and fix custom python provider caching (#3507)
- fix(redteam): correct tool count (#3557)
- fix(webui): handle : characters better in metadata search (#3530)

### Documentation

- docs(azure-example): update assistant prompts and test cases (#3529)
- docs(red-team): add metadata to foundation models guide (#3532)
- docs(sagemaker): improve documentation (#3539)
- docs(troubleshooting): add guidance for better-sqlite version mismatch (#3537)

## [0.107.6] - 2025-03-28

### Tests

- test: add unit test for src/models/eval.ts (#3553)
- test: add unit test for src/prompts/processors/csv.ts (#3543)
- test: add unit test for src/providers/promptfooModel.ts (#3535)

### Added

- feat(providers): add support for Amazon SageMaker (#3413)

### Changed

- feat: litellm provider (#3517)
- fix: handle circular provider references (#3511)
- chore: bump openai from 4.89.0 to 4.89.1 (#3509)
- chore(blog): improve pagination and post grid UI (#3504)
- chore: add support for `apiKeyRequired` in openai provider (#3513)
- chore: bump version 0.107.6 (#3519)
- docs: owasp red teaming guide (#3101)

### Fixed

- fix(providers): support token counting for every major type of bedrock model (#3506)
- fix(env): add override option to dotenv.config for --env-file support (#3502)

## [0.107.5] - 2025-03-26

### Tests

- test: add unit test for src/providers/openai/index.ts (#3514)
- test: add unit test for src/models/evalResult.ts (#3512)

### Added

- feat(csv): add CSV metadata column support with array values (#2709)

### Changed

- chore: add filepaths to debug output (#3464)
- chore: remove generate test cases button from UI (#3475)
- chore(content): update user statistics (#3460)
- chore(providers): add support and docs for gemini 2.5 pro to Google Chat Provider (#3485)
- chore(providers): support refusal and JSON schemas in openai responses api (#3456)
- chore(providers): update openai model costs and add missing models (#3454)
- chore(redteam): add a PlinyGrader to more accurately grade Pliny results (#3478)
- chore: bump @aws-sdk/client-bedrock-runtime from 3.758.0 to 3.772.0 (#3452)
- chore: bump @aws-sdk/client-bedrock-runtime from 3.772.0 to 3.774.0 (#3482)
- chore: bump @aws-sdk/client-bedrock-runtime from 3.774.0 to 3.775.0 (#3498)
- chore: bump openai from 4.88.0 to 4.89.0 (#3451)
- chore: bump version 0.107.5 (#3505)
- chore: bump vite from 5.4.14 to 5.4.15 in the npm_and_yarn group (#3483)
- docs: ensure consistent redteam flag usage in guides (#3477)
- docs: reduce size of profile pic (#3484)
- test: add unit test for src/app/src/pages/redteam/setup/components/strategies/utils.ts (#3495)
- test: add unit test for src/providers/openai/util.ts (#3455)

### Fixed

- fix(togetherai): ensure max_tokens is respected in configuration (#3468)
- fix(providers): handle malformed response in a21 (#3465)
- fix(csv): newlines in CSVs (#3459)
- fix(providers): simulated user bugs (#3463)
- fix(assertions): replace logical OR with nullish coalescing for thresholds (#3486)
- fix(redteam): filter out template variables in entity extraction (#3476)
- fix(redteam): type of ALL_STRATEGIES to be as const (#3494)

### Dependencies

- chore(deps): update dependencies to latest versions (#3453)

### Documentation

- docs(contributing): enhance contributing guide with additional details and formatting (#3457)
- docs(examples): improve instructions for running 4o vs. 4o mini example (#3474)
- docs(multilingual): improve multilingual strategy documentation (#3487)
- docs(readme): improve README formatting and add new sections (#3461)
- docs(security): add security policy (#3470)
- docs(site): add Faizan to team page (#3473)
- docs(site): add will to team page (#3472)

## [0.107.4] - 2025-03-20

### Tests

- test: add unit test for src/assertions/similar.ts (#3490)
- test: add unit test for src/assertions/rouge.ts (#3489)
- test: add unit test for src/assertions/levenshtein.ts (#3488)
- test: add unit test for src/redteam/graders.ts (#3479)
- test: add unit test for src/logger.ts (#3467)
- test: add unit test for src/redteam/providers/toolDiscoveryMulti.ts (#3450)
- test: add unit test for src/redteam/graders.ts (#3449)
- test: add unit test for src/providers/openai/util.ts (#3441)

### Added

- feat(providers): Added support for OpenAI Responses API (#3440)

### Changed

- chore(dependencies): Bumped OpenAI from 4.87.4 to 4.88.0 (#3436)
- chore(webui): Included error message in toast (#3437)
- chore(providers): Added o1-pro (#3438)
- chore(scripts): Specified repository for postversion PR creation (#3432)
- test: Added unit test for src/evaluatorHelpers.ts (#3430)
- chore: bump version 0.107.4 (#3447)

### Fixed

- fix(Dockerfile): Created .promptfoo directory in Dockerfile and removed initContainer (#3435)
- fix(providers): Fixed caching behavior for Azure assistants (#3443)
- fix(providers): Resolved Go provider CallApi redeclaration issue (#3414)
- fix(redteam): Added missing constants for RAG poisoning plugin (#3375)

### Documentation

- docs(blog): Added misinformation blog post (#3433)
- docs(examples): Added redteam-azure-assistant example (#3446)
- docs(redteam): Added guidance on purpose for image redteams (#3444)
- docs(redteam): Created guides section under red teaming (#3445)
- docs(site): Added responsible disclosure policy (#3434)

## [0.107.3] - 2025-03-19

### Tests

- test: add unit test for src/providers/azure/util.ts (#3427)
- test: add unit test for src/providers/azure/warnings.ts (#3426)

### Changed

- chore(providers): improve Azure Assistant integration (#3424)
- chore(providers): add Google multimodal live function callbacks (#3421)
- refactor(providers): split Azure provider into multiple files and update model pricing (#3425)
- docs: add multi-modal redteam example (#3416)
- chore: bump version 0.107.3 (#3431)

### Dependencies

- chore(deps): bump openai from 4.87.3 to 4.87.4 (#3428)

## [0.107.2] - 2025-03-17

### Tests

- test: add unit test for src/redteam/graders.ts (#3423)
- test: add unit test for src/providers/golangCompletion.ts (#3415)

### Added

- feat(assertions): update factuality grading prompt to improve compatibility across many different providers (#3408)
- feat(providers): add support for OpenAI Realtime API (#3383)
- feat(providers): update default Anthropic providers to latest version (#3388)

### Changed

- chore(cli): set PROMPTFOO_INSECURE_SSL to true by default (#3397)
- chore(webui): add success filter mode (#3387)
- chore(webui): add more copying options in EvalOutputPromptDialog (#3379)
- chore(onboarding): update presets (#3411)
- chore(auth): improve login text formatting (#3389)
- chore(init): add fallback to 'main' branch for example fetching (#3417)
- chore(prompts): remove unused prompts from grading.ts (#3407)
- chore(redteam): update entity extraction prompt (#3405)
- refactor(providers): split Anthropic provider into modular components (#3406)
- chore: bump version 0.107.2 (#3419)
- revert: "fix(workflow): temporarily disable redteam-custom-enterprise-server job" (#3418)

### Fixed

- fix(providers): update Bedrock output method signature (#3409)
- fix(redteam): correct strategyId for jailbreak (#3399)

### Dependencies

- chore(deps): update dependencies to latest stable versions (#3385)

### Documentation

- docs(blog): add data poisoning article (#2566)
- docs(examples): update Amazon Bedrock provider documentation (#3401)
- docs(guides): add documentation on testing guardrails (#3403)
- docs(guides): add more content on agent and RAG testing (#3412)
- docs(providers): update AWS Bedrock documentation with Nova details (#3395)
- docs(redteam): remove duplicate plugin entry (#3393)
- docs(redteam): update examples (#3394)
- docs(style): introduce a cursor rule for documentation and do some cleanup (#3404)

## [0.107.1] - 2025-03-14

### Tests

- test: add unit test for src/redteam/strategies/iterative.ts (#3400)

### Fixed

- fix(workflow): temporarily disable redteam-custom-enterprise-server job (#3410)

### Changed

- chore: more copying options in EvalOutputPromptDialog (#3379)
- chore: add filter mode (#3387)
- chore(providers): update default Anthropic providers to latest version (#3388)
- chore(auth): improve login text formatting (#3389)
- chore: PROMPTFOO_INSECURE_SSL true by default (#3397)
- chore: bump version 0.107.1 (#3398)
- docs: update redteam examples (#3394)

### Dependencies

- chore(deps): update dependencies to latest stable versions (#3385)

### Documentation

- docs(redteam): remove duplicate plugin entry (#3393)

## [0.107.0] - 2025-03-13

### Tests

- test: add unit test for src/globalConfig/cloud.ts (#3391)
- test: add unit test for src/providers/openai/util.ts (#3384)
- test: add unit test for src/redteam/graders.ts (#3382)

### Added

- feat(cli): Add model-scan command (#3323)
- feat(webui): Add metadata filtering in ResultsTable (#3368)
- feat(providers): Add multi-modal live sequential function calls (#3345)
- feat(server): Load dotenv file when starting server (#3321)
- feat(redteam): Add audio strategy (#3347)
- feat(redteam): Add convert to image strategy (#3342)
- feat(webui): Add download failed tests dialog (#3327)

### Changed

- chore(providers): Add Bedrock support for DeepSeek (#3363)
- chore(docs): Add Cursor AI rules for development workflow (#3326)
- chore(webui): Sync custom policies UI changes from promptfoo-cloud (#3257)
- chore(redteam): Make image jailbreak strategy runnable (#3361)
- chore(redteam): Add missing audio and image descriptions (#3372)
- chore(webui): Improve keyboard shortcut order in DownloadMenu (#3330)
- chore(error): Improve malformed target response error message (#3341)
- chore(prompts): Support j2 files (#3338)
- chore(providers): Add missing Bedrock models (#3362)
- chore(providers): Improve support for Azure reasoning models and update documentation (#3332)
- chore(providers): Integrate DeepSeek reasoning context into output (#3285)
- chore(providers): Support entire ProviderResponse output (#3343)
- chore(providers): Support multi-segment prompts in google:live provider (#3373)
- chore(redteam): Add fallback to harmful grader for specific ID patterns (#3366)
- chore(redteam): Add pluginId to plugin metadata (#3367)
- chore(redteam): Add strategyId metadata to test cases (#3365)
- chore(release): Bump version to 0.107.0 (#3378)
- chore(webui): Clean up YAML from download menu (#3328)
- chore(webui): Improve styling of table settings modal (#3329)
- chore(webui): Improve YAML editor component (#3325)
- chore(webui): Sort display metrics alphabetically in eval output cells (#3364)
- refactor(redteam): Remove harmCategory from harmful plugin vars (#3371)

### Fixed

- fix(evaluator): Merge test case metadata with provider response metadata (#3344)
- fix(redteam): Include assertion in remote grading result (#3349)
- fix(providers): Fix environment variable substitution in HTTP provider headers (#3335)
- fix(redteam): Update moderation flag default and adjust test case metadata (#3377)
- fix(share): Correct URL display when self-hosting (#3312)
- fix(webui): Fix missing plugins in report view (#3356)

### Dependencies

- chore(deps): Bump @azure/identity from 4.7.0 to 4.8.0 (#3352)
- chore(deps): Bump @babel/runtime from 7.26.7 to 7.26.10 in the npm_and_yarn group (#3348)
- chore(deps): Bump openai from 4.86.2 to 4.87.3 (#3353)
- chore(deps): Bump the npm_and_yarn group with 3 updates (#3336)
- chore(deps): Run `npm audit fix` (#3359)

### Documentation

- docs(blog): Add sensitive information disclosure post (#3350)
- docs(examples): Add foundation model redteam example (#3333)
- docs(scanner): Add model scanner documentation (#3322)

## [0.106.3] - 2025-03-07

### Added

- feat(redteam): Advanced redteam configurations from cloud provider (#3303)
- feat(redteam): Advanced redteam configurations from cloud provider (#3303)

### Changed

- chore: Bump version 0.106.3 (#3320)
- chore(providers): Add EU Nova models to Bedrock (#3318)
- chore: bump version 0.106.2 (#3317)

### Fixed

- fix(webui): Setting custom target ID (#3319)
- fix(providers): amazon nova outputs

### Documentation

- docs(self-hosting): Add a note about PROMPTFOO_CONFIG_DIR (#3315)

## [0.106.2] - 2025-03-07

### Changed

- chore(providers): add claude 3.7 thinking support in bedrock (#3313)
- chore(providers): add `showThinking` option to anthropic and bedrock (#3316)
- chore: Update cloud provider prefix (#3311)

## [0.106.1] - 2025-03-06

### Tests

- test: add unit test for src/providers/azure/moderation.ts (#3298)
- test: add unit test for src/providers/defaults.ts (#3297)
- test: add unit test for src/providers/defaults.ts (#3294)

### Added

- feat(providers): Google Multimodal Live provider by @abrayne in #3270
- feat(providers): add support for gpt-4o-audio-preview by @mldangelo in #3302
- feat(cloud): Fetch provider from cloud by @sklein12 in #3299
- feat(moderation): add Azure Content Safety API moderation by @MrFlounder in #3292

### Changed

- chore: bump version 0.106.1 by @MrFlounder in #3310
- chore(build): add pnpm support by @mldangelo in #3307
- chore(config): add fallback for eval without configuration by @mldangelo in #3279
- chore(config): enhance error message formatting by @mldangelo in #3306
- chore(dep): bump @anthropic-ai/sdk from 0.38.0 to 0.39.0 by @dependabot in #3269
- chore(dep): bump openai from 4.86.1 to 4.86.2 by @dependabot in #3305
- chore(providers): enable templating of Google API credentials by @mldangelo in #3283
- chore(providers): support for xai region by @typpo in #3281
- chore(scripts): remove unused and undocumented install script by @mldangelo in #3308
- chore(webui): set proper MIME types for JavaScript files by @mldangelo in #3271
- docs: more bedrock multimodal docs by @typpo in #3268
- docs: show remote status for plugins by @typpo in #3272
- docs: update azure moderation doc by @MrFlounder in #3309
- docs: improve JavaScript provider documentation by @mldangelo in #3301
- test: add unit test for src/globalConfig/accounts.ts by @gru-agent in #3254
- test: add unit test for src/providers/vertexUtil.ts by @gru-agent in #3278
- test: add unit test for src/util/cloud.ts by @gru-agent in #3300
- test: add unit test for src/providers/golangCompletion.ts by @gru-agent in #3276

### Fixed

- fix(providers): remove duplicate CallApi in golang completion by @MrFlounder in #3275
- fix(providers): support @smithy/node-http-handler ^4.0.0 by @aloisklink in #3288
- fix(config): env vars in promptfooconfig.yaml files are strings by @mldangelo in #3273
- fix(eval): honor evaluateOptions when config file is in a different directory by @mldangelo in #3287
- fix(providers): catch Vertex finish_reason errors correctly by @kieranmilan in #3277

## [0.106.0] - 2025-03-03

### Tests

- test: add unit test for src/providers/google.ts (#3284)
- test: add unit test for src/types/index.ts (#3274)

### Changed

- feat: base64 loader for images (#3262)
- feat: allow prompt functions to return config (#3239)
- fix: infinite rerender in provider editor (#3242)
- chore(providers): refactor OpenAI image provider to remove OpenAI Node SDK dependency (#3245)
- chore(providers): replace OpenAI moderation provider SDK with fetch (#3248)
- chore: Add Foundational Model Reports links to Resources menu and footer (#3250)
- chore: inference limit warning (#3253)
- chore: Fix an error in Google SpreadSheet(Authenticated) with a header without a value (#3255)
- chore: bump version 0.106.0 (#3267)
- test: add unit test for src/providers/openai/util.ts (#3241)

### Dependencies

- chore(deps): update dependencies to latest versions (#3247)

### Documentation

- docs(press): add new podcast to press page (#3252)

## [0.105.1] - 2025-02-28

### Added

- feat(providers): add support for execution of function/tool callbacks in Vertex provider (@abrayne) [#3215](https://github.com/promptfoo/promptfoo/pull/3215)

### Changed

- chore(cli): refactor share command (@mldangelo) [#3234](https://github.com/promptfoo/promptfoo/pull/3234)
- chore(providers): add support for GPT-4.5 OpenAI model (@mldangelo) [#3240](https://github.com/promptfoo/promptfoo/pull/3240)
- chore(providers): lazy load replicate provider (@typpo) [#3220](https://github.com/promptfoo/promptfoo/pull/3220)
- chore(providers): support inject vars in query params for raw requests for http provider (@sklein12) [#3233](https://github.com/promptfoo/promptfoo/pull/3233)
- chore(redteam): map RBAC-tagIds when pulling redteam configs from the cloud (@sklein12) [#3229](https://github.com/promptfoo/promptfoo/pull/3229)
- chore(webui): add reusable error boundary component (@mldangelo) [#3224](https://github.com/promptfoo/promptfoo/pull/3224)
- chore(webui): fix progress to history redirects (@mldangelo) [#3217](https://github.com/promptfoo/promptfoo/pull/3217)
- chore(webui): make datasets optional in history and prompts components (@mldangelo) [#3235](https://github.com/promptfoo/promptfoo/pull/3235)
- revert: "chore: Map RBAC-tagIds when pulling redteam configs from the cloud" (@sklein12) [#3231](https://github.com/promptfoo/promptfoo/pull/3231)
- docs: update Claude vs GPT comparison (@AISimplyExplained) [#3216](https://github.com/promptfoo/promptfoo/pull/3216)
- test: add unit test for src/app/src/pages/history/History.tsx (@gru-agent) [#3197](https://github.com/promptfoo/promptfoo/pull/3197)
- test: add unit test for src/providers/vertexUtil.ts (@gru-agent) [#3208](https://github.com/promptfoo/promptfoo/pull/3208)
- test: add unit test for src/server/server.ts (@gru-agent) [#3198](https://github.com/promptfoo/promptfoo/pull/3198)

### Dependencies

- chore(deps): bump @aws-sdk/client-bedrock-runtime from 3.751.0 to 3.755.0 (@dependabot) [#3213](https://github.com/promptfoo/promptfoo/pull/3213)
- chore(deps): bump version 0.105.1 (@mldangelo) [#3244](https://github.com/promptfoo/promptfoo/pull/3244)

### Documentation

- docs(command-line): update documentation with new commands and options (@mldangelo) [#3223](https://github.com/promptfoo/promptfoo/pull/3223)
- docs(vertex): enhance and update Vertex AI documentation (@mldangelo) [#3107](https://github.com/promptfoo/promptfoo/pull/3107)

### Tests

- test(history): remove obsolete History component tests (@mldangelo) [#3218](https://github.com/promptfoo/promptfoo/pull/3218)

## [0.105.0] - 2025-02-25

### Added

- feat(assertions): add custom assertion scoring functions (#3142)
- feat(providers): add Claude 3.7 (#3200)
- feat(providers): add Databricks provider (#3124)
- feat(providers): add support for multiple providers in single config file (#3156)
- feat(webui): add HTTPS option for raw request in redteam setup (#3149)

### Changed

- chore!(providers): remove direct provider exports in favor of loadApiProvider (#3183)
- chore(build): enable SWC for ts-node for faster dev server (#3126)
- chore(eval): add eval-id to --filter-failing and --filter-errors-only eval flags (#3174)
- chore(logging): replace console.error with logger.error (#3175)
- chore(providers): add support for Anthropic Claude 3.7 Sonnet model (#3202)
- chore(providers): add support for Claude on Vertex (#3209)
- chore(providers): update Claude 3.7 Sonnet configurations (#3199)
- chore(redteam): refactor HarmBench plugin (#3176)
- chore(release): bump version to 0.105.0 (#3210)
- chore(webui): add pagination to eval selector (#3189)
- chore(webui): add pagination to reports index frontend (#3190)
- chore(webui): add toggle for application vs model testing (#3194)
- chore(webui): enhance dataset dialog and table UI (#3154)
- chore(webui): improve external systems section styling (#3195)
- chore(webui): improve prompts page view (#3135)
- chore(webui): modernize UI components (#3150)
- chore(webui): refactor data loading in progress view for reusability (#3136)
- chore(webui): return detailed error messages from fetch (#3145)
- chore(webui): sync UI improvements from cloud (#3164)
- chore(webui): update outdated onboarding models (#3130)
- refactor(env): centralize environment variable schema (#3105)
- refactor(providers): extract provider registry to dedicated module (#3127)
- refactor(utils): separate database utilities from general utilities (#3184)
- refactor(webui): rename progress to history (#3196)

### Fixed

- fix(cli): fix list command for datasets (#3163)
- fix(cli): resolve issue where script.py:myFunc fails fs stat check with PROMPTFOO_STRICT_FILES=true (#3133)
- fix(env): ensure environment variables are properly merged and rendered in Nunjucks (#3134)
- fix(providers): update Go toolchain version to valid syntax (#3170)
- fix(providers): add JSON stringify for debug output in `http` provider (#3131)
- fix(providers): correct Gemini/OpenAI format conversion (#3206)
- fix(providers): handle OpenRouter empty content (#3205)
- fix(providers): properly classify API errors with ResultFailureReason.ERROR (#3141)
- fix(providers): remove content length header in HTTP provider (#3147)
- fix(site): resolve mobile responsiveness issues (#3201)
- fix(webui): improve dark mode colors (#3187)
- fix(webui): resolve share modal infinite loop (#3171)

### Dependencies

- chore(deps): bump @aws-sdk/client-bedrock-runtime from 3.744.0 to 3.749.0 (#3121)
- chore(deps): bump @aws-sdk/client-bedrock-runtime from 3.749.0 to 3.750.0 (#3128)
- chore(deps): bump @aws-sdk/client-bedrock-runtime from 3.750.0 to 3.751.0 (#3159)
- chore(deps): bump @azure/identity from 4.6.0 to 4.7.0 (#3160)
- chore(deps): bump openai from 4.85.0 to 4.85.1 (#3120)
- chore(deps): bump openai from 4.85.1 to 4.85.2 (#3161)
- chore(deps): bump openai from 4.85.2 to 4.85.3 (#3173)
- chore(deps): bump openai from 4.85.3 to 4.85.4 (#3192)
- chore(deps): update dependencies to latest versions (#3193)

### Documentation

- docs(vertex): add gemini-2.0-flash-001 fixes #3167 (#3168)
- docs(metrics): improve derived metrics documentation (#3157)
- docs(configuration): enhance CSV documentation with custom assertion example (#3158)
- docs(press): update press page with new content and resources (#3103)

### Tests

- test(routes): add unit test for src/server/routes/redteam.ts (#3181)

## [0.104.4] - 2025-02-17

### Added

- feat(redteam): add reasoning denial of service plugin (#3109)
- feat(providers): add support for tools in Vertex provider (#3077)

### Changed

- chore(providers): update replicate default moderation provider (#3097)
- chore(redteam): update grader prompt (#3092)
- chore(testCases): improve error message clarity in testCaseReader, clean up tests (#3108)
- chore(testCases): improve JSON field support in CSV test cases (#3102)
- chore(webui): add extension hooks support to red team configuration (#3067)
- chore(webui): display suggestion note (#3116)
- chore(webui): refine suggestion behavior (#3112)

### Fixed

- fix(providers): support nested directory structures in Go provider (#3118)

### Dependencies

- chore(deps): bump openai from 4.84.0 to 4.85.0 (#3095)
- chore(deps): bump version to 0.104.4 (#3119)

### Documentation

- docs(blog): add agent security blog post (#3072)
- docs(google-sheets): improve documentation clarity (#3104)
- docs: adds deprecation notice for PaLM models (#3172)

### Tests

- test(providers): add unit test for src/providers/openai/image.ts (#3086)
- test(redteam): add unit test for src/redteam/plugins/overreliance.ts (#3093)
- test(core): add unit test for src/table.ts (#3084)
- test: add unit test for src/types/index.ts (#3177)
- test: add unit test for src/types/index.ts (#3144)
- test: add unit test for src/assertions/assertionsResult.ts (#3143)

## [0.104.3] - 2025-02-14

### Tests

- test: add unit test for src/providers/replicate.ts (#3098)

### Changed

- chore(release): bump version to 0.104.3 (#3091)
- refactor(prompts): consolidate prompt processing logic (#3081)
- refactor(utils): move utils to util (#3083)

### Fixed

- fix(testCaseReader): correctly process file:// URLs for YAML files (#3082)

## [0.104.2] - 2025-02-13

### Tests

- test: add unit test for src/validators/redteam.ts (#3074)

### Changed

- chore(providers): add extra_body support for Anthropic API (#3079)
- chore(webui): add pagination and show more/less controls to intent sections (#2955)
- chore(auth): sync email between config and login commands (#3062)
- chore: remove debug log (#3071)
- chore(testCases): add HuggingFace Hub token support for datasets (#3063)
- docs: document `NO_PROXY` environment variable (#3070)

### Fixed

- fix(providers): Anthropic API error handling for 413s (#3078)
- fix(redteam): correct foundation plugin collection expansion (#3073)

### Dependencies

- chore(deps): bump openai from 4.83.0 to 4.84.0 (#3075)
- chore(deps): bump version to 0.104.2 (#3080)

## [0.104.1] - 2025-02-11

### Documentation

- docs: improve getting started guide (#3065)

### Added

- feat(test-cases): add support for loading dynamic test cases from Python and JavaScript/TypeScript files (#2993)
- feat(assertions): add `threshold` support for `llm-rubric` (#2999)
- feat(package): add guardrails in node package (#3034)

### Changed

- chore(assertions): improve parsing of llm-rubric outputs (#3021)
- chore(assertions): make JSON parsing less strict for matchers (#3002)
- chore(assertions): parse string scores in llm rubric outputs (#3037)
- chore(build): resolve CodeQL invalid Go toolchain version warning (#3022)
- chore(ci): remove unused nexe build workflow (#3014)
- chore(config): enhance email validation with zod schema (#3011)
- chore(config): handle empty config files gracefully (#3027)
- chore(download): include comment in download data (#3052)
- chore(eval): add redteamFinalPrompt to download menu (#3035)
- chore(harmful): refine grader logic for specific categories (#3054)
- chore(hooks): improve handling of absolute paths in hook/code import (#3060)
- chore(providers): add bedrock llama3.3 support (#3031)
- chore(providers): add fireworks provider (#3001)
- chore(providers): allow Alibaba API base URL override (#3040)
- chore(providers): correct golang behavior for prompts with quotes (#3026)
- chore(providers): expose `deleteFromCache` to evict cache keys after fetch by providers (#3009)
- chore(providers): handle edge case in openai chat completion provider (#3033)
- chore(providers): validate dynamic method call (#3023)
- chore(redteam): add --no-progress-bar support for redteam generate and run (#3043)
- chore(redteam): add support for job progress in RunEvalOptions (#3042)
- chore(redteam): enhance refusal detection (#3015)
- chore(redteam): improve progress plumbing changes (#3053)
- chore(redteam): purge signature auth from redteam config if disabled (#2995)
- chore(redteam): support progress callback in redteam run (#3049)
- chore(release): bump version 0.104.1 (#3061)
- chore(webui): add clear search buttons to search fields (#3048)
- chore(webui): color pass rates on a gradient (#2997)
- chore(webui): ensure extensions are serialized from config in getUnifiedConfig (#3050)
- chore(webui): ensure thumbs remain active after selection (#3059)
- chore(webui): improve column selector tooltip placement (#3005)
- chore(webui): move dropdown chevron to correct position (#3007)
- chore(webui): reorganize provider configurations (#3028)
- refactor(test): split test case loading from synthesis (#3004)
- docs: fix PromptFoo vs. Promptfoo capitalization (#3013)
- docs: update assert function context docs and examples (#3008)

### Fixed

- fix(providers): escape single quotes in golang provider (#3025)

### Dependencies

- chore(deps): bump @aws-sdk/client-bedrock-runtime from 3.741.0 to 3.743.0 (#3020)
- chore(deps): bump @aws-sdk/client-bedrock-runtime from 3.743.0 to 3.744.0 (#3038)
- chore(deps): bump esbuild from 0.24.2 to 0.25.0 (#3056)
- chore(deps): bump openai from 4.82.0 to 4.83.0 (#3019)
- chore(deps): bump vitest from 2.1.8 to 2.1.9 (#3018)
- chore(deps): update dependencies (#3032)
- chore(deps): update dependencies to latest versions (#3024)
- chore(deps): update vitest to resolve CVE issues (#3016)

### Tests

- test(unit): add test for src/redteam/sharedFrontend.ts (#3051)
- test: add unit test for src/integrations/huggingfaceDatasets.ts (#3064)

## [0.104.0] - 2025-02-06

### Tests

- test: add unit test for src/redteam/util.ts (#3017)

### Added

- feat(openai): Updated default grading provider to gpt-4o-2024-11-20 (#2987)
- feat(assertions): Added `.js` file support for `rubricPrompt` in `llm-rubric` assertion (#2972)
- feat(redteam): Added pandamonium strategy (#2920)
- feat(redteam): Added retry strategy for regression testing (#2924)
- feat(redteam): Added support for base64-encoded key strings in webui in addition to file paths and file upload (#2983)

### Changed

- chore(redteam): Improved RBAC grader (#2976)
- chore(redteam): Improved BOLA grader (#2982)
- chore(site): Added HTTP endpoint config generator link (#2957)
- chore(webui): Synced test target configuration key file UI with cloud (#2959)
- chore(docs): Changed Docusaurus default port (#2964)
- chore(redteam): Added foundation model plugin collection (#2967)
- chore(redteam): Cleaned up key validation code (#2992)
- chore(redteam): Sorted constants (#2988)
- chore(redteam): Sorted strategy list (#2989)
- chore(redteam): UI - Added new strategy presents and client-side session IDs (#2968)
- chore(share): Added confirmation step before generating public share link (#2921)
- chore(providers): Restructured OpenAI provider into modular files (#2953)
- chore: Fixed build due to duplicate import and cyclic dependency (#2969)
- chore(docusaurus): Added ability to override port via environment variable (#2986)
- test: Added unit test for src/assertions/utils.ts (#2974)
- test: Added unit test for src/redteam/plugins/rbac.ts (#2977)

### Fixed

- fix(redteam): Improved Crescendo strategy on refusals (#2979)
- fix(redteam): Added support for target delay in redteam setup UI (#2991)
- fix(redteam): Stringified guardrail headers (#2981)
- fix(redteam): Fixed harmbench plugin dataset pull location (#2963)

### Dependencies

- chore(deps): Bumped @aws-sdk/client-bedrock-runtime from 3.738.0 to 3.741.0 (#2973)
- chore(deps): Bumped version to 0.104.0 (#2994)
- chore(deps): Bumped vitest from 1.6.0 to 1.6.1 in /examples/jest-integration (#2978)

### Documentation

- docs(blog): DeepSeek tweaks (#2970)
- docs(blog): DeepSeek redteam (#2966)
- docs(cloud): Added service accounts (#2984)
- docs(guide): Added guide for doing evals with harmbench (#2943)
- docs(press): Added dedicated press page (#2990)
- docs(python): Updated Python provider docs to add guardrails usage example (#2962)

## [0.103.19] - 2025-02-02

### Tests

- test: add unit test for src/redteam/strategies/hex.ts (#2951)

### Added

- feat(redteam): Add a plugin to run redteams against the HarmBench dataset (#2896)
- feat(redteam): add hex strategy (#2950)

### Changed

- chore(providers): add o3 mini as an option to OpenAI provider (#2940)
- chore(providers): migrate Groq to use OpenAI provider - add groq reasoning example (#2952)
- chore(providers): update openai api version to support o3 models (#2942)
- chore(redteam): reduce false positives in politics plugin (#2935)
- chore(docs): re-add plugin documentation to the example (#2939)
- chore(examples): Example of a very simple barebones eval with Harmbench (#2873)
- chore: Reduced watched files for nodemon (#2949)
- chore(redteam): use shared penalized phrase function in `iterativeTree (#2946)
- chore: bump version 0.103.19 (#2954)

### Dependencies

- chore(deps): bump various dependencies (#2941)

## [0.103.18] - 2025-01-31

### Tests

- test: add unit test for src/redteam/constants.ts (#2928)
- test: add unit test for src/redteam/strategies/retry.ts (#2927)

### Added

- feat(providers): add Alibaba Model Studio provider (#2908)

### Changed

- fix: added tsx back to dependencies (#2923)
- fix: full rubricPrompt support for json/yaml filetypes (#2931)
- chore(grader): improve false positive detection for religion grader (#2909)
- chore(redteam): upgrade replicate moderation api to Llama Guard 3 (#2904)
- chore(webui): add preset collections for redteam plugins (#2853)
- chore: Move callEval outside of the function so we can re-use it (#2897)
- chore: Save test case from EvalResult (#2902)
- chore: bump @aws-sdk/client-bedrock-runtime from 3.734.0 to 3.738.0 (#2906)
- chore: bump openai from 4.80.1 to 4.81.0 (#2905)
- chore: bump version 0.103.18 (#2932)
- chore: improvements to refusal detection (#2903)
- test: configure default globalConfig mock and logger mock (#2915)

### Fixed

- fix(generation): handle cases where vars is not an array (#2916)
- fix(providers): handle function expressions in transform response (#2917)
- fix(webui): improve dark mode syntax highlighting in HTTP request editor (#2911)
- fix(webui): improve spacing between Back and Next buttons (#2912)
- fix(webui): update Next button styling to support dark mode (#2898)
- fix: broken docs build (#2937)

### Documentation

- docs(examples): update and clean up DeepSeek R1 example README (#2918)

## [0.103.17] - 2025-01-30

### Added

- feat(launcher): Add launcher page and Cloudflare deploy action (#2599)
- feat(providers): Add JFrog ML provider (#2872)

### Changed

- chore(build): Move dependencies to devDependencies (#2876)
- chore(redteam): Update grader SpecializedAdviceGrader (#2895)
- chore(redteam): Update graders: imitation, overreliance (#2882)
- chore(redteam): Update graders: politics and RBAC (#2878)
- chore(redteam): Update SQL injection and shell injection graders (#2870)
- chore(redteam): Remove RedTeamProvider response (#2899)
- chore(build): Bump version to 0.103.17 (#2900)
- docs: Fix broken transformVars example (#2887)
- test: Add unit test for src/providers/bedrockUtil.ts (#2879)
- test: Add unit test for src/redteam/plugins/shellInjection.ts (#2871)

### Fixed

- fix(assertions): Add valueFromScript support to contains, equals, and startsWith assertions (#2890)
- fix(golang-provider): Support internal package imports by preserving module structure (#2888)

### Dependencies

- chore(deps): Move tsx to dev dependencies (#2884)
- chore(deps): Update Drizzle dependencies (#2877)

### Documentation

- docs(providers): Fix syntax and formatting in examples (#2875)

## [0.103.16] - 2025-01-28

### Added

- feat(eval): Support reasoning effort and usage tokens (#2817)
- feat(providers): Add support for anthropic citations (#2854)
- feat(redteam): Add RAG Full Document Exfiltration plugin (#2820)
- feat(tests): Add support for loading tests from JSONL files (#2842)

### Changed

- chore(eval): Support reasoning field (#2867)
- chore(providers): Add common provider types for redteam providers (#2856)
- chore(providers): Update google provider with better support for latest gemini models (#2838)
- chore(redteam): Add redteam run analytics (#2852)
- chore(package): Bump version 0.103.16 (#2869)
- chore(package): Ensure correct branch name when incrementing package version (#2851)
- chore(package): Exclude test files from npm package (#2862)
- chore(package): Simplify files field in package.json (#2868)
- chore(dev): Upgrade development versions of Node.js to v22 and Python to 3.13 (#2340)

### Fixed

- fix(openrouter): Pass through `passthrough` (#2863)
- fix(redteam): Run strategies on intents (#2866)
- fix(sharing): Combine sharing configuration from multiple promptfooconfigs (#2855)

### Dependencies

- chore(deps): Remove unused dependencies (#2861)
- chore(deps): Update patch and minor dependency versions (#2860)

### Documentation

- docs(deepseek): Deepseek censorship article (#2864)
- docs(simulated-user): Improve simulated user example (#2865)

### Tests

- test(redteam): Add unit test for src/redteam/plugins/beavertails.ts (#2844)
- test(redteam): Add unit test for src/redteam/plugins/contracts.ts (#2845)
- test: add unit test for src/providers.ts (#2874)
- test: add unit test for src/redteam/providers/iterative.ts (#2858)
- test: add unit test for src/types/index.ts (#2857)

## [0.103.15] - 2025-01-28

### Changed

- chore(providers): Add Hyperbolic alias (#2826)
- chore(providers): Add Perplexity alias (#2836)
- chore(providers): Add Cloudera alias (#2823)
- chore(providers): Make Adaline a peer dependency (#2833)
- chore(providers): Support chatgpt-4o-latest alias in OpenAI provider (#2841)
- chore(providers): Handle empty content due to Azure content filter (#2822)
- chore(assertions): Add not-is-refusal assertion (#2840)
- chore(redteam): Add stack trace to generate/run errors (#2831)
- chore(redteam): Reduce science fiction jailbreaks (#2830)
- chore(redteam): Switch from stateless to stateful (#2839)
- docs: Update contributing guide and fix docs build break (#2849)
- docs: Add terms of service (#2821)
- docs: Clean up LocalAI title (#2824)
- docs: Minor updates to provider documentation sidebar order (#2827)
- docs: Update contributing guide with helpful links and update new release documentation (#2843)
- docs: Update documentation with new models and features (#2837)
- test: Add unit test for src/providers/portkey.ts (#2825)
- test: Add unit test for src/redteam/plugins/asciiSmuggling.ts (#2846)

### Dependencies

- chore(deps): Bump OpenAI from 4.80.0 to 4.80.1 (#2835)
- chore(deps): Bump version to 0.103.15 (#2850)

## [0.103.14] - 2025-01-24

### Added

- feat(redteam): add InsultsGrader for insult detection (#2814)

### Changed

- feat: ability to export to burp (#2807)
- feat: pull and set sessionIds in the request and response body (#2784)
- fix: use controlled accordion for signature auth (#2789)
- chore: bump @anthropic-ai/sdk from 0.33.1 to 0.35.0 (#2790)
- chore: bump openai from 4.79.1 to 4.79.4 (#2791)
- chore: improve specialized advice grader (#2793)
- chore: unsafe practices grader (#2796)
- chore: more harmful graders (#2797)
- chore: sort by priority strategies in report view (#2809)
- chore: add graders for drugs, illegal activities, cybercrime, radicalization (#2810)
- chore: burp docs, improvements, and ui (#2818)
- chore: bump @aws-sdk/client-bedrock-runtime from 3.731.1 to 3.734.0 (#2815)
- chore: add keyfile upload (#2787)
- test: add unit test for src/assertions/contextRelevance.ts (#2804)
- test: add unit test for src/assertions/geval.ts (#2803)
- test: add unit test for src/fetch.ts (#2781)
- test: add unit test for src/assertions/contextFaithfulness.ts (#2798)
- test: add unit test for src/assertions/answerRelevance.ts (#2799)
- test: add unit test for src/assertions/contextRecall.ts (#2800)
- test: add unit test for src/assertions/modelGradedClosedQa.ts (#2801)
- refactor(fetch): remove unnecessary debug log (#2806)

### Fixed

- fix(azure): handle 400 response for content filter errors (#2812)
- fix(ui): ensure that a default value of the signature data field is populated into the redteam config (#2788)
- fix(docs): random grammar fix for model-graded metrics (#2794)

### Dependencies

- chore(deps): update LLM provider dependencies (#2795)

### Documentation

- docs(config): add status page link to footer (#2811)

### Tests

- test(openai): move OpenAI provider tests to dedicated file (#2802)
- test: add unit test for src/providers/adaline.gateway.ts (#2834)

## [0.103.13] - 2025-01-21

### Tests

- test: add unit test for src/types/providers.ts (#2766)
- test: add unit test for src/redteam/plugins/competitors.ts (#2764)

### Added

- feat(redteam): Add guardrail option to redteam ui & update transform response (#2688)
- feat: Share chunked results (#2632)

### Changed

- feat: http provider auth signature support (#2755)
- chore: improve http signature setup (#2779)
- chore(fetch): sanitize sensitive data in debug logs (#2778)
- chore(redteam): enhance logging and test count formatting (#2775)

### Fixed

- fix(fetch): correct TLS options for proxy settings (#2783)

### Dependencies

- chore(deps): bump vite from 5.4.11 to 5.4.12 in the npm_and_yarn group (#2777)
- chore(deps): bump vite from 5.4.9 to 5.4.14 in /examples/jest-integration in the npm_and_yarn group across 1 directory (#2776)

## [0.103.12] - 2025-01-21

### Changed

- chore(providers): Add DeepSeek provider alias (#2768)
- chore(types): Remove unused 'getSessionId' field from ApiProvider (#2765)
- chore(redteam): Add copyright violations grader (#2770)
- chore(redteam): Show plugin in strategy stats prompt/response examples (#2758)
- chore(redteam): Improve competitors grader (#2761)
- chore(lint): Resolve trailing whitespace issues in YAML file (#2767)
- test: Add unit test for src/providers/bam.ts (#2748)
- test: Add unit test for src/redteam/graders.ts (#2762)
- test: Add unit test for src/redteam/plugins/harmful/graders.ts (#2763)
- test: Add unit test for src/redteam/plugins/harmful/graders.ts (#2771)
- test: Add unit test for src/redteam/providers/crescendo/index.ts (#2749)
- test: Add mocks to reduce CI flakes and logs (#2774)

### Fixed

- fix(providers): Add support for tool_resources in OpenAI assistants (#2772)
- fix(providers): Do not set top_p, presence_penalty, or frequency_penalty by default in OpenAI providers (#2753)
- fix(providers): Handle serialization bug in defaultTest for provider overrides with self references (Groq) (#2760)
- fix(webui): Add error boundary to React Markdown component (#2756)
- fix(redteam): Add missing strategy tags (#2769)
- fix(redteam): Empty response is not a failure for red team (#2754)
- fix(redteam): Self-harm, graphic, sexual content, competitors false positives (#2759)

### Dependencies

- chore(deps): Bump @aws-sdk/client-bedrock-runtime from 3.730.0 to 3.731.1 (#2750)
- chore(deps): Bump openai from 4.78.1 to 4.79.1 (#2751)

## [0.103.11] - 2025-01-20

### Changed

- chore: update vars type definition in Test Case to support nested objects (#2738)
- chore(providers): add config.o1 flag for Azure o1 model support (#2710)
- chore(assertions): handle OpenAI tool call with content (#2741)
- chore(fetch): use undici to set global proxy dispatcher (#2737)
- chore(providers): update Groq documentation with latest models (#2733)
- chore(logger): expose additional logger methods (#2731)
- refactor: remove dynamic import for OpenAiChatCompletionProvider (#2739)
- refactor: remove async imports for third-party integrations (#2746)
- refactor: remove dynamic import for fetchWithProxy (#2742)
- build: create `dist/` using TypeScript's `"module": "Node16"` setting (#2686)
- revert: "build: create `dist/` using TypeScript's `"module": "Node16"` setting (#2686)" (#2747)
- docs: LangChain example (#2735)
- docs: resolve duplicate route warning on docs/providers (#2676)
- docs: update app details (#2734)
- test: add unit test for src/logger.ts (#2732)
- test: Add unit test for src/providers/openai.ts (#2700)
- test: Add unit test for src/providers/websocket.ts (#2658)
- test: Add unit test for src/redteam/strategies/crescendo.ts (#2679)
- test: Add unit test for src/redteam/strategies/gcg.ts (#2680)
- test: Add unit test for src/redteam/strategies/index.ts (#2682)
- test: Add unit test for src/util/exportToFile/index.ts (#2666)

### Fixed

- fix(webui): ensure nested variables are rendered correctly (#2736)
- fix(assertions): support JavaScript files in CSV assertions file:// protocol (#2723)
- fix(redteam): don't blow up when translation fails (#2740)

### Dependencies

- chore(deps): bump @aws-sdk/client-bedrock-runtime from 3.726.1 to 3.730.0 (#2727)
- chore(deps): bump @azure/identity from 4.5.0 to 4.6.0 (#2728)
- chore(deps): update Docusaurus version (#2730)

### Documentation

- docs(faq): enhance documentation on proxies and SSL certificates (#2725)

## [0.103.10] - 2025-01-16

### Tests

- test: Add unit test for src/redteam/sharedFrontend.ts (#2690)

### Added

- feat(moderation): Add guardrail checks and logging for moderation (#2624)
- feat(redteam): Add support for built-in guardrails (#2654)

### Changed

- fix: Don't throw in HTTP provider on non-2xx (#2689)
- fix: Eval description in `promptfoo list evals` (#2668)
- fix: Handle HTTP errors better (#2687)
- fix: Make back/next icons consistent (#2707)
- fix: Resolve defaultTest and test providers when called via Node (#2664)
- fix: WebUI should automatically refresh with new evals (#2672)
- chore: Add email to remote inference requests (#2647)
- chore: Add envar for max harmful tests per request (#2714)
- chore: Bump @aws-sdk/client-bedrock-runtime from 3.726.0 to 3.726.1 (#2641)
- chore: Bump groq-sdk from 0.11.0 to 0.12.0 (#2642)
- chore: Bump openai from 4.78.0 to 4.78.1 (#2643)
- chore: Check email status (#2651)
- chore: Organize advanced configurations UI (#2713)
- chore: Standardize ellipsize function across codebase (#2698)
- chore: Update unaligned timeout (#2696)
- chore(assertion): Update doc (#2705)
- chore(ci): Add shell format check to CI workflow (#2669)
- chore(cli): Update show command to default to most recent eval (#2718)
- chore(config): Clean up and comment unused configurations (#2646)
- chore(providers): Add error handling for request transforms in HTTP provider (#2697)
- chore(providers): Add validateStatus option to HTTP provider (#2691)
- chore(providers): Change default validateStatus to accept all HTTP status codes (#2712)
- chore(redteam): Add more abort checkpoints for redteam runs (#2717)
- chore(redteam): Enhance debug logging in iterative provider (#2695)
- chore(redteam): Improve HTTP transform configuration placeholders (#2702)
- chore(webui): Add configurable validateStatus to redteam HTTP target setup (#2706)
- docs: Add redirect for troubleshooting link (#2653)
- docs: Updated plugin table and harmful page (#2560)
- test: Add unit test for src/assertions/guardrail.ts (#2656)
- test: Add unit test for src/providers/promptfoo.ts (#2662)
- test: Add unit test for src/providers/simulatedUser.ts (#2670)
- test: Add unit test for src/providers/webhook.ts (#2661)
- test: Add unit test for src/redteam/plugins/indirectPromptInjection.ts (#2663)
- test: Add unit test for src/redteam/strategies/bestOfN.ts (#2677)
- test: Add unit test for src/redteam/strategies/likert.ts (#2681)
- test: Add unit test for src/utils/text.ts (#2701)
- test: Fix flaky test (#2715)
- test: Make share test more robust (#2716)
- test: Support randomizing test execution order (#2556)
- chore(providers): automate watsonx provider to fetch model costs dynamically (#2703)
- Revert "test: Add unit test for src/redteam/sharedFrontend.ts" (#2721)

### Fixed

- fix(ci): Resolve redteam integration test failure by setting author (#2667)
- fix(logging): Enforce single-argument type for logger methods (#2719)
- fix(providers): Lazy load @azure/identity (#2708)
- fix(redteam): Adjust divergent repetition plugin prompt formatting (#2639)
- fix(ui): Don't select a stateful/stateless setting if discrepancy exists between configured providers (#2650)
- fix(ui): Fix stateful/stateless setting for providers (#2649)
- fix(webui): Ensure user's selection of system statefulness is correctly persisted in config and UI (#2645)

### Documentation

- docs(links): Update Discord links to new invite (#2675)
- docs(strategy-table): Enhance grouping and ordering logic (#2640)

## [0.103.9] - 2025-01-13

### Tests

- test: Add unit test for src/providers.ts (#2671)
- test: Add unit test for src/globalConfig/accounts.ts (#2652)

### Added

- feat(tests): Import tests from JS/TS (#2635)
- feat(redteam): Add GCG strategy (#2637)
- feat(redteam): Add Likert-based jailbreak strategy (#2614)

### Changed

- chore(redteam): Catch errors during iterative attacks and continue (#2631)
- chore(redteam): GCG number config (#2638)
- chore(redteam): Wrap iterative providers in try/catch (#2630)
- chore(webui): Don't actually truncate vars because they are scrollable (#2636)

### Fixed

- fix(webui): Revert 49bdcba - restore TruncatedText for var display (#2634)

## [0.103.8] - 2025-01-11

### Changed

- fix: Running redteam from cloud (#2627)
- fix: redteam strategies (#2629)
- chore: show # plugins and strats selected (#2628)o/pull/2626

## [0.103.7] - 2025-01-10

### Changed

- chore(redteam): record iterative history in metadata (#2625)
- chore(redteam): integrate grader into goat for ASR improvement (#2612)
- chore(cli): make db migrations quieter (#2621)
- chore(providers): update Azure API version for Azure provider (#2611)
- chore: Revert "chore(redteam): expose redteam run command and auto-share remote results" (#2613)
- docs: owasp illustrations (#2615)
- docs: plugin and strategy graphics (#2610)
- chore(site): add bio and photo of new team member (#2626)

### Fixed

- fix(webui): add default background for image lightbox (#2616)
- fix(openrouter): pass through openrouter-specific options (#2620)

### Dependencies

- chore(deps): bump @aws-sdk/client-bedrock-runtime from 3.723.0 to 3.726.0 (#2618)
- chore(deps): bump groq-sdk from 0.10.0 to 0.11.0 (#2619)
- chore(deps): bump openai from 4.77.4 to 4.78.0 (#2617)

### Documentation

- docs(site): add vedant to the about page (#2622)
- docs(site): update grid breakpoints for better spacing of team members on about page (#2623)

## [0.103.6] - 2025-01-09

### Changed

- chore(examples): add image saving hook for DALL-E outputs in redteam-dalle (#2607)
- chore(redteam): expose redteam run command and auto-share remote results (#2609)
- chore(redteam): store attack prompt instead of rendered prompt in metadata (#2602)
- chore(workflows): add actionlint GitHub Action for workflow validation (#2604)
- chore(ci): updated yanked dependency and ruff format (#2608)

### Fixed

- fix(docker): correct string concatenation for BUILD_DATE in GitHub Actions (#2603)
- fix(providers): convert anthropic bedrock lone system messages to user messages for compatibility with model graded metrics (#2606)

### Documentation

- docs(caching): expand documentation on caching mechanisms (#2605)

## [0.103.5] - 2025-01-09

### Added

- feat(fetch): Add support for custom SSL certificates (#2591)

### Changed

- chore(assertions): Improve Python assertion configuration passing (#2583)
- chore(debug): Enhance logging for null/undefined template variables (#2588)
- chore(providers): Allow ability to set custom default embedding provider (#2587)
- chore(providers): Improve error handling in HTTP provider (#2593)
- chore(redteam): Add grader to crescendo to increase ASR (#2594)
- chore(webui): Add plugin category on the recently used cards (#2600)
- chore(webui): Highlight selected strats just like plugins (#2601)
- chore(webui): Replace initial prompt with last redteam prompt when it exists (#2598)
- chore(webui): Response parser -> response transform (#2584)

### Fixed

- fix(cli): filterMode `failures` should omit `errors` (#2590)
- fix(providers): Handle bad HTTP status code (#2589)
- fix(redteam): ascii-smuggling is a plugin, not a strategy (#2585)
- fix(redteam): Use OS-agnostic temp file (#2586)

### Dependencies

- chore(deps): Update dependencies to latest versions (#2597)

### Documentation

- docs(license): Update year and clarify licensing terms (#2596)
- docs(providers): Update overview table with new entries (#2592)

## [0.103.4] - 2025-01-08

### Added

- feat(cli): add --filter-errors-only parameter to `eval` (#2539)
- feat(providers): f5 provider placeholder (#2563)
- feat(assertions): add support for specifying function names in external assertions (#2548)

### Changed

- chore(providers): add support for the WATSONX_AI_AUTH_TYPE env (#2547)
- chore(providers): add debug logs to llama provider (#2569)
- chore(redteam): add debug to cyberseceval (#2549)
- chore(redteam): add english language cyberseceval (#2561)
- chore(redteam): adjust parameters for iterativeTree strategy (#2535)
- chore(redteam): improve dialog content for load example configuration (#2574)
- chore(redteam): improve grader in jailbreak:tree strategy (#2565)
- chore(redteam): improve iterative provider with test case grader (#2552)
- chore(redteam): improve tree node selection. Add metadata (#2538)
- chore(redteam): reduce iterative image provider refusals (#2578)
- chore(tests): improve misc test setup and teardown (#2579)
- chore(webui): enhance metadata expand/collapse handling (#2550)
- chore(webui): Add type for provider test response (#2567)
- chore(assertions): minor change to python assert example and revert provider to gpt4 mini (#2564)
- chore(webui): ensure provider overrides are displayed correctly (#2546)
- docs: improve dark mode styles on security page (#2562)
- docs: jailbreak blog post (#2575)
- docs: missing plugins (#2558)
- docs: updates to llm vulnerability types page (#2527)
- docs: updating typo for g-eval pages (#2568)
- docs: only show frameworks in compliance section (#2559)
- chore(docs): improve dark mode on redteam configuration (#2553)
- chore(docs): sort plugins by pluginId (#2536)

### Fixed

- fix(assertions): ensure that Python assertions can reference the config as per the example given (#2551)

### Dependencies

- chore(deps): update dependencies to latest minor and patch versions (#2533)
- chore(deps): bump @aws-sdk/client-bedrock-runtime from 3.716.0 to 3.721.0 (#2532)
- chore(deps): bump @aws-sdk/client-bedrock-runtime from 3.721.0 to 3.723.0 (#2554)
- chore(deps): bump openai from 4.77.0 to 4.77.3 (#2544)
- chore(deps): update lock file to resolve dependency issues (#2545)
- chore(deps): update lock file to resolve yanked dependency (#2581)

### Documentation

- docs(blog): improve the usage instructions for jailbreak dalle post (#2576)
- docs(llm-vulnerability-scanner): improve dark mode styles (#2577)
- docs(styles): improve dark mode styles for index page (#2580)
- docs(troubleshooting): adjust sidebar order and update example version (#2557)

## [0.103.3] - 2025-01-03

### Added

- feat(redteam): add system prompt override plugin (#2524)

### Changed

- feat: cyberseceval plugin (#2523)
- chore(vertex): ability to override api version (#2529)
- chore: add more debug info to API health check (#2531)
- chore: switch cloud `run` to use --config param (#2520)
- docs: update owasp top 10 page (#2515)
- docs: misc improvements (#2525)

### Fixed

- fix(gemini): support gemini thinking model (#2526)
- fix(docs): correct broken link in blog post (#2522)
- fix(docs): conditionally enable gtag only in production (#2530)

### Documentation

- docs(blog): unbounded consumption (#2521)
- docs(redteam): update configuration.md (#2543)

## [0.103.2] - 2024-12-31

### Changed

- feat: run redteam from cloud config (#2503)
- feat: divergent repetition plugin (#2517)
- docs: guardrails ui (#2518)
- feat: granular envars for memory control (#2509)
- fix: use `default` when importing cjs module (#2506)
- docs: readme overhaul (#2502)
- chore(redteam): make numIterations configurable for iterative strategy (#2511)
- chore(webui): enhance styling and responsiveness for StrategyStats component (#2485)
- chore(providers): make number of retry attempts configurable for HTTP provider (#2512)
- chore(providers): add configurable retry attempts for AWS Bedrock. Improve error handling (#2514)
- chore(redteam): handle empty and refusal responses (#2516)
- docs: divergent repetition to plugins table (#2519)

### Fixed

- fix(moderation): handle empty output to avoid false positives (#2508)
- fix(fetch): correct retries logic to ensure at least one attempt (#2513)

## [0.103.1] - 2024-12-24

### Changed

- fix: send config purpose when running in web ui (#2504)
- fix: include `sharing` in generated redteam config (#2505)
- docs: g-eval docs (#2501)

## [0.103.0] - 2024-12-23

### Added

- feat(eval): Add sheet identifier to Google Sheets URL for saving eval results (#2348)
- feat(eval): Add support for Hugging Face datasets (#2497)
- feat(redteam): Ability to set the number of test cases per plugin (#2480)
- feat(redteam): Beavertails plugin (#2500)
- feat(redteam): Best-of-n jailbreak (#2495)
- feat(redteam): Dedicated custom input section (#2493)
- feat(redteam): Harmful:cybercrime:malicious-code (#2481)
- feat(redteam): Recently used plugins (#2488)
- feat(redteam): Support `intent` sequences (#2487)

### Changed

- chore(redteam): Add "View Probes" button (#2492)
- chore(redteam): Enhance metadata tracking for iterative provider (#2482)
- chore(redteam): Improve scoring in iterative providers (#2486)
- chore(redteam): Record stateless telemetry (#2477)
- chore(examples): Revert redteam-ollama example to previous version (#2499)
- docs: Cyberseceval (#2494)
- docs: Plugins overview (#2448)
- docs: Strategy overview (#2449)

### Fixed

- fix(redteam): Ability to set custom target (#2483)
- fix(redteam): Apply delay to redteam providers (#2498)
- fix(redteam): Scroll to top when changing tabs (#2484)
- fix(redteam): State management for raw HTTP requests (#2491)

### Dependencies

- chore(deps): Bump @aws-sdk/client-bedrock-runtime from 3.714.0 to 3.716.0 (#2479)

### Documentation

- docs(providers): Add new providers to documentation (#2496)

## [0.102.4] - 2024-12-20

### Changed

- feat: add G-Eval assertion (#2436)
- feat: ability to set delay from webui (#2474)
- fix: resolve circular reference issue in groq provider (#2475)
- chore: placeholder for ied (#2478)

### Fixed

- fix(provider): ensure system prompt is formatted correctly for amazon nova models (#2476)

### Documentation

- docs(red-team): update default strategy documentation (#2473)

## [0.102.3] - 2024-12-19

### Changed

- feat: pliny plugin (#2469)
- feat: meth plugin (#2470)

### Fixed

- fix(redteam): resolve prompt rendering issue in goat provider (#2472)

### Dependencies

- chore(deps): update dependencies to latest versions (#2442)

## [0.102.2] - 2024-12-19

### Added

- feat(eval): Add metadata filtering to `promptfoo eval` (#2460)
- feat(redteam): Implement `basic` strategy to skip strategy-less tests (#2461)
- feat(redteam): Show messages for multi-turn providers (#2454)
- feat(webui): Add search bar for reports (#2458)

### Changed

- chore(providers): Add new OpenAI O1 model versions (#2450)
- chore(ci): Handle fork PRs without secrets correctly (#2443)
- chore(ci): Update Node.js 22.x matrix configuration (#2444)
- chore(ci): Move workflow assets to .github/assets (#2445)
- chore(redteam): Update target handling for model-based strategies (#2466)
- docs: Update RAG red team details (#2459)

### Fixed

- fix(providers): Fix O1 model detection (#2455)
- fix(redteam): Handle invalid message from GOAT (#2462)
- fix(redteam): Handle null target model responses in GOAT and improve safeJsonStringify (#2465)
- fix(redteam): Improve logging and message handling in Crescendo and GOAT providers (#2467)
- fix(redteam): Properly write target response to iterative (#2447)
- fix(redteam): Skip iterative turn on refusal (#2464)

### Dependencies

- chore(deps): Bump @anthropic-ai/sdk from 0.32.1 to 0.33.1 (#2451)
- chore(deps): Bump @aws-sdk/client-bedrock-runtime from 3.712.0 to 3.714.0 (#2446)
- chore(deps): Bump openai from 4.76.3 to 4.77.0 (#2452)

## [0.102.1] - 2024-12-17

### Added

- feat(redteam): ability to upload intents from csv (#2424)
- feat(redteam): switch to rag example (#2432)

### Changed

- chore(cli): address punycode deprecation warning for Node.js 22 (#2440)
- chore(redteam): format extraction prompts as chat messages (#2429)
- chore(redteam): integration tests (#2413)
- chore(redteam): move plugin collections out of plugin type (#2435)
- chore(redteam): raise timeout on unaligned provider to 60s (#2434)
- chore(redteam): update owasp mappings (#2316)
- chore(redteam): update plugin and strategy display names and descriptions (#2387)
- chore(redteam): minor styling improvements to TestTargetConfiguration (#2430)
- chore(redteam): remove horizontal scroll from redteam setup tabs (#2420)

### Fixed

- fix(redteam): add support for entity merging in config (#2433)
- fix(redteam): combine strategy configs for chained strategies (#2415)
- fix(redteam): don't fall back if entity and purpose extraction fails (#2428)
- fix(redteam): integration test (#2431)
- fix(redteam): make cross-session-leak not default (#2427)
- fix(redteam): remove duplicate `intent` plugin (#2426)
- fix(redteam): dark mode in test targets ui (#2425)
- fix(redteam): resolve invalid DOM nesting of ul elements in Strategies component (#2421)
- fix(evaluator): handle circular references during error logging (#2441)

### Dependencies

- chore(deps): bump @aws-sdk/client-bedrock-runtime from 3.709.0 to 3.712.0 (#2418)
- chore(deps): bump groq-sdk from 0.9.0 to 0.9.1 (#2416)
- chore(deps): bump openai from 4.76.2 to 4.76.3 (#2417)

## [0.102.0] - 2024-12-16

### Added

- feat(redteam): add api healthcheck to redteam generate (#2398)

### Changed

- feat: add raw HTTP request support to Targets UI (#2407)
- feat: add HTTP provider configuration generator (#2409)
- feat: generate http config button (#2411)
- feat: run redteam in web ui (#2025)
- fix: exit codes and tests (#2414)
- docs: add docs for model-graded metrics (#2406)

## [0.101.2] - 2024-12-14

### Added

- feat(webui): implement cloud API health check functionality (#2397)
- feat(webui): redteam attack flow chart (#2389)
- feat(webui): strategy stats drawer (#2388)
- feat(webui): Filter Results view by errors (#2394)

### Changed

- revert: refactor(evaluator): enhance variable resolution and prompt rendering (#2386)
- chore(docker): add version info to docker build (#2401)
- chore(docs): Update README.md (#2391)

### Fixed

- fix(redteam): improve error message for plugin validation (#2395)
- fix(redteam): improve redteam strategy validation with detailed error messages (#2396)
- fix(webui): hide "show failures" checkbox on 1-column evals (#2393)

### Dependencies

- chore(deps): bump openai from 4.76.1 to 4.76.2 (#2390)

## [0.101.1] - 2024-12-13

### Added

- feat(eval): Separate errors from assert failures (#2214)
- feat(eval): Support more than one multi-turn conversation in the same eval with conversationId metadata field (#2360)
- feat: chunk results during share to handle large evals (#2381)

### Changed

- fix: use safeJsonStringify (#2385)
- chore(evaluator): Enhance variable resolution and prompt rendering (#2380)
- chore(ci): Remove outdated package-lock.json after enabling workspaces in package.json (#2377)
- chore(examples): Add Ollama red team example from blog post (#2374)
- Revert "feat: chunk results during share to handle large evals" (#2399)

### Fixed

- fix(cli): Fix punycode deprecation warning (#2384)
- fix(cli): Re-enable validation warning for invalid dereferenced configs (#2373)
- fix(prompts): Restore behavior that delays YAML parsing until after variable substitution (#2383)
- fix(redteam): Support file:// protocol for custom plugins (#2376)
- fix(webui): Use injectVar in redteam report view (#2366)

### Documentation

- docs(configuration): Add documentation for shared variables in tests (#2379)

## [0.101.0] - 2024-12-12

### Added

- feat(eval): Separate errors from assert failures (#2214)
- feat(eval): Support more than one multi-turn conversation in the same eval with conversationId metadata field (#2360)

### Changed

- chore(evaluator): Enhance variable resolution and prompt rendering (#2380)
- chore(ci): Remove outdated package-lock.json after enabling workspaces in package.json (#2377)
- chore(examples): Add Ollama red team example from blog post (#2374)

### Fixed

- fix(cli): Fix punycode deprecation warning (#2384)
- fix(cli): Re-enable validation warning for invalid dereferenced configs (#2373)
- fix(prompts): Restore behavior that delays YAML parsing until after variable substitution (#2383)
- fix(redteam): Support file:// protocol for custom plugins (#2376)
- fix(webui): Use injectVar in redteam report view (#2366)

### Documentation

- docs(configuration): Add documentation for shared variables in tests (#2379)

## [0.100.6] - 2024-12-11

### Changed

- chore: clean up invariant references (#2367)
- chore: invariant (#2363)
- chore(examples): add YAML schema and descriptions to config files (#2358)
- chore(providers): add debugs and make provider invariants more detailed (#2365)
- chore(redteam): add better error logging for multilingual (#2347)
- chore(redteam): add getRemoteGenerationUrl mocks to redteam tests (#2349)
- chore(redteam): Better error messaging for composite jailbreaks (#2372)
- chore(redteam): fix composite jailbreak docs (#2370)
- chore(redteam): respect --delay with redteam providers (#2369)
- chore(webui): add "save YAML" option to Save Config dialog (#2356)
- chore(webui): enhance redteam preset cards layout and styling (#2353)

### Fixed

- fix(providers): add regional model support to Bedrock (#2354)
- fix(webui): redteam setup UI should support request body objects (#2355)
- fix(providers): use Replicate moderation provider when OpenAI key not present (#2346)

### Dependencies

- chore(deps): bump @aws-sdk/client-bedrock-runtime from 3.706.0 to 3.709.0 (#2362)
- chore(deps): bump openai from 4.76.0 to 4.76.1 (#2361)
- chore(deps): update dependencies (#2350)

### Documentation

- docs(blog): new post on the EU AI Act (#2357)
- docs(redteam): Update documentation to suggest a detailed purpose (#2345)
- docs(troubleshooting): replace auto-generated index with custom overview (#2352)

## [0.100.5] - 2024-12-09

### Changed

- feat: Show current redteam and save state by @sklein12 in [#2336](https://github.com/promptfoo/promptfoo/pull/2336)
- fix: Our task API responds with a JSON object by @sklein12 in [#2337](https://github.com/promptfoo/promptfoo/pull/2337)
- fix: Attempt to fix metrics after share to self-hosted by @GICodeWarrior in [#2338](https://github.com/promptfoo/promptfoo/pull/2338)
- fix: Merge `defaultTest.vars` before applying `transformVars` by @mldangelo in [#2339](https://github.com/promptfoo/promptfoo/pull/2339)
- fix: Catch errors on purpose extraction and continue by @sklein12 in [#2344](https://github.com/promptfoo/promptfoo/pull/2344)
- chore: Allow overriding default and redteam providers globally by @sklein12 in [#2333](https://github.com/promptfoo/promptfoo/pull/2333)
- chore(providers): Align `transformRequest` with `transformResponse` behavior by @mldangelo in [#2334](https://github.com/promptfoo/promptfoo/pull/2334)
- chore: Update Node.js to v20.18.1 by @mldangelo in [#2342](https://github.com/promptfoo/promptfoo/pull/2342)
- chore: Add support for multiple Google Sheets in `promptfooconfig` by @mldangelo in [#2343](https://github.com/promptfoo/promptfoo/pull/2343)

## [0.100.4] - 2024-12-08

### Changed

- feat: "try example" in target configuration (#2335)
- chore(webui): add a reset config button (#2328)
- chore(redteam): add comments and schema to generated yaml (#2329)
- chore(webui): add select all/none for all plugins (#2326)
- chore: automate CITATION.cff version bump. Sort npm scripts (#2320)
- docs: Fix docs to reflect non-root docker user (#2324)

### Fixed

- fix(cli): recommend npx if necessary (#2325)
- fix(providers): use prompt config for structured outputs in azure (#2331)
- fix(redteam): Use cloud api for remote harmful generation (#2323)
- fix(webui): redteam bug where purpose was using old state (#2330)
- fix(webui): redteam config persist between refreshes (#2327)

### Dependencies

- chore(deps): bump openai from 4.75.0 to 4.76.0 (#2321)

## [0.100.3] - 2024-12-06

### Changed

- chore(providers): improve JSON schema support for openai azure (#2318)

### Dependencies

- chore(deps): bump the npm_and_yarn group with 2 updates (#2317)

### Documentation

- docs(aws-bedrock): add Nova model documentation and update examples (#2319)
- docs(multilingual): add language code references (#2311)

## [0.100.2] - 2024-12-06

### Added

- feat: multiline editor for http request body (#2314) by @typpo

### Fixed

- fix(redteam): Do not fail crescendo if the provider sends the wrong response (#2315) by @sklein12
- fix: remove log line (c539341)

## [0.100.1] - 2024-12-05

### Added

- feat(redteam): Multilingual generates test cases across all strats (#2313) by @sklein12

### Fixed

- fix(redteam): preserve assertion types in multilingual strategy (#2312) by @mldangelo

### Changed

- chore(redteam): Improve purpose output (779a8d4)
- chore: re-reorder target setup page (7dd11ae)
- chore: copy (158d841)
- ci: increase Docker workflow timeout to 60 minutes (414db79)

### Dependencies

- chore(deps): update multiple package dependencies (#2308) by @mldangelo

### Documentation

- docs: fix multilingual (e78e77d)

## [0.100.0] - 2024-12-05

### Added

- feat(providers): Add Amazon Nova models to Bedrock provider (#2300)
- feat(providers): Support TypeScript custom providers (#2285)
- feat(providers): Add transformRequest to HTTP provider. Rename responseParser to transformResponse (#2228)
- feat(cli): Add configurable CSV delimiter support (#2294)
- feat(redteam): Load `intents` plugin from file (#2283)
- feat(webui): Ability to configure strategies in redteam setup (#2304)
- feat(webui): Ability to upload YAML file to setup view (#2297)
- feat(webui): Column selector (#2288)

### Changed

- chore(webui): Add YAML preview and strategies to redteamReview page (#2305)
- chore(prompts): TypeScript for prompt functions (#2287)
- chore(webui): Display # selected plugins in accordion text (#2298)
- chore(redteam): Remote generation if logged into cloud (#2286)
- chore(cli): Write `promptfoo-errors.log` on error (#2303)
- chore(cli): Improve error message when attempting to share incomplete eval (#2301)
- chore(redteam): Fix stateless warning (#2282)
- chore(redteam): Plugin page UX (#2299)
- chore(webui): Display average cost alongside total (#2274)
- chore(webui): Remove prompt from redteam setup purpose page (#2295)
- docs: Guide on LangChain PromptTemplates (#2235)

### Fixed

- fix(redteam): Do not store config hash if redteam generation failed (#2296)
- fix(webui): Minor bugs in redteam config UI (#2278)
- fix(cli): Replace process.exitCode with process.exit calls in share command (#2307)

### Dependencies

- chore(deps): Bump @aws-sdk/client-bedrock-runtime from 3.699.0 to 3.704.0 (#2279)
- chore(deps): Bump @aws-sdk/client-bedrock-runtime from 3.704.0 to 3.705.0 (#2290)
- chore(deps): Bump groq-sdk from 0.8.0 to 0.9.0 (#2291)
- chore(deps): Bump openai from 4.73.1 to 4.74.0 (#2280)
- chore(deps): Bump openai from 4.74.0 to 4.75.0 (#2289)

### Documentation

- docs(examples): Add redteam chatbot example (#2306)

## [0.99.1] - 2024-12-02

### Changed

- chore(docs): update --config YAML file references to match actual behavior (#2170)
- chore(providers): add \*-latest models for Anthropic (#2262)
- chore(providers): remove optional chaining in goat provider (#2253)
- chore(redteam): ability to override severity (#2260)
- chore(redteam): improve hijacking grader (#2251)
- chore(redteam): improve overreliance grader (#2246)
- chore(redteam): improve politics grader (#2258)
- chore(redteam): move harmful specialized advice plugin to unaligned provider (#2239)
- chore(redteam): move misinformation plugin from aligned to unaligned provider (#2232)
- chore(redteam): shell injection grader improvement (25%) (#2277)
- chore(redteam): update policy grader (#2244)
- chore(site): improve architecture diagram dark mode (#2254)
- chore(site): move careers link (#2242)
- chore(tests): remove console.error debug statement (#2275)
- chore(types): add Zod schema for assertion types (#2276)
- chore(webui): ability to set image min/max height (#2268)
- chore(webui): add metric column in assertions table (#2238)
- chore(webui): add pointer cursor to report view (#2272)
- chore(webui): add support for custom targets to redteam setup (#2215)
- chore(webui): combine assertion context to eval output comment dialog (#2240)
- chore(webui): improve back and next buttons for purpose/targets pages (#2269)
- chore(webui): minor improvements to redteam setup strategy and plugin selection (#2247)
- chore(webui): only show action buttons for the currently hovered cell, rather than both cells for that row (#2270)
- chore(webui): preserve whitespace in TableCommentDialog (#2237)
- chore(webui): prevent dialog from popping up repeatedly when component rerenders (#2273)
- chore(webui): remove local dashboard (#2261)
- chore(webui): select all/none in redteam setup plugins view (#2241)
- docs: GitLab integration (#2234)

### Fixed

- fix(cli): improve debugging for fetchWithRetries (#2233)
- fix(cli): refuse to share incomplete evals (#2259)
- fix(webui): support sorting on pass/fail count & raw score (#2271)
- fix(redteam): stringify non-string target provider responses in goat (#2252)

### Dependencies

- chore(deps): bump openai from 4.73.0 to 4.73.1 (#2243)
- chore(deps): sync dependency versions with promptfoo cloud (#2256)
- chore(deps): update dependencies (#2257)
- chore(deps): update lock file for yanked dependency (#2250)

## [0.99.0] - 2024-11-25

### Added

- feat(cli): `promptfoo debug` command (#2220)
- feat(eval): Read variables from PDF (#2218)
- feat(providers): Add `sequence` provider (#2217)
- feat(redteam): Citation strategy (#2223)
- feat(redteam): Composite jailbreak strategy (#2227)
- feat(redteam): Ability to limit strategies to specific plugins (#2222)

### Changed

- chore(redteam): Attempt to reuse existing server for redteam init (#2210)
- chore(redteam): Naive GOAT error handling (#2213)
- chore(redteam): Improve competitors plugin and grading (#2208)

### Fixed

- fix(eval): CSV BOM parsing (#2230)
- fix(redteam): Add missing entities field to redteam schema (#2226)
- fix(redteam): Ensure numTests is properly inherited in config for all plugin types (#2229)
- fix(redteam): Strip prompt asterisks (#2212)
- fix(redteam): Validate plugins before starting (#2219)

### Dependencies

- chore(deps): Bump @aws-sdk/client-bedrock-runtime from 3.696.0 to 3.699.0 (#2231)

### Documentation

- docs(redteam): Ollama redteam blog (#2221)
- docs(redteam): Add troubleshooting documentation (#2211)

## [0.98.0] - 2024-11-22

### Added

- feat(providers): Maintain session-id in HTTP provider (#2101)
- feat(redteam): Add custom strategy (#2166)
- feat(webui): Add CSV download to report view (#2168)
- feat(webui): Add image preview lightbox for base64 image strings (#2194)

### Changed

- chore(providers): Add GPT-4-0-2024-11-20 to supported models (#2203)
- chore(providers): Add support for UUID in transformVars (#2204)
- chore(cli): Display help for invalid args (#2196)
- chore(redteam): Add `promptfoo redteam setup` (#2172)
- chore(redteam): Init now opens web setup UI (#2191)
- chore(redteam): Update purpose UI to capture better information (#2180)
- chore(redteam): Instrument redteam setup (#2193)
- chore(redteam): Remove OpenAI key requirement in onboarding (#2187)
- chore(redteam): Remove overreliance from default (#2201)
- chore(redteam): Remove redundant harmful plugin when all subcategories are selected (#2206)
- chore(redteam): Reorganize plugins in setup (#2173)
- chore(redteam): Session parsing in UI (#2192)
- chore(redteam): Update docs for multi-turn strategies (#2182)
- chore(redteam): Update redteam init instructions (#2190)
- chore(redteam): Wrap more system purpose tags (#2202)
- chore(redteam): Wrap purposes in <Purpose> tags (#2175)

### Fixed

- fix(prompts): Parse YAML files into JSON before Nunjucks template render (#2205)
- fix(providers): Handle more response parser failures in HTTP provider (#2200)
- fix(redteam): Attempt to fix undefined redteam testcase bug (#2186)
- fix(redteam): Debug access plugin grader improvement (#2178)
- fix(redteam): Handle missing prompts in indirect prompt injection setup (#2199)
- fix(redteam): Pass isRedteam from eval database model (#2171)
- fix(webui): Handle division by zero cases in CustomMetrics component (#2195)

### Dependencies

- chore(deps): Bump @aws-sdk/client-bedrock-runtime from 3.693.0 to 3.696.0 (#2176)
- chore(deps): Update dependencies - resolve lock file issue (#2179)
- chore(deps): Update dependencies (#2169)

### Documentation

- docs(examples): Add F-score example (#2198)
- docs(examples): Modernize image classification example (#2197)
- docs(site): Add red team Hugging Face model guide (#2181)
- docs(site): Use `https` id with `url` config (#2189)

## [0.97.0] - 2024-11-18

### Added

- feat(azure): adding AzureCliCredential as a fallback authentication option (#2149)

### Changed

- feat: report shows % framework compliance as progress bar (#2160)
- feat: support for grader fewshot examples (#2162)
- feat: add support for bedrock guardrails (#2163)
- fix: crescendo feedback (#2145)
- fix: handle null test cases in strategy generation (#2146)
- refactor(redteam): extract parseGeneratedPrompts from redteam base class (#2155)
- refactor(redteam): modularize and simplify harmful plugin (#2154)
- chore: bump @aws-sdk/client-bedrock-runtime from 3.691.0 to 3.693.0 (#2147)
- chore: bump @eslint/plugin-kit from 0.2.0 to 0.2.3 in the npm_and_yarn group (#2151)
- chore: track token usage for redteam providers (#2150)
- chore(providers): misc harmful completion provider enhancements (#2153)
- chore: display strategy used in report view (#2156)
- chore: open result details in report view (#2159)
- chore: add # requests to token usage (#2158)
- chore: set redteamFinalPrompt in goat provider (#2161)
- chore(redteam): refactor harmful plugin into aligned and unaligned modules (#2164)
- chore(redteam): refactor unaligned inference API response handling (#2167)

### Fixed

- fix(share): update eval author to logged-in user when sharing (#2165)

## [0.96.2] - 2024-11-14

### Added

- feat(redteam): redteam fewshot overrides (#2138)
- feat(cli): make README.md file during onboarding init flow optional (#2054)

### Changed

- feat: helm chart for self hosted (#2003)

### Fixed

- fix(cli): remove validation warning on yaml files (#2137)
- fix(providers): handle system messages correctly for bedrock Claude models (#2141)
- fix(redteam): Config for all strategies (#2126)
- fix(webui): potential divide by 0s (#2135)
- fix(webui): restore token usage display (#2143)

### Dependencies

- chore(deps): clean up plugin action params (#2139)
- chore(deps): bump @aws-sdk/client-bedrock-runtime from 3.687.0 to 3.691.0 (#2140)
- chore(deps): update dependencies (#2133)

## [0.96.1] - 2024-11-12

### Added

- feat(ui): Respect max text length in Markdown cells (#2109)

### Changed

- chore(assertions): split assertions into separate modules (#2116)\* chore(blog): update API endpoint to canonical domain by @mldangelo in https://github.com/promptfoo/promptfoo/pull/2119
- chore(cli): add promptfoo version header to all requests (#2121)
- chore(redteam): allow goat to be used stateless or not (#2102)
- chore(redteam): Break out Prompt Metrics Types (#2120)
- chore(redteam): re-organize report categories (#2127)
- chore(docs): Fix AWS default region to match documentation (#2117)

### Fixed

- fix(cli): validate config after dereferencing (#2129)
- fix(providers): handle system messages correctly in anthropic parseMessages (#2128)

### Dependencies

- chore(deps): bump groq-sdk from 0.7.0 to 0.8.0 (#2131)
- chore(deps): update multiple dependencies (#2118)

## [0.96.0] - 2024-11-10

### Added

- feat(redteam): intent plugin (#2072)
- feat(redteam): rag poisoning plugin (#2078)
- feat(cli): --filter-sample on eval to randomly sample (#2115)
- feat(providers): azure default provider (#2107)
- feat(assertions): BLEU score (#2081)

### Changed

- chore(assertions): refactor JSON assertions (#2098)
- chore(assertions): split assertions into separate files (#2089)
- chore(cli): add --ids-only to list commands (#2076)
- chore(cli): lazily init csv assertion regex (#2111)
- chore(cli): validate json, yaml, js configs on load (#2114)
- chore(lint): format lint (#2082)
- chore(providers): add envar support for azure auth (#2106)
- chore(providers): add support for Claude 3.5 Haiku model (#2066)
- chore(providers): add support for external response_format in azure openai (#2092)
- chore(providers): azureopenai -> azure (#2113)
- chore(providers): Support AWS sessionToken and profile for authentication (#2085)
- chore(redteam): improve rbac grader (#2067)
- chore(redteam): pass context and options to target in iterativeTree provider (#2093)
- chore(redteam): Use purpose in graders (#2077)
- chore(webui): prevent unnecessary state resets in plugin configuration in redteam ui (#2071)
- chore: add yaml config validation tests (#2070)
- chore(docs): goat-blog demo component usability improvements (#2095)
- docs: use "provider" key in python prompt function (#2103)
- docs: add GOAT blog post (#2068)
- chore(blog): update API endpoint to canonical domain (#2119)

### Fixed

- fix(cli): keep eval id on `import` (#2112)
- fix(providers): portkey provider and headers (#2088)
- fix(redteam): provide target context (#2090)
- fix(providers): ensure consistent message parsing for Anthropic Claude Vision (#2069)
- fix(redteam): make remote generation URL dynamic to support dotenv loading (#2086)

### Dependencies

- chore(deps): bump @anthropic-ai/sdk from 0.31.0 to 0.32.0 (#2074)
- chore(deps): bump @anthropic-ai/sdk from 0.32.0 to 0.32.1 (#2083)
- chore(deps): bump @aws-sdk/client-bedrock-runtime from 3.686.0 to 3.687.0 (#2104)
- chore(deps): bump openai from 4.70.2 to 4.71.0 (#2073)
- chore(deps): bump openai from 4.71.0 to 4.71.1 (#2087)

## [0.95.0] - 2024-11-04

### Added

- **feat(redteam):** goat (#2006)
- **feat(webui):** add support for file providers in eval creation view via file upload by @mldangelo in https://github.com/promptfoo/promptfoo/pull/2055
- feat(webui): add support for file providers in eval creation view via file upload (#2055)

### Changed

- **feat:** save and load configs (#2044)
- **feat:** index page for report view (#2048)
- **fix:** competitors grader (#2042)
- **fix:** llm rubric markup (#2043)
- **fix:** OOM on large evals (#2049)
- **chore:** migrate rag-full example to langchain 0.3.0 (#2041)
- **chore:** add some loaders to webui pages (#2050)
- **chore(providers):** add bedrock regional inference profile IDs (#2058)
- **chore(webui):** optimize custom policy handling (#2061)
- **chore:** bump @anthropic-ai/sdk from 0.30.1 to 0.31.0 (#2062)
- **chore:** bump openai from 4.69.0 to 4.70.2 (#2063)

### Fixed

- **fix(webui):** preserve target label when switching target types (#2060)

### Dependencies

- **chore(deps):** bump langchain from 0.2.10 to 0.3.0 in /examples/rag-full (#2040)
- **chore(deps):** bump openai from 4.68.4 to 4.69.0 (#2045)
- **chore(deps):** update patch and minor dependencies (#2064)

## [0.94.6] - 2024-10-30

### Added

- feat(webui): make table header sticky (#2001)

### Changed

- feat: `promptfoo auth whoami` (#2034)
- fix: minor redteam run fixes (#2033)
- fix: report issue counts (#2037)
- fix: Integration backlink to portkey docs (#2039)
- chore: add provider to assertion function context (#2036)
- chore: add `--verbose` to redteam run (#2032)
- chore(deps-dev): bump @aws-sdk/client-bedrock-runtime from 3.679.0 to 3.682.0 (#2038)

### Dependencies

- chore(deps): bump elliptic from 6.5.7 to 6.6.0 in /src/app (#2031)
- chore(deps): bump langchain from 0.1.14 to 0.3.0 in /examples/langchain-python (#2035)

## [0.94.5] - 2024-10-28

### Changed

- fix: bump version on fetch cache key (#2029)
- fix: support browser back/forward in redteam setup (#2022)
- chore: improve ui for plugin configs (#2024)
- chore(webui): improve redteam plugin configuration UI (#2028)
- chore: Add Missing Statuses to Risk Categories (#2030)

### Fixed

- fix(ci): add disk space cleanup steps to prevent runner failures (#2018)
- fix(redteam): auto-extract injectVar from prompt template in redteam image provider (#2021)
- fix(providers): adjust bedrock anthropic default temperature (#2027)
- fix(webui): hide redteam setup dialog after seen (#2023)

### Documentation

- docs(provider): fix dalle-3 provider name (#2020)

## [0.94.4] - 2024-10-27

### Added

- **Feature:** Add simulated user provider ([#2014](https://github.com/promptfoo/promptfoo/pull/2014) by [@typpo](https://github.com/typpo))

### Changed

- **Fix:** Handle basic auth credentials in fetch requests ([#2013](https://github.com/promptfoo/promptfoo/pull/2013) by [@mldangelo](https://github.com/mldangelo))
- **Chore:** Add configuration option to disable template environment variables ([#2017](https://github.com/promptfoo/promptfoo/pull/2017) by [@mldangelo](https://github.com/mldangelo))
- **Chore (Redteam):** Improve onboarding CLI plugin configuration handling ([#2015](https://github.com/promptfoo/promptfoo/pull/2015) by [@mldangelo](https://github.com/mldangelo))

## [0.94.3] - 2024-10-26

### Changed

- feat: package import support improvements (#1995)
- feat: add adaline gateway provider (#1980)
- fix: template creation for `promptfoo init` and `promptfoo redteam init`
- chore(providers): merge prompt and provider config in azure (#2011)

## [0.94.2] - 2024-10-25

### Added

- feat(browser): `optional` arg on `click` commands (#1997)

### Changed

- feat: add browser support in redteam setup (#1998)
- fix: test case descriptions (#2000)
- fix: Http Provider parser (#1994)
- chore: save user consent when logged in via webui (#1999)
- chore: Constants are lower case (#2007)
- style(eslint): add sort-keys rule and sort type constituents (#2008)
- chore(redteam): alphabetize and normalize ordering of constants (#2002)
- revert: style(eslint): add sort-keys rule and sort type constituents (#2009)

## [0.94.1] - 2024-10-24

### Added

- **feat(schema):** Add YAML schema validation to config files by [@mldangelo](https://github.com/mldangelo) in [#1990](https://github.com/promptfoo/promptfoo/pull/1990)

### Changed

- **chore:** Don't run Docker as root by [@typpo](https://github.com/typpo) in [#1884](https://github.com/promptfoo/promptfoo/pull/1884)
- **chore(webui):** Move Snackbar out of component for reuse by [@sklein12](https://github.com/sklein12) in [#1989](https://github.com/promptfoo/promptfoo/pull/1989)
- **chore(redteam):** Send version to remote endpoint by [@typpo](https://github.com/typpo) in [#1982](https://github.com/promptfoo/promptfoo/pull/1982)
- **refactor(tests):** Reorganize test files into subdirectories by [@mldangelo](https://github.com/mldangelo) in [#1984](https://github.com/promptfoo/promptfoo/pull/1984)
- site: additional landing page (#1996)

### Fixed

- **fix(providers):** Better OpenAI rate limit handling by [@typpo](https://github.com/typpo) in [#1981](https://github.com/promptfoo/promptfoo/pull/1981)
- **fix(providers):** Refusals are not failures by [@typpo](https://github.com/typpo) in [#1991](https://github.com/promptfoo/promptfoo/pull/1991)
- **fix(redteam):** Better error handling in strategies by [@typpo](https://github.com/typpo) in [#1983](https://github.com/promptfoo/promptfoo/pull/1983)
- **fix(redteam):** Better error on remote plugins when remote is disabled by [@typpo](https://github.com/typpo) in [#1979](https://github.com/promptfoo/promptfoo/pull/1979)
- fix: prompt validation (#1993)

### Dependencies

- **chore(deps):** Bump @aws-sdk/client-bedrock-runtime from 3.677.0 to 3.678.0 by [@dependabot](https://github.com/dependabot) in [#1987](https://github.com/promptfoo/promptfoo/pull/1987)
- **chore(deps):** Bump @anthropic-ai/sdk from 0.30.0 to 0.30.1 by [@dependabot](https://github.com/dependabot) in [#1986](https://github.com/promptfoo/promptfoo/pull/1986)
- **chore(deps):** Bump OpenAI from 4.68.2 to 4.68.4 by [@dependabot](https://github.com/dependabot) in [#1985](https://github.com/promptfoo/promptfoo/pull/1985)

## [0.94.0] - 2024-10-23

### Added

- feat(providers): add support for `github` provider (#1927)
- feat(providers): add support for xAI (Grok) provider (#1967)
- feat(providers): Update HTTP Provider to support any type of request (#1920)
- feat(prompts): add context to python and javascript prompts (#1974)
- feat(webui): add ability to update eval author (#1951)
- feat(webui): add login page (#1964)
- feat(webui): add support for displaying base64-encoded images (#1937)
- feat(cli): allow referencing specific gsheet (#1942)
- feat(redteam): show passes and fails in report drawer (#1972)

### Changed

- chore(cli): disable database logging by default (#1953)
- chore(cli): move db migrations up (#1975)
- chore(cli): replace node-fetch with native fetch API (#1968)
- chore(cli): warn on unsupported test format (#1945)
- chore(providers): support AWS credentials in config file for bedrock provider (#1936)
- chore(providers): support response_format in prompt config in openai provider (#1966)
- chore(providers): update Claude 3.5 model version (#1973)
- chore(providers): update implementation of togetherAI provider (#1934)
- chore(redteam): Add redteam descriptions and display names (#1962)
- chore(redteam): Better typing for the new constants (#1965)
- chore(redteam): fix typing issue, don't return in route (#1933)
- chore(redteam): move all redteam constants to one spot (#1952)
- chore(redteam): remove providers from db (#1955)
- chore(redteam): update providers to id by id or label (#1924)
- chore(redteam): Use Provider Label as Unique ID for redteam targets (#1938)
- chore(webui): add user email management endpoints (#1949)
- chore(webui): create dedicated eval router (#1948)
- chore(webui): expose redteam init ui in navigation dropdown menu (#1926)
- chore(webui): improve max text length slider (#1939)
- chore(webui): optimize Material-UI imports for better tree-shaking (#1928)
- chore(webui): optionally record anonymous telemetry (#1940)
- chore(webui): resolve fast refresh warning by separating useToast hook (#1941)
- refactor(assertions): move utility functions to separate file (#1944)
- chore: add citation generation script and update CITATION.cff (#1914)

### Fixed

- fix(cli): add metadata to EvaluateResult model (#1978)
- fix(cli): check for python3 alias (#1971)
- fix(cli): cli properly watches all types of configs (#1929)
- fix(cli): resolve deep copy issue when using grader cli arg (#1943)
- fix(eval): set author from getUserEmail when creating Eval (#1950)
- fix(providers): improve Gemini format coercion and add tests (#1925)
- fix(providers): maybeCoerceToGeminiFormat in palm provider - parse system_instruction (#1947)

### Dependencies

- chore(deps): bump aiohttp from 3.9.5 to 3.10.2 in /examples/rag-full (#1959)
- chore(deps): bump certifi from 2023.11.17 to 2024.7.4 in /examples/python-provider (#1958)
- chore(deps): bump idna from 3.6 to 3.7 in /examples/python-provider (#1957)
- chore(deps): bump rollup from 4.21.3 to 4.24.0 in /src/app (#1961)
- chore(deps): bump starlette from 0.37.2 to 0.40.0 in /examples/rag-full (#1956)
- chore(deps): bump vite from 5.3.3 to 5.4.9 in /examples/jest-integration (#1960)
- chore(deps): migrate drizzle (#1922)
- chore(deps): update dependencies (#1913)

### Documentation

- docs(blog): adding fuzzing post (#1921)

## [0.93.3] - 2024-10-17

### Added

- **feat(assertions):** Support array of files in assertion values by [@danpe](https://github.com/promptfoo/promptfoo/pull/1897)
- **feat(redteam):** Math-prompt strategy by [@AISimplyExplained](https://github.com/promptfoo/promptfoo/pull/1907)
- feat(redteam): math-prompt strategy (#1907)
- feat: add watsonx bearer token auth and display model cost (#1904)
- feat: support array of files in assertion values (#1897)

### Changed

- **chore(providers):** Add WatsonX bearer token auth and display model cost by [@gprem09](https://github.com/promptfoo/promptfoo/pull/1904)
- **chore(redteam):** Rename math-prompt strategy and update docs by [@mldangelo](https://github.com/promptfoo/promptfoo/pull/1912)
- **chore(webui):** Redesign navigation and dark mode components by [@mldangelo](https://github.com/promptfoo/promptfoo/pull/1903)
- **chore(ci):** Correct GitHub Actions syntax for secret access by [@mldangelo](https://github.com/promptfoo/promptfoo/pull/1911)
- **chore(ci):** Fix Docker build by [@sklein12](https://github.com/promptfoo/promptfoo/pull/1910)
- **chore(ci):** Test eval share for hosted container by [@sklein12](https://github.com/promptfoo/promptfoo/pull/1908)
- **chore(ci):** Test sharing to cloud by [@sklein12](https://github.com/promptfoo/promptfoo/pull/1909)
- chore: fix docker build (#1910)
- chore(redteam): rename math-prompt strategy and update docs (#1912)
- chore: Test sharing to cloud (#1909)
- chore: Test eval share for hosted container (#1908)

### Fixed

- **fix(webui):** Navigating directly to an eval by [@sklein12](https://github.com/promptfoo/promptfoo/pull/1905)
- fix(providers): lazy load watsonx dependencies (#1977)
- fix(ci): correct GitHub Actions syntax for secret access (#1911)
- fix: Navigating directly to an eval (#1905)

### Documentation

- **docs(redteam):** Add documentation for Custom and PII plugins by [@mldangelo](https://github.com/promptfoo/promptfoo/pull/1892)

## [0.93.2] - 2024-10-16

### Fixed

- fix: sharing to hosted (#1902)
- fix: update cloud share URL path from 'results' to 'eval' (#1901)
- fix: gemini chat formatting (#1900)

### Documentation

- docs(redteam): add documentation for Custom and PII plugins (#1892)

### Changed

- **fix:** update cloud share URL path from 'results' to 'eval' by [@mldangelo](https://github.com/promptfoo/promptfoo/pull/1901)
- **fix:** gemini chat formatting by [@typpo](https://github.com/promptfoo/promptfoo/pull/1900)
- **fix:** sharing to hosted by [@sklein12](https://github.com/promptfoo/promptfoo/pull/1902)
- **chore:** add `--filter-targets` to `redteam run` by [@typpo](https://github.com/promptfoo/promptfoo/pull/1893)
- **chore:** warn users about unknown arguments after 'eval' command by [@mldangelo](https://github.com/promptfoo/promptfoo/pull/1898)
- chore(webui): redesign navigation and dark mode components (#1903)
- chore(cli): warn users about unknown arguments after 'eval' command (#1898)
- chore: add `--filter-targets` to `redteam run` (#1893)

### Dependencies

- **chore(deps):** bump `@anthropic-ai/sdk` from 0.29.0 to 0.29.1 by [@dependabot](https://github.com/promptfoo/promptfoo/pull/1894)
- chore(deps): bump @anthropic-ai/sdk from 0.29.0 to 0.29.1 (#1894)

## [0.93.1] - 2024-10-15

### Fixed

- fix: Delete all evals broken (#1891)

### Added

- feat: Redteam http target tester (#1883)

### Changed

- **feat:** Crisp chat on certain pages by [@typpo](https://github.com/promptfoo/promptfoo/pull/1880)
- **feat:** Redteam HTTP target tester by [@sklein12](https://github.com/promptfoo/promptfoo/pull/1883)
- **fix:** Do not use default config when config is explicitly set by [@typpo](https://github.com/promptfoo/promptfoo/pull/1878)
- **fix:** Delete all evals broken by [@sklein12](https://github.com/promptfoo/promptfoo/pull/1891)
- **docs:** Add RAG architecture blog post by [@vsauter](https://github.com/promptfoo/promptfoo/pull/1886)
- **refactor(webui):** Move dashboard to redteam directory by [@mldangelo](https://github.com/promptfoo/promptfoo/pull/1890)
- refactor(webui): move dashboard to redteam directory (#1890)

## [0.93.0] - 2024-10-14

### Documentation

- docs: add rag architecture blog post (#1886)

### Added

- feat(cli): add example download functionality to init command (#1875)
- feat(redteam): introduce experimental redteam setup ui (#1872)
- feat(providers): watsonx provider (#1869)
- feat(providers): node package provider (#1855)
- feat: crisp chat on certain pages (#1880)

### Changed

- chore(webui): show tools in report view (#1871)

### Fixed

- fix(cli): only set redteam on combined configs when necessary (#1879)
- fix(cli): disable remote grading with rubric prompt override (#1877)
- fix(webui): rendering evals (#1881)
- fix: do not use default config when config is explicitly set (#1878)

## [0.92.3] - 2024-10-12

### Changed

- fix: request correct structure in prompt (#1851)
- fix: Only persist custom API url in local storage if it's set through the UI (#1854)
- fix: equality failure message (#1868)
- fix: don't always persist providers (#1870)
- feat: env variable to host pf at a different url path then base (#1853)
- chore(redteam): improve custom plugin definition and validation (#1860)
- chore: move skip logic to generate (#1834)
- chore: add `--filter-targets` alias (#1863)
- chore: Cloud sharing with new format (#1840)

### Fixed

- fix(webui): resolve undefined version display in InfoModal (#1856)

### Dependencies

- chore(deps-dev): bump @aws-sdk/client-bedrock-runtime from 3.667.0 to 3.668.0 (#1857)
- chore(deps-dev): bump @aws-sdk/client-bedrock-runtime from 3.668.0 to 3.669.0 (#1865)

## [0.92.2] - 2024-10-09

### Changed

- **ci(tests)**: Separate unit and integration tests in CI pipeline by [@mldangelo](https://github.com/mldangelo) in [#1849](https://github.com/promptfoo/promptfoo/pull/1849)
  - Bump `@aws-sdk/client-bedrock-runtime` from 3.666.0 to 3.667.0 by [@dependabot](https://github.com/dependabot) in [#1845](https://github.com/promptfoo/promptfoo/pull/1845)
  - Bump `@anthropic-ai/sdk` from 0.28.0 to 0.29.0 by [@dependabot](https://github.com/dependabot) in [#1846](https://github.com/promptfoo/promptfoo/pull/1846)
  - Bump `openai` from 4.67.2 to 4.67.3 by [@dependabot](https://github.com/dependabot) in [#1844](https://github.com/promptfoo/promptfoo/pull/1844)

### Fixed

- **fix(providers)**: Dynamically import FAL-AI serverless client by [@mldangelo](https://github.com/mldangelo) in [#1850](https://github.com/promptfoo/promptfoo/pull/1850)

### Dependencies

- **chore(deps)**:

## [0.92.1] - 2024-10-08

### Added

- **feat(providers):** Add support for an optional `responseSchema` file to Google Gemini by [@aud](https://github.com/promptfoo/promptfoo/pull/1839)
- feat(providers): Add support for an optional `responseSchema` file to google gemini (#1839)

### Changed

- **fix:** count could be off if there was a test that wasn't recorded by [@sklein12](https://github.com/promptfoo/promptfoo/pull/1841)
- **fix:** support relative paths by [@sklein12](https://github.com/promptfoo/promptfoo/pull/1842)
- **fix:** Prompt ordering on tables by [@sklein12](https://github.com/promptfoo/promptfoo/pull/1843)
- **chore:** delete empty file by [@sklein12](https://github.com/promptfoo/promptfoo/pull/1829)
- **chore:** rename tables by [@sklein12](https://github.com/promptfoo/promptfoo/pull/1831)
- chore(deps-dev): bump @aws-sdk/client-bedrock-runtime from 3.665.0 to 3.666.0 (#1836)

### Fixed

- **fix(provider):** fal prompt config overrides by [@drochetti](https://github.com/promptfoo/promptfoo/pull/1835)
- fix: Prompt ordering on tables (#1843)
- fix: support relative paths (#1842)
- fix: count could be off if there was a test that wasn't recorded (#1841)

### Dependencies

- **chore(deps):** bump openai from 4.67.1 to 4.67.2 by [@dependabot](https://github.com/promptfoo/promptfoo/pull/1837)
- **chore(deps-dev):** bump @aws-sdk/client-bedrock-runtime from 3.665.0 to 3.666.0 by [@dependabot](https://github.com/promptfoo/promptfoo/pull/1836)
- chore(deps): bump openai from 4.67.1 to 4.67.2 (#1837)

### Documentation

- **docs(contributing):** expand guide for adding new providers by [@mldangelo](https://github.com/promptfoo/promptfoo/pull/1833)

## [0.92.0] - 2024-10-07

### Fixed

- fix(provider): fal prompt config overrides (#1835)

### Documentation

- docs(contributing): expand guide for adding new providers (#1833)

### Changed

- Normalize eval results in db (#1776)
- foundation model blog post (#1823)
- site: custom blog index page (#1824)
- chore(build): allow-composite-ts (#1825)
- chore(cli): improve validation for extension hooks (#1827)
- chore: rename tables (#1831)
- chore: delete empty file (#1829)

## [0.91.3] - 2024-10-04

### Added

- feat(redteam): add religion plugin (#1822)
- feat(provider-fal): allow prompt config overrides (#1815)
- feat: remove in memory table (#1820)

## [0.91.2] - 2024-10-04

### Added

- feat(cli): Add input validation to eval command (@mldangelo #1810)
- feat(cli): Add real-time logging for Python script execution (@mldangelo #1818)
- feat(providers): Add support for setting cookies in `browser` provider (@typpo #1809)

### Changed

- chore(ci): Move integration tests to separate job in GitHub Actions workflow (@mldangelo #1821)
- chore(providers): Add support for file-based response parser for HTTP provider (@mldangelo #1808)
- chore(providers): Improve error message for browser provider missing imports (67c5fed2 @typpo)
- chore(redteam): Update to specific GPT-4 model (0be9c87f @mldangelo)
- chore(site): Update intro cal.com link (ff36972e @typpo)
- chore(webui): Remove 'use client' directives from React components (bc6f4214 @mldangelo)
- docs: Add Streamlit application in browser documentation (855e80f4 @typpo)
- docs: Escape tag in documentation (9c3ae83b @typpo)
- docs: Remove responseparser from quickstart (fe17b837 @typpo)
- docs: Remove responseParser from redteam template (feda3c60 @typpo)
- docs: Update test case reference documentation (d7c7a507 @mldangelo)
- docs: Update to use `redteam run` and `redteam report` (@typpo #1814)

### Fixed

- fix(redteam): Resolve cross-session templating issues (@typpo #1811)
- fix(webui): Ensure weight is not 0 (@sklein12 #1817)

### Dependencies

- chore(deps-dev): Bump @aws-sdk/client-bedrock-runtime from 3.658.1 to 3.662.0 (@dependabot #1805)
- chore(deps-dev): Bump @aws-sdk/client-bedrock-runtime from 3.663.0 to 3.664.0 (@dependabot #1819)
- chore(deps): Bump openai from 4.66.1 to 4.67.0 (@dependabot #1804)
- chore(deps): Bump replicate from 0.34.0 to 0.34.1 (@dependabot #1806)
- chore(deps): Update dependencies (ec37ca4e @mldangelo)

## [0.91.1] - 2024-10-01

### Changed

- feat: prompts as python classmethods (#1799)

### Fixed

- fix(redteam): read redteam config during redteam eval command (#1803)

### Documentation

- docs(custom-api): update documentation and improve typing (#1802)

## [0.91.0] - 2024-10-01

### Added

- feat(cli): ask for email on public share by @typpo in #1798
- feat(cli): support input transforms by @MrFlounder in #1704
- feat(redteam): add `redteam run` command by @typpo in #1791
- feat(webui): new Chart type on the eval page of web UI by @YingjiaLiu99 in #1147

### Changed

- fix: calc the same prompt id everywhere by @sklein12 in #1795
- docs: add troubleshooting section for timeouts by @mldangelo
- docs: fix indentation by @typpo
- docs: provider index by @mldangelo in #1792
- docs: update ts-config example README with tsx loader options by @mldangelo
- site: misc redteam guide clarifications by @typpo
- chore(cli): reorganize command structure and add program name by @mldangelo
- chore(cli): simplify node version check by @mldangelo in #1794
- chore(openai): use omni moderation by default by @typpo in #1797
- chore(providers): add support for special chars in browser provider by @typpo in #1790
- chore(providers): render provider label using Nunjucks by @mldangelo in #1789
- chore(providers): warn on unknown provider types by @mldangelo in #1787
- chore(redteam): include package version in redteam run hash by @typpo in 6d2d0c65
- chore(redteam): rename and export base classes by @mldangelo in #1801
- chore(redteam): serverside generation for indirect-prompt-injection by @mldangelo
- chore(redteam): update adversarial generation to specific gpt-4o model by @typpo in 1f397f62
- chore(cli): reorganize command structure and add program name by @mldangelo in 66781927

### Fixed

- fix(build): remove ts-config path aliases until compilation works correctly by @sklein12 in #1796
- fix(cli): don't ask for email when sharing in ci or without tty by @typpo
- fix(package): use provider prompt map when running via Node package by @vsauter in #1788
- fix(redteam): don't include entities if list is empty by @typpo
- fix(redteam): OWASP aliases by @typpo in #1765

### Dependencies

- chore(deps): bump openai from 4.65.0 to 4.66.1 by @dependabot in #1800
- chore(deps): update dependencies by @mldangelo

## [0.90.3] - 2024-09-27

### Changed

- fix: browser provider ignores cert errors by @ianw_github in 9fcc9f5974d919291456292e187fba1b1bacb3e2

## [0.90.2] - 2024-09-27

### Changed

- **feat:** Add fal.ai provider by [@drochetti](https://github.com/drochetti) in [#1778](https://github.com/promptfoo/promptfoo/pull/1778)
- **feat:** Add install script for pre-built binary installation by [@mldangelo](https://github.com/mldangelo) in [#1755](https://github.com/promptfoo/promptfoo/pull/1755)
- **fix:** Improve JSON parser handling for multiple braces by [@typpo](https://github.com/typpo) in [#1766](https://github.com/promptfoo/promptfoo/pull/1766)
- **refactor(eval):** Reorganize and improve eval command options by [@mldangelo](https://github.com/mldangelo) in [#1762](https://github.com/promptfoo/promptfoo/pull/1762)
- **chore(bedrock):** Improve support for LLAMA3.1 and LLAMA3.2 model configurations by [@mldangelo](https://github.com/mldangelo) in [#1777](https://github.com/promptfoo/promptfoo/pull/1777)
- **chore(config):** Simplify config loading by [@mldangelo](https://github.com/mldangelo) in [#1779](https://github.com/promptfoo/promptfoo/pull/1779)
- **chore(redteam):** Move select plugins for server-side generation by [@mldangelo](https://github.com/mldangelo) in [#1783](https://github.com/promptfoo/promptfoo/pull/1783)
- **ci(nexe-build):** Add ARM64 support for nexe builds by [@mldangelo](https://github.com/mldangelo) in [#1780](https://github.com/promptfoo/promptfoo/pull/1780)
- **ci(nexe-build):** Update runner selection for macOS and add Windows file extension by [@mldangelo](https://github.com/mldangelo) in [#1784](https://github.com/promptfoo/promptfoo/pull/1784)

### Fixed

- **fix(providers):** Correct data types for `responseParser` in HTTP provider by [@typpo](https://github.com/typpo) in [#1764](https://github.com/promptfoo/promptfoo/pull/1764)

### Dependencies

- **chore(deps-dev):** Bump `@aws-sdk/client-bedrock-runtime` from 3.658.0 to 3.658.1 by [@dependabot](https://github.com/dependabot) in [#1769](https://github.com/promptfoo/promptfoo/pull/1769)
- **chore(deps):** Bump `replicate` from 0.33.0 to 0.34.0 by [@dependabot](https://github.com/dependabot) in [#1767](https://github.com/promptfoo/promptfoo/pull/1767)
- **chore(deps):** Bump `openai` from 4.63.0 to 4.64.0 by [@dependabot](https://github.com/dependabot) in [#1768](https://github.com/promptfoo/promptfoo/pull/1768)

## [0.90.1] - 2024-09-26

### Changed

- **chore(providers):** Updated Bedrock integration to support Llama 3.2 models. [#1763](https://github.com/promptfoo/promptfoo/pull/1763) by [@aristsakpinis93](https://github.com/aristsakpinis93)
- **chore:** Added support for config objects in JavaScript and Python assertions. [#1729](https://github.com/promptfoo/promptfoo/pull/1729) by [@vedantr](https://github.com/vedantr)
- **fix:** Improved prompts handling per provider. [#1757](https://github.com/promptfoo/promptfoo/pull/1757) by [@typpo](https://github.com/typpo)
- **fix:** Updated `--no-interactive` description and added it to the documentation. [#1761](https://github.com/promptfoo/promptfoo/pull/1761) by [@kentyman23](https://github.com/kentyman23)
- site: adding blog post for Prompt Airlines (#1774)

### Dependencies

- **chore(deps-dev):** Bumped `@aws-sdk/client-bedrock-runtime` from 3.654.0 to 3.658.0. [#1758](https://github.com/promptfoo/promptfoo/pull/1758) by [@dependabot](https://github.com/dependabot)

## [0.90.0] - 2024-09-24

### Changed

- cli: Added 'pf' as an alias for the 'promptfoo' command (@mldangelo, #1745)
- providers(bedrock): Added support for AI21 Jamba Models and Meta Llama 3.1 Models (@mldangelo, #1753)
- providers(python): Added support for file:// syntax for Python providers (@mldangelo, #1748)
- providers(http): Added support for raw requests (@typpo, #1749)
- cli: implement cloud Login functionality for private sharing (@sklein12, #1719)
- cli(redteam): aliased 'eval' in redteam namespace and prioritized redteam.yaml over promptfooconfig.yaml (@typpo, #1664)
- providers(http): Added templating support for provider URLs (@mldangelo, #1747)
- cli: read config files from directory paths (@andretran, #1721)
- Added PROMPTFOO_EXPERIMENTAL environment variable (@typpo)
- Simplified redteam consent process (@typpo)
- Improved input handling for login prompts (@mldangelo)
- Updated dependencies (@mldangelo)
- webui: fix route to edit eval description(@sklein12, #1754)
- cli: prevent logging of empty output paths (@mldangelo)
- Added raw HTTP request example (@typpo)
- Updated documentation to prefer prebuilt versions (@sklein12, #1752)
- Triggered release step in nexe build for tagged branches (@mldangelo)
- Updated release token in GitHub Actions workflow (@mldangelo)
- Added continue-on-error to nexe-build job (@mldangelo)

## [0.89.4] - 2024-09-23

### Added

- feat(webui): display suggestions (#1739)

### Changed

- feat: headless browser provider (#1736)
- feat: suggestions (#1723)
- feat: improvements to http and websocket providers (#1732)
- fix: empty state for webui (#1727)
- chore: add costs for OpenAI model "gpt-4o-2024-08-06" (#1728)
- fix: catch errors when creating share url (#1726)https://github.com/promptfoo/promptfoo/pull/1725
- fix: add missing outputPath (#1734)
- fix: output path when PROMPTFOO_LIGHTWEIGHT_RESULTS is set (#1737)
- chore: Move share action to server (#1743)
- docs: Update documentation for Tree-based Jailbreaks Strategy by @vingiarrusso in

### Fixed

- fix(prompts): add handling for function prompt (#1724)

## [0.89.3] - 2024-09-20

### Changed

- **Bug Fixes:**
  - Improved sanitization of generations ([#1713](https://github.com/promptfoo/promptfoo/pull/1713) by [@typpo](https://github.com/typpo))
  - Reverted config changes to resolve prompt file bug ([#1722](https://github.com/promptfoo/promptfoo/pull/1722) by [@mldangelo](https://github.com/mldangelo))
- **Docs**
  - Added more information to the enterprise page ([#1714](https://github.com/promptfoo/promptfoo/pull/1714) by [@typpo](https://github.com/typpo))
  - Updated the about page ([#1715](https://github.com/promptfoo/promptfoo/pull/1715) by [@typpo](https://github.com/typpo))
  - Minor landing page updates ([#1718](https://github.com/promptfoo/promptfoo/pull/1718) by [@typpo](https://github.com/typpo))
- Update documentation for Tree-based Jailbreaks Strategy (#1725)

## [0.89.2] - 2024-09-18

### Changed

- **Dependencies**: Updated project dependencies (@mldangelo)
- **Website**: Added truncate functionality to the site (@typpo)
- Fixed Node cache dependency issue (@typpo)
- Improved nexe build workflow artifact handling in CI pipeline (@mldangelo)
- Bumped version to 0.89.2 (@typpo)
-

## [0.89.1] - 2024-09-18

### Added

- **feat(provider/openai)**: support loading `response_format` from a file by [@albertlieyingadrian](https://github.com/albertlieyingadrian) in [#1711](https://github.com/promptfoo/promptfoo/pull/1711)
- **feat(matchers)**: add external file loader for LLM rubric by [@albertlieyingadrian](https://github.com/albertlieyingadrian) in [#1698](https://github.com/promptfoo/promptfoo/pull/1698)

### Changed

- **feat**: Redteam dashboard by [@typpo](https://github.com/typpo) in [#1709](https://github.com/promptfoo/promptfoo/pull/1709)
- **feat**: add WebSocket provider by [@typpo](https://github.com/typpo) in [#1712](https://github.com/promptfoo/promptfoo/pull/1712)
- **docs**: GPT vs O1 guide by [@typpo](https://github.com/typpo) in [#1703](https://github.com/promptfoo/promptfoo/pull/1703)

### Dependencies

- **chore(deps)**: bump `openai` from `4.61.1` to `4.62.0` by [@dependabot](https://github.com/dependabot) in [#1706](https://github.com/promptfoo/promptfoo/pull/1706)
- **chore(deps)**: bump `@azure/openai-assistants` from `1.0.0-beta.5` to `1.0.0-beta.6` by [@dependabot](https://github.com/dependabot) in [#1707](https://github.com/promptfoo/promptfoo/pull/1707)

## [0.89.0] - 2024-09-17

### Added

- feat(util): add nunjucks template support for file path (#1688) by @albertlieyingadrian
- feat(redteam): top level targets, plugins, strategies (#1689) by @typpo

### Changed

- feat: Migrate NextUI to a React App (#1637) by @sklein12
- feat: add golang provider (#1693) by @typpo
- feat: make config `prompts` optional (#1694) by @typpo
- chore(redteam): plumb scores per plugin and strategy (#1684) by @typpo
- chore(redteam): redteam init indent plugins and strategies by @typpo
- chore(redteam): redteam onboarding updates (#1695) by @typpo
- chore(redteam): update some framework mappings by @typpo
- refactor(csv): improve assertion parsing and add warning for single underscore usage (#1692) by @mldangelo
- docs: improve Python provider example with stub LLM function by @mldangelo

### Fixed

- fix(python): change PythonShell mode to binary to fix unicode encoding issues (#1671) by @mldangelo
- fix(python): check --version for executable path validation (#1690) by @mldangelo
- fix(providers): Mistral Error Reporting (#1691) by @GICodeWarrior

### Dependencies

- chore(deps): bump openai from 4.61.0 to 4.61.1 (#1696) by @dependabot
- chore(deps): remove nexe dev dependency by @mldangelo
- chore(deps): update eslint and related packages by @mldangelo

## [0.88.0] - 2024-09-16

### Dependencies

- chore(deps): bump replicate from 0.32.1 to 0.33.0 (#1682)

### Added

- feat(webui): display custom namedScores (#1669)

### Changed

- **Added** `--env-path` as an alias for the `--env-file` option in CLI (@mldangelo)
- **Introduced** `PROMPTFOO_LIGHTWEIGHT_RESULTS` environment variable to optimize result storage (@typpo)
- **Added** `validatePythonPath` function and improved error handling for Python scripts (@mldangelo)
- **Displayed** custom named scores in the Web UI (@khp)
- **Improved** support for structured outputs in the OpenAI provider (@mldangelo)
- **Added** OpenAI Assistant's token usage statistics (@albertlieyingadrian)
- **Added** pricing information for Azure OpenAI models (@mldangelo)
- **Improved** API URL formatting for Azure OpenAI provider (@mldangelo)
- **Fixed** prompt normalization when reading configurations (@mldangelo)
- **Resolved** Docker image issues by adding Python, ensuring the `next` output directory exists, and disabling telemetry (@mldangelo)
- **Improved** message parsing for the Anthropic provider (@mldangelo)
- **Fixed** error in loading externally defined OpenAI function calls (@mldangelo)
- **Corrected** latency assertion error for zero milliseconds latency (@albertlieyingadrian)
- **Added** a new Red Team introduction and case studies to the documentation (@typpo)
- **Updated** model references and default LLM models in the documentation (@mldangelo)
- **Fixed** typos and broken image links in the documentation (@mldangelo, @typpo)
- **Refactored** Red Team commands and types to improve code organization (@mldangelo)
- **Moved** `evaluateOptions` initialization to `evalCommand` (@mldangelo)
- **Centralized** cost calculation logic in providers (@mldangelo)
- ci: improve nexe build workflow and caching (#1683)
- chore(providers): add pricing information for Azure OpenAI models (#1681)

### Tests

- **Added** support for `file://` prefix for local file paths in the `tests:` field in configuration (@mldangelo)

## [0.87.1] - 2024-09-12

### Fixed

- fix(docker): add Python to Docker image and verify in CI (#1677)
- fix(assertions): fix latencyMs comparison with undefined to allow 0 ms latency (#1668)
- fix(providers): improve parseMessages function for anthropic (#1666)
- fix(dockerfile): ensure next out directory exists and disable next telemetry (#1665)
- fix: normalize prompts when reading configs (#1659)

### Added

- feat(python): add validatePythonPath function and improve error handling (#1670)
- feat(cli): accept '--env-path' as an alias for '--env-file' option (#1654)
- feat: PROMPTFOO_LIGHTWEIGHT_RESULTS envar (#1450)

### Documentation

- docs: red team intro (#1662)
- docs: update model references from gpt-3.5-turbo to gpt-4o-mini (#1655)

### Changed

- **Add OpenAI `o1` pricing** by [@typpo](https://github.com/typpo) in [#1649](https://github.com/promptfoo/promptfoo/pull/1649)
- **Add support for OpenAI `o1` max completion tokens** by [@mldangelo](https://github.com/mldangelo) in [#1650](https://github.com/promptfoo/promptfoo/pull/1650)
- **Share link issue when self-hosting** by [@typpo](https://github.com/typpo) in [#1647](https://github.com/promptfoo/promptfoo/pull/1647)
- **Fix OpenAI function tool callbacks handling** by [@mldangelo](https://github.com/mldangelo) in [#1648](https://github.com/promptfoo/promptfoo/pull/1648)
- **Fix broken anchor links** by [@mldangelo](https://github.com/mldangelo) in [#1645](https://github.com/promptfoo/promptfoo/pull/1645)
- **Add documentation for Echo provider** by [@mldangelo](https://github.com/mldangelo) in [#1646](https://github.com/promptfoo/promptfoo/pull/1646)
- ci: add push trigger to docker workflow (#1678)
- refactor(providers): centralize cost calculation logic (#1679)
- refactor: move evaluateOptions initialization to evalCommand (#1674)
- refactor(redteam): move redteam types to src/redteam/types (#1653)
- refactor(redteam): move redteam commands to src/redteam/commands (#1652)
- chore(providers): improve API URL formatting for Azure OpenAI provider (#1672)
- chore(providers): add openai assistant's token usage (#1661)
- chore(openai): improve support for structured outputs (#1656)
- chore: support file:// prefix for local file paths in `tests:` field in config (#1651)

## [0.87.0] - 2024-09-12

### Changed

- feat: remote strategy execution (#1592)
- fix: run db migrations first thing in cli (#1638)
- chore: add --remote to `eval` (#1639)
- chore: ability to record when feature is used (#1643)
- site: intro and image updates (#1636)

### Dependencies

- chore(deps-dev): bump @aws-sdk/client-bedrock-runtime from 3.649.0 to 3.650.0 (#1640)
- chore(deps): bump openai from 4.58.2 to 4.59.0 (#1641)

## [0.86.1] - 2024-09-11

### Changed

- feat: cross-session leak plugin (#1631)
- fix: quickswitcher (#1635)

## [0.86.0] - 2024-09-11

### Changed

- **feat**: Added MITRE Atlas plugin aliases by [@typpo](https://github.com/typpo) in [#1629](https://github.com/promptfoo/promptfoo/pull/1629)
- **chore**: Removed the NextAPI by [@sklein12](https://github.com/sklein12) in [#1599](https://github.com/promptfoo/promptfoo/pull/1599)
- **fix**: Improved rate limiting handling by [@sinedied](https://github.com/sinedied) in [#1633](https://github.com/promptfoo/promptfoo/pull/1633)
- **fix**: Ensured `name:value` pairs are unique, rather than just names, for tags by [@sklein12](https://github.com/sklein12) in [#1621](https://github.com/promptfoo/promptfoo/pull/1621)
- **chore**: Fixed paths for `ts-node` by [@sklein12](https://github.com/sklein12) in [#1628](https://github.com/promptfoo/promptfoo/pull/1628)
- **chore**: Standardized paths by [@sklein12](https://github.com/sklein12) in [#1627](https://github.com/promptfoo/promptfoo/pull/1627)

### Dependencies

- **chore(deps-dev)**: Bumped `@aws-sdk/client-bedrock-runtime` from 3.645.0 to 3.649.0 by [@dependabot](https://github.com/dependabot) in [#1632](https://github.com/promptfoo/promptfoo/pull/1632)
- **chore(deps)**: Bumped `@anthropic-ai/sdk` from 0.27.2 to 0.27.3 by [@dependabot](https://github.com/dependabot) in [#1625](https://github.com/promptfoo/promptfoo/pull/1625)
- **chore(deps)**: Bumped `openai` from 4.58.1 to 4.58.2 by [@dependabot](https://github.com/dependabot) in [#1624](https://github.com/promptfoo/promptfoo/pull/1624)

## [0.85.2] - 2024-09-10

### Changed

- feat: compliance status in redteam reports (#1619)
- fix: prompt parsing (#1620)

## [0.85.1] - 2024-09-09

### Changed

- feat: add support for markdown prompts (#1616)
- fix: Indirect Prompt Injection missing purpose and will only generate… (#1618)

### Dependencies

- chore(deps): bump openai from 4.58.0 to 4.58.1 (#1617)

## [0.85.0] - 2024-09-06

### Added

- **feat(mistral):** Update chat models and add embedding provider by @mldangelo in [#1614](https://github.com/promptfoo/promptfoo/pull/1614)
- **feat(templates):** Allow Nunjucks templating in grader context by @mldangelo in [#1606](https://github.com/promptfoo/promptfoo/pull/1606)
- **feat(redteam):** Add remote generation for multilingual strategy by @mldangelo in [#1603](https://github.com/promptfoo/promptfoo/pull/1603)
- **feat(redteam):** ASCII smuggling plugin by @typpo in [#1602](https://github.com/promptfoo/promptfoo/pull/1602)
- **feat(redteam):** More direct prompt injections by @typpo in [#1600](https://github.com/promptfoo/promptfoo/pull/1600)
- **feat(redteam):** Prompt injections for all test cases by @typpo in [commit 28605413](https://github.com/promptfoo/promptfoo/commit/28605413)

### Changed

- **refactor:** Improve project initialization and error handling by @mldangelo in [#1591](https://github.com/promptfoo/promptfoo/pull/1591)
- **chore:** Warn if API keys are not present when running `promptfoo init` by @cristiancavalli in [#1577](https://github.com/promptfoo/promptfoo/pull/1577)
- **chore:** Add info to contains-all and icontains-all error by @typpo in [#1596](https://github.com/promptfoo/promptfoo/pull/1596)
- **chore(redteam):** Export graders by @sklein12 in [#1593](https://github.com/promptfoo/promptfoo/pull/1593)
- **chore(redteam):** Export prompt generators by @sklein12 in [#1583](https://github.com/promptfoo/promptfoo/pull/1583)
- **docs:** Add information on loading scenarios from external files by @mldangelo in [commit ddcc6e59](https://github.com/promptfoo/promptfoo/commit/ddcc6e59)

### Fixed

- **fix(redteam):** Correct metric name for misinfo/pii/etc plugins by @typpo in [#1605](https://github.com/promptfoo/promptfoo/pull/1605)
- **fix(redteam):** Remove quotes and numbered results from generated prompts by @typpo in [#1601](https://github.com/promptfoo/promptfoo/pull/1601)
- **fix(redteam):** Move purpose to the right place in redteam template by @typpo in [commit 00b2ed1c](https://github.com/promptfoo/promptfoo/commit/00b2ed1c)

### Dependencies

- **chore(deps):** Bump openai from 4.57.3 to 4.58.0 by @dependabot in [#1608](https://github.com/promptfoo/promptfoo/pull/1608)
- **chore(deps):** Bump openai from 4.57.2 to 4.57.3 by @dependabot in [#1594](https://github.com/promptfoo/promptfoo/pull/1594)

### Documentation

- **docs(redteam):** Red team introduction by @typpo in [commit ba5fe14c](https://github.com/promptfoo/promptfoo/commit/ba5fe14c) and [commit 60624456](https://github.com/promptfoo/promptfoo/commit/60624456)
- **docs(redteam):** Minor redteam update by @typpo in [commit 7cad8da5](https://github.com/promptfoo/promptfoo/commit/7cad8da5)

### Tests

- **test(redteam):** Enhance nested quotes handling in parseGeneratedPrompts by @mldangelo in [commit 36f6464a](https://github.com/promptfoo/promptfoo/commit/36f6464a)

## [0.84.1] - 2024-09-04

### Changed

- fix: json parsing infinite loop (#1590)
- fix: add cache and timeout to remote grading (#1589)

## [0.84.0] - 2024-09-04

### Changed

- Support for remote `llm-rubric` (@typpo in #1585)
- Resolve foreign key constraint in `deleteAllEvals` (@mldangelo in #1581)
- Don't set OpenAI chat completion `seed=0` by default (@Sasja in #1580)
- Improve strategy JSON parsing (@typpo in #1587)
- Multilingual strategy now uses redteam provider (@typpo in #1586)
- Handle redteam remote generation error (@typpo)
- Redteam refusals are not failures for Vertex AI (@typpo)
- Reorganize redteam exports and add Strategies (@mldangelo in #1588)
- Update OpenAI config documentation (@mldangelo)
- Improve Azure environment variables and configuration documentation (@mldangelo)
- Bump dependencies and devDependencies (@mldangelo)
- Set `stream: false` in Ollama provider (@typpo, #1568)
- Bump openai from 4.57.0 to 4.57.1 (@dependabot in #1579)
- Regenerate JSON schema based on type change (@mldangelo)
- Synchronize EnvOverrides in types and validators (@mldangelo)

## [0.83.2] - 2024-09-03

### Added

- feat: add --remote to redteam generate (#1576)

## [0.83.1] - 2024-09-03

## [0.83.0] - 2024-09-03

### Changed

- feat: add onboarding flow for http endpoint (#1572)
- feat: remote generation on the cli (#1570)
- docs: update YAML syntax for prompts and providers arrays (#1574)

## [0.82.0] - 2024-09-02

### Added

- feat(redteam): add remote generation for purpose and entities by @mldangelo

### Changed

- feat: add `delay` option for redteam generate and refactor plugins by @typpo
- fix: validate all plugins before running any by @typpo
- fix: remove indirect prompt injection `config.systemPrompt` dependency by @typpo
- fix: show all strategies on report by @typpo
- fix: bfla grading by @typpo
- chore: simplify redteam types by @typpo
- chore: move redteam command locations by @typpo
- chore: defaults for redteam plugins/strategies by @typpo
- chore: clean up some redteam onboarding questions by @typpo
- chore: export redteam plugins by @typpo
- chore: rename envar by @typpo
- chore: add `PROMPTFOO_NO_REDTEAM_MODERATION` envar by @typpo
- chore(redteam): add progress bar to multilingual strategy by @mldangelo
- chore(redteam): export extraction functions by @mldangelo
- chore(docker): install peer dependencies during build by @mldangelo
- docs: update file paths to use file:// prefix by @mldangelo
- chore: clean up some redteam onboarding questions (#1569)
- chore: defaults for redteam plugins/strategies (#1521)

### Dependencies

- chore(deps-dev): bump @aws-sdk/client-bedrock-runtime from 3.637.0 to 3.642.0 by @dependabot
- chore(deps): bump replicate from 0.32.0 to 0.32.1 by @dependabot
- chore(deps): bump openai from 4.56.1 to 4.57.0 by @dependabot
- chore(deps): bump the github-actions group with 2 updates by @dependabot

## [0.81.5] - 2024-08-30

### Dependencies

- chore(deps): bump the github-actions group with 2 updates (#1566)
- chore(deps): bump replicate from 0.32.0 to 0.32.1 (#1559)
- chore(deps): bump openai from 4.56.1 to 4.57.0 (#1558)

### Fixed

- fix: remove indirect prompt injection `config.systemPrompt` dependency (#1562)
- fix: validate all plugins before running any (#1561)

### Added

- feat: add `delay` option for redteam generate and refactor plugins (#1564)
- feat(redteam): add remote generation for purpose and entities (#1555)

### Changed

- feat: global `env` var in templates (#1553)
- fix: harmful grader (#1554)
- chore: include createdAt in getStandaloneEvals (#1550)
- chore: write eval tags to database and add migration (#1551)
- style: enforce object shorthand rule (#1557)
- chore: move redteam command locations (#1565)
- chore: simplify redteam types (#1563)
- chore(deps-dev): bump @aws-sdk/client-bedrock-runtime from 3.637.0 to 3.642.0 (#1560)

## [0.81.4] - 2024-08-29

### Changed

- **fix:** redteam progress bar by @typpo in [#1548](https://github.com/promptfoo/promptfoo/pull/1548)
- **fix:** redteam grading should use defaultTest by @typpo in [#1549](https://github.com/promptfoo/promptfoo/pull/1549)
- **refactor:** move extractJsonObjects to json utility module by @mldangelo in [#1539](https://github.com/promptfoo/promptfoo/pull/1539)

### Fixed

- **fix(redteam):** fix modifier handling in PluginBase by @mldangelo in [#1538](https://github.com/promptfoo/promptfoo/pull/1538)
- **fix(testCases):** improve test case generation with retry logic by @mldangelo in [#1544](https://github.com/promptfoo/promptfoo/pull/1544)
- **fix(docker):** link peer dependencies in Docker build by @mldangelo in [#1545](https://github.com/promptfoo/promptfoo/pull/1545)
- **fix(devcontainer):** simplify and standardize development environment by @mldangelo in [#1547](https://github.com/promptfoo/promptfoo/pull/1547)

### Dependencies

- **chore(deps):** update dependencies by @mldangelo in [#1540](https://github.com/promptfoo/promptfoo/pull/1540)
- **chore(deps):** bump @anthropic-ai/sdk from 0.27.0 to 0.27.1 by @dependabot in [#1541](https://github.com/promptfoo/promptfoo/pull/1541)
- **chore(deps):** bump openai from 4.56.0 to 4.56.1 by @dependabot in [#1542](https://github.com/promptfoo/promptfoo/pull/1542)

## [0.81.3] - 2024-08-28

### Changed

- fix: use redteam provider in extractions (#1536)
- feat: Indirect prompt injection plugin (#1518)
- feat: add support for tags property in config (#1526)
- feat: ability to reference external files in plugin config (#1530)
- feat: custom redteam plugins (#1529)
- fix: remove failure messages from output (#1531)
- fix: reduce pii false positives (#1532)
- fix: Addtl Pii false positives (#1533)
- fix: RBAC plugin false positives (#1534)
- fix: redteam providers should be overriddeable (#1516)
- fix: dont use openai moderation if key not present (#1535)

### Fixed

- fix(redteam): update logic for json only response format in default provider (#1537)

## [0.81.2] - 2024-08-27

### Changed

- fix: use redteam provider in extractions (#1536)
- feat: Indirect prompt injection plugin (#1518)
- feat: add support for tags property in config (#1526)
- feat: ability to reference external files in plugin config (#1530)
- feat: custom redteam plugins (#1529)
- fix: remove failure messages from output (#1531)
- fix: reduce pii false positives (#1532)
- fix: Addtl Pii false positives (#1533)
- fix: RBAC plugin false positives (#1534)
- fix: redteam providers should be overriddeable (#1516)
- fix: dont use openai moderation if key not present (#1535)

## [0.81.1] - 2024-08-27

### Changed

- feat: Indirect prompt injection plugin (#1518)
- feat: add support for `tags` property in config (#1526)
- feat: ability to reference external files in plugin config (#1530)
- feat: custom redteam plugins (#1529)
- fix: remove failure messages from output (#1531)
- fix: reduce pii false positives (#1532)
- fix: Addtl Pii false positives (#1533)
- fix: RBAC plugin false positives (#1534)
- fix: redteam providers should be overriddeable (#1516)
- fix: dont use openai moderation if key not present (#1535)
- chore: Set jest command line setting for jest extension (#1527)

## [0.81.0] - 2024-08-26

### Added

- feat(report): performance by strategy (#1524)
- feat(ai21): Add AI21 Labs provider (#1514)
- feat(docker): add Python runtime to final image (#1519)
- feat(anthropic): add support for create message headers (prompt caching) (#1503)

### Changed

- feat: report view sidebar for previewing test failures (#1522)
- chore: add plugin/strategy descriptions (#1520)
- chore: add `promptfoo redteam plugins` command to list plugins (#1523)
- chore: clear cache status messages (#1517)

### Fixed

- fix(scriptCompletionProvider): handle UTF-8 encoding in script output (#1515)
- fix(config): support loading scenarios and tests from external files (#331)

### Dependencies

- chore(deps-dev): bump @aws-sdk/client-bedrock-runtime from 3.635.0 to 3.637.0 (#1513)

## [0.80.3] - 2024-08-22

### Changed

- **Add Support for Embeddings API (Cohere)**: Added support for the embeddings API. [#1502](https://github.com/promptfoo/promptfoo/pull/1502) by @typpo
- **Improve Download Menu**: Enhanced the web UI by improving the download menu, adding an option to download human eval test cases, and adding tests. [#1500](https://github.com/promptfoo/promptfoo/pull/1500) by @mldangelo
- **Python IPC Encoding**: Resolved an issue by ensuring that Python IPC uses UTF-8 encoding. [#1511](https://github.com/promptfoo/promptfoo/pull/1511) by @typpo
- **Dependencies**:
  - Bumped `@anthropic-ai/sdk` from `0.26.1` to `0.27.0`. [#1507](https://github.com/promptfoo/promptfoo/pull/1507) by @dependabot
  - Upgraded Docusaurus to version `3.5.2`. [#1512](https://github.com/promptfoo/promptfoo/pull/1512) by @mldangelo

## [0.80.2] - 2024-08-22

### Changed

- fix: remove prompt-extraction from base plugins (#1505)

## [0.80.1] - 2024-08-21

### Added

- feat(redteam): improve test generation and reporting (#1481)
- feat(eval)!: remove interactive providers option (#1487)

### Changed

- refactor(harmful): improve test generation and deduplication (#1480)
- fix: hosted load shared eval (#1482)
- fix: Generate correct url for hosted shared evals (#1484)
- feat: multilingual strategy (#1483)
- chore(eslint): add and configure eslint-plugin-unicorn (#1489)
- fix: include vars in python provider cache key (#1493)
- fix: Including prompt extraction broke redteam generation (#1494)
- fix: floating point comparisons in matchers (#1486)
- site: enterprise breakdown (#1495)
- fix: Prompt setup during redteam generation (#1496)
- fix: hardcoded injectVars in harmful plugin (#1498)
- site: enterprise blog post (#1497)

### Fixed

- fix(assertions): update error messages for context-relevance and context-faithfulness (#1485)

### Dependencies

- chore(deps-dev): bump @aws-sdk/client-bedrock-runtime from 3.632.0 to 3.635.0 (#1490)

## [0.80.0] - 2024-08-21

### Changed

- **Multilingual Strategy**: Added multilingual strategy by @typpo in [#1483](https://github.com/promptfoo/promptfoo/pull/1483)
- **Redteam**: Improved test generation and reporting by @mldangelo in [#1481](https://github.com/promptfoo/promptfoo/pull/1481)
- **Evaluation**: Removed interactive providers option by @mldangelo in [#1487](https://github.com/promptfoo/promptfoo/pull/1487)
- **Hosted Load**: Fixed hosted load shared eval by @sklein12 in [#1482](https://github.com/promptfoo/promptfoo/pull/1482)
- **Shared Evals**: Generated correct URL for hosted shared evals by @sklein12 in [#1484](https://github.com/promptfoo/promptfoo/pull/1484)
- **Assertions**: Updated error messages for context-relevance and context-faithfulness by @mldangelo in [#1485](https://github.com/promptfoo/promptfoo/pull/1485)
- **Python Provider**: Included vars in Python provider cache key by @typpo in [#1493](https://github.com/promptfoo/promptfoo/pull/1493)
- **Prompt Extraction**: Fixed prompt extraction during redteam generation by @sklein12 in [#1494](https://github.com/promptfoo/promptfoo/pull/1494)
- **Matchers**: Fixed floating point comparisons in matchers by @typpo in [#1486](https://github.com/promptfoo/promptfoo/pull/1486)
- **Redteam Generation**: Fixed prompt setup during redteam generation by @sklein12 in [#1496](https://github.com/promptfoo/promptfoo/pull/1496)
- **Harmful Tests**: Improved test generation and deduplication by @mldangelo in [#1480](https://github.com/promptfoo/promptfoo/pull/1480)
- **ESLint**: Added and configured eslint-plugin-unicorn by @mldangelo in [#1489](https://github.com/promptfoo/promptfoo/pull/1489)
- **Dependencies**: Bumped @aws-sdk/client-bedrock-runtime from 3.632.0 to 3.635.0 by @dependabot in [#1490](https://github.com/promptfoo/promptfoo/pull/1490)
- **Crescendo**: Crescendo now uses gpt-4o-mini instead of gpt-4o by @typpo
- **Environment Variables**: Added GROQ_API_KEY and alphabetized 3rd party environment variables by @mldangelo
- **Enterprise Breakdown**: Added enterprise breakdown by @typpo in [#1495](https://github.com/promptfoo/promptfoo/pull/1495)

## [0.79.0] - 2024-08-20

### Added

- feat(groq): integrate native Groq SDK and update documentation by @mldangelo in #1479
- feat(redteam): support multiple policies in redteam config by @mldangelo in #1470
- feat(redteam): handle graceful exit on Ctrl+C during initialization by @mldangelo

### Changed

- feat: Prompt Extraction Redteam Plugin by @sklein12 in #1471
- feat: nexe build artifacts by @typpo in #1472
- fix: expand supported config file extensions by @mldangelo in #1473
- fix: onboarding.ts should assume context.py by @typpo
- fix: typo in onboarding example by @typpo
- fix: reduce false positives in `policy` and `sql-injection` by @typpo
- docs: remove references to optional Supabase environment variables by @mldangelo in #1474
- docs: owasp llm top 10 updates by @typpo
- test: mock logger in util test suite by @mldangelo
- chore(workflow): change release trigger type from 'published' to 'created' in Docker workflow, remove pull request and push triggers by @mldangelo
- chore(webui): update plugin display names by @typpo
- chore: refine pass rate threshold logging by @mldangelo
- ci: upload artifact by @typpo

### Fixed

- fix(devcontainer): improve Docker setup for development environment by @mldangelo
- fix(devcontainer): update Dockerfile.dev for Node.js development by @mldangelo
- fix(webui): truncate floating point scores by @typpo

### Dependencies

- chore(deps): update dependencies by @mldangelo in #1478
- chore(deps): update dependencies including @swc/core, esbuild, @anthropic-ai/sdk, and openai by @mldangelo

### Tests

- test(config): run tests over example promptfoo configs by @mldangelo in #1475

## [0.78.3] - 2024-08-19

### Added

- feat(redteam): add base path to CLI state for redteam generate by @mldangelo in [#1464](https://github.com/promptfoo/promptfoo/pull/1464)
- feat(eval): add global pass rate threshold by @mldangelo in [#1443](https://github.com/promptfoo/promptfoo/pull/1443)

### Changed

- chore: check config.redteam instead of config.metadata.redteam by @mldangelo in [#1463](https://github.com/promptfoo/promptfoo/pull/1463)
- chore: Add vscode settings for prettier formatting by @sklein12 in [#1469](https://github.com/promptfoo/promptfoo/pull/1469)
- build: add defaults for supabase environment variables by @sklein12 in [#1468](https://github.com/promptfoo/promptfoo/pull/1468)
- fix: smarter caching in exec provider by @typpo in [#1467](https://github.com/promptfoo/promptfoo/pull/1467)
- docs: display consistent instructions for npx vs npm vs brew by @typpo in [#1465](https://github.com/promptfoo/promptfoo/pull/1465)

### Dependencies

- chore(deps): bump openai from 4.55.9 to 4.56.0 by @dependabot in [#1466](https://github.com/promptfoo/promptfoo/pull/1466)
- chore(deps): replace rouge with js-rouge by @QuarkNerd in [#1420](https://github.com/promptfoo/promptfoo/pull/1420)

## [0.78.2] - 2024-08-18

### Changed

- feat: multi-turn jailbreak (#1459)
- feat: plugin aliases for owasp, nist (#1410)
- refactor(redteam): aliase `generate redteam` to `redteam generate`. (#1461)
- chore: strongly typed envars (#1452)
- chore: further simplify redteam onboarding (#1462)
- docs: strategies (#1460)

## [0.78.1] - 2024-08-16

### Changed

- **feat:** Helicone integration by @maamalama in [#1434](https://github.com/promptfoo/promptfoo/pull/1434)
- **fix:** is-sql assertion `databaseType` not `database` by @typpo in [#1451](https://github.com/promptfoo/promptfoo/pull/1451)
- **chore:** Use temporary file for Python interprocess communication by @enkoder in [#1447](https://github.com/promptfoo/promptfoo/pull/1447)
- **chore:** Redteam onboarding updates by @typpo in [#1453](https://github.com/promptfoo/promptfoo/pull/1453)
- **site:** Add blog post by @typpo in [#1444](https://github.com/promptfoo/promptfoo/pull/1444)

### Fixed

- **fix(redteam):** Improve iterative tree-based red team attack provider by @mldangelo in [#1458](https://github.com/promptfoo/promptfoo/pull/1458)

### Dependencies

- **chore(deps):** Update various dependencies by @mldangelo in [#1442](https://github.com/promptfoo/promptfoo/pull/1442)
- **chore(deps):** Bump `@aws-sdk/client-bedrock-runtime` from 3.629.0 to 3.631.0 by @dependabot in [#1448](https://github.com/promptfoo/promptfoo/pull/1448)
- **chore(deps):** Bump `@aws-sdk/client-bedrock-runtime` from 3.631.0 to 3.632.0 by @dependabot in [#1455](https://github.com/promptfoo/promptfoo/pull/1455)
- **chore(deps):** Bump `@anthropic-ai/sdk` from 0.25.2 to 0.26.0 by @dependabot in [#1449](https://github.com/promptfoo/promptfoo/pull/1449)
- **chore(deps):** Bump `@anthropic-ai/sdk` from 0.26.0 to 0.26.1 by @dependabot in [#1456](https://github.com/promptfoo/promptfoo/pull/1456)
- **chore(deps):** Bump `openai` from 4.55.7 to 4.55.9 by @dependabot in [#1457](https://github.com/promptfoo/promptfoo/pull/1457)

## [0.78.0] - 2024-08-14

### Changed

- **Web UI**: Added ability to choose prompt/provider column in report view by @typpo in [#1426](https://github.com/promptfoo/promptfoo/pull/1426)
- **Eval**: Support loading scenarios and tests from external files by @mldangelo in [#1432](https://github.com/promptfoo/promptfoo/pull/1432)
- **Redteam**: Added language support for generated tests by @mldangelo in [#1433](https://github.com/promptfoo/promptfoo/pull/1433)
- **Transform**: Support custom function names in file transforms by @mldangelo in [#1435](https://github.com/promptfoo/promptfoo/pull/1435)
- **Extension Hook API**: Introduced extension hook API by @aantn in [#1249](https://github.com/promptfoo/promptfoo/pull/1249)
- **Report**: Hide unused plugins in report by @typpo in [#1425](https://github.com/promptfoo/promptfoo/pull/1425)
- **Memory**: Optimize memory usage in `listPreviousResults` by not loading all results into memory by @typpo in [#1439](https://github.com/promptfoo/promptfoo/pull/1439)
- **TypeScript**: Added TypeScript `promptfooconfig` example by @mldangelo in [#1427](https://github.com/promptfoo/promptfoo/pull/1427)
- **Tests**: Moved `evaluatorHelpers` tests to a separate file by @mldangelo in [#1437](https://github.com/promptfoo/promptfoo/pull/1437)
- **Dev**: Bumped `@aws-sdk/client-bedrock-runtime` from 3.624.0 to 3.629.0 by @dependabot in [#1428](https://github.com/promptfoo/promptfoo/pull/1428)
- **SDK**: Bumped `@anthropic-ai/sdk` from 0.25.1 to 0.25.2 by @dependabot in [#1429](https://github.com/promptfoo/promptfoo/pull/1429)
- **SDK**: Bumped `openai` from 4.55.4 to 4.55.7 by @dependabot in [#1436](https://github.com/promptfoo/promptfoo/pull/1436)

## [0.77.0] - 2024-08-12

### Added

- feat(assertions): add option to disable AJV strict mode (#1415)

### Changed

- feat: ssrf plugin (#1411)
- feat: `basic` strategy to represent raw payloads only (#1417)
- refactor: transform function (#1423)
- fix: suppress docker lint (#1412)
- fix: update eslint config and resolve unused variable warnings (#1413)
- fix: handle retries for harmful generations (#1422)
- docs: add plugin documentation (#1421)

### Fixed

- fix(redteam): plugins respect config-level numTest (#1409)

### Dependencies

- chore(deps): bump openai from 4.55.3 to 4.55.4 (#1418)

### Documentation

- docs(faq): expand and restructure FAQ content (#1416)

## [0.76.1] - 2024-08-11

## [0.76.0] - 2024-08-10

### Changed

- feat: add `delete eval latest` and `delete eval all` (#1383)
- feat: bfla and bofa plugins (#1406)
- feat: Support loading tools from multiple files (#1384)
- feat: `promptfoo eval --description` override (#1399)
- feat: add `default` strategy and remove `--add-strategies` (#1401)
- feat: assume unrecognized openai models are chat models (#1404)
- feat: excessive agency grader looks at tools (#1403)
- fix: dont check SSL certs (#1396)
- fix: reduce rbac and moderation false positives (#1400)
- fix: `redteam` property was not read in config (#1407)
- fix: Do not ignored derived metrics (#1381)
- fix: add indexes for sqlite (#1382)

### Fixed

- fix(types): allow boolean values in VarsSchema (#1386)

### Dependencies

- chore(deps-dev): bump @aws-sdk/client-bedrock-runtime from 3.623.0 to 3.624.0 (#1379)
- chore(deps): bump openai from 4.54.0 to 4.55.0 (#1387)
- chore(deps): bump openai from 4.55.0 to 4.55.1 (#1392)
- chore(deps): bump @anthropic-ai/sdk from 0.25.0 to 0.25.1 (#1397)
- chore(deps): bump openai from 4.55.1 to 4.55.3 (#1398)

## [0.75.2] - 2024-08-06

### Added

- feat: ability to attach configs to prompts (#1391)

### Changed

- fix: Update "Edit Comment" dialog background for the dark mode (#1374)
- fix: undefined var in hallucination template (#1375)
- fix: restore harmCategory var (#1380)

## [0.75.1] - 2024-08-05

### Changed

- fix: temporarily disable nunjucks strict mode by @typpo

### Dependencies

- chore(deps): update dependencies (#1373)

## [0.75.0] - 2024-08-05

### Added

- feat(webui): Download report as PDF by @typpo in #1348
- feat(redteam): Add custom policy plugin by @mldangelo in #1346
- feat(config): Add writePromptfooConfig function and orderKeys utility by @mldangelo in #1360
- feat(redteam): Add purpose and entities to defaultTest metadata by @mldangelo in #1359
- feat(webui): Show metadata in details dialog by @typpo in #1362
- feat(redteam): Add some simple requested strategies by @typpo in #1364

### Changed

- feat: Implement defaultTest metadata in tests and scenarios by @mldangelo in #1361
- feat!: Add `default` plugin collection and remove --add-plugins by @typpo in #1369
- fix: Moderation assert and iterative provider handle output objects by @typpo in #1353
- fix: Improve PII grader by @typpo in #1354
- fix: Improve RBAC grading by @typpo in #1347
- fix: Make graders set assertion value by @typpo in #1355
- fix: Allow falsy provider response outputs by @typpo in #1356
- fix: Improve entity extraction and enable for PII by @typpo in #1358
- fix: Do not dereference external tool files by @typpo in #1357
- fix: Google sheets output by @typpo in #1367
- docs: How to red team RAG applications by @typpo in #1368
- refactor(redteam): Consolidate graders and plugins by @mldangelo in #1370
- chore(redteam): Collect user consent for harmful generation by @typpo in #1365

### Dependencies

- chore(deps): Bump openai from 4.53.2 to 4.54.0 by @dependabot in #1349
- chore(deps-dev): Bump @aws-sdk/client-bedrock-runtime from 3.622.0 to 3.623.0 by @dependabot in #1372

## [0.74.0] - 2024-08-01

### Changed

- **feat**: Split types vs validators for prompts, providers, and redteam [#1325](https://github.com/promptfoo/promptfoo/pull/1325) by [@typpo](https://github.com/typpo)
- **feat**: Load provider `tools` and `functions` from external file [#1342](https://github.com/promptfoo/promptfoo/pull/1342) by [@typpo](https://github.com/typpo)
- **fix**: Show gray icon when there are no tests in report [#1335](https://github.com/promptfoo/promptfoo/pull/1335) by [@typpo](https://github.com/typpo)
- **fix**: numTests calculation for previous evals [#1336](https://github.com/promptfoo/promptfoo/pull/1336) by [@onyck](https://github.com/onyck)
- **fix**: Only show the number of tests actually run in the eval [#1338](https://github.com/promptfoo/promptfoo/pull/1338) by [@typpo](https://github.com/typpo)
- **fix**: better-sqlite3 in arm64 docker image [#1344](https://github.com/promptfoo/promptfoo/pull/1344) by [@cmrfrd](https://github.com/cmrfrd)
- **fix**: Correct positive example in DEFAULT_GRADING_PROMPT [#1337](https://github.com/promptfoo/promptfoo/pull/1337) by [@tbuckley](https://github.com/tbuckley)
- **chore**: Integrate red team evaluation into promptfoo init [#1334](https://github.com/promptfoo/promptfoo/pull/1334) by [@mldangelo](https://github.com/mldangelo)
- **chore**: Enforce consistent type imports [#1341](https://github.com/promptfoo/promptfoo/pull/1341) by [@mldangelo](https://github.com/mldangelo)
- **refactor(redteam)**: Update plugin architecture and improve error handling [#1343](https://github.com/promptfoo/promptfoo/pull/1343) by [@mldangelo](https://github.com/mldangelo)
- **docs**: Expand installation instructions in README and docs [#1345](https://github.com/promptfoo/promptfoo/pull/1345) by [@mldangelo](https://github.com/mldangelo)

### Dependencies

- **chore(deps)**: Bump @azure/identity from 4.4.0 to 4.4.1 [#1340](https://github.com/promptfoo/promptfoo/pull/1340) by [@dependabot](https://github.com/dependabot)
- **chore(deps)**: Bump the github-actions group with 3 updates [#1339](https://github.com/promptfoo/promptfoo/pull/1339) by [@dependabot](https://github.com/dependabot)

## [0.73.9] - 2024-07-30

### Dependencies

- chore(deps): update dev dependencies and minor package versions (#1331)
- chore(deps): bump @anthropic-ai/sdk from 0.24.3 to 0.25.0 (#1326)

### Fixed

- fix: chain provider and test transform (#1316)

### Added

- feat: handle rate limits in generic fetch path (#1324)

### Changed

- **Features:**
  - feat: handle rate limits in generic fetch path by @typpo in https://github.com/promptfoo/promptfoo/pull/1324
- **Fixes:**
  - fix: show default vars in table by @typpo in https://github.com/promptfoo/promptfoo/pull/1306
  - fix: chain provider and test transform by @fvdnabee in https://github.com/promptfoo/promptfoo/pull/1316
- **Refactors:**
  - refactor(redteam): extract entity and purpose logic, update imitation plugin by @mldangelo in https://github.com/promptfoo/promptfoo/pull/1301
- **Chores:**
  - chore(deps): bump openai from 4.53.1 to 4.53.2 by @dependabot in https://github.com/promptfoo/promptfoo/pull/1314
  - chore: set page titles by @typpo in https://github.com/promptfoo/promptfoo/pull/1315
  - chore: add devcontainer setup by @cmrfrd in https://github.com/promptfoo/promptfoo/pull/1317
  - chore(webui): persist column selection in evals view by @mldangelo in https://github.com/promptfoo/promptfoo/pull/1302
  - chore(redteam): allow multiple provider selection by @mldangelo in https://github.com/promptfoo/promptfoo/pull/1319
  - chore(deps): bump @anthropic-ai/sdk from 0.24.3 to 0.25.0 by @dependabot in https://github.com/promptfoo/promptfoo/pull/1326
  - chore(deps-dev): bump @aws-sdk/client-bedrock-runtime from 3.620.0 to 3.620.1 by @dependabot in https://github.com/promptfoo/promptfoo/pull/1327
  - chore(deps): update dev dependencies and minor package versions by @mldangelo in https://github.com/promptfoo/promptfoo/pull/1331
- **CI/CD:**
  - ci: add assets generation job and update json schema by @mldangelo in https://github.com/promptfoo/promptfoo/pull/1321
  - docs: add CITATION.cff file by @mldangelo in https://github.com/promptfoo/promptfoo/pull/1322
  - docs: update examples and docs to use gpt-4o and gpt-4o-mini models by @mldangelo in https://github.com/promptfoo/promptfoo/pull/1323
- chore(deps-dev): bump @aws-sdk/client-bedrock-runtime from 3.620.0 to 3.620.1 (#1327)

### Documentation

- **Documentation:**

## [0.73.8] - 2024-07-29

### Dependencies

- chore(deps): bump openai from 4.53.1 to 4.53.2 (#1314)

### Documentation

- docs: update examples and docs to use gpt-4o and gpt-4o-mini models (#1323)
- docs: add CITATION.cff file (#1322)

### Added

- feat(webui): tooltip with provider config on hover (#1312)

### Changed

- feat: Imitation redteam plugin (#1163)
- fix: report cached tokens from assertions (#1299)
- fix: trim model-graded-closedqa response (#1309)
- refactor(utils): move transform logic to separate file (#1310)
- chore(cli): add option to strip auth info from shared URLs (#1304)
- chore: set page titles (#1315)
- chore(webui): persist column selection in evals view (#1302)
- ci: add assets generation job and update json schema (#1321)
- refactor(redteam): extract entity and purpose logic, update imitation plugin (#1301)
- chore(redteam): allow multiple provider selection (#1319)
- chore: add devcontainer setup (#1317)

### Fixed

- fix(webui): make it easier to select text without toggling cell (#1295)
- fix(docker): add sqlite-dev to runtime dependencies (#1297)
- fix(redteam): update CompetitorsGrader rubric (#1298)
- fix(redteam): improve plugin and strategy selection UI (#1300)
- fix(redteam): decrease false positives in hallucination grader (#1305)
- fix(redteam): misc fixes in grading and calculations (#1313)
- fix: show default vars in table (#1306)

## [0.73.7] - 2024-07-26

### Changed

- **Standalone graders for redteam** by [@typpo](https://github.com/typpo) in [#1256](https://github.com/promptfoo/promptfoo/pull/1256)
- **Punycode deprecation warning on node 22** by [@typpo](https://github.com/typpo) in [#1287](https://github.com/promptfoo/promptfoo/pull/1287)
- **Improve iterative providers and update provider API interface to pass original prompt** by [@mldangelo](https://github.com/mldangelo) in [#1293](https://github.com/promptfoo/promptfoo/pull/1293)
- **Add issue templates** by [@typpo](https://github.com/typpo) in [#1288](https://github.com/promptfoo/promptfoo/pull/1288)
- **Support TS files for prompts providers and assertions** by [@benasher44](https://github.com/benasher44) in [#1286](https://github.com/promptfoo/promptfoo/pull/1286)
- **Update dependencies** by [@mldangelo](https://github.com/mldangelo) in [#1292](https://github.com/promptfoo/promptfoo/pull/1292)
- **Move circular dependency check to style-check job** by [@mldangelo](https://github.com/mldangelo) in [#1291](https://github.com/promptfoo/promptfoo/pull/1291)
- **Add examples for embedding and classification providers** by [@Luca-Hackl](https://github.com/Luca-Hackl) in [#1296](https://github.com/promptfoo/promptfoo/pull/1296)

## [0.73.6] - 2024-07-25

### Added

- feat(ci): add Docker image publishing to GitHub Container Registry (#1263)
- feat(webui): add yaml upload button (#1264)

### Changed

- docs: fix javascript configuration guide variable example (#1268)
- site(careers): update application instructions and preferences (#1270)
- chore(python): enhance documentation, tests, formatting, and CI (#1282)
- fix: treat .cjs and .mjs files as javascript vars (#1267)
- fix: add xml tags for better delineation in `llm-rubric`, reduce `harmful` plugin false positives (#1269)
- fix: improve handling of json objects in http provider (#1274)
- fix: support provider json filepath (#1279)
- chore(ci): implement multi-arch Docker image build and push (#1266)
- chore(docker): add multi-arch image description (#1271)
- chore(eslint): add new linter rules and improve code quality (#1277)
- chore: move types files (#1278)
- refactor(redteam): rename strategies and improve type safety (#1275)
- ci: re-enable Node 22.x in CI matrix (#1272)
- chore: support loading .{,m,c}ts promptfooconfig files (#1284)

### Dependencies

- chore(deps): update ajv-formats from 2.1.1 to 3.0.1 (#1276)
- chore(deps): update @swc/core to version 1.7.1 (#1285)

## [0.73.5] - 2024-07-24

### Added

- **feat(cli):** Add the ability to share a specific eval by [@typpo](https://github.com/promptfoo/promptfoo/pull/1250)
- **feat(webui):** Hide long metrics lists by [@typpo](https://github.com/promptfoo/promptfoo/pull/1262)
- feat(webui): hide long metrics lists (#1262)
- feat: ability to share a specific eval (#1250)

### Changed

- **fix:** Resolve node-fetch TypeScript errors by [@mldangelo](https://github.com/promptfoo/promptfoo/pull/1254)
- **fix:** Correct color error in local `checkNodeVersion` test by [@mldangelo](https://github.com/promptfoo/promptfoo/pull/1255)
- **fix:** Multiple Docker fixes by [@typpo](https://github.com/promptfoo/promptfoo/pull/1257)
- **fix:** Improve `--add-strategies` validation error messages by [@typpo](https://github.com/promptfoo/promptfoo/pull/1260)
- **chore:** Warn when a variable is named `assert` by [@typpo](https://github.com/promptfoo/promptfoo/pull/1259)
- **chore:** Update Llama examples and add support for chat-formatted prompts in Replicate by [@typpo](https://github.com/promptfoo/promptfoo/pull/1261)
- chore: update llama examples and add support for chat formatted prompts in Replicate (#1261)
- chore: warn when a var is named assert (#1259)

### Fixed

- **fix(redteam):** Allow arbitrary `injectVar` name for redteam providers by [@mldangelo](https://github.com/promptfoo/promptfoo/pull/1253)
- fix: make --add-strategies validation have useful error (#1260)
- fix: multiple docker fixes (#1257)
- fix: color error in local checkNodeVersion test (#1255)
- fix: resolve node-fetch typescript errors (#1254)
- fix(redteam): allow arbitrary injectVar name for redteam providers (#1253)

## [0.73.4] - 2024-07-24

### Changed

- **schema**: Update config schema for strategies by @mldangelo in [#1244](https://github.com/promptfoo/promptfoo/pull/1244)
- **defaultTest**: Fix scenario assert merging by @onyck in [#1251](https://github.com/promptfoo/promptfoo/pull/1251)
- **webui**: Handle port already in use error by @mldangelo in [#1246](https://github.com/promptfoo/promptfoo/pull/1246)
- **webui**: Update provider list in `ProviderSelector` and add tests by @mldangelo in [#1245](https://github.com/promptfoo/promptfoo/pull/1245)
- **site**: Add blog post by @typpo in [#1247](https://github.com/promptfoo/promptfoo/pull/1247)
- **site**: Improve navigation and consistency by @mldangelo in [#1248](https://github.com/promptfoo/promptfoo/pull/1248)
- **site**: Add careers page by @mldangelo in [#1222](https://github.com/promptfoo/promptfoo/pull/1222)
- **docs**: Full RAG example by @typpo in [#1228](https://github.com/promptfoo/promptfoo/pull/1228)

## [0.73.3] - 2024-07-23

### Changed

- **WebUI:** Make eval switcher more obvious by @typpo in [#1232](https://github.com/promptfoo/promptfoo/pull/1232)
- **Redteam:** Add iterative tree provider and strategy by @mldangelo in [#1238](https://github.com/promptfoo/promptfoo/pull/1238)
- Improve `CallApiFunctionSchema`/`ProviderFunction` type by @aloisklink in [#1235](https://github.com/promptfoo/promptfoo/pull/1235)
- **Redteam:** CLI nits, plugins, provider functionality, and documentation by @mldangelo in [#1231](https://github.com/promptfoo/promptfoo/pull/1231)
- **Redteam:** PII false positives by @typpo in [#1233](https://github.com/promptfoo/promptfoo/pull/1233)
- **Redteam:** `--add-strategies` flag didn't work by @typpo in [#1234](https://github.com/promptfoo/promptfoo/pull/1234)
- Cleanup logging and fix nextui TS error by @mldangelo in [#1243](https://github.com/promptfoo/promptfoo/pull/1243)
- **CI:** Add registry URL to npm publish workflow by @mldangelo in [#1241](https://github.com/promptfoo/promptfoo/pull/1241)
- Remove redundant chalk invocations by @mldangelo in [#1240](https://github.com/promptfoo/promptfoo/pull/1240)
- Update dependencies by @mldangelo in [#1242](https://github.com/promptfoo/promptfoo/pull/1242)
- Update some images by @typpo in [#1236](https://github.com/promptfoo/promptfoo/pull/1236)
- More image updates by @typpo in [#1237](https://github.com/promptfoo/promptfoo/pull/1237)
- Update capitalization of Promptfoo and fix site deprecation warning by @mldangelo in [#1239](https://github.com/promptfoo/promptfoo/pull/1239)

## [0.73.2] - 2024-07-23

### Changed

- fix: add support for anthropic bedrock tools (#1229)
- chore(redteam): add a warning for no openai key set (#1230)

## [0.73.1] - 2024-07-22

### Changed

- fix: dont try to parse yaml content on load (#1226)

## [0.73.0] - 2024-07-22

### Added

- feat(redteam): add 4 new basic plugins (#1201)
- feat(redteam): improve test generation logic and add batching by @mldangelo in
- feat(redteam): settings dialog (#1215)https://github.com/promptfoo/promptfoo/pull/1208
- feat(redteam): introduce redteam section for promptfooconfig.yaml (#1192)

### Changed

- fix: gpt-4o-mini price (#1218)
- chore(openai): update model list (#1219)
- test: improve type safety and resolve TypeScript errors (#1216)
- refactor: resolve circular dependencies and improve code organization (#1212)
- docs: fix broken links (#1211)
- site: image updates and bugfixes (#1217)
- site: improve human readability of validator errors (#1221)
- site: yaml/json config validator for promptfoo configs (#1207)

### Fixed

- fix(validator): fix errors in default example (#1220)
- fix(webui): misc fixes and improvements to webui visuals (#1213)
- fix(redteam): mismatched categories and better overall scoring (#1214)
- fix(gemini): improve error handling (#1193)

### Dependencies

- chore(deps): update multiple dependencies to latest minor and patch versions (#1210)

## [0.72.2] - 2024-07-19

### Documentation

- docs: add guide for comparing GPT-4o vs GPT-4o-mini (#1200)

### Added

- **feat(openai):** add GPT-4o-mini models by [@mldangelo](https://github.com/promptfoo/promptfoo/pull/1196)
- feat(redteam): improve test generation logic and add batching (#1208)

### Changed

- **feat:** add schema validation to `promptfooconfig.yaml` by [@mldangelo](https://github.com/promptfoo/promptfoo/pull/1185)
- **fix:** base path for custom filter resolution by [@onyck](https://github.com/promptfoo/promptfoo/pull/1198)
- **chore(redteam):** refactor PII categories and improve plugin handling by [@mldangelo](https://github.com/promptfoo/promptfoo/pull/1191)
- **build(deps-dev):** bump `@aws-sdk/client-bedrock-runtime` from 3.614.0 to 3.616.0 by [@dependabot](https://github.com/promptfoo/promptfoo/pull/1203)
- **docs:** add guide for comparing GPT-4o vs GPT-4o-mini by [@mldangelo](https://github.com/promptfoo/promptfoo/pull/1200)
- **site:** contact page by [@typpo](https://github.com/promptfoo/promptfoo/pull/1190)
- **site:** newsletter form by [@typpo](https://github.com/promptfoo/promptfoo/pull/1194)
- **site:** miscellaneous images and improvements by [@typpo](https://github.com/promptfoo/promptfoo/pull/1199)
- build(deps-dev): bump @aws-sdk/client-bedrock-runtime from 3.614.0 to 3.616.0 (#1203)
- site: misc images and improvements (#1199)

### Fixed

- **fix(webui):** eval ID not being properly set by [@typpo](https://github.com/promptfoo/promptfoo/pull/1195)
- **fix(Dockerfile):** install curl for healthcheck by [@orange-anjou](https://github.com/promptfoo/promptfoo/pull/1204)
- fix(Dockerfile): install curl for healthcheck (#1204)
- fix: base path for custom filter resolution (#1198)

### Tests

- **test(webui):** add unit tests for `InfoModal` component by [@mldangelo](https://github.com/promptfoo/promptfoo/pull/1187)

## [0.72.1] - 2024-07-18

### Tests

- test(webui): add unit tests for InfoModal component (#1187)

### Fixed

- fix(webui): eval id not being properly set (#1195)

### Added

- feat(openai): add gpt-4o-mini models (#1196)
- feat: add schema validation to promptfooconfig.yaml (#1185)

### Changed

- Fix: Consider model name when caching Bedrock responses by @fvdnabee in [#1181](https://github.com/promptfoo/promptfoo/pull/1181)
- Fix: Parsing of the model name tag in Ollama embeddings provider by @minamijoyo in [#1189](https://github.com/promptfoo/promptfoo/pull/1189)
- Refactor (redteam): Simplify CLI command structure and update provider options by @mldangelo in [#1174](https://github.com/promptfoo/promptfoo/pull/1174)
- Refactor (types): Convert interfaces to Zod schemas by @mldangelo in [#1178](https://github.com/promptfoo/promptfoo/pull/1178)
- Refactor (redteam): Improve type safety and simplify code structure by @mldangelo in [#1175](https://github.com/promptfoo/promptfoo/pull/1175)
- Chore (redteam): Another injection by @typpo in [#1173](https://github.com/promptfoo/promptfoo/pull/1173)
- Chore (deps): Upgrade inquirer to v10 by @mldangelo in [#1176](https://github.com/promptfoo/promptfoo/pull/1176)
- Chore (redteam): Update CLI for test case generation by @mldangelo in [#1177](https://github.com/promptfoo/promptfoo/pull/1177)
- Chore: Include hostname in share confirmation by @typpo in [#1183](https://github.com/promptfoo/promptfoo/pull/1183)
- Build (deps-dev): Bump @azure/identity from 4.3.0 to 4.4.0 by @dependabot in [#1180](https://github.com/promptfoo/promptfoo/pull/1180)
- chore(redteam): refactor PII categories and improve plugin handling (#1191)
- site: newsletter form (#1194)
- site: contact page (#1190)

## [0.72.0] - 2024-07-17

### Added

- feat(webui): add about component with helpful links (#1149)
- feat(webui): Ability to compare evals (#1148)

### Changed

- feat: manual input provider (#1168)
- chore(mistral): add codestral-mamba (#1170)
- chore: static imports for iterative providers (#1169)

### Fixed

- fix(webui): dark mode toggle (#1171)
- fix(redteam): set harmCategory label for harmful tests (#1172)

## [0.71.1] - 2024-07-15

### Added

- feat(redteam): specify the default number of test cases to generate per plugin (#1154)

### Changed

- feat: add image classification example and xml assertions (#1153)

### Fixed

- fix(redteam): fix dynamic import paths (#1162)

## [0.71.0] - 2024-07-15

### Changed

- **Eval picker for web UI** by [@typpo](https://github.com/typpo) in [#1143](https://github.com/promptfoo/promptfoo/pull/1143)
- **Update default model providers to Claude 3.5** by [@mldangelo](https://github.com/mldangelo) in [#1157](https://github.com/promptfoo/promptfoo/pull/1157)
- **Allow provider customization for dataset generation** by [@mldangelo](https://github.com/mldangelo) in [#1158](https://github.com/promptfoo/promptfoo/pull/1158)
- **Predict Redteam injectVars** by [@mldangelo](https://github.com/mldangelo) in [#1141](https://github.com/promptfoo/promptfoo/pull/1141)
- **Fix JSON prompt escaping in HTTP provider and add LM Studio example** by [@mldangelo](https://github.com/mldangelo) in [#1156](https://github.com/promptfoo/promptfoo/pull/1156)
- **Fix poor performing harmful test generation** by [@mldangelo](https://github.com/mldangelo) in [#1124](https://github.com/promptfoo/promptfoo/pull/1124)
- **Update overreliance grading prompt** by [@mldangelo](https://github.com/mldangelo) in [#1146](https://github.com/promptfoo/promptfoo/pull/1146)
- **Move multiple variables warning to before progress bar** by [@typpo](https://github.com/typpo) in [#1160](https://github.com/promptfoo/promptfoo/pull/1160)
- **Add contributing guide** by [@mldangelo](https://github.com/mldangelo) in [#1150](https://github.com/promptfoo/promptfoo/pull/1150)
- **Refactor and optimize injection and iterative methods** by [@mldangelo](https://github.com/mldangelo) in [#1138](https://github.com/promptfoo/promptfoo/pull/1138)
- **Update plugin base class to support multiple assertions** by [@mldangelo](https://github.com/mldangelo) in [#1139](https://github.com/promptfoo/promptfoo/pull/1139)
- **Structural refactor, abstract plugin and method actions** by [@mldangelo](https://github.com/mldangelo) in [#1140](https://github.com/promptfoo/promptfoo/pull/1140)
- **Move CLI commands into individual files** by [@mldangelo](https://github.com/mldangelo) in [#1155](https://github.com/promptfoo/promptfoo/pull/1155)
- **Update Jest linter rules** by [@mldangelo](https://github.com/mldangelo) in [#1161](https://github.com/promptfoo/promptfoo/pull/1161)
- **Bump openai from 4.52.4 to 4.52.5** by [@dependabot](https://github.com/dependabot) in [#1137](https://github.com/promptfoo/promptfoo/pull/1137)
- **Bump @aws-sdk/client-bedrock-runtime from 3.613.0 to 3.614.0** by [@dependabot](https://github.com/dependabot) in [#1136](https://github.com/promptfoo/promptfoo/pull/1136)
- **Bump openai from 4.52.5 to 4.52.7** by [@dependabot](https://github.com/dependabot) in [#1142](https://github.com/promptfoo/promptfoo/pull/1142)
- **Update documentation and MUI dependencies** by [@mldangelo](https://github.com/mldangelo) in [#1152](https://github.com/promptfoo/promptfoo/pull/1152)
- **Update Drizzle dependencies and configuration** by [@mldangelo](https://github.com/mldangelo) in [#1151](https://github.com/promptfoo/promptfoo/pull/1151)
- **Bump dependencies with patch and minor version updates** by [@mldangelo](https://github.com/mldangelo) in [#1159](https://github.com/promptfoo/promptfoo/pull/1159)

## [0.70.1] - 2024-07-11

### Changed

- **provider**: put provider in outer loop to reduce model swap by @typpo in [#1132](https://github.com/promptfoo/promptfoo/pull/1132)
- **evaluator**: ensure unique prompt handling with labeled and unlabeled providers by @mldangelo in [#1134](https://github.com/promptfoo/promptfoo/pull/1134)
- **eval**: validate --output file extension before running eval by @mldangelo in [#1135](https://github.com/promptfoo/promptfoo/pull/1135)
- **deps-dev**: bump @aws-sdk/client-bedrock-runtime from 3.609.0 to 3.613.0 by @dependabot in [#1126](https://github.com/promptfoo/promptfoo/pull/1126)
- fix pythonCompletion test by @mldangelo in [#1133](https://github.com/promptfoo/promptfoo/pull/1133)

## [0.70.0] - 2024-07-10

### Changed

- feat: Add `promptfoo redteam init` command (#1122)
- chore: refactor eval and generate commands out of main.ts (#1121)
- build(deps): bump openai from 4.52.3 to 4.52.4 (#1118)
- refactor(redteam): relocate harmful and pii plugins from legacy directory (#1123)
- refactor(redteam): Migrate harmful test generators to plugin-based architecture (#1116)

### Fixed

- fix(redteam): use final prompt in moderation instead of original (#1117)

## [0.69.2] - 2024-07-08

### Changed

- feat: add support for nested grading results (#1101)
- fix: issue that caused harmful prompts to not save (#1112)
- fix: resolve relative paths for prompts (#1110)
- ci: compress images in PRs (#1108)
- site: landing page updates (#1096)

## [0.69.1] - 2024-07-06

### Changed

- **feat**: Add Zod schema validation for providers in `promptfooconfig` by @mldangelo in [#1102](https://github.com/promptfoo/promptfoo/pull/1102)
- **fix**: Re-add provider context in prompt functions by @mldangelo in [#1106](https://github.com/promptfoo/promptfoo/pull/1106)
- **fix**: Add missing `gpt-4-turbo-2024-04-09` by @aloisklink in [#1100](https://github.com/promptfoo/promptfoo/pull/1100)
- **chore**: Update minor and patch versions of several packages by @mldangelo in [#1107](https://github.com/promptfoo/promptfoo/pull/1107)
- **chore**: Format Python code and add check job to GitHub Actions workflow by @mldangelo in [#1105](https://github.com/promptfoo/promptfoo/pull/1105)
- **chore**: Bump version to 0.69.1 by @mldangelo
- **docs**: Add example and configuration guide for using `llama.cpp` by @mldangelo in [#1104](https://github.com/promptfoo/promptfoo/pull/1104)
- **docs**: Add Vitest integration guide by @mldangelo in [#1103](https://github.com/promptfoo/promptfoo/pull/1103)

## [0.69.0] - 2024-07-05

### Added

- feat(redteam): `extra-jailbreak` plugin that applies jailbreak to all probes (#1085)
- feat(webui): show metrics as % in column header (#1087)
- feat: add support for PROMPTFOO_AUTHOR environment variable (#1099)

### Changed

- feat: `llm-rubric` uses tools API for model-grading anthropic evals (#1079)
- feat: `--filter-providers` eval option (#1089)
- feat: add `author` field to evals (#1045)
- fix: improper path resolution for file:// prefixes (#1094)
- chore(webui): small changes to styling (#1088)
- docs: guide on how to do sandboxed evals on generated code (#1097)
- build(deps): bump replicate from 0.30.2 to 0.31.0 (#1090)

### Fixed

- fix(webui): Ability to toggle visibility of description column (#1095)

## [0.68.3] - 2024-07-04

### Tests

- test: fix assertion result mock pollution (#1086)

### Fixed

- fix: browser error on eval page with derived metrics that results when a score is null (#1093)
- fix(prompts): treat non-existent files as prompt strings (#1084)
- fix: remove test mutation for classifer and select-best assertion types (#1083)

### Added

- feat(openai): support for attachments for openai assistants (#1080)

### Changed

- **Features:**
  - Added support for attachments in OpenAI assistants by [@typpo](https://github.com/promptfoo/promptfoo/pull/1080)
- **Fixes:**
  - Removed test mutation for classifier and select-best assertion types by [@typpo](https://github.com/promptfoo/promptfoo/pull/1083)
  - Treated non-existent files as prompt strings by [@typpo](https://github.com/promptfoo/promptfoo/pull/1084)
  - Fixed assertion result mock pollution by [@mldangelo](https://github.com/promptfoo/promptfoo/pull/1086)
- **Dependencies:**
  - Bumped `openai` from 4.52.2 to 4.52.3 by [@dependabot](https://github.com/promptfoo/promptfoo/pull/1073)
  - Bumped `@aws-sdk/client-bedrock-runtime` from 3.606.0 to 3.609.0 by [@dependabot](https://github.com/promptfoo/promptfoo/pull/1072)

## [0.68.2] - 2024-07-03

### Changed

- build(deps): bump openai from 4.52.2 to 4.52.3 (#1073)
- build(deps-dev): bump @aws-sdk/client-bedrock-runtime from 3.606.0 to 3.609.0 (#1072)

### Added

- feat(webui): add scenarios to test suite configuration in yaml editor (#1071)

## [0.68.1] - 2024-07-02

### Fixed

- fix: resolve issues with relative prompt paths (#1066)
- fix: handle replicate ids without version (#1059)

### Added

- feat: support calling specific function from python provider (#1053)

### Changed

- **feat:** Support calling specific function from Python provider by [@typpo](https://github.com/promptfoo/promptfoo/pull/1053)
- **fix:** Resolve issues with relative prompt paths by [@mldangelo](https://github.com/promptfoo/promptfoo/pull/1066)
- **fix:** Handle replicate IDs without version by [@typpo](https://github.com/promptfoo/promptfoo/pull/1059)
- **build(deps):** Bump `@anthropic-ai/sdk` from 0.24.2 to 0.24.3 by [@dependabot](https://github.com/promptfoo/promptfoo/pull/1062)
- build(deps): bump @anthropic-ai/sdk from 0.24.2 to 0.24.3 (#1062)

## [0.68.0] - 2024-07-01

### Documentation

- docs: dalle jailbreak blog post (#1052)

### Added

- feat(webui): Add support for markdown tables and other extras by @typpo in [#1042](https://github.com/promptfoo/promptfoo/pull/1042)

### Changed

- feat: support for image model redteaming by @typpo in [#1051](https://github.com/promptfoo/promptfoo/pull/1051)
- feat: prompt syntax for bedrock llama3 by @fvdnabee in [#1038](https://github.com/promptfoo/promptfoo/pull/1038)
- fix: http provider returns the correct response format by @typpo in [#1027](https://github.com/promptfoo/promptfoo/pull/1027)
- fix: handle when stdout columns are not set by @typpo in [#1029](https://github.com/promptfoo/promptfoo/pull/1029)
- fix: support additional models via AWS Bedrock and update documentation by @mldangelo in [#1034](https://github.com/promptfoo/promptfoo/pull/1034)
- fix: handle imported single test case by @typpo in [#1041](https://github.com/promptfoo/promptfoo/pull/1041)
- fix: dereference promptfoo test files by @fvdnabee in [#1035](https://github.com/promptfoo/promptfoo/pull/1035)
- chore: expose runAssertion and runAssertions to node package by @typpo in [#1026](https://github.com/promptfoo/promptfoo/pull/1026)
- chore: add Node.js version check to ensure compatibility by @mldangelo in [#1030](https://github.com/promptfoo/promptfoo/pull/1030)
- chore: enable '@typescript-eslint/no-use-before-define' linter rule by @mldangelo in [#1043](https://github.com/promptfoo/promptfoo/pull/1043)
- docs: fix broken documentation links by @mldangelo in [#1033](https://github.com/promptfoo/promptfoo/pull/1033)
- docs: update anthropic.md by @Codeshark-NET in [#1036](https://github.com/promptfoo/promptfoo/pull/1036)
- ci: add GitHub Action for automatic version tagging by @mldangelo in [#1046](https://github.com/promptfoo/promptfoo/pull/1046)
- ci: npm publish workflow by @typpo in [#1044](https://github.com/promptfoo/promptfoo/pull/1044)
- build(deps): bump openai from 4.52.1 to 4.52.2 by @dependabot in [#1057](https://github.com/promptfoo/promptfoo/pull/1057)
- build(deps): bump @anthropic-ai/sdk from 0.24.1 to 0.24.2 by @dependabot in [#1056](https://github.com/promptfoo/promptfoo/pull/1056)
- build(deps-dev): bump @aws-sdk/client-bedrock-runtime from 3.602.0 to 3.606.0 by @dependabot in [#1055](https://github.com/promptfoo/promptfoo/pull/1055)
- build(deps): bump docker/setup-buildx-action from 2 to 3 in the github-actions group by @dependabot in [#1054](https://github.com/promptfoo/promptfoo/pull/1054)

## [0.67.0] - 2024-06-27

### Added

- feat(bedrock): add proxy support for AWS SDK (#1021)
- feat(redteam): Expose modified prompt for iterative jailbreaks (#1024)
- feat: replicate image provider (#1049)

### Changed

- feat: add support for gemini embeddings via vertex (#1004)
- feat: normalize prompt input formats, introduce single responsibility handlers, improve test coverage, and fix minor bugs (#994)
- fix: more robust json extraction for llm-rubric (#1019)
- build(deps): bump openai from 4.52.0 to 4.52.1 (#1015)
- build(deps): bump @anthropic-ai/sdk from 0.24.0 to 0.24.1 (#1016)
- chore: sort imports (#1006)
- chore: switch to smaller googleapis dependency (#1009)
- chore: add config telemetry (#1005)
- docs: update GitHub urls to reflect promptfoo github org repository location (#1011)
- docs: fix incorrect yaml ref in guide (#1018)

## [0.66.0] - 2024-06-24

### Changed

- `config get/set` commands, ability for users to set their email by [@typpo](https://github.com/typpo) in [#971](https://github.com/promptfoo/promptfoo/pull/971)
- **webui**: Download as CSV by [@typpo](https://github.com/typpo) in [#1000](https://github.com/promptfoo/promptfoo/pull/1000)
- Add support for Gemini default grader if credentials are present by [@typpo](https://github.com/typpo) in [#998](https://github.com/promptfoo/promptfoo/pull/998)
- **redteam**: Allow arbitrary providers by [@mldangelo](https://github.com/mldangelo) in [#1002](https://github.com/promptfoo/promptfoo/pull/1002)
- Derived metrics by [@typpo](https://github.com/typpo) in [#985](https://github.com/promptfoo/promptfoo/pull/985)
- Python provider can import modules with same name as built-ins by [@typpo](https://github.com/typpo) in [#989](https://github.com/promptfoo/promptfoo/pull/989)
- Include error text in all cases by [@typpo](https://github.com/typpo) in [#990](https://github.com/promptfoo/promptfoo/pull/990)
- Ensure tests inside scenarios are filtered by filter patterns by [@mldangelo](https://github.com/mldangelo) in [#996](https://github.com/promptfoo/promptfoo/pull/996)
- Anthropic message API support for env vars by [@typpo](https://github.com/typpo) in [#997](https://github.com/promptfoo/promptfoo/pull/997)
- Add build documentation workflow and fix typos by [@mldangelo](https://github.com/mldangelo) in [#993](https://github.com/promptfoo/promptfoo/pull/993)
- Block network calls in tests by [@typpo](https://github.com/typpo) in [#972](https://github.com/promptfoo/promptfoo/pull/972)
- Export `AnthropicMessagesProvider` from providers by [@greysteil](https://github.com/greysteil) in [#975](https://github.com/promptfoo/promptfoo/pull/975)
- Add Claude 3.5 sonnet pricing by [@typpo](https://github.com/typpo) in [#976](https://github.com/promptfoo/promptfoo/pull/976)
- Pass `tool_choice` to Anthropic when set in config by [@greysteil](https://github.com/greysteil) in [#977](https://github.com/promptfoo/promptfoo/pull/977)
- Fixed according to Ollama API specifications by [@keishidev](https://github.com/keishidev) in [#981](https://github.com/promptfoo/promptfoo/pull/981)
- Add Dependabot config and update provider dependencies by [@mldangelo](https://github.com/mldangelo) in [#984](https://github.com/promptfoo/promptfoo/pull/984)
- Don't commit `.env` to Git by [@will-holley](https://github.com/will-holley) in [#991](https://github.com/promptfoo/promptfoo/pull/991)
- Update Docker base image to Node 20, improve self-hosting documentation, and add CI action for Docker build by [@mldangelo](https://github.com/mldangelo) in [#995](https://github.com/promptfoo/promptfoo/pull/995)
- Allow variable cells to scroll instead of exploding the table height by [@grrowl](https://github.com/grrowl) in [#973](https://github.com/promptfoo/promptfoo/pull/973)

## [0.65.2] - 2024-06-20

### Documentation

- docs: update claude vs gpt guide with claude 3.5 (#986)

### Added

- feat(redteam): make it easier to add non default plugins (#958)

### Changed

- feat: contains-sql assert (#964)
- fix: handle absolute paths for js providers (#966)
- fix: label not showing problem when using eval with config option (#928)
- fix: should return the whole message if the OpenAI return the content and the function call/tools at the same time. (#968)
- fix: label support for js prompts (#970)
- docs: Add CLI delete command to docs (#959)
- docs: text to sql validation guide (#962)

### Fixed

- fix(redteam): wire ui to plugins (#965)
- fix(redteam): reduce overreliance, excessive-agency false positive rates (#963)

## [0.65.1] - 2024-06-18

### Changed

- chore(docs): add shell syntax highlighting and fix typos (#953)
- chore(dependencies): update package dependencies (#952)
- Revert "feat(cli): add tests for CLI commands and fix version flag bug" (#967)

### Fixed

- fix: handle case where returned python result is null (#957)
- fix(webui): handle empty fail reasons and null componentResults (#956)

### Added

- feat(cli): add tests for CLI commands and fix version flag bug (#954)
- feat(eslint): integrate eslint-plugin-jest and configure rules (#951)
- feat: add eslint-plugin-unused-imports and remove unused imports (#949)
- feat: assertion type: is-sql (#926)

## [0.65.0] - 2024-06-17

### Added

- feat(webui): show pass/fail toggle (#938)
- feat(webui): carousel for multiple failure reasons (#939)
- feat(webui): clicking metric pills filters by nonzero only (#941)
- feat(redteam): political statements (#944)
- feat(redteam): indicate performance with moderation filter (#933)

### Changed

- feat: add hf to onboarding flow (#947)
- feat: add support for `promptfoo export latest` (#948)
- fix: serialize each item in `vars` when its type is a string (#823) (#943)
- chore(webui): split ResultsTable into separate files (#942)

### Fixed

- fix(redteam): more aggressive contract testing (#946)

### Dependencies

- chore(deps): update dependencies without breaking changes (#937)

## [0.64.0] - 2024-06-15

### Added

- feat(redteam): add unintended contracts test (#934)
- feat(anthropic): support tool use (#932)

### Changed

- feat: export `promptfoo.cache` to node package (#923)
- feat: add Voyage AI embeddings provider (#931)
- feat: Add more Portkey header provider options and create headers automatically (#909)
- fix: handle openai chat-style messages better in `moderation` assert (#930)
- ci: add next.js build caching (#908)
- chore(docs): update installation and GitHub Actions guides (#935)
- chore(dependencies): bump LLM providers in package.json (#936)

### Fixed

- fix(bedrock): support cohere embeddings (#924)

### Dependencies

- chore(deps): bump braces from 3.0.2 to 3.0.3 (#918)

## [0.63.2] - 2024-06-10

### Added

- feat: report view for redteam evals (#920)

### Fixed

- fix(bedrock): default value for configs (#917)
- fix: prevent assertions from being modified as they run (#929)

## [0.63.1] - 2024-06-10

### Fixed

- fix(vertex): correct handling of system instruction (#911)
- fix(bedrock): support for llama, cohere command and command-r, mistral (#915)

## [0.63.0] - 2024-06-09

### Added

- feat(bedrock): Add support for mistral, llama, cohere (#885)
- feat(ollama): add OLLAMA_API_KEY to support authentication (#883)
- feat(redteam): add test for competitor recommendations (#877)
- feat(webui): Show the number of passes and failures (#888)
- feat(webui): show manual grading record in test details view (#906)
- feat(webui): use indexeddb instead of localstorage (#905)

### Changed

- feat: ability to set test case metric from csv (#889)
- feat: interactive onboarding (#886)
- feat: support `threshold` param from csv (#903)
- feat: support array of values for `similar` assertion (#895)
- fix: Prompt variable reads unprocessed spaces on both sides (#887)
- fix: windows node 22 flake (#907)
- [fix: ci passing despite failing build (](https://github.com/promptfoo/promptfoo/commit/ce6090be5d70fbe71c6da0a5ec1a73253a9d8a0e)https://github.com/promptfoo/promptfoo/pull/876[)](https://github.com/promptfoo/promptfoo/commit/ce6090be5d70fbe71c6da0a5ec1a73253a9d8a0e)
- [fix: incorrect migrations path in docker build](https://github.com/promptfoo/promptfoo/commit/6a1eef4e4b006b32de9ce6e5e2d7c0bd3b9fa95a) https://github.com/promptfoo/promptfoo/issues/861
- chore(ci): add `workflow_dispatch` trigger (#897)
- chore: add more gemini models (#894)
- chore: introduce eslint (#904)
- chore: switch to SWC for faster Jest tests (#899)
- chore: update to prettier 3 (#901)
- [chore(openai): add tool_choice required type](https://github.com/promptfoo/promptfoo/commit/e97ce63221b0e06f7e03f46c466da36c5b713017)

### Fixed

- fix(vertex): support var templating in system instruction (#902)
- [fix(webui): display latency when available](https://github.com/promptfoo/promptfoo/commit/bb335efbe9e8d6b23526c837402787a1cbba9969)

### Dependencies

- chore(deps): update most dependencies to latest stable versions (#898)

## [0.62.1] - 2024-06-06

### Added

- feat(webui): Ability to suppress browser open on `promptfoo view` (#881)
- feat(anthropic): add support for base url (#850)
- feat(openai): Support function/tool callbacks (#830)
- feat(vertex/gemini): add support for toolConfig and systemInstruction (#841)
- feat(webui): Ability to filter to highlighted cells (#852)
- feat(webui): ability to click to filter metric (#849)
- feat(webui): add copy and highlight cell actions (#847)

### Changed

- fix: migrate database before writing results (#882)
- chore: upgrade default graders to gpt-4o (#848)
- ci: Introduce jest test coverage reports (#868)
- ci: add support for node 22, remove support for node 16 (#836)
- docs: Addresses minor typographical errors (#845)
- docs: Help description of default `--output` (#844)
- feat: Add Red Team PII Tests (#862)
- feat: Support custom gateway URLs in Portkey (#840)
- feat: add support for python embedding and classification providers (#864)
- feat: add support for titan premier on bedrock (#839)
- feat: pass evalId in results (#758)
- fix: Broken types (#854)
- fix: Fix broken progress callback in web ui (#860)
- fix: Fix formatting and add style check to CI (#872)
- fix: Fix type error eval page.tsx (#867)
- fix: Improve Error Handling for Python Assertions and Provider Exceptions (#863)
- fix: Pass evaluateOptions from web ui yaml (#859)
- fix: Render multiple result images with markdown, if markdown contains multiple images (#873)
- fix: The values of defaultTest and evaluateOptions are not set when editing the eval yaml file. (#834)
- fix: crash on db migration when cache is disabled on first run (#842)
- fix: csv and html outputs include both prompt and provider labels (#851)
- fix: docker build and prepublish script (#846)
- fix: show labels for custom provider (#875)
- chore: fix windows node 22 build issues by adding missing encoding dependency and updating webpack config (#900)
- chore: update Node.js version management and improve documentation (#896)
- Fix CI Passing Despite Failing Build (#866) (#876)

## [0.62.0] - 2024-06-05

### Fixed

- fix: Parameter evaluateOptions not passed correctly in jobs created using web (#870)

### Added

- feat(anthropic): add support for base url (#850)
- feat(openai): Support function/tool callbacks (#830)
- feat(vertex/gemini): add support for toolConfig and systemInstruction (#841)
- feat(webui): Ability to filter to highlighted cells (#852)
- feat(webui): ability to click to filter metric (#849)
- feat(webui): add copy and highlight cell actions (#847)

### Changed

- feat: Add Red Team PII Tests (#862)
- feat: Support custom gateway URLs in Portkey (#840)
- feat: add support for python embedding and classification providers (#864)
- feat: add support for titan premier on bedrock (#839)
- feat: pass evalId in results (#758)
- feat: upgrade default graders to gpt-4o (#848)
- fix: Broken types (#854)
- fix: Fix broken progress callback in web ui (#860)
- fix: Fix formatting and add style check to CI (#872)
- fix: Fix type error eval page.tsx (#867)
- fix: Improve Error Handling for Python Assertions and Provider Exceptions (#863)
- fix: Pass evaluateOptions from web ui yaml (#859)
- fix: Render multiple result images with markdown, if markdown contains multiple images (#873)
- fix: The values of defaultTest and evaluateOptions are not set when editing the eval yaml file. (#834)
- fix: crash on db migration when cache is disabled on first run (#842)
- fix: csv and html outputs include both prompt and provider labels (#851)
- fix: docker build and prepublish script (#846)
- fix: show labels for custom provider (#875)
- ci: Introduce jest test coverage reports (#868)
- ci: add support for node 22, remove support for node 16 (#836)
- docs: Addresses minor typographical errors (#845)
- docs: Help description of default `--output` (#844)

## [0.61.0] - 2024-05-30

### Changed

- feat: `moderation` assert type (#821)
- feat: general purpose http/https provider (#822)
- feat: add portkey provider (#819)
- feat: Add Cloudflare AI Provider (#817)
- fix: Remove duplicate logging line (#825)
- fix: The ‘defaultTest’ option has no effect during evaluation. (#829)
- fix: Improve Error Handling in Python Script Execution (#833)
- docs: How to red team LLMs (#828)
- chore(mistral): add codestral (#831)

## [0.60.0] - 2024-05-25

### Added

- feat(webui): Add image viewer (#816)

### Changed

- feat: redteam testset generation (#804)
- feat: support for deep equality check in equals assertion (#805)
- feat: Allow functions in renderVarsInObject (#813)
- feat: ability to reference previous llm outputs via storeOutputAs (#808)
- feat: support for prompt objects (#818)
- fix: huggingface api key handling (#809)
- docs: Restore ProviderResponse class name (#806)
- docs: Fix typo in local build command (#811)

## [0.59.1] - 2024-05-18

### Changed

- [fix: handle null result timestamp when writing to db.](https://github.com/promptfoo/promptfoo/commit/40e1ebfbfd512fea56761b4cbdfff0cd25d61ae1) https://github.com/promptfoo/promptfoo/issues/800

## [0.59.0] - 2024-05-18

### Added

- feat(webui): add --filter-description option to `promptfoo view` (#780)
- feat(bedrock): add support for embeddings models (#797)

### Changed

- fix: python prompts break when using whole file (#784)
- Langfuse need to compile variables (#779)
- chore(webui): display prompt and completion tokens (#794)
- chore: include full error response in openai errors (#791)
- chore: add logprobs to assertion context (#790)
- feat: support var interpolation in function calls (#792)
- chore: add timestamp to EvaluateSummary (#785)
- fix: render markdown in variables too (#796)

### Fixed

- fix(vertex): remove leftover dependency on apiKey (#798)

## [0.58.1] - 2024-05-14

### Changed

- fix: improve GradingResult validation (#772)
- [fix: update python ProviderResponse error message and docs.](https://github.com/promptfoo/promptfoo/commit/258013080809bc782afe3de51c9309230cb5cdb2) https://github.com/promptfoo/promptfoo/issues/769
- [chore(openai): add gpt-4o models (](https://github.com/promptfoo/promptfoo/commit/ff4655d31d3588972522bb162733cb61e460f36f)https://github.com/promptfoo/promptfoo/pull/776[)](https://github.com/promptfoo/promptfoo/commit/ff4655d31d3588972522bb162733cb61e460f36f)
- add gpt-4o models (#776)

### Fixed

- fix(langfuse): Check runtime type of `getPrompt`, stringify the result (#774)

## [0.58.0] - 2024-05-09

### Changed

- feat: assert-set (#765)
- feat: add comma-delimited string support for array-type assertion values (#755)
- fix: Resolve JS assertion paths relative to configuration file (#756)
- fix: not-equals assertion (#763)
- fix: upgrade rouge package and limit to strings (#764)

## [0.57.1] - 2024-05-02

### Changed

- fix: do not serialize js objects to non-js providers (#754)
- **[See 0.57.0 release notes](https://github.com/promptfoo/promptfoo/releases/tag/0.57.0)**

## [0.57.0] - 2024-05-01

### Changed

- feat: ability to override provider per test case (#725)
- feat: eval tests matching pattern (#735)
- feat: add `-n` limit arg for `promptfoo list` (#749)
- feat: `promptfoo import` and `promptfoo export` commands (#750)
- feat: add support for `--var name=value` cli option (#745)
- feat: promptfoo eval --filter-failing outputFile.json (#742)
- fix: eval --first-n arg (#734)
- chore: Update openai package to 3.48.5 (#739)
- chore: include logger and cache utils in javascript provider context (#748)
- chore: add `PROMPTFOO_FAILED_TEST_EXIT_CODE` envar (#751)
- docs: Document `python:` prefix when loading assertions in CSV (#731)
- docs: update README.md (#733)
- docs: Fixes to Python docs (#728)
- docs: Update to include --filter-\* cli args (#747)

## [0.56.0] - 2024-04-28

### Added

- feat(webui): improved comment dialog (#713)

### Changed

- feat: Intergration with Langfuse (#707)
- feat: Support IBM Research BAM provider (#711)
- fix: Make errors uncached in Python completion. (#706)
- fix: include python tracebacks in python errors (#724)
- fix: `getCache` should return a memory store when disk caching is disabled (#715)
- chore(webui): improve eval view performance (#719)
- chore(webui): always show provider in header (#721)
- chore: add support for OPENAI_BASE_URL envar (#717)

### Fixed

- fix(vertex/gemini): support nested generationConfig (#714)

## [0.55.0] - 2024-04-24

### Changed

- [Docs] Add llama3 example to ollama docs (#695)
- bugfix in answer-relevance (#697)
- feat: add support for provider `transform` property (#696)
- feat: add support for provider-specific delays (#699)
- feat: portkey.ai integration (#698)
- feat: `eval -n` arg for running the first n test cases (#700)
- feat: ability to write outputs to google sheet (#701)
- feat: first-class support for openrouter (#702)
- Fix concurrent cache request behaviour (#703)

## [0.54.1] - 2024-04-20

### Changed

- Add support for Mixtral 8x22B (#687)
- fix: google sheets async loading (#688)
- fix: trim spaces in csv assertions that can have file:// prefixes (#689)
- fix: apply thresholds to custom python asserts (#690)
- fix: include detail from external python assertion (#691)
- chore(webui): allow configuration of results per page (#694)
- fix: ability to override rubric prompt for all model-graded metrics (#692)

## [0.54.0] - 2024-04-18

### Changed

- feat: support for authenticated google sheets access (#686)
- fix: bugs in `Answer-relevance` calculation (#683)
- fix: Add tool calls to response from azure openai (#685)

## [0.53.0] - 2024-04-16

### Changed

- fix!: make `javascript` assert function call consistent with external js function call (#674)
- fix: node library supports prompt files (#668)
- feat: Enable post-hoc evaluations through defining and using output value in TestSuite (#671)
- feat: Allow local files to define providerOutput value for TestCase (#675)
- feat: detect suitable anthropic default provider (#677)
- feat: Ability to delete evals (#676)
- feat: ability to create derived metrics (#670)

## [0.52.0] - 2024-04-12

### Added

- feat(webui): add pagination (#649)

### Changed

- feat: support for inline yaml for is-json, contains-json in csv (#651)
- feat: run providers 1 at a time with --interactive-providers (#645)
- feat: --env-file arg (#615)
- fix: Do not fail with api error when azure datasource is used (#644)
- fix: allow loading of custom provider in windows (#518) (#652)
- fix: don't show telemetry message without telemtry (#658)
- fix: `E2BIG` error during the execution of Python asserts (#660)
- fix: support relative filepaths for non-code assert values (#664)

### Fixed

- fix(webui): handle invalid search regexes (#663)

## [0.51.0] - 2024-04-07

### Added

- feat(webui): store settings in localstorage (#617)
- feat(azureopenai): apiKeyEnvar support (#628)
- feat(webui): "progress" page that shows provider/prompt pairs (#631)

### Changed

- chore: improve json parsing errors (#620)
- feat: ability to override path to python binary (#619)
- Add documentation for openai vision (#637)
- Support claude vision and images (#639)
- fix: assertion files use relative path (#624)
- feat: add provider reference to prompt function (#633)
- feat: ability to import vars using glob (#641)
- feat!: return values directly in python assertions (#638)

### Fixed

- fix(webui): ability to save defaultTest and evaluateOptions in yaml editor (#629)

## [0.50.1] - 2024-04-02

### Changed

- fix: compiled esmodule interop (#613)
- fix: downgrade var resolution failure to warning (#614)
- fix: glob behavior on windows (#612)

## [0.50.0] - 2024-04-01

### Added

- feat(webui): download button (#482)
- feat(webui): toggle for showing full prompt in output cell (#603)

### Changed

- feat: support .mjs external imports (#601)
- feat: load .env from cli (#602)
- feat: ability to use js files as `transform` (#605)
- feat: ability to reference vars from other vars (#607)
- fix: handling for nonscript assertion files (#608)

### Fixed

- fix(selfhost): add support for prompts and datasets api endpoints (#600)
- fix(selfhost): Consolidate to `NEXT_PUBLIC_PROMPTFOO_REMOTE_BASE_URL` (#609)

## [0.49.3] - 2024-03-29

### Changed

- fix: bedrock model parsing (#593)
- [fix: make llm-rubric more resilient to bad json responses.](https://github.com/promptfoo/promptfoo/commit/93fd059a13454ed7a251a90a33306fb1f3c81895) https://github.com/promptfoo/promptfoo/issues/596
- feat: display progress bar for each parallel execution (#597)

## [0.49.2] - 2024-03-27

### Changed

- fix: support relative paths for custom providers (#589)
- fix: gemini generationConfig and safetySettings (#590)
- feat: cli watch for vars and providers (#591)

## [0.49.1] - 2024-03-25

### Changed

- fix: lazy import of azure peer dependency (#586)

## [0.49.0] - 2024-03-23

### Added

- feat(vertexai): use gcloud application default credentials (#580)

### Changed

- feat: Add support for huggingface token classification (#574)
- feat: Mistral provider support for URL and API key envar (#570)
- feat: run assertions in parallel (#575)
- feat: support for azure openai assistants (#577)
- feat: ability to set tags on standalone assertion llm outputs (#581)
- feat: add support for claude3 on bedrock (#582)
- fix: load file before running prompt function (#583)
- [fix: broken ansi colors on cli table](https://github.com/promptfoo/promptfoo/commit/bbb0157b09c0ffb5366d3cbd112438ca3d2d61c9)
- [fix: remove duplicate instruction output](https://github.com/promptfoo/promptfoo/commit/fb095617d36102f5b6256e9718e736378c0a5cea)
- chore: better error messages when expecting json but getting text (#576)

### Fixed

- fix(selfhost): handle sqlite db in docker image and build (#568)

### Dependencies

- chore(deps): bump webpack-dev-middleware from 5.3.3 to 5.3.4 in /site (#579)

## [0.48.0] - 2024-03-18

### Added

- feat(csv): add support for `__description` field (#556)

### Changed

- feat: migrate filesystem storage to sqlite db (#558)
  - **When you first run `eval` or `view` with 0.48.0, your saved evals will be migrated from `.json` files to a sqlite db. Please open an issue if you run into problems.**
  - Restoration: By default, the migration process runs on the promptfoo output directory `~/.promptfoo/output`. This directory is backed up at `~/.promptfoo/output-backup-*` and you can restore it and use a previous version by renaming that directory back to `output`
- feat: Add anthropic:messages and replicate:mistral as default providers to web ui (#562)
- feat: add label field to provider options (#563)
- docs: adjust configuration for python provider (#565)
- chore: db migration and cleanup (#564)

### Fixed

- fix(azureopenai): add support for `max_tokens` and `seed` (#561)

## [0.47.0] - 2024-03-14

### Changed

- feat: improve python inline asserts to not require printing (#542)
- feat: add tools and tool_choice config parameters to azure openai provider (#550)
- feat: Add support for Claude 3 Haiku (#552)
- fix: validate custom js function return values (#548)
- fix: dedupe prompts from combined configs (#554)

### Fixed

- fix(replicate): support non-array outputs (#547)

## [0.46.0] - 2024-03-08

### Added

- feat(self-host): run evals via web ui (#540)
- feat(self-host): Persist changes on self-deployed UI without sharing a new link (#538)
- feat(webui): ability to change eval name (#537)

### Changed

- feat: add support for calling specific functions for python prompt (#533)
- fix: openai tools and function checks handle plaintext responses (#541)

### Fixed

- fix(anthropic): wrap text if prompt supplied as json (#536)

## [0.45.2] - 2024-03-07

### Changed

- fix: python provider handles relative script paths correctly (#535)

## [0.45.1] - 2024-03-06

### Changed

- fix: json and yaml vars files (#531)

### Fixed

- fix(python): deserialize objects from json (#532)

## [0.45.0] - 2024-03-06

### Added

- feat(anthropic): Add Claude 3 support (#526)

### Changed

- feat: ability to load `vars` values at runtime (#496)
  // Example logic to return a value based on the varName
  if (varName === 'context') {
  return `Processed ${otherVars.input} for prompt: ${prompt}`;
  }
  return {
  output: 'default value',
  };
  // Handle potential errors
  // return { error: 'Error message' }
  # Example logic to dynamically generate variable content
  if var_name == 'context':
  return {
  'output': f"Context for {other_vars['input']} in prompt: {prompt}"
  }
  return {'output': 'default context'}
  # Handle potential errors
  # return { 'error': 'Error message' }

## [0.44.0] - 2024-03-04

### Added

- feat(mistral): Add new models, JSON mode, and update pricing (#500)

### Changed

- fix: Print incorrect response from factuality checker (#503)
- fix: Support missing open parenthesis (fixes #504) (#505)
- feat: include prompt in transform (#512)
- feat: Support csv and json files in the `tests` array (#520)

### Fixed

- fix(ollama): dont send invalid options for `OllamaChatProvider` (#506)
- fix(huggingface): do not pass through non-hf parameters (#519)

## [0.43.1] - 2024-02-25

### Changed

- fix: pass through PROMPTFOO\_\* variables from docker run (#498)
- docs: clean up python provider header

### Fixed

- fix(huggingface): support `apiKey` config param (#494)
- fix(bedrock): transform model output from cache. #474

### Documentation

- docs(huggingface): example of private huggingface inference endpoint (#497)

## [0.43.0] - 2024-02-23

### Added

- feat(webui): Display test suite description (#487)
- feat(webui): Add upload testcase csv to eval page (#484)

### Changed

- feat: pass `test` to assertion context (#485)
- fix: Change variable name to what the prompt template expects (#489)
- (docs): Replace references to deprecated postprocess option (#483)
- chore: update replicate library and add new common params (#491)

### Fixed

- fix(self-hosting): remove supabase dependency from webui eval view (#492)

## [0.42.0] - 2024-02-19

### Added

- feat(webview): toggle for prettifying json outputs (#472)
- feat(openai): support handling OpenAI Assistant functions tool calls (#473)

### Changed

- feat: add support for claude 2.1 on bedrock (#470)
- feat: support for overriding `select-best` provider (#478)
- feat: ability to disable var expansion (#476)
- fix: improve escaping for python prompt shell (#481)

## [0.41.0] - 2024-02-12

### Added

- feat(openai)!: Allow apiBaseUrl to override /v1 endpoint (#464)

### Changed

- feat: add support for async python providers (#465)
- fix: pass config to python provider (#460)
- chore: include progress output in debug logs (#461)
- docs: perplexity example (#463)

### Fixed

- fix(factuality): make factuality output case-insensitive (#468)
- fix: ensure that only valid ollama params are passed (#480)

## [0.40.0] - 2024-02-06

### Added

- feat(mistral): Add Mistral provider (#455)
- feat(openai): add support for `apiKeyEnvar` (#456)
- feat(azureopenai): add apiBaseUrl config (#459)

### Changed

- feat: cohere api support (#457)
- feat: ability to override select-best prompt. #289
- fix: support for gemini generationConfig and safetySettings (#454)

### Fixed

- fix(vertex/gemini): add support for llm-rubric and other OpenAI-formatted prompts (#450)

### Documentation

- documentation: update python.md typo in yaml (#446)

## [0.39.1] - 2024-02-02

### Changed

- fix: func => function in index.ts (#443)
- feat: add support for google ai studio gemini (#445)

## [0.39.0] - 2024-02-01

### Changed

- feat: Add DefaultGradingJsonProvider to improve `llm-rubric` reliability (#432)
- feat: add caching for exec and python providers (#435)
- feat: add `--watch` option to eval command (#439)
- feat: ability to transform output on per-assertion level (#437)
- feat: compare between multiple outputs with `select-best` (#438)
- fix: pass through cost to runAssertion
- fix: pass through cost to runAssertion

## [0.38.0] - 2024-01-29

### Added

- feat(openai): Jan 25 model updates (#416)
- feat(webui): eval deeplinks (#426)
- feat(huggingface): Support sentence similarity inference API (#425)

### Changed

- fix: Only open previous results when necessary (uses lots of memory) (#418)
- fix: html output (#430)
- feat: add a `python` provider that supports native python function calls (#419)
- feat: support for image models such as dall-e (#406)
- feat: support for `PROMPTFOO_PROMPT_SEPARATOR envar. #424

## [0.37.1] - 2024-01-26

### Changed

- fix: do not require token usage info on openai provider (#414)

## [0.37.0] - 2024-01-24

### Added

- feat(webui): add markdown support (#403)

### Changed

- feat: standalone share server (#408)
- feat: `PROMPTFOO_DISABLE_TEMPLATING` disables nunjucks templates (#405)

## [0.36.0] - 2024-01-18

### Added

- feat(webui): Ability to comment on outputs (#395)
- feat(azure): Add response_format support (#402)
- feat(azure): add support for `passthrough` and `apiVersion` (#399)

### Changed

- feat: add `promptfoo generate dataset` (#397)
- fix: typo (#401)

## [0.35.1] - 2024-01-12

### Added

- feat(bedrock): introduce amazon titan models as another option for Bedrock (#380)
- feat(openai): add support for `passthrough` request args (#388)
- feat(azure): add support for client id/secret auth (#389)
- feat(webui): label evals using `description` field (#391)

### Changed

- fix: proper support for multiple types of test providers (#386)
- feat: update CSV and HTML outputs with more details (#393)

## [0.35.0] - 2024-01-07

### Added

- feat(webview): add regex search (#378)

### Changed

- feat: support standalone assertions on CLI (#368)
- feat: add perplexity-score metric (#377)
- feat: add logprobs support for azure openai (#376)
- fix: use relative paths consistently and handle object formats (#375)
- [fix: restore **prefix and **suffix column handlers when loading test csv](https://github.com/promptfoo/promptfoo/commit/3a058684b3389693f4c5899f786fb090b04e3c93)

## [0.34.1] - 2024-01-02

### Added

- feat(openai): add support for overriding provider cost (1be1072)

### Fixed

- fix(webview): increase the request payload size limit (ef4c30f)

## [0.34.0] - 2024-01-02

### Changed

- feat: Support for evaluating cost of LLM inference (#358)
- feat: save manual edits to test outputs in webview (#362)
- feat: add `cost` assertion type (#367)
- fix: handle huggingface text generation returning dict (#357)
- fix: disable cache when using repeat (#361)
- fix: do not dereference tools and functions in config (#365)
- docs: optimize docs of openai tool usage (#355)

## [0.33.2] - 2023-12-23

### Changed

- fix: bad indentation for inline python sript (#353)
- [fix: truncate CLI table headers](https://github.com/promptfoo/promptfoo/commit/9aa9106cc9bc1660df40117d3c8f053f361fa09c)
- feat: add openai tool parameter (#350)
- feat: add `is-valid-openai-tools-call` assertion type (#354)

## [0.33.1] - 2023-12-18

### Changed

- [fix: pass env to providers when using CLI](https://github.com/promptfoo/promptfoo/commit/e8170a7f0e9d4033ef219169115f6474d978f1a7)
- [fix: correctly handle bedrock models containing :](https://github.com/promptfoo/promptfoo/commit/4469b693993934192fee2e84cc27c21e31267e5f)
- feat: add latency assertion type (#344)
- feat: add perplexity assertion type (#346)
- feat: add support for ollama chat API (#342)
- feat: retry when getting internal server error with PROMPTFOO_RETRY_5XX envar (#327)
- fix: properly escape arguments for external python assertions (#338)
- fix: use execFile/spawn for external processes (#343)
- [fix: handle null score in custom metrics](https://github.com/promptfoo/promptfoo/commit/514feed49e2f83f3e04d3e167e5833dc075e6c10)
- [fix: increment failure counter for script errors.](https://github.com/promptfoo/promptfoo/commit/61d1b068f26c63f3234dc49c9d5f5104b9cf1cda)

## [0.33.0] - 2023-12-17

### Changed

- feat: add latency assertion type (#344)
- feat: add perplexity assertion type (#346)
- feat: add support for ollama chat API (#342)
- feat: retry when getting internal server error with PROMPTFOO_RETRY_5XX envar (#327)
- fix: properly escape arguments for external python assertions (#338)
- fix: use execFile/spawn for external processes (#343)
- [fix: handle null score in custom metrics](https://github.com/promptfoo/promptfoo/commit/514feed49e2f83f3e04d3e167e5833dc075e6c10)
- [fix: increment failure counter for script errors.](https://github.com/promptfoo/promptfoo/commit/61d1b068f26c63f3234dc49c9d5f5104b9cf1cda)

## [0.32.0] - 2023-12-14

### Added

- feat(webview): Layout and styling improvements (#333)

### Changed

- feat: add support for Google Gemini model (#336)
- feat: add download yaml button in config modal. Related to #330 (#332)
- fix: set process exit code on failure

## [0.31.2] - 2023-12-11

### Added

- feat(webview): Show aggregated named metrics at top of column (#322)

### Changed

- fix: sharing option is degraded (#325)

## [0.31.1] - 2023-12-04

### Changed

- fix: issues when evaling multiple config files
- feat: support for web viewer running remotely (#321)

## [0.31.0] - 2023-12-02

### Added

- feat(openai): Adds support for function call validation (#316)

### Changed

- feat: add support for ajv formats (#314)
- feat: support prompt functions via nodejs interface (#315)
- fix: webview handling of truncated cell contents with html (#318)
- docs: Merge docs into main repo (#317)

## [0.30.2] - 2023-11-29

### Changed

- feat(cli): simplify onboarding and provide npx-specific instructions (f81bd88)

## [0.30.1] - 2023-11-29

### Changed

- feat: add bedrock in webui setup (#301)
- feat: add support for custom metrics (#305)
- feat: show table by default, even with --output (#306)
- fix: handle multiple configs that import multiple prompts (#304)
- fix: remove use of dangerouslySetInnerHTML in results table (#309)

### Fixed

- fix(openai): add support for overriding api key, host, baseurl, org in Assistants API (#311)

## [0.30.0] - 2023-11-29

### Changed

- feat: add bedrock in webui setup (#301)
- feat: add support for custom metrics (#305)
- feat: show table by default, even with --output (#306)
- fix: handle multiple configs that import multiple prompts (#304)
- fix: remove use of dangerouslySetInnerHTML in results table (#309)

## [0.29.0] - 2023-11-28

### Changed

- feat: Add support for external provider configs via file:// (#296)
- feat: Add support for HTTP proxies (#299)
- feat: claude-based models on amazon bedrock (#298)

## [0.28.2] - 2023-11-27

### Added

- feat(azureopenai): Warn when test provider should be overwritten with azure (#293)
- feat(webview): Display test descriptions if available (#294)
- feat(webview): Ability to set test scores manually (#295)

### Changed

- feat: add support for self-hosted huggingface text generation inference (#290)
- fix: prevent duplicate asserts with `defaultTest` (#287)
- fix: multiple configs handle external test and prompt files correctly (#291)

## [0.28.0] - 2023-11-19

### Changed

- feat: Add support for multiple "\_\_expected" columns (#284)
- feat: Support for OpenAI assistants API (#283)
- feat: Ability to combine multiple configs into a single eval (#285)

## [0.27.1] - 2023-11-14

### Added

- [feat(node-package): Add support for raw objects in prompts](https://github.com/promptfoo/promptfoo/commit/e6a5fe2fa7c05aabd2f52bd4fa143d957a7953dd)
- feat(openai): Add support for OpenAI `seed` param (#275)
- [feat(openai): Add support for OpenAI response_format](https://github.com/promptfoo/promptfoo/commit/12781f11f495bed21db1070e987f1b40a43b72e3)
- [feat(webview): Round score in details modal](https://github.com/promptfoo/promptfoo/commit/483c31d79486a75efc497508b9a42257935585cf)

### Changed

- fix: Set `vars._conversation` only if it is used in prompt (#282)
- feat: Add new RAG metrics (answer-relevance, context-recall, context-relevance, context-faithfulness) (#279)
- feat: throw error correctly when invalid api key is passed for OpenAI (#276)
- Bump langchain from 0.0.325 to 0.0.329 in /examples/langchain-python (#278)
- Provide the prompt in the context to external assertion scripts (#277)
- fix the following error : 'List should have at least 1 item after val… (#280)
- [chore: Add HuggingFace debug output](https://github.com/promptfoo/promptfoo/commit/2bae118e3fa7f8164fd78d29a3a30d187026bf13)

## [0.27.0] - 2023-11-14

### Added

- [feat(node-package): Add support for raw objects in prompts](https://github.com/promptfoo/promptfoo/commit/e6a5fe2fa7c05aabd2f52bd4fa143d957a7953dd)
- feat(openai): Add support for OpenAI `seed` param (#275)
- [feat(openai): Add support for OpenAI response_format](https://github.com/promptfoo/promptfoo/commit/12781f11f495bed21db1070e987f1b40a43b72e3)
- [feat(webview): Round score in details modal](https://github.com/promptfoo/promptfoo/commit/483c31d79486a75efc497508b9a42257935585cf)

### Changed

- feat: Add new RAG metrics (answer-relevance, context-recall, context-relevance, context-faithfulness) (#279)
- feat: throw error correctly when invalid api key is passed for OpenAI (#276)
- Bump langchain from 0.0.325 to 0.0.329 in /examples/langchain-python (#278)
- Provide the prompt in the context to external assertion scripts (#277)
- fix the following error : 'List should have at least 1 item after val… (#280)
- [chore: Add HuggingFace debug output](https://github.com/promptfoo/promptfoo/commit/2bae118e3fa7f8164fd78d29a3a30d187026bf13)

## [0.26.5] - 2023-11-10

### Changed

- feat: Support for Azure OpenAI Cognitive Search (#274)
- [feat: Add PROMPTFOO_PYTHON environment variable](https://github.com/promptfoo/promptfoo/commit/33ecca3dab9382f063e68529c047cfd3fbd959e5)

## [0.26.4] - 2023-11-09

### Fixed

- fix(providers): use Azure OpenAI extensions endpoint when dataSources is set (2e5f14d)

### Tests

- test(assertions): add tests for object outputs (9e0909c)

## [0.26.3] - 2023-11-08

### Added

- [feat(AzureOpenAI): Add support for deployment_id and dataSources](https://github.com/promptfoo/promptfoo/commit/3f6dee99b4ef860af1088c4ceda1a74726070f37)

### Changed

- [Stringify output display string if output is a JSON object](https://github.com/promptfoo/promptfoo/commit/e6eff1fb75e09bfd602c08edd89ec154e3e61bf9)
- [Add JSON schema dereferencing support for JSON configs](https://github.com/promptfoo/promptfoo/commit/c32f9b051a51ee6e1ee08738e0921b4e05a5c23d)
- Update chat completion endpoint in azureopenai.ts (#273)

### Fixed

- fix(openai): Improve handling for function call responses (#270)

## [0.26.2] - 2023-11-07

### Changed

- [Fix issue with named prompt function imports](https://github.com/promptfoo/promptfoo/commit/18a4d751af15b996310eceafc5a75e114ce1bf56)
- [Fix OpenAI finetuned model parsing](https://github.com/promptfoo/promptfoo/commit/b52de61c6e1fd0a9e67d2476a9f3f9153084ad61)
- [Add new OpenAI models](https://github.com/promptfoo/promptfoo/commit/d9432d3b5747516aea1a7e8a744167fbd10a69d2)
- Fix: Broken custom api host for OpenAI. (#261)
- Add `classifier` assert type (#263)
- Send provider options and test context to ScriptCompletion (exec) provider (#268)
- Support for loading JSON schema from external file (#266)

## [0.26.1] - 2023-11-01

### Changed

- Fix broken default config for OpenAI evals created in web app (#255)
- Fix prompt per provider (#253)
- Add support for custom config directory (#257)
- Add latency and token metrics per prompt (#258)
- Add caching support to Anthropic provider (#259)
- webview: Preserve formatting of LLM outputs
- Bump langchain from 0.0.317 to 0.0.325 in /examples/langchain-python (#254)

## [0.26.0] - 2023-10-28

### Changed

- cli: Add support for raw text prompts (#252)
- Ensure the directory for the output file is created if it does not exist

## [0.25.2] - 2023-10-26

### Changed

- allow Python in tests.csv (#237)
- Improve escaping in matchers (#242)
- Add support for nunjucks filters (#243)
- Fix issue where outputPath from the configuration file is not used when `-c` option is provided
- Add envar PROMPTFOO_DISABLE_CONVERSATION_VAR
- Resolve promises in external assert files

## [0.25.1] - 2023-10-19

### Changed

- Fix issue with loading google sheets directly. (#222)
- Add \_conversation variable for testing multiple-turn chat conversations (#224)
- Allow multiple output formats simultaneously with `outputPath` (#229)
- Fall back to default embedding model if provided model doesn't support embeddings
- Various fixes and improvements
- Bump langchain from 0.0.312 to 0.0.317 in /examples/langchain-python (#245)

## [0.25.0] - 2023-10-10

### Changed

- Add support for icontains-any and icontains-all (#210)
- Bump langchain from 0.0.279 to 0.0.308 in /examples/langchain-python (#213)
- Add support for .cjs file extensions (#214)
- Add Prompts and Datasets pages (#211)
- Add CLI commands for listing and showing evals, prompts, and datasets (#218)
- Add support for `config` object in webhook provider payload. (#217)
- Other misc changes and improvements
- Bump langchain from 0.0.308 to 0.0.312 in /examples/langchain-python (#219)

## [0.24.4] - 2023-10-01

### Changed

- Fix bug in custom function boolean return value score (#208)
- Fix ollama provider with `--no-cache` and improve error handling
- Add support for HuggingFace Inference API (text generation) (#205)
- Add `apiHost` config key to Azure provider

## [0.24.3] - 2023-09-28

### Changed

- Better LocalAI/Ollama embeddings traversal failure (#191)
- `OPENAI_API_HOST` to `OPENAI_API_BASE_URL` (#187)
- Ability to include files as assertion values (#180)
- Add hosted db for evals (#149)
- Webview details pane improvements (#196)
- Add support for ollama options (#199)
- Adding TXT and HTML to `--output` help/error message (#201)

## [0.24.2] - 2023-09-23

### Changed

- Specify repo in package.json (#174)
- Add support for parsing multiple json blobs in responses (#178)
- Updated node version update of Google Colab notebook example (#171)
- Fix arg escaping for external python prompts on Windows (#179)
- Better OpenAI embeddings traversal failure (#190)
- Adds embeddings providers for LocalAI and Oolama (#189)
- Add `noindex` to shared results
- Many other misc fixes and improvements

## [0.24.1] - 2023-09-21

### Changed

- Fix prompt errors caused by leading and trailing whitespace for var file imports
- Fix an issue with response parsing in LocalAI chat
- Fix issue preventing custom provider for similarity check (#152)
- Fix escaping in python asserts (#156)
- Fix README link to providers docs (#153)
- Allow object with function name as a value for function_call (#158)
- Add a -y/--yes option to `promptfoo view` command to skip confirmation (#166)
- Other misc fixes and improvements

## [0.24.0] - 2023-09-18

### Changed

- Support for custom functions as prompts (#147)
- Refactor parts of util into more descriptive files (#148)
- Misc fixes and improvements

## [0.23.1] - 2023-09-14

### Changed

- Improvements to custom grading (#140)
- Support for Google Vertex and PaLM chat APIs (#131)
- Add support for including files in defaultTest (#137)
- Add support for disabling cache in evaluate() options (#135)
- Add support for loading vars directly from file (#139)
- Include `provider` in `EvaluateResult`
- Other misc improvements and fixes

## [0.23.0] - 2023-09-14

### Changed

- Improvements to custom grading (#140)
- Support for Google Vertex and PaLM chat APIs (#131)
- Add support for including files in defaultTest (#137)
- Add support for disabling cache in evaluate() options (#135)
- Add support for loading vars directly from file (#139)
- Include `provider` in `EvaluateResult`
- Other misc improvements and fixes

## [0.22.1] - 2023-09-14

### Added

- feat(vars): add support for loading vars directly from file (#139)
- feat(config): add support for including files in defaultTest (#137)
- feat(config): add support for disabling cache in evaluate() options (#135)
- feat(providers): support for Google Vertex and PaLM chat APIs (#131)
- feat(api): include provider in EvaluateResult (#130)

### Changed

- chore(providers): improve PaLM recognized model detection (2317eac)

### Documentation

- docs(examples): add conversation history example (#136)
- docs(examples): update node-package example with context (#134)

## [0.22.0] - 2023-09-04

### Changed

- Add OpenAI factuality and closed-QA graders (#126). These new graders implement OpenAI's eval methodology.
- Auto-escape vars when prompt is a JSON object (#127).
- Improvements to custom providers - Pass context including `vars` to callApi and make `TestCase` generic for ease of typing
- Add `prompt` to Javascript, Python, and Webhook assertion context
- Fix llama.cpp usage of provider config overrides
- Fix ollama provider parsing for llama versions like llama:13b, llama:70b etc.
- Trim var strings in CLI table (prevents slowness during CLI table output)

## [0.21.4] - 2023-09-01

### Changed

- Add support for test case threshold value (#125)
- Add support for pass/fail threshold for javascript and python numeric return values

## [0.21.3] - 2023-09-01

### Changed

- Increase request backoff and add optional delay between API calls (#122)

## [0.21.2] - 2023-08-31

### Changed

- Fix symlink bug on Windows

## [0.21.1] - 2023-08-30

### Changed

- Consistent envars and configs across providers (#119)
- Add configuration for API keys in WebUI (#120)
- Add CodeLlama to WebUI
- Fix issue with numeric values in some assert types
- Add support for running specific prompts for specific providers using `{id, prompts, config}` format
- Add a feedback command

## [0.21.0] - 2023-08-28

### Changed

- Add webhook provider (#117)
- Add support for editing config in web view (#115)
- Standalone server with database with self-hosting support (#118)
- Add support for custom llm-rubric grading via `rubricPrompt` in Assertion objects
- Add support for `vars` in `rubricPrompt`, making it easier to pass expected values per test case
- Add a handful of new supported parameters to OpenAI, Azure, Anthropic, and Replicate providers
- Allow setting `config` on `provider` attached to Assertion or TestCase
- Add/improve support for custom providers in matchesSimilarity and matchesLlmRubric

## [0.20.1] - 2023-08-18

### Changed

- Fix issue when there's not enough data to display useful charts
- Add charts to web viewer (#112)
- Add support for multiline javascript asserts
- Add support for Levenshtein distance assert type (#111)

## [0.20.0] - 2023-08-18

### Changed

- Add charts to web viewer (#112)
- Add support for multiline javascript asserts
- Add support for Levenshtein distance assert type (#111)

## [0.19.3] - 2023-08-17

### Changed

- llm-rubric provider fixes (#110)
- New diff viewer for evals
- Web UI for running evals (#103)
- Add support for OpenAI organization (#106)
- function call azure fix (#95)
- Add support for JSON schema validation for is-json and contains-json (#108)
- Other misc fixes and API improvements

## [0.19.2] - 2023-08-15

### Changed

- function call azure fix (#95)
- Add support for JSON schema validation for is-json and contains-json (#108)
- New diff viewer for evals
- Web UI for running evals (#103)
- Add support for OpenAI organization (#106)
- Other misc fixes and API improvements

## [0.19.1] - 2023-08-14

### Changed

- Add support for OpenAI organization (#106)
- New diff viewer for evals
- Web UI for running evals (#103)
- Other misc fixes and API improvements

## [0.19.0] - 2023-08-14

### Changed

- New diff viewer for evals
- Web UI for running evals (#103)
- Other misc fixes and API improvements

## [0.18.4] - 2023-08-11

### Fixed

- fix(providers): resolve Ollama provider issue with empty line handling (c4d1e5f)

### Dependencies

- chore(deps): bump certifi from 2023.5.7 to 2023.7.22 in /examples/langchain-python (#104)

## [0.18.3] - 2023-08-08

### Added

- feat(providers): add Ollama provider (#102)

### Changed

- chore(webui): disable nunjucks autoescaping by default (#101)
- chore(webui): stop forcing manual line breaks in results view (76d18f5)

### Fixed

- fix(history): remove stale `latest` symlinks before regenerating eval output (a603eee)

## [0.18.2] - 2023-08-08

### Added

- feat(webui): display assertion summaries in the results viewer (#100)

### Changed

- feat(providers): allow testing identical models with different parameters (#83)

### Fixed

- fix(cli): repair `promptfoo share` regression (01df513)
- fix(config): handle provider map parsing when entries are strings (bdd1dea)
- fix(scoring): keep weighted averages accurate by running all test cases (7854424)

## [0.18.1] - 2023-08-06

### Added

- feat(providers): add llama.cpp server support (#94)

### Changed

- chore(providers): expose `LLAMA_BASE_URL` environment variable (f4b4c39)

### Fixed

- fix(history): repair symlink detection when writing latest results (e6aed7a)

## [0.18.0] - 2023-07-28

### Added

- feat(assertions): add `python` assertion type (#78)
- feat(api): support native function ApiProviders and assertions (#93)
- feat(evals): introduce Promptfoo scenarios for data-driven testing - allows datasets to be associated with specific tests, eliminating the need to copy tests for each dataset by @Skylertodd (#89)
- feat(cli): allow specifying `outputPath` when using the Node evaluate helper (#91)

### Changed

- chore(evals): rename default "theories" concept to "scenarios" (aca0821)

### Fixed

- fix(history): repair symlink handling when persisting latest results (81a4a26)
- fix(history): clean up stale eval history entries (253ae60)
- fix(cli): restore ANSI escape code rendering in console tables (497b698)

## [0.17.9] - 2023-07-24

### Added

- feat(evals): load test cases from file or directory paths (#88)

### Changed

- feat(metrics): record latency in eval results (#85)

### Fixed

- fix(windows): resolve path compatibility issues (8de6e12)

## [0.17.8] - 2023-07-22

### Added

- feat(evals): support post-processing hooks in test cases (#84)

### Changed

- feat(webui): show recent runs in the results viewer (#82)
- feat(providers): expose additional OpenAI parameters (#81)

### Fixed

- fix(evaluator): support empty test suites without crashing (31fb876)
- fix(network): ensure fetch timeouts bubble up correctly (9e4bf94)

## [0.17.7] - 2023-07-20

### Added

- feat(config): allow provider-specific prompts in test suites (#76)

### Changed

- chore(runtime): require Node.js 16 or newer (f7f85e3)
- chore(providers): reuse context configuration for Replicate provider (48819a7)

### Fixed

- fix(providers): handle missing provider prompt maps gracefully (7c6bb35)
- fix(grading): escape user input in grading prompts (4049b3f)

## [0.17.6] - 2023-07-20

### Added

- feat(cli): add `--repeat` support to evaluations (#71)
- feat(providers): add Azure YAML prompt support (#72)
- feat(providers): implement Replicate provider (#75)

### Changed

- chore(providers): refine Replicate provider behaviour (57fa43f)
- chore(cli): default `promptfoo share` prompt to Yes on enter (1a4c080)
- chore(webui): simplify dark mode and hide identical rows in history (c244403)

## [0.17.5] - 2023-07-14

### Added

- feat(assertions): add starts-with assertion type (#64)
- feat(providers): add Azure OpenAI provider (#66)

### Changed

- feat(providers): support YAML-formatted OpenAI prompts (#67)
- chore(cli): allow disabling sharing prompts (#69)
- chore(cli): require confirmation before running `promptfoo share` (f3de0e4)
- chore(env): add `PROMPTFOO_DISABLE_UPDATE` environment variable (60fee72)

### Fixed

- fix(config): read prompts relative to the config directory (ddc370c)

## [0.17.4] - 2023-07-13

### Added

- feat(assertions): add `contains-any` assertion support (#61)

### Changed

- chore(cli): handle npm outages without crashing (3177715)

### Fixed

- fix(cli): support terminals without `process.stdout.columns` (064dcb3)
- fix(cli): correct `promptfoo init` output to reference YAML (404be34)

### Documentation

- docs: add telemetry notice (#39)

## [0.17.3] - 2023-07-10

### Added

- feat(providers): add Anthropic provider (#58)

### Changed

- chore(onboarding): refresh init onboarding content (992c0b6)

### Fixed

- fix(cli): maintain table header ordering (1e3a711)
- fix(runtime): ensure compatibility with Node 14 (59e2bb1)

## [0.17.2] - 2023-07-07

### Changed

- feat(providers): improve support for running external scripts (#55)

## [0.17.1] - 2023-07-07

### Fixed

- fix(webui): restore output rendering in results view (5ce5598)

## [0.17.0] - 2023-07-06

### Added

- feat(models): add gpt-3.5-16k checkpoints (#51)
- feat(providers): add `script:` provider prefix for custom providers (bae14ec)
- feat(webui): view raw prompts in the web viewer (#54)
- feat(cli): add `cache clear` command (970ee67)

### Changed

- chore(providers): change default suggestion provider (cc11e59)
- chore(providers): ensure OpenAI chat completions fail on invalid JSON (c456c01)
- chore(assertions): allow numeric values for contains/icontains assertions (dc04329)

### Fixed

- fix(evals): avoid creating assertions from empty expected columns (d398866)

## [0.16.0] - 2023-06-28

### Added

- feat(cli): retry failed HTTP requests to reduce transient failures (#47)
- feat(templates): allow object vars inside nunjucks templates for richer prompts (#50)

### Documentation

- docs: refresh the Question reference page with updated guidance (#46)

## [0.15.0] - 2023-06-26

### Added

- feat(scoring): add continuous scoring support for evaluations (#44)
- feat(assertions): introduce assertion weights to fine-tune scoring (0688a64)

### Changed

- chore(prompt): rename grading prompt field from `content` to `output` (fa20a25)
- chore(webui): maintain backwards compatibility for row outputs in the viewer (b2fc084)

### Fixed

- fix(config): ensure `defaultTest` populates when configs load implicitly (44acb91)

## [0.14.2] - 2023-06-24

### Changed

- chore(assertions): switch the default grading provider to `gpt-4-0613` (0d26776)
- chore(cli): trim stray progress-bar newlines for cleaner output (8d624d6)

### Fixed

- fix(cli): update cached table output correctly when results change (8fe5f84)
- fix(cli): allow non-string result payloads during rendering (61d349e)

## [0.14.1] - 2023-06-19

### Fixed

- fix(config): only apply the config base path when a path override is provided (e67918b)

## [0.14.0] - 2023-06-18

### Added

- feat(cli)!: add shareable URLs and the `promptfoo share` command by @typpo (#42)
- feat(cli): add `--no-progress-bar` option to `promptfoo eval` (75adf8a)
- feat(cli): add `--no-table` flag for evaluation output (ecf79a4)
- feat(cli): add `--share` flag to automatically create shareable URLs (7987f6e)

### Changed

- chore(cli)!: resolve config-relative file references from the config directory, not working directory (dffb091)
- chore(api)!: restructure JSON/YAML output formats to include `results`, `config`, and `shareableUrl` properties (d1b7038)

### Fixed

- fix(cli): write the latest results before launching the viewer with `--view` (496f2fb)

## [0.13.1] - 2023-06-17

### Fixed

- fix(cli): ensure command arguments override config values (c425d3a)

## [0.13.0] - 2023-06-16

### Added

- feat(providers): support OpenAI functions and custom provider arguments by @typpo (#34)
- feat(cli): add JSONL prompt file support by @typpo (#40)
- feat(cli): export `generateTable()` for external tooling reuse by @tizmagik (#37)
- feat(openai): enable OpenAI ChatCompletion function calling (0f10cdd)

### Changed

- chore(openai): add official support for OpenAI `*-0613` models (4d5f827)
- chore(cli): allow optional configs when invoking the CLI (a9140d6)
- chore(cli): respect the `LOG_LEVEL` environment variable in the logger (1f1f05f)
- chore(cli): stabilize progress display when using var arrays (340da53)

### Fixed

- fix(build): fix HTML output generation in production builds (46a2233)

## [0.12.0] - 2023-06-12

### Added

- feat(share): publish evaluations with the `promptfoo share` workflow by @typpo (#33)
- feat(telemetry): add basic usage telemetry for insight gathering (7e7e3ea)
- feat(assertions): support CSV definitions for `rouge-n` and webhook assertions (7f8be15)

### Changed

- chore(build): resolve build output paths for the web client (#32)
- chore(cli): notify users when a newer promptfoo release is available by @typpo (#31)

## [0.11.0] - 2023-06-11

### Added

- feat(assertions): add contains, icontains, contains-some, contains-any, regex, webhook, and rouge-n assertion types (#30)
- feat(assertions): allow negating any assertion type with `not-` prefix (cc5fef1)
- feat(assertions): pass context objects with vars to custom functions (1e4df7e)
- feat(webui): add failure filtering and improved table layout (69189fe)
- feat(webui): add word-break toggle to results (9c1fd3b)
- feat(webui): highlight highest passing scores in matrix (6e2942f)

### Changed

- chore(cli): limit console table rows for readability (52a28c9)
- chore(cli): add more detailed custom function failure output (6fcc37a)

### Fixed

- fix(config): respect CLI write/cache options from config (5b456ec)
- fix(webui): improve dark mode colours and rating overflow (eb7bd54)
- fix(config): parse YAML references correctly in configs (62561b5)

## [0.10.0] - 2023-06-09

### Added

- feat(prompts): add support for named prompts by @typpo (#28)

### Changed

- chore(env)!: rename `OPENAI_MAX_TEMPERATURE` to `OPENAI_TEMPERATURE` (4830557)
- chore(config): read `.yml` files by default as configs (d5c179e)
- chore(build): add native ts-node compatibility by @MentalGear (#25)
- chore(openai): add chatml stopwords by default (561437f)
- chore(webui): adjust column ordering and styling (27977c5)

### Fixed

- fix(config): support `defaultTest` overrides in CLI (59c3cbb)
- fix(env): correctly parse `OPENAI_MAX_TOKENS` and `OPENAI_MAX_TEMPERATURE` by @abi (#29)
- fix(cli): improve JSON formatting error messages (5f59900)

## [0.9.0] - 2023-06-05

### Added

- feat(vars): add support for var arrays by @typpo (#21)

### Changed

- chore(core): set a default semantic similarity threshold (4ebea73)
- chore(cli): refresh `promptfoo init` output messaging (cdbf806)

### Fixed

- fix(cache): register cache manager types for TypeScript (1a82de7)
- fix(evals): handle string interpolation issues in prompts (6b8c175)

## [0.8.3] - 2023-05-31

### Fixed

- fix(cache): create cache directory on first use (423f375)
- fix(config): throw a clearer error for malformed default configs (0d759c4)

## [0.8.2] - 2023-05-30

### Fixed

- fix(cache): only persist cache entries on successful API responses (71c10a6)

## [0.8.1] - 2023-05-30

### Added

- feat(data): add Google Sheets loader support (df900c3)

### Fixed

- fix(cli): restore backward compatibility for `-t/--tests` flags (aad1822)

## [0.8.0] - 2023-05-30

### Added

- feat(api)!: simplify the API and support unified test suite definitions by @typpo (#14)

### Changed

- chore(api)!: move evaluation settings under `evaluateOptions` (`maxConcurrency`, `showProgressBar`, `generateSuggestions`) (#14)
- chore(api)!: move CLI flag defaults under `commandLineOptions` (`write`, `cache`, `verbose`, `view`) (#14)

## [0.7.0] - 2023-05-29

### Changed

- chore(cache): improve caching defaults and enable caching by default (#17)

## [0.6.0] - 2023-05-28

### Added

- feat(providers): add LocalAI support for open-source LLMs like Llama, Alpaca, Vicuna, GPT4All (6541bb2)
- feat(cli): add glob pattern support for prompts and tests (#13)
- feat(assertions): rename `eval:` to `fn:` for custom JavaScript assertions by @MentalGear (#11)
- feat(webui): add dark mode support (0a2bb49)
- feat(api): add exports for types and useful utility functions (57ac4bb)
- feat(tests): add Jest and Mocha integrations (00d9aa2)

### Changed

- chore(cli): improve error handling and word wrapping in CLI output (398f4b0)
- chore(cli): support non-ES module requires (c451362)

### Fixed

- fix(cli): move API key validation into OpenAI subclasses (c451362)
- fix(webui): correct HTML table rendering errors in the viewer (64c9161)
- fix(providers): improve handling of third-party API errors (398f4b0)

### Dependencies

- chore(deps): bump socket.io-parser from 4.2.2 to 4.2.3 in /src/web/client (#15)

## [0.5.1] - 2023-05-23

### Changed

- chore(cli): add glob support for prompt selection (#13)

### Fixed

- fix(cli): prevent crashes when `OPENAI_API_KEY` is not set (c451362)

## [0.5.0] - 2023-05-22

### Added

- feat(assertions): add semantic similarity grading (#7)

### Changed

- chore(cli): improve error handling and word wrapping in CLI output (398f4b0)

## [0.4.0] - 2023-05-13

### Added

- feat(webui): add web viewer for evaluation results (#5)

### Changed

- chore(openai): support `OPENAI_STOP` environment variable for stopwords (79d590e)
- chore(cli): increase the default request timeout (c73e055)

## [0.3.0] - 2023-05-07

### Added

- feat(grading): enable LLM automatic grading of outputs (#4)
- feat(webui): improve how test results are shown - PASS/FAIL is shown in matrix view rather than its own column (2c3f489)

### Changed

- chore(config): allow overriding `OPENAI_API_HOST` environment variable (e390678)
- chore(cli): add `REQUEST_TIMEOUT_MS` environment variable for API timeouts (644abf9)
- chore(webui): improve HTML table output readability (2384c69)

## [0.2.2] - 2023-05-04

### Added

- feat(cli): add `promptfoo --version` output (77e862b)

### Changed

- chore(cli): improve error messages when API calls fail (af2c8d3)

### Fixed

- fix(cli): correct `promptfoo init` output text (862d7a7)
- fix(evals): preserve table ordering when building concurrently (2e3ddfa)

## [0.2.0] - 2023-05-04

### Added

- feat(cli): add `promptfoo init` command (c6a3a59)
- feat(providers): improve custom provider loading and add example (4f6b6e2)<|MERGE_RESOLUTION|>--- conflicted
+++ resolved
@@ -8,11 +8,8 @@
 
 ### Added
 
-<<<<<<< HEAD
 - feat(providers): add variable templating support for initialMessages in simulated-user provider, enabling template reuse across test cases with Nunjucks variables (#6143)
-=======
 - feat(redteam): add `jailbreak:hydra` strategy - multi-turn conversational adversarial agent that learns from target responses and shares learnings across tests in the same scan for improved attack success rates (#6151)
->>>>>>> 3c5dcfdc
 - feat(providers): add missing Alibaba Cloud models - qwen3-vl-flash, qwen3-asr-flash-realtime, qwen3-vl-32b/8b (thinking/instruct), text-embedding-v4 (7d658dc)
 
 ### Fixed
