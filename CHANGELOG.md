# Changelog

All notable changes to this project will be documented in this file.

The format is based on [Keep a Changelog](https://keepachangelog.com/en/1.1.0/).

## [Unreleased]

<<<<<<< HEAD
### Fixed

- fix(providers): propagate agent errors in simulated-user provider - fixes issue where errors from sendMessageToAgent() were silently ignored, causing false-positive test results when the target provider fails (#6251)

### Changed
=======
### Added
>>>>>>> cd915a64

- chore: Add visiblity button for PFX passphrase (#6258)
- feat(app): Red Team Strategy Test Generation (#6005)

## [0.119.8] - 2025-11-18

### Added

- feat(plugins): organize domain-specific risks into vertical suites
- feat(providers): add Gemini 3 Pro support with thinking configuration (#6241)

### Fixed

- fix(code-scan): in `code-scans run`, don't log anything to stdout except json results when --json is used—fixes GitHub action (#6248)
- fix(code-scan): update default API host to https://api.promptfoo.app to fix websocket connection issues (#6247)

## [0.119.7] - 2025-11-17

### Added

- feat(assertions): add dot product and euclidean distance metrics for similarity assertion - use `similar:dot` and `similar:euclidean` assertion types to match production vector database metrics and support different similarity use cases (#6202)
- feat(webui): expose Hydra strategy configuration (max turns and stateful toggle) in red team setup UI (#6165)
- fix(app): aligning risk scores with documentation (#6212)
- feat(providers): add GPT-5.1 model support including gpt-5.1, gpt-5.1-mini, gpt-5.1-nano, and gpt-5.1-codex with new 'none' reasoning mode for low-latency interactions and configurable verbosity control (#6208)
- feat(redteam): allow configuring `redteam.frameworks` to limit compliance frameworks surfaced in reports and commands (#6170)
- feat(webui): add layer strategy configuration UI in red team setup with per-step plugin targeting (#6180)
- feat(app): Metadata value autocomplete eval filter (#6176)
- feat(webui): display both total and filtered metrics simultaneously when filters are active, showing "X/Y filtered, Z total" format in evaluation results table for better visibility into filtered vs unfiltered data (#5969)
- feat(app): eval results filters permalinking (#6196)
- fix(site): fix missing background color on safari api reference search modal (#6218)

### Changed

- fix: exclude source maps from npm package to reduce bundle size by ~22MB (#6235)
- chore(ci): synchronize package-lock.json to resolve npm ci failures (#6195)
- chore(ci): increase webui test timeout to 8 minutes in GitHub Actions workflow to prevent CI timeouts (#6201)
- chore(redteam): update foundation model report redteam config to use newer redteam strategies (#6216)

### Fixed

- fix(providers): correctly handle reasoning field in OpenAI-compatible models like gpt-oss-20b, extracting both reasoning and content instead of only reasoning (#6062)
- fix(redteam): exclude cyberseceval and beavertails static dataset plugins from iterative strategies to prevent wasted compute and silent grading failures during Hydra/Meta/Tree iterations (#6230)
- fix(mcp): allow colons in eval ID validation for get_evaluation_details tool - fixes rejection of valid eval IDs returned by list_evaluations (e.g., eval-8h1-2025-11-15T14:17:18) by updating regex to accept ISO timestamp format (#6222)
- fix(redteam): don't set default 'en' language when no language is configured - prevents unnecessary language modifiers from being passed to meta agent and other iterative strategies, keeping prompts focused on actual task without implied translation requirements (#6214)
- fix(webui): fix duplicate React key warning in DefaultTestVariables component by implementing counter-based unique ID generation (#6201)
- fix(samples): downlevel pem dependency to supported version
- fix(deps): remove unused dependency on @libsql/client
- fix(redteam): store rendered grading rubric in assertion.value for agentic strategies to display in UI Value column (#6125)

### Tests

- test(webui): suppress expected test error logs (109+ occurrences across parsing errors, API errors, context provider errors) and React/MUI warnings (act() warnings, DOM nesting, prop types) in setupTests.ts and vite.config.ts (#6201)

### Dependencies

- chore(deps): upgrade to React 19 (#6229)
- chore(deps): upgrade @googleapis/sheets from 9.8.0 to 12.0.0 (#6227)
- chore(deps): bump openai from 6.8.1 to 6.9.0 (#6208)

## [0.119.6] - 2025-11-12

### Documentation

- docs(providers): update Vertex AI documentation - removed deprecated models (PaLM/Bison, Claude 3 Opus, Claude 3.5 Sonnet v2), added Claude Sonnet 4.5, added missing Gemini 2.0 models, reorganized model listings by generation (Gemini 2.5/2.0/1.5, Claude 4/3, Llama 4/3.3/3.2/3.1), marked Preview/Experimental models, removed temporal language to make docs evergreen (#3169)

### Changed

- chore(site): remove Koala analytics and migrate Google tracking to Docusaurus built-in gtag configuration with multiple tracking IDs (G-3TS8QLZQ93, G-3YM29CN26E, AW-17347444171) (#6169)
- chore(webui): order 'plugins' before 'steps' in layer strategy YAML to match documentation examples (#6180)

### Fixed

- fix(webui): prevent infinite loop in StrategyConfigDialog useEffect - fixes vitest tests hanging by using stable empty array references for default parameters (#6203)
- fix(webui): require configuration for layer strategy before allowing navigation in red team setup - layer strategy now shows red border and blocks Next button until steps array is configured, similar to plugins requiring configuration
- fix(webui): filter hidden metadata keys from metadata filter dropdown - ensures consistent filtering of 'citations' and '\_promptfooFileMetadata' keys across MetadataPanel, EvalOutputPromptDialog, and metadata filter dropdown (#6177)
- fix(cli): format object and array variables with pretty-printed JSON in console table and HTML outputs for improved readability (#6175)
- fix(cli): only show error counter when >0
- fix(redteam): respect redteam.provider configuration for local grading - fixes issue where configuring a local provider (e.g., ollama:llama3.2) still sent grading requests to remote API instead of using the configured provider (#5959)
- fix: Reverts #6142 (#6189)

### Documentation

- docs(redteam): document Hydra configuration options for max turns, backtracking, and stateful operation (#6165)

## [0.119.5] - 2025-11-10

### Added

- feat(test-cases): add support for Excel files (.xlsx, .xls) as test case sources with optional xlsx dependency and sheet selection syntax (file.xlsx#SheetName or file.xlsx#2) (#4841)
- feat(providers): add OpenAI audio transcription support for whisper-1, gpt-4o-transcribe, gpt-4o-mini-transcribe, and gpt-4o-transcribe-diarize models with speaker identification, timestamp granularities, and per-minute cost tracking (#5957)
- feat(webui): display rendered assertion values with substituted variables in Evaluation tab instead of raw templates, improving readability for assertions with Nunjucks variables and loops (#5988)
- feat(prompts): add executable prompt scripts - use any script/binary to dynamically generate prompts via `exec:` prefix or auto-detection for common extensions (.sh, .bash, .rb, .pl); scripts receive context as JSON (#5329)
- feat(providers): add variable templating support for initialMessages in simulated-user provider, enabling template reuse across test cases with Nunjucks variables (#6143)
- feat(redteam): add `jailbreak:hydra` strategy - multi-turn conversational adversarial agent that learns from target responses and shares learnings across tests in the same scan for improved attack success rates (#6151)
- feat(providers): add missing Alibaba Cloud models - qwen3-vl-flash, qwen3-asr-flash-realtime, qwen3-vl-32b/8b (thinking/instruct), text-embedding-v4 (#6118)
- feat(eval): add 'not_equals' operator for plugin filters (#6155)

### Fixed

- fix(webui): correct multi-target filtering in red team report - statistics now properly filter by selected target instead of showing aggregated data across all targets; replaced modal with Select dropdown for clearer UX (#4251)
- fix(providers): auto-detect reasoning models by deployment name in Azure provider - now recognizes o1, o3, o4, and gpt-5 models and automatically uses `max_completion_tokens` instead of `max_tokens` (#6154)
- fix(prompts): fix basePath resolution for executable prompts with `exec:` prefix - relative paths now resolve correctly (5308c5d)
- fix(prompts): convert sync fs operations to async in executable prompt processor for better performance (5308c5d)
- fix(test-cases): improve xlsx error handling to avoid double-wrapping validation errors, provide clearer error messages for file not found, empty sheets, and invalid data (#4841)
- fix(docs): update xlsx documentation to use consistent version (0.18.5) and correct anchor links (#4841)
- fix(assertions): fix runtime variables not working in custom rubricPrompt for factuality and model-graded-closedqa assertions (#5340)
- fix(openai): fix timeouts on gpt-5-pro models by extending automatic timeout to 10 minutes (#6147)
- fix(deps): add @vitest/coverage-v8@3.2.4 to app workspace to match vitest version and fix coverage reporting "Cannot read properties of undefined (reading 'reportsDirectory')" error
- fix(deps): fix test coverage reporting errors (#6122)
- fix(cli): honor `commandLineOptions` from config file for `maxConcurrency`, `repeat`, `delay`, `cache`, `progressBar`, `generateSuggestions`, `table`, `share`, and `write` — previously ignored in favor of defaults (#6142)

### Changed

- chore(ci): make staging redteam test non-blocking to prevent intermittent API timeouts from failing CI runs (#6159)
- refactor(redteam): update risk score thresholds to match CVSS v3.x/v4.0 standards (Critical: 9.0-10.0, High: 7.0-8.9, Medium: 4.0-6.9, Low: 0.1-3.9) (#6132)
- chore(server): change traces fetch log to debug level (#6152)
- chore(redteam): rename `gradingGuidance` to `graderGuidance` for consistency with `graderExamples` - `gradingGuidance` still works as a deprecated alias for backward compatibility (#6128)

### Documentation

- docs(cli): document `promptfoo view --no` flag in command-line docs (#6067)
- docs(site): add blog post on Anthropic threat intelligence covering PROMPTFLUX and PROMPTSTEAL (first observed LLM-querying malware by Google), AI-orchestrated extortion campaigns, three categories of AI-assisted attacks (operator/builder/enabler), operational security implications, and practical Promptfoo testing examples for AI system exploitation risks (#5583)
- docs(site): re-add adaptive guardrails documentation covering enterprise feature for generating target-specific security policies from red team findings, including architecture, API integration, use cases, troubleshooting, and comparison to AWS Bedrock/Azure AI Content Safety (#5955)
- docs(guides): add comprehensive Portkey integration guide covering prompt management, multi-model testing across 1600+ providers, red-teaming workflows, and production deployment strategies by @ladyofcode (#5730)

### Tests

- test(webui): fix act() warnings and clean up test output by wrapping 16 tests in act(), removing 22 unnecessary console suppression patterns, and reducing setupTests.ts from 95 to 37 lines (#6199)
- test(providers): add test coverage for auto-detection of reasoning models by deployment name in Azure provider (#6154)
- test(assertions): add comprehensive test coverage for rendered assertion value metadata including variable substitution, loops, static text handling, and UI display fallback priority (#6145)

### Dependencies

- chore(deps): update 76 packages to latest minor and patch versions across all workspaces (#6139)

## [0.119.4] - 2025-11-06

### Added

- feat(cli): add `code-scans run` command for scanning code changes for LLM security vulnerabilities including prompt injection, PII exposure, and excessive agency - uses AI agents to trace data flows, analyze vulnerabilities across batches, and suggest fixes with configurable severity thresholds (see https://promptfoo.com/docs/code-scanning/ for more details) (#6121)
- feat(github-action): add Code Scan GitHub Action for automated PR security scanning with GitHub App OIDC authentication or manual API token setup; automatically posts review comments with severity levels and suggested fixes (see https://promptfoo.com/docs/code-scanning/ for more details) (#6121)
- feat(webui): add confirmation dialog and smart navigation for delete eval with improved UX (Material-UI dialog, next→previous→home navigation, loading states, toast notifications) (#6113)
- feat(redteam): pass policy text to intent extraction for custom policy tests, enabling more accurate and self-contained testing objectives that include specific policy requirements (#6116)
- feat(redteam): add timestamp context to all grading rubrics for time-aware evaluation and temporal context in security assessments (#6110)
- feat(model-audit): add revision tracking, content hash generation, and deduplication for model scans to prevent re-scanning unchanged models (saving ~99% time and bandwidth); add `--stream` flag to delete downloaded files immediately after scan ([#6058](https://github.com/promptfoo/promptfoo/pull/6058))
- feat(redteam): add FERPA compliance plugin

### Fixed

- fix(redteam): dynamically update crescendo system prompt with currentRound and successFlag each iteration instead of rendering once with stale values (#6133)
- fix(examples): change Zod schema from `.optional()` to `.default('')` for OpenAI Agents SDK compatibility (#6114)
- fix(redteam): pass all gradingContext properties to rubric templates to fix categoryGuidance rendering errors in BeavertailsGrader (#6111)
- fix(webui): custom policy name consistency (#6123)
- fix(docker): resolve @swc/core SIGSEGV on Alpine Linux by upgrading to 1.15.0 and aligning base image with Node 24 (#6127)

## [0.119.2] - 2025-11-03

### Added

- feat(integrations): add Microsoft SharePoint dataset support with certificate-based authentication for importing CSV files (#6080)
- feat(providers): add `initialMessages` support to simulated-user provider for starting conversations from specific states, with support for loading from JSON/YAML files via `file://` syntax (#6090)
- feat(providers): add local config override support for cloud providers - merge local configuration with cloud provider settings for per-eval customization while keeping API keys centralized (#6100)
- feat(providers): add linkedTargetId validation with comprehensive error messages (#6053)
- feat(redteam): add `gradingGuidance` config option for plugin-specific grading rules to reduce false positives by allowing per-plugin evaluation context (#6108)
- feat(webui): add Grading Guidance field to plugin configuration dialogs in open-source UI (#6108)
- feat(webui): add eval copy functionality to duplicate evaluations with all results, configuration, and relationships via UI menu (#6079)
- feat(redteam): add pharmacy plugins (controlled substance compliance, dosage calculation, drug interaction) and insurance plugins (coverage discrimination, network misinformation, PHI disclosure) (#6064)
- feat(redteam): add goal-misalignment plugin for detecting Goodhart's Law vulnerabilities (#6045)
- feat(webui): add jailbreak:meta strategy configuration UI in red team setup with numIterations parameter (#6086)
- feat(redteam): OpenTelemetry traces feed back into red team strategies
- feat(redteam): expand OWASP Agentic preset to cover 8/10 threats with 20 plugins; add 'owasp:agentic:redteam' alias for easy selection (#6099)
- fix: max concurrency run options override scan template settings

### Changed

- feat(redteam): display specific subcategory metrics for harmful plugins (e.g., "Copyright Violations", "Child Exploitation") instead of generic "Harmful" label, enabling granular vulnerability tracking and analysis (#6134)
- chore(examples): update openai-agents-basic example from weather to D&D dungeon master with gpt-5-mini, comprehensive D&D 5e tools (dice rolling, character stats, inventory), and maxTurns increased to 20 (#6114)
- fix(python): use REQUEST_TIMEOUT_MS for consistent timeout behavior across providers (300s default, previously 120s) (#6098)
- refactor(redteam): Prevent early (evaluator-based) exits in Jailbreak, Crescendo, and Custom Strategies (#6047)
- chore(webui): expand language options to 486 ISO 639-2 languages with support for all 687 ISO codes (639-1, 639-2/T, 639-2/B) in red team run settings (#6069)
- chore(app): larger eval selector dialog (#6063)
- refactor(app): Adds useApplyFilterFromMetric hook (#6095)
- refactor(cli): extract duplicated organization context display logic into shared utility function to fix dynamic import issue and improve code maintainability (#6070)
- chore: make meta-agent a default strategy

### Fixed

- fix(providers): selective env var rendering in provider config with full Nunjucks filter support (preserves runtime variables for per-test customization) (#6091)
- fix(core): handle Nunjucks template variables in URL sanitization to prevent parsing errors when sharing evals; add unit tests covering sanitizer behavior for Nunjucks template URLs (#6089)
- fix(app): Fixes the metric is defined filter (#6082)
- fix(webui): handle plugin generation when target URL is not set (#6055)
- fix(redteam): improve image strategy text wrapping to handle long lines and prevent overflow (#6066)
- fix(evaluator): force uncached provider calls for repeat iterations (#6043)
- fix(providers): fix Python worker ENOENT errors by ensuring error responses are written before completion signal, improving error messages with function suggestions and fuzzy matching, and removing premature function validation to support embeddings-only and classification-only providers (#6073)

### Tests

- test(examples): add 9 D&D test scenarios for openai-agents-basic (combat, stats, inventory, scenes, saves, crits, edge cases, short rest, magic item) (#6114)
- test(providers): add coverage for simulated-user initialMessages (vars/config precedence, file:// loading from JSON/YAML, validation, conversation flow when ending with user role) (#6090)
- test(redteam): add comprehensive tests for `gradingGuidance` feature and `graderExamples` flow-through, including full integration regression tests (#6108)
- test(webui): add tests for gradingGuidance UI in PluginConfigDialog and CustomIntentPluginSection (#6108)
- test(providers): add Python worker regression tests for ENOENT prevention, helpful error messages with function name suggestions, and embeddings-only provider support without call_api function (#6073)

### Documentation

- docs(examples): update openai-agents-basic README for D&D theme with tracing setup and example interactions; shorten openai-agents.md provider documentation (#6114)
- docs(python): update timeout documentation with REQUEST_TIMEOUT_MS environment variable and add retry logic example for handling rate limits (#6098)
- docs(redteam): add comprehensive documentation for `jailbreak:meta` strategy including usage guide, comparison with other jailbreak strategies, and integration into strategy tables (#6088)
- docs(site): add remediation reports documentation (#6083)
- docs(site): add custom strategy to the strategies reference table (#6081)
- docs(site): pricing page updates (#6068)
- docs(site): clarify remote inference in Community edition (#6065)

### Dependencies

- chore(deps): bump the github-actions group with 4 updates (#6092)
- chore(deps): bump @aws-sdk/client-bedrock-runtime from 3.920.0 to 3.921.0 (#6075)
- chore(deps): bump @aws-sdk/client-bedrock-runtime from 3.919.0 to 3.920.0 (#6060)

### Fixed

- fix(redteam): enable layer strategy with multilingual language support; plugins now generate tests in multiple languages even when layer strategy is present (#6084)
- fix(redteam): reduce multilingual deprecation logging noise by moving from warn to debug level (#6084)

## [0.119.1] - 2025-10-29

### Changed

- chore(redteam): categorize `jailbreak:meta` under agentic strategies and mark as remote-only for correct UI grouping and Cloud behavior (#6049)
- chore(redteam): improve support for custom policy metric names that should include strategy suffix (#6048)

### Fixed

- fix(providers): render environment variables in provider config at load time (#6007)
- fix(redteam): validate custom strategy strategyText requirement to prevent confusing errors during test execution (#6046)
- fix(init): include helpful error message and cleanup any directories created when example download fails (#6051)
- fix(providers): removing axios as a runtime dependency in google live provider (#6050)
- fix(csv): handle primitive values directly in red team CSV export to avoid double-quoting strings (#6040)
- fix(csv): fix column count mismatch in red team CSV export when rows have multiple outputs (#6040)
- fix(internals): propagate originalProvider context to all model-graded assertions (#5973)

### Dependencies

- chore(deps): bump better-sqlite3 from 11.10.0 to 12.4.1 for Node.js v24 support (#6052) by @cdolek-twilio
- chore(deps): update Biome version with force-include patterns (`!!`) for faster local linting/CI by @sklein12 (#6042)

## [0.119.0] - 2025-10-27

### Added

- feat(webui): filtering eval results by metric values w/ numeric operators (e.g. EQ, GT, LTE, etc.) (#6011)
- feat(providers): add Python provider persistence for 10-100x performance improvement with persistent worker pools (#5968)
- feat(providers): add OpenAI Agents SDK integration with support for agents, tools, handoffs, and OTLP tracing (#6009)
- feat(providers): add function calling/tool support for Ollama chat provider (#5977)
- feat(providers): add support for Claude Haiku 4.5 (#5937)
- feat(redteam): add `jailbreak:meta` strategy with intelligent meta-agent that builds dynamic attack taxonomy and learns from full attempt history (#6021)
- feat(redteam): add COPPA plugin (#5997)
- feat(redteam): add GDPR preset mappings for red team testing (#5986)
- feat(redteam): add modifiers support to iterative strategies (#5972)
- feat(redteam): add authoritative markup injection strategy (#5961)
- feat(redteam): add wordplay plugin (#5889)
- feat(redteam): add pluginId, strategyId, sessionId, and sessionIds to metadata columns in CSV export (#6016)
- feat(redteam): add subcategory filtering to BeaverTails plugin (a70372f)
- feat(redteam): Add Simba Red Team Agent Strategy (#5795)
- feat(webui): persist inline-defined custom policy names (#5990)
- feat(webui): show target response to generated red team plugin test case (#5869)
- feat(cli): log all errors in a log file and message to the console (#5992)
- feat(cli): add errors to eval progress bar (#5942)
- feat(cache): preserve and display latency measurements when provider responses are cached (#5978)

### Changed

- chore(internals): custom policy type def (#6037)
- chore(changelog): organize and improve Unreleased section with consistent scoping and formatting (#6024)
- refactor(redteam): migrate multilingual from per-strategy config to global language configuration; plugins now generate tests directly in target languages without post-generation translation (#5984)
- chore(cli): show telemetryDisabled/telemetryDebug in `promptfoo debug` output (#6015)
- chore(cli): improve error handling and error logging (#5930)
- chore(cli): revert "feat: Improved error handling in CLI and error logging" (#5939)
- chore(webui): add label column to prompts table (#6002)
- chore(webui): gray out strategies requiring remote generation when disabled (#5985)
- chore(webui): gray out remote plugins when remote generation is disabled (#5970)
- chore(webui): improve test transform modal editor (#5962)
- chore(webui): add readOnly prop to EvalOutputPromptDialog (#5952)
- refactor(webui): organize red team plugins page into tabs with separate components (#5865)
- chore(redteam): remove "LLM Risk Assessment" prefix (#6004)
- chore(redteam): add top-level redteam telemetry events (#5951)
- refactor(webui): reduce unnecessary API health requests (#5979)
- chore(api): export GUARDRAIL_BLOCKED_REASON constant for external use (#5956)
- chore(providers): add rendered request headers to http provider debug output (#5950)
- refactor(transforms): refactor transform code to avoid 'require' (#5943)
- refactor(transforms): refactor createRequest/ResponseTransform functions into separate module (#5925)
- chore(examples): consolidate Ollama examples into unified directory (#5977)
- chore(deps): move dependencies to optional instead of peer (#5948)
- chore(deps): move `natural` to optional dependency (#5946)
- chore(redteam): improve GOAT and Crescendo error logs with additional error details for easier debugging (#6036)

### Fixed

- fix(providers): revert eager template rendering that broke runtime variable substitution (5423f80)
- fix(providers): support environment variables in provider config while preserving runtime variable templates
- fix(providers): improve Python provider reliability with automatic python3/python detection, worker cleanup, request count tracking, and reduced logging noise (#6034)
- fix(providers): simulated-user and mischievous-user now respect assistant system prompts in multi-turn conversations (#6020)
- fix(providers): improve MCP tool schema transformation for OpenAI compatibility (#5965)
- fix(providers): sessionId now properly stored in metadata for providers that use server side generated sessionIds (#6016)
- fix(redteam): don't test session management if target is not stateful (#5989)
- fix(redteam): improve crescendo prompt example alignment with actual objective statements to increase accuracy (#5964)
- fix(redteam): fewer duplicate errors for invalid strategy and plugin ids (#5954)
- fix(fetch): use consistent units in retry counter log messages - now shows attempt count vs total attempts (#6017)
- fix(fetch): include error details in final error message when rate limited (#6019)
- fix(webui): pass extensions config when running eval from UI (#6006)
- fix(webui): in red team setup, reset config button hidden by version banner (#5896)
- fix(webui): sync selected plugins to global config in red team setup UI (#5991)
- fix(webui): HTTP test agent (#6033)
- fix(webui): reset red team strategy config dialog when switching strategies (#6035)

### Dependencies

- chore(deps): bump @aws-sdk/client-bedrock-runtime from 3.914.0 to 3.916.0 (#6008)
- chore(deps): bump @aws-sdk/client-bedrock-runtime from 3.913.0 to 3.914.0 (#5996)
- chore(deps): bump pypdf from 6.0.0 to 6.1.3 in /examples/rag-full (#5998)
- chore(deps): bump @aws-sdk/client-bedrock-runtime from 3.911.0 to 3.913.0 (#5975)
- chore(deps): bump @aws-sdk/client-bedrock-runtime from 3.910.0 to 3.911.0 (#5945)
- chore(deps): bump @anthropic-ai/sdk from 0.65.0 to 0.66.0 (#5944)

### Documentation

- docs(model-audit): improve accuracy and clarity of ModelAudit documentation (#6023)
- docs(contributing): add changelog and GitHub Actions enforcement (#6012)
- docs(redteam): add global language configuration section to red team configuration docs; remove multilingual strategy documentation (#5984)
- docs(providers): add OpenAI Agents provider documentation and example (#6009)
- docs(providers): update AWS Bedrock model access documentation (#5953)
- docs(providers): fix apiKey environment variable syntax across provider docs and examples (#6018)
- docs(providers): add echo provider examples for evaluating logged production outputs (#5941)
- docs(blog): add blog post on RLVR (Reinforcement Learning with Verifiable Rewards) (#5987)
- docs(site): configuring inference (#5983)
- docs(site): update about page (#5971)
- docs(site): add export formats (#5958)
- docs(site): September release notes (#5712)
- docs(site): add red-team claude guidelines (616844d)
- docs(site): remove duplicate links (5aea733)
- docs(examples): add example demonstrating conversation session id management using hooks (#5940)

### Tests

- test(server): add comprehensive unit tests for POST /providers/test route (#6031)
- test(providers): fix flaky latencyMs assertions in TrueFoundry provider tests (#6026)
- test(providers): add unit test verifying assistant system prompt inclusion for simulated-user provider (#6020)
- test(providers): add comprehensive tests for OpenAI Agents provider, loader, and tracing (#6009)
- test(redteam): update strategy and frontend tests for global language configuration migration (#5984)
- test(redteam): remove redteam constants mocks from unit tests (#6010)
- test(webui): add tests for evaluation UI components and hooks (#5981)

## [0.118.17] - 2025-10-15

### Changed

- chore: bump version to 0.118.17 (#5936)

### Fixed

- fix(evaluator): support `defaultTest.options.provider` for model-graded assertions (#5931)
- fix(webui): improve UI email validation handling when email is invalid; add better tests (#5932)
- fix(deps): move `claude-agent-sdk` to optionalDependencies (#5935)

### Dependencies

- chore(deps): bump `@aws-sdk/client-bedrock-runtime` from 3.908.0 to 3.910.0 (#5933)

## [0.118.16] - 2025-10-15

### Added

- feat(providers): add TrueFoundry LLM Gateway provider (#5839)
- feat(redteam): add test button for request and response transforms in red-team setup UI (#5482)

### Changed

- chore(providers): count errors in websocket responses as errors (#5915)
- chore(providers): update Alibaba model support (#5919)
- chore(redteam): validate emails after prompt for red team evaluations (#5912)
- chore(redteam): implement web UI email verification (#5928)
- chore(redteam): display estimated probes on red team review page (#5863)
- chore(webui): add flag to hide traces (#5924)
- chore(build): stop tracking TypeScript build cache file (#5914)
- chore(build): update dependencies to latest minor versions (#5916)
- chore(cli): remove duplicate 'Successfully logged in' message from auth login (#5907)
- chore(redteam): add max height and scroll to custom policies container (#5910)
- chore: bump version to 0.118.16 (#5920)
- docs: add docstrings to `feat/ruby-provider` (#5903)
- test: cover red team setup components and hooks in `src/app` (#5911)

### Fixed

- fix(providers): dynamically import `DefaultAzureCredential` from `@azure/identity` (#5921)
- fix(providers): improve debugging and address hanging in websocket provider (#5918)
- fix(http): parse stringified JSON body in provider config (#5927)
- fix(redteam): improve ASR calculation accuracy in redteam report (#5792)

### Documentation

- docs(site): fix typo (#5922)

## [0.118.15] - 2025-10-13

### Added

- feat(providers): add ruby provider (#5902)
- feat(providers): Claude Agent SDK provider support (#5509)
- feat(providers): Azure AI Foundry Assistants provider (#5181)
- feat(providers): add support for streaming websocket responses (#5890)
- feat(providers): snowflake cortex provider (#5882)

### Changed

- chore(providers): add support for new OpenAI models (GPT-5 Pro, gpt-audio-mini, gpt-realtime-mini) (#5876)
- chore(providers): rename azure ai foundry assistant to ai foundry agent (#5908)
- chore(providers): update params passed to azure ai foundry provider (#5906)
- chore(webui): group agentic strategies by turn compatibility in red team UI (#5861)
- chore(webui): sort red team plugins alphabetically by display name (#5862)
- chore(webui): improved color consistency and dark mode legibility on Red Team dashboard (#5829)
- chore(test): add snowflake provider tests and environment variables (#5883)
- chore(config): add conductor config (#5904)
- chore: bump version 0.118.15 (#5909)

### Fixed

- fix(app): disable red team scan Run Now button when Promptfoo Cloud is unavailable (#5891)
- fix(webui): fix infinite re-render when custom intents are specified (#5897)
- fix(redteam): clean up multilingual strategy logging and fix chunk numbering (#5878)
- fix(redteam): requested column in 'redteam generate' output incorporates fan out strategies (#5864)
- fix(core): resolve Windows path compatibility issues (#5841)
- fix(core): restore correct cache matching behavior for test results (#5879)

### Dependencies

- chore(deps): bump @aws-sdk/client-bedrock-runtime from 3.901.0 to 3.906.0 (#5877)
- chore(deps): bump @aws-sdk/client-bedrock-runtime from 3.906.0 to 3.907.0 (#5888)
- chore(deps): bump openai from 6.2.0 to 6.3.0 (#5887)
- chore(deps): update dependencies to latest safe minor/patch versions (#5900)

### Documentation

- docs(providers): add missing providers and troubleshooting pages to index (#5905)
- docs(guardrails): remove open source guardrails page (#5880)

## [0.118.14] - 2025-10-09

### Changed

- fix: there should always be a guardrails field passed out form openai chat provider (#5874)
- chore: bump version 0.118.14 (#5875)

## [0.118.13] - 2025-10-08

### Added

- feat(cli): Add connectivity tests to promptfoo validate (#5802)
- feat(guardrails): map content filter response to guardrails output (#5859)
- feat(webui): Download full results (#5674)

### Changed

- chore(core): change default log level to debug for network errors (#5860)
- chore(core): Don't log all request error messages (#5870)
- chore(linter): Enforce no unused function params (#5853)
- chore(providers): remove deprecated IBM BAM provider (#5843)
- refactor(webui): improve EvalOutputPromptDialog with grouped dependency injection (#5845)
- chore: bump version 0.118.13 (#5873)

### Fixed

- fix(webui): Don't prepend fail reasons to output text (#5872)
- fix(redteam): filter out placeholders before purpose generation (#5852)
- fix(tests): make auth login test tolerate colorized output (#5851)

### Dependencies

- chore(deps): bump @azure/identity from 4.12.0 to 4.13.0 (#5858)
- chore(deps): bump langchain-text-splitters from 0.3.5 to 1.0.0a1 in /examples/redteam-langchain in the pip group across 1 directory (#5855)

## [0.118.12] - 2025-10-08

### Added

- feat(providers): add Slack provider (#3469)

### Changed

- feat: postman import for http provider (#5778)
- feat: Bring request transform to parity with response transform (#5850)
- fix: import command (#5794)
- fix: implement remote generation environment variable controls (#5815)
- fix: resolve Windows path handling issues (#5827)
- fix: custom strategy UI (#5834)
- fix: eliminate Python validation race condition on Windows (#5837)
- fix: escape JSON special characters in raw HTTP request variables (#5842)
- fix: Show response headers in test target results (#5848)
- fix: double sharing red teams (#5854)
- chore: update DeepSeek provider to V3.2-Exp (#5787)
- chore: bump the github-actions group with 3 updates (#5789)
- chore: bump openai from 5.23.2 to 6.0.0 (#5790)
- chore: Revert "perf: Don't create new agent for every fetch (#5633)" (#5793)
- chore: add /index to directory imports for ESM compatibility (#5798)
- chore: bump @aws-sdk/client-bedrock-runtime from 3.899.0 to 3.901.0 (#5799)
- chore: bump openai from 6.0.0 to 6.0.1 (#5800)
- chore(telemetry): Add CI flag to identify call (#5801)
- chore: bump openai from 6.0.1 to 6.1.0 (#5806)
- chore: fix npm audit vulnerabilities (#5810)
- chore: Fix incorrect session parser help text (#5811)
- chore(internals): make `runAssertion` easier to read by moving const outside function scope (#5813)
- chore: update investor info and user count (#5816)
- chore(internals): Prevent `GradingResult.assertion` definition from being overridden in select red team grading cases (#5785)
- chore: show "why" in modelaudit ui (#5821)
- chore(site): migrate OG image generation to Satori (#5826)
- chore: remove outdated license notice (#5828)
- chore: show # github stars on site (#5831)
- chore(site): update Docusaurus to v3.9.1 and fix deprecated config (#5835)
- chore: bump openai from 6.1.0 to 6.2.0 (#5844)
- chore: invert default unblocking behavior (#5856)
- chore: bump version 0.118.12 (#5857)
- chore(site): Adds Travis to team page (#5786)
- docs: update readme.md (#5812)
- docs(contributing): add CLAUDE.md context files for Claude Code (#5819)
- docs(blog): safety benchmark blog post (#5781)
- docs(providers): update IBM WatsonX model list (#5838)
- docs(contributing): add warning against using commit --amend and force push (#5840)
- test: fix vitest timeout error in EvalOutputPromptDialog tests (#5820)
- test: fix flaky Python test failures on Windows (#5824)
- test: add mock cleanup to Python provider tests (#5825)
- refactor: Remove null from GradingResult.assertion type (#5818)

### Fixed

- fix(site): add metadata key to the provider response class (#5796)
- fix(webui): prevent empty state flash when loading large evals (#5797)
- fix(webui): Clicking "Show Charts" does not show charts (#5814)
- fix(webui): remove delimiter stripping logic from EvalOutputCell (#5817)
- fix(provider): merge config and prompt systemInstruction instead of throwing error in gemini (#5823)
- fix(assertions): allow is-refusal to detect refusals in provider error messages (#5830)
- fix(webui): improve usability of number inputs (#5804)
- test: Unit tests for fix(webui): improve usability of number inputs (#5836)

### Documentation

- docs(site): adding new hire bio (#5788)
- docs(site): fix formatting issue in about page (#5803)
- docs(site): add Dane to About page team section (#5833)

## [0.118.11] - 2025-09-30

### Added

- feat(providers): add support for Claude Sonnet 4.5 (#5764)
- feat(providers): add support for Gemini 2.5 Flash and Flash-Lite (#5737)
- feat(providers): add gpt-5-codex model support (#5733)
- feat(providers): add support for Qwen models in AWS Bedrock provider (#5718)
- feat(cli): add browser opening support for auth login command (#5722)
- feat(cli): add team switching functionality (#5750)
- feat(webui): add latency to eval export CSV (#5771)
- feat(cli): sanitize all log objects (#5773)
- feat(providers): add Anthropic web_fetch_20250910 and web_search_20250305 tool support (#5573)
- feat(providers): add CometAPI provider support with environment variable configuration and example usage (#5721)
- feat(providers): add Nscale provider support (#5690)
- feat(providers): add OpenAI gpt-realtime model with full audio support (#5426)
- feat(webui): add metadata `exists` operator to eval results filter (#5697)

### Changed

- chore(cli): improve installer-aware command generation utility for consistent CLI invocation (#5747)
- chore(core): sort metadata entries (#5751)
- chore(core): update error mapping (#5783)
- chore(providers): update Claude 4.5 Sonnet (#5763)
- chore(providers): update default Granite model to granite-3-3-8b-instruct (#5768)
- chore(redteam): remove on-topic call (#5774)
- chore(redteam): update red team init default to gpt-5 (#5756)
- chore: bump version 0.118.11 (#5784)
- chore: Add docstrings to `feat/add-latency-to-csv` (#5772)

### Fixed

- fix(core): ensure `-filter-failing` correctly filters failing tests when re-running an eval (#5770)
- fix(core): ensure Python and JavaScript providers have appropriate path prefix (#5765)
- fix(core): preserve glob patterns in vars context for test case expansion (#5701)
- fix(core): suppress verbose error logging for update check timeouts (#5745)
- fix(providers): improve OpenAI embedding provider error handling (#5742)
- fix(tests): resolve Windows test failures in Python tests (#5767)
- fix(webui): apply proper truncation initialization to variable cells (#5657)
- fix(webui): disable prompt editing in header row dialogs (#5746)
- fix(webui): handle login redirects (#5734)
- fix(webui): improve empty state UI and handle null eval data (#5780)

### Dependencies

- chore(deps): bump @anthropic-ai/sdk from 0.63.1 to 0.64.0 (#5758)
- chore(deps): bump @anthropic-ai/sdk from 0.64.0 to 0.65.0 (#5776)
- chore(deps): bump @aws-sdk/client-bedrock-runtime from 3.896.0 to 3.899.0 (#5777)
- chore(deps): bump openai from 5.23.0 to 5.23.1 (#5759)
- chore(deps): bump openai from 5.23.1 to 5.23.2 (#5775)

### Documentation

- docs(site): add new hire bio (#5769)
- docs(site): improve AWS Bedrock SSO authentication documentation (#5585)
- docs(site): refine and extend e2b sandbox evaluation guide with improved examples and fixes (#5753)
- docs(site): remove incorrect Python globals persistence tip (#5782)
- docs(site): strengthen git workflow warnings in CLAUDE.md (#5762)
- docs(site): write lethal trifecta blog (#5754)

### Tests

- test(webui): add tests for evaluation UI components (`src/app`) (#5766)

## [0.118.10] - 2025-09-26

### Changed

- feat: Revamp HTTP Provider setup (#5717)
- chore: introduce grading provider to RedteamProviderManager (#5741)
- chore(webui): UX improvements for displaying custom policies in Eval Results and Red Team Vulnerabilities Reports (#5562)
- chore: bump version 0.118.10 (#5749)

## [0.118.9] - 2025-09-25

### Changed

- feat: envoy ai gateway provider (#5731)
- feat: iso 42001 mappings (#5724)
- feat: Compress data when sharing an eval (#5738)
- fix: rename agentcore provider to bedrock agents provider (#5709)
- fix: increase timeout for version checks from 1s to 10s (#5715)
- fix: add missing backend support for filtering by highlights, plus tests (#5735)
- chore: improve parsing so in case a redteam provider doesn't take json obje… (#5700)
- chore: bump @aws-sdk/client-bedrock-runtime from 3.893.0 to 3.894.0 (#5706)
- chore: bump openai from 5.22.0 to 5.22.1 (#5707)
- chore: support multilingual provider set from server boot (#5703)
- chore: Add docstrings to `applying-column-format` (#5719)
- chore(webui): in eval creator disable `Run Eval` button if no prompts or test cases are available (#5558)
- chore: bump @aws-sdk/client-bedrock-runtime from 3.894.0 to 3.895.0 (#5727)
- chore: bump @anthropic-ai/sdk from 0.62.0 to 0.63.1 (#5728)
- chore: bump openai from 5.22.1 to 5.23.0 (#5729)
- chore: bump @aws-sdk/client-bedrock-runtime from 3.895.0 to 3.896.0 (#5732)
- chore: bump version 0.118.9 (#5740)

### Fixed

- fix(webui): prioritize JSON prettify over Markdown rendering when both enabled (#5705)
- fix(webui): Copying truncated text in eval results (#5711)
- fix(internals/redteam): decrease debug access grading false negatives (#5713)

## [0.118.8] - 2025-09-23

### Added

- feat(webui): populate metadata filter keys in results dropdown (#5584)

### Fixed

- fix: improve iterative judge parsing (#5691)
- fix(cli): prevent promptfoo CLI from hanging after commands complete (#5698)
- fix(dev): suppress noisy health check logs during local startup (#5667)
- fix(prompts): tune prompt set to reduce model refusals (#5689)

### Changed

- chore: bump version 0.118.8 (#5699)

### Documentation

- docs(site): publish August release notes (#5625)
- docs(site): document `linkedTargetId` usage for custom provider linking (#5684)

## [0.118.7] - 2025-09-22

### Added

- feat(webui): connect login page to promptfoo auth system (#5685)
- feat: ability to retry errors from cli (#5647)

### Changed

- chore(webui): add 404 page (#5687)
- refactor(webui): Vulnerability Report Table Improvements (#5638)
- chore: bump version 0.118.7 (#5695)
- chore: bump openai from 5.21.0 to 5.22.0 (#5694)
- chore: bump @aws-sdk/client-bedrock-runtime from 3.891.0 to 3.893.0 (#5693)

## [0.118.6] - 2025-09-18

### Tests

- test: network isolation for tests (#5673)

### Dependencies

- chore(deps): upgrade Vite to v7 and fix browser compatibility issues (#5681)

### Documentation

- docs(site): clarify webhook issue meaning (#5679)
- docs(examples): add HTTP provider streaming example (#5648)
- docs(blog): add autonomy and agency in AI article (#5512)

### Added

- feat(redteam): support threshold in custom plugin configuration (#5644)
- feat: upgrade Material UI from v6 to v7 (#5669)
- feat(redteam): Adds support for `metric` field on custom plugins (#5656)
- feat: migrate from MUI Grid to Grid2 across all components (#5578)
- feat: report filters (#5634)
- feat: Add string array support for context-based assertions (#5631)

### Changed

- chore: Exclude node modules and build/dist from biome (#5641)
- chore: improvements to framework compliance cards (#5642)
- chore: improve design of eval download dialog (#5622)
- chore: bump @aws-sdk/client-bedrock-runtime from 3.888.0 to 3.890.0 (#5636)
- chore: bump @aws-sdk/client-bedrock-runtime from 3.890.0 to 3.891.0 (#5649)
- chore: bump openai from 5.20.3 to 5.21.0 (#5651)
- chore: update redteam small model to gpt-4.1-mini-2025-04-14 (#5645)
- chore: reduce coloration on Report View Test Suites table (#5643)
- chore: bump version 0.118.6 (#5655)
- chore(webui): minor style tweaks to datagrid pages for consistency (#5686)
- chore: persistent header on report view (#5678)
- chore(webui): fix z-index on version update banner (#5677)
- refactor(webui): Reports table UX Improvements (#5637)
- ci: revert temporarily disable redteam multi-lingual strategy in integration tests (#5658)
- ci: temporarily disable redteam multi-lingual strategy in integration tests (#5639)
- refactor(redteam): remove dead code and optimize page meta handling (#5672)
- chore: remove accidentally committed site/package-lock.json (#5688)
- chore: Allow overwriting the logger (#5663)
- chore: Update names in workflow (#5659)
- chore: update dependencies to latest compatible versions (#5627)
- chore(internals): Improves support for defining LLM-Rubric assertion threshold in CSV test cases (#5389)

### Fixed

- fix(webui): Filtering eval results on severity (#5632)
- fix(tests): correct TypeScript errors in test files (#5683)
- fix(webui): unify page layout styles (#5682)
- fix: trace visualization circular dependency (#5676)
- fix(webui): re-enable sharing button by default (#5675)
- fix: apply prettier formatting to blog post (#5670)
- fix: Remove global fetch patch (#5665)
- fix(webui): Include description column, if defined, in CSV export of eval results (#5654)
- fix(redteam): add robust fallbacks, partial retries, dedupe, safer logs to multilingual strategy (#5652)
- fix: handle dynamic imports without eval (#5630)
- fix: Catch exception when no vertex projectId is found (#5640)
- fix: spacing on report view (#5646)
- fix: plugin counts flickering (#5635)

## [0.118.5] - 2025-09-16

### Tests

- test: Unit tests for feat: upload csv for custom policies (#5629)
- test: Unit tests for chore: organize EvalOutputPromptDialog and change it to a drawer (#5628)

### Added

- feat(webui): organize `EvalOutputPromptDialog` and convert it to a drawer, (#5619)
- feat(webui): add keyboard navigation to the web UI results table, (#5591)
- feat(webui): enable bulk deletion of eval results, (#5438)
- feat(providers): add `azure:responses` provider alias for Azure Responses API, (#5293)
- feat(providers): support application inference profiles in Bedrock, (#5617)
- feat(redteam): add "layer" strategy for combining multiple strategies, (#5606)
- feat(redteam): set severity on reusable custom policies, (#5539)
- feat(redteam): display unencrypted attacks in the web UI results table, (#5565)
- feat(redteam): enable test generation for custom policies in the plugins view, (#5587)
- feat(redteam): allow uploading CSVs for custom policies, (#5618)
- feat(cli): add ability to pause and resume evals, (#5570)

### Changed

- chore(examples): update model IDs to GPT-5 and latest models, (#5593)
- chore(providers): remove Lambda Labs provider due to API deprecation, (#5599)
- chore(providers): update Cloudflare AI models and remove deprecated ones, (#5590)
- chore(redteam): add MCP plugin preset, (#5557)
- chore(redteam): add UI indicators and documentation for HuggingFace gated datasets in redteam web UI, (#5545)
- chore(internals): improve error logging on redteam test generation failures, (#5458)
- chore(internals): reduce log level of global fetch logs, (#5588)
- chore(server): add context to health check logging during startup, (#5568)
- chore(webui): hide trace timeline section when no traces are available, (#5582)
- chore(webui): improve delete confirmation dialog styling, (#5610)
- chore(webui): remove `React.FC` type annotations for React 19 compatibility, (#5572)
- ci: increase test timeout from 8 to 10 minutes, (#5586)
- ci: temporarily disable macOS Node 24.x tests due to flaky failures, (#5579)
- refactor: move `src/util/file.node.ts` path utilities, (#5596)
- refactor: standardize all directory import paths for ESM compatibility, (#5603)
- refactor: standardize directory import paths for ESM compatibility, (#5605)
- refactor: standardize import paths for ESM preparation, (#5600)
- refactor: standardize TypeScript import paths for ESM compatibility, (#5597)
- test: CoverBot: add tests for UI interaction utilities and components (`src/app`), (#5611)
- chore: update `act` import for React 19 compatibility, (#5574)
- chore(dependencies): bump `@aws-sdk/client-bedrock-runtime` from 3.886.0 to 3.887.0, (#5580)
- chore(dependencies): bump `@aws-sdk/client-bedrock-runtime` from 3.887.0 to 3.888.0, (#5602)
- chore(dependencies): bump `axios` from 1.11.0 to 1.12.0 in npm_and_yarn group across one directory, (#5569)
- chore(dependencies): bump `openai` from 5.20.1 to 5.20.2, (#5601)
- chore(dependencies): bump `openai` from 5.20.2 to 5.20.3, (#5624)
- chore(dependencies): bump version to 0.118.5, (#5626)

### Fixed

- fix(assertions): handle `threshold=0` correctly across all assertion types, (#5581)
- fix(cli): prevent accidental escaping of Python path override, (#5589)
- fix(cli): fix table display for `promptfoo list`, (#5616)
- fix(cli): temporarily disable SIGINT handler, (#5620)
- fix(internal): strip authentication headers in HTTP provider metadata, (#5577)
- fix(redteam): ensure custom policies skip the basic refusal check, (#5614)
- fix(server): hide non-critical `hasModelAuditBeenShared` error logging, (#5607)
- fix(webui): always show failure reasons in the results view when available, (#5608)
- fix(webui): improve filter component styling and layout, (#5604)
- fix(webui): prevent phantom strategy filter options for non-redteam evaluations, (#5575)
- fix(webui): fix undulating CSS header animation, (#5571)

### Documentation

- docs(site): clarify llm-rubric pass/score/threshold semantics, (#5623)
- docs(site): add August 2025 release highlights (#5518)

## [0.118.4] - 2025-09-12

### Added

- feat(cli): Add CI-friendly progress reporting for long-running evaluations (#5144)
- feat(cli): Auto-share if connected to the cloud (#5475)
- feat(cli): Log all requests and persist debug logs (#5504)
- feat(internals): Reuse FilterMode type across backend (#5542)
- feat(providers): Add AWS Bedrock AgentCore provider (#5267)
- feat(providers): Extend configuration options for Ollama provider to support thinking (#5212)
- feat(providers): OpenAI real-time custom ws URLs (#5528)
- feat(redteam): Add VLGuard plugin for multi-modal red teaming (#5243)
- feat(redteam): More financial plugins (#5419)
- feat(redteam): Risk scoring (#5191)
- feat(redteam): Special token injection plugin (#5489)
- feat(webui): Add passes-only filter to results view (#5430)

### Changed

- chore(internals): Add probes and token metrics to eval event (#5538)
- chore(internals): Add support for reusable custom policies (#5290)
- chore(internals): Remove node-fetch (#5503)
- chore(internals): Send auth info to cloud (#3744)
- chore(modelaudit): Add support for modelaudit v0.2.5 CLI arguments (#5500)
- chore(onboarding): Add Azure preset (#5537)
- chore(onboarding): Make provider menu single-select (#5536)
- chore(providers): Make OpenAI max retries configurable (#5541)
- chore(providers): Update OpenAI pricing and add missing models (#5495)
- chore(redteam): Consolidate accordion UIs on review page (#5508)
- chore(redteam): Improve user persona question in config (#5559)
- chore(redteam): Minor improvements to red team setup flow (#5523)
- chore(redteam): Retire Pandamonium redteam strategy (#5122)
- chore(redteam): Unify all date formats across tables (#5561)
- chore(redteam): Update plugin prompts to reduce rejection (#5560)
- chore(redteam): Use sharp to modify unsafeBench image formats (#5304)
- perf(webui): Optimize history endpoint to eliminate N+1 queries (#5333)
- refactor(modelaudit): Move modelAuditCliParser.ts to correct directory (#5511)
- refactor(internals): Gracefully handle remote generation disabled in plugins that require it (#5413)
- revert(redteam): Remove red team limits functionality (#5527)

### Fixed

- fix(redteam): Allow users to delete values from numeric inputs and then type (#5530)
- fix(redteam): Deduplicate assertions in DoNotAnswer and XSTest (#5513)
- fix(internals): Eliminate flaky Unicode test timeouts on Windows CI (#5485)
- fix(config): Handle function references in external file loading (#5548)
- fix(providers): Fix MCP tool calls returning [object Object] in Azure Chat provider (#5423)
- fix(config): Preserve Python assertion file references in YAML tests (issue #5519) (#5550)
- fix(providers): Proxy HTTP provider generate request through server (#5486)
- fix(internals): Resolve SIGSEGV crash in evaluator tests on macOS Node 24 (#5525)
- fix(webui): Revert migration from MUI Grid to Grid2 across all components (#5510)
- fix(cli): Use fetch with proxy to get server version (#5490)
- fix(internals): Read evaluateOptions from config file properly (#5375)
- fix(onboarding): Don't throw error when user refuses permission to write (#5535)
- fix(provider): Prioritize explicit projectId config over google-auth-library (#5492)
- fix(providers): Handle system-only prompt in Gemini (#5502)
- fix(providers): Update outdated Azure OpenAI Provider data sources (#5411)
- fix(redteam): Add missing finance graders (#5564)
- fix(redteam): Add missing plugins to webui (#5546)
- fix(redteam): Handle empty string responses in multi-turn strategies (#5549)
- fix(redteam): Prevent JSON blob injection in Crescendo chat templates (#5532)
- fix(webui): Text truncation initialization on eval page (#5483)

### Dependencies

- chore(deps): Bump @anthropic-ai/sdk from 0.61.0 to 0.62.0 (#5551)
- chore(deps): Bump @aws-sdk/client-bedrock-runtime from 3.879.0 to 3.882.0 (#5480)
- chore(deps): Bump @aws-sdk/client-bedrock-runtime from 3.882.0 to 3.883.0 (#5506)
- chore(deps): Bump @aws-sdk/client-bedrock-runtime from 3.883.0 to 3.886.0 (#5553)
- chore(deps): Bump @azure/identity from 4.11.2 to 4.12.0 (#5533)
- chore(deps): Bump langchain-community from 0.3.14 to 0.3.27 in /examples/redteam-langchain in the pip group across 1 directory (#5481)
- chore(deps): Bump langchain-community from 0.3.3 to 0.3.27 in /examples/langchain-python in the pip group across 1 directory (#5484)
- chore(deps): Bump openai from 5.19.1 to 5.20.0 (#5526)
- chore(deps): Bump openai from 5.20.0 to 5.20.1 (#5552)
- chore(deps): Bump version to 0.118.4 (#5567)
- chore(deps): Bump vite from 6.3.5 to 6.3.6 in the npm_and_yarn group across 1 directory (#5531)

### Documentation

- docs(e2b-example): Add e2b-code-eval example (promptfoo + e2b sandbox) (#5477)
- docs(examples): Add Google ADK integration example (#5520)
- docs(examples): Add YAML schema directives to example configs (#5476)
- docs(redteam): Add missing plugins to sidebar and improve bias docs (#5498)
- docs(site): Add Alan DeLong to the team section on the About page (#5507)
- docs(site): Add comprehensive multilingual evaluation support (#5505)
- docs(site): Add SKIP_OG_GENERATION environment variable for faster docs builds (#5521)
- docs(site): Clarify file extension requirements for custom providers (#5478)
- docs(site): Clarify JFrog ML vs JFrog Artifactory distinction (#5543)
- docs(site): Complete parameters page migration (#5494)
- docs(site): Redteam limits documentation (#5516)
- docs(site): Update Lily bio (#5515)
- docs(site): Updates to agent guide (#5499)
- docs(site): Latency assertion description (#5479)

### Tests

- test(webui): CoverBot: Added tests for frontend UI components and discovery utility (`src/app`) (#5514)

## [0.118.3] - 2025-09-04

### Added

- feat: migrate MUI Grid to Grid2 across all components (#5435)
- feat: Add open source red team limits (#5230)

### Changed

- Add AWS Bedrock support for OpenAI GPT OSS models (#5444)
- Add Amazon Bedrock API key authentication support (#5468)
- Ability to filter evals view by severity (#5443)
- Check cloud permissions for target before running red team (#5400)
- Make vars and context available for request transform (#5461)
- Add Vertex AI responseSchema file loading support (#5414)
- Close menus when mouse leaves (#5456)
- Default sharing to false (#5473)
- Handle empty function arguments in OpenAI Responses API tool callbacks (#5454)
- Improve Windows Python detection and add sys.executable support (#5467)
- Prioritize tool calls over content in openrouter provider (#5417)
- Support commandLineOptions.envPath in config files (#5415)
- Support setting HELICONE_API_KEY for Cloud Gateway (#5465)
- Token tracking (#5239)
- Add "results" menu, link to red team reports view (#5459)
- Bump version 0.118.3 (#5474)
- Include provider response metadata on test case transform (#5316)
- Refactor Crescendo maxTurns property (#4528)
- Remove accidental server directory (#5471)
- Replace direct process.env calls with environment helpers (#5472)
- Reorganize misplaced test files from src/ to test/ directory (#5470)
- Fix enterprise email (#5463)
- Bump openai from 5.18.1 to 5.19.1 (#5466)
- Add Tusk test runner workflow for src Jest unit tests (#5469)

## [0.118.2] - 2025-09-03

### Added

- feat(providers): Add support for Meta Llama API provider (#5432)
- feat(providers): Support TLS certs in http provider (#5452)
- feat(providers): add support for xAI Grok Code Fast models (#5425)

### Changed

- fix: Update util.ts to reflect correct Anthropic Haiku 3.5 pricing (#5436)
- chore: drop Node.js 18 support (#5428)
- chore(http): improve PFX debug logging + tests (#5445)
- chore(webui): Show footer on custom metrics dialog (#5424)
- chore: silence dotenv commercial logging messages (#5453)
- chore: remove example (#5420)
- test: CoverBot: Added tests for analytics tracking and red team reporting components (`src/app`) (#5441)
- test: optimize Python Unicode test suite for CI reliability (#5449)
- chore: bump the github-actions group with 3 updates (#5440)
- chore: update dependencies (non-breaking) (#5448)
- chore: update dependencies to latest minor/patch versions (#5433)
- chore: bump version 0.118.2 (#5457)

### Fixed

- fix(sharing): Share when it's enabled via the Config or the CLI command (#5404)
- fix(grader): reduce grader false positives (#5431)

### Documentation

- docs(site): add more guardrails assertion doc (#5434)
- docs(site): add multi-lingual RAG evaluation guidance (#5447)
- docs(site): optimize OG image generation performance (#5451)
- docs(site): update blog post (#5422)

## [0.118.1] - 2025-08-29

### Added

- feat(redteam): Add AI auto-fill for HTTP target configuration in redteam target setup ui (#5391)
- feat(redteam): Handle uploaded signatureAuth in target setup ui (#5405)

### Changed

- chore(site): integrate pylon chat into site (#5407)
- chore: bump version 0.118.1 (#5418)

### Fixed

- fix(providers): Handle Qwen tool call responses in openrouter provider (#5416)

### Documentation

- docs(site): avoid logging full image/base64; use boolean presence only (#5408)

## [0.118.0] - 2025-08-28

### Added

- feat(providers): add support for database-stored certificates in HTTP provider for promptfoo cloud (#5401)

### Changed

- fix: stop progress bar to show a clearer share error message (#5399)
- chore(internals)!: send provider-transformed output directly to test context transforms (#5376)
  **Breaking:** `contextTransform` now receives the provider transform directly.
- chore(providers): sanitize sensitive credentials in HTTP provider debug logs (#5387)
- chore: warn when tests and red-team configuration are both present during generation (#5398)
- chore(release): bump version to 0.118.0 (#5402)
- test: add tests for CoverBot store management and red-team reporting components (`src/app`) (#5372)

### Documentation

- docs(site): update model-graded metrics (#5285)
- docs(site): remove references to "parallel" introduced by #5376 (#5403)

## [0.117.11] - 2025-08-27

### Added

- feat(redteam): add -t/--target option to redteam generate command (#5338)

### Changed

- feat: MCP Agent example to red team with tool call results (#5379)
- feat: medical offlabel use (#5342)
- feat: modelaudit ability to remove recent paths (#5330)
- fix: Address design nits in redteam setup UI (#5264)
- fix: allow custom ApiProvider instances in defaultTest configuration (#5381)
- fix: mcp eval example (#5390)
- fix: Prioritize tool calls over thinking for openrouter reasoning models (#5395)
- fix: use `model` role for gemini ai studio models (#5386)
- chore: Adjust padding in plugins page (#5396)
- chore: bump version 0.117.11 (#5397)
- chore(CI): enable and refactor Docker build for caching (#5374)
- chore: remove promptfoo/package-lock.json (#5380)
- chore: visual formatting for modelaudit flat list (#5331)
- refactor(webui): Clicking "show more" on eval results metric pills renders dialog (#5337)
- docs: expose sidebar on pages that aren't in the sidebar (#5377)
- docs: model audit ci/cd (#5335)
- docs: remove orphaned star animation gif (#5383)
- docs: update site user count to 150,000+ across site constants and pages (#5394)
- chore: bump @aws-sdk/client-bedrock-runtime from 3.873.0 to 3.876.0 (#5392)
- chore: bump openai from 5.15.0 to 5.16.0 (#5388)

### Documentation

- docs(site): fix context transform examples to use context.vars.prompt (#5393)

## [0.117.10] - 2025-08-25

### Changed

- feat: improve HuggingFace dataset fetching performance and reliability (#5346)
- feat: add Google AI Studio default providers (#5361)
- feat: share model audit scans to cloud (#5336)
- feat: add google vertex credentials in config (#5179)
- fix: safe raw HTTP templating via Nunjucks raw-wrap + CRLF normalization (#5358)
- fix: improve JSON export error handling for large datasets (#5344)
- fix: replace raw-request editor with auto-growing textarea to prevent layout overflow (#5369)
- chore: better error messages for browser (#5226)
- chore: improve strategy presets (#5357)
- chore: set onboarding defaults to gpt 5 (#5360)
- chore: update dependencies to latest minor versions (#5363)
- chore: log posthog errors to debug (#5359)
- chore: sync dependencies (#5367)
- test: clean up skipped tests and add FunctionCallbackHandler coverage (#5366)
- chore: bump version 0.117.10 (#5373)
- docs: add critical git workflow guidelines to CLAUDE.md (#5362)
- docs: add SARIF output format documentation for ModelAudit (#5364)

### Fixed

- fix(CI): refactor docker build (#5353)
- fix(internals): defaultTest.provider doesn't override (#5348)

## [0.117.9] - 2025-08-22

### Added

- feat(ollama): support for `think` and passthrough parameters (#5341)
- feat: Persist model audit scans (#5308)
- feat: add support for Claude Opus 4.1 (#5183)
- feat: support file:// in http provider `body` (#5321)

### Fixed

- fix(ui): prevent header dropdown collapse on hover (#5355)
- fix(webui): Apply metric filters to eval results via url search params (#5332)
- fix: loaders on all pages (#5339)
- fix(internals): Pass `vars.output` and `vars.rubric` to LLM rubric grading call (#5315)
- fix: resolve TypeScript errors in test files (7992892)
- fix: validation for no target label set (#5318)

### Changed

- chore(webui): add navigation in redteam report from severity table to vulnerabilities table filtered by severity (#5320)
- chore: dropdown menu design consistency (#5328)
- chore: fix build (#5326)
- chore: recursively resolve file:// references in json and yaml prompts (#5215)
- chore(modelAudit): defer auth to modelaudit via environment variable (#5296)
- chore: more share debug info on error (#5266)
- chore: add stack trace to redteam error in web runner (#5319)
- chore: copy for Review page (e957b5c)
- chore: explain why things are disabled on the targets page (#5312)

### Dependencies

- chore: bump @aws-sdk/client-bedrock-runtime from 3.864.0 to 3.872.0 (#5323)
- chore: bump openai from 5.13.1 to 5.15.0 (#5345)
- chore(deps): run npm audit fix dependencies (#5343)
- chore: bump openai from 5.12.2 to 5.13.1 (#5314)

### Documentation

- docs(site): add truncation marker to top-5-open-source-ai-red-teaming-tools-2025 blog post (#5351)
- docs: add writing for promptfoo guidelines to sidebar (#5277)
- docs(site): describe llm-rubric default grading providers (#5350)
- docs: og image updates (#5324)
- docs: red team data flow (#5325)
- docs: modelaudit updates (#5322)
- docs(site): Add GitHub Actions caching optimization tip (#5301)

### Tests

- test: Unit tests for fix: loaders on all pages (#5347)

## [0.117.8] - 2025-08-20

### Tests

- test: Unit tests for fix: loaders on all pages (#5347)

### Fixed

- fix(ui): prevent header dropdown collapse on hover (#5355)
- fix: audit fix dependencies (#5343)
- fix: loaders on all pages (#5339)
- fix(webui): Apply metric filters to eval results via url search params (#5332)
- fix: validation for no target label set (#5318)
- fix(internals): Pass `vars.output` and `vars.rubric` to LLM rubric grading call (#5315)

### Documentation

- docs(site): describe llm-rubric default grading providers (#5350)
- docs: red team data flow (#5325)
- docs: og image updates (#5324)
- docs: modelaudit updates (#5322)
- docs(site): Add GitHub Actions caching optimization tip (#5301)
- docs(site): correct author attribution (#5297)
- docs: add writing for promptfoo guidelines to sidebar (#5277)
- docs(site): add truncation marker to top-5-open-source-ai-red-teaming-tools-2025 blog post (#5351)
- docs(site): update security quiz questions and answers for prompt injection blog (#5302)

### Added

- feat(redteam): make unblock call optional for multi-turn strategies (#5292)
- feat(ollama): support for `think` and passthrough parameters (#5341)
- feat: support file:// in http provider `body` (#5321)
- feat: Persist model audit scans (#5308)
- feat: add support for Claude Opus 4.1 (#5183)

### Changed

- fix: add lru-cache dependency (#5309)
- chore: many plugins and strategies selected warning (#5306)
- chore: add max max concurrency to generate (#5305)
- chore: bump version 0.117.8 (#5311)
- ci: add depcheck (#5310)
- chore: fix build (#5326)
- chore(webui): add navigation in redteam report from severity table to vulnerabilities table filtered by severity (#5320)
- chore: explain why things are disabled on the targets page (#5312)
- chore: bump version 0.117.9 (#5356)
- chore: bump openai from 5.13.1 to 5.15.0 (#5345)
- chore: dropdown menu design consistency (#5328)
- chore: bump @aws-sdk/client-bedrock-runtime from 3.864.0 to 3.872.0 (#5323)
- chore: add stack trace to redteam error in web runner (#5319)
- chore: bump openai from 5.12.2 to 5.13.1 (#5314)
- chore(modelAudit): defer auth to modelaudit via environment variable (#5296)
- chore: more share debug info on error (#5266)
- chore: recursively resolve file:// references in json and yaml prompts (#5215)

## [0.117.7] - 2025-08-19

### Added

- feat(site): add hero image for red teaming tools blog post (#5291)
- feat(webui): Demarcate redteam results (#5255)

### Changed

- feat: Add unverifiable claims red team plugin (#5190)
- fix: lower sharing chunk size (#5270)
- chore(webui): Rename "Redteam" to "Red Team" in evals datagrid (#5288)
- chore: bump version 0.117.7 (#5299)
- test: CoverBot: Added test coverage for History page component (`src/app`) (#5289)
- docs: add open source ai red teaming tools post (#5259)
- docs: add red team github action info (#5294)

### Fixed

- fix(webui/reports): Don't exclude failure cases from stats (#5298)
- fix(internals): Gracefully handle object responses during target purpose discovery (#5236)
- fix(site): fix YAML front matter parsing error in jailbreaking blog post (#5287)
- fix(webui): Improved handling of long loglines (#5227)

### Documentation

- docs(site): add AI Safety vs AI Security blog post with interactive quiz (#5268)
- docs(site): add blog post about prompt injection vs jailbreaking differences (#5282)
- docs(site): document transform and contextTransform for model-graded assertions (#5258)
- docs(site): improve context assertion documentation (#5249)

## [0.117.6] - 2025-08-18

### Changed

- feat: Add Agent provider types in red team setup (#5244)
- feat: add update check for modelaudit package (#5278)
- feat: add update notification banner to web UI (#5279)
- feat: edit and replay requests in details dialog (#5242)
- feat: Surface run options and probes on red team review page (#5272)
- fix: composite indices and query optimization (#5275)
- fix: exclude errors from report (#5271)
- fix: Fix json-output example (#5213)
- fix: handle json schema for openrouter provider (#5284)
- fix: handle thinking tokens for openrouter (#5263)
- fix: OpenAI Responses API function callbacks and Azure implementation (#5176)
- fix: throw error instead of failing when trace data is unavailable (#5192)
- perf(webui): Reduces eval results load-time when filters are applied via search param (#5234)
- chore: add bias to foundation plugins list (#5280)
- chore: Add .serena to .gitignore (#5225)
- chore: bump version 0.117.6 (#5273)
- chore: fix model id name (#5232)
- chore: improve generated constants handling to prevent accidental commits (#5148)
- chore: remove file (#5229)
- chore: show final prompt in table view for attacks that mutate prompts (#5269)
- chore: simplify eval progress bar (#5238)
- chore: update dark mode styles, formatting, etc (#5251)
- chore(webui): Don't show loading animations while streaming eval results (#5201)
- chore(webui/eval results): Sticky header sticks to the top of the viewport (#5208)
- test: CoverBot: Added tests for red team reporting components (`src/app`) (#5228)
- docs: Add AWS Bedrock Guardrails image testing documentation (#5253)
- docs: add july release notes (#5133)
- docs: hide events banner (#5217)
- docs: separate malicious code plugin documentation (#5222)
- chore: bump @anthropic-ai/sdk from 0.58.0 to 0.59.0 (#5218)
- chore: bump @anthropic-ai/sdk from 0.59.0 to 0.60.0 (#5257)
- chore: bump @aws-sdk/client-bedrock-runtime from 3.862.0 to 3.863.0 (#5211)
- chore: bump @aws-sdk/client-bedrock-runtime from 3.863.0 to 3.864.0 (#5221)
- chore: bump openai from 5.12.0 to 5.12.1 (#5210)
- chore: bump openai from 5.12.1 to 5.12.2 (#5219)
- chore: bump pypdf from 5.7.0 to 6.0.0 in /examples/rag-full in the pip group across 1 directory (#5252)
- chore: bump the npm_and_yarn group with 2 updates (#5276)

### Fixed

- fix(provider): Remove maxTokens for gpt-5 calls (#5224)
- fix(providers): Validate that OpenAI response reasoning outputs have summary items (#5235)
- fix(site): suppress noisy font loading warnings in OG image plugin (#5254)

### Documentation

- docs(site): add cross-links between multimodal strategy documentation (#5241)
- docs(site): add missing meta descriptions and optimize existing ones for SEO (#5247)
- docs(site): enhance OG image generation with full metadata support (#5246)
- docs(site): remove unused markdown-page.md (#5245)

## [0.117.5] - 2025-08-08

### Added

- feat(assertions): add conversational relevancy metric (#2130)
- feat(export): add metadata to exported evaluation files (#4886)
- feat(providers): add support for Docker Model Runner provider (#5081)
- feat(webui): add plugin and strategy filters for red team results (#5086)

### Changed

- feat: add GPT-5 support (#5205)
- feat: add collapsible header to ResultsView (#5159)
- feat: add contains-html and is-html assertions (#5161)
- feat: add Google Imagen image generation support (#5104)
- feat: add max-score assertion for objective output selection (#5067)
- feat: add selected state to provider type picker (#5152)
- feat: add unified page wrapper around each red team setup step (#5136)
- feat: apply plugin modifiers for crescendo (#5032)
- feat: help text to nudge towards better red teams (#5153)
- feat: improve red team plugin selection UI with test generation (#5125)
- feat: respect prompt config override in all providers (#5189)
- feat: update red team provider selection UI (#5078)
- fix: adjust padding on docs sidebar to prevent overlap (#5099)
- fix: fix XML crash (#5194)
- fix: list reasoning tokens on the left side of token breakdown tooltip (#5113)
- fix: map critical severity to error in ModelAudit scanner output (#5098)
- fix: prevent double stateful target question in strategies page (#4988)
- fix: prevent Unicode corruption in Python providers (#5108)
- fix: remove problematic caching from ModelAudit installation check (#5120)
- fix: replace broken Ashby iframe with link to careers page (#5088)
- fix: reset provider type correctly and handle Go providers (#5154)
- fix: share debugging (#5131)
- chore: add link to documentation in plugin sample modal (#5193)
- chore: add missing image back to home page (#5196)
- chore: fix width on application details page (#5139)
- chore: improve RAG metrics with detailed metadata and fix context relevance scoring (#5164)
- chore: memoize context value in PostHog provider (#5089)
- chore: remove accidentally committed PR description file (#5175)
- chore: rename scan templates to attack profiles (#5165)
- chore: support verbosity and reasoning parameters for GPT-5 (#5207)
- chore: update dependencies to latest minor and patch versions (#5109)
- chore: update dependencies to latest minor and patch versions (#5173)
- chore: update Replicate provider (#5085)
- chore(providers): improve Google API key error handling and test reliability (#5147)
- chore(webui): add intelligent scroll-timeline polyfill loading (#5130)
- chore: bump @anthropic-ai/sdk from 0.57.0 to 0.58.0 (#5186)
- chore: bump @aws-sdk/client-bedrock-runtime from 3.848.0 to 3.855.0 (#5096)
- chore: bump @aws-sdk/client-bedrock-runtime from 3.855.0 to 3.856.0 (#5107)
- chore: bump @aws-sdk/client-bedrock-runtime from 3.856.0 to 3.857.0 (#5126)
- chore: bump @aws-sdk/client-bedrock-runtime from 3.857.0 to 3.858.0 (#5145)
- chore: bump @aws-sdk/client-bedrock-runtime from 3.858.0 to 3.859.0 (#5167)
- chore: bump @aws-sdk/client-bedrock-runtime from 3.859.0 to 3.861.0 (#5188)
- chore: bump @aws-sdk/client-bedrock-runtime from 3.861.0 to 3.862.0 (#5198)
- chore: bump @azure/identity from 4.10.2 to 4.11.0 (#5180)
- chore: bump @azure/identity from 4.11.0 to 4.11.1 (#5185)
- chore: bump openai from 5.10.2 to 5.11.0 (#5127)
- chore: bump openai from 5.11.0 to 5.12.0 (#5187)
- chore: bump version to 0.117.5 (#5206)
- chore(webui/evals): filter by categorical plugins (#5118)
- docs: add bert-score example (#5091)
- docs: add dynamic OG image generation for social media previews (#5157)
- docs: add red teaming best practices (#5155)
- docs: clarify contains-any/contains-all CSV format (#5150)
- docs: fix company name (#5143)
- docs: fix images (#5197)
- docs: fix multi-turn strategy documentation (#5156)
- docs: guide for evaluating LangGraph agents with Promptfoo (#4926)
- docs: include font for meta image (#5158)
- docs: make MCP image taller (#5199)
- docs: update Ollama documentation with latest models and defaultTest guidance (#5084)
- perf: make database migrations non-blocking and fix error handling (#5105)
- style: extract helper function for deduplicating strategy IDs (#5138)
- test: add tests for fix width on application details page (#5140)
- test: add tests for red team compliance reporting utilities in src/app (#5170)
- test: fix flaky Python Unicode tests (#5128)
- test: fix modelGradedClosedQa test segmentation fault on macOS/Node 24 (#5163)
- test: increase test coverage for unified page wrapper around each red team setup step (#5142)

### Fixed

- fix(internals): force CommonJS mode for db:migrate in Node 24 (#5123)
- fix(openrouter): handle Gemini thinking tokens correctly (#5116)
- fix(providers): correct WebP image detection in Google provider (#5171)
- fix(webui): deduplicate strategy IDs (#5132)
- fix(webui): fix custom policy validation timing issue (#5141)
- fix(webui): refresh eval list when navigating back after editing eval name (#5090)
- fix(webui/evals): prevent applying the same plugin/strategy multiple times (#5114)
- fix(webui/evals): show highlights after search results (#5137)

### Documentation

- docs(site): add comprehensive command line options documentation (#5135)
- docs(site): add Lily Liu to team page (#5177)
- docs(site): add Series A post (#5097)
- docs(site): rename will.jpg to will.jpeg for consistency (#5178)

## [0.117.4] - 2025-07-29

### Changed

- fix: progress bars incrementing beyond their maximum values (#5049)
- docs: clarifiy derivedMetrics documentation (#5068)
- chore: refactor token tracking utilities, track all tokens (#4897)
- fix: resolve Jest test failures and open handles (#5052)
- fix: skip validation for defaultTest to allow partial test case properties (#4732)
- chore: add new fields to eval_ran telemetry (#4638)
- chore(redteam): improve redteam plugin error messaging (#4330)
- feat: add support for OpenAI deep research models (#4661)
- feat: add mcp server (#4595)
- feat: add support for connecting to existing Chrome browser sessions (#5069)
- docs: update defcon posting (#5070)
- docs: update defcon posting (#5071)
- fix: Nested config field for custom target json (#5076)
- docs: switch to likert preview image (#5083)
- test: CoverBot: Added tests for model audit and prompt management UI components (`src/app`) (#5087)
- fix: handle multi-line prompts in parseGeneratedPrompts for testGenerationInstructions (#5093)
- chore: bump version 0.117.4 (#5094)

### Fixed

- fix(providers): Preserve text formatting when no images present for Google provider (#5058)
- fix(simba): fix simba host (#5092)

### Documentation

- docs(site): add AI red teaming for first-timers blog post (#5017)
- docs(blog): defcon and blackhat info (#5050)

## [0.117.3] - 2025-07-25

### Added

- feat(eval-creator): add YAML file upload support for test cases (#5054)

### Changed

- fix: improve x.ai provider error handling for 502 errors (#5051)
- fix: Infinite re-render on redteam review page (#5061)
- fix: sessionid(s) in extension hooks (#5053)
- fix: Bias Plugins should send config in remote generation (#5064)
- chore(redteam): regenerate sessionId for each iteration in single-turn strategies (#4835)
- chore: Change mcp log from error to debug (#5060)
- chore: Improve telemetry (#5062)
- chore: Add simba command (#5063)
- chore(webui): improve redteam setup UI with progressive disclosure for advanced options (#5028)
- refactor: remove redundant dotenv from Vite app (#4983)
- chore: bump version 0.117.3 (#5066)
- test: CoverBot: Added tests for eval-creator components and feature flag hook (`src/app`) (#5013)
- docs: fix cli command and remove gratuitous hover (#5056)
- docs: update user count from 100,000 to 125,000 (#5046)
- docs: updates to political bias post (#5057)
- docs: improve crewai eval example (#5035)
- docs: update GitHub Actions to v4 across documentation and examples (#5008)
- docs: add style check guidance to CLAUDE.md (#5065)

### Fixed

- fix(webui): Eval results pass rate chart rendering incorrect percentages (#5048)
- fix(webui): Eval results histogram improvements (#5059)
- fix(google): handle multiple candidates in gemini response (#5020)

### Documentation

- docs(blog): grok-4 political bias post (#4953)

## [0.117.2] - 2025-07-24

### Added

- feat(webui): First-class support for zooming eval results table by @will-holley in #4966
- feat(webui): Apply metrics filter when clicking on a metric pill rendered in eval results cell by @will-holley in #4991

### Changed

- feat: Grading and test generation improvements for BFLA, BOLA and RBAC by @sklein12 in #4982
- feat: New Sample Target by @sklein12 in #4979
- feat: HTTP Target test button improvements by @faizanminhas in #5007
- feat: Add metadata filtering to eval results by @will-holley in #5014
- fix: add goal related rubric when grade crescendo turns to increase grading accuracy by @MrFlounder in #4980
- fix: update HTTP config generator endpoint to use v1 API by @mldangelo in #4989
- fix: View logs button on redteam report by @sklein12 in #5009
- fix: undo unintended changes to http config editor by @faizanminhas in #5012
- fix: Autofocus on Redteam configuration description field by @sklein12 in #5019
- fix: remove filter icon by @sklein12 in #5021
- fix: Ollama token usage by @SamPatt in #5022
- chore: revert eval view ui improvements by @mldangelo in #4969
- chore(webui): Improvements to pagination "go to" functionality by @will-holley in #4976
- chore(webui): Eval results sticky header improvements by @will-holley in #4978
- chore: update custom strategy prompt by @MrFlounder in #4994
- chore(cli): add support for 'help' argument to display command help by @mldangelo in #4823
- chore(examples): remove redteam-agent example by @mldangelo in #5001
- chore(providers): add GEMINI_API_KEY environment variable support by @mldangelo in #5004
- chore(webui): Migrate from JS to CSS for eval results scroll effects by @will-holley in #4995
- chore(webui): Eval result pagination UX improvements by @will-holley in #4993
- chore: Sort imports and turn on rule against unused imports by @faizanminhas in #5010
- chore: Make default target stateful by @faizanminhas in #4992
- chore: add medical plugins collection by @MrFlounder in #5006
- chore: Improve grading accuracy with Goal-Aware Grading for iterative/iterative tree by @MrFlounder in #4996
- chore: Add additionalRubric and storedGraderResult to GOAT and Custom providers by @MrFlounder in #5015
- chore: prevent testGenerationInstructions from being serialized if not present by @faizanminhas in #5029
- chore: Add lint rule to ensure key in jsx by @faizanminhas in #5034
- chore(webui): Eval Results UI Tweaks by @will-holley in #5023
- chore: skip goal extraction for datasets by @MrFlounder in #5036
- chore(providers): add GitHub Models provider by @mldangelo in #4998
- chore: bump version 0.117.2 by @MrFlounder in #5045
- ci: increase build job timeout from 4 to 5 minutes by @mldangelo in #5043
- test: refactor share.test.ts to prevent flaky timeouts by @mldangelo in #5037
- test: remove share.test.ts file by @mldangelo in #5044
- docs: remove label from featured blog post by @typpo in #5011
- chore: bump @aws-sdk/client-bedrock-runtime from 3.846.0 to 3.848.0 by @dependabot in #4985
- chore: bump the npm_and_yarn group with 2 updates by @dependabot in #4984
- chore: bump @anthropic-ai/sdk from 0.56.0 to 0.57.0 by @dependabot in #5016
- chore: bump openai from 5.10.1 to 5.10.2 by @dependabot in #5024
- chore: bump the npm_and_yarn group with 2 updates by @dependabot in #5026
- chore: bump axios from 1.10.0 to 1.11.0 in the npm_and_yarn group by @dependabot in #5031

### Fixed

- fix(redteam): find plugin assertion in strategy providers by @MrFlounder in #4981
- fix(site): dark mode style on redteam setup ui by @mldangelo in #5000
- fix(test): improve share test isolation to prevent CI timeouts by @mldangelo in #5038

### Documentation

- docs(providers): update OpenAI Assistants example by @aloisklink in #4987
- docs(redteam): improve custom strategy documentation by @mldangelo in #4990
- docs(blog): correct author attribution in DeepSeek censorship post by @mldangelo in #5002
- docs(openai): remove gpt-4.5-preview references after API deprecation by @mldangelo in #5005
- docs(site): vegas contact redirect by @typpo in #5033
- docs(browser): improve browser provider documentation and examples by @mldangelo in #5030
- docs(providers): remove deprecated claude-3-sonnet-20240229 model references by @mldangelo in #5018
- docs(site): add hipaa badge by @typpo in #5039
- docs(site): add documentation for using text and embedding providers with Azure by @mldangelo in #5027
- docs(blog): fix missing blog posts by removing even-number enforcement by @mldangelo in #5042

## [0.117.1] - 2025-07-17

### Changed

- fix: move inquirer dependencies to production dependencies (#4973)
- fix: grading in crescendo (#4960)
- fix: composite strategy test generation (#4971)
- chore: bump version 0.117.1 (#4974)
- docs: remove tags from blog card (#4970)

### Documentation

- docs(blog): add system cards security analysis with vulnerability testing (#4937)

## [0.117.0] - 2025-07-17

### Added

- feat(http): support JKS and PFX Certificates in HTTP providers (#4865)
- feat(langfuse): add Langfuse prompt label support with improved parsing (#4847)
- feat(prompts): preserve function names when using glob patterns (#4927)
- feat(providers): add grok-4 support (#4855)
- feat(providers): image understanding for Google providers (#4767)
- feat(azure): add system prompt support for azure provider (#4869)
- feat(cli): xml output (#4912)

### Changed

- chore(knip): integrate knip for unused code detection and clean up codebase (#4464)
- chore(linting): migrate from ESLint + Prettier to Biome (#4903)
- chore(assertions): additional checking on llm-rubric response (#4954)
- chore(assertions): include reason in model-graded-closedqa pass reason (#4931)
- chore(build): resolve build warnings and optimize bundle size (#4895)
- chore(csv): improve \_\_metadata warning message and test coverage (#4842)
- chore(providers): improve guardrails handling in Azure providers (#4788)
- chore(redteam): add domain-specific risks section and reduce verbose descriptions (#4879)
- chore(release): bump version 0.117.0 (#4963)
- chore(server): check if server is already running before starting (#4896)
- chore(server): log correct eval ID instead of description in WebSocket updates (#4910)
- chore(telemetry): add telemetry logging when tracing is enabled (#4925)
- chore(types): typings needed for enterprise (#4955)
- chore(vscode): use Biome as default formatter of TS files in vscode (#4920)
- chore(webui): conditionally render metrics selector (#4936)
- chore(webui): display context values in eval results (#4856)
- chore(webui): improves eval results table spacing (#4965)
- chore(webui): revert eval view ui improvements (#4967)
- chore(webui/eval): allow filtering results by >1 metrics simultaneously (disabled by default) (#4870)
- refactor(eval-config): modernize eval-creator state management (#4908)
- refactor(webui): improve metrics ui (#4938)
- refactor(webui/eval results): pagination improvements (#4914)

### Fixed

- fix(cli): --filter-failing not working with custom providers (#4911)
- fix(google-sheets): replace hardcoded range with dynamic approach (#4822)
- fix(internal): fixes filtering by metric keys which contain dots (#4964)
- fix(providers): add thinking token tracking for Google Gemini models (#4944)
- fix(providers): esm provider loading (#4915)
- fix(providers): implement callEmbeddingApi for LiteLLM embedding provider (#4952)
- fix(redteam): prevent redteam run from hanging when using an mcp client (#4924)
- fix(redteam): respect PROMPTFOO_DISABLE_REDTEAM_REMOTE_GENERATION for cloud users (#4839)
- fix(redteam): set pluginId on eval results (#4928)
- fix(redteam): test target in http provider setup with non-200 status codes (#4932)
- fix(webui): eval results table horizontal scrolling (#4826)
- fix(webui): fix hard-coded light mode colors in model audit interface (#4907)
- fix(webui): handle null table.body in DownloadMenu disabled prop (#4913)
- fix(webui): resolve pagination scrolling and layout issues in ResultsTable (#4943)
- fix(webui): scrolling when `tbody` is outside of viewport (#4948)

### Dependencies

- chore(deps): add overrides to fix build issues (#4957)
- chore(deps): bump @aws-sdk/client-bedrock-runtime from 3.842.0 to 3.844.0 (#4850)
- chore(deps): bump aiohttp from 3.11.11 to 3.12.14 in /examples/redteam-langchain in the pip group across 1 directory (#4922)
- chore(deps): bump openai from 5.8.3 to 5.9.0 (#4863)
- chore(deps): bump openai from 5.9.2 to 5.10.1 (#4961)
- chore(deps): move knip to dev dependencies (#4958)
- chore(deps): npm audit fix (#4962)
- chore(deps): test removing knip to resolve installation errors (#4956)
- chore(deps): update all example dependencies to latest versions (#4900)
- chore(deps): update dependencies to latest minor/patch versions (#4899)
- chore(deps): update non-breaking dependencies (#4935)
- chore(deps): update Jest to version 30 (#4939)

### Documentation

- docs(analytics): add google tag manager (#4904)
- docs(api): improves `contextTransform` documentation (#4854)
- docs(assertions): add missing deterministic assertions (#4891)
- docs(azure): improve Azure provider documentation (#4836)
- docs(blog): add blog image generation script (#4945)
- docs(blog): add truncation markers to articles without them (#4934)
- docs(blog): add truncation markers to blog posts (#4906)
- docs(blog): mcp proxy blog (#4860)
- docs(blog): revise article tags (#4949)
- docs(blog): soc2 type ii and iso 27001 blog (#4880)
- docs(comparison): pyrit comparison (#4679)
- docs(config): clarify PROMPTFOO_EVAL_TIMEOUT_MS and PROMPTFOO_MAX_EVAL_TIME_MS descriptions (#4947)
- docs(enterprise): adaptive guardrails enterprise (#4951)
- docs(events): blackhat landing page (#4862)
- docs(events): defcon landing page (#4864)
- docs(events): events banner (#4867)
- docs(examples): add mischievous-user strategy to redteam multi-turn examples (#4837)
- docs(gemini): update experimental Gemini model IDs to stable versions (#4894)
- docs(google): add examples for gemini URL context and code execution tools (#4923)
- docs(guide): guide for evaluating CrewAI agents with Promptfoo (#4861)
- docs(images): standardize CrewAI image filenames to kebab-case (#4941)
- docs(integration): add n8n integration (#4917)
- docs(litellm): fix example with modern model IDs and proper embedding config (#4885)
- docs(mcp): add mcp testing guide (#4846)
- docs(mcp): add mcp to sidebar (#4852)
- docs(metrics): add similar to model graded metrics table (#4830)
- docs(providers): update available databricks models (#4887)
- docs(providers): update provider index with missing providers and latest 2025 model IDs (#4888)
- docs(release): add monthly release notes (#4358)
- docs(resources): add arsenal link (#4878)
- docs(security): add soc2 badge (#4877)
- docs(site): add OWASP top 10 tldr blog post (#4853)
- docs(site): expand June 2025 release notes with detailed feature documentation (#4881)
- docs(site): improve Google AI and Vertex authentication documentation (#4892)
- docs(site): improve NLP metric explanations and add SEO metadata (#4890)
- docs(site): update python documentation for basePath config option (#4819)
- docs(ui): better mobile wrap on homepage tabs (#4884)
- docs(ui): colors (#4875)
- docs(ui): contrast fixes (#4901)
- docs(ui): fix button clickability issue on hero sections (#4905)
- docs(ui): remove bouncing down arrow in mobile (#4882)
- docs(ui): remove text shadow (#4898)

### Tests

- test(core): coverBot: added tests for core UI components and user context hooks (`src/app`) (#4929)
- test(EnterpriseBanner): add unit tests for EnterpriseBanner component (#4919)
- test(redteam): add unit test for src/redteam/remoteGeneration.ts (#4834)
- test(server): fix flaky server share tests (#4942)
- test(server): fix flaky server tests (#4968)
- test(server): mock database in server tests (#4959)
- test(tusk): update Tusk test runner workflow - coverage script (#4921)

## [0.116.7] - 2025-07-09

### Tests

- test: add unit test for src/commands/export.ts (#4889)
- test: add unit test for src/commands/upgrade.ts (#4874)
- test: add unit test for src/main.ts (#4873)
- test: add unit test for src/models/eval.ts (#4868)
- test: add unit test for src/assertions/contextRecall.ts (#4859)
- test: add unit test for src/assertions/contextFaithfulness.ts (#4858)
- test: add unit test for src/assertions/contextRelevance.ts (#4857)
- test: add unit test for src/util/xlsx.ts (#4843)
- test: add unit test for src/commands/eval.ts (#4824)

### Changed

- fix: Always do remote generation if logged into cloud (#4832)
- chore(providers/sagemaker): Improves error handling in SageMakerCompletionProvider (#4808)
- chore(providers/sagemaker): Improves validation of user-provided config (#4809)
- chore: update graderExamplesString (#4821)
- chore: bump version 0.116.7 (#4833)

## [0.116.6] - 2025-07-09

### Changed

- fix: Failing test (#4829)
- chore: bump version 0.116.6 (#4831)

## [0.116.5] - 2025-07-09

### Changed

- feat: add support for loading defaultTest from external files (#4720)
- feat: add embedding support to LiteLLM provider (#4804)
- feat: add mischievous user strategy (#4107)
- fix: add glob pattern support for loading scenario files (#4761)
- fix: improve model-audit installation check dark mode display (#4816)
- fix: pass env vars to MCP server (#4827)
- chore: better remote grading logs (#4820)
- chore: bump openai from 5.8.2 to 5.8.3 (#4817)
- chore: bump version 0.116.5 (#4828)
- chore: capitalize 'Red Team' in navigation menu for consistency (#4799)
- chore: remove redundant 'Done.' message from evaluation output (#4810)
- chore: remove python script result data type debug log (#4807)
- chore: update website with MCP Proxy (#4812)
- docs: add Azure OpenAI vision example (#4806)
- docs: add looper guide (#4814)
- docs: add SonarQube integration (#4815)
- test: add unit test for src/assertions/guardrails.ts (#4765)
- test: add unit test for src/redteam/commands/generate.ts (#4789)
- test: add unit test for src/redteam/constants/strategies.ts (#4800)
- test: add unit test for src/redteam/plugins/pii.ts (#4780)
- test: add unit test for src/types/providers.ts (#4766)
- test: add unit test for src/validators/redteam.ts (#4803)

## [0.116.4] - 2025-07-08

### Tests

- test: add unit test for src/redteam/types.ts (#4795)

### Added

- feat(redteam): add support for custom multi-turn strategy by @MrFlounder in #4783
- feat(redteam): expose generate function in redteam namespace by @mldangelo in #4793

### Changed

- chore: bump version 0.116.4 by @MrFlounder in #4805
- chore: rename strategy name from playbook to custom by @MrFlounder in #4798
- refactor: inline MEMORY_POISONING_PLUGIN_ID constant by @mldangelo in #4794
- docs: add doc for custom strategy by @MrFlounder in #4802
- docs: modular configuration management by @typpo in #4763
- refactor: move MULTI_MODAL_STRATEGIES constant (#4801)

## [0.116.3] - 2025-07-07

### Added

- feat(providers): add MCP provider (#4768)
- feat(providers): add new AIMLAPI provider (#4721)
- feat(assertions): add contextTransform support for RAG evaluation (#4467)
- feat(assertions): add finish reason as assertion option (#3879)
- feat(assertions): trace assertions (#4750)
- feat(tracing): add traces to JavaScript, Python asserts (#4745)

### Changed

- chore(schema): remove duplicate 'bias' entry in config-schema.json (#4773)
- chore(telemetry): add PostHog client to app (#4726)
- chore(redteam): add reason field to give clear/customized guardrails triggering reason (#4764)
- chore(providers): expose MCP plugin in UI (#4762)
- chore(providers): AWS SageMaker AI provider cleanup (#4667)
- chore(providers): update AIML integration (#4751)
- chore(redteam): improve organization of redteam strategies in setup UI (#4738)
- chore(telemetry): identify to PostHog whether user is also cloud user (#4782)
- chore: expose doRedteamRun in package exports (#4758)
- docs: add Gemini Live API audio (#4729)
- docs: ModelAudit vs ModelScan (#4769)
- docs: multiple MCP server connections (#4755)
- docs: update ModelAudit documentation with new features and fixes (#4699)
- test: add integrity check for generated-constants.ts (#4753)
- test: fix flaky Google Live test and improve test speed (#4774)
- test: fix mock pollution in testCaseReader (#4775)
- test: isolate mocks so tests can run in any order with --randomize (#4744)

### Fixed

- fix(telemetry): prevent PostHog initialization when telemetry is disabled (#4772)
- fix(redteam): fix modifiers application order in PII plugins (#4779)

### Dependencies

- chore(deps): bump @anthropic-ai/sdk from 0.55.1 to 0.56.0 (#4756)
- chore(deps): bump @aws-sdk/client-bedrock-runtime from 3.840.0 to 3.842.0 (#4747)
- chore(deps): bump @azure/identity from 4.10.1 to 4.10.2 (#4748)
- chore(deps): bump version 0.116.3 (#4792)
- chore(deps): update pbkdf2 to 3.1.3 (#4777)
- chore(deps): upgrade glob from v10 to v11 (#4776)

## [0.116.2] - 2025-07-02

### Changed

- fix: unblock postbuild for ci by @MrFlounder in #4742
- chore: bump version 0.116.2 by @MrFlounder in #4743

## [0.116.1] - 2025-07-02

### Added

- feat(cli): support pdb tracing in 3rd party Python scripts by @will-holley in #4723

### Changed

- fix: http body parsing when it comes from yaml string by @MrFlounder in #4728
- fix: remove accidentally committed redteam.yaml file by @mldangelo in #4733
- fix: fix the case when http body has not escaped charactors by @MrFlounder in #4739
- fix: update package-lock.json by @mldangelo in #4719
- test: fix SIGSEGV caused by better-sqlite3 in test environment by @mldangelo in #4737
- chore: Add unblocking detection to GOAT strategy by @MrFlounder in #4532
- chore: add preset for guardrails eval by @MrFlounder in #4640
- chore: Improve telemetry delivery by @sklein12 in #4655
- chore: reset generated constants after build by @mldangelo in #4731
- chore: update onboarding model defaults by @typpo in #4708
- chore(webui): improve styling of EvalsDataGrid by @mldangelo in #4736
- ci(workflows): gracefully handle missing PostHog secret in forks by @ggiiaa in #4725
- test: refactor assertion tests by @mldangelo in #4718
- chore: bump version 0.116.1 by @MrFlounder in #4741
- docs: add system prompt hardening blog post by @ladyofcode in #4630
- chore: bump @anthropic-ai/sdk from 0.55.0 to 0.55.1 by @dependabot in #4710
- chore: bump @aws-sdk/client-bedrock-runtime from 3.839.0 to 3.840.0 by @dependabot in #4709

### Fixed

- fix(webui): replace window.location.href with React Router navigation by @mldangelo in #4717

### Documentation

- docs(site): add guide on humanity's last exam by @mldangelo in #4694
- docs(site): clarify self-hosting workflow for eval sharing by @mldangelo in #4730
- docs(site): fix relative link in HLE benchmark guide by @mldangelo in #4711

## [0.116.0] - 2025-07-01

### Tests

- test: add unit test for src/redteam/providers/advNoise.ts (#4716)
- test: add unit test for src/redteam/strategies/advNoise.ts (#4715)
- test: add unit test for src/redteam/strategies/index.ts (#4714)
- test: add unit test for src/redteam/constants/strategies.ts (#4713)
- test: add unit test for src/providers/openai/image.ts (#4706)
- test: add unit test for src/providers/openai/util.ts (#4705)
- test: add unit test for src/providers/openai/completion.ts (#4703)

### Added

- feat(redteam): add financial plugins (#4416)
- feat(redteam): add bias plugins (#4382)
- feat(providers): add Helicone AI Gateway provider (#4662)

### Changed

- chore: enable WAL mode for SQLite (#4104)
- chore(providers): add thread ID function call for OpenAI and Azure assistants (#2263)
- chore(app): improve target test error handling (#4652)
- chore(cli): add missing CLI options to scan-model command for feature parity (#4670)
- chore(providers): convert Cloudflare AI to use OpenAI-compatible endpoints (#4683)
- chore(providers): log flagged output for Azure chat models (#4636)
- chore(redteam): add centralized REDTEAM_DEFAULTS and maxConcurrency support (#4656)
- chore(webui): add checkbox to clear all variables (#666)
- chore(webui): add defaultTest variables to red team setup UI (#4671)
- chore(webui): remove unused components (#4695)
- chore(webui): set page titles on every page (#4668)
- chore(telemetry): add pass/fail/errors to eval_run event (#4639)
- chore(telemetry): improve page view deduplication (#4651)
- test: add unit test for src/server/routes/providers.ts (#4658)
- test: verify that plugins are synced between code and documentation (#4681)

### Fixed

- fix(app): use client-generated session IDs when testing targets (#4653)
- fix(matchers): track token usage for successful API calls (#4677)
- fix(providers): handle content filter errors in Azure Assistant API (#4674)
- fix(providers): fix SageMaker Llama inference configuration serialization (#4637)
- fix(redteam): respect maxConcurrency from Web UI (#4605)
- fix(simulated-user): pass context variables to custom providers (#4654)
- fix(telemetry): add telemetry for red teams (#4641)
- fix(webui): handle undefined outputs in DownloadMenu (#4693)
- fix(webui): prevent pass/fail badge from disappearing when toggling highlight (#4700)
- fix(webui): support derived metrics in eval configuration uploaded via Web UI (#4647)
- fix(webui): use backendCounts first before counting metrics on page (#4659)
- fix(sharing): fix file outputs when sharing (#4698)

### Dependencies

- chore(deps): bump @anthropic-ai/sdk from 0.54.0 to 0.55.0 (#4628)
- chore(deps): bump openai from 5.7.0 to 5.8.1 (#4664)
- chore(deps): bump version to 0.116.0 (#4707)
- chore(deps): update minor and patch dependencies (#4686)

### Documentation

- docs(site): add async Python note (#4680)
- docs(site): add Garak comparison (#4660)
- docs(site): update Garak post (#4672)
- docs(site): add ModelAudit HuggingFace scanner (#4645)
- docs(redteam): add missing docs to sidebar (#4690)
- docs(redteam): remove duplicate ToxicChat plugin (#4689)
- docs(redteam): update Target Purpose documentation (#4523)
- docs(site): add FAQ section for offline environment usage (#4650)
- docs(site): add HuggingFace datasets integration documentation (#4691)
- docs(site): add truncation marker to Garak blog post (#4666)
- docs(site): clarify self-hosting replica limitations (#4669)
- docs(site): remove copy for LLM button (#4665)
- docs(site): remove unnecessary configuration review text from getting started guide (#4597)
- docs(site): reorganize configuration documentation structure (#4692)
- docs(site): use relative URLs for internal links and fix broken references (#4688)
- docs(site): correct typos in red team agent blog post (#4634)

## [0.115.4] - 2025-06-25

### Tests

- test: add unit test for src/providers/browser.ts (#4687)
- test: add unit test for src/migrate.ts (#4685)
- test: add unit test for src/commands/debug.ts (#4684)
- test: add unit test for src/esm.ts (#4682)
- test: add unit test for src/constants.ts (#4657)
- test: add comprehensive test coverage for SageMaker provider (#4646)
- test: add unit test for src/providers/shared.ts (#4643)
- test: add unit test for src/redteam/constants/plugins.ts (#4642)
- test: add unit test for src/assertions/counterfactual.ts (#4629)

### Changed

- feat: opentelemetry tracing support (#4600)
- chore: bump version 0.115.4 (#4635)
- chore: remove invariant (#4633)
- chore: update Tusk test runner workflow (#4627)\*
- docs: prevent copy button from overlapping screenshot overlay (#4632)

## [0.115.3] - 2025-06-24

### Tests

- test: add unit test for src/models/eval.ts (#4624)

### Changed

- fix: empty vars array on eval results [#4621](https://github.com/promptfoo/promptfoo/pull/4621) by @sklein12
- fix: save sessionId for multi-turn strategies [#4625](https://github.com/promptfoo/promptfoo/pull/4625) by @sklein12
- chore: PROMPTFOO_DISABLE_TEMPLATE_ENV_VARS controls process.env access, not `env:` access [#4620](https://github.com/promptfoo/promptfoo/pull/4620) by @mldangelo
- chore: bump version to 0.115.3 [#4626](https://github.com/promptfoo/promptfoo/pull/4626) by @sklein12

### Fixed

- fix(webui): handle null scores in ResultsCharts component [#4610](https://github.com/promptfoo/promptfoo/pull/4610) by @mldangelo
- fix(redteam): skip goal extraction when remote generation is disabled [#4623](https://github.com/promptfoo/promptfoo/pull/4623) by @mldangelo
- fix(test): hyperbolic provider tests failing due to env variable pollution [#4619](https://github.com/promptfoo/promptfoo/pull/4619) by @mldangelo
- fix(cli): remove context schema validation from extension hooks [#4622](https://github.com/promptfoo/promptfoo/pull/4622) by @will-holley

## [0.115.2] - 2025-06-24

### Added

- feat(cli): add assertion generation (#4559)
- feat(providers): add support for hyperbolic image and audio providers (#4260)

### Changed

- chore(redteam): add cross-session leak strategy exclusions (#4516)
- chore(cli): display key metrics (success, failures, pass rate) at the bottom of output (#4580)
- chore: remove unused import (#4530)
- chore(webui): show provider breakdown only for multiple providers (#4599)
- chore(redteam): update Target Purpose Discovery (#4480)
- chore(ci): update CodeRabbit config to be less aggressive (#4586)
- chore(providers): update Gemini models to include latest 2.5 Pro Preview and Flash models (#4499)
- chore(providers): update tau-simulated-user docs and example (#4468)
- chore(webui): use CSS to create PDF-optimized report and browser to save as PDF (#4535)
- chore(app): remove discovered purpose from report view (#4541)
- chore(cli): add cache busting for select provider API calls (#4508)
- chore(cli): improve concurrency log statements (#4606)
- chore(eval): add first-class support for `beforeAll` and `beforeEach` extension hooks mutation of context (#4197)
- chore(providers): document support for loading system instructions from files (#4582)
- chore(providers): enhance OpenAI provider with legacy models and new parameters (#4502)
- chore(redteam): add continueAfterSuccess option to multi-turn strategies (#4570)
- chore(webui): improve purpose form (#4603)
- chore(redteam): add JSON file support to intent plugin with enhanced UI (#4574)
- chore(redteam): add unblock multiturn (#4498)
- chore(ci): clean up CodeRabbit configuration and minimize automated comments (#4573)
- build: update Tusk vitest reporter (#4602)
- chore: bump version to 0.115.2 (#4617)
- docs: add audit logging documentation for enterprise features (#4482)
- docs: add feedback page and update CLI link (#4591)
- docs: add ISO badge (#4534)
- docs: improve contact form (#4531)
- docs: update ModelAudit documentation (#4585)
- docs: clarify no OpenAI key required for Claude redteam (#4524)
- docs: add red team Gemini documentation (#4542)
- docs: add trust center documentation (#4539)
- docs: update contact form (#4529)
- test: add unit test for src/commands/delete.ts (#4572)
- test: add unit test for src/commands/modelScan.ts (#4526)
- test: add unit test for src/commands/show.ts (#4571)
- test: add unit test for src/providers/azure/completion.ts (#4510)
- test: add unit test for src/providers/ollama.ts (#4509)
- test: add unit test for src/providers/ollama.ts (#4512)
- test: add unit test for src/providers/openai/completion.ts (#4511)
- test: add unit test for src/python/pythonUtils.ts (#4486)
- test: improve mock setup and teardown for --randomize (#4569)

### Fixed

- fix(openrouter): unpack passthrough at the root level (#4592)
- fix(webui): escape HTML special characters in output reports (#4555)
- fix(webui): sort EvalsDataGrid by creation date (#4594)
- fix(cli): include cached results in grand total (#4581)
- fix(webui): improve base64 matching (#4609)
- fix(modelaudit): use modelaudit binary (#4525)
- fix(webui): make Citations font consistent with other headers (#4598)
- fix(redteam): respect maxTurns from dev doc in crescendo (#4527)
- fix(webui): prevent Welcome component from rendering while loading eval data (#4604)
- fix(cli): prevent RangeError in progress bar variable display (#4475)
- fix(server): resolve Express.js NotFoundError when serving app (#4601)

### Dependencies

- chore(deps): bump @aws-sdk/client-bedrock-runtime from 3.830.0 to 3.835.0 (#4614)
- chore(deps): bump openai from 5.5.0 to 5.5.1 (#4537)
- chore(deps): bump openai from 5.5.1 to 5.6.0 (#4596)
- chore(deps): bump openai from 5.6.0 to 5.7.0 (#4615)
- chore(deps): bump urllib3 from 1.26.19 to 2.5.0 in /examples/docker-code-generation-sandbox (#4556)
- chore(deps): bump urllib3 from 2.3.0 to 2.5.0 in /examples/redteam-langchain (#4557)

### Documentation

- docs(blog): add authors to blog posts and update authors.yml (#4564)
- docs(blog): add descriptions and keywords to blog posts (#4565)
- docs(examples): add pydantic-ai example with structured output evaluation (#4575)
- docs(examples): consolidate Google Vertex Tools examples (#4587)
- docs(examples): consolidate Python assertion examples into unified folder (#4588)
- docs(examples): consolidate translation examples (#4590)
- docs(site): document new features in ModelAudit (#4593)
- docs(site): document new features in modelaudit (#4593)
- docs(site): fix author reference on 2025-summer-new-redteam-agent blog post (#4563)
- docs(site): Update ModelAudit scanners documentation with comprehensive scanner coverage (#4562)

## [0.115.1] - 2025-06-17

### Tests

- test: add unit test for src/redteam/sharedFrontend.ts (#4608)
- test: add unit test for src/redteam/types.ts (#4607)
- test: add unit test for src/redteam/providers/simulatedUser.ts (#4584)
- test: add unit test for src/redteam/strategies/index.ts (#4583)
- test: add unit test for src/providers/hyperbolic/chat.ts (#4578)
- test: add unit test for src/providers/hyperbolic/image.ts (#4577)
- test: add unit test for src/providers/hyperbolic/audio.ts (#4576)
- test: add unit test for src/redteam/strategies/counterfactual.ts (#4548)
- test: add unit test for src/redteam/strategies/index.ts (#4547)
- test: add unit test for src/redteam/constants/strategies.ts (#4545)
- test: add unit test for src/telemetry.ts (#4543)

### Changed

- fix: Windows Python path validation race condition (#4485)
- fix: View results as evaluation runs (#4459)
- chore: refactor modifiers and apply to all plugins (#4454)
- chore(cli): update plugin severity overrides API endpoint (#4460)
- chore(webui): fix text length reset value to use reasonable default (#4469)
- chore(webui): remove unused hook files (#4470)
- chore: remove unused token usage utilities (#4471)
- chore: convert console.logs to logger (#4479)
- chore: improve tusk workflow (#4461)
- chore: bump version to 0.115.1 (#4520)
- docs: add log file location section to troubleshooting guide (#4473)
- docs: capitalize Promptfoo (#4515)
- docs: update red-teaming agent blog post title (#4497)
- docs: improve installation and getting-started pages with tabbed interface and SEO metadata (#4395)
- docs: improve Python provider documentation (#4484)
- docs: add ModelAudit binary formats documentation (#4500)
- docs: update ModelAudit documentation (#4514)
- docs: add ModelAudit weighted distribution scanner documentation (#4501)
- docs: add ModelAudit ZIP feature documentation (#4491)
- docs: separate pages for prompts, test cases, and outputs (#4505)
- docs: update model reference in guide.md (#4513)
- docs: fix typo in blog post (#4496)
- docs: update title on blog post (#4495)
- test: add unit test for src/util/cloud.ts (#4462)
- test: add unit test for src/util/convertEvalResultsToTable.ts (#4457)

### Dependencies

- chore(deps): bump @aws-sdk/client-bedrock-runtime from 3.828.0 to 3.830.0 (#4519)
- chore(deps): bump @azure/identity from 4.10.0 to 4.10.1 (#4477)
- chore(deps): bump openai from 5.3.0 to 5.5.0 (#4518)
- chore(deps): update zod to 3.25.63 and zod-validation-error to 3.5.0 (#4463)

### Documentation

- docs(blog): add new redteam agent documentation (#4494)
- docs(examples): fix custom-grader-csv README inconsistencies (#4474)
- docs(site): add llms.txt mentions and documentation standards (#4481)
- docs(site): add robots.txt (#4488)

## [0.115.0] - 2025-06-12

### Added

- feat(providers): Google live audio output ([#4280](https://github.com/promptfoo/promptfoo/pull/4280)) by **@adelmuursepp**
- feat(webui): static model-scanning UI ([#4368](https://github.com/promptfoo/promptfoo/pull/4368)) by **@typpo**
- feat(tests): configuration support for test generators ([#4301](https://github.com/promptfoo/promptfoo/pull/4301)) by **@mldangelo**
- feat(cli): per-provider token-usage statistics ([#4044](https://github.com/promptfoo/promptfoo/pull/4044)) by **@mldangelo**
- feat(providers): optional token-estimation for HTTP provider ([#4439](https://github.com/promptfoo/promptfoo/pull/4439)) by **@mldangelo**
- feat(redteam): enable HTTP-token estimation by default in red-team mode ([#4449](https://github.com/promptfoo/promptfoo/pull/4449)) by **@mldangelo**
- feat(redteam): cloud-based plugin-severity overrides ([#4348](https://github.com/promptfoo/promptfoo/pull/4348)) by **@will-holley**
- feat(providers): custom-header support for Azure API ([#4409](https://github.com/promptfoo/promptfoo/pull/4409)) by **@yurchik11**
- feat(core): maximum evaluation-time limit via `PROMPTFOO_MAX_EVAL_TIME_MS` ([#4322](https://github.com/promptfoo/promptfoo/pull/4322)) by **@mldangelo**
- feat(redteam): Aegis red-team dataset ([#4119](https://github.com/promptfoo/promptfoo/pull/4119)) by **@mldangelo**
- feat(providers): Mistral Magistral reasoning models ([#4435](https://github.com/promptfoo/promptfoo/pull/4435)) by **@mldangelo**
- feat(core): WebSocket header support ([#4456](https://github.com/promptfoo/promptfoo/pull/4456)) by **@typpo**

### Changed

- refactor(redteam): consolidate constants ([#4372](https://github.com/promptfoo/promptfoo/pull/4372)) by **@mldangelo**
- chore(ci): set CodeRabbit review settings ([#4413](https://github.com/promptfoo/promptfoo/pull/4413)) by **@sklein12**
- chore(core): coding-rules for error messages ([#4401](https://github.com/promptfoo/promptfoo/pull/4401)) by **@sklein12**
- chore(core): improve `RangeError` diagnostics ([#4431](https://github.com/promptfoo/promptfoo/pull/4431)) by **@mldangelo**
- chore(core): prefer remote-purpose generation ([#4444](https://github.com/promptfoo/promptfoo/pull/4444)) by **@typpo**
- chore(core): remove unused types & deprecated functions ([#4450](https://github.com/promptfoo/promptfoo/pull/4450)) by **@mldangelo**
- chore(cursor): local-dev guidance for coding agents ([#4403](https://github.com/promptfoo/promptfoo/pull/4403)) by **@mldangelo**
- chore(docs): add README for missing examples ([#4404](https://github.com/promptfoo/promptfoo/pull/4404)) by **@mldangelo**
- chore(providers): initial o3-pro support ([#4397](https://github.com/promptfoo/promptfoo/pull/4397)) by **@mldangelo**
- chore(providers): o3-pro improvements ([#4396](https://github.com/promptfoo/promptfoo/pull/4396)) by **@mldangelo**
- chore(redteam): delimit user-inputs in purpose discovery ([#4405](https://github.com/promptfoo/promptfoo/pull/4405)) by **@typpo**
- chore(redteam): turn off discovery by default ([#4393](https://github.com/promptfoo/promptfoo/pull/4393)) by **@sklein12**
- chore(release): bump version → 0.115.0 ([#4451](https://github.com/promptfoo/promptfoo/pull/4451)) by **@mldangelo**
- chore(ui): improve `EvalOutputPromptDialog` styling ([#4364](https://github.com/promptfoo/promptfoo/pull/4364)) by **@typpo**
- chore(webui): remove extra OpenAI targets ([#4447](https://github.com/promptfoo/promptfoo/pull/4447)) by **@mldangelo**
- chore(webui): add token-estimation UI ([#4448](https://github.com/promptfoo/promptfoo/pull/4448)) by **@mldangelo**
- chore(docs): fix link to careers page (#4506)
- chore: bump @anthropic-ai/sdk from 0.53.0 to 0.54.0 (#4441)

### Fixed

- fix(eval): gracefully handle `RangeError` & truncate oversized output ([#4424](https://github.com/promptfoo/promptfoo/pull/4424)) by **@Sly1029**
- fix(providers): add timeout to `ProxyAgent` ([#4369](https://github.com/promptfoo/promptfoo/pull/4369)) by **@AegisAurora**
- fix(config): persist Goat configuration ([#4370](https://github.com/promptfoo/promptfoo/pull/4370)) by **@sklein12**
- fix(parser): lenient JSON parsing for MathPrompt ([#4361](https://github.com/promptfoo/promptfoo/pull/4361)) by **@typpo**
- fix(redteam): standardize plugin parameter to `prompt` ([#4425](https://github.com/promptfoo/promptfoo/pull/4425)) by **@mldangelo**
- fix(assertions): support `snake_case` fields in Python assertions ([#4398](https://github.com/promptfoo/promptfoo/pull/4398)) by **@mldangelo**
- fix(redteam): handle purpose without prompts ([#4445](https://github.com/promptfoo/promptfoo/pull/4445)) by **@typpo**
- fix(webui): stream test-cases to viewer ([#4440](https://github.com/promptfoo/promptfoo/pull/4440)) by **@mldangelo**
- fix(redteam): connect `MisinformationDisinformationGrader` ([#4452](https://github.com/promptfoo/promptfoo/pull/4452)) by **@mldangelo**

### Dependencies

- chore(deps): bump `@aws-sdk/client-bedrock-runtime` → 3.826.0 ([#4366](https://github.com/promptfoo/promptfoo/pull/4366)) by **@dependabot**
- chore(deps): bump `@aws-sdk/client-bedrock-runtime` → 3.828.0 ([#4442](https://github.com/promptfoo/promptfoo/pull/4442)) by **@dependabot**
- chore(deps): bump `brace-expansion` → 1.1.12 ([#4423](https://github.com/promptfoo/promptfoo/pull/4423)) by **@dependabot**
- chore(deps): bump `openai` → 5.3.0 ([#4407](https://github.com/promptfoo/promptfoo/pull/4407)) by **@dependabot**
- chore(deps): bump pip group dependencies ([#4379](https://github.com/promptfoo/promptfoo/pull/4379)) by **@dependabot**
- chore(deps): minor + patch bumps across workspaces ([#4377](https://github.com/promptfoo/promptfoo/pull/4377)) by **@mldangelo**
- chore(deps): upgrade Express → 5.1.0 ([#4378](https://github.com/promptfoo/promptfoo/pull/4378)) by **@mldangelo**

### Documentation

- docs(blog): GPT red-team post ([#4363](https://github.com/promptfoo/promptfoo/pull/4363)) by **@typpo**
- docs(blog): Claude red-team post ([#4365](https://github.com/promptfoo/promptfoo/pull/4365)) by **@typpo**
- docs(guides): clarify completion-variable for factuality ([#4385](https://github.com/promptfoo/promptfoo/pull/4385)) by **@mldangelo**
- docs(blog): fix broken image link in GPT post ([#4391](https://github.com/promptfoo/promptfoo/pull/4391)) by **@mldangelo**
- docs(blog): update Claude-4 post date ([#4392](https://github.com/promptfoo/promptfoo/pull/4392)) by **@mldangelo**
- docs(site): move discovery docs under _Tools_ ([#4408](https://github.com/promptfoo/promptfoo/pull/4408)) by **@typpo**
- docs(guides): GPT-4.1 vs GPT-4o MMLU comparison ([#4399](https://github.com/promptfoo/promptfoo/pull/4399)) by **@mldangelo**
- docs(blog): 100 k-users milestone post ([#4402](https://github.com/promptfoo/promptfoo/pull/4402)) by **@mldangelo**
- docs(redteam): configuration precedence section ([#4412](https://github.com/promptfoo/promptfoo/pull/4412)) by **@typpo**
- docs(policies): PromptBlock format for custom policies ([#4327](https://github.com/promptfoo/promptfoo/pull/4327)) by **@mldangelo**
- docs(site): improve copy-button positioning ([#4414](https://github.com/promptfoo/promptfoo/pull/4414)) by **@mldangelo**
- docs(workflow): GH-CLI rule improvements ([#4415](https://github.com/promptfoo/promptfoo/pull/4415)) by **@mldangelo**
- docs(blog): overflow in MCP blog post ([#4367](https://github.com/promptfoo/promptfoo/pull/4367)) by **@AISimplyExplained**
- docs(redteam): remove duplicate memory-poisoning entry ([#4388](https://github.com/promptfoo/promptfoo/pull/4388)) by **@mldangelo**

### Tests

- test(redteam): unique risk-category IDs ([#4390](https://github.com/promptfoo/promptfoo/pull/4390)) by **@mldangelo**
- test(pricing): add missing o3 pricing information ([#4400](https://github.com/promptfoo/promptfoo/pull/4400)) by **@mldangelo**
- test(providers): Azure embedding ([#4411](https://github.com/promptfoo/promptfoo/pull/4411)) & completion ([#4410](https://github.com/promptfoo/promptfoo/pull/4410)) by **@gru-agent**
- test(redteam): graders unit tests ([#4433](https://github.com/promptfoo/promptfoo/pull/4433), [#4455](https://github.com/promptfoo/promptfoo/pull/4455)) by **@gru-agent**
- test(redteam): Aegis plugin unit tests ([#4434](https://github.com/promptfoo/promptfoo/pull/4434)) by **@gru-agent**
- test(redteam): memory-poisoning plugin tests ([#4453](https://github.com/promptfoo/promptfoo/pull/4453)) by **@gru-agent**
- test: add unit test for src/util/tokenUsage.ts (#4472)
- test: add unit test for src/redteam/extraction/purpose.ts (#4446)
- test: add unit test for src/providers/defaults.ts (#4438)
- test: add unit test for src/providers/mistral.ts (#4437)
- test: add unit test for src/database/index.ts (#4436)
- test: add unit test for src/redteam/plugins/medical/medicalIncorrectKnowledge.ts (#4430)
- test: add unit test for src/redteam/plugins/medical/medicalSycophancy.ts (#4429)
- test: add unit test for src/redteam/plugins/medical/medicalAnchoringBias.ts (#4428)
- test: add unit test for src/redteam/plugins/medical/medicalPrioritizationError.ts (#4427)
- test: add unit test for src/redteam/plugins/medical/medicalHallucination.ts (#4426)
- test: add unit test for src/redteam/plugins/financial/financialComplianceViolation.ts (#4422)
- test: add unit test for src/redteam/plugins/financial/financialDataLeakage.ts (#4421)
- test: add unit test for src/redteam/plugins/financial/financialCalculationError.ts (#4420)
- test: add unit test for src/redteam/plugins/financial/financialSycophancy.ts (#4419)
- test: add unit test for src/redteam/plugins/financial/financialHallucination.ts (#4418)
- test: add unit test for src/redteam/graders.ts (#4417)

## [0.114.7] - 2025-06-06

### Tests

- test: add unit test for src/assertions/python.ts (#4406)
- test: add unit test for src/redteam/plugins/agentic/memoryPoisoning.ts (#4389)
- test: add unit test for src/redteam/plugins/harmful/graders.ts (#4384)
- test: add unit test for src/redteam/graders.ts (#4383)
- test: add unit test for src/server/server.ts (#4380)
- test: add unit test for src/redteam/constants/metadata.ts (#4376)
- test: add unit test for src/redteam/constants/plugins.ts (#4375)
- test: add unit test for src/redteam/constants/frameworks.ts (#4374)
- test: add unit test for src/redteam/constants/strategies.ts (#4373)
- test: add unit test for src/redteam/providers/goat.ts (#4371)

### Changed

- Revert "chore(redteam): add target option to generate command (#4215)" (#4359)
- chore: bump version 0.114.7 (#4360)

## [0.114.6] - 2025-06-06

### Added

- feat(redteam): add medical plugins for testing medical anchoring bias (#4196)

### Changed

- chore(redteam): add target option to generate command (#4215)
- chore(redteam): update OpenAI model options in redteam setup (#4344)
- chore(webui): update OpenAI model options with GPT-4.1 series and o4-mini models in eval-creator (#4350)
- docs: update getting-started example (#4346)
- test: clean up teardown and setup to remove side effects from tests (#4351)

### Fixed

- fix(redteam): include plugin and strategy IDs in report CSV output (#4347)
- fix(webui): reset defaultTest configuration on setup page (#4345)

### Dependencies

- chore(deps): bump @aws-sdk/client-bedrock-runtime from 3.823.0 to 3.825.0 (#4355)
- chore(deps): bump openai from 5.1.0 to 5.1.1 (#4354)
- chore(deps): bump version to 0.114.6 (#4357)

## [0.114.5] - 2025-06-05

### Changed

- chore(redteam): update custom policy template and generatedPrompts parser (#4324)
- chore(redteam): add severity levels to redteam plugin objects (#4310)
- chore(redteam): store original text for encoding strategies (#4248)
- chore(redteam): add emoji encoding strategy (#4263)
- chore(cli): terminal cleanup on Ctrl+C (#4313)
- chore(providers): improve logging when inheriting from OpenAiChatCompletionProvider (#4320)
- chore(tusk): fix tusk test runner workflow configuration (#4328)
- chore(tusk): add Tusk test runner workflow for even more unit tests (#4326)
- test: add unit test for src/redteam/providers/agentic/memoryPoisoning.ts (#4319)
- test: improve test setup and teardown for better isolation (#4331)

### Fixed

- fix(redteam): exclude memory poisoning plugin from strategies (#4317)
- fix(redteam): agent discovered info dark mode (#4312)
- fix(eval): handle undefined maxConcurrency with proper fallbacks (#4314)

### Dependencies

- chore(deps): bump @anthropic-ai/sdk from 0.52.0 to 0.53.0 (#4333)
- chore(deps): bump version 0.114.5 (#4332)

### Documentation

- docs(site): add Tabs Fakier as Founding Developer Advocate to team page (#4315)

### Tests

- test(webui): add telemetry hook tests (#4329)
- test: add unit test for src/redteam/plugins/eu-ai-act/deepfakeDisclosure.ts (#4342)
- test: add unit test for src/redteam/plugins/eu-ai-act/biometricEmotion.ts (#4341)
- test: add unit test for src/redteam/plugins/eu-ai-act/datasetShift.ts (#4340)
- test: add unit test for src/redteam/plugins/eu-ai-act/lawenforcementBiometricId.ts (#4339)
- test: add unit test for src/redteam/plugins/eu-ai-act/lawenforcementPredictivePolicing.ts (#4338)
- test: add unit test for src/redteam/plugins/eu-ai-act/biometricInference.ts (#4337)
- test: add unit test for src/redteam/plugins/eu-ai-act/explainability.ts (#4336)
- test: add unit test for src/redteam/plugins/eu-ai-act/identityAiDisclosure.ts (#4335)
- test: add unit test for src/redteam/plugins/policy.ts (#4325)
- test: add unit test for src/envars.ts (#4323)

## [0.114.4] - 2025-06-04

### Changed

- chore(templating): add PROMPTFOO_DISABLE_OBJECT_STRINGIFY environment variable for object template handling (#4297)
- chore(cli): improve token usage presentation (#4294)
- chore(providers): add base URL override for Google provider (#4255)
- chore(providers): add custom headers support for Google Gemini (#4308)
- chore(redteam): add tool-discovery:multi-turn alias to tool-discovery (#4302)
- chore(redteam): remove empty values from discovery result (#4295)
- chore(redteam): improve shell injection attack generation (#4304)
- chore(redteam): update goal extraction logic (#4285)
- chore(webui): add highlight count to eval view (#4249)
- docs: update GPT-4o to GPT-4.1 references (#4296)
- docs: refresh getting started models section (#4290)
- docs: standardize file references to use file:// scheme (#4291)
- docs: add descriptions to example configs (#4283)

### Fixed

- fix(webui): restore dark mode cell highlighting without breaking status pill visibility (#4300)
- fix(redteam): set plugin severity (#4303)
- fix(redteam): remove empty values from discovery result (#4295)
- fix: improve logging when inheriting from OpenAiChatCompletionProvider (#4110)

### Dependencies

- chore(deps): bump @aws-sdk/client-bedrock-runtime from 3.821.0 to 3.823.0 (#4306)
- chore(deps): bump openai from 5.0.1 to 5.0.2 (#4292)
- chore(deps): bump openai from 5.0.2 to 5.1.0 (#4307)
- chore(deps): bump tar-fs from 2.1.2 to 2.1.3 in npm_and_yarn group (#4293)
- chore(deps): bump version to 0.114.4 (#4309)

### Documentation

- docs(examples): update model references from gpt-4o-mini to gpt-4.1-mini (#4289)

### Tests

- test(redteam): add unit test for discover command (#4298)
- test: add unit test for src/redteam/strategies/mathPrompt.ts (#4316)
- test: add unit test for src/validators/redteam.ts (#4311)
- test: add unit test for src/redteam/plugins/shellInjection.ts (#4305)

## [0.114.3] - 2025-06-02

### Tests

- test: add unit test for src/envars.ts (#4299)

### Added

- **feat(redteam):** Update application definition flow to collect better info

### Changed

- **feat:** Display audio file variables in result table
  [#3864](https://github.com/promptfoo/promptfoo/pull/3864) by @faizanminhas
  [#4244](https://github.com/promptfoo/promptfoo/pull/4244) by @faizanminhas
- **fix:** Resolve model-graded assertion providers from providerMap
  [#4273](https://github.com/promptfoo/promptfoo/pull/4273) by @mldangelo
- **fix:** File content not being loaded when referenced with `file://` prefix in vars
  [#3793](https://github.com/promptfoo/promptfoo/pull/3793) by @adityabharadwaj198
- **fix:** Use array as type for vars
  [#4281](https://github.com/promptfoo/promptfoo/pull/4281) by @sklein12
- **test:** Add unit test for `src/globalConfig/accounts.ts`
  [#4259](https://github.com/promptfoo/promptfoo/pull/4259) by @gru-agent
- **test:** Add unit test for `src/util/config/manage.ts`
  [#4258](https://github.com/promptfoo/promptfoo/pull/4258) by @gru-agent
- **test:** Add vitest coverage for frontend pages
  [#4274](https://github.com/promptfoo/promptfoo/pull/4274) by @mldangelo
- **test:** Add unit test for `renderVarsInObject` formatting
  [#4254](https://github.com/promptfoo/promptfoo/pull/4254) by @mldangelo
- **test:** Add unit test for `src/redteam/plugins/base.ts`
  [#4233](https://github.com/promptfoo/promptfoo/pull/4233) by @gru-agent
- **test:** Add unit test for `src/redteam/providers/crescendo/index.ts`
  [#4211](https://github.com/promptfoo/promptfoo/pull/4211)
  [#4214](https://github.com/promptfoo/promptfoo/pull/4214) by @gru-agent
- **test:** Add unit test for `src/redteam/providers/crescendo/prompts.ts`
  [#4213](https://github.com/promptfoo/promptfoo/pull/4213) by @gru-agent
- **docs:** Add job board
  [#4264](https://github.com/promptfoo/promptfoo/pull/4264) by @typpo
- **docs:** Add custom policy to sidebar
  [#4272](https://github.com/promptfoo/promptfoo/pull/4272) by @typpo
- **docs:** Add native build guidance to troubleshooting section
  [#4253](https://github.com/promptfoo/promptfoo/pull/4253) by @mldangelo
- **docs:** Add anchor links to press page section headings
  [#4265](https://github.com/promptfoo/promptfoo/pull/4265) by @mldangelo
- **docs:** Add JSON schema to example
  [#4276](https://github.com/promptfoo/promptfoo/pull/4276) by @ladyofcode
- **docs:** Add schema header to example configs
  [#4277](https://github.com/promptfoo/promptfoo/pull/4277) by @mldangelo
- **docs:** Unify formatting across site
  [#4270](https://github.com/promptfoo/promptfoo/pull/4270) by @mldangelo
- **chore:** Fix open handles in readline tests preventing graceful Jest exit
  [#4242](https://github.com/promptfoo/promptfoo/pull/4242) by @mldangelo
- **chore:** Add external file loading support for `response_format` in OpenAI API
  [#4240](https://github.com/promptfoo/promptfoo/pull/4240) by @mldangelo
- **chore:** Always have unique redteam file when running live
  [#4237](https://github.com/promptfoo/promptfoo/pull/4237) by @sklein12
- **chore:** Add metadata to generated `redteam.yaml`
  [#4257](https://github.com/promptfoo/promptfoo/pull/4257) by @typpo
- **chore:** Bump `openai` from 4.103.0 to 5.0.1
  [#4250](https://github.com/promptfoo/promptfoo/pull/4250) by @dependabot
- **chore:** Redteam → red team
  [#4268](https://github.com/promptfoo/promptfoo/pull/4268) by @typpo
- **chore:** Improve dark mode highlight styling for eval cell views
  [#4269](https://github.com/promptfoo/promptfoo/pull/4269) by @mldangelo
- **chore:** Update dependencies to latest minor/patch versions
  [#4271](https://github.com/promptfoo/promptfoo/pull/4271) by @mldangelo
- **chore:** Clarify wording
  [#4278](https://github.com/promptfoo/promptfoo/pull/4278) by @typpo
- **chore:** Format estimated probes
  [#4279](https://github.com/promptfoo/promptfoo/pull/4279) by @typpo
- **chore:** Update grader for malicious code
  [#4286](https://github.com/promptfoo/promptfoo/pull/4286) by @MrFlounder
- **chore:** Add back example config to red team create flow
  [#4282](https://github.com/promptfoo/promptfoo/pull/4282) by @faizanminhas
- **chore:** Bump version 0.114.3
  [#4287](https://github.com/promptfoo/promptfoo/pull/4287) by @sklein12
- **chore(webui):** Hide diff filter option on /eval when single column
  [#4246](https://github.com/promptfoo/promptfoo/pull/4246) by @mldangelo
- **chore(webui):** Allow toggling highlight on eval outputs
  [#4252](https://github.com/promptfoo/promptfoo/pull/4252) by @mldangelo

## [0.114.2] - 2025-05-29

### Tests

- test: add unit test for src/redteam/strategies/index.ts (#4267)
- test: add unit test for src/redteam/constants.ts (#4266)
- test: add unit test for src/redteam/types.ts (#4245)
- test: add unit test for src/redteam/util.ts (#4234)
- test: add unit test for src/validators/redteam.ts (#4227)
- test: add unit test for src/redteam/plugins/bola.ts (#4226)
- test: add unit test for src/redteam/plugins/bfla.ts (#4225)
- test: add unit test for src/redteam/providers/goat.ts (#4223)
- test: add unit test for src/util/readline.ts (#4220)

### Added

- feat(redteam): Off-Topic Plugin (#4168)
- feat(redteam): Set a goal for attacks (#4217)

### Changed

- fix: fix border radius on purpose example (#4229)
- fix: resolve env variables in renderVarsInObject (issue #4143) (#4231)
- fix: Check if body is good json before sending warning (#4239)
- chore: bump version 0.114.2 (#4241)
- chore(redteam): handle null goal (#4232)

### Documentation

- docs(site): clarify deepseek model aliases and fix configuration examples (#4236)

## [0.114.1] - 2025-05-29

### Added

- feat(redteam): Target Discovery Agent (#4203)
- feat(providers): add OpenAI MCP (Model Context Protocol) support to Responses API (#4180)

### Changed

- fix: Relax private key validation (#4216)
- fix: Undefined values on red team application purpose page (#4202)
- chore: Add purpose to crescendo prompt (#4212)
- chore: Add purpose with goat generation (#4222)
- chore: Always include raw output from http provider, status code and status text (#4206)
- chore: centralize readline utilities to fix Jest open handle issues (#4219)
- chore: move http data to metadata (#4209)
- chore(redteam): tight up some graders (#4210)
- chore(redteam): tight up some graders (#4224)
- chore: bump version 0.114.1 (#4228)

## [0.114.0] - 2025-05-28

### Added

- feat(providers): Add xAI image provider (#4130)
- feat(cli): add validate command (#4134)
- feat(redteam): add camelCase strategy (#4146)

### Changed

- feat: add typed row interfaces for eval queries (#4186)
- feat: add goal/intent extraction (#4178)
- fix: isolate proxy vars in bedrock tests (#4181)
- fix: when there’s too many intents result won’t render error (#4175)
- fix: need to send auth request to api path (#4199)
- fix: Gemini MCP integration - can not parse $schema field (#4200)
- chore(redteam): add harmful plugin preset to redteam setup ui (#4132)
- chore(redteam): add label strategy-less plugins in redteam setup ui (#4131)
- chore(redteam): improve style of redteam purpose field in webui (#4124)
- chore(providers): add xai live search support (#4123)
- chore(providers): add Claude 4 support to anthropic, bedrock, and vertex providers (#4129)
- chore: bump @aws-sdk/client-bedrock-runtime from 3.816.0 to 3.817.0 (#4164)
- chore(providers): update fal provider (#4182)
- chore: remove redundant test comments (#4183)
- chore: add typed interface for MCP tool schemas (#4187)
- chore(redteam): add ToxicChat dataset as redteam plugin (#4121)
- chore(webui): add max concurrency as an option for run in browser (#4147)
- chore(app/evals): Adds Agent Discovered Information to Redteam Report (#4198)
- chore: bump version 0.114.0 (#4201)
- docs: fix DOM nesting warning and sort plugins array (#4174)
- docs: iterative jailbreak diagram (#4191)

### Fixed

- fix(prompts): splitting when PROMPTFOO_PROMPT_SEPARATOR is contained within a string with text files (#4142)
- fix(docs): Fix issue with docs links not scrolling to the top (#4195)

### Documentation

- docs(site): minimal copy page button + sanitize text (#4156)
- docs(site): scroll to top when using (#4162)
- docs(site): document missing redteam plugins (#4169)
- docs(site): restore scroll-to-top behavior on page navigation (#4176)

## [0.113.4] - 2025-05-26

### Tests

- test: add unit test for src/commands/canary.ts (#4193)
- test: add unit test for src/canary/index.ts (#4192)
- test: add unit test for src/assertions/sql.ts (#4185)
- test: re-enable sql assertion edge cases (#4184)
- test: add unit test for src/redteam/plugins/intent.ts (#4179)
- test: add unit test for src/redteam/graders.ts (#4173)
- test: add unit test for src/providers/xai/chat.ts (#4172)
- test: add unit test for src/redteam/plugins/offTopic.ts (#4171)
- test: add unit test for src/providers/xai/image.ts (#4170)
- test: add unit test for src/redteam/graders.ts (#4166)
- test: add unit test for src/providers/xai.ts (#4163)
- test: add unit test for src/redteam/constants.ts (#4161)

### Changed

- feat: Server-side pagination, filtering and search for eval results table (#4054)
- feat: add score to pass/fail in CSV and add json download (#4153)
- fix: Run red team from UI without email (#4158)
- chore: bump version 0.113.4 (#4160)
- refactor: unify React import style (#4177)
- refactor: organize xai providers into dedicated folder (#4167)
- refactor: organize bedrock providers into dedicated folder (#4165)

### Fixed

- fix(webui): defaultTest shown in webui YAML editor (#4152)

### Documentation

- docs(site): reduce sidebar padding (#4154)

## [0.113.3] - 2025-05-24

### Changed

- fix: zod error when state.answer has object (#4136)
- fix: use current working directory for redteam file if loading from cloud (#4145)
- fix: Throw error on un-supported command - redteam run with a cloud target but no config (#4144)
- fix: bias:gender plugin generation (#4126)
- chore: bump openai from 4.100.0 to 4.103.0 (#4140)
- chore: bump @aws-sdk/client-bedrock-runtime from 3.812.0 to 3.816.0 (#4137)
- chore: bump @anthropic-ai/sdk from 0.51.0 to 0.52.0 (#4138)
- chore(telemetry): add isRedteam property to telemetry events (#4149)
- build: increase build job timeout from 3 to 4 minutes (#4150)
- chore: bump version 0.113.3 (#4151)

## [0.113.2] - 2025-05-22

### Changed

- fix: intent grader crescendo (#4113)
- chore: revert telemtry changes (#4122)
- chore: bump version 0.113.2 (#4128)
- chore(cli/redteam/discover): Small improvements (#4117)

### Dependencies

- chore(deps): update peer dependencies to latest versions (#4125)

## [0.113.1] - 2025-05-21

### Tests

- test: add unit test for src/redteam/plugins/intent.ts (#4114)

### Changed

- chore(redteam): Target discovery agent by @sklein12 in [#4084](https://github.com/promptfoo/promptfoo/pull/4084)
- chore(redteam): Add log by @MrFlounder in [#4108](https://github.com/promptfoo/promptfoo/pull/4108)
- chore(redteam): Update purpose example by @MrFlounder in [#4109](https://github.com/promptfoo/promptfoo/pull/4109)
- chore(providers): Support templated URLs in HTTP by @mldangelo in [#4103](https://github.com/promptfoo/promptfoo/pull/4103)
- chore(redteam): Update default REDTEAM_MODEL from 'openai:chat:gpt-4o' to 'openai:chat:gpt-4.1-2025-04-14' by @mldangelo in [#4100](https://github.com/promptfoo/promptfoo/pull/4100)
- chore(telemetry): Add isRunningInCi flag to telemetry events by @mldangelo in [#4115](https://github.com/promptfoo/promptfoo/pull/4115)
- chore: Bump version 0.113.1 by @mldangelo in [#4116](https://github.com/promptfoo/promptfoo/pull/4116)
- docs: Add enterprise disclaimer to self-hosting by @mldangelo in [#4102](https://github.com/promptfoo/promptfoo/pull/4102)

### Fixed

- fix(redteam): Skip plugins when validation fails by @faizanminhas in [#4101](https://github.com/promptfoo/promptfoo/pull/4101)

### Dependencies

- chore(deps): Update Smithy dependencies to latest version by @mldangelo in [#4105](https://github.com/promptfoo/promptfoo/pull/4105)

## [0.113.0] - 2025-05-20

### Tests

- test: add unit test for src/assertions/llmRubric.ts (#4096)
- test: add unit test for src/telemetry.ts (#4094)

## [0.112.9] - 2025-05-20

### Fixed

- fix: target purpose not making it into redteam config (#4097)

### Changed

- chore: Remove deprecated sharing setups (#4082)
- chore: add vision grading example (#4090)

## [0.112.8] - 2025-05-20

### Changed

- feat: multilingual combinations (#4048)
- feat: add copy as markdown button to doc pages (#4039)
- fix: telemetry key (#4093)
- chore: bump @anthropic-ai/sdk from 0.50.4 to 0.51.0 (#4030)
- chore: add headers support for url remote mcp servers (#4018)
- chore(providers): Adds support for openai codex-mini-latest (#4041)
- chore(redteam): improve multilingual strategy performance and reliability (#4055)
- chore(providers): update default openai models for openai:chat alias (#4066)
- chore: Update prompt suffix help text (#4058)
- chore(docs): update model IDs in documentation to reflect latest naming convention (#4046)
- chore(redteam): introduce strategy collection for other-encodings (#4075)
- chore(webui): display currently selected eval in eval dialogue (#4079)
- chore: Improve memory usage when sharing results (#4050)
- chore(docs): Handle index.md files for copy page (#4081)
- chore: update Google Sheets fetch to use proxy helper (#4087)
- chore: simplify crypto usage in sagemaker provider (#4089)
- chore: bump version 0.112.8 (#4095)
- docs: add curl example for medical agent (#4049)
- docs: update CLI docs (#4063)
- docs: standardize code block titles (#4067)
- test: add unit test for src/redteam/commands/discover.ts (#4034)
- test: add unit test for src/redteam/commands/generate.ts (#4036)
- test: add unit test for src/providers/ai21.ts (#4056)
- test: add unit test for src/commands/eval.ts (#4062)
- test: add unit test for src/evaluatorHelpers.ts (#4037)

### Fixed

- fix(providers): AI21 response validation (#4052)
- fix(redteam): respect cliState.webUI in multilingual progressbar (#4047)
- fix(redteam): fix test count calculation for multiple strategies (#4065)
- fix(redteam): replace other-encodings with individual morse and piglatin strategies (#4064)
- fix(webui): evaluateOptions removal in YAML editor (#4059)
- fix(redteam): fix open handle in video test (#4069)
- fix(hooks): add missing results to afterAll hook context (#4071)

### Dependencies

- chore(deps): update dependencies (#4073)

### Documentation

- docs(examples): add uniform init commands to all example READMEs (#4068)

## [0.112.7] - 2025-05-15

### Tests

- test: add unit test for src/redteam/constants.ts (#4076)
- test: add unit test for src/redteam/strategies/multilingual.ts (#4060)
- test: add unit test for src/redteam/index.ts (#4057)
- test: add unit test for src/providers/openai/util.ts (#4042)
- test: add unit test for src/redteam/providers/offTopic.ts (#4028)
- test: add unit test for src/redteam/plugins/offTopic.ts (#4027)
- test: add unit test for src/redteam/constants.ts (#4026)
- test: add unit test for src/redteam/constants.ts (#4019)

### Added

- feat(redteam): add MCP plugin (#3989)
- feat(redteam): Target Purpose Discovery (#3907)

### Changed

- fix: stringify objects in matcher templates (#3896)
- fix: Azure auth headers get set to null in subclass (#4015)
- fix: move custom policies into the correct accordion (#4017)
- fix: update return type for task extract-goat-failure (#4021)
- chore: adjust framework compliance column width (#4005)
- chore: bump @aws-sdk/client-bedrock-runtime from 3.808.0 to 3.810.0 (#4012)
- chore: bump @azure/identity from 4.9.1 to 4.10.0 (#4013)
- chore: bump version 0.112.7 (#4023)
- chore: exclude response from crescendo if privacy setting is enabled (#4009)
- chore: remove accidentally committed example prompt (#4008)
- chore: update GOAT implementation (#4011)
- chore: update multilingual description (#4016)
- chore(cli): improve color of Red Team test generation table headers (#4004)
- chore(redteam): add link to view all logs at top of report (#4007)
- chore(redteam): add feature flag for purpose discovery agent (#4040)
- chore(cli/redteam/discover): Sets default turn count to 5 (#4035)

### Fixed

- fix(redteam): remove duplicate Datasets section in Plugins component (#4022)
- fix(cli): Discovery bugs (#4032)
- fix: dont bomb redteam if discovery fails (#4029)

### Documentation

- docs(blog): Agent2Agent Protocol (#3981)
- docs(examples): add OpenAI Agents SDK example (#4006)
- docs(usage): update sharing instructions with API key details (#4010)

## [0.112.6] - 2025-05-14

### Added

- feat(redteam): add EU AI Act mappings (#4000)
- feat(redteam): add gender bias plugin (#3886)
- feat(eval): add evaluation duration display (#3996)

### Changed

- fix: autowrap prompts with partial nunjucks tags (#3999)
- chore(providers): improve Perplexity API integration (#3990)
- build: add Node.js 24 support (#3941)
- chore(redteam): set plugin config type (#3982)
- chore(providers): add EU Claude 3.7 Sonnet model to Bedrock (#3998)
- chore(redteam): update iterative tree (#3987)
- chore: bump version to 0.112.6 (#4003)
- refactor: clean up providers for redteam generate (#3954)
- docs: add basic enterprise architecture diagram (#3988)
- test: add unit test for src/redteam/types.ts (#3983)

### Fixed

- fix(python): resolve paths relative to promptfooconfig when not cloud config (#4001)

### Dependencies

- chore(deps): update dependencies (#3985)

### Documentation

- docs(ci): add Azure pipelines (#3986)
- docs(ci): add Bitbucket and Travis CI (#3997)
- docs(examples): add medical agent example (#3993)
- docs(blog): add truncation marker to MCP blog post (#3984)

## [0.112.5] - 2025-05-12

### Tests

- test: add unit test for src/redteam/constants.ts (#3995)
- test: add unit test for src/redteam/plugins/mcp.ts (#3994)

### Added

- chore(cli): revert "feat(cli): adds global `--verbose` option" (#3945)

### Changed

- chore(cli): add global env-file option to all commands recursively (#3969)
- chore(cli): add global verbose option to all commands recursively (#3950)
- chore(cli): better error handling and logging for remote generation (#3965)
- chore(cli): better error handling for remote generation (#3956)
- revert: "chore: better error handling for remote generation" (#3964)
- chore(cli): better response parsing errors (#3955)
- chore(providers): add support for Amazon Nova Premier model (#3951)
- chore(redteam): improvement, include purpose in iterative attacker prompt (#3948)
- chore(redteam): minor changes to category descriptions and ordering (#3960)
- chore(redteam): order attack methods by decreasing ASR (#3959)
- chore(redteam): red teamer two words (#3976)
- chore(logger): replace console.error with logger.error in MCPClient (#3944)
- chore(providers): add google ai studio embedding provider and improve docs (#3686)
- chore: lint with type info (#3932)
- docs: how to create inline assertions for package users (#3974)
- docs: improve Docusaurus documentation instructions (#3977)
- docs: instructions on how to run the documentation (#3973)
- docs: update CLAUDE.md with additional commands and project conventions (#3972)
- docs: update user count from 75,000 to 80,000 (#3940)
- test: add unit test for src/redteam/plugins/pii.ts (#3947)

### Fixed

- fix(config): resolve relative paths in combineConfigs (#3942)
- fix(evaluator): correctly count named scores based on contributing assertions (#3968)
- fix(fetch): no proxy values should take priority in fetch (#3962)
- fix(providers): combine prompt config with provider config for bedrock (#3970)
- fix(providers): ensure correct addition for bedrock token counts (#3762)
- fix(redteam): crescendo formatting (#3952)
- fix(redteam): pii grader false positives (#3946)
- fix(redteam): shell injection false positives (#3957)
- fix(redteam): add strategy pills and output details to passed tests (#3961)

### Dependencies

- chore(deps): bump version 0.112.5 (#3980)
- chore(deps): sync dependencies (#3971)
- chore(deps): update dependencies (#3943)

### Documentation

- docs(google-vertex): fix duplicate readme (#3979)
- docs(openai): update structured output external schema file example (#3967)

## [0.112.4] - 2025-05-08

### Tests

- test: add unit test for src/redteam/constants.ts (#3963)
- test: add unit test for src/commands/view.ts (#3928)
- test: add unit test for src/redteam/commands/setup.ts (#3923)
- test: add unit test for src/constants.ts (#3922)
- test: add unit test for src/redteam/commands/report.ts (#3921)
- test: add unit test for src/redteam/types.ts (#3912)

### Added

- feat(assertions): add PI scorer (#3799)
- feat(redteam): add video strategy (#3820)
- feat(evals): optionally time out eval steps (#3765)

### Changed

- fix: foreign key error in better-sqlite3 and adapt new transaction API (#3937)
- chore(cli): add global `--verbose` option (#3931)
- chore(redteam): implement agentic plugin UI (#3880)
- chore(providers): improve error message in http provider transform (#3910)
- chore(cloud): improve error messages on cloud requests (#3934)
- chore: bump version 0.112.4 (#3939)
- chore(telemetry): implement minor telemetry changes (#3895)
- chore(telemetry): remove assertion-used event (#3894)
- chore(assertions): add throw error option for LLM Rubric if provider doesn't return a result or errors out (#3909)
- chore(cli): allow sharing urls with auth credentials (#3903)
- revert: "chore(cli): allow sharing urls with auth credentials" (#3918)
- refactor: improve self hosting environment variable handling (#3920)
- test: add unit test for src/models/eval.ts (#3904)
- test: add unit test for src/python/pythonUtils.ts (#3915)
- test: add unit test for src/redteam/constants.ts (#3881)
- test: fix huggingface dataset tests to mock environment variables (#3936)

### Fixed

- fix(redteam): filter null values in harmful completion provider output (#3908)
- fix(python): increase timeout for python path validation (#3914)
- fix(cli): read `.env` file prior to calling env var getters (#3892)

### Dependencies

- chore(deps): bump @anthropic-ai/sdk from 0.40.1 to 0.41.0 (#3930)
- chore(deps): bump @aws-sdk/client-bedrock-runtime from 3.799.0 to 3.803.0 (#3898)
- chore(deps): bump @aws-sdk/client-bedrock-runtime from 3.803.0 to 3.804.0 (#3913)
- chore(deps): bump openai from 4.96.2 to 4.97.0 (#3890)

### Documentation

- docs(http-provider): add documentation about returning object for custom parser (#3897)
- docs(http-provider): fix missing return statement in HTTP provider example (#3925)
- docs(blog): fix scroll to top when linking into blog post (#3889)
- docs(assertions): improve PI scorer documentation (#3924)
- docs(redteam): add memory poisoning plugin documentation (#3867)
- docs(usage): add information about HTTP Basic Authentication (#3919)
- docs(site): fix landing page content jumping on step switch (#3891)
- docs(blog): add mcp blog (#3893)

## [0.112.3] - 2025-05-02

### Tests

- test: add unit test for src/util/convertEvalResultsToTable.ts (#3876)
- test: add unit test for src/models/evalResult.ts (#3875)
- test: add unit test for src/types/index.ts (#3874)

### Changed

- Red team: Added memory poisoning plugin ([#3785](https://github.com/promptfoo/promptfoo/pull/3785)) @will-holley
- CLI: Improved progress bar visualization with thread grouping ([#3768](https://github.com/promptfoo/promptfoo/pull/3768)) @AISimplyExplained
- Improved red team strategy documentation ([#3870](https://github.com/promptfoo/promptfoo/pull/3870)) @mldangelo
- Bumped version to 0.112.2 ([#3872](https://github.com/promptfoo/promptfoo/pull/3872)) @sklein12
- Bumped version to 0.112.3 ([#3877](https://github.com/promptfoo/promptfoo/pull/3877)) @sklein12
- Implemented plumbing and prompt enabling customers to use cloud attacker and unified configurations ([#3852](https://github.com/promptfoo/promptfoo/pull/3852)) @MrFlounder
- Optimized Meteor tests for improved performance ([#3869](https://github.com/promptfoo/promptfoo/pull/3869)) @mldangelo
- Optimized Nova Sonic tests for improved performance ([#3868](https://github.com/promptfoo/promptfoo/pull/3868)) @mldangelo
- Retrieve unified config with provider from cloud ([#3865](https://github.com/promptfoo/promptfoo/pull/3865)) @sklein12
- Dataset plugins now clearly marked in setup UI ([#3859](https://github.com/promptfoo/promptfoo/pull/3859)) @mldangelo
- Moved maybeLoadFromExternalFile to file.ts ([#3851](https://github.com/promptfoo/promptfoo/pull/3851)) @benbuzz790

## [0.112.2] - 2025-05-01

### Tests

- test: add unit test for src/redteam/constants.ts (#3860)

### Added

- **feat(providers):** support Google Search grounding [#3800](https://github.com/promptfoo/promptfoo/pull/3800)
- **feat(providers):** mcp support for all models that support function calling [#3832](https://github.com/promptfoo/promptfoo/pull/3832)
- **feat(providers):** Add support for Amazon nova-sonic [#3713](https://github.com/promptfoo/promptfoo/pull/3713)

### Changed

- **fix:** allow escaping of `{{ }}` placeholders in prompts [#3858](https://github.com/promptfoo/promptfoo/pull/3858)
- **fix:** Trim CSV assertion values [#3863](https://github.com/promptfoo/promptfoo/pull/3863)
- **chore(providers):** add llama4 support for bedrock [#3850](https://github.com/promptfoo/promptfoo/pull/3850)
- **chore:** make custom metrics more obviously clickable [#3682](https://github.com/promptfoo/promptfoo/pull/3682)
- **refactor:** colocate fetching evalID [#3715](https://github.com/promptfoo/promptfoo/pull/3715)
- **chore:** Respect Max text length for variable cells in results table [#3862](https://github.com/promptfoo/promptfoo/pull/3862)
- **docs:** updates to grading documentation [#3848](https://github.com/promptfoo/promptfoo/pull/3848)
- **docs:** add false positives [#3857](https://github.com/promptfoo/promptfoo/pull/3857)
- **chore(workflows):** update permissions in GitHub workflows [#3849](https://github.com/promptfoo/promptfoo/pull/3849)
- **chore:** bump `openai` from 4.96.0 to 4.96.2 [#3853](https://github.com/promptfoo/promptfoo/pull/3853)
- **chore:** bump `vite` from 6.2.6 to 6.2.7 [#3856](https://github.com/promptfoo/promptfoo/pull/3856)
- **chore:** bump `@aws-sdk/client-bedrock-runtime` from 3.798.0 to 3.799.0 [#3854](https://github.com/promptfoo/promptfoo/pull/3854)
- **chore:** bump `@aws-sdk/client-bedrock-runtime` from 3.797.0 to 3.798.0 [#3843](https://github.com/promptfoo/promptfoo/pull/3843)
- **chore:** bump `@anthropic-ai/sdk` from 0.40.0 to 0.40.1 [#3842](https://github.com/promptfoo/promptfoo/pull/3842)
- **chore:** bump `formidable` from 3.5.2 to 3.5.4 [#3845](https://github.com/promptfoo/promptfoo/pull/3845)

### Fixed

- **fix(sharing):** sharing to self-hosted [#3839](https://github.com/promptfoo/promptfoo/pull/3839)
- **fix(webui):** align settings icon to top right in strategy cards [#2938](https://github.com/promptfoo/promptfoo/pull/2938)

### Documentation

- **docs(site):** improve pricing page [#3790](https://github.com/promptfoo/promptfoo/pull/3790)

## [0.112.1] - 2025-04-29

### Tests

- test: add unit test for src/share.ts (#3840)

### Changed

- chore: set telemetry key (#3838)
- chore: improve chunking (#3846)
- chore: bump version 0.112.1 (#3847)

## [0.112.0] - 2025-04-29

### Added

- feat(env): allow every env variable to be overridden within the env block in a promptfoo config (#3786)
- feat(redteam): homoglyph strategy (#3811)
- feat(redteam): add more encodings (#3815)
- feat(providers): add cerebras provider (#3814)

### Changed

- feat: persist search in url (#3717)
- feat: METEOR score (#3776)
- feat: enable custom response parser to optionally return provider response (#3824)
- fix: update dependencies to address npm audit issues (#3791)
- fix: accordion positioning in plugins view (#3807)
- fix: results api returns elements ordered by date (#3826)
- chore: write static plugin severity to metadata (#3783)
- chore: respect redteam commandLineOptions from config (#3782)
- chore: update telemetry endpoint (#3751)
- chore: add cloud log in link (#3787)
- chore: bump h11 from 0.14.0 to 0.16.0 in /examples/python-provider in the pip group across 1 directory (#3794)
- chore: bump openai from 4.95.1 to 4.96.0 (#3792)
- chore: bump h11 from 0.14.0 to 0.16.0 in /examples/redteam-langchain in the pip group across 1 directory (#3796)
- chore: add target option to cli redteam run (#3795)
- chore: bump @aws-sdk/client-bedrock-runtime from 3.787.0 to 3.796.0 (#3802)
- refactor: remove if string check (#3801) (Refactor categorized as chore)
- chore: add info banner for community red teams (#3809)
- chore(examples): remove moderation assertions from foundation model redteam (#3804)
- refactor: remove unused datasetGenerationProvider in favor of synthesizeProvider (#3818) (Refactor categorized as chore)
- chore: resolve relative provider paths from cloud configs (#3805)
- chore: bump @aws-sdk/client-bedrock-runtime from 3.796.0 to 3.797.0 (#3829)
- chore: bump @anthropic-ai/sdk from 0.39.0 to 0.40.0 (#3828)
- chore: bump version 0.112.0 (#3844)
- docs: donotanswer example (#3780)
- docs: "red team" two words (#3798)
- docs: add self-hosting caveats (#3808)
- docs: add CLAUDE.md (#3810)
- test: add unit test for src/redteam/plugins/xstest.ts (#3779)
- test: add unit test for src/models/eval.ts (#3827)

### Fixed

- fix(provider): OpenAI Realtime history issue (#3719)
- fix(matchers): score results correctly with trailing newlines. (#3823)
- fix(webui): overlapping text results pill on narrow screens (#3831)
- fix(build): add missing strategy entries for build (#3836)

### Dependencies

- chore(deps): update react-router-dom to v7.5.2 (#3803)
- chore(deps): move 'natural' to peer dependency (#3813)

### Documentation

- docs(plugins): `harmful:bias` => `bias` name correction (#3731)
- docs(vertex): put setup and config at the top (#3830)
- docs(site): add redirect from /docs to /docs/intro (#3837)

## [0.111.1] - 2025-04-22

### Tests

- test: add unit test for src/providers/mcp/client.ts (#3835)
- test: add unit test for src/providers/mcp/transform.ts (#3834)
- test: add unit test for src/redteam/strategies/simpleVideo.ts (#3822)
- test: add unit test for src/redteam/strategies/index.ts (#3821)
- test: add unit test for src/providers/cerebras.ts (#3819)
- test: add unit test for src/redteam/strategies/otherEncodings.ts (#3817)
- test: add unit test for src/redteam/strategies/index.ts (#3816)
- test: add unit test for src/redteam/strategies/homoglyph.ts (#3812)
- test: add unit test for src/util/file.ts (#3806)
- test: add unit test for src/envars.ts (#3788)

### Changed

- chore(release): bump version to 0.111.1 (#3778)
- chore(ui): capitalize "UI" in text (#3773)

### Fixed

- fix(redteam): correct the URL format in XSTest plugin (#3777)

### Dependencies

- chore(deps): bump @azure/identity from 4.9.0 to 4.9.1 (#3775)

### Documentation

- docs(about): add Ben Shipley to team section (#3758)

## [0.111.0] - 2025-04-21

### Tests

- test: add unit test for src/providers/defaults.ts (#3757)

### Added

- feat(grading): update OpenAI grading model to GPT-4.1 (#3741)
- feat(assertions): modify LLM Rubric rubricPrompt rendering to support arbitrary objects (#3746)
- feat(redteam): add donotanswer plugin (#3754)
- feat(redteam): add xstest plugin (#3771)
- feat(webui): add anchor link to specific row and show on top (#1582)

### Changed

- chore!(redteam): default to outputting generated Redteam config in same dir as input config (#3721)
- chore(providers): add support for gemini-2.5-flash (#3747)
- chore: use ajv with formats everywhere (#3716)
- chore(cli): improve readline handling and tests (#3763)
- chore(eval): add warning for redteam config without test cases (#3740)
- chore(providers): increase max output tokens for `google:gemini-2.5-pro-exp-03-25` to 2048 in Gemini example (#3753)
- chore(redteam): add canGenerateRemote property to redteam plugins (#3761)
- chore(webui): improve Eval Quick Selector (cmd+k) (#3742)
- chore: bump version to 0.111.0 (#3772)
- docs: update homepage (#3733)
- test: add unit test for src/redteam/plugins/donotanswer.ts (#3755)

### Dependencies

- chore(deps): bump @azure/identity from 4.8.0 to 4.9.0 (#3737)
- chore(deps): bump openai from 4.94.0 to 4.95.0 (#3736)
- chore(deps): bump openai from 4.95.0 to 4.95.1 (#3766)

### Documentation

- docs(redteam): add donotanswer to sidebar and plugins list (#3767)
- docs(redteam): add isRemote to all harmful plugins (#3769)
- docs(providers): update model IDs to latest versions (#3770)
- docs(about): add Asmi Gulati to team section (#3760)
- docs(about): add Matthew Bou to team section (#3759)

## [0.110.1] - 2025-04-17

### Added

- feat(openai): add support for GPT-4.1 model by [@mldangelo](https://github.com/promptfoo/promptfoo/pull/3698)
- feat(openai): add support for o4-mini reasoning model by [@mldangelo](https://github.com/promptfoo/promptfoo/pull/3727)
- feat(openai): add support for o4-mini reasoning model (#3727)

### Changed

- feat: Change pass rate to ASR and add export in report by [@sklein12](https://github.com/promptfoo/promptfoo/pull/3694)
- fix: Update prompt extraction to work in more scenarios without providing a prompt by [@sklein12](https://github.com/promptfoo/promptfoo/pull/3697)
- fix: google is valid function call allow property_ordering field in tool schema by [@abrayne](https://github.com/promptfoo/promptfoo/pull/3704)
- fix: settings positioning in strategies view by [@typpo](https://github.com/promptfoo/promptfoo/pull/3723)
- fix: stricter test for null or undefined in transform response by [@typpo](https://github.com/promptfoo/promptfoo/pull/3730)
- chore(dependencies): update dependencies to latest versions by [@mldangelo](https://github.com/promptfoo/promptfoo/pull/3693)
- chore: rename owasp plugin presets by [@typpo](https://github.com/promptfoo/promptfoo/pull/3695)
- chore: expand frameworks section by [@typpo](https://github.com/promptfoo/promptfoo/pull/3700)
- chore(self-hosting): update self-hosting instructions by [@mldangelo](https://github.com/promptfoo/promptfoo/pull/3701)
- chore: bump openai from 4.93.0 to 4.94.0 by [@dependabot](https://github.com/promptfoo/promptfoo/pull/3702)
- chore(cli): When sharing, show auth-gate prior to re-share confirmation by [@will-holley](https://github.com/promptfoo/promptfoo/pull/3706)
- chore: email verification analytics by [@sklein12](https://github.com/promptfoo/promptfoo/pull/3708)
- chore(cli): improves robustness of hasEvalBeenShared util by [@will-holley](https://github.com/promptfoo/promptfoo/pull/3709)
- chore: easily remove plugins/strats from review page by [@typpo](https://github.com/promptfoo/promptfoo/pull/3711)
- chore: bump the npm_and_yarn group with 2 updates by [@dependabot](https://github.com/promptfoo/promptfoo/pull/3714)
- chore(cli): Health check API before running Redteam by [@will-holley](https://github.com/promptfoo/promptfoo/pull/3718)
- chore: make strategies configurable where applicable by [@typpo](https://github.com/promptfoo/promptfoo/pull/3722)
- chore: remove moderation assertions from foundation model redteam example by [@mldangelo](https://github.com/promptfoo/promptfoo/pull/3725)
- chore(cli): Improve description of Redteam run command by [@will-holley](https://github.com/promptfoo/promptfoo/pull/3720)
- chore: better parsing by [@MrFlounder](https://github.com/promptfoo/promptfoo/pull/3732)
- docs: add owasp selection image by [@typpo](https://github.com/promptfoo/promptfoo/pull/3696)
- docs: best-of-n documentation fixes by [@typpo](https://github.com/promptfoo/promptfoo/pull/3712)
- perf(webui): Reduce memory usage of eval results by [@will-holley](https://github.com/promptfoo/promptfoo/pull/3678)
- refactor: update export syntax for functions by [@mldangelo](https://github.com/promptfoo/promptfoo/pull/3734)
- test: add unit test for src/providers/google/util.ts by [@gru-agent](https://github.com/promptfoo/promptfoo/pull/3705)
- test: add unit test for src/redteam/commands/poison.ts by [@gru-agent](https://github.com/promptfoo/promptfoo/pull/3728)
- chore: bump version 0.110.1 (#3739)
- refactor: update export syntax for functions (#3734)

### Fixed

- fix(providers): output json rather than string from google live provider by [@abrayne](https://github.com/promptfoo/promptfoo/pull/3703)
- fix(cli): Use correct url for sharing validation by [@will-holley](https://github.com/promptfoo/promptfoo/pull/3710)
- fix(cli/redteam/poison): Write docs to the output dir by [@will-holley](https://github.com/promptfoo/promptfoo/pull/3726)
- fix(evaluator): handle prompt rendering errors gracefully by [@mldangelo](https://github.com/promptfoo/promptfoo/pull/3729)
- fix: stricter test for null or undefined in transform response (#3730)
- fix(evaluator): handle prompt rendering errors gracefully (#3729)

### Documentation

- docs(sharing): add troubleshooting section for upload issues by [@mldangelo](https://github.com/promptfoo/promptfoo/pull/3699)

## [0.110.0] - 2025-04-14

### Tests

- test: add unit test for src/redteam/commands/poison.ts (#3728)
- test: add unit test for src/providers/google/util.ts (#3705)
- test: add unit test for src/app/src/pages/eval/components/TableSettings/hooks/useSettingsState.ts (#3679)

### Added

- feat(assertions): add GLEU metric (#3674)
- feat(providers): add Grok-3 support (#3663)
- feat(providers): add support for AWS Bedrock Knowledge Base (#3576)
- feat(openai): add support for GPT-4.1 model (#3698)
- feat: Change pass rate to ASR and add export (#3694)

### Changed

- fix: correct formatting issues (#3688)
- chore(webui): add X to report drawer (#3680)
- chore(share): improve error message on sharing (#3654)
- chore(redteam): implement reset button for strategies (#3684)
- chore(report): make eval output text expansion clearer (#3681)
- chore(report): make it clearer that plugins on the report can be clicked (#3683)
- chore(webui): change model to target in report view (#3646)
- chore(strategies): update Large preset strategies (#3675)
- chore(docker): update base images to Node.js 22 (#3666)
- chore(redteam): make audio strategy remote-only (#3618)
- chore(redteam): remove stale check for buildDate when fetching a config from cloud (#3658)
- docs: improve styles on nav buttons (#3637)
- docs: update user count to 75,000+ (#3662)
- refactor: change multimodal live to live (#3657)
- refactor(util): consolidate tool loading and rendering (#3642)
- test: add unit test for src/commands/auth.ts (#3652)
- chore: easily remove plugins/strats from review page (#3711)
- perf(webui): Reduce memory usage of eval results (#3678)
- chore: bump version 0.110.0 (#3692)
- chore: better parsing (#3732)
- chore: remove moderation assertions from foundation model redteam example (#3725)
- chore: make strategies configurable where applicable (#3722)
- chore(cli): Improve description of Redteam run command (#3720)
- chore(cli): Health check API before running Redteam (#3718)
- chore: bump the npm_and_yarn group with 2 updates (#3714)
- chore(cli): improves robustness of hasEvalBeenShared util (#3709)
- chore: email verification analytics (#3708)
- chore(cli): When sharing, show auth-gate prior to re-share confirmation (#3706)
- chore: bump openai from 4.93.0 to 4.94.0 (#3702)
- chore: expand frameworks section (#3700)
- chore: rename owasp plugin presets (#3695)
- chore(dependencies): update dependencies to latest versions (#3693)

### Fixed

- fix(auth): remove deprecated login flow (#3650)
- fix(evals): implement sharing idempotence (#3653)
- fix(huggingface): disable var expansion for huggingface datasets to prevent array field expansion (#3687)
- fix(logger): resolve `[Object object]` empty string error (#3638)
- fix(providers): address scenario where type refers to function field rather than schema type (#3647)
- fix(providers): handle transformRequest for Raw HTTP (#3665)
- fix(providers): resolve Google Vertex AI output format (#3660)
- fix(providers): support gemini system_instruction prompt format (#3672)
- fix(share): add backward compatibility for '-y' flag (#3640)
- fix(share): ensure promptfoo share respects sharing config from promptfooconfig.yaml (#3668)
- fix(testCaseReader): make JSON test file parsing preserve test case structure (#3651)
- fix(webui): fix eval comparison mode filter (#3671)
- fix(cli/redteam/poison): Write docs to the output dir (#3726)
- fix: settings positioning in strategies view (#3723)
- fix(cli): Use correct url for sharing validation (#3710)
- fix: google is valid function call allow property_ordering field in tool schema (#3704)
- fix(providers): output json rather than string from google live provider (#3703)
- fix: Update prompt extraction to work in more scenarios without providing a prompt (#3697)

### Dependencies

- chore(deps): bump @aws-sdk/client-bedrock-runtime from 3.784.0 to 3.785.0 (#3644)
- chore(deps): bump @aws-sdk/client-bedrock-runtime from 3.785.0 to 3.787.0 (#3670)
- chore(deps): bump openai from 4.92.1 to 4.93.0 (#3643)
- chore(deps): bump vite from 6.2.5 to 6.2.6 in the npm_and_yarn group (#3677)

### Documentation

- docs(nav): add lm security db to nav (#3690)
- docs(blog): add interactive blog on invisible Unicode threats (#3621)
- docs: best-of-n documentation fixes (#3712)
- docs(self-hosting): update self-hosting instructions (#3701)
- docs(sharing): add troubleshooting section for upload issues (#3699)
- docs: add owasp selection image (#3696)

## [0.109.1] - 2025-04-08

### Added

- feat: Eval sharing idempotence (#3608)

### Changed

- chore(schema): make extensions field nullable (#3611)
- chore(webui): add multi-turn tool discovery to UI (#3622)
- chore(scripts): ensure GitHub CLI is installed in preversion (#3614)
- refactor(share): improve formatting of cloud sharing instructions (#3628)
- refactor(tests): consolidate and reorganize test files (#3616)
- chore: bump version 0.109.1 (#3634)
- chore: bump version 0.109.0 (#3613)

### Fixed

- fix(assertions): handle both string and object outputs from llm-rubric providers (#3624)
- fix(assertions): fix google is-valid-function-call (#3625)
- fix(eval): handle providers array with file references to multiple providers (#3617)

### Dependencies

- chore(deps): bump @aws-sdk/client-bedrock-runtime from 3.782.0 to 3.784.0 (#3619)
- chore(deps): bump openai from 4.91.1 to 4.92.1 (#3620)
- chore(deps): update dependencies to resolve vulnerabilities (#3631)

### Documentation

- docs(contributing): add guidance on adding a new assertion (#3610)
- docs(enterprise): add enterprise documentation (#3596)
- docs(moderation): update moderation documentation for LlamaGuard 3 (#3630)
- docs(providers): clarify AWS Bedrock credential resolution order (#3633)
- docs(providers): improve Lambda Labs documentation (#3615)

### Tests

- test(providers): add unit test for src/providers/google/util.ts (#3626)
- test: add unit test for src/commands/share.ts (#3641)
- test: add unit test for src/app/src/pages/eval/components/store.ts (#3635)
- test: add unit test for src/types/index.ts (#3612)

## [0.109.0] - 2025-04-08

### Added

- feat(eval): track assertion tokens in token usage (#3551)
- feat(plugins): add CCA plugin with documentation and grader (#3590)
- feat(providers): add Google valid function call support (#3605)
- feat(providers): add Lambda Labs integration (#3601)
- feat(webui): add pass rate column (#3580)

### Changed

- chore(api): prefix API routes with /api/v1/ (#3587)
- chore(evals): remove print option from evals data grid (#3595)
- chore(webui): update provider selector in create eval page (#3597)

### Fixed

- fix(dataset): resolve issue when generating a dataset without a `providers` key in configuration (#3603)
- fix(server): prevent server crash when unknown model is selected (#3593)

### Dependencies

- chore(deps): bump vite from 6.2.4 to 6.2.5 in the npm_and_yarn group (#3594)
- chore(deps): bump @aws-sdk/client-bedrock-runtime from 3.779.0 to 3.782.0 (#3592)

### Documentation

- docs(plugins): add llms.txt plugin and convert config to TypeScript (#3600)
- docs(plugins): remove duplicate plugins in list (#3599)
- docs(providers): add Llama 4 model details (#3598)
- docs(self-hosting): clarify configuration and sharing options (#3591)

## [0.108.0] - 2025-04-03

### Tests

- test: add unit test for src/providers/lambdalabs.ts (#3602)

### Added

- feat(sharing): migrate sharing to promptfoo.app (#3572)
- feat(providers): add Google AI Studio tool use (#3564)
- feat(providers): add promptfoo model endpoint (#3534)
- feat(providers): implement Google Live mock stateful API (#3500)
- feat(redteam): add multi-turn tool discovery plugin (#3448)
- feat(dataset-generation): output generated datasets as CSV (#3573)

### Changed

- chore(redteam): add OWASP red team mappings (#3581)
- chore(webui): link URLs in metadata (#3569)
- chore(webui): use datagrids for Prompts, Datasets, and History (#3556)
- chore(build): split test and build jobs for faster CI workflow (#3586)
- chore: 0.108.0 (#3589)
- docs: add link to API reference (#3583)
- docs: add screenshot (#3582)
- docs: update docs around Google tools and rename multimodal live (#3578)
- refactor: rename vertexUtil to util and Google provider to AIS provider (#3567)
- test: add unit test for src/commands/generate/dataset.ts (#3575)

### Fixed

- fix(providers): make AIStudio & Live handle system prompts as thoroughly as vertex (#3588)
- fix(providers): enable Google to load tools from vars (#3579)
- fix(csv): update CSV docs and trim whitespace for keys in CSV test files (#3571)

### Dependencies

- chore(deps): bump @aws-sdk/client-bedrock-runtime from 3.778.0 to 3.779.0 (#3563)
- chore(deps): bump openai from 4.90.0 to 4.91.0 (#3562)
- chore(deps): bump openai from 4.91.0 to 4.91.1 (#3577)
- chore(deps): update jspdf and dompurify dependencies (#3585)
- chore(deps): update to vite 6 (#3584)

### Documentation

- docs(azure): add guidance on configuring DeepSeek models (#3559)

## [0.107.7] - 2025-04-01

### Added

- feat(evals): add evals index page (#3554)
- feat(guardrails): implement adaptive prompting guardrails (#3536)
- feat(prompts): add support for loading prompts from CSV files (#3542)
- feat(providers): load arbitrary files in nested configs in python provider (#3540)
- feat(redteam): add UnsafeBench plugin for testing unsafe image handling (#3422)

### Changed

- chore: fix type of Prompt to use omit (#3526)
- chore: hide navbar during report PDF generation (#3558)
- chore(dependencies): update package dependencies to latest versions (#3544)
- docs: add openapi reference page (#3550)
- docs: add foundation model guide (#3531)
- docs: rename guide (#3546)
- docs: update multi modal guide (#3547)
- refactor: improve google types (#3549)
- refactor: unify google apis (#3548)
- test: add unit test for src/python/pythonUtils.ts (#3508)
- chore: bump @aws-sdk/client-bedrock-runtime from 3.775.0 to 3.777.0 (#3521)
- chore: bump @aws-sdk/client-bedrock-runtime from 3.777.0 to 3.778.0 (#3541)
- chore: bump openai from 4.89.1 to 4.90.0 (#3520)
- chore: bump version 0.107.7 (#3560)
- chore: bump vite from 5.4.15 to 5.4.16 in the npm_and_yarn group (#3555)
- Revert "docs(azure): add guidance on configuring DeepSeek models" (#3561)

### Fixed

- fix(assertions): include reason in python score threshold message (#3528)
- fix(assertions): log all reasons in g-eval (#3522)
- fix(datasets): add support for jsonl test cases (#3533)
- fix(http): template strings directly in url (#3525)
- fix(providers): add logging and fix custom python provider caching (#3507)
- fix(redteam): correct tool count (#3557)
- fix(webui): handle : characters better in metadata search (#3530)

### Documentation

- docs(azure-example): update assistant prompts and test cases (#3529)
- docs(red-team): add metadata to foundation models guide (#3532)
- docs(sagemaker): improve documentation (#3539)
- docs(troubleshooting): add guidance for better-sqlite version mismatch (#3537)

## [0.107.6] - 2025-03-28

### Tests

- test: add unit test for src/models/eval.ts (#3553)
- test: add unit test for src/prompts/processors/csv.ts (#3543)
- test: add unit test for src/providers/promptfooModel.ts (#3535)

### Added

- feat(providers): add support for Amazon SageMaker (#3413)

### Changed

- feat: litellm provider (#3517)
- fix: handle circular provider references (#3511)
- chore: bump openai from 4.89.0 to 4.89.1 (#3509)
- chore(blog): improve pagination and post grid UI (#3504)
- chore: add support for `apiKeyRequired` in openai provider (#3513)
- chore: bump version 0.107.6 (#3519)
- docs: owasp red teaming guide (#3101)

### Fixed

- fix(providers): support token counting for every major type of bedrock model (#3506)
- fix(env): add override option to dotenv.config for --env-file support (#3502)

## [0.107.5] - 2025-03-26

### Tests

- test: add unit test for src/providers/openai/index.ts (#3514)
- test: add unit test for src/models/evalResult.ts (#3512)

### Added

- feat(csv): add CSV metadata column support with array values (#2709)

### Changed

- chore: add filepaths to debug output (#3464)
- chore: remove generate test cases button from UI (#3475)
- chore(content): update user statistics (#3460)
- chore(providers): add support and docs for gemini 2.5 pro to Google Chat Provider (#3485)
- chore(providers): support refusal and JSON schemas in openai responses api (#3456)
- chore(providers): update openai model costs and add missing models (#3454)
- chore(redteam): add a PlinyGrader to more accurately grade Pliny results (#3478)
- chore: bump @aws-sdk/client-bedrock-runtime from 3.758.0 to 3.772.0 (#3452)
- chore: bump @aws-sdk/client-bedrock-runtime from 3.772.0 to 3.774.0 (#3482)
- chore: bump @aws-sdk/client-bedrock-runtime from 3.774.0 to 3.775.0 (#3498)
- chore: bump openai from 4.88.0 to 4.89.0 (#3451)
- chore: bump version 0.107.5 (#3505)
- chore: bump vite from 5.4.14 to 5.4.15 in the npm_and_yarn group (#3483)
- docs: ensure consistent redteam flag usage in guides (#3477)
- docs: reduce size of profile pic (#3484)
- test: add unit test for src/app/src/pages/redteam/setup/components/strategies/utils.ts (#3495)
- test: add unit test for src/providers/openai/util.ts (#3455)

### Fixed

- fix(togetherai): ensure max_tokens is respected in configuration (#3468)
- fix(providers): handle malformed response in a21 (#3465)
- fix(csv): newlines in CSVs (#3459)
- fix(providers): simulated user bugs (#3463)
- fix(assertions): replace logical OR with nullish coalescing for thresholds (#3486)
- fix(redteam): filter out template variables in entity extraction (#3476)
- fix(redteam): type of ALL_STRATEGIES to be as const (#3494)

### Dependencies

- chore(deps): update dependencies to latest versions (#3453)

### Documentation

- docs(contributing): enhance contributing guide with additional details and formatting (#3457)
- docs(examples): improve instructions for running 4o vs. 4o mini example (#3474)
- docs(multilingual): improve multilingual strategy documentation (#3487)
- docs(readme): improve README formatting and add new sections (#3461)
- docs(security): add security policy (#3470)
- docs(site): add Faizan to team page (#3473)
- docs(site): add will to team page (#3472)

## [0.107.4] - 2025-03-20

### Tests

- test: add unit test for src/assertions/similar.ts (#3490)
- test: add unit test for src/assertions/rouge.ts (#3489)
- test: add unit test for src/assertions/levenshtein.ts (#3488)
- test: add unit test for src/redteam/graders.ts (#3479)
- test: add unit test for src/logger.ts (#3467)
- test: add unit test for src/redteam/providers/toolDiscoveryMulti.ts (#3450)
- test: add unit test for src/redteam/graders.ts (#3449)
- test: add unit test for src/providers/openai/util.ts (#3441)

### Added

- feat(providers): Added support for OpenAI Responses API (#3440)

### Changed

- chore(dependencies): Bumped OpenAI from 4.87.4 to 4.88.0 (#3436)
- chore(webui): Included error message in toast (#3437)
- chore(providers): Added o1-pro (#3438)
- chore(scripts): Specified repository for postversion PR creation (#3432)
- test: Added unit test for src/evaluatorHelpers.ts (#3430)
- chore: bump version 0.107.4 (#3447)

### Fixed

- fix(Dockerfile): Created .promptfoo directory in Dockerfile and removed initContainer (#3435)
- fix(providers): Fixed caching behavior for Azure assistants (#3443)
- fix(providers): Resolved Go provider CallApi redeclaration issue (#3414)
- fix(redteam): Added missing constants for RAG poisoning plugin (#3375)

### Documentation

- docs(blog): Added misinformation blog post (#3433)
- docs(examples): Added redteam-azure-assistant example (#3446)
- docs(redteam): Added guidance on purpose for image redteams (#3444)
- docs(redteam): Created guides section under red teaming (#3445)
- docs(site): Added responsible disclosure policy (#3434)

## [0.107.3] - 2025-03-19

### Tests

- test: add unit test for src/providers/azure/util.ts (#3427)
- test: add unit test for src/providers/azure/warnings.ts (#3426)

### Changed

- chore(providers): improve Azure Assistant integration (#3424)
- chore(providers): add Google multimodal live function callbacks (#3421)
- refactor(providers): split Azure provider into multiple files and update model pricing (#3425)
- docs: add multi-modal redteam example (#3416)
- chore: bump version 0.107.3 (#3431)

### Dependencies

- chore(deps): bump openai from 4.87.3 to 4.87.4 (#3428)

## [0.107.2] - 2025-03-17

### Tests

- test: add unit test for src/redteam/graders.ts (#3423)
- test: add unit test for src/providers/golangCompletion.ts (#3415)

### Added

- feat(assertions): update factuality grading prompt to improve compatibility across many different providers (#3408)
- feat(providers): add support for OpenAI Realtime API (#3383)
- feat(providers): update default Anthropic providers to latest version (#3388)

### Changed

- chore(cli): set PROMPTFOO_INSECURE_SSL to true by default (#3397)
- chore(webui): add success filter mode (#3387)
- chore(webui): add more copying options in EvalOutputPromptDialog (#3379)
- chore(onboarding): update presets (#3411)
- chore(auth): improve login text formatting (#3389)
- chore(init): add fallback to 'main' branch for example fetching (#3417)
- chore(prompts): remove unused prompts from grading.ts (#3407)
- chore(redteam): update entity extraction prompt (#3405)
- refactor(providers): split Anthropic provider into modular components (#3406)
- chore: bump version 0.107.2 (#3419)
- revert: "fix(workflow): temporarily disable redteam-custom-enterprise-server job" (#3418)

### Fixed

- fix(providers): update Bedrock output method signature (#3409)
- fix(redteam): correct strategyId for jailbreak (#3399)

### Dependencies

- chore(deps): update dependencies to latest stable versions (#3385)

### Documentation

- docs(blog): add data poisoning article (#2566)
- docs(examples): update Amazon Bedrock provider documentation (#3401)
- docs(guides): add documentation on testing guardrails (#3403)
- docs(guides): add more content on agent and RAG testing (#3412)
- docs(providers): update AWS Bedrock documentation with Nova details (#3395)
- docs(redteam): remove duplicate plugin entry (#3393)
- docs(redteam): update examples (#3394)
- docs(style): introduce a cursor rule for documentation and do some cleanup (#3404)

## [0.107.1] - 2025-03-14

### Tests

- test: add unit test for src/redteam/strategies/iterative.ts (#3400)

### Fixed

- fix(workflow): temporarily disable redteam-custom-enterprise-server job (#3410)

### Changed

- chore: more copying options in EvalOutputPromptDialog (#3379)
- chore: add filter mode (#3387)
- chore(providers): update default Anthropic providers to latest version (#3388)
- chore(auth): improve login text formatting (#3389)
- chore: PROMPTFOO_INSECURE_SSL true by default (#3397)
- chore: bump version 0.107.1 (#3398)
- docs: update redteam examples (#3394)

### Dependencies

- chore(deps): update dependencies to latest stable versions (#3385)

### Documentation

- docs(redteam): remove duplicate plugin entry (#3393)

## [0.107.0] - 2025-03-13

### Tests

- test: add unit test for src/globalConfig/cloud.ts (#3391)
- test: add unit test for src/providers/openai/util.ts (#3384)
- test: add unit test for src/redteam/graders.ts (#3382)

### Added

- feat(cli): Add model-scan command (#3323)
- feat(webui): Add metadata filtering in ResultsTable (#3368)
- feat(providers): Add multi-modal live sequential function calls (#3345)
- feat(server): Load dotenv file when starting server (#3321)
- feat(redteam): Add audio strategy (#3347)
- feat(redteam): Add convert to image strategy (#3342)
- feat(webui): Add download failed tests dialog (#3327)

### Changed

- chore(providers): Add Bedrock support for DeepSeek (#3363)
- chore(docs): Add Cursor AI rules for development workflow (#3326)
- chore(webui): Sync custom policies UI changes from promptfoo-cloud (#3257)
- chore(redteam): Make image jailbreak strategy runnable (#3361)
- chore(redteam): Add missing audio and image descriptions (#3372)
- chore(webui): Improve keyboard shortcut order in DownloadMenu (#3330)
- chore(error): Improve malformed target response error message (#3341)
- chore(prompts): Support j2 files (#3338)
- chore(providers): Add missing Bedrock models (#3362)
- chore(providers): Improve support for Azure reasoning models and update documentation (#3332)
- chore(providers): Integrate DeepSeek reasoning context into output (#3285)
- chore(providers): Support entire ProviderResponse output (#3343)
- chore(providers): Support multi-segment prompts in google:live provider (#3373)
- chore(redteam): Add fallback to harmful grader for specific ID patterns (#3366)
- chore(redteam): Add pluginId to plugin metadata (#3367)
- chore(redteam): Add strategyId metadata to test cases (#3365)
- chore(release): Bump version to 0.107.0 (#3378)
- chore(webui): Clean up YAML from download menu (#3328)
- chore(webui): Improve styling of table settings modal (#3329)
- chore(webui): Improve YAML editor component (#3325)
- chore(webui): Sort display metrics alphabetically in eval output cells (#3364)
- refactor(redteam): Remove harmCategory from harmful plugin vars (#3371)

### Fixed

- fix(evaluator): Merge test case metadata with provider response metadata (#3344)
- fix(redteam): Include assertion in remote grading result (#3349)
- fix(providers): Fix environment variable substitution in HTTP provider headers (#3335)
- fix(redteam): Update moderation flag default and adjust test case metadata (#3377)
- fix(share): Correct URL display when self-hosting (#3312)
- fix(webui): Fix missing plugins in report view (#3356)

### Dependencies

- chore(deps): Bump @azure/identity from 4.7.0 to 4.8.0 (#3352)
- chore(deps): Bump @babel/runtime from 7.26.7 to 7.26.10 in the npm_and_yarn group (#3348)
- chore(deps): Bump openai from 4.86.2 to 4.87.3 (#3353)
- chore(deps): Bump the npm_and_yarn group with 3 updates (#3336)
- chore(deps): Run `npm audit fix` (#3359)

### Documentation

- docs(blog): Add sensitive information disclosure post (#3350)
- docs(examples): Add foundation model redteam example (#3333)
- docs(scanner): Add model scanner documentation (#3322)

## [0.106.3] - 2025-03-07

### Added

- feat(redteam): Advanced redteam configurations from cloud provider (#3303)
- feat(redteam): Advanced redteam configurations from cloud provider (#3303)

### Changed

- chore: Bump version 0.106.3 (#3320)
- chore(providers): Add EU Nova models to Bedrock (#3318)
- chore: bump version 0.106.2 (#3317)

### Fixed

- fix(webui): Setting custom target ID (#3319)
- fix(providers): amazon nova outputs

### Documentation

- docs(self-hosting): Add a note about PROMPTFOO_CONFIG_DIR (#3315)

## [0.106.2] - 2025-03-07

### Changed

- chore(providers): add claude 3.7 thinking support in bedrock (#3313)
- chore(providers): add `showThinking` option to anthropic and bedrock (#3316)
- chore: Update cloud provider prefix (#3311)

## [0.106.1] - 2025-03-06

### Tests

- test: add unit test for src/providers/azure/moderation.ts (#3298)
- test: add unit test for src/providers/defaults.ts (#3297)
- test: add unit test for src/providers/defaults.ts (#3294)

### Added

- feat(providers): Google Multimodal Live provider by @abrayne in #3270
- feat(providers): add support for gpt-4o-audio-preview by @mldangelo in #3302
- feat(cloud): Fetch provider from cloud by @sklein12 in #3299
- feat(moderation): add Azure Content Safety API moderation by @MrFlounder in #3292

### Changed

- chore: bump version 0.106.1 by @MrFlounder in #3310
- chore(build): add pnpm support by @mldangelo in #3307
- chore(config): add fallback for eval without configuration by @mldangelo in #3279
- chore(config): enhance error message formatting by @mldangelo in #3306
- chore(dep): bump @anthropic-ai/sdk from 0.38.0 to 0.39.0 by @dependabot in #3269
- chore(dep): bump openai from 4.86.1 to 4.86.2 by @dependabot in #3305
- chore(providers): enable templating of Google API credentials by @mldangelo in #3283
- chore(providers): support for xai region by @typpo in #3281
- chore(scripts): remove unused and undocumented install script by @mldangelo in #3308
- chore(webui): set proper MIME types for JavaScript files by @mldangelo in #3271
- docs: more bedrock multimodal docs by @typpo in #3268
- docs: show remote status for plugins by @typpo in #3272
- docs: update azure moderation doc by @MrFlounder in #3309
- docs: improve JavaScript provider documentation by @mldangelo in #3301
- test: add unit test for src/globalConfig/accounts.ts by @gru-agent in #3254
- test: add unit test for src/providers/vertexUtil.ts by @gru-agent in #3278
- test: add unit test for src/util/cloud.ts by @gru-agent in #3300
- test: add unit test for src/providers/golangCompletion.ts by @gru-agent in #3276

### Fixed

- fix(providers): remove duplicate CallApi in golang completion by @MrFlounder in #3275
- fix(providers): support @smithy/node-http-handler ^4.0.0 by @aloisklink in #3288
- fix(config): env vars in promptfooconfig.yaml files are strings by @mldangelo in #3273
- fix(eval): honor evaluateOptions when config file is in a different directory by @mldangelo in #3287
- fix(providers): catch Vertex finish_reason errors correctly by @kieranmilan in #3277

## [0.106.0] - 2025-03-03

### Tests

- test: add unit test for src/providers/google.ts (#3284)
- test: add unit test for src/types/index.ts (#3274)

### Changed

- feat: base64 loader for images (#3262)
- feat: allow prompt functions to return config (#3239)
- fix: infinite rerender in provider editor (#3242)
- chore(providers): refactor OpenAI image provider to remove OpenAI Node SDK dependency (#3245)
- chore(providers): replace OpenAI moderation provider SDK with fetch (#3248)
- chore: Add Foundational Model Reports links to Resources menu and footer (#3250)
- chore: inference limit warning (#3253)
- chore: Fix an error in Google SpreadSheet(Authenticated) with a header without a value (#3255)
- chore: bump version 0.106.0 (#3267)
- test: add unit test for src/providers/openai/util.ts (#3241)

### Dependencies

- chore(deps): update dependencies to latest versions (#3247)

### Documentation

- docs(press): add new podcast to press page (#3252)

## [0.105.1] - 2025-02-28

### Added

- feat(providers): add support for execution of function/tool callbacks in Vertex provider (@abrayne) [#3215](https://github.com/promptfoo/promptfoo/pull/3215)

### Changed

- chore(cli): refactor share command (@mldangelo) [#3234](https://github.com/promptfoo/promptfoo/pull/3234)
- chore(providers): add support for GPT-4.5 OpenAI model (@mldangelo) [#3240](https://github.com/promptfoo/promptfoo/pull/3240)
- chore(providers): lazy load replicate provider (@typpo) [#3220](https://github.com/promptfoo/promptfoo/pull/3220)
- chore(providers): support inject vars in query params for raw requests for http provider (@sklein12) [#3233](https://github.com/promptfoo/promptfoo/pull/3233)
- chore(redteam): map RBAC-tagIds when pulling redteam configs from the cloud (@sklein12) [#3229](https://github.com/promptfoo/promptfoo/pull/3229)
- chore(webui): add reusable error boundary component (@mldangelo) [#3224](https://github.com/promptfoo/promptfoo/pull/3224)
- chore(webui): fix progress to history redirects (@mldangelo) [#3217](https://github.com/promptfoo/promptfoo/pull/3217)
- chore(webui): make datasets optional in history and prompts components (@mldangelo) [#3235](https://github.com/promptfoo/promptfoo/pull/3235)
- revert: "chore: Map RBAC-tagIds when pulling redteam configs from the cloud" (@sklein12) [#3231](https://github.com/promptfoo/promptfoo/pull/3231)
- docs: update Claude vs GPT comparison (@AISimplyExplained) [#3216](https://github.com/promptfoo/promptfoo/pull/3216)
- test: add unit test for src/app/src/pages/history/History.tsx (@gru-agent) [#3197](https://github.com/promptfoo/promptfoo/pull/3197)
- test: add unit test for src/providers/vertexUtil.ts (@gru-agent) [#3208](https://github.com/promptfoo/promptfoo/pull/3208)
- test: add unit test for src/server/server.ts (@gru-agent) [#3198](https://github.com/promptfoo/promptfoo/pull/3198)

### Dependencies

- chore(deps): bump @aws-sdk/client-bedrock-runtime from 3.751.0 to 3.755.0 (@dependabot) [#3213](https://github.com/promptfoo/promptfoo/pull/3213)
- chore(deps): bump version 0.105.1 (@mldangelo) [#3244](https://github.com/promptfoo/promptfoo/pull/3244)

### Documentation

- docs(command-line): update documentation with new commands and options (@mldangelo) [#3223](https://github.com/promptfoo/promptfoo/pull/3223)
- docs(vertex): enhance and update Vertex AI documentation (@mldangelo) [#3107](https://github.com/promptfoo/promptfoo/pull/3107)

### Tests

- test(history): remove obsolete History component tests (@mldangelo) [#3218](https://github.com/promptfoo/promptfoo/pull/3218)

## [0.105.0] - 2025-02-25

### Added

- feat(assertions): add custom assertion scoring functions (#3142)
- feat(providers): add Claude 3.7 (#3200)
- feat(providers): add Databricks provider (#3124)
- feat(providers): add support for multiple providers in single config file (#3156)
- feat(webui): add HTTPS option for raw request in redteam setup (#3149)

### Changed

- chore!(providers): remove direct provider exports in favor of loadApiProvider (#3183)
- chore(build): enable SWC for ts-node for faster dev server (#3126)
- chore(eval): add eval-id to --filter-failing and --filter-errors-only eval flags (#3174)
- chore(logging): replace console.error with logger.error (#3175)
- chore(providers): add support for Anthropic Claude 3.7 Sonnet model (#3202)
- chore(providers): add support for Claude on Vertex (#3209)
- chore(providers): update Claude 3.7 Sonnet configurations (#3199)
- chore(redteam): refactor HarmBench plugin (#3176)
- chore(release): bump version to 0.105.0 (#3210)
- chore(webui): add pagination to eval selector (#3189)
- chore(webui): add pagination to reports index frontend (#3190)
- chore(webui): add toggle for application vs model testing (#3194)
- chore(webui): enhance dataset dialog and table UI (#3154)
- chore(webui): improve external systems section styling (#3195)
- chore(webui): improve prompts page view (#3135)
- chore(webui): modernize UI components (#3150)
- chore(webui): refactor data loading in progress view for reusability (#3136)
- chore(webui): return detailed error messages from fetch (#3145)
- chore(webui): sync UI improvements from cloud (#3164)
- chore(webui): update outdated onboarding models (#3130)
- refactor(env): centralize environment variable schema (#3105)
- refactor(providers): extract provider registry to dedicated module (#3127)
- refactor(utils): separate database utilities from general utilities (#3184)
- refactor(webui): rename progress to history (#3196)

### Fixed

- fix(cli): fix list command for datasets (#3163)
- fix(cli): resolve issue where script.py:myFunc fails fs stat check with PROMPTFOO_STRICT_FILES=true (#3133)
- fix(env): ensure environment variables are properly merged and rendered in Nunjucks (#3134)
- fix(providers): update Go toolchain version to valid syntax (#3170)
- fix(providers): add JSON stringify for debug output in `http` provider (#3131)
- fix(providers): correct Gemini/OpenAI format conversion (#3206)
- fix(providers): handle OpenRouter empty content (#3205)
- fix(providers): properly classify API errors with ResultFailureReason.ERROR (#3141)
- fix(providers): remove content length header in HTTP provider (#3147)
- fix(site): resolve mobile responsiveness issues (#3201)
- fix(webui): improve dark mode colors (#3187)
- fix(webui): resolve share modal infinite loop (#3171)

### Dependencies

- chore(deps): bump @aws-sdk/client-bedrock-runtime from 3.744.0 to 3.749.0 (#3121)
- chore(deps): bump @aws-sdk/client-bedrock-runtime from 3.749.0 to 3.750.0 (#3128)
- chore(deps): bump @aws-sdk/client-bedrock-runtime from 3.750.0 to 3.751.0 (#3159)
- chore(deps): bump @azure/identity from 4.6.0 to 4.7.0 (#3160)
- chore(deps): bump openai from 4.85.0 to 4.85.1 (#3120)
- chore(deps): bump openai from 4.85.1 to 4.85.2 (#3161)
- chore(deps): bump openai from 4.85.2 to 4.85.3 (#3173)
- chore(deps): bump openai from 4.85.3 to 4.85.4 (#3192)
- chore(deps): update dependencies to latest versions (#3193)

### Documentation

- docs(vertex): add gemini-2.0-flash-001 fixes #3167 (#3168)
- docs(metrics): improve derived metrics documentation (#3157)
- docs(configuration): enhance CSV documentation with custom assertion example (#3158)
- docs(press): update press page with new content and resources (#3103)

### Tests

- test(routes): add unit test for src/server/routes/redteam.ts (#3181)

## [0.104.4] - 2025-02-17

### Added

- feat(redteam): add reasoning denial of service plugin (#3109)
- feat(providers): add support for tools in Vertex provider (#3077)

### Changed

- chore(providers): update replicate default moderation provider (#3097)
- chore(redteam): update grader prompt (#3092)
- chore(testCases): improve error message clarity in testCaseReader, clean up tests (#3108)
- chore(testCases): improve JSON field support in CSV test cases (#3102)
- chore(webui): add extension hooks support to red team configuration (#3067)
- chore(webui): display suggestion note (#3116)
- chore(webui): refine suggestion behavior (#3112)

### Fixed

- fix(providers): support nested directory structures in Go provider (#3118)

### Dependencies

- chore(deps): bump openai from 4.84.0 to 4.85.0 (#3095)
- chore(deps): bump version to 0.104.4 (#3119)

### Documentation

- docs(blog): add agent security blog post (#3072)
- docs(google-sheets): improve documentation clarity (#3104)
- docs: adds deprecation notice for PaLM models (#3172)

### Tests

- test(providers): add unit test for src/providers/openai/image.ts (#3086)
- test(redteam): add unit test for src/redteam/plugins/overreliance.ts (#3093)
- test(core): add unit test for src/table.ts (#3084)
- test: add unit test for src/types/index.ts (#3177)
- test: add unit test for src/types/index.ts (#3144)
- test: add unit test for src/assertions/assertionsResult.ts (#3143)

## [0.104.3] - 2025-02-14

### Tests

- test: add unit test for src/providers/replicate.ts (#3098)

### Changed

- chore(release): bump version to 0.104.3 (#3091)
- refactor(prompts): consolidate prompt processing logic (#3081)
- refactor(utils): move utils to util (#3083)

### Fixed

- fix(testCaseReader): correctly process file:// URLs for YAML files (#3082)

## [0.104.2] - 2025-02-13

### Tests

- test: add unit test for src/validators/redteam.ts (#3074)

### Changed

- chore(providers): add extra_body support for Anthropic API (#3079)
- chore(webui): add pagination and show more/less controls to intent sections (#2955)
- chore(auth): sync email between config and login commands (#3062)
- chore: remove debug log (#3071)
- chore(testCases): add HuggingFace Hub token support for datasets (#3063)
- docs: document `NO_PROXY` environment variable (#3070)

### Fixed

- fix(providers): Anthropic API error handling for 413s (#3078)
- fix(redteam): correct foundation plugin collection expansion (#3073)

### Dependencies

- chore(deps): bump openai from 4.83.0 to 4.84.0 (#3075)
- chore(deps): bump version to 0.104.2 (#3080)

## [0.104.1] - 2025-02-11

### Documentation

- docs: improve getting started guide (#3065)

### Added

- feat(test-cases): add support for loading dynamic test cases from Python and JavaScript/TypeScript files (#2993)
- feat(assertions): add `threshold` support for `llm-rubric` (#2999)
- feat(package): add guardrails in node package (#3034)

### Changed

- chore(assertions): improve parsing of llm-rubric outputs (#3021)
- chore(assertions): make JSON parsing less strict for matchers (#3002)
- chore(assertions): parse string scores in llm rubric outputs (#3037)
- chore(build): resolve CodeQL invalid Go toolchain version warning (#3022)
- chore(ci): remove unused nexe build workflow (#3014)
- chore(config): enhance email validation with zod schema (#3011)
- chore(config): handle empty config files gracefully (#3027)
- chore(download): include comment in download data (#3052)
- chore(eval): add redteamFinalPrompt to download menu (#3035)
- chore(harmful): refine grader logic for specific categories (#3054)
- chore(hooks): improve handling of absolute paths in hook/code import (#3060)
- chore(providers): add bedrock llama3.3 support (#3031)
- chore(providers): add fireworks provider (#3001)
- chore(providers): allow Alibaba API base URL override (#3040)
- chore(providers): correct golang behavior for prompts with quotes (#3026)
- chore(providers): expose `deleteFromCache` to evict cache keys after fetch by providers (#3009)
- chore(providers): handle edge case in openai chat completion provider (#3033)
- chore(providers): validate dynamic method call (#3023)
- chore(redteam): add --no-progress-bar support for redteam generate and run (#3043)
- chore(redteam): add support for job progress in RunEvalOptions (#3042)
- chore(redteam): enhance refusal detection (#3015)
- chore(redteam): improve progress plumbing changes (#3053)
- chore(redteam): purge signature auth from redteam config if disabled (#2995)
- chore(redteam): support progress callback in redteam run (#3049)
- chore(release): bump version 0.104.1 (#3061)
- chore(webui): add clear search buttons to search fields (#3048)
- chore(webui): color pass rates on a gradient (#2997)
- chore(webui): ensure extensions are serialized from config in getUnifiedConfig (#3050)
- chore(webui): ensure thumbs remain active after selection (#3059)
- chore(webui): improve column selector tooltip placement (#3005)
- chore(webui): move dropdown chevron to correct position (#3007)
- chore(webui): reorganize provider configurations (#3028)
- refactor(test): split test case loading from synthesis (#3004)
- docs: fix PromptFoo vs. Promptfoo capitalization (#3013)
- docs: update assert function context docs and examples (#3008)

### Fixed

- fix(providers): escape single quotes in golang provider (#3025)

### Dependencies

- chore(deps): bump @aws-sdk/client-bedrock-runtime from 3.741.0 to 3.743.0 (#3020)
- chore(deps): bump @aws-sdk/client-bedrock-runtime from 3.743.0 to 3.744.0 (#3038)
- chore(deps): bump esbuild from 0.24.2 to 0.25.0 (#3056)
- chore(deps): bump openai from 4.82.0 to 4.83.0 (#3019)
- chore(deps): bump vitest from 2.1.8 to 2.1.9 (#3018)
- chore(deps): update dependencies (#3032)
- chore(deps): update dependencies to latest versions (#3024)
- chore(deps): update vitest to resolve CVE issues (#3016)

### Tests

- test(unit): add test for src/redteam/sharedFrontend.ts (#3051)
- test: add unit test for src/integrations/huggingfaceDatasets.ts (#3064)

## [0.104.0] - 2025-02-06

### Tests

- test: add unit test for src/redteam/util.ts (#3017)

### Added

- feat(openai): Updated default grading provider to gpt-4o-2024-11-20 (#2987)
- feat(assertions): Added `.js` file support for `rubricPrompt` in `llm-rubric` assertion (#2972)
- feat(redteam): Added pandamonium strategy (#2920)
- feat(redteam): Added retry strategy for regression testing (#2924)
- feat(redteam): Added support for base64-encoded key strings in webui in addition to file paths and file upload (#2983)

### Changed

- chore(redteam): Improved RBAC grader (#2976)
- chore(redteam): Improved BOLA grader (#2982)
- chore(site): Added HTTP endpoint config generator link (#2957)
- chore(webui): Synced test target configuration key file UI with cloud (#2959)
- chore(docs): Changed Docusaurus default port (#2964)
- chore(redteam): Added foundation model plugin collection (#2967)
- chore(redteam): Cleaned up key validation code (#2992)
- chore(redteam): Sorted constants (#2988)
- chore(redteam): Sorted strategy list (#2989)
- chore(redteam): UI - Added new strategy presents and client-side session IDs (#2968)
- chore(share): Added confirmation step before generating public share link (#2921)
- chore(providers): Restructured OpenAI provider into modular files (#2953)
- chore: Fixed build due to duplicate import and cyclic dependency (#2969)
- chore(docusaurus): Added ability to override port via environment variable (#2986)
- test: Added unit test for src/assertions/utils.ts (#2974)
- test: Added unit test for src/redteam/plugins/rbac.ts (#2977)

### Fixed

- fix(redteam): Improved Crescendo strategy on refusals (#2979)
- fix(redteam): Added support for target delay in redteam setup UI (#2991)
- fix(redteam): Stringified guardrail headers (#2981)
- fix(redteam): Fixed harmbench plugin dataset pull location (#2963)

### Dependencies

- chore(deps): Bumped @aws-sdk/client-bedrock-runtime from 3.738.0 to 3.741.0 (#2973)
- chore(deps): Bumped version to 0.104.0 (#2994)
- chore(deps): Bumped vitest from 1.6.0 to 1.6.1 in /examples/jest-integration (#2978)

### Documentation

- docs(blog): DeepSeek tweaks (#2970)
- docs(blog): DeepSeek redteam (#2966)
- docs(cloud): Added service accounts (#2984)
- docs(guide): Added guide for doing evals with harmbench (#2943)
- docs(press): Added dedicated press page (#2990)
- docs(python): Updated Python provider docs to add guardrails usage example (#2962)

## [0.103.19] - 2025-02-02

### Tests

- test: add unit test for src/redteam/strategies/hex.ts (#2951)

### Added

- feat(redteam): Add a plugin to run redteams against the HarmBench dataset (#2896)
- feat(redteam): add hex strategy (#2950)

### Changed

- chore(providers): add o3 mini as an option to OpenAI provider (#2940)
- chore(providers): migrate Groq to use OpenAI provider - add groq reasoning example (#2952)
- chore(providers): update openai api version to support o3 models (#2942)
- chore(redteam): reduce false positives in politics plugin (#2935)
- chore(docs): re-add plugin documentation to the example (#2939)
- chore(examples): Example of a very simple barebones eval with Harmbench (#2873)
- chore: Reduced watched files for nodemon (#2949)
- chore(redteam): use shared penalized phrase function in `iterativeTree (#2946)
- chore: bump version 0.103.19 (#2954)

### Dependencies

- chore(deps): bump various dependencies (#2941)

## [0.103.18] - 2025-01-31

### Tests

- test: add unit test for src/redteam/constants.ts (#2928)
- test: add unit test for src/redteam/strategies/retry.ts (#2927)

### Added

- feat(providers): add Alibaba Model Studio provider (#2908)

### Changed

- fix: added tsx back to dependencies (#2923)
- fix: full rubricPrompt support for json/yaml filetypes (#2931)
- chore(grader): improve false positive detection for religion grader (#2909)
- chore(redteam): upgrade replicate moderation api to Llama Guard 3 (#2904)
- chore(webui): add preset collections for redteam plugins (#2853)
- chore: Move callEval outside of the function so we can re-use it (#2897)
- chore: Save test case from EvalResult (#2902)
- chore: bump @aws-sdk/client-bedrock-runtime from 3.734.0 to 3.738.0 (#2906)
- chore: bump openai from 4.80.1 to 4.81.0 (#2905)
- chore: bump version 0.103.18 (#2932)
- chore: improvements to refusal detection (#2903)
- test: configure default globalConfig mock and logger mock (#2915)

### Fixed

- fix(generation): handle cases where vars is not an array (#2916)
- fix(providers): handle function expressions in transform response (#2917)
- fix(webui): improve dark mode syntax highlighting in HTTP request editor (#2911)
- fix(webui): improve spacing between Back and Next buttons (#2912)
- fix(webui): update Next button styling to support dark mode (#2898)
- fix: broken docs build (#2937)

### Documentation

- docs(examples): update and clean up DeepSeek R1 example README (#2918)

## [0.103.17] - 2025-01-30

### Added

- feat(launcher): Add launcher page and Cloudflare deploy action (#2599)
- feat(providers): Add JFrog ML provider (#2872)

### Changed

- chore(build): Move dependencies to devDependencies (#2876)
- chore(redteam): Update grader SpecializedAdviceGrader (#2895)
- chore(redteam): Update graders: imitation, overreliance (#2882)
- chore(redteam): Update graders: politics and RBAC (#2878)
- chore(redteam): Update SQL injection and shell injection graders (#2870)
- chore(redteam): Remove RedTeamProvider response (#2899)
- chore(build): Bump version to 0.103.17 (#2900)
- docs: Fix broken transformVars example (#2887)
- test: Add unit test for src/providers/bedrockUtil.ts (#2879)
- test: Add unit test for src/redteam/plugins/shellInjection.ts (#2871)

### Fixed

- fix(assertions): Add valueFromScript support to contains, equals, and startsWith assertions (#2890)
- fix(golang-provider): Support internal package imports by preserving module structure (#2888)

### Dependencies

- chore(deps): Move tsx to dev dependencies (#2884)
- chore(deps): Update Drizzle dependencies (#2877)

### Documentation

- docs(providers): Fix syntax and formatting in examples (#2875)

## [0.103.16] - 2025-01-28

### Added

- feat(eval): Support reasoning effort and usage tokens (#2817)
- feat(providers): Add support for anthropic citations (#2854)
- feat(redteam): Add RAG Full Document Exfiltration plugin (#2820)
- feat(tests): Add support for loading tests from JSONL files (#2842)

### Changed

- chore(eval): Support reasoning field (#2867)
- chore(providers): Add common provider types for redteam providers (#2856)
- chore(providers): Update google provider with better support for latest gemini models (#2838)
- chore(redteam): Add redteam run analytics (#2852)
- chore(package): Bump version 0.103.16 (#2869)
- chore(package): Ensure correct branch name when incrementing package version (#2851)
- chore(package): Exclude test files from npm package (#2862)
- chore(package): Simplify files field in package.json (#2868)
- chore(dev): Upgrade development versions of Node.js to v22 and Python to 3.13 (#2340)

### Fixed

- fix(openrouter): Pass through `passthrough` (#2863)
- fix(redteam): Run strategies on intents (#2866)
- fix(sharing): Combine sharing configuration from multiple promptfooconfigs (#2855)

### Dependencies

- chore(deps): Remove unused dependencies (#2861)
- chore(deps): Update patch and minor dependency versions (#2860)

### Documentation

- docs(deepseek): Deepseek censorship article (#2864)
- docs(simulated-user): Improve simulated user example (#2865)

### Tests

- test(redteam): Add unit test for src/redteam/plugins/beavertails.ts (#2844)
- test(redteam): Add unit test for src/redteam/plugins/contracts.ts (#2845)
- test: add unit test for src/providers.ts (#2874)
- test: add unit test for src/redteam/providers/iterative.ts (#2858)
- test: add unit test for src/types/index.ts (#2857)

## [0.103.15] - 2025-01-28

### Changed

- chore(providers): Add Hyperbolic alias (#2826)
- chore(providers): Add Perplexity alias (#2836)
- chore(providers): Add Cloudera alias (#2823)
- chore(providers): Make Adaline a peer dependency (#2833)
- chore(providers): Support chatgpt-4o-latest alias in OpenAI provider (#2841)
- chore(providers): Handle empty content due to Azure content filter (#2822)
- chore(assertions): Add not-is-refusal assertion (#2840)
- chore(redteam): Add stack trace to generate/run errors (#2831)
- chore(redteam): Reduce science fiction jailbreaks (#2830)
- chore(redteam): Switch from stateless to stateful (#2839)
- docs: Update contributing guide and fix docs build break (#2849)
- docs: Add terms of service (#2821)
- docs: Clean up LocalAI title (#2824)
- docs: Minor updates to provider documentation sidebar order (#2827)
- docs: Update contributing guide with helpful links and update new release documentation (#2843)
- docs: Update documentation with new models and features (#2837)
- test: Add unit test for src/providers/portkey.ts (#2825)
- test: Add unit test for src/redteam/plugins/asciiSmuggling.ts (#2846)

### Dependencies

- chore(deps): Bump OpenAI from 4.80.0 to 4.80.1 (#2835)
- chore(deps): Bump version to 0.103.15 (#2850)

## [0.103.14] - 2025-01-24

### Added

- feat(redteam): add InsultsGrader for insult detection (#2814)

### Changed

- feat: ability to export to burp (#2807)
- feat: pull and set sessionIds in the request and response body (#2784)
- fix: use controlled accordion for signature auth (#2789)
- chore: bump @anthropic-ai/sdk from 0.33.1 to 0.35.0 (#2790)
- chore: bump openai from 4.79.1 to 4.79.4 (#2791)
- chore: improve specialized advice grader (#2793)
- chore: unsafe practices grader (#2796)
- chore: more harmful graders (#2797)
- chore: sort by priority strategies in report view (#2809)
- chore: add graders for drugs, illegal activities, cybercrime, radicalization (#2810)
- chore: burp docs, improvements, and ui (#2818)
- chore: bump @aws-sdk/client-bedrock-runtime from 3.731.1 to 3.734.0 (#2815)
- chore: add keyfile upload (#2787)
- test: add unit test for src/assertions/contextRelevance.ts (#2804)
- test: add unit test for src/assertions/geval.ts (#2803)
- test: add unit test for src/fetch.ts (#2781)
- test: add unit test for src/assertions/contextFaithfulness.ts (#2798)
- test: add unit test for src/assertions/answerRelevance.ts (#2799)
- test: add unit test for src/assertions/contextRecall.ts (#2800)
- test: add unit test for src/assertions/modelGradedClosedQa.ts (#2801)
- refactor(fetch): remove unnecessary debug log (#2806)

### Fixed

- fix(azure): handle 400 response for content filter errors (#2812)
- fix(ui): ensure that a default value of the signature data field is populated into the redteam config (#2788)
- fix(docs): random grammar fix for model-graded metrics (#2794)

### Dependencies

- chore(deps): update LLM provider dependencies (#2795)

### Documentation

- docs(config): add status page link to footer (#2811)

### Tests

- test(openai): move OpenAI provider tests to dedicated file (#2802)
- test: add unit test for src/providers/adaline.gateway.ts (#2834)

## [0.103.13] - 2025-01-21

### Tests

- test: add unit test for src/types/providers.ts (#2766)
- test: add unit test for src/redteam/plugins/competitors.ts (#2764)

### Added

- feat(redteam): Add guardrail option to redteam ui & update transform response (#2688)
- feat: Share chunked results (#2632)

### Changed

- feat: http provider auth signature support (#2755)
- chore: improve http signature setup (#2779)
- chore(fetch): sanitize sensitive data in debug logs (#2778)
- chore(redteam): enhance logging and test count formatting (#2775)

### Fixed

- fix(fetch): correct TLS options for proxy settings (#2783)

### Dependencies

- chore(deps): bump vite from 5.4.11 to 5.4.12 in the npm_and_yarn group (#2777)
- chore(deps): bump vite from 5.4.9 to 5.4.14 in /examples/jest-integration in the npm_and_yarn group across 1 directory (#2776)

## [0.103.12] - 2025-01-21

### Changed

- chore(providers): Add DeepSeek provider alias (#2768)
- chore(types): Remove unused 'getSessionId' field from ApiProvider (#2765)
- chore(redteam): Add copyright violations grader (#2770)
- chore(redteam): Show plugin in strategy stats prompt/response examples (#2758)
- chore(redteam): Improve competitors grader (#2761)
- chore(lint): Resolve trailing whitespace issues in YAML file (#2767)
- test: Add unit test for src/providers/bam.ts (#2748)
- test: Add unit test for src/redteam/graders.ts (#2762)
- test: Add unit test for src/redteam/plugins/harmful/graders.ts (#2763)
- test: Add unit test for src/redteam/plugins/harmful/graders.ts (#2771)
- test: Add unit test for src/redteam/providers/crescendo/index.ts (#2749)
- test: Add mocks to reduce CI flakes and logs (#2774)

### Fixed

- fix(providers): Add support for tool_resources in OpenAI assistants (#2772)
- fix(providers): Do not set top_p, presence_penalty, or frequency_penalty by default in OpenAI providers (#2753)
- fix(providers): Handle serialization bug in defaultTest for provider overrides with self references (Groq) (#2760)
- fix(webui): Add error boundary to React Markdown component (#2756)
- fix(redteam): Add missing strategy tags (#2769)
- fix(redteam): Empty response is not a failure for red team (#2754)
- fix(redteam): Self-harm, graphic, sexual content, competitors false positives (#2759)

### Dependencies

- chore(deps): Bump @aws-sdk/client-bedrock-runtime from 3.730.0 to 3.731.1 (#2750)
- chore(deps): Bump openai from 4.78.1 to 4.79.1 (#2751)

## [0.103.11] - 2025-01-20

### Changed

- chore: update vars type definition in Test Case to support nested objects (#2738)
- chore(providers): add config.o1 flag for Azure o1 model support (#2710)
- chore(assertions): handle OpenAI tool call with content (#2741)
- chore(fetch): use undici to set global proxy dispatcher (#2737)
- chore(providers): update Groq documentation with latest models (#2733)
- chore(logger): expose additional logger methods (#2731)
- refactor: remove dynamic import for OpenAiChatCompletionProvider (#2739)
- refactor: remove async imports for third-party integrations (#2746)
- refactor: remove dynamic import for fetchWithProxy (#2742)
- build: create `dist/` using TypeScript's `"module": "Node16"` setting (#2686)
- revert: "build: create `dist/` using TypeScript's `"module": "Node16"` setting (#2686)" (#2747)
- docs: LangChain example (#2735)
- docs: resolve duplicate route warning on docs/providers (#2676)
- docs: update app details (#2734)
- test: add unit test for src/logger.ts (#2732)
- test: Add unit test for src/providers/openai.ts (#2700)
- test: Add unit test for src/providers/websocket.ts (#2658)
- test: Add unit test for src/redteam/strategies/crescendo.ts (#2679)
- test: Add unit test for src/redteam/strategies/gcg.ts (#2680)
- test: Add unit test for src/redteam/strategies/index.ts (#2682)
- test: Add unit test for src/util/exportToFile/index.ts (#2666)

### Fixed

- fix(webui): ensure nested variables are rendered correctly (#2736)
- fix(assertions): support JavaScript files in CSV assertions file:// protocol (#2723)
- fix(redteam): don't blow up when translation fails (#2740)

### Dependencies

- chore(deps): bump @aws-sdk/client-bedrock-runtime from 3.726.1 to 3.730.0 (#2727)
- chore(deps): bump @azure/identity from 4.5.0 to 4.6.0 (#2728)
- chore(deps): update Docusaurus version (#2730)

### Documentation

- docs(faq): enhance documentation on proxies and SSL certificates (#2725)

## [0.103.10] - 2025-01-16

### Tests

- test: Add unit test for src/redteam/sharedFrontend.ts (#2690)

### Added

- feat(moderation): Add guardrail checks and logging for moderation (#2624)
- feat(redteam): Add support for built-in guardrails (#2654)

### Changed

- fix: Don't throw in HTTP provider on non-2xx (#2689)
- fix: Eval description in `promptfoo list evals` (#2668)
- fix: Handle HTTP errors better (#2687)
- fix: Make back/next icons consistent (#2707)
- fix: Resolve defaultTest and test providers when called via Node (#2664)
- fix: WebUI should automatically refresh with new evals (#2672)
- chore: Add email to remote inference requests (#2647)
- chore: Add envar for max harmful tests per request (#2714)
- chore: Bump @aws-sdk/client-bedrock-runtime from 3.726.0 to 3.726.1 (#2641)
- chore: Bump groq-sdk from 0.11.0 to 0.12.0 (#2642)
- chore: Bump openai from 4.78.0 to 4.78.1 (#2643)
- chore: Check email status (#2651)
- chore: Organize advanced configurations UI (#2713)
- chore: Standardize ellipsize function across codebase (#2698)
- chore: Update unaligned timeout (#2696)
- chore(assertion): Update doc (#2705)
- chore(ci): Add shell format check to CI workflow (#2669)
- chore(cli): Update show command to default to most recent eval (#2718)
- chore(config): Clean up and comment unused configurations (#2646)
- chore(providers): Add error handling for request transforms in HTTP provider (#2697)
- chore(providers): Add validateStatus option to HTTP provider (#2691)
- chore(providers): Change default validateStatus to accept all HTTP status codes (#2712)
- chore(redteam): Add more abort checkpoints for redteam runs (#2717)
- chore(redteam): Enhance debug logging in iterative provider (#2695)
- chore(redteam): Improve HTTP transform configuration placeholders (#2702)
- chore(webui): Add configurable validateStatus to redteam HTTP target setup (#2706)
- docs: Add redirect for troubleshooting link (#2653)
- docs: Updated plugin table and harmful page (#2560)
- test: Add unit test for src/assertions/guardrail.ts (#2656)
- test: Add unit test for src/providers/promptfoo.ts (#2662)
- test: Add unit test for src/providers/simulatedUser.ts (#2670)
- test: Add unit test for src/providers/webhook.ts (#2661)
- test: Add unit test for src/redteam/plugins/indirectPromptInjection.ts (#2663)
- test: Add unit test for src/redteam/strategies/bestOfN.ts (#2677)
- test: Add unit test for src/redteam/strategies/likert.ts (#2681)
- test: Add unit test for src/utils/text.ts (#2701)
- test: Fix flaky test (#2715)
- test: Make share test more robust (#2716)
- test: Support randomizing test execution order (#2556)
- chore(providers): automate watsonx provider to fetch model costs dynamically (#2703)
- Revert "test: Add unit test for src/redteam/sharedFrontend.ts" (#2721)

### Fixed

- fix(ci): Resolve redteam integration test failure by setting author (#2667)
- fix(logging): Enforce single-argument type for logger methods (#2719)
- fix(providers): Lazy load @azure/identity (#2708)
- fix(redteam): Adjust divergent repetition plugin prompt formatting (#2639)
- fix(ui): Don't select a stateful/stateless setting if discrepancy exists between configured providers (#2650)
- fix(ui): Fix stateful/stateless setting for providers (#2649)
- fix(webui): Ensure user's selection of system statefulness is correctly persisted in config and UI (#2645)

### Documentation

- docs(links): Update Discord links to new invite (#2675)
- docs(strategy-table): Enhance grouping and ordering logic (#2640)

## [0.103.9] - 2025-01-13

### Tests

- test: Add unit test for src/providers.ts (#2671)
- test: Add unit test for src/globalConfig/accounts.ts (#2652)

### Added

- feat(tests): Import tests from JS/TS (#2635)
- feat(redteam): Add GCG strategy (#2637)
- feat(redteam): Add Likert-based jailbreak strategy (#2614)

### Changed

- chore(redteam): Catch errors during iterative attacks and continue (#2631)
- chore(redteam): GCG number config (#2638)
- chore(redteam): Wrap iterative providers in try/catch (#2630)
- chore(webui): Don't actually truncate vars because they are scrollable (#2636)

### Fixed

- fix(webui): Revert 49bdcba - restore TruncatedText for var display (#2634)

## [0.103.8] - 2025-01-11

### Changed

- fix: Running redteam from cloud (#2627)
- fix: redteam strategies (#2629)
- chore: show # plugins and strats selected (#2628)o/pull/2626

## [0.103.7] - 2025-01-10

### Changed

- chore(redteam): record iterative history in metadata (#2625)
- chore(redteam): integrate grader into goat for ASR improvement (#2612)
- chore(cli): make db migrations quieter (#2621)
- chore(providers): update Azure API version for Azure provider (#2611)
- chore: Revert "chore(redteam): expose redteam run command and auto-share remote results" (#2613)
- docs: owasp illustrations (#2615)
- docs: plugin and strategy graphics (#2610)
- chore(site): add bio and photo of new team member (#2626)

### Fixed

- fix(webui): add default background for image lightbox (#2616)
- fix(openrouter): pass through openrouter-specific options (#2620)

### Dependencies

- chore(deps): bump @aws-sdk/client-bedrock-runtime from 3.723.0 to 3.726.0 (#2618)
- chore(deps): bump groq-sdk from 0.10.0 to 0.11.0 (#2619)
- chore(deps): bump openai from 4.77.4 to 4.78.0 (#2617)

### Documentation

- docs(site): add vedant to the about page (#2622)
- docs(site): update grid breakpoints for better spacing of team members on about page (#2623)

## [0.103.6] - 2025-01-09

### Changed

- chore(examples): add image saving hook for DALL-E outputs in redteam-dalle (#2607)
- chore(redteam): expose redteam run command and auto-share remote results (#2609)
- chore(redteam): store attack prompt instead of rendered prompt in metadata (#2602)
- chore(workflows): add actionlint GitHub Action for workflow validation (#2604)
- chore(ci): updated yanked dependency and ruff format (#2608)

### Fixed

- fix(docker): correct string concatenation for BUILD_DATE in GitHub Actions (#2603)
- fix(providers): convert anthropic bedrock lone system messages to user messages for compatibility with model graded metrics (#2606)

### Documentation

- docs(caching): expand documentation on caching mechanisms (#2605)

## [0.103.5] - 2025-01-09

### Added

- feat(fetch): Add support for custom SSL certificates (#2591)

### Changed

- chore(assertions): Improve Python assertion configuration passing (#2583)
- chore(debug): Enhance logging for null/undefined template variables (#2588)
- chore(providers): Allow ability to set custom default embedding provider (#2587)
- chore(providers): Improve error handling in HTTP provider (#2593)
- chore(redteam): Add grader to crescendo to increase ASR (#2594)
- chore(webui): Add plugin category on the recently used cards (#2600)
- chore(webui): Highlight selected strats just like plugins (#2601)
- chore(webui): Replace initial prompt with last redteam prompt when it exists (#2598)
- chore(webui): Response parser -> response transform (#2584)

### Fixed

- fix(cli): filterMode `failures` should omit `errors` (#2590)
- fix(providers): Handle bad HTTP status code (#2589)
- fix(redteam): ascii-smuggling is a plugin, not a strategy (#2585)
- fix(redteam): Use OS-agnostic temp file (#2586)

### Dependencies

- chore(deps): Update dependencies to latest versions (#2597)

### Documentation

- docs(license): Update year and clarify licensing terms (#2596)
- docs(providers): Update overview table with new entries (#2592)

## [0.103.4] - 2025-01-08

### Added

- feat(cli): add --filter-errors-only parameter to `eval` (#2539)
- feat(providers): f5 provider placeholder (#2563)
- feat(assertions): add support for specifying function names in external assertions (#2548)

### Changed

- chore(providers): add support for the WATSONX_AI_AUTH_TYPE env (#2547)
- chore(providers): add debug logs to llama provider (#2569)
- chore(redteam): add debug to cyberseceval (#2549)
- chore(redteam): add english language cyberseceval (#2561)
- chore(redteam): adjust parameters for iterativeTree strategy (#2535)
- chore(redteam): improve dialog content for load example configuration (#2574)
- chore(redteam): improve grader in jailbreak:tree strategy (#2565)
- chore(redteam): improve iterative provider with test case grader (#2552)
- chore(redteam): improve tree node selection. Add metadata (#2538)
- chore(redteam): reduce iterative image provider refusals (#2578)
- chore(tests): improve misc test setup and teardown (#2579)
- chore(webui): enhance metadata expand/collapse handling (#2550)
- chore(webui): Add type for provider test response (#2567)
- chore(assertions): minor change to python assert example and revert provider to gpt4 mini (#2564)
- chore(webui): ensure provider overrides are displayed correctly (#2546)
- docs: improve dark mode styles on security page (#2562)
- docs: jailbreak blog post (#2575)
- docs: missing plugins (#2558)
- docs: updates to llm vulnerability types page (#2527)
- docs: updating typo for g-eval pages (#2568)
- docs: only show frameworks in compliance section (#2559)
- chore(docs): improve dark mode on redteam configuration (#2553)
- chore(docs): sort plugins by pluginId (#2536)

### Fixed

- fix(assertions): ensure that Python assertions can reference the config as per the example given (#2551)

### Dependencies

- chore(deps): update dependencies to latest minor and patch versions (#2533)
- chore(deps): bump @aws-sdk/client-bedrock-runtime from 3.716.0 to 3.721.0 (#2532)
- chore(deps): bump @aws-sdk/client-bedrock-runtime from 3.721.0 to 3.723.0 (#2554)
- chore(deps): bump openai from 4.77.0 to 4.77.3 (#2544)
- chore(deps): update lock file to resolve dependency issues (#2545)
- chore(deps): update lock file to resolve yanked dependency (#2581)

### Documentation

- docs(blog): improve the usage instructions for jailbreak dalle post (#2576)
- docs(llm-vulnerability-scanner): improve dark mode styles (#2577)
- docs(styles): improve dark mode styles for index page (#2580)
- docs(troubleshooting): adjust sidebar order and update example version (#2557)

## [0.103.3] - 2025-01-03

### Added

- feat(redteam): add system prompt override plugin (#2524)

### Changed

- feat: cyberseceval plugin (#2523)
- chore(vertex): ability to override api version (#2529)
- chore: add more debug info to API health check (#2531)
- chore: switch cloud `run` to use --config param (#2520)
- docs: update owasp top 10 page (#2515)
- docs: misc improvements (#2525)

### Fixed

- fix(gemini): support gemini thinking model (#2526)
- fix(docs): correct broken link in blog post (#2522)
- fix(docs): conditionally enable gtag only in production (#2530)

### Documentation

- docs(blog): unbounded consumption (#2521)
- docs(redteam): update configuration.md (#2543)

## [0.103.2] - 2024-12-31

### Changed

- feat: run redteam from cloud config (#2503)
- feat: divergent repetition plugin (#2517)
- docs: guardrails ui (#2518)
- feat: granular envars for memory control (#2509)
- fix: use `default` when importing cjs module (#2506)
- docs: readme overhaul (#2502)
- chore(redteam): make numIterations configurable for iterative strategy (#2511)
- chore(webui): enhance styling and responsiveness for StrategyStats component (#2485)
- chore(providers): make number of retry attempts configurable for HTTP provider (#2512)
- chore(providers): add configurable retry attempts for AWS Bedrock. Improve error handling (#2514)
- chore(redteam): handle empty and refusal responses (#2516)
- docs: divergent repetition to plugins table (#2519)

### Fixed

- fix(moderation): handle empty output to avoid false positives (#2508)
- fix(fetch): correct retries logic to ensure at least one attempt (#2513)

## [0.103.1] - 2024-12-24

### Changed

- fix: send config purpose when running in web ui (#2504)
- fix: include `sharing` in generated redteam config (#2505)
- docs: g-eval docs (#2501)

## [0.103.0] - 2024-12-23

### Added

- feat(eval): Add sheet identifier to Google Sheets URL for saving eval results (#2348)
- feat(eval): Add support for Hugging Face datasets (#2497)
- feat(redteam): Ability to set the number of test cases per plugin (#2480)
- feat(redteam): Beavertails plugin (#2500)
- feat(redteam): Best-of-n jailbreak (#2495)
- feat(redteam): Dedicated custom input section (#2493)
- feat(redteam): Harmful:cybercrime:malicious-code (#2481)
- feat(redteam): Recently used plugins (#2488)
- feat(redteam): Support `intent` sequences (#2487)

### Changed

- chore(redteam): Add "View Probes" button (#2492)
- chore(redteam): Enhance metadata tracking for iterative provider (#2482)
- chore(redteam): Improve scoring in iterative providers (#2486)
- chore(redteam): Record stateless telemetry (#2477)
- chore(examples): Revert redteam-ollama example to previous version (#2499)
- docs: Cyberseceval (#2494)
- docs: Plugins overview (#2448)
- docs: Strategy overview (#2449)

### Fixed

- fix(redteam): Ability to set custom target (#2483)
- fix(redteam): Apply delay to redteam providers (#2498)
- fix(redteam): Scroll to top when changing tabs (#2484)
- fix(redteam): State management for raw HTTP requests (#2491)

### Dependencies

- chore(deps): Bump @aws-sdk/client-bedrock-runtime from 3.714.0 to 3.716.0 (#2479)

### Documentation

- docs(providers): Add new providers to documentation (#2496)

## [0.102.4] - 2024-12-20

### Changed

- feat: add G-Eval assertion (#2436)
- feat: ability to set delay from webui (#2474)
- fix: resolve circular reference issue in groq provider (#2475)
- chore: placeholder for ied (#2478)

### Fixed

- fix(provider): ensure system prompt is formatted correctly for amazon nova models (#2476)

### Documentation

- docs(red-team): update default strategy documentation (#2473)

## [0.102.3] - 2024-12-19

### Changed

- feat: pliny plugin (#2469)
- feat: meth plugin (#2470)

### Fixed

- fix(redteam): resolve prompt rendering issue in goat provider (#2472)

### Dependencies

- chore(deps): update dependencies to latest versions (#2442)

## [0.102.2] - 2024-12-19

### Added

- feat(eval): Add metadata filtering to `promptfoo eval` (#2460)
- feat(redteam): Implement `basic` strategy to skip strategy-less tests (#2461)
- feat(redteam): Show messages for multi-turn providers (#2454)
- feat(webui): Add search bar for reports (#2458)

### Changed

- chore(providers): Add new OpenAI O1 model versions (#2450)
- chore(ci): Handle fork PRs without secrets correctly (#2443)
- chore(ci): Update Node.js 22.x matrix configuration (#2444)
- chore(ci): Move workflow assets to .github/assets (#2445)
- chore(redteam): Update target handling for model-based strategies (#2466)
- docs: Update RAG red team details (#2459)

### Fixed

- fix(providers): Fix O1 model detection (#2455)
- fix(redteam): Handle invalid message from GOAT (#2462)
- fix(redteam): Handle null target model responses in GOAT and improve safeJsonStringify (#2465)
- fix(redteam): Improve logging and message handling in Crescendo and GOAT providers (#2467)
- fix(redteam): Properly write target response to iterative (#2447)
- fix(redteam): Skip iterative turn on refusal (#2464)

### Dependencies

- chore(deps): Bump @anthropic-ai/sdk from 0.32.1 to 0.33.1 (#2451)
- chore(deps): Bump @aws-sdk/client-bedrock-runtime from 3.712.0 to 3.714.0 (#2446)
- chore(deps): Bump openai from 4.76.3 to 4.77.0 (#2452)

## [0.102.1] - 2024-12-17

### Added

- feat(redteam): ability to upload intents from csv (#2424)
- feat(redteam): switch to rag example (#2432)

### Changed

- chore(cli): address punycode deprecation warning for Node.js 22 (#2440)
- chore(redteam): format extraction prompts as chat messages (#2429)
- chore(redteam): integration tests (#2413)
- chore(redteam): move plugin collections out of plugin type (#2435)
- chore(redteam): raise timeout on unaligned provider to 60s (#2434)
- chore(redteam): update owasp mappings (#2316)
- chore(redteam): update plugin and strategy display names and descriptions (#2387)
- chore(redteam): minor styling improvements to TestTargetConfiguration (#2430)
- chore(redteam): remove horizontal scroll from redteam setup tabs (#2420)

### Fixed

- fix(redteam): add support for entity merging in config (#2433)
- fix(redteam): combine strategy configs for chained strategies (#2415)
- fix(redteam): don't fall back if entity and purpose extraction fails (#2428)
- fix(redteam): integration test (#2431)
- fix(redteam): make cross-session-leak not default (#2427)
- fix(redteam): remove duplicate `intent` plugin (#2426)
- fix(redteam): dark mode in test targets ui (#2425)
- fix(redteam): resolve invalid DOM nesting of ul elements in Strategies component (#2421)
- fix(evaluator): handle circular references during error logging (#2441)

### Dependencies

- chore(deps): bump @aws-sdk/client-bedrock-runtime from 3.709.0 to 3.712.0 (#2418)
- chore(deps): bump groq-sdk from 0.9.0 to 0.9.1 (#2416)
- chore(deps): bump openai from 4.76.2 to 4.76.3 (#2417)

## [0.102.0] - 2024-12-16

### Added

- feat(redteam): add api healthcheck to redteam generate (#2398)

### Changed

- feat: add raw HTTP request support to Targets UI (#2407)
- feat: add HTTP provider configuration generator (#2409)
- feat: generate http config button (#2411)
- feat: run redteam in web ui (#2025)
- fix: exit codes and tests (#2414)
- docs: add docs for model-graded metrics (#2406)

## [0.101.2] - 2024-12-14

### Added

- feat(webui): implement cloud API health check functionality (#2397)
- feat(webui): redteam attack flow chart (#2389)
- feat(webui): strategy stats drawer (#2388)
- feat(webui): Filter Results view by errors (#2394)

### Changed

- revert: refactor(evaluator): enhance variable resolution and prompt rendering (#2386)
- chore(docker): add version info to docker build (#2401)
- chore(docs): Update README.md (#2391)

### Fixed

- fix(redteam): improve error message for plugin validation (#2395)
- fix(redteam): improve redteam strategy validation with detailed error messages (#2396)
- fix(webui): hide "show failures" checkbox on 1-column evals (#2393)

### Dependencies

- chore(deps): bump openai from 4.76.1 to 4.76.2 (#2390)

## [0.101.1] - 2024-12-13

### Added

- feat(eval): Separate errors from assert failures (#2214)
- feat(eval): Support more than one multi-turn conversation in the same eval with conversationId metadata field (#2360)
- feat: chunk results during share to handle large evals (#2381)

### Changed

- fix: use safeJsonStringify (#2385)
- chore(evaluator): Enhance variable resolution and prompt rendering (#2380)
- chore(ci): Remove outdated package-lock.json after enabling workspaces in package.json (#2377)
- chore(examples): Add Ollama red team example from blog post (#2374)
- Revert "feat: chunk results during share to handle large evals" (#2399)

### Fixed

- fix(cli): Fix punycode deprecation warning (#2384)
- fix(cli): Re-enable validation warning for invalid dereferenced configs (#2373)
- fix(prompts): Restore behavior that delays YAML parsing until after variable substitution (#2383)
- fix(redteam): Support file:// protocol for custom plugins (#2376)
- fix(webui): Use injectVar in redteam report view (#2366)

### Documentation

- docs(configuration): Add documentation for shared variables in tests (#2379)

## [0.101.0] - 2024-12-12

### Added

- feat(eval): Separate errors from assert failures (#2214)
- feat(eval): Support more than one multi-turn conversation in the same eval with conversationId metadata field (#2360)

### Changed

- chore(evaluator): Enhance variable resolution and prompt rendering (#2380)
- chore(ci): Remove outdated package-lock.json after enabling workspaces in package.json (#2377)
- chore(examples): Add Ollama red team example from blog post (#2374)

### Fixed

- fix(cli): Fix punycode deprecation warning (#2384)
- fix(cli): Re-enable validation warning for invalid dereferenced configs (#2373)
- fix(prompts): Restore behavior that delays YAML parsing until after variable substitution (#2383)
- fix(redteam): Support file:// protocol for custom plugins (#2376)
- fix(webui): Use injectVar in redteam report view (#2366)

### Documentation

- docs(configuration): Add documentation for shared variables in tests (#2379)

## [0.100.6] - 2024-12-11

### Changed

- chore: clean up invariant references (#2367)
- chore: invariant (#2363)
- chore(examples): add YAML schema and descriptions to config files (#2358)
- chore(providers): add debugs and make provider invariants more detailed (#2365)
- chore(redteam): add better error logging for multilingual (#2347)
- chore(redteam): add getRemoteGenerationUrl mocks to redteam tests (#2349)
- chore(redteam): Better error messaging for composite jailbreaks (#2372)
- chore(redteam): fix composite jailbreak docs (#2370)
- chore(redteam): respect --delay with redteam providers (#2369)
- chore(webui): add "save YAML" option to Save Config dialog (#2356)
- chore(webui): enhance redteam preset cards layout and styling (#2353)

### Fixed

- fix(providers): add regional model support to Bedrock (#2354)
- fix(webui): redteam setup UI should support request body objects (#2355)
- fix(providers): use Replicate moderation provider when OpenAI key not present (#2346)

### Dependencies

- chore(deps): bump @aws-sdk/client-bedrock-runtime from 3.706.0 to 3.709.0 (#2362)
- chore(deps): bump openai from 4.76.0 to 4.76.1 (#2361)
- chore(deps): update dependencies (#2350)

### Documentation

- docs(blog): new post on the EU AI Act (#2357)
- docs(redteam): Update documentation to suggest a detailed purpose (#2345)
- docs(troubleshooting): replace auto-generated index with custom overview (#2352)

## [0.100.5] - 2024-12-09

### Changed

- feat: Show current redteam and save state by @sklein12 in [#2336](https://github.com/promptfoo/promptfoo/pull/2336)
- fix: Our task API responds with a JSON object by @sklein12 in [#2337](https://github.com/promptfoo/promptfoo/pull/2337)
- fix: Attempt to fix metrics after share to self-hosted by @GICodeWarrior in [#2338](https://github.com/promptfoo/promptfoo/pull/2338)
- fix: Merge `defaultTest.vars` before applying `transformVars` by @mldangelo in [#2339](https://github.com/promptfoo/promptfoo/pull/2339)
- fix: Catch errors on purpose extraction and continue by @sklein12 in [#2344](https://github.com/promptfoo/promptfoo/pull/2344)
- chore: Allow overriding default and redteam providers globally by @sklein12 in [#2333](https://github.com/promptfoo/promptfoo/pull/2333)
- chore(providers): Align `transformRequest` with `transformResponse` behavior by @mldangelo in [#2334](https://github.com/promptfoo/promptfoo/pull/2334)
- chore: Update Node.js to v20.18.1 by @mldangelo in [#2342](https://github.com/promptfoo/promptfoo/pull/2342)
- chore: Add support for multiple Google Sheets in `promptfooconfig` by @mldangelo in [#2343](https://github.com/promptfoo/promptfoo/pull/2343)

## [0.100.4] - 2024-12-08

### Changed

- feat: "try example" in target configuration (#2335)
- chore(webui): add a reset config button (#2328)
- chore(redteam): add comments and schema to generated yaml (#2329)
- chore(webui): add select all/none for all plugins (#2326)
- chore: automate CITATION.cff version bump. Sort npm scripts (#2320)
- docs: Fix docs to reflect non-root docker user (#2324)

### Fixed

- fix(cli): recommend npx if necessary (#2325)
- fix(providers): use prompt config for structured outputs in azure (#2331)
- fix(redteam): Use cloud api for remote harmful generation (#2323)
- fix(webui): redteam bug where purpose was using old state (#2330)
- fix(webui): redteam config persist between refreshes (#2327)

### Dependencies

- chore(deps): bump openai from 4.75.0 to 4.76.0 (#2321)

## [0.100.3] - 2024-12-06

### Changed

- chore(providers): improve JSON schema support for openai azure (#2318)

### Dependencies

- chore(deps): bump the npm_and_yarn group with 2 updates (#2317)

### Documentation

- docs(aws-bedrock): add Nova model documentation and update examples (#2319)
- docs(multilingual): add language code references (#2311)

## [0.100.2] - 2024-12-06

### Added

- feat: multiline editor for http request body (#2314) by @typpo

### Fixed

- fix(redteam): Do not fail crescendo if the provider sends the wrong response (#2315) by @sklein12
- fix: remove log line (c539341)

## [0.100.1] - 2024-12-05

### Added

- feat(redteam): Multilingual generates test cases across all strats (#2313) by @sklein12

### Fixed

- fix(redteam): preserve assertion types in multilingual strategy (#2312) by @mldangelo

### Changed

- chore(redteam): Improve purpose output (779a8d4)
- chore: re-reorder target setup page (7dd11ae)
- chore: copy (158d841)
- ci: increase Docker workflow timeout to 60 minutes (414db79)

### Dependencies

- chore(deps): update multiple package dependencies (#2308) by @mldangelo

### Documentation

- docs: fix multilingual (e78e77d)

## [0.100.0] - 2024-12-05

### Added

- feat(providers): Add Amazon Nova models to Bedrock provider (#2300)
- feat(providers): Support TypeScript custom providers (#2285)
- feat(providers): Add transformRequest to HTTP provider. Rename responseParser to transformResponse (#2228)
- feat(cli): Add configurable CSV delimiter support (#2294)
- feat(redteam): Load `intents` plugin from file (#2283)
- feat(webui): Ability to configure strategies in redteam setup (#2304)
- feat(webui): Ability to upload YAML file to setup view (#2297)
- feat(webui): Column selector (#2288)

### Changed

- chore(webui): Add YAML preview and strategies to redteamReview page (#2305)
- chore(prompts): TypeScript for prompt functions (#2287)
- chore(webui): Display # selected plugins in accordion text (#2298)
- chore(redteam): Remote generation if logged into cloud (#2286)
- chore(cli): Write `promptfoo-errors.log` on error (#2303)
- chore(cli): Improve error message when attempting to share incomplete eval (#2301)
- chore(redteam): Fix stateless warning (#2282)
- chore(redteam): Plugin page UX (#2299)
- chore(webui): Display average cost alongside total (#2274)
- chore(webui): Remove prompt from redteam setup purpose page (#2295)
- docs: Guide on LangChain PromptTemplates (#2235)

### Fixed

- fix(redteam): Do not store config hash if redteam generation failed (#2296)
- fix(webui): Minor bugs in redteam config UI (#2278)
- fix(cli): Replace process.exitCode with process.exit calls in share command (#2307)

### Dependencies

- chore(deps): Bump @aws-sdk/client-bedrock-runtime from 3.699.0 to 3.704.0 (#2279)
- chore(deps): Bump @aws-sdk/client-bedrock-runtime from 3.704.0 to 3.705.0 (#2290)
- chore(deps): Bump groq-sdk from 0.8.0 to 0.9.0 (#2291)
- chore(deps): Bump openai from 4.73.1 to 4.74.0 (#2280)
- chore(deps): Bump openai from 4.74.0 to 4.75.0 (#2289)

### Documentation

- docs(examples): Add redteam chatbot example (#2306)

## [0.99.1] - 2024-12-02

### Changed

- chore(docs): update --config YAML file references to match actual behavior (#2170)
- chore(providers): add \*-latest models for Anthropic (#2262)
- chore(providers): remove optional chaining in goat provider (#2253)
- chore(redteam): ability to override severity (#2260)
- chore(redteam): improve hijacking grader (#2251)
- chore(redteam): improve overreliance grader (#2246)
- chore(redteam): improve politics grader (#2258)
- chore(redteam): move harmful specialized advice plugin to unaligned provider (#2239)
- chore(redteam): move misinformation plugin from aligned to unaligned provider (#2232)
- chore(redteam): shell injection grader improvement (25%) (#2277)
- chore(redteam): update policy grader (#2244)
- chore(site): improve architecture diagram dark mode (#2254)
- chore(site): move careers link (#2242)
- chore(tests): remove console.error debug statement (#2275)
- chore(types): add Zod schema for assertion types (#2276)
- chore(webui): ability to set image min/max height (#2268)
- chore(webui): add metric column in assertions table (#2238)
- chore(webui): add pointer cursor to report view (#2272)
- chore(webui): add support for custom targets to redteam setup (#2215)
- chore(webui): combine assertion context to eval output comment dialog (#2240)
- chore(webui): improve back and next buttons for purpose/targets pages (#2269)
- chore(webui): minor improvements to redteam setup strategy and plugin selection (#2247)
- chore(webui): only show action buttons for the currently hovered cell, rather than both cells for that row (#2270)
- chore(webui): preserve whitespace in TableCommentDialog (#2237)
- chore(webui): prevent dialog from popping up repeatedly when component rerenders (#2273)
- chore(webui): remove local dashboard (#2261)
- chore(webui): select all/none in redteam setup plugins view (#2241)
- docs: GitLab integration (#2234)

### Fixed

- fix(cli): improve debugging for fetchWithRetries (#2233)
- fix(cli): refuse to share incomplete evals (#2259)
- fix(webui): support sorting on pass/fail count & raw score (#2271)
- fix(redteam): stringify non-string target provider responses in goat (#2252)

### Dependencies

- chore(deps): bump openai from 4.73.0 to 4.73.1 (#2243)
- chore(deps): sync dependency versions with promptfoo cloud (#2256)
- chore(deps): update dependencies (#2257)
- chore(deps): update lock file for yanked dependency (#2250)

## [0.99.0] - 2024-11-25

### Added

- feat(cli): `promptfoo debug` command (#2220)
- feat(eval): Read variables from PDF (#2218)
- feat(providers): Add `sequence` provider (#2217)
- feat(redteam): Citation strategy (#2223)
- feat(redteam): Composite jailbreak strategy (#2227)
- feat(redteam): Ability to limit strategies to specific plugins (#2222)

### Changed

- chore(redteam): Attempt to reuse existing server for redteam init (#2210)
- chore(redteam): Naive GOAT error handling (#2213)
- chore(redteam): Improve competitors plugin and grading (#2208)

### Fixed

- fix(eval): CSV BOM parsing (#2230)
- fix(redteam): Add missing entities field to redteam schema (#2226)
- fix(redteam): Ensure numTests is properly inherited in config for all plugin types (#2229)
- fix(redteam): Strip prompt asterisks (#2212)
- fix(redteam): Validate plugins before starting (#2219)

### Dependencies

- chore(deps): Bump @aws-sdk/client-bedrock-runtime from 3.696.0 to 3.699.0 (#2231)

### Documentation

- docs(redteam): Ollama redteam blog (#2221)
- docs(redteam): Add troubleshooting documentation (#2211)

## [0.98.0] - 2024-11-22

### Added

- feat(providers): Maintain session-id in HTTP provider (#2101)
- feat(redteam): Add custom strategy (#2166)
- feat(webui): Add CSV download to report view (#2168)
- feat(webui): Add image preview lightbox for base64 image strings (#2194)

### Changed

- chore(providers): Add GPT-4-0-2024-11-20 to supported models (#2203)
- chore(providers): Add support for UUID in transformVars (#2204)
- chore(cli): Display help for invalid args (#2196)
- chore(redteam): Add `promptfoo redteam setup` (#2172)
- chore(redteam): Init now opens web setup UI (#2191)
- chore(redteam): Update purpose UI to capture better information (#2180)
- chore(redteam): Instrument redteam setup (#2193)
- chore(redteam): Remove OpenAI key requirement in onboarding (#2187)
- chore(redteam): Remove overreliance from default (#2201)
- chore(redteam): Remove redundant harmful plugin when all subcategories are selected (#2206)
- chore(redteam): Reorganize plugins in setup (#2173)
- chore(redteam): Session parsing in UI (#2192)
- chore(redteam): Update docs for multi-turn strategies (#2182)
- chore(redteam): Update redteam init instructions (#2190)
- chore(redteam): Wrap more system purpose tags (#2202)
- chore(redteam): Wrap purposes in <Purpose> tags (#2175)

### Fixed

- fix(prompts): Parse YAML files into JSON before Nunjucks template render (#2205)
- fix(providers): Handle more response parser failures in HTTP provider (#2200)
- fix(redteam): Attempt to fix undefined redteam testcase bug (#2186)
- fix(redteam): Debug access plugin grader improvement (#2178)
- fix(redteam): Handle missing prompts in indirect prompt injection setup (#2199)
- fix(redteam): Pass isRedteam from eval database model (#2171)
- fix(webui): Handle division by zero cases in CustomMetrics component (#2195)

### Dependencies

- chore(deps): Bump @aws-sdk/client-bedrock-runtime from 3.693.0 to 3.696.0 (#2176)
- chore(deps): Update dependencies - resolve lock file issue (#2179)
- chore(deps): Update dependencies (#2169)

### Documentation

- docs(examples): Add F-score example (#2198)
- docs(examples): Modernize image classification example (#2197)
- docs(site): Add red team Hugging Face model guide (#2181)
- docs(site): Use `https` id with `url` config (#2189)

## [0.97.0] - 2024-11-18

### Added

- feat(azure): adding AzureCliCredential as a fallback authentication option (#2149)

### Changed

- feat: report shows % framework compliance as progress bar (#2160)
- feat: support for grader fewshot examples (#2162)
- feat: add support for bedrock guardrails (#2163)
- fix: crescendo feedback (#2145)
- fix: handle null test cases in strategy generation (#2146)
- refactor(redteam): extract parseGeneratedPrompts from redteam base class (#2155)
- refactor(redteam): modularize and simplify harmful plugin (#2154)
- chore: bump @aws-sdk/client-bedrock-runtime from 3.691.0 to 3.693.0 (#2147)
- chore: bump @eslint/plugin-kit from 0.2.0 to 0.2.3 in the npm_and_yarn group (#2151)
- chore: track token usage for redteam providers (#2150)
- chore(providers): misc harmful completion provider enhancements (#2153)
- chore: display strategy used in report view (#2156)
- chore: open result details in report view (#2159)
- chore: add # requests to token usage (#2158)
- chore: set redteamFinalPrompt in goat provider (#2161)
- chore(redteam): refactor harmful plugin into aligned and unaligned modules (#2164)
- chore(redteam): refactor unaligned inference API response handling (#2167)

### Fixed

- fix(share): update eval author to logged-in user when sharing (#2165)

## [0.96.2] - 2024-11-14

### Added

- feat(redteam): redteam fewshot overrides (#2138)
- feat(cli): make README.md file during onboarding init flow optional (#2054)

### Changed

- feat: helm chart for self hosted (#2003)

### Fixed

- fix(cli): remove validation warning on yaml files (#2137)
- fix(providers): handle system messages correctly for bedrock Claude models (#2141)
- fix(redteam): Config for all strategies (#2126)
- fix(webui): potential divide by 0s (#2135)
- fix(webui): restore token usage display (#2143)

### Dependencies

- chore(deps): clean up plugin action params (#2139)
- chore(deps): bump @aws-sdk/client-bedrock-runtime from 3.687.0 to 3.691.0 (#2140)
- chore(deps): update dependencies (#2133)

## [0.96.1] - 2024-11-12

### Added

- feat(ui): Respect max text length in Markdown cells (#2109)

### Changed

- chore(assertions): split assertions into separate modules (#2116)\* chore(blog): update API endpoint to canonical domain by @mldangelo in https://github.com/promptfoo/promptfoo/pull/2119
- chore(cli): add promptfoo version header to all requests (#2121)
- chore(redteam): allow goat to be used stateless or not (#2102)
- chore(redteam): Break out Prompt Metrics Types (#2120)
- chore(redteam): re-organize report categories (#2127)
- chore(docs): Fix AWS default region to match documentation (#2117)

### Fixed

- fix(cli): validate config after dereferencing (#2129)
- fix(providers): handle system messages correctly in anthropic parseMessages (#2128)

### Dependencies

- chore(deps): bump groq-sdk from 0.7.0 to 0.8.0 (#2131)
- chore(deps): update multiple dependencies (#2118)

## [0.96.0] - 2024-11-10

### Added

- feat(redteam): intent plugin (#2072)
- feat(redteam): rag poisoning plugin (#2078)
- feat(cli): --filter-sample on eval to randomly sample (#2115)
- feat(providers): azure default provider (#2107)
- feat(assertions): BLEU score (#2081)

### Changed

- chore(assertions): refactor JSON assertions (#2098)
- chore(assertions): split assertions into separate files (#2089)
- chore(cli): add --ids-only to list commands (#2076)
- chore(cli): lazily init csv assertion regex (#2111)
- chore(cli): validate json, yaml, js configs on load (#2114)
- chore(lint): format lint (#2082)
- chore(providers): add envar support for azure auth (#2106)
- chore(providers): add support for Claude 3.5 Haiku model (#2066)
- chore(providers): add support for external response_format in azure openai (#2092)
- chore(providers): azureopenai -> azure (#2113)
- chore(providers): Support AWS sessionToken and profile for authentication (#2085)
- chore(redteam): improve rbac grader (#2067)
- chore(redteam): pass context and options to target in iterativeTree provider (#2093)
- chore(redteam): Use purpose in graders (#2077)
- chore(webui): prevent unnecessary state resets in plugin configuration in redteam ui (#2071)
- chore: add yaml config validation tests (#2070)
- chore(docs): goat-blog demo component usability improvements (#2095)
- docs: use "provider" key in python prompt function (#2103)
- docs: add GOAT blog post (#2068)
- chore(blog): update API endpoint to canonical domain (#2119)

### Fixed

- fix(cli): keep eval id on `import` (#2112)
- fix(providers): portkey provider and headers (#2088)
- fix(redteam): provide target context (#2090)
- fix(providers): ensure consistent message parsing for Anthropic Claude Vision (#2069)
- fix(redteam): make remote generation URL dynamic to support dotenv loading (#2086)

### Dependencies

- chore(deps): bump @anthropic-ai/sdk from 0.31.0 to 0.32.0 (#2074)
- chore(deps): bump @anthropic-ai/sdk from 0.32.0 to 0.32.1 (#2083)
- chore(deps): bump @aws-sdk/client-bedrock-runtime from 3.686.0 to 3.687.0 (#2104)
- chore(deps): bump openai from 4.70.2 to 4.71.0 (#2073)
- chore(deps): bump openai from 4.71.0 to 4.71.1 (#2087)

## [0.95.0] - 2024-11-04

### Added

- **feat(redteam):** goat (#2006)
- **feat(webui):** add support for file providers in eval creation view via file upload by @mldangelo in https://github.com/promptfoo/promptfoo/pull/2055
- feat(webui): add support for file providers in eval creation view via file upload (#2055)

### Changed

- **feat:** save and load configs (#2044)
- **feat:** index page for report view (#2048)
- **fix:** competitors grader (#2042)
- **fix:** llm rubric markup (#2043)
- **fix:** OOM on large evals (#2049)
- **chore:** migrate rag-full example to langchain 0.3.0 (#2041)
- **chore:** add some loaders to webui pages (#2050)
- **chore(providers):** add bedrock regional inference profile IDs (#2058)
- **chore(webui):** optimize custom policy handling (#2061)
- **chore:** bump @anthropic-ai/sdk from 0.30.1 to 0.31.0 (#2062)
- **chore:** bump openai from 4.69.0 to 4.70.2 (#2063)

### Fixed

- **fix(webui):** preserve target label when switching target types (#2060)

### Dependencies

- **chore(deps):** bump langchain from 0.2.10 to 0.3.0 in /examples/rag-full (#2040)
- **chore(deps):** bump openai from 4.68.4 to 4.69.0 (#2045)
- **chore(deps):** update patch and minor dependencies (#2064)

## [0.94.6] - 2024-10-30

### Added

- feat(webui): make table header sticky (#2001)

### Changed

- feat: `promptfoo auth whoami` (#2034)
- fix: minor redteam run fixes (#2033)
- fix: report issue counts (#2037)
- fix: Integration backlink to portkey docs (#2039)
- chore: add provider to assertion function context (#2036)
- chore: add `--verbose` to redteam run (#2032)
- chore(deps-dev): bump @aws-sdk/client-bedrock-runtime from 3.679.0 to 3.682.0 (#2038)

### Dependencies

- chore(deps): bump elliptic from 6.5.7 to 6.6.0 in /src/app (#2031)
- chore(deps): bump langchain from 0.1.14 to 0.3.0 in /examples/langchain-python (#2035)

## [0.94.5] - 2024-10-28

### Changed

- fix: bump version on fetch cache key (#2029)
- fix: support browser back/forward in redteam setup (#2022)
- chore: improve ui for plugin configs (#2024)
- chore(webui): improve redteam plugin configuration UI (#2028)
- chore: Add Missing Statuses to Risk Categories (#2030)

### Fixed

- fix(ci): add disk space cleanup steps to prevent runner failures (#2018)
- fix(redteam): auto-extract injectVar from prompt template in redteam image provider (#2021)
- fix(providers): adjust bedrock anthropic default temperature (#2027)
- fix(webui): hide redteam setup dialog after seen (#2023)

### Documentation

- docs(provider): fix dalle-3 provider name (#2020)

## [0.94.4] - 2024-10-27

### Added

- **Feature:** Add simulated user provider ([#2014](https://github.com/promptfoo/promptfoo/pull/2014) by [@typpo](https://github.com/typpo))

### Changed

- **Fix:** Handle basic auth credentials in fetch requests ([#2013](https://github.com/promptfoo/promptfoo/pull/2013) by [@mldangelo](https://github.com/mldangelo))
- **Chore:** Add configuration option to disable template environment variables ([#2017](https://github.com/promptfoo/promptfoo/pull/2017) by [@mldangelo](https://github.com/mldangelo))
- **Chore (Redteam):** Improve onboarding CLI plugin configuration handling ([#2015](https://github.com/promptfoo/promptfoo/pull/2015) by [@mldangelo](https://github.com/mldangelo))

## [0.94.3] - 2024-10-26

### Changed

- feat: package import support improvements (#1995)
- feat: add adaline gateway provider (#1980)
- fix: template creation for `promptfoo init` and `promptfoo redteam init`
- chore(providers): merge prompt and provider config in azure (#2011)

## [0.94.2] - 2024-10-25

### Added

- feat(browser): `optional` arg on `click` commands (#1997)

### Changed

- feat: add browser support in redteam setup (#1998)
- fix: test case descriptions (#2000)
- fix: Http Provider parser (#1994)
- chore: save user consent when logged in via webui (#1999)
- chore: Constants are lower case (#2007)
- style(eslint): add sort-keys rule and sort type constituents (#2008)
- chore(redteam): alphabetize and normalize ordering of constants (#2002)
- revert: style(eslint): add sort-keys rule and sort type constituents (#2009)

## [0.94.1] - 2024-10-24

### Added

- **feat(schema):** Add YAML schema validation to config files by [@mldangelo](https://github.com/mldangelo) in [#1990](https://github.com/promptfoo/promptfoo/pull/1990)

### Changed

- **chore:** Don't run Docker as root by [@typpo](https://github.com/typpo) in [#1884](https://github.com/promptfoo/promptfoo/pull/1884)
- **chore(webui):** Move Snackbar out of component for reuse by [@sklein12](https://github.com/sklein12) in [#1989](https://github.com/promptfoo/promptfoo/pull/1989)
- **chore(redteam):** Send version to remote endpoint by [@typpo](https://github.com/typpo) in [#1982](https://github.com/promptfoo/promptfoo/pull/1982)
- **refactor(tests):** Reorganize test files into subdirectories by [@mldangelo](https://github.com/mldangelo) in [#1984](https://github.com/promptfoo/promptfoo/pull/1984)
- site: additional landing page (#1996)

### Fixed

- **fix(providers):** Better OpenAI rate limit handling by [@typpo](https://github.com/typpo) in [#1981](https://github.com/promptfoo/promptfoo/pull/1981)
- **fix(providers):** Refusals are not failures by [@typpo](https://github.com/typpo) in [#1991](https://github.com/promptfoo/promptfoo/pull/1991)
- **fix(redteam):** Better error handling in strategies by [@typpo](https://github.com/typpo) in [#1983](https://github.com/promptfoo/promptfoo/pull/1983)
- **fix(redteam):** Better error on remote plugins when remote is disabled by [@typpo](https://github.com/typpo) in [#1979](https://github.com/promptfoo/promptfoo/pull/1979)
- fix: prompt validation (#1993)

### Dependencies

- **chore(deps):** Bump @aws-sdk/client-bedrock-runtime from 3.677.0 to 3.678.0 by [@dependabot](https://github.com/dependabot) in [#1987](https://github.com/promptfoo/promptfoo/pull/1987)
- **chore(deps):** Bump @anthropic-ai/sdk from 0.30.0 to 0.30.1 by [@dependabot](https://github.com/dependabot) in [#1986](https://github.com/promptfoo/promptfoo/pull/1986)
- **chore(deps):** Bump OpenAI from 4.68.2 to 4.68.4 by [@dependabot](https://github.com/dependabot) in [#1985](https://github.com/promptfoo/promptfoo/pull/1985)

## [0.94.0] - 2024-10-23

### Added

- feat(providers): add support for `github` provider (#1927)
- feat(providers): add support for xAI (Grok) provider (#1967)
- feat(providers): Update HTTP Provider to support any type of request (#1920)
- feat(prompts): add context to python and javascript prompts (#1974)
- feat(webui): add ability to update eval author (#1951)
- feat(webui): add login page (#1964)
- feat(webui): add support for displaying base64-encoded images (#1937)
- feat(cli): allow referencing specific gsheet (#1942)
- feat(redteam): show passes and fails in report drawer (#1972)

### Changed

- chore(cli): disable database logging by default (#1953)
- chore(cli): move db migrations up (#1975)
- chore(cli): replace node-fetch with native fetch API (#1968)
- chore(cli): warn on unsupported test format (#1945)
- chore(providers): support AWS credentials in config file for bedrock provider (#1936)
- chore(providers): support response_format in prompt config in openai provider (#1966)
- chore(providers): update Claude 3.5 model version (#1973)
- chore(providers): update implementation of togetherAI provider (#1934)
- chore(redteam): Add redteam descriptions and display names (#1962)
- chore(redteam): Better typing for the new constants (#1965)
- chore(redteam): fix typing issue, don't return in route (#1933)
- chore(redteam): move all redteam constants to one spot (#1952)
- chore(redteam): remove providers from db (#1955)
- chore(redteam): update providers to id by id or label (#1924)
- chore(redteam): Use Provider Label as Unique ID for redteam targets (#1938)
- chore(webui): add user email management endpoints (#1949)
- chore(webui): create dedicated eval router (#1948)
- chore(webui): expose redteam init ui in navigation dropdown menu (#1926)
- chore(webui): improve max text length slider (#1939)
- chore(webui): optimize Material-UI imports for better tree-shaking (#1928)
- chore(webui): optionally record anonymous telemetry (#1940)
- chore(webui): resolve fast refresh warning by separating useToast hook (#1941)
- refactor(assertions): move utility functions to separate file (#1944)
- chore: add citation generation script and update CITATION.cff (#1914)

### Fixed

- fix(cli): add metadata to EvaluateResult model (#1978)
- fix(cli): check for python3 alias (#1971)
- fix(cli): cli properly watches all types of configs (#1929)
- fix(cli): resolve deep copy issue when using grader cli arg (#1943)
- fix(eval): set author from getUserEmail when creating Eval (#1950)
- fix(providers): improve Gemini format coercion and add tests (#1925)
- fix(providers): maybeCoerceToGeminiFormat in palm provider - parse system_instruction (#1947)

### Dependencies

- chore(deps): bump aiohttp from 3.9.5 to 3.10.2 in /examples/rag-full (#1959)
- chore(deps): bump certifi from 2023.11.17 to 2024.7.4 in /examples/python-provider (#1958)
- chore(deps): bump idna from 3.6 to 3.7 in /examples/python-provider (#1957)
- chore(deps): bump rollup from 4.21.3 to 4.24.0 in /src/app (#1961)
- chore(deps): bump starlette from 0.37.2 to 0.40.0 in /examples/rag-full (#1956)
- chore(deps): bump vite from 5.3.3 to 5.4.9 in /examples/jest-integration (#1960)
- chore(deps): migrate drizzle (#1922)
- chore(deps): update dependencies (#1913)

### Documentation

- docs(blog): adding fuzzing post (#1921)

## [0.93.3] - 2024-10-17

### Added

- **feat(assertions):** Support array of files in assertion values by [@danpe](https://github.com/promptfoo/promptfoo/pull/1897)
- **feat(redteam):** Math-prompt strategy by [@AISimplyExplained](https://github.com/promptfoo/promptfoo/pull/1907)
- feat(redteam): math-prompt strategy (#1907)
- feat: add watsonx bearer token auth and display model cost (#1904)
- feat: support array of files in assertion values (#1897)

### Changed

- **chore(providers):** Add WatsonX bearer token auth and display model cost by [@gprem09](https://github.com/promptfoo/promptfoo/pull/1904)
- **chore(redteam):** Rename math-prompt strategy and update docs by [@mldangelo](https://github.com/promptfoo/promptfoo/pull/1912)
- **chore(webui):** Redesign navigation and dark mode components by [@mldangelo](https://github.com/promptfoo/promptfoo/pull/1903)
- **chore(ci):** Correct GitHub Actions syntax for secret access by [@mldangelo](https://github.com/promptfoo/promptfoo/pull/1911)
- **chore(ci):** Fix Docker build by [@sklein12](https://github.com/promptfoo/promptfoo/pull/1910)
- **chore(ci):** Test eval share for hosted container by [@sklein12](https://github.com/promptfoo/promptfoo/pull/1908)
- **chore(ci):** Test sharing to cloud by [@sklein12](https://github.com/promptfoo/promptfoo/pull/1909)
- chore: fix docker build (#1910)
- chore(redteam): rename math-prompt strategy and update docs (#1912)
- chore: Test sharing to cloud (#1909)
- chore: Test eval share for hosted container (#1908)

### Fixed

- **fix(webui):** Navigating directly to an eval by [@sklein12](https://github.com/promptfoo/promptfoo/pull/1905)
- fix(providers): lazy load watsonx dependencies (#1977)
- fix(ci): correct GitHub Actions syntax for secret access (#1911)
- fix: Navigating directly to an eval (#1905)

### Documentation

- **docs(redteam):** Add documentation for Custom and PII plugins by [@mldangelo](https://github.com/promptfoo/promptfoo/pull/1892)

## [0.93.2] - 2024-10-16

### Fixed

- fix: sharing to hosted (#1902)
- fix: update cloud share URL path from 'results' to 'eval' (#1901)
- fix: gemini chat formatting (#1900)

### Documentation

- docs(redteam): add documentation for Custom and PII plugins (#1892)

### Changed

- **fix:** update cloud share URL path from 'results' to 'eval' by [@mldangelo](https://github.com/promptfoo/promptfoo/pull/1901)
- **fix:** gemini chat formatting by [@typpo](https://github.com/promptfoo/promptfoo/pull/1900)
- **fix:** sharing to hosted by [@sklein12](https://github.com/promptfoo/promptfoo/pull/1902)
- **chore:** add `--filter-targets` to `redteam run` by [@typpo](https://github.com/promptfoo/promptfoo/pull/1893)
- **chore:** warn users about unknown arguments after 'eval' command by [@mldangelo](https://github.com/promptfoo/promptfoo/pull/1898)
- chore(webui): redesign navigation and dark mode components (#1903)
- chore(cli): warn users about unknown arguments after 'eval' command (#1898)
- chore: add `--filter-targets` to `redteam run` (#1893)

### Dependencies

- **chore(deps):** bump `@anthropic-ai/sdk` from 0.29.0 to 0.29.1 by [@dependabot](https://github.com/promptfoo/promptfoo/pull/1894)
- chore(deps): bump @anthropic-ai/sdk from 0.29.0 to 0.29.1 (#1894)

## [0.93.1] - 2024-10-15

### Fixed

- fix: Delete all evals broken (#1891)

### Added

- feat: Redteam http target tester (#1883)

### Changed

- **feat:** Crisp chat on certain pages by [@typpo](https://github.com/promptfoo/promptfoo/pull/1880)
- **feat:** Redteam HTTP target tester by [@sklein12](https://github.com/promptfoo/promptfoo/pull/1883)
- **fix:** Do not use default config when config is explicitly set by [@typpo](https://github.com/promptfoo/promptfoo/pull/1878)
- **fix:** Delete all evals broken by [@sklein12](https://github.com/promptfoo/promptfoo/pull/1891)
- **docs:** Add RAG architecture blog post by [@vsauter](https://github.com/promptfoo/promptfoo/pull/1886)
- **refactor(webui):** Move dashboard to redteam directory by [@mldangelo](https://github.com/promptfoo/promptfoo/pull/1890)
- refactor(webui): move dashboard to redteam directory (#1890)

## [0.93.0] - 2024-10-14

### Documentation

- docs: add rag architecture blog post (#1886)

### Added

- feat(cli): add example download functionality to init command (#1875)
- feat(redteam): introduce experimental redteam setup ui (#1872)
- feat(providers): watsonx provider (#1869)
- feat(providers): node package provider (#1855)
- feat: crisp chat on certain pages (#1880)

### Changed

- chore(webui): show tools in report view (#1871)

### Fixed

- fix(cli): only set redteam on combined configs when necessary (#1879)
- fix(cli): disable remote grading with rubric prompt override (#1877)
- fix(webui): rendering evals (#1881)
- fix: do not use default config when config is explicitly set (#1878)

## [0.92.3] - 2024-10-12

### Changed

- fix: request correct structure in prompt (#1851)
- fix: Only persist custom API url in local storage if it's set through the UI (#1854)
- fix: equality failure message (#1868)
- fix: don't always persist providers (#1870)
- feat: env variable to host pf at a different url path then base (#1853)
- chore(redteam): improve custom plugin definition and validation (#1860)
- chore: move skip logic to generate (#1834)
- chore: add `--filter-targets` alias (#1863)
- chore: Cloud sharing with new format (#1840)

### Fixed

- fix(webui): resolve undefined version display in InfoModal (#1856)

### Dependencies

- chore(deps-dev): bump @aws-sdk/client-bedrock-runtime from 3.667.0 to 3.668.0 (#1857)
- chore(deps-dev): bump @aws-sdk/client-bedrock-runtime from 3.668.0 to 3.669.0 (#1865)

## [0.92.2] - 2024-10-09

### Changed

- **ci(tests)**: Separate unit and integration tests in CI pipeline by [@mldangelo](https://github.com/mldangelo) in [#1849](https://github.com/promptfoo/promptfoo/pull/1849)
  - Bump `@aws-sdk/client-bedrock-runtime` from 3.666.0 to 3.667.0 by [@dependabot](https://github.com/dependabot) in [#1845](https://github.com/promptfoo/promptfoo/pull/1845)
  - Bump `@anthropic-ai/sdk` from 0.28.0 to 0.29.0 by [@dependabot](https://github.com/dependabot) in [#1846](https://github.com/promptfoo/promptfoo/pull/1846)
  - Bump `openai` from 4.67.2 to 4.67.3 by [@dependabot](https://github.com/dependabot) in [#1844](https://github.com/promptfoo/promptfoo/pull/1844)

### Fixed

- **fix(providers)**: Dynamically import FAL-AI serverless client by [@mldangelo](https://github.com/mldangelo) in [#1850](https://github.com/promptfoo/promptfoo/pull/1850)

### Dependencies

- **chore(deps)**:

## [0.92.1] - 2024-10-08

### Added

- **feat(providers):** Add support for an optional `responseSchema` file to Google Gemini by [@aud](https://github.com/promptfoo/promptfoo/pull/1839)
- feat(providers): Add support for an optional `responseSchema` file to google gemini (#1839)

### Changed

- **fix:** count could be off if there was a test that wasn't recorded by [@sklein12](https://github.com/promptfoo/promptfoo/pull/1841)
- **fix:** support relative paths by [@sklein12](https://github.com/promptfoo/promptfoo/pull/1842)
- **fix:** Prompt ordering on tables by [@sklein12](https://github.com/promptfoo/promptfoo/pull/1843)
- **chore:** delete empty file by [@sklein12](https://github.com/promptfoo/promptfoo/pull/1829)
- **chore:** rename tables by [@sklein12](https://github.com/promptfoo/promptfoo/pull/1831)
- chore(deps-dev): bump @aws-sdk/client-bedrock-runtime from 3.665.0 to 3.666.0 (#1836)

### Fixed

- **fix(provider):** fal prompt config overrides by [@drochetti](https://github.com/promptfoo/promptfoo/pull/1835)
- fix: Prompt ordering on tables (#1843)
- fix: support relative paths (#1842)
- fix: count could be off if there was a test that wasn't recorded (#1841)

### Dependencies

- **chore(deps):** bump openai from 4.67.1 to 4.67.2 by [@dependabot](https://github.com/promptfoo/promptfoo/pull/1837)
- **chore(deps-dev):** bump @aws-sdk/client-bedrock-runtime from 3.665.0 to 3.666.0 by [@dependabot](https://github.com/promptfoo/promptfoo/pull/1836)
- chore(deps): bump openai from 4.67.1 to 4.67.2 (#1837)

### Documentation

- **docs(contributing):** expand guide for adding new providers by [@mldangelo](https://github.com/promptfoo/promptfoo/pull/1833)

## [0.92.0] - 2024-10-07

### Fixed

- fix(provider): fal prompt config overrides (#1835)

### Documentation

- docs(contributing): expand guide for adding new providers (#1833)

### Changed

- Normalize eval results in db (#1776)
- foundation model blog post (#1823)
- site: custom blog index page (#1824)
- chore(build): allow-composite-ts (#1825)
- chore(cli): improve validation for extension hooks (#1827)
- chore: rename tables (#1831)
- chore: delete empty file (#1829)

## [0.91.3] - 2024-10-04

### Added

- feat(redteam): add religion plugin (#1822)
- feat(provider-fal): allow prompt config overrides (#1815)
- feat: remove in memory table (#1820)

## [0.91.2] - 2024-10-04

### Added

- feat(cli): Add input validation to eval command (@mldangelo #1810)
- feat(cli): Add real-time logging for Python script execution (@mldangelo #1818)
- feat(providers): Add support for setting cookies in `browser` provider (@typpo #1809)

### Changed

- chore(ci): Move integration tests to separate job in GitHub Actions workflow (@mldangelo #1821)
- chore(providers): Add support for file-based response parser for HTTP provider (@mldangelo #1808)
- chore(providers): Improve error message for browser provider missing imports (67c5fed2 @typpo)
- chore(redteam): Update to specific GPT-4 model (0be9c87f @mldangelo)
- chore(site): Update intro cal.com link (ff36972e @typpo)
- chore(webui): Remove 'use client' directives from React components (bc6f4214 @mldangelo)
- docs: Add Streamlit application in browser documentation (855e80f4 @typpo)
- docs: Escape tag in documentation (9c3ae83b @typpo)
- docs: Remove responseparser from quickstart (fe17b837 @typpo)
- docs: Remove responseParser from redteam template (feda3c60 @typpo)
- docs: Update test case reference documentation (d7c7a507 @mldangelo)
- docs: Update to use `redteam run` and `redteam report` (@typpo #1814)

### Fixed

- fix(redteam): Resolve cross-session templating issues (@typpo #1811)
- fix(webui): Ensure weight is not 0 (@sklein12 #1817)

### Dependencies

- chore(deps-dev): Bump @aws-sdk/client-bedrock-runtime from 3.658.1 to 3.662.0 (@dependabot #1805)
- chore(deps-dev): Bump @aws-sdk/client-bedrock-runtime from 3.663.0 to 3.664.0 (@dependabot #1819)
- chore(deps): Bump openai from 4.66.1 to 4.67.0 (@dependabot #1804)
- chore(deps): Bump replicate from 0.34.0 to 0.34.1 (@dependabot #1806)
- chore(deps): Update dependencies (ec37ca4e @mldangelo)

## [0.91.1] - 2024-10-01

### Changed

- feat: prompts as python classmethods (#1799)

### Fixed

- fix(redteam): read redteam config during redteam eval command (#1803)

### Documentation

- docs(custom-api): update documentation and improve typing (#1802)

## [0.91.0] - 2024-10-01

### Added

- feat(cli): ask for email on public share by @typpo in #1798
- feat(cli): support input transforms by @MrFlounder in #1704
- feat(redteam): add `redteam run` command by @typpo in #1791
- feat(webui): new Chart type on the eval page of web UI by @YingjiaLiu99 in #1147

### Changed

- fix: calc the same prompt id everywhere by @sklein12 in #1795
- docs: add troubleshooting section for timeouts by @mldangelo
- docs: fix indentation by @typpo
- docs: provider index by @mldangelo in #1792
- docs: update ts-config example README with tsx loader options by @mldangelo
- site: misc redteam guide clarifications by @typpo
- chore(cli): reorganize command structure and add program name by @mldangelo
- chore(cli): simplify node version check by @mldangelo in #1794
- chore(openai): use omni moderation by default by @typpo in #1797
- chore(providers): add support for special chars in browser provider by @typpo in #1790
- chore(providers): render provider label using Nunjucks by @mldangelo in #1789
- chore(providers): warn on unknown provider types by @mldangelo in #1787
- chore(redteam): include package version in redteam run hash by @typpo in 6d2d0c65
- chore(redteam): rename and export base classes by @mldangelo in #1801
- chore(redteam): serverside generation for indirect-prompt-injection by @mldangelo
- chore(redteam): update adversarial generation to specific gpt-4o model by @typpo in 1f397f62
- chore(cli): reorganize command structure and add program name by @mldangelo in 66781927

### Fixed

- fix(build): remove ts-config path aliases until compilation works correctly by @sklein12 in #1796
- fix(cli): don't ask for email when sharing in ci or without tty by @typpo
- fix(package): use provider prompt map when running via Node package by @vsauter in #1788
- fix(redteam): don't include entities if list is empty by @typpo
- fix(redteam): OWASP aliases by @typpo in #1765

### Dependencies

- chore(deps): bump openai from 4.65.0 to 4.66.1 by @dependabot in #1800
- chore(deps): update dependencies by @mldangelo

## [0.90.3] - 2024-09-27

### Changed

- fix: browser provider ignores cert errors by @ianw_github in 9fcc9f5974d919291456292e187fba1b1bacb3e2

## [0.90.2] - 2024-09-27

### Changed

- **feat:** Add fal.ai provider by [@drochetti](https://github.com/drochetti) in [#1778](https://github.com/promptfoo/promptfoo/pull/1778)
- **feat:** Add install script for pre-built binary installation by [@mldangelo](https://github.com/mldangelo) in [#1755](https://github.com/promptfoo/promptfoo/pull/1755)
- **fix:** Improve JSON parser handling for multiple braces by [@typpo](https://github.com/typpo) in [#1766](https://github.com/promptfoo/promptfoo/pull/1766)
- **refactor(eval):** Reorganize and improve eval command options by [@mldangelo](https://github.com/mldangelo) in [#1762](https://github.com/promptfoo/promptfoo/pull/1762)
- **chore(bedrock):** Improve support for LLAMA3.1 and LLAMA3.2 model configurations by [@mldangelo](https://github.com/mldangelo) in [#1777](https://github.com/promptfoo/promptfoo/pull/1777)
- **chore(config):** Simplify config loading by [@mldangelo](https://github.com/mldangelo) in [#1779](https://github.com/promptfoo/promptfoo/pull/1779)
- **chore(redteam):** Move select plugins for server-side generation by [@mldangelo](https://github.com/mldangelo) in [#1783](https://github.com/promptfoo/promptfoo/pull/1783)
- **ci(nexe-build):** Add ARM64 support for nexe builds by [@mldangelo](https://github.com/mldangelo) in [#1780](https://github.com/promptfoo/promptfoo/pull/1780)
- **ci(nexe-build):** Update runner selection for macOS and add Windows file extension by [@mldangelo](https://github.com/mldangelo) in [#1784](https://github.com/promptfoo/promptfoo/pull/1784)

### Fixed

- **fix(providers):** Correct data types for `responseParser` in HTTP provider by [@typpo](https://github.com/typpo) in [#1764](https://github.com/promptfoo/promptfoo/pull/1764)

### Dependencies

- **chore(deps-dev):** Bump `@aws-sdk/client-bedrock-runtime` from 3.658.0 to 3.658.1 by [@dependabot](https://github.com/dependabot) in [#1769](https://github.com/promptfoo/promptfoo/pull/1769)
- **chore(deps):** Bump `replicate` from 0.33.0 to 0.34.0 by [@dependabot](https://github.com/dependabot) in [#1767](https://github.com/promptfoo/promptfoo/pull/1767)
- **chore(deps):** Bump `openai` from 4.63.0 to 4.64.0 by [@dependabot](https://github.com/dependabot) in [#1768](https://github.com/promptfoo/promptfoo/pull/1768)

## [0.90.1] - 2024-09-26

### Changed

- **chore(providers):** Updated Bedrock integration to support Llama 3.2 models. [#1763](https://github.com/promptfoo/promptfoo/pull/1763) by [@aristsakpinis93](https://github.com/aristsakpinis93)
- **chore:** Added support for config objects in JavaScript and Python assertions. [#1729](https://github.com/promptfoo/promptfoo/pull/1729) by [@vedantr](https://github.com/vedantr)
- **fix:** Improved prompts handling per provider. [#1757](https://github.com/promptfoo/promptfoo/pull/1757) by [@typpo](https://github.com/typpo)
- **fix:** Updated `--no-interactive` description and added it to the documentation. [#1761](https://github.com/promptfoo/promptfoo/pull/1761) by [@kentyman23](https://github.com/kentyman23)
- site: adding blog post for Prompt Airlines (#1774)

### Dependencies

- **chore(deps-dev):** Bumped `@aws-sdk/client-bedrock-runtime` from 3.654.0 to 3.658.0. [#1758](https://github.com/promptfoo/promptfoo/pull/1758) by [@dependabot](https://github.com/dependabot)

## [0.90.0] - 2024-09-24

### Changed

- cli: Added 'pf' as an alias for the 'promptfoo' command (@mldangelo, #1745)
- providers(bedrock): Added support for AI21 Jamba Models and Meta Llama 3.1 Models (@mldangelo, #1753)
- providers(python): Added support for file:// syntax for Python providers (@mldangelo, #1748)
- providers(http): Added support for raw requests (@typpo, #1749)
- cli: implement cloud Login functionality for private sharing (@sklein12, #1719)
- cli(redteam): aliased 'eval' in redteam namespace and prioritized redteam.yaml over promptfooconfig.yaml (@typpo, #1664)
- providers(http): Added templating support for provider URLs (@mldangelo, #1747)
- cli: read config files from directory paths (@andretran, #1721)
- Added PROMPTFOO_EXPERIMENTAL environment variable (@typpo)
- Simplified redteam consent process (@typpo)
- Improved input handling for login prompts (@mldangelo)
- Updated dependencies (@mldangelo)
- webui: fix route to edit eval description(@sklein12, #1754)
- cli: prevent logging of empty output paths (@mldangelo)
- Added raw HTTP request example (@typpo)
- Updated documentation to prefer prebuilt versions (@sklein12, #1752)
- Triggered release step in nexe build for tagged branches (@mldangelo)
- Updated release token in GitHub Actions workflow (@mldangelo)
- Added continue-on-error to nexe-build job (@mldangelo)

## [0.89.4] - 2024-09-23

### Added

- feat(webui): display suggestions (#1739)

### Changed

- feat: headless browser provider (#1736)
- feat: suggestions (#1723)
- feat: improvements to http and websocket providers (#1732)
- fix: empty state for webui (#1727)
- chore: add costs for OpenAI model "gpt-4o-2024-08-06" (#1728)
- fix: catch errors when creating share url (#1726)https://github.com/promptfoo/promptfoo/pull/1725
- fix: add missing outputPath (#1734)
- fix: output path when PROMPTFOO_LIGHTWEIGHT_RESULTS is set (#1737)
- chore: Move share action to server (#1743)
- docs: Update documentation for Tree-based Jailbreaks Strategy by @vingiarrusso in

### Fixed

- fix(prompts): add handling for function prompt (#1724)

## [0.89.3] - 2024-09-20

### Changed

- **Bug Fixes:**
  - Improved sanitization of generations ([#1713](https://github.com/promptfoo/promptfoo/pull/1713) by [@typpo](https://github.com/typpo))
  - Reverted config changes to resolve prompt file bug ([#1722](https://github.com/promptfoo/promptfoo/pull/1722) by [@mldangelo](https://github.com/mldangelo))
- **Docs**
  - Added more information to the enterprise page ([#1714](https://github.com/promptfoo/promptfoo/pull/1714) by [@typpo](https://github.com/typpo))
  - Updated the about page ([#1715](https://github.com/promptfoo/promptfoo/pull/1715) by [@typpo](https://github.com/typpo))
  - Minor landing page updates ([#1718](https://github.com/promptfoo/promptfoo/pull/1718) by [@typpo](https://github.com/typpo))
- Update documentation for Tree-based Jailbreaks Strategy (#1725)

## [0.89.2] - 2024-09-18

### Changed

- **Dependencies**: Updated project dependencies (@mldangelo)
- **Website**: Added truncate functionality to the site (@typpo)
- Fixed Node cache dependency issue (@typpo)
- Improved nexe build workflow artifact handling in CI pipeline (@mldangelo)
- Bumped version to 0.89.2 (@typpo)
-

## [0.89.1] - 2024-09-18

### Added

- **feat(provider/openai)**: support loading `response_format` from a file by [@albertlieyingadrian](https://github.com/albertlieyingadrian) in [#1711](https://github.com/promptfoo/promptfoo/pull/1711)
- **feat(matchers)**: add external file loader for LLM rubric by [@albertlieyingadrian](https://github.com/albertlieyingadrian) in [#1698](https://github.com/promptfoo/promptfoo/pull/1698)

### Changed

- **feat**: Redteam dashboard by [@typpo](https://github.com/typpo) in [#1709](https://github.com/promptfoo/promptfoo/pull/1709)
- **feat**: add WebSocket provider by [@typpo](https://github.com/typpo) in [#1712](https://github.com/promptfoo/promptfoo/pull/1712)
- **docs**: GPT vs O1 guide by [@typpo](https://github.com/typpo) in [#1703](https://github.com/promptfoo/promptfoo/pull/1703)

### Dependencies

- **chore(deps)**: bump `openai` from `4.61.1` to `4.62.0` by [@dependabot](https://github.com/dependabot) in [#1706](https://github.com/promptfoo/promptfoo/pull/1706)
- **chore(deps)**: bump `@azure/openai-assistants` from `1.0.0-beta.5` to `1.0.0-beta.6` by [@dependabot](https://github.com/dependabot) in [#1707](https://github.com/promptfoo/promptfoo/pull/1707)

## [0.89.0] - 2024-09-17

### Added

- feat(util): add nunjucks template support for file path (#1688) by @albertlieyingadrian
- feat(redteam): top level targets, plugins, strategies (#1689) by @typpo

### Changed

- feat: Migrate NextUI to a React App (#1637) by @sklein12
- feat: add golang provider (#1693) by @typpo
- feat: make config `prompts` optional (#1694) by @typpo
- chore(redteam): plumb scores per plugin and strategy (#1684) by @typpo
- chore(redteam): redteam init indent plugins and strategies by @typpo
- chore(redteam): redteam onboarding updates (#1695) by @typpo
- chore(redteam): update some framework mappings by @typpo
- refactor(csv): improve assertion parsing and add warning for single underscore usage (#1692) by @mldangelo
- docs: improve Python provider example with stub LLM function by @mldangelo

### Fixed

- fix(python): change PythonShell mode to binary to fix unicode encoding issues (#1671) by @mldangelo
- fix(python): check --version for executable path validation (#1690) by @mldangelo
- fix(providers): Mistral Error Reporting (#1691) by @GICodeWarrior

### Dependencies

- chore(deps): bump openai from 4.61.0 to 4.61.1 (#1696) by @dependabot
- chore(deps): remove nexe dev dependency by @mldangelo
- chore(deps): update eslint and related packages by @mldangelo

## [0.88.0] - 2024-09-16

### Dependencies

- chore(deps): bump replicate from 0.32.1 to 0.33.0 (#1682)

### Added

- feat(webui): display custom namedScores (#1669)

### Changed

- **Added** `--env-path` as an alias for the `--env-file` option in CLI (@mldangelo)
- **Introduced** `PROMPTFOO_LIGHTWEIGHT_RESULTS` environment variable to optimize result storage (@typpo)
- **Added** `validatePythonPath` function and improved error handling for Python scripts (@mldangelo)
- **Displayed** custom named scores in the Web UI (@khp)
- **Improved** support for structured outputs in the OpenAI provider (@mldangelo)
- **Added** OpenAI Assistant's token usage statistics (@albertlieyingadrian)
- **Added** pricing information for Azure OpenAI models (@mldangelo)
- **Improved** API URL formatting for Azure OpenAI provider (@mldangelo)
- **Fixed** prompt normalization when reading configurations (@mldangelo)
- **Resolved** Docker image issues by adding Python, ensuring the `next` output directory exists, and disabling telemetry (@mldangelo)
- **Improved** message parsing for the Anthropic provider (@mldangelo)
- **Fixed** error in loading externally defined OpenAI function calls (@mldangelo)
- **Corrected** latency assertion error for zero milliseconds latency (@albertlieyingadrian)
- **Added** a new Red Team introduction and case studies to the documentation (@typpo)
- **Updated** model references and default LLM models in the documentation (@mldangelo)
- **Fixed** typos and broken image links in the documentation (@mldangelo, @typpo)
- **Refactored** Red Team commands and types to improve code organization (@mldangelo)
- **Moved** `evaluateOptions` initialization to `evalCommand` (@mldangelo)
- **Centralized** cost calculation logic in providers (@mldangelo)
- ci: improve nexe build workflow and caching (#1683)
- chore(providers): add pricing information for Azure OpenAI models (#1681)

### Tests

- **Added** support for `file://` prefix for local file paths in the `tests:` field in configuration (@mldangelo)

## [0.87.1] - 2024-09-12

### Fixed

- fix(docker): add Python to Docker image and verify in CI (#1677)
- fix(assertions): fix latencyMs comparison with undefined to allow 0 ms latency (#1668)
- fix(providers): improve parseMessages function for anthropic (#1666)
- fix(dockerfile): ensure next out directory exists and disable next telemetry (#1665)
- fix: normalize prompts when reading configs (#1659)

### Added

- feat(python): add validatePythonPath function and improve error handling (#1670)
- feat(cli): accept '--env-path' as an alias for '--env-file' option (#1654)
- feat: PROMPTFOO_LIGHTWEIGHT_RESULTS envar (#1450)

### Documentation

- docs: red team intro (#1662)
- docs: update model references from gpt-3.5-turbo to gpt-4o-mini (#1655)

### Changed

- **Add OpenAI `o1` pricing** by [@typpo](https://github.com/typpo) in [#1649](https://github.com/promptfoo/promptfoo/pull/1649)
- **Add support for OpenAI `o1` max completion tokens** by [@mldangelo](https://github.com/mldangelo) in [#1650](https://github.com/promptfoo/promptfoo/pull/1650)
- **Share link issue when self-hosting** by [@typpo](https://github.com/typpo) in [#1647](https://github.com/promptfoo/promptfoo/pull/1647)
- **Fix OpenAI function tool callbacks handling** by [@mldangelo](https://github.com/mldangelo) in [#1648](https://github.com/promptfoo/promptfoo/pull/1648)
- **Fix broken anchor links** by [@mldangelo](https://github.com/mldangelo) in [#1645](https://github.com/promptfoo/promptfoo/pull/1645)
- **Add documentation for Echo provider** by [@mldangelo](https://github.com/mldangelo) in [#1646](https://github.com/promptfoo/promptfoo/pull/1646)
- ci: add push trigger to docker workflow (#1678)
- refactor(providers): centralize cost calculation logic (#1679)
- refactor: move evaluateOptions initialization to evalCommand (#1674)
- refactor(redteam): move redteam types to src/redteam/types (#1653)
- refactor(redteam): move redteam commands to src/redteam/commands (#1652)
- chore(providers): improve API URL formatting for Azure OpenAI provider (#1672)
- chore(providers): add openai assistant's token usage (#1661)
- chore(openai): improve support for structured outputs (#1656)
- chore: support file:// prefix for local file paths in `tests:` field in config (#1651)

## [0.87.0] - 2024-09-12

### Changed

- feat: remote strategy execution (#1592)
- fix: run db migrations first thing in cli (#1638)
- chore: add --remote to `eval` (#1639)
- chore: ability to record when feature is used (#1643)
- site: intro and image updates (#1636)

### Dependencies

- chore(deps-dev): bump @aws-sdk/client-bedrock-runtime from 3.649.0 to 3.650.0 (#1640)
- chore(deps): bump openai from 4.58.2 to 4.59.0 (#1641)

## [0.86.1] - 2024-09-11

### Changed

- feat: cross-session leak plugin (#1631)
- fix: quickswitcher (#1635)

## [0.86.0] - 2024-09-11

### Changed

- **feat**: Added MITRE Atlas plugin aliases by [@typpo](https://github.com/typpo) in [#1629](https://github.com/promptfoo/promptfoo/pull/1629)
- **chore**: Removed the NextAPI by [@sklein12](https://github.com/sklein12) in [#1599](https://github.com/promptfoo/promptfoo/pull/1599)
- **fix**: Improved rate limiting handling by [@sinedied](https://github.com/sinedied) in [#1633](https://github.com/promptfoo/promptfoo/pull/1633)
- **fix**: Ensured `name:value` pairs are unique, rather than just names, for tags by [@sklein12](https://github.com/sklein12) in [#1621](https://github.com/promptfoo/promptfoo/pull/1621)
- **chore**: Fixed paths for `ts-node` by [@sklein12](https://github.com/sklein12) in [#1628](https://github.com/promptfoo/promptfoo/pull/1628)
- **chore**: Standardized paths by [@sklein12](https://github.com/sklein12) in [#1627](https://github.com/promptfoo/promptfoo/pull/1627)

### Dependencies

- **chore(deps-dev)**: Bumped `@aws-sdk/client-bedrock-runtime` from 3.645.0 to 3.649.0 by [@dependabot](https://github.com/dependabot) in [#1632](https://github.com/promptfoo/promptfoo/pull/1632)
- **chore(deps)**: Bumped `@anthropic-ai/sdk` from 0.27.2 to 0.27.3 by [@dependabot](https://github.com/dependabot) in [#1625](https://github.com/promptfoo/promptfoo/pull/1625)
- **chore(deps)**: Bumped `openai` from 4.58.1 to 4.58.2 by [@dependabot](https://github.com/dependabot) in [#1624](https://github.com/promptfoo/promptfoo/pull/1624)

## [0.85.2] - 2024-09-10

### Changed

- feat: compliance status in redteam reports (#1619)
- fix: prompt parsing (#1620)

## [0.85.1] - 2024-09-09

### Changed

- feat: add support for markdown prompts (#1616)
- fix: Indirect Prompt Injection missing purpose and will only generate… (#1618)

### Dependencies

- chore(deps): bump openai from 4.58.0 to 4.58.1 (#1617)

## [0.85.0] - 2024-09-06

### Added

- **feat(mistral):** Update chat models and add embedding provider by @mldangelo in [#1614](https://github.com/promptfoo/promptfoo/pull/1614)
- **feat(templates):** Allow Nunjucks templating in grader context by @mldangelo in [#1606](https://github.com/promptfoo/promptfoo/pull/1606)
- **feat(redteam):** Add remote generation for multilingual strategy by @mldangelo in [#1603](https://github.com/promptfoo/promptfoo/pull/1603)
- **feat(redteam):** ASCII smuggling plugin by @typpo in [#1602](https://github.com/promptfoo/promptfoo/pull/1602)
- **feat(redteam):** More direct prompt injections by @typpo in [#1600](https://github.com/promptfoo/promptfoo/pull/1600)
- **feat(redteam):** Prompt injections for all test cases by @typpo in [commit 28605413](https://github.com/promptfoo/promptfoo/commit/28605413)

### Changed

- **refactor:** Improve project initialization and error handling by @mldangelo in [#1591](https://github.com/promptfoo/promptfoo/pull/1591)
- **chore:** Warn if API keys are not present when running `promptfoo init` by @cristiancavalli in [#1577](https://github.com/promptfoo/promptfoo/pull/1577)
- **chore:** Add info to contains-all and icontains-all error by @typpo in [#1596](https://github.com/promptfoo/promptfoo/pull/1596)
- **chore(redteam):** Export graders by @sklein12 in [#1593](https://github.com/promptfoo/promptfoo/pull/1593)
- **chore(redteam):** Export prompt generators by @sklein12 in [#1583](https://github.com/promptfoo/promptfoo/pull/1583)
- **docs:** Add information on loading scenarios from external files by @mldangelo in [commit ddcc6e59](https://github.com/promptfoo/promptfoo/commit/ddcc6e59)

### Fixed

- **fix(redteam):** Correct metric name for misinfo/pii/etc plugins by @typpo in [#1605](https://github.com/promptfoo/promptfoo/pull/1605)
- **fix(redteam):** Remove quotes and numbered results from generated prompts by @typpo in [#1601](https://github.com/promptfoo/promptfoo/pull/1601)
- **fix(redteam):** Move purpose to the right place in redteam template by @typpo in [commit 00b2ed1c](https://github.com/promptfoo/promptfoo/commit/00b2ed1c)

### Dependencies

- **chore(deps):** Bump openai from 4.57.3 to 4.58.0 by @dependabot in [#1608](https://github.com/promptfoo/promptfoo/pull/1608)
- **chore(deps):** Bump openai from 4.57.2 to 4.57.3 by @dependabot in [#1594](https://github.com/promptfoo/promptfoo/pull/1594)

### Documentation

- **docs(redteam):** Red team introduction by @typpo in [commit ba5fe14c](https://github.com/promptfoo/promptfoo/commit/ba5fe14c) and [commit 60624456](https://github.com/promptfoo/promptfoo/commit/60624456)
- **docs(redteam):** Minor redteam update by @typpo in [commit 7cad8da5](https://github.com/promptfoo/promptfoo/commit/7cad8da5)

### Tests

- **test(redteam):** Enhance nested quotes handling in parseGeneratedPrompts by @mldangelo in [commit 36f6464a](https://github.com/promptfoo/promptfoo/commit/36f6464a)

## [0.84.1] - 2024-09-04

### Changed

- fix: json parsing infinite loop (#1590)
- fix: add cache and timeout to remote grading (#1589)

## [0.84.0] - 2024-09-04

### Changed

- Support for remote `llm-rubric` (@typpo in #1585)
- Resolve foreign key constraint in `deleteAllEvals` (@mldangelo in #1581)
- Don't set OpenAI chat completion `seed=0` by default (@Sasja in #1580)
- Improve strategy JSON parsing (@typpo in #1587)
- Multilingual strategy now uses redteam provider (@typpo in #1586)
- Handle redteam remote generation error (@typpo)
- Redteam refusals are not failures for Vertex AI (@typpo)
- Reorganize redteam exports and add Strategies (@mldangelo in #1588)
- Update OpenAI config documentation (@mldangelo)
- Improve Azure environment variables and configuration documentation (@mldangelo)
- Bump dependencies and devDependencies (@mldangelo)
- Set `stream: false` in Ollama provider (@typpo, #1568)
- Bump openai from 4.57.0 to 4.57.1 (@dependabot in #1579)
- Regenerate JSON schema based on type change (@mldangelo)
- Synchronize EnvOverrides in types and validators (@mldangelo)

## [0.83.2] - 2024-09-03

### Added

- feat: add --remote to redteam generate (#1576)

## [0.83.1] - 2024-09-03

## [0.83.0] - 2024-09-03

### Changed

- feat: add onboarding flow for http endpoint (#1572)
- feat: remote generation on the cli (#1570)
- docs: update YAML syntax for prompts and providers arrays (#1574)

## [0.82.0] - 2024-09-02

### Added

- feat(redteam): add remote generation for purpose and entities by @mldangelo

### Changed

- feat: add `delay` option for redteam generate and refactor plugins by @typpo
- fix: validate all plugins before running any by @typpo
- fix: remove indirect prompt injection `config.systemPrompt` dependency by @typpo
- fix: show all strategies on report by @typpo
- fix: bfla grading by @typpo
- chore: simplify redteam types by @typpo
- chore: move redteam command locations by @typpo
- chore: defaults for redteam plugins/strategies by @typpo
- chore: clean up some redteam onboarding questions by @typpo
- chore: export redteam plugins by @typpo
- chore: rename envar by @typpo
- chore: add `PROMPTFOO_NO_REDTEAM_MODERATION` envar by @typpo
- chore(redteam): add progress bar to multilingual strategy by @mldangelo
- chore(redteam): export extraction functions by @mldangelo
- chore(docker): install peer dependencies during build by @mldangelo
- docs: update file paths to use file:// prefix by @mldangelo
- chore: clean up some redteam onboarding questions (#1569)
- chore: defaults for redteam plugins/strategies (#1521)

### Dependencies

- chore(deps-dev): bump @aws-sdk/client-bedrock-runtime from 3.637.0 to 3.642.0 by @dependabot
- chore(deps): bump replicate from 0.32.0 to 0.32.1 by @dependabot
- chore(deps): bump openai from 4.56.1 to 4.57.0 by @dependabot
- chore(deps): bump the github-actions group with 2 updates by @dependabot

## [0.81.5] - 2024-08-30

### Dependencies

- chore(deps): bump the github-actions group with 2 updates (#1566)
- chore(deps): bump replicate from 0.32.0 to 0.32.1 (#1559)
- chore(deps): bump openai from 4.56.1 to 4.57.0 (#1558)

### Fixed

- fix: remove indirect prompt injection `config.systemPrompt` dependency (#1562)
- fix: validate all plugins before running any (#1561)

### Added

- feat: add `delay` option for redteam generate and refactor plugins (#1564)
- feat(redteam): add remote generation for purpose and entities (#1555)

### Changed

- feat: global `env` var in templates (#1553)
- fix: harmful grader (#1554)
- chore: include createdAt in getStandaloneEvals (#1550)
- chore: write eval tags to database and add migration (#1551)
- style: enforce object shorthand rule (#1557)
- chore: move redteam command locations (#1565)
- chore: simplify redteam types (#1563)
- chore(deps-dev): bump @aws-sdk/client-bedrock-runtime from 3.637.0 to 3.642.0 (#1560)

## [0.81.4] - 2024-08-29

### Changed

- **fix:** redteam progress bar by @typpo in [#1548](https://github.com/promptfoo/promptfoo/pull/1548)
- **fix:** redteam grading should use defaultTest by @typpo in [#1549](https://github.com/promptfoo/promptfoo/pull/1549)
- **refactor:** move extractJsonObjects to json utility module by @mldangelo in [#1539](https://github.com/promptfoo/promptfoo/pull/1539)

### Fixed

- **fix(redteam):** fix modifier handling in PluginBase by @mldangelo in [#1538](https://github.com/promptfoo/promptfoo/pull/1538)
- **fix(testCases):** improve test case generation with retry logic by @mldangelo in [#1544](https://github.com/promptfoo/promptfoo/pull/1544)
- **fix(docker):** link peer dependencies in Docker build by @mldangelo in [#1545](https://github.com/promptfoo/promptfoo/pull/1545)
- **fix(devcontainer):** simplify and standardize development environment by @mldangelo in [#1547](https://github.com/promptfoo/promptfoo/pull/1547)

### Dependencies

- **chore(deps):** update dependencies by @mldangelo in [#1540](https://github.com/promptfoo/promptfoo/pull/1540)
- **chore(deps):** bump @anthropic-ai/sdk from 0.27.0 to 0.27.1 by @dependabot in [#1541](https://github.com/promptfoo/promptfoo/pull/1541)
- **chore(deps):** bump openai from 4.56.0 to 4.56.1 by @dependabot in [#1542](https://github.com/promptfoo/promptfoo/pull/1542)

## [0.81.3] - 2024-08-28

### Changed

- fix: use redteam provider in extractions (#1536)
- feat: Indirect prompt injection plugin (#1518)
- feat: add support for tags property in config (#1526)
- feat: ability to reference external files in plugin config (#1530)
- feat: custom redteam plugins (#1529)
- fix: remove failure messages from output (#1531)
- fix: reduce pii false positives (#1532)
- fix: Addtl Pii false positives (#1533)
- fix: RBAC plugin false positives (#1534)
- fix: redteam providers should be overriddeable (#1516)
- fix: dont use openai moderation if key not present (#1535)

### Fixed

- fix(redteam): update logic for json only response format in default provider (#1537)

## [0.81.2] - 2024-08-27

### Changed

- fix: use redteam provider in extractions (#1536)
- feat: Indirect prompt injection plugin (#1518)
- feat: add support for tags property in config (#1526)
- feat: ability to reference external files in plugin config (#1530)
- feat: custom redteam plugins (#1529)
- fix: remove failure messages from output (#1531)
- fix: reduce pii false positives (#1532)
- fix: Addtl Pii false positives (#1533)
- fix: RBAC plugin false positives (#1534)
- fix: redteam providers should be overriddeable (#1516)
- fix: dont use openai moderation if key not present (#1535)

## [0.81.1] - 2024-08-27

### Changed

- feat: Indirect prompt injection plugin (#1518)
- feat: add support for `tags` property in config (#1526)
- feat: ability to reference external files in plugin config (#1530)
- feat: custom redteam plugins (#1529)
- fix: remove failure messages from output (#1531)
- fix: reduce pii false positives (#1532)
- fix: Addtl Pii false positives (#1533)
- fix: RBAC plugin false positives (#1534)
- fix: redteam providers should be overriddeable (#1516)
- fix: dont use openai moderation if key not present (#1535)
- chore: Set jest command line setting for jest extension (#1527)

## [0.81.0] - 2024-08-26

### Added

- feat(report): performance by strategy (#1524)
- feat(ai21): Add AI21 Labs provider (#1514)
- feat(docker): add Python runtime to final image (#1519)
- feat(anthropic): add support for create message headers (prompt caching) (#1503)

### Changed

- feat: report view sidebar for previewing test failures (#1522)
- chore: add plugin/strategy descriptions (#1520)
- chore: add `promptfoo redteam plugins` command to list plugins (#1523)
- chore: clear cache status messages (#1517)

### Fixed

- fix(scriptCompletionProvider): handle UTF-8 encoding in script output (#1515)
- fix(config): support loading scenarios and tests from external files (#331)

### Dependencies

- chore(deps-dev): bump @aws-sdk/client-bedrock-runtime from 3.635.0 to 3.637.0 (#1513)

## [0.80.3] - 2024-08-22

### Changed

- **Add Support for Embeddings API (Cohere)**: Added support for the embeddings API. [#1502](https://github.com/promptfoo/promptfoo/pull/1502) by @typpo
- **Improve Download Menu**: Enhanced the web UI by improving the download menu, adding an option to download human eval test cases, and adding tests. [#1500](https://github.com/promptfoo/promptfoo/pull/1500) by @mldangelo
- **Python IPC Encoding**: Resolved an issue by ensuring that Python IPC uses UTF-8 encoding. [#1511](https://github.com/promptfoo/promptfoo/pull/1511) by @typpo
- **Dependencies**:
  - Bumped `@anthropic-ai/sdk` from `0.26.1` to `0.27.0`. [#1507](https://github.com/promptfoo/promptfoo/pull/1507) by @dependabot
  - Upgraded Docusaurus to version `3.5.2`. [#1512](https://github.com/promptfoo/promptfoo/pull/1512) by @mldangelo

## [0.80.2] - 2024-08-22

### Changed

- fix: remove prompt-extraction from base plugins (#1505)

## [0.80.1] - 2024-08-21

### Added

- feat(redteam): improve test generation and reporting (#1481)
- feat(eval)!: remove interactive providers option (#1487)

### Changed

- refactor(harmful): improve test generation and deduplication (#1480)
- fix: hosted load shared eval (#1482)
- fix: Generate correct url for hosted shared evals (#1484)
- feat: multilingual strategy (#1483)
- chore(eslint): add and configure eslint-plugin-unicorn (#1489)
- fix: include vars in python provider cache key (#1493)
- fix: Including prompt extraction broke redteam generation (#1494)
- fix: floating point comparisons in matchers (#1486)
- site: enterprise breakdown (#1495)
- fix: Prompt setup during redteam generation (#1496)
- fix: hardcoded injectVars in harmful plugin (#1498)
- site: enterprise blog post (#1497)

### Fixed

- fix(assertions): update error messages for context-relevance and context-faithfulness (#1485)

### Dependencies

- chore(deps-dev): bump @aws-sdk/client-bedrock-runtime from 3.632.0 to 3.635.0 (#1490)

## [0.80.0] - 2024-08-21

### Changed

- **Multilingual Strategy**: Added multilingual strategy by @typpo in [#1483](https://github.com/promptfoo/promptfoo/pull/1483)
- **Redteam**: Improved test generation and reporting by @mldangelo in [#1481](https://github.com/promptfoo/promptfoo/pull/1481)
- **Evaluation**: Removed interactive providers option by @mldangelo in [#1487](https://github.com/promptfoo/promptfoo/pull/1487)
- **Hosted Load**: Fixed hosted load shared eval by @sklein12 in [#1482](https://github.com/promptfoo/promptfoo/pull/1482)
- **Shared Evals**: Generated correct URL for hosted shared evals by @sklein12 in [#1484](https://github.com/promptfoo/promptfoo/pull/1484)
- **Assertions**: Updated error messages for context-relevance and context-faithfulness by @mldangelo in [#1485](https://github.com/promptfoo/promptfoo/pull/1485)
- **Python Provider**: Included vars in Python provider cache key by @typpo in [#1493](https://github.com/promptfoo/promptfoo/pull/1493)
- **Prompt Extraction**: Fixed prompt extraction during redteam generation by @sklein12 in [#1494](https://github.com/promptfoo/promptfoo/pull/1494)
- **Matchers**: Fixed floating point comparisons in matchers by @typpo in [#1486](https://github.com/promptfoo/promptfoo/pull/1486)
- **Redteam Generation**: Fixed prompt setup during redteam generation by @sklein12 in [#1496](https://github.com/promptfoo/promptfoo/pull/1496)
- **Harmful Tests**: Improved test generation and deduplication by @mldangelo in [#1480](https://github.com/promptfoo/promptfoo/pull/1480)
- **ESLint**: Added and configured eslint-plugin-unicorn by @mldangelo in [#1489](https://github.com/promptfoo/promptfoo/pull/1489)
- **Dependencies**: Bumped @aws-sdk/client-bedrock-runtime from 3.632.0 to 3.635.0 by @dependabot in [#1490](https://github.com/promptfoo/promptfoo/pull/1490)
- **Crescendo**: Crescendo now uses gpt-4o-mini instead of gpt-4o by @typpo
- **Environment Variables**: Added GROQ_API_KEY and alphabetized 3rd party environment variables by @mldangelo
- **Enterprise Breakdown**: Added enterprise breakdown by @typpo in [#1495](https://github.com/promptfoo/promptfoo/pull/1495)

## [0.79.0] - 2024-08-20

### Added

- feat(groq): integrate native Groq SDK and update documentation by @mldangelo in #1479
- feat(redteam): support multiple policies in redteam config by @mldangelo in #1470
- feat(redteam): handle graceful exit on Ctrl+C during initialization by @mldangelo

### Changed

- feat: Prompt Extraction Redteam Plugin by @sklein12 in #1471
- feat: nexe build artifacts by @typpo in #1472
- fix: expand supported config file extensions by @mldangelo in #1473
- fix: onboarding.ts should assume context.py by @typpo
- fix: typo in onboarding example by @typpo
- fix: reduce false positives in `policy` and `sql-injection` by @typpo
- docs: remove references to optional Supabase environment variables by @mldangelo in #1474
- docs: owasp llm top 10 updates by @typpo
- test: mock logger in util test suite by @mldangelo
- chore(workflow): change release trigger type from 'published' to 'created' in Docker workflow, remove pull request and push triggers by @mldangelo
- chore(webui): update plugin display names by @typpo
- chore: refine pass rate threshold logging by @mldangelo
- ci: upload artifact by @typpo

### Fixed

- fix(devcontainer): improve Docker setup for development environment by @mldangelo
- fix(devcontainer): update Dockerfile.dev for Node.js development by @mldangelo
- fix(webui): truncate floating point scores by @typpo

### Dependencies

- chore(deps): update dependencies by @mldangelo in #1478
- chore(deps): update dependencies including @swc/core, esbuild, @anthropic-ai/sdk, and openai by @mldangelo

### Tests

- test(config): run tests over example promptfoo configs by @mldangelo in #1475

## [0.78.3] - 2024-08-19

### Added

- feat(redteam): add base path to CLI state for redteam generate by @mldangelo in [#1464](https://github.com/promptfoo/promptfoo/pull/1464)
- feat(eval): add global pass rate threshold by @mldangelo in [#1443](https://github.com/promptfoo/promptfoo/pull/1443)

### Changed

- chore: check config.redteam instead of config.metadata.redteam by @mldangelo in [#1463](https://github.com/promptfoo/promptfoo/pull/1463)
- chore: Add vscode settings for prettier formatting by @sklein12 in [#1469](https://github.com/promptfoo/promptfoo/pull/1469)
- build: add defaults for supabase environment variables by @sklein12 in [#1468](https://github.com/promptfoo/promptfoo/pull/1468)
- fix: smarter caching in exec provider by @typpo in [#1467](https://github.com/promptfoo/promptfoo/pull/1467)
- docs: display consistent instructions for npx vs npm vs brew by @typpo in [#1465](https://github.com/promptfoo/promptfoo/pull/1465)

### Dependencies

- chore(deps): bump openai from 4.55.9 to 4.56.0 by @dependabot in [#1466](https://github.com/promptfoo/promptfoo/pull/1466)
- chore(deps): replace rouge with js-rouge by @QuarkNerd in [#1420](https://github.com/promptfoo/promptfoo/pull/1420)

## [0.78.2] - 2024-08-18

### Changed

- feat: multi-turn jailbreak (#1459)
- feat: plugin aliases for owasp, nist (#1410)
- refactor(redteam): aliase `generate redteam` to `redteam generate`. (#1461)
- chore: strongly typed envars (#1452)
- chore: further simplify redteam onboarding (#1462)
- docs: strategies (#1460)

## [0.78.1] - 2024-08-16

### Changed

- **feat:** Helicone integration by @maamalama in [#1434](https://github.com/promptfoo/promptfoo/pull/1434)
- **fix:** is-sql assertion `databaseType` not `database` by @typpo in [#1451](https://github.com/promptfoo/promptfoo/pull/1451)
- **chore:** Use temporary file for Python interprocess communication by @enkoder in [#1447](https://github.com/promptfoo/promptfoo/pull/1447)
- **chore:** Redteam onboarding updates by @typpo in [#1453](https://github.com/promptfoo/promptfoo/pull/1453)
- **site:** Add blog post by @typpo in [#1444](https://github.com/promptfoo/promptfoo/pull/1444)

### Fixed

- **fix(redteam):** Improve iterative tree-based red team attack provider by @mldangelo in [#1458](https://github.com/promptfoo/promptfoo/pull/1458)

### Dependencies

- **chore(deps):** Update various dependencies by @mldangelo in [#1442](https://github.com/promptfoo/promptfoo/pull/1442)
- **chore(deps):** Bump `@aws-sdk/client-bedrock-runtime` from 3.629.0 to 3.631.0 by @dependabot in [#1448](https://github.com/promptfoo/promptfoo/pull/1448)
- **chore(deps):** Bump `@aws-sdk/client-bedrock-runtime` from 3.631.0 to 3.632.0 by @dependabot in [#1455](https://github.com/promptfoo/promptfoo/pull/1455)
- **chore(deps):** Bump `@anthropic-ai/sdk` from 0.25.2 to 0.26.0 by @dependabot in [#1449](https://github.com/promptfoo/promptfoo/pull/1449)
- **chore(deps):** Bump `@anthropic-ai/sdk` from 0.26.0 to 0.26.1 by @dependabot in [#1456](https://github.com/promptfoo/promptfoo/pull/1456)
- **chore(deps):** Bump `openai` from 4.55.7 to 4.55.9 by @dependabot in [#1457](https://github.com/promptfoo/promptfoo/pull/1457)

## [0.78.0] - 2024-08-14

### Changed

- **Web UI**: Added ability to choose prompt/provider column in report view by @typpo in [#1426](https://github.com/promptfoo/promptfoo/pull/1426)
- **Eval**: Support loading scenarios and tests from external files by @mldangelo in [#1432](https://github.com/promptfoo/promptfoo/pull/1432)
- **Redteam**: Added language support for generated tests by @mldangelo in [#1433](https://github.com/promptfoo/promptfoo/pull/1433)
- **Transform**: Support custom function names in file transforms by @mldangelo in [#1435](https://github.com/promptfoo/promptfoo/pull/1435)
- **Extension Hook API**: Introduced extension hook API by @aantn in [#1249](https://github.com/promptfoo/promptfoo/pull/1249)
- **Report**: Hide unused plugins in report by @typpo in [#1425](https://github.com/promptfoo/promptfoo/pull/1425)
- **Memory**: Optimize memory usage in `listPreviousResults` by not loading all results into memory by @typpo in [#1439](https://github.com/promptfoo/promptfoo/pull/1439)
- **TypeScript**: Added TypeScript `promptfooconfig` example by @mldangelo in [#1427](https://github.com/promptfoo/promptfoo/pull/1427)
- **Tests**: Moved `evaluatorHelpers` tests to a separate file by @mldangelo in [#1437](https://github.com/promptfoo/promptfoo/pull/1437)
- **Dev**: Bumped `@aws-sdk/client-bedrock-runtime` from 3.624.0 to 3.629.0 by @dependabot in [#1428](https://github.com/promptfoo/promptfoo/pull/1428)
- **SDK**: Bumped `@anthropic-ai/sdk` from 0.25.1 to 0.25.2 by @dependabot in [#1429](https://github.com/promptfoo/promptfoo/pull/1429)
- **SDK**: Bumped `openai` from 4.55.4 to 4.55.7 by @dependabot in [#1436](https://github.com/promptfoo/promptfoo/pull/1436)

## [0.77.0] - 2024-08-12

### Added

- feat(assertions): add option to disable AJV strict mode (#1415)

### Changed

- feat: ssrf plugin (#1411)
- feat: `basic` strategy to represent raw payloads only (#1417)
- refactor: transform function (#1423)
- fix: suppress docker lint (#1412)
- fix: update eslint config and resolve unused variable warnings (#1413)
- fix: handle retries for harmful generations (#1422)
- docs: add plugin documentation (#1421)

### Fixed

- fix(redteam): plugins respect config-level numTest (#1409)

### Dependencies

- chore(deps): bump openai from 4.55.3 to 4.55.4 (#1418)

### Documentation

- docs(faq): expand and restructure FAQ content (#1416)

## [0.76.1] - 2024-08-11

## [0.76.0] - 2024-08-10

### Changed

- feat: add `delete eval latest` and `delete eval all` (#1383)
- feat: bfla and bofa plugins (#1406)
- feat: Support loading tools from multiple files (#1384)
- feat: `promptfoo eval --description` override (#1399)
- feat: add `default` strategy and remove `--add-strategies` (#1401)
- feat: assume unrecognized openai models are chat models (#1404)
- feat: excessive agency grader looks at tools (#1403)
- fix: dont check SSL certs (#1396)
- fix: reduce rbac and moderation false positives (#1400)
- fix: `redteam` property was not read in config (#1407)
- fix: Do not ignored derived metrics (#1381)
- fix: add indexes for sqlite (#1382)

### Fixed

- fix(types): allow boolean values in VarsSchema (#1386)

### Dependencies

- chore(deps-dev): bump @aws-sdk/client-bedrock-runtime from 3.623.0 to 3.624.0 (#1379)
- chore(deps): bump openai from 4.54.0 to 4.55.0 (#1387)
- chore(deps): bump openai from 4.55.0 to 4.55.1 (#1392)
- chore(deps): bump @anthropic-ai/sdk from 0.25.0 to 0.25.1 (#1397)
- chore(deps): bump openai from 4.55.1 to 4.55.3 (#1398)

## [0.75.2] - 2024-08-06

### Added

- feat: ability to attach configs to prompts (#1391)

### Changed

- fix: Update "Edit Comment" dialog background for the dark mode (#1374)
- fix: undefined var in hallucination template (#1375)
- fix: restore harmCategory var (#1380)

## [0.75.1] - 2024-08-05

### Changed

- fix: temporarily disable nunjucks strict mode by @typpo

### Dependencies

- chore(deps): update dependencies (#1373)

## [0.75.0] - 2024-08-05

### Added

- feat(webui): Download report as PDF by @typpo in #1348
- feat(redteam): Add custom policy plugin by @mldangelo in #1346
- feat(config): Add writePromptfooConfig function and orderKeys utility by @mldangelo in #1360
- feat(redteam): Add purpose and entities to defaultTest metadata by @mldangelo in #1359
- feat(webui): Show metadata in details dialog by @typpo in #1362
- feat(redteam): Add some simple requested strategies by @typpo in #1364

### Changed

- feat: Implement defaultTest metadata in tests and scenarios by @mldangelo in #1361
- feat!: Add `default` plugin collection and remove --add-plugins by @typpo in #1369
- fix: Moderation assert and iterative provider handle output objects by @typpo in #1353
- fix: Improve PII grader by @typpo in #1354
- fix: Improve RBAC grading by @typpo in #1347
- fix: Make graders set assertion value by @typpo in #1355
- fix: Allow falsy provider response outputs by @typpo in #1356
- fix: Improve entity extraction and enable for PII by @typpo in #1358
- fix: Do not dereference external tool files by @typpo in #1357
- fix: Google sheets output by @typpo in #1367
- docs: How to red team RAG applications by @typpo in #1368
- refactor(redteam): Consolidate graders and plugins by @mldangelo in #1370
- chore(redteam): Collect user consent for harmful generation by @typpo in #1365

### Dependencies

- chore(deps): Bump openai from 4.53.2 to 4.54.0 by @dependabot in #1349
- chore(deps-dev): Bump @aws-sdk/client-bedrock-runtime from 3.622.0 to 3.623.0 by @dependabot in #1372

## [0.74.0] - 2024-08-01

### Changed

- **feat**: Split types vs validators for prompts, providers, and redteam [#1325](https://github.com/promptfoo/promptfoo/pull/1325) by [@typpo](https://github.com/typpo)
- **feat**: Load provider `tools` and `functions` from external file [#1342](https://github.com/promptfoo/promptfoo/pull/1342) by [@typpo](https://github.com/typpo)
- **fix**: Show gray icon when there are no tests in report [#1335](https://github.com/promptfoo/promptfoo/pull/1335) by [@typpo](https://github.com/typpo)
- **fix**: numTests calculation for previous evals [#1336](https://github.com/promptfoo/promptfoo/pull/1336) by [@onyck](https://github.com/onyck)
- **fix**: Only show the number of tests actually run in the eval [#1338](https://github.com/promptfoo/promptfoo/pull/1338) by [@typpo](https://github.com/typpo)
- **fix**: better-sqlite3 in arm64 docker image [#1344](https://github.com/promptfoo/promptfoo/pull/1344) by [@cmrfrd](https://github.com/cmrfrd)
- **fix**: Correct positive example in DEFAULT_GRADING_PROMPT [#1337](https://github.com/promptfoo/promptfoo/pull/1337) by [@tbuckley](https://github.com/tbuckley)
- **chore**: Integrate red team evaluation into promptfoo init [#1334](https://github.com/promptfoo/promptfoo/pull/1334) by [@mldangelo](https://github.com/mldangelo)
- **chore**: Enforce consistent type imports [#1341](https://github.com/promptfoo/promptfoo/pull/1341) by [@mldangelo](https://github.com/mldangelo)
- **refactor(redteam)**: Update plugin architecture and improve error handling [#1343](https://github.com/promptfoo/promptfoo/pull/1343) by [@mldangelo](https://github.com/mldangelo)
- **docs**: Expand installation instructions in README and docs [#1345](https://github.com/promptfoo/promptfoo/pull/1345) by [@mldangelo](https://github.com/mldangelo)

### Dependencies

- **chore(deps)**: Bump @azure/identity from 4.4.0 to 4.4.1 [#1340](https://github.com/promptfoo/promptfoo/pull/1340) by [@dependabot](https://github.com/dependabot)
- **chore(deps)**: Bump the github-actions group with 3 updates [#1339](https://github.com/promptfoo/promptfoo/pull/1339) by [@dependabot](https://github.com/dependabot)

## [0.73.9] - 2024-07-30

### Dependencies

- chore(deps): update dev dependencies and minor package versions (#1331)
- chore(deps): bump @anthropic-ai/sdk from 0.24.3 to 0.25.0 (#1326)

### Fixed

- fix: chain provider and test transform (#1316)

### Added

- feat: handle rate limits in generic fetch path (#1324)

### Changed

- **Features:**
  - feat: handle rate limits in generic fetch path by @typpo in https://github.com/promptfoo/promptfoo/pull/1324
- **Fixes:**
  - fix: show default vars in table by @typpo in https://github.com/promptfoo/promptfoo/pull/1306
  - fix: chain provider and test transform by @fvdnabee in https://github.com/promptfoo/promptfoo/pull/1316
- **Refactors:**
  - refactor(redteam): extract entity and purpose logic, update imitation plugin by @mldangelo in https://github.com/promptfoo/promptfoo/pull/1301
- **Chores:**
  - chore(deps): bump openai from 4.53.1 to 4.53.2 by @dependabot in https://github.com/promptfoo/promptfoo/pull/1314
  - chore: set page titles by @typpo in https://github.com/promptfoo/promptfoo/pull/1315
  - chore: add devcontainer setup by @cmrfrd in https://github.com/promptfoo/promptfoo/pull/1317
  - chore(webui): persist column selection in evals view by @mldangelo in https://github.com/promptfoo/promptfoo/pull/1302
  - chore(redteam): allow multiple provider selection by @mldangelo in https://github.com/promptfoo/promptfoo/pull/1319
  - chore(deps): bump @anthropic-ai/sdk from 0.24.3 to 0.25.0 by @dependabot in https://github.com/promptfoo/promptfoo/pull/1326
  - chore(deps-dev): bump @aws-sdk/client-bedrock-runtime from 3.620.0 to 3.620.1 by @dependabot in https://github.com/promptfoo/promptfoo/pull/1327
  - chore(deps): update dev dependencies and minor package versions by @mldangelo in https://github.com/promptfoo/promptfoo/pull/1331
- **CI/CD:**
  - ci: add assets generation job and update json schema by @mldangelo in https://github.com/promptfoo/promptfoo/pull/1321
  - docs: add CITATION.cff file by @mldangelo in https://github.com/promptfoo/promptfoo/pull/1322
  - docs: update examples and docs to use gpt-4o and gpt-4o-mini models by @mldangelo in https://github.com/promptfoo/promptfoo/pull/1323
- chore(deps-dev): bump @aws-sdk/client-bedrock-runtime from 3.620.0 to 3.620.1 (#1327)

### Documentation

- **Documentation:**

## [0.73.8] - 2024-07-29

### Dependencies

- chore(deps): bump openai from 4.53.1 to 4.53.2 (#1314)

### Documentation

- docs: update examples and docs to use gpt-4o and gpt-4o-mini models (#1323)
- docs: add CITATION.cff file (#1322)

### Added

- feat(webui): tooltip with provider config on hover (#1312)

### Changed

- feat: Imitation redteam plugin (#1163)
- fix: report cached tokens from assertions (#1299)
- fix: trim model-graded-closedqa response (#1309)
- refactor(utils): move transform logic to separate file (#1310)
- chore(cli): add option to strip auth info from shared URLs (#1304)
- chore: set page titles (#1315)
- chore(webui): persist column selection in evals view (#1302)
- ci: add assets generation job and update json schema (#1321)
- refactor(redteam): extract entity and purpose logic, update imitation plugin (#1301)
- chore(redteam): allow multiple provider selection (#1319)
- chore: add devcontainer setup (#1317)

### Fixed

- fix(webui): make it easier to select text without toggling cell (#1295)
- fix(docker): add sqlite-dev to runtime dependencies (#1297)
- fix(redteam): update CompetitorsGrader rubric (#1298)
- fix(redteam): improve plugin and strategy selection UI (#1300)
- fix(redteam): decrease false positives in hallucination grader (#1305)
- fix(redteam): misc fixes in grading and calculations (#1313)
- fix: show default vars in table (#1306)

## [0.73.7] - 2024-07-26

### Changed

- **Standalone graders for redteam** by [@typpo](https://github.com/typpo) in [#1256](https://github.com/promptfoo/promptfoo/pull/1256)
- **Punycode deprecation warning on node 22** by [@typpo](https://github.com/typpo) in [#1287](https://github.com/promptfoo/promptfoo/pull/1287)
- **Improve iterative providers and update provider API interface to pass original prompt** by [@mldangelo](https://github.com/mldangelo) in [#1293](https://github.com/promptfoo/promptfoo/pull/1293)
- **Add issue templates** by [@typpo](https://github.com/typpo) in [#1288](https://github.com/promptfoo/promptfoo/pull/1288)
- **Support TS files for prompts providers and assertions** by [@benasher44](https://github.com/benasher44) in [#1286](https://github.com/promptfoo/promptfoo/pull/1286)
- **Update dependencies** by [@mldangelo](https://github.com/mldangelo) in [#1292](https://github.com/promptfoo/promptfoo/pull/1292)
- **Move circular dependency check to style-check job** by [@mldangelo](https://github.com/mldangelo) in [#1291](https://github.com/promptfoo/promptfoo/pull/1291)
- **Add examples for embedding and classification providers** by [@Luca-Hackl](https://github.com/Luca-Hackl) in [#1296](https://github.com/promptfoo/promptfoo/pull/1296)

## [0.73.6] - 2024-07-25

### Added

- feat(ci): add Docker image publishing to GitHub Container Registry (#1263)
- feat(webui): add yaml upload button (#1264)

### Changed

- docs: fix javascript configuration guide variable example (#1268)
- site(careers): update application instructions and preferences (#1270)
- chore(python): enhance documentation, tests, formatting, and CI (#1282)
- fix: treat .cjs and .mjs files as javascript vars (#1267)
- fix: add xml tags for better delineation in `llm-rubric`, reduce `harmful` plugin false positives (#1269)
- fix: improve handling of json objects in http provider (#1274)
- fix: support provider json filepath (#1279)
- chore(ci): implement multi-arch Docker image build and push (#1266)
- chore(docker): add multi-arch image description (#1271)
- chore(eslint): add new linter rules and improve code quality (#1277)
- chore: move types files (#1278)
- refactor(redteam): rename strategies and improve type safety (#1275)
- ci: re-enable Node 22.x in CI matrix (#1272)
- chore: support loading .{,m,c}ts promptfooconfig files (#1284)

### Dependencies

- chore(deps): update ajv-formats from 2.1.1 to 3.0.1 (#1276)
- chore(deps): update @swc/core to version 1.7.1 (#1285)

## [0.73.5] - 2024-07-24

### Added

- **feat(cli):** Add the ability to share a specific eval by [@typpo](https://github.com/promptfoo/promptfoo/pull/1250)
- **feat(webui):** Hide long metrics lists by [@typpo](https://github.com/promptfoo/promptfoo/pull/1262)
- feat(webui): hide long metrics lists (#1262)
- feat: ability to share a specific eval (#1250)

### Changed

- **fix:** Resolve node-fetch TypeScript errors by [@mldangelo](https://github.com/promptfoo/promptfoo/pull/1254)
- **fix:** Correct color error in local `checkNodeVersion` test by [@mldangelo](https://github.com/promptfoo/promptfoo/pull/1255)
- **fix:** Multiple Docker fixes by [@typpo](https://github.com/promptfoo/promptfoo/pull/1257)
- **fix:** Improve `--add-strategies` validation error messages by [@typpo](https://github.com/promptfoo/promptfoo/pull/1260)
- **chore:** Warn when a variable is named `assert` by [@typpo](https://github.com/promptfoo/promptfoo/pull/1259)
- **chore:** Update Llama examples and add support for chat-formatted prompts in Replicate by [@typpo](https://github.com/promptfoo/promptfoo/pull/1261)
- chore: update llama examples and add support for chat formatted prompts in Replicate (#1261)
- chore: warn when a var is named assert (#1259)

### Fixed

- **fix(redteam):** Allow arbitrary `injectVar` name for redteam providers by [@mldangelo](https://github.com/promptfoo/promptfoo/pull/1253)
- fix: make --add-strategies validation have useful error (#1260)
- fix: multiple docker fixes (#1257)
- fix: color error in local checkNodeVersion test (#1255)
- fix: resolve node-fetch typescript errors (#1254)
- fix(redteam): allow arbitrary injectVar name for redteam providers (#1253)

## [0.73.4] - 2024-07-24

### Changed

- **schema**: Update config schema for strategies by @mldangelo in [#1244](https://github.com/promptfoo/promptfoo/pull/1244)
- **defaultTest**: Fix scenario assert merging by @onyck in [#1251](https://github.com/promptfoo/promptfoo/pull/1251)
- **webui**: Handle port already in use error by @mldangelo in [#1246](https://github.com/promptfoo/promptfoo/pull/1246)
- **webui**: Update provider list in `ProviderSelector` and add tests by @mldangelo in [#1245](https://github.com/promptfoo/promptfoo/pull/1245)
- **site**: Add blog post by @typpo in [#1247](https://github.com/promptfoo/promptfoo/pull/1247)
- **site**: Improve navigation and consistency by @mldangelo in [#1248](https://github.com/promptfoo/promptfoo/pull/1248)
- **site**: Add careers page by @mldangelo in [#1222](https://github.com/promptfoo/promptfoo/pull/1222)
- **docs**: Full RAG example by @typpo in [#1228](https://github.com/promptfoo/promptfoo/pull/1228)

## [0.73.3] - 2024-07-23

### Changed

- **WebUI:** Make eval switcher more obvious by @typpo in [#1232](https://github.com/promptfoo/promptfoo/pull/1232)
- **Redteam:** Add iterative tree provider and strategy by @mldangelo in [#1238](https://github.com/promptfoo/promptfoo/pull/1238)
- Improve `CallApiFunctionSchema`/`ProviderFunction` type by @aloisklink in [#1235](https://github.com/promptfoo/promptfoo/pull/1235)
- **Redteam:** CLI nits, plugins, provider functionality, and documentation by @mldangelo in [#1231](https://github.com/promptfoo/promptfoo/pull/1231)
- **Redteam:** PII false positives by @typpo in [#1233](https://github.com/promptfoo/promptfoo/pull/1233)
- **Redteam:** `--add-strategies` flag didn't work by @typpo in [#1234](https://github.com/promptfoo/promptfoo/pull/1234)
- Cleanup logging and fix nextui TS error by @mldangelo in [#1243](https://github.com/promptfoo/promptfoo/pull/1243)
- **CI:** Add registry URL to npm publish workflow by @mldangelo in [#1241](https://github.com/promptfoo/promptfoo/pull/1241)
- Remove redundant chalk invocations by @mldangelo in [#1240](https://github.com/promptfoo/promptfoo/pull/1240)
- Update dependencies by @mldangelo in [#1242](https://github.com/promptfoo/promptfoo/pull/1242)
- Update some images by @typpo in [#1236](https://github.com/promptfoo/promptfoo/pull/1236)
- More image updates by @typpo in [#1237](https://github.com/promptfoo/promptfoo/pull/1237)
- Update capitalization of Promptfoo and fix site deprecation warning by @mldangelo in [#1239](https://github.com/promptfoo/promptfoo/pull/1239)

## [0.73.2] - 2024-07-23

### Changed

- fix: add support for anthropic bedrock tools (#1229)
- chore(redteam): add a warning for no openai key set (#1230)

## [0.73.1] - 2024-07-22

### Changed

- fix: dont try to parse yaml content on load (#1226)

## [0.73.0] - 2024-07-22

### Added

- feat(redteam): add 4 new basic plugins (#1201)
- feat(redteam): improve test generation logic and add batching by @mldangelo in
- feat(redteam): settings dialog (#1215)https://github.com/promptfoo/promptfoo/pull/1208
- feat(redteam): introduce redteam section for promptfooconfig.yaml (#1192)

### Changed

- fix: gpt-4o-mini price (#1218)
- chore(openai): update model list (#1219)
- test: improve type safety and resolve TypeScript errors (#1216)
- refactor: resolve circular dependencies and improve code organization (#1212)
- docs: fix broken links (#1211)
- site: image updates and bugfixes (#1217)
- site: improve human readability of validator errors (#1221)
- site: yaml/json config validator for promptfoo configs (#1207)

### Fixed

- fix(validator): fix errors in default example (#1220)
- fix(webui): misc fixes and improvements to webui visuals (#1213)
- fix(redteam): mismatched categories and better overall scoring (#1214)
- fix(gemini): improve error handling (#1193)

### Dependencies

- chore(deps): update multiple dependencies to latest minor and patch versions (#1210)

## [0.72.2] - 2024-07-19

### Documentation

- docs: add guide for comparing GPT-4o vs GPT-4o-mini (#1200)

### Added

- **feat(openai):** add GPT-4o-mini models by [@mldangelo](https://github.com/promptfoo/promptfoo/pull/1196)
- feat(redteam): improve test generation logic and add batching (#1208)

### Changed

- **feat:** add schema validation to `promptfooconfig.yaml` by [@mldangelo](https://github.com/promptfoo/promptfoo/pull/1185)
- **fix:** base path for custom filter resolution by [@onyck](https://github.com/promptfoo/promptfoo/pull/1198)
- **chore(redteam):** refactor PII categories and improve plugin handling by [@mldangelo](https://github.com/promptfoo/promptfoo/pull/1191)
- **build(deps-dev):** bump `@aws-sdk/client-bedrock-runtime` from 3.614.0 to 3.616.0 by [@dependabot](https://github.com/promptfoo/promptfoo/pull/1203)
- **docs:** add guide for comparing GPT-4o vs GPT-4o-mini by [@mldangelo](https://github.com/promptfoo/promptfoo/pull/1200)
- **site:** contact page by [@typpo](https://github.com/promptfoo/promptfoo/pull/1190)
- **site:** newsletter form by [@typpo](https://github.com/promptfoo/promptfoo/pull/1194)
- **site:** miscellaneous images and improvements by [@typpo](https://github.com/promptfoo/promptfoo/pull/1199)
- build(deps-dev): bump @aws-sdk/client-bedrock-runtime from 3.614.0 to 3.616.0 (#1203)
- site: misc images and improvements (#1199)

### Fixed

- **fix(webui):** eval ID not being properly set by [@typpo](https://github.com/promptfoo/promptfoo/pull/1195)
- **fix(Dockerfile):** install curl for healthcheck by [@orange-anjou](https://github.com/promptfoo/promptfoo/pull/1204)
- fix(Dockerfile): install curl for healthcheck (#1204)
- fix: base path for custom filter resolution (#1198)

### Tests

- **test(webui):** add unit tests for `InfoModal` component by [@mldangelo](https://github.com/promptfoo/promptfoo/pull/1187)

## [0.72.1] - 2024-07-18

### Tests

- test(webui): add unit tests for InfoModal component (#1187)

### Fixed

- fix(webui): eval id not being properly set (#1195)

### Added

- feat(openai): add gpt-4o-mini models (#1196)
- feat: add schema validation to promptfooconfig.yaml (#1185)

### Changed

- Fix: Consider model name when caching Bedrock responses by @fvdnabee in [#1181](https://github.com/promptfoo/promptfoo/pull/1181)
- Fix: Parsing of the model name tag in Ollama embeddings provider by @minamijoyo in [#1189](https://github.com/promptfoo/promptfoo/pull/1189)
- Refactor (redteam): Simplify CLI command structure and update provider options by @mldangelo in [#1174](https://github.com/promptfoo/promptfoo/pull/1174)
- Refactor (types): Convert interfaces to Zod schemas by @mldangelo in [#1178](https://github.com/promptfoo/promptfoo/pull/1178)
- Refactor (redteam): Improve type safety and simplify code structure by @mldangelo in [#1175](https://github.com/promptfoo/promptfoo/pull/1175)
- Chore (redteam): Another injection by @typpo in [#1173](https://github.com/promptfoo/promptfoo/pull/1173)
- Chore (deps): Upgrade inquirer to v10 by @mldangelo in [#1176](https://github.com/promptfoo/promptfoo/pull/1176)
- Chore (redteam): Update CLI for test case generation by @mldangelo in [#1177](https://github.com/promptfoo/promptfoo/pull/1177)
- Chore: Include hostname in share confirmation by @typpo in [#1183](https://github.com/promptfoo/promptfoo/pull/1183)
- Build (deps-dev): Bump @azure/identity from 4.3.0 to 4.4.0 by @dependabot in [#1180](https://github.com/promptfoo/promptfoo/pull/1180)
- chore(redteam): refactor PII categories and improve plugin handling (#1191)
- site: newsletter form (#1194)
- site: contact page (#1190)

## [0.72.0] - 2024-07-17

### Added

- feat(webui): add about component with helpful links (#1149)
- feat(webui): Ability to compare evals (#1148)

### Changed

- feat: manual input provider (#1168)
- chore(mistral): add codestral-mamba (#1170)
- chore: static imports for iterative providers (#1169)

### Fixed

- fix(webui): dark mode toggle (#1171)
- fix(redteam): set harmCategory label for harmful tests (#1172)

## [0.71.1] - 2024-07-15

### Added

- feat(redteam): specify the default number of test cases to generate per plugin (#1154)

### Changed

- feat: add image classification example and xml assertions (#1153)

### Fixed

- fix(redteam): fix dynamic import paths (#1162)

## [0.71.0] - 2024-07-15

### Changed

- **Eval picker for web UI** by [@typpo](https://github.com/typpo) in [#1143](https://github.com/promptfoo/promptfoo/pull/1143)
- **Update default model providers to Claude 3.5** by [@mldangelo](https://github.com/mldangelo) in [#1157](https://github.com/promptfoo/promptfoo/pull/1157)
- **Allow provider customization for dataset generation** by [@mldangelo](https://github.com/mldangelo) in [#1158](https://github.com/promptfoo/promptfoo/pull/1158)
- **Predict Redteam injectVars** by [@mldangelo](https://github.com/mldangelo) in [#1141](https://github.com/promptfoo/promptfoo/pull/1141)
- **Fix JSON prompt escaping in HTTP provider and add LM Studio example** by [@mldangelo](https://github.com/mldangelo) in [#1156](https://github.com/promptfoo/promptfoo/pull/1156)
- **Fix poor performing harmful test generation** by [@mldangelo](https://github.com/mldangelo) in [#1124](https://github.com/promptfoo/promptfoo/pull/1124)
- **Update overreliance grading prompt** by [@mldangelo](https://github.com/mldangelo) in [#1146](https://github.com/promptfoo/promptfoo/pull/1146)
- **Move multiple variables warning to before progress bar** by [@typpo](https://github.com/typpo) in [#1160](https://github.com/promptfoo/promptfoo/pull/1160)
- **Add contributing guide** by [@mldangelo](https://github.com/mldangelo) in [#1150](https://github.com/promptfoo/promptfoo/pull/1150)
- **Refactor and optimize injection and iterative methods** by [@mldangelo](https://github.com/mldangelo) in [#1138](https://github.com/promptfoo/promptfoo/pull/1138)
- **Update plugin base class to support multiple assertions** by [@mldangelo](https://github.com/mldangelo) in [#1139](https://github.com/promptfoo/promptfoo/pull/1139)
- **Structural refactor, abstract plugin and method actions** by [@mldangelo](https://github.com/mldangelo) in [#1140](https://github.com/promptfoo/promptfoo/pull/1140)
- **Move CLI commands into individual files** by [@mldangelo](https://github.com/mldangelo) in [#1155](https://github.com/promptfoo/promptfoo/pull/1155)
- **Update Jest linter rules** by [@mldangelo](https://github.com/mldangelo) in [#1161](https://github.com/promptfoo/promptfoo/pull/1161)
- **Bump openai from 4.52.4 to 4.52.5** by [@dependabot](https://github.com/dependabot) in [#1137](https://github.com/promptfoo/promptfoo/pull/1137)
- **Bump @aws-sdk/client-bedrock-runtime from 3.613.0 to 3.614.0** by [@dependabot](https://github.com/dependabot) in [#1136](https://github.com/promptfoo/promptfoo/pull/1136)
- **Bump openai from 4.52.5 to 4.52.7** by [@dependabot](https://github.com/dependabot) in [#1142](https://github.com/promptfoo/promptfoo/pull/1142)
- **Update documentation and MUI dependencies** by [@mldangelo](https://github.com/mldangelo) in [#1152](https://github.com/promptfoo/promptfoo/pull/1152)
- **Update Drizzle dependencies and configuration** by [@mldangelo](https://github.com/mldangelo) in [#1151](https://github.com/promptfoo/promptfoo/pull/1151)
- **Bump dependencies with patch and minor version updates** by [@mldangelo](https://github.com/mldangelo) in [#1159](https://github.com/promptfoo/promptfoo/pull/1159)

## [0.70.1] - 2024-07-11

### Changed

- **provider**: put provider in outer loop to reduce model swap by @typpo in [#1132](https://github.com/promptfoo/promptfoo/pull/1132)
- **evaluator**: ensure unique prompt handling with labeled and unlabeled providers by @mldangelo in [#1134](https://github.com/promptfoo/promptfoo/pull/1134)
- **eval**: validate --output file extension before running eval by @mldangelo in [#1135](https://github.com/promptfoo/promptfoo/pull/1135)
- **deps-dev**: bump @aws-sdk/client-bedrock-runtime from 3.609.0 to 3.613.0 by @dependabot in [#1126](https://github.com/promptfoo/promptfoo/pull/1126)
- fix pythonCompletion test by @mldangelo in [#1133](https://github.com/promptfoo/promptfoo/pull/1133)

## [0.70.0] - 2024-07-10

### Changed

- feat: Add `promptfoo redteam init` command (#1122)
- chore: refactor eval and generate commands out of main.ts (#1121)
- build(deps): bump openai from 4.52.3 to 4.52.4 (#1118)
- refactor(redteam): relocate harmful and pii plugins from legacy directory (#1123)
- refactor(redteam): Migrate harmful test generators to plugin-based architecture (#1116)

### Fixed

- fix(redteam): use final prompt in moderation instead of original (#1117)

## [0.69.2] - 2024-07-08

### Changed

- feat: add support for nested grading results (#1101)
- fix: issue that caused harmful prompts to not save (#1112)
- fix: resolve relative paths for prompts (#1110)
- ci: compress images in PRs (#1108)
- site: landing page updates (#1096)

## [0.69.1] - 2024-07-06

### Changed

- **feat**: Add Zod schema validation for providers in `promptfooconfig` by @mldangelo in [#1102](https://github.com/promptfoo/promptfoo/pull/1102)
- **fix**: Re-add provider context in prompt functions by @mldangelo in [#1106](https://github.com/promptfoo/promptfoo/pull/1106)
- **fix**: Add missing `gpt-4-turbo-2024-04-09` by @aloisklink in [#1100](https://github.com/promptfoo/promptfoo/pull/1100)
- **chore**: Update minor and patch versions of several packages by @mldangelo in [#1107](https://github.com/promptfoo/promptfoo/pull/1107)
- **chore**: Format Python code and add check job to GitHub Actions workflow by @mldangelo in [#1105](https://github.com/promptfoo/promptfoo/pull/1105)
- **chore**: Bump version to 0.69.1 by @mldangelo
- **docs**: Add example and configuration guide for using `llama.cpp` by @mldangelo in [#1104](https://github.com/promptfoo/promptfoo/pull/1104)
- **docs**: Add Vitest integration guide by @mldangelo in [#1103](https://github.com/promptfoo/promptfoo/pull/1103)

## [0.69.0] - 2024-07-05

### Added

- feat(redteam): `extra-jailbreak` plugin that applies jailbreak to all probes (#1085)
- feat(webui): show metrics as % in column header (#1087)
- feat: add support for PROMPTFOO_AUTHOR environment variable (#1099)

### Changed

- feat: `llm-rubric` uses tools API for model-grading anthropic evals (#1079)
- feat: `--filter-providers` eval option (#1089)
- feat: add `author` field to evals (#1045)
- fix: improper path resolution for file:// prefixes (#1094)
- chore(webui): small changes to styling (#1088)
- docs: guide on how to do sandboxed evals on generated code (#1097)
- build(deps): bump replicate from 0.30.2 to 0.31.0 (#1090)

### Fixed

- fix(webui): Ability to toggle visibility of description column (#1095)

## [0.68.3] - 2024-07-04

### Tests

- test: fix assertion result mock pollution (#1086)

### Fixed

- fix: browser error on eval page with derived metrics that results when a score is null (#1093)
- fix(prompts): treat non-existent files as prompt strings (#1084)
- fix: remove test mutation for classifer and select-best assertion types (#1083)

### Added

- feat(openai): support for attachments for openai assistants (#1080)

### Changed

- **Features:**
  - Added support for attachments in OpenAI assistants by [@typpo](https://github.com/promptfoo/promptfoo/pull/1080)
- **Fixes:**
  - Removed test mutation for classifier and select-best assertion types by [@typpo](https://github.com/promptfoo/promptfoo/pull/1083)
  - Treated non-existent files as prompt strings by [@typpo](https://github.com/promptfoo/promptfoo/pull/1084)
  - Fixed assertion result mock pollution by [@mldangelo](https://github.com/promptfoo/promptfoo/pull/1086)
- **Dependencies:**
  - Bumped `openai` from 4.52.2 to 4.52.3 by [@dependabot](https://github.com/promptfoo/promptfoo/pull/1073)
  - Bumped `@aws-sdk/client-bedrock-runtime` from 3.606.0 to 3.609.0 by [@dependabot](https://github.com/promptfoo/promptfoo/pull/1072)

## [0.68.2] - 2024-07-03

### Changed

- build(deps): bump openai from 4.52.2 to 4.52.3 (#1073)
- build(deps-dev): bump @aws-sdk/client-bedrock-runtime from 3.606.0 to 3.609.0 (#1072)

### Added

- feat(webui): add scenarios to test suite configuration in yaml editor (#1071)

## [0.68.1] - 2024-07-02

### Fixed

- fix: resolve issues with relative prompt paths (#1066)
- fix: handle replicate ids without version (#1059)

### Added

- feat: support calling specific function from python provider (#1053)

### Changed

- **feat:** Support calling specific function from Python provider by [@typpo](https://github.com/promptfoo/promptfoo/pull/1053)
- **fix:** Resolve issues with relative prompt paths by [@mldangelo](https://github.com/promptfoo/promptfoo/pull/1066)
- **fix:** Handle replicate IDs without version by [@typpo](https://github.com/promptfoo/promptfoo/pull/1059)
- **build(deps):** Bump `@anthropic-ai/sdk` from 0.24.2 to 0.24.3 by [@dependabot](https://github.com/promptfoo/promptfoo/pull/1062)
- build(deps): bump @anthropic-ai/sdk from 0.24.2 to 0.24.3 (#1062)

## [0.68.0] - 2024-07-01

### Documentation

- docs: dalle jailbreak blog post (#1052)

### Added

- feat(webui): Add support for markdown tables and other extras by @typpo in [#1042](https://github.com/promptfoo/promptfoo/pull/1042)

### Changed

- feat: support for image model redteaming by @typpo in [#1051](https://github.com/promptfoo/promptfoo/pull/1051)
- feat: prompt syntax for bedrock llama3 by @fvdnabee in [#1038](https://github.com/promptfoo/promptfoo/pull/1038)
- fix: http provider returns the correct response format by @typpo in [#1027](https://github.com/promptfoo/promptfoo/pull/1027)
- fix: handle when stdout columns are not set by @typpo in [#1029](https://github.com/promptfoo/promptfoo/pull/1029)
- fix: support additional models via AWS Bedrock and update documentation by @mldangelo in [#1034](https://github.com/promptfoo/promptfoo/pull/1034)
- fix: handle imported single test case by @typpo in [#1041](https://github.com/promptfoo/promptfoo/pull/1041)
- fix: dereference promptfoo test files by @fvdnabee in [#1035](https://github.com/promptfoo/promptfoo/pull/1035)
- chore: expose runAssertion and runAssertions to node package by @typpo in [#1026](https://github.com/promptfoo/promptfoo/pull/1026)
- chore: add Node.js version check to ensure compatibility by @mldangelo in [#1030](https://github.com/promptfoo/promptfoo/pull/1030)
- chore: enable '@typescript-eslint/no-use-before-define' linter rule by @mldangelo in [#1043](https://github.com/promptfoo/promptfoo/pull/1043)
- docs: fix broken documentation links by @mldangelo in [#1033](https://github.com/promptfoo/promptfoo/pull/1033)
- docs: update anthropic.md by @Codeshark-NET in [#1036](https://github.com/promptfoo/promptfoo/pull/1036)
- ci: add GitHub Action for automatic version tagging by @mldangelo in [#1046](https://github.com/promptfoo/promptfoo/pull/1046)
- ci: npm publish workflow by @typpo in [#1044](https://github.com/promptfoo/promptfoo/pull/1044)
- build(deps): bump openai from 4.52.1 to 4.52.2 by @dependabot in [#1057](https://github.com/promptfoo/promptfoo/pull/1057)
- build(deps): bump @anthropic-ai/sdk from 0.24.1 to 0.24.2 by @dependabot in [#1056](https://github.com/promptfoo/promptfoo/pull/1056)
- build(deps-dev): bump @aws-sdk/client-bedrock-runtime from 3.602.0 to 3.606.0 by @dependabot in [#1055](https://github.com/promptfoo/promptfoo/pull/1055)
- build(deps): bump docker/setup-buildx-action from 2 to 3 in the github-actions group by @dependabot in [#1054](https://github.com/promptfoo/promptfoo/pull/1054)

## [0.67.0] - 2024-06-27

### Added

- feat(bedrock): add proxy support for AWS SDK (#1021)
- feat(redteam): Expose modified prompt for iterative jailbreaks (#1024)
- feat: replicate image provider (#1049)

### Changed

- feat: add support for gemini embeddings via vertex (#1004)
- feat: normalize prompt input formats, introduce single responsibility handlers, improve test coverage, and fix minor bugs (#994)
- fix: more robust json extraction for llm-rubric (#1019)
- build(deps): bump openai from 4.52.0 to 4.52.1 (#1015)
- build(deps): bump @anthropic-ai/sdk from 0.24.0 to 0.24.1 (#1016)
- chore: sort imports (#1006)
- chore: switch to smaller googleapis dependency (#1009)
- chore: add config telemetry (#1005)
- docs: update GitHub urls to reflect promptfoo github org repository location (#1011)
- docs: fix incorrect yaml ref in guide (#1018)

## [0.66.0] - 2024-06-24

### Changed

- `config get/set` commands, ability for users to set their email by [@typpo](https://github.com/typpo) in [#971](https://github.com/promptfoo/promptfoo/pull/971)
- **webui**: Download as CSV by [@typpo](https://github.com/typpo) in [#1000](https://github.com/promptfoo/promptfoo/pull/1000)
- Add support for Gemini default grader if credentials are present by [@typpo](https://github.com/typpo) in [#998](https://github.com/promptfoo/promptfoo/pull/998)
- **redteam**: Allow arbitrary providers by [@mldangelo](https://github.com/mldangelo) in [#1002](https://github.com/promptfoo/promptfoo/pull/1002)
- Derived metrics by [@typpo](https://github.com/typpo) in [#985](https://github.com/promptfoo/promptfoo/pull/985)
- Python provider can import modules with same name as built-ins by [@typpo](https://github.com/typpo) in [#989](https://github.com/promptfoo/promptfoo/pull/989)
- Include error text in all cases by [@typpo](https://github.com/typpo) in [#990](https://github.com/promptfoo/promptfoo/pull/990)
- Ensure tests inside scenarios are filtered by filter patterns by [@mldangelo](https://github.com/mldangelo) in [#996](https://github.com/promptfoo/promptfoo/pull/996)
- Anthropic message API support for env vars by [@typpo](https://github.com/typpo) in [#997](https://github.com/promptfoo/promptfoo/pull/997)
- Add build documentation workflow and fix typos by [@mldangelo](https://github.com/mldangelo) in [#993](https://github.com/promptfoo/promptfoo/pull/993)
- Block network calls in tests by [@typpo](https://github.com/typpo) in [#972](https://github.com/promptfoo/promptfoo/pull/972)
- Export `AnthropicMessagesProvider` from providers by [@greysteil](https://github.com/greysteil) in [#975](https://github.com/promptfoo/promptfoo/pull/975)
- Add Claude 3.5 sonnet pricing by [@typpo](https://github.com/typpo) in [#976](https://github.com/promptfoo/promptfoo/pull/976)
- Pass `tool_choice` to Anthropic when set in config by [@greysteil](https://github.com/greysteil) in [#977](https://github.com/promptfoo/promptfoo/pull/977)
- Fixed according to Ollama API specifications by [@keishidev](https://github.com/keishidev) in [#981](https://github.com/promptfoo/promptfoo/pull/981)
- Add Dependabot config and update provider dependencies by [@mldangelo](https://github.com/mldangelo) in [#984](https://github.com/promptfoo/promptfoo/pull/984)
- Don't commit `.env` to Git by [@will-holley](https://github.com/will-holley) in [#991](https://github.com/promptfoo/promptfoo/pull/991)
- Update Docker base image to Node 20, improve self-hosting documentation, and add CI action for Docker build by [@mldangelo](https://github.com/mldangelo) in [#995](https://github.com/promptfoo/promptfoo/pull/995)
- Allow variable cells to scroll instead of exploding the table height by [@grrowl](https://github.com/grrowl) in [#973](https://github.com/promptfoo/promptfoo/pull/973)

## [0.65.2] - 2024-06-20

### Documentation

- docs: update claude vs gpt guide with claude 3.5 (#986)

### Added

- feat(redteam): make it easier to add non default plugins (#958)

### Changed

- feat: contains-sql assert (#964)
- fix: handle absolute paths for js providers (#966)
- fix: label not showing problem when using eval with config option (#928)
- fix: should return the whole message if the OpenAI return the content and the function call/tools at the same time. (#968)
- fix: label support for js prompts (#970)
- docs: Add CLI delete command to docs (#959)
- docs: text to sql validation guide (#962)

### Fixed

- fix(redteam): wire ui to plugins (#965)
- fix(redteam): reduce overreliance, excessive-agency false positive rates (#963)

## [0.65.1] - 2024-06-18

### Changed

- chore(docs): add shell syntax highlighting and fix typos (#953)
- chore(dependencies): update package dependencies (#952)
- Revert "feat(cli): add tests for CLI commands and fix version flag bug" (#967)

### Fixed

- fix: handle case where returned python result is null (#957)
- fix(webui): handle empty fail reasons and null componentResults (#956)

### Added

- feat(cli): add tests for CLI commands and fix version flag bug (#954)
- feat(eslint): integrate eslint-plugin-jest and configure rules (#951)
- feat: add eslint-plugin-unused-imports and remove unused imports (#949)
- feat: assertion type: is-sql (#926)

## [0.65.0] - 2024-06-17

### Added

- feat(webui): show pass/fail toggle (#938)
- feat(webui): carousel for multiple failure reasons (#939)
- feat(webui): clicking metric pills filters by nonzero only (#941)
- feat(redteam): political statements (#944)
- feat(redteam): indicate performance with moderation filter (#933)

### Changed

- feat: add hf to onboarding flow (#947)
- feat: add support for `promptfoo export latest` (#948)
- fix: serialize each item in `vars` when its type is a string (#823) (#943)
- chore(webui): split ResultsTable into separate files (#942)

### Fixed

- fix(redteam): more aggressive contract testing (#946)

### Dependencies

- chore(deps): update dependencies without breaking changes (#937)

## [0.64.0] - 2024-06-15

### Added

- feat(redteam): add unintended contracts test (#934)
- feat(anthropic): support tool use (#932)

### Changed

- feat: export `promptfoo.cache` to node package (#923)
- feat: add Voyage AI embeddings provider (#931)
- feat: Add more Portkey header provider options and create headers automatically (#909)
- fix: handle openai chat-style messages better in `moderation` assert (#930)
- ci: add next.js build caching (#908)
- chore(docs): update installation and GitHub Actions guides (#935)
- chore(dependencies): bump LLM providers in package.json (#936)

### Fixed

- fix(bedrock): support cohere embeddings (#924)

### Dependencies

- chore(deps): bump braces from 3.0.2 to 3.0.3 (#918)

## [0.63.2] - 2024-06-10

### Added

- feat: report view for redteam evals (#920)

### Fixed

- fix(bedrock): default value for configs (#917)
- fix: prevent assertions from being modified as they run (#929)

## [0.63.1] - 2024-06-10

### Fixed

- fix(vertex): correct handling of system instruction (#911)
- fix(bedrock): support for llama, cohere command and command-r, mistral (#915)

## [0.63.0] - 2024-06-09

### Added

- feat(bedrock): Add support for mistral, llama, cohere (#885)
- feat(ollama): add OLLAMA_API_KEY to support authentication (#883)
- feat(redteam): add test for competitor recommendations (#877)
- feat(webui): Show the number of passes and failures (#888)
- feat(webui): show manual grading record in test details view (#906)
- feat(webui): use indexeddb instead of localstorage (#905)

### Changed

- feat: ability to set test case metric from csv (#889)
- feat: interactive onboarding (#886)
- feat: support `threshold` param from csv (#903)
- feat: support array of values for `similar` assertion (#895)
- fix: Prompt variable reads unprocessed spaces on both sides (#887)
- fix: windows node 22 flake (#907)
- [fix: ci passing despite failing build (](https://github.com/promptfoo/promptfoo/commit/ce6090be5d70fbe71c6da0a5ec1a73253a9d8a0e)https://github.com/promptfoo/promptfoo/pull/876[)](https://github.com/promptfoo/promptfoo/commit/ce6090be5d70fbe71c6da0a5ec1a73253a9d8a0e)
- [fix: incorrect migrations path in docker build](https://github.com/promptfoo/promptfoo/commit/6a1eef4e4b006b32de9ce6e5e2d7c0bd3b9fa95a) https://github.com/promptfoo/promptfoo/issues/861
- chore(ci): add `workflow_dispatch` trigger (#897)
- chore: add more gemini models (#894)
- chore: introduce eslint (#904)
- chore: switch to SWC for faster Jest tests (#899)
- chore: update to prettier 3 (#901)
- [chore(openai): add tool_choice required type](https://github.com/promptfoo/promptfoo/commit/e97ce63221b0e06f7e03f46c466da36c5b713017)

### Fixed

- fix(vertex): support var templating in system instruction (#902)
- [fix(webui): display latency when available](https://github.com/promptfoo/promptfoo/commit/bb335efbe9e8d6b23526c837402787a1cbba9969)

### Dependencies

- chore(deps): update most dependencies to latest stable versions (#898)

## [0.62.1] - 2024-06-06

### Added

- feat(webui): Ability to suppress browser open on `promptfoo view` (#881)
- feat(anthropic): add support for base url (#850)
- feat(openai): Support function/tool callbacks (#830)
- feat(vertex/gemini): add support for toolConfig and systemInstruction (#841)
- feat(webui): Ability to filter to highlighted cells (#852)
- feat(webui): ability to click to filter metric (#849)
- feat(webui): add copy and highlight cell actions (#847)

### Changed

- fix: migrate database before writing results (#882)
- chore: upgrade default graders to gpt-4o (#848)
- ci: Introduce jest test coverage reports (#868)
- ci: add support for node 22, remove support for node 16 (#836)
- docs: Addresses minor typographical errors (#845)
- docs: Help description of default `--output` (#844)
- feat: Add Red Team PII Tests (#862)
- feat: Support custom gateway URLs in Portkey (#840)
- feat: add support for python embedding and classification providers (#864)
- feat: add support for titan premier on bedrock (#839)
- feat: pass evalId in results (#758)
- fix: Broken types (#854)
- fix: Fix broken progress callback in web ui (#860)
- fix: Fix formatting and add style check to CI (#872)
- fix: Fix type error eval page.tsx (#867)
- fix: Improve Error Handling for Python Assertions and Provider Exceptions (#863)
- fix: Pass evaluateOptions from web ui yaml (#859)
- fix: Render multiple result images with markdown, if markdown contains multiple images (#873)
- fix: The values of defaultTest and evaluateOptions are not set when editing the eval yaml file. (#834)
- fix: crash on db migration when cache is disabled on first run (#842)
- fix: csv and html outputs include both prompt and provider labels (#851)
- fix: docker build and prepublish script (#846)
- fix: show labels for custom provider (#875)
- chore: fix windows node 22 build issues by adding missing encoding dependency and updating webpack config (#900)
- chore: update Node.js version management and improve documentation (#896)
- Fix CI Passing Despite Failing Build (#866) (#876)

## [0.62.0] - 2024-06-05

### Fixed

- fix: Parameter evaluateOptions not passed correctly in jobs created using web (#870)

### Added

- feat(anthropic): add support for base url (#850)
- feat(openai): Support function/tool callbacks (#830)
- feat(vertex/gemini): add support for toolConfig and systemInstruction (#841)
- feat(webui): Ability to filter to highlighted cells (#852)
- feat(webui): ability to click to filter metric (#849)
- feat(webui): add copy and highlight cell actions (#847)

### Changed

- feat: Add Red Team PII Tests (#862)
- feat: Support custom gateway URLs in Portkey (#840)
- feat: add support for python embedding and classification providers (#864)
- feat: add support for titan premier on bedrock (#839)
- feat: pass evalId in results (#758)
- feat: upgrade default graders to gpt-4o (#848)
- fix: Broken types (#854)
- fix: Fix broken progress callback in web ui (#860)
- fix: Fix formatting and add style check to CI (#872)
- fix: Fix type error eval page.tsx (#867)
- fix: Improve Error Handling for Python Assertions and Provider Exceptions (#863)
- fix: Pass evaluateOptions from web ui yaml (#859)
- fix: Render multiple result images with markdown, if markdown contains multiple images (#873)
- fix: The values of defaultTest and evaluateOptions are not set when editing the eval yaml file. (#834)
- fix: crash on db migration when cache is disabled on first run (#842)
- fix: csv and html outputs include both prompt and provider labels (#851)
- fix: docker build and prepublish script (#846)
- fix: show labels for custom provider (#875)
- ci: Introduce jest test coverage reports (#868)
- ci: add support for node 22, remove support for node 16 (#836)
- docs: Addresses minor typographical errors (#845)
- docs: Help description of default `--output` (#844)

## [0.61.0] - 2024-05-30

### Changed

- feat: `moderation` assert type (#821)
- feat: general purpose http/https provider (#822)
- feat: add portkey provider (#819)
- feat: Add Cloudflare AI Provider (#817)
- fix: Remove duplicate logging line (#825)
- fix: The ‘defaultTest’ option has no effect during evaluation. (#829)
- fix: Improve Error Handling in Python Script Execution (#833)
- docs: How to red team LLMs (#828)
- chore(mistral): add codestral (#831)

## [0.60.0] - 2024-05-25

### Added

- feat(webui): Add image viewer (#816)

### Changed

- feat: redteam testset generation (#804)
- feat: support for deep equality check in equals assertion (#805)
- feat: Allow functions in renderVarsInObject (#813)
- feat: ability to reference previous llm outputs via storeOutputAs (#808)
- feat: support for prompt objects (#818)
- fix: huggingface api key handling (#809)
- docs: Restore ProviderResponse class name (#806)
- docs: Fix typo in local build command (#811)

## [0.59.1] - 2024-05-18

### Changed

- [fix: handle null result timestamp when writing to db.](https://github.com/promptfoo/promptfoo/commit/40e1ebfbfd512fea56761b4cbdfff0cd25d61ae1) https://github.com/promptfoo/promptfoo/issues/800

## [0.59.0] - 2024-05-18

### Added

- feat(webui): add --filter-description option to `promptfoo view` (#780)
- feat(bedrock): add support for embeddings models (#797)

### Changed

- fix: python prompts break when using whole file (#784)
- Langfuse need to compile variables (#779)
- chore(webui): display prompt and completion tokens (#794)
- chore: include full error response in openai errors (#791)
- chore: add logprobs to assertion context (#790)
- feat: support var interpolation in function calls (#792)
- chore: add timestamp to EvaluateSummary (#785)
- fix: render markdown in variables too (#796)

### Fixed

- fix(vertex): remove leftover dependency on apiKey (#798)

## [0.58.1] - 2024-05-14

### Changed

- fix: improve GradingResult validation (#772)
- [fix: update python ProviderResponse error message and docs.](https://github.com/promptfoo/promptfoo/commit/258013080809bc782afe3de51c9309230cb5cdb2) https://github.com/promptfoo/promptfoo/issues/769
- [chore(openai): add gpt-4o models (](https://github.com/promptfoo/promptfoo/commit/ff4655d31d3588972522bb162733cb61e460f36f)https://github.com/promptfoo/promptfoo/pull/776[)](https://github.com/promptfoo/promptfoo/commit/ff4655d31d3588972522bb162733cb61e460f36f)
- add gpt-4o models (#776)

### Fixed

- fix(langfuse): Check runtime type of `getPrompt`, stringify the result (#774)

## [0.58.0] - 2024-05-09

### Changed

- feat: assert-set (#765)
- feat: add comma-delimited string support for array-type assertion values (#755)
- fix: Resolve JS assertion paths relative to configuration file (#756)
- fix: not-equals assertion (#763)
- fix: upgrade rouge package and limit to strings (#764)

## [0.57.1] - 2024-05-02

### Changed

- fix: do not serialize js objects to non-js providers (#754)
- **[See 0.57.0 release notes](https://github.com/promptfoo/promptfoo/releases/tag/0.57.0)**

## [0.57.0] - 2024-05-01

### Changed

- feat: ability to override provider per test case (#725)
- feat: eval tests matching pattern (#735)
- feat: add `-n` limit arg for `promptfoo list` (#749)
- feat: `promptfoo import` and `promptfoo export` commands (#750)
- feat: add support for `--var name=value` cli option (#745)
- feat: promptfoo eval --filter-failing outputFile.json (#742)
- fix: eval --first-n arg (#734)
- chore: Update openai package to 3.48.5 (#739)
- chore: include logger and cache utils in javascript provider context (#748)
- chore: add `PROMPTFOO_FAILED_TEST_EXIT_CODE` envar (#751)
- docs: Document `python:` prefix when loading assertions in CSV (#731)
- docs: update README.md (#733)
- docs: Fixes to Python docs (#728)
- docs: Update to include --filter-\* cli args (#747)

## [0.56.0] - 2024-04-28

### Added

- feat(webui): improved comment dialog (#713)

### Changed

- feat: Intergration with Langfuse (#707)
- feat: Support IBM Research BAM provider (#711)
- fix: Make errors uncached in Python completion. (#706)
- fix: include python tracebacks in python errors (#724)
- fix: `getCache` should return a memory store when disk caching is disabled (#715)
- chore(webui): improve eval view performance (#719)
- chore(webui): always show provider in header (#721)
- chore: add support for OPENAI_BASE_URL envar (#717)

### Fixed

- fix(vertex/gemini): support nested generationConfig (#714)

## [0.55.0] - 2024-04-24

### Changed

- [Docs] Add llama3 example to ollama docs (#695)
- bugfix in answer-relevance (#697)
- feat: add support for provider `transform` property (#696)
- feat: add support for provider-specific delays (#699)
- feat: portkey.ai integration (#698)
- feat: `eval -n` arg for running the first n test cases (#700)
- feat: ability to write outputs to google sheet (#701)
- feat: first-class support for openrouter (#702)
- Fix concurrent cache request behaviour (#703)

## [0.54.1] - 2024-04-20

### Changed

- Add support for Mixtral 8x22B (#687)
- fix: google sheets async loading (#688)
- fix: trim spaces in csv assertions that can have file:// prefixes (#689)
- fix: apply thresholds to custom python asserts (#690)
- fix: include detail from external python assertion (#691)
- chore(webui): allow configuration of results per page (#694)
- fix: ability to override rubric prompt for all model-graded metrics (#692)

## [0.54.0] - 2024-04-18

### Changed

- feat: support for authenticated google sheets access (#686)
- fix: bugs in `Answer-relevance` calculation (#683)
- fix: Add tool calls to response from azure openai (#685)

## [0.53.0] - 2024-04-16

### Changed

- fix!: make `javascript` assert function call consistent with external js function call (#674)
- fix: node library supports prompt files (#668)
- feat: Enable post-hoc evaluations through defining and using output value in TestSuite (#671)
- feat: Allow local files to define providerOutput value for TestCase (#675)
- feat: detect suitable anthropic default provider (#677)
- feat: Ability to delete evals (#676)
- feat: ability to create derived metrics (#670)

## [0.52.0] - 2024-04-12

### Added

- feat(webui): add pagination (#649)

### Changed

- feat: support for inline yaml for is-json, contains-json in csv (#651)
- feat: run providers 1 at a time with --interactive-providers (#645)
- feat: --env-file arg (#615)
- fix: Do not fail with api error when azure datasource is used (#644)
- fix: allow loading of custom provider in windows (#518) (#652)
- fix: don't show telemetry message without telemtry (#658)
- fix: `E2BIG` error during the execution of Python asserts (#660)
- fix: support relative filepaths for non-code assert values (#664)

### Fixed

- fix(webui): handle invalid search regexes (#663)

## [0.51.0] - 2024-04-07

### Added

- feat(webui): store settings in localstorage (#617)
- feat(azureopenai): apiKeyEnvar support (#628)
- feat(webui): "progress" page that shows provider/prompt pairs (#631)

### Changed

- chore: improve json parsing errors (#620)
- feat: ability to override path to python binary (#619)
- Add documentation for openai vision (#637)
- Support claude vision and images (#639)
- fix: assertion files use relative path (#624)
- feat: add provider reference to prompt function (#633)
- feat: ability to import vars using glob (#641)
- feat!: return values directly in python assertions (#638)

### Fixed

- fix(webui): ability to save defaultTest and evaluateOptions in yaml editor (#629)

## [0.50.1] - 2024-04-02

### Changed

- fix: compiled esmodule interop (#613)
- fix: downgrade var resolution failure to warning (#614)
- fix: glob behavior on windows (#612)

## [0.50.0] - 2024-04-01

### Added

- feat(webui): download button (#482)
- feat(webui): toggle for showing full prompt in output cell (#603)

### Changed

- feat: support .mjs external imports (#601)
- feat: load .env from cli (#602)
- feat: ability to use js files as `transform` (#605)
- feat: ability to reference vars from other vars (#607)
- fix: handling for nonscript assertion files (#608)

### Fixed

- fix(selfhost): add support for prompts and datasets api endpoints (#600)
- fix(selfhost): Consolidate to `NEXT_PUBLIC_PROMPTFOO_REMOTE_BASE_URL` (#609)

## [0.49.3] - 2024-03-29

### Changed

- fix: bedrock model parsing (#593)
- [fix: make llm-rubric more resilient to bad json responses.](https://github.com/promptfoo/promptfoo/commit/93fd059a13454ed7a251a90a33306fb1f3c81895) https://github.com/promptfoo/promptfoo/issues/596
- feat: display progress bar for each parallel execution (#597)

## [0.49.2] - 2024-03-27

### Changed

- fix: support relative paths for custom providers (#589)
- fix: gemini generationConfig and safetySettings (#590)
- feat: cli watch for vars and providers (#591)

## [0.49.1] - 2024-03-25

### Changed

- fix: lazy import of azure peer dependency (#586)

## [0.49.0] - 2024-03-23

### Added

- feat(vertexai): use gcloud application default credentials (#580)

### Changed

- feat: Add support for huggingface token classification (#574)
- feat: Mistral provider support for URL and API key envar (#570)
- feat: run assertions in parallel (#575)
- feat: support for azure openai assistants (#577)
- feat: ability to set tags on standalone assertion llm outputs (#581)
- feat: add support for claude3 on bedrock (#582)
- fix: load file before running prompt function (#583)
- [fix: broken ansi colors on cli table](https://github.com/promptfoo/promptfoo/commit/bbb0157b09c0ffb5366d3cbd112438ca3d2d61c9)
- [fix: remove duplicate instruction output](https://github.com/promptfoo/promptfoo/commit/fb095617d36102f5b6256e9718e736378c0a5cea)
- chore: better error messages when expecting json but getting text (#576)

### Fixed

- fix(selfhost): handle sqlite db in docker image and build (#568)

### Dependencies

- chore(deps): bump webpack-dev-middleware from 5.3.3 to 5.3.4 in /site (#579)

## [0.48.0] - 2024-03-18

### Added

- feat(csv): add support for `__description` field (#556)

### Changed

- feat: migrate filesystem storage to sqlite db (#558)
  - **When you first run `eval` or `view` with 0.48.0, your saved evals will be migrated from `.json` files to a sqlite db. Please open an issue if you run into problems.**
  - Restoration: By default, the migration process runs on the promptfoo output directory `~/.promptfoo/output`. This directory is backed up at `~/.promptfoo/output-backup-*` and you can restore it and use a previous version by renaming that directory back to `output`
- feat: Add anthropic:messages and replicate:mistral as default providers to web ui (#562)
- feat: add label field to provider options (#563)
- docs: adjust configuration for python provider (#565)
- chore: db migration and cleanup (#564)

### Fixed

- fix(azureopenai): add support for `max_tokens` and `seed` (#561)

## [0.47.0] - 2024-03-14

### Changed

- feat: improve python inline asserts to not require printing (#542)
- feat: add tools and tool_choice config parameters to azure openai provider (#550)
- feat: Add support for Claude 3 Haiku (#552)
- fix: validate custom js function return values (#548)
- fix: dedupe prompts from combined configs (#554)

### Fixed

- fix(replicate): support non-array outputs (#547)

## [0.46.0] - 2024-03-08

### Added

- feat(self-host): run evals via web ui (#540)
- feat(self-host): Persist changes on self-deployed UI without sharing a new link (#538)
- feat(webui): ability to change eval name (#537)

### Changed

- feat: add support for calling specific functions for python prompt (#533)
- fix: openai tools and function checks handle plaintext responses (#541)

### Fixed

- fix(anthropic): wrap text if prompt supplied as json (#536)

## [0.45.2] - 2024-03-07

### Changed

- fix: python provider handles relative script paths correctly (#535)

## [0.45.1] - 2024-03-06

### Changed

- fix: json and yaml vars files (#531)

### Fixed

- fix(python): deserialize objects from json (#532)

## [0.45.0] - 2024-03-06

### Added

- feat(anthropic): Add Claude 3 support (#526)

### Changed

- feat: ability to load `vars` values at runtime (#496)
  // Example logic to return a value based on the varName
  if (varName === 'context') {
  return `Processed ${otherVars.input} for prompt: ${prompt}`;
  }
  return {
  output: 'default value',
  };
  // Handle potential errors
  // return { error: 'Error message' }
  # Example logic to dynamically generate variable content
  if var_name == 'context':
  return {
  'output': f"Context for {other_vars['input']} in prompt: {prompt}"
  }
  return {'output': 'default context'}
  # Handle potential errors
  # return { 'error': 'Error message' }

## [0.44.0] - 2024-03-04

### Added

- feat(mistral): Add new models, JSON mode, and update pricing (#500)

### Changed

- fix: Print incorrect response from factuality checker (#503)
- fix: Support missing open parenthesis (fixes #504) (#505)
- feat: include prompt in transform (#512)
- feat: Support csv and json files in the `tests` array (#520)

### Fixed

- fix(ollama): dont send invalid options for `OllamaChatProvider` (#506)
- fix(huggingface): do not pass through non-hf parameters (#519)

## [0.43.1] - 2024-02-25

### Changed

- fix: pass through PROMPTFOO\_\* variables from docker run (#498)
- docs: clean up python provider header

### Fixed

- fix(huggingface): support `apiKey` config param (#494)
- fix(bedrock): transform model output from cache. #474

### Documentation

- docs(huggingface): example of private huggingface inference endpoint (#497)

## [0.43.0] - 2024-02-23

### Added

- feat(webui): Display test suite description (#487)
- feat(webui): Add upload testcase csv to eval page (#484)

### Changed

- feat: pass `test` to assertion context (#485)
- fix: Change variable name to what the prompt template expects (#489)
- (docs): Replace references to deprecated postprocess option (#483)
- chore: update replicate library and add new common params (#491)

### Fixed

- fix(self-hosting): remove supabase dependency from webui eval view (#492)

## [0.42.0] - 2024-02-19

### Added

- feat(webview): toggle for prettifying json outputs (#472)
- feat(openai): support handling OpenAI Assistant functions tool calls (#473)

### Changed

- feat: add support for claude 2.1 on bedrock (#470)
- feat: support for overriding `select-best` provider (#478)
- feat: ability to disable var expansion (#476)
- fix: improve escaping for python prompt shell (#481)

## [0.41.0] - 2024-02-12

### Added

- feat(openai)!: Allow apiBaseUrl to override /v1 endpoint (#464)

### Changed

- feat: add support for async python providers (#465)
- fix: pass config to python provider (#460)
- chore: include progress output in debug logs (#461)
- docs: perplexity example (#463)

### Fixed

- fix(factuality): make factuality output case-insensitive (#468)
- fix: ensure that only valid ollama params are passed (#480)

## [0.40.0] - 2024-02-06

### Added

- feat(mistral): Add Mistral provider (#455)
- feat(openai): add support for `apiKeyEnvar` (#456)
- feat(azureopenai): add apiBaseUrl config (#459)

### Changed

- feat: cohere api support (#457)
- feat: ability to override select-best prompt. #289
- fix: support for gemini generationConfig and safetySettings (#454)

### Fixed

- fix(vertex/gemini): add support for llm-rubric and other OpenAI-formatted prompts (#450)

### Documentation

- documentation: update python.md typo in yaml (#446)

## [0.39.1] - 2024-02-02

### Changed

- fix: func => function in index.ts (#443)
- feat: add support for google ai studio gemini (#445)

## [0.39.0] - 2024-02-01

### Changed

- feat: Add DefaultGradingJsonProvider to improve `llm-rubric` reliability (#432)
- feat: add caching for exec and python providers (#435)
- feat: add `--watch` option to eval command (#439)
- feat: ability to transform output on per-assertion level (#437)
- feat: compare between multiple outputs with `select-best` (#438)
- fix: pass through cost to runAssertion
- fix: pass through cost to runAssertion

## [0.38.0] - 2024-01-29

### Added

- feat(openai): Jan 25 model updates (#416)
- feat(webui): eval deeplinks (#426)
- feat(huggingface): Support sentence similarity inference API (#425)

### Changed

- fix: Only open previous results when necessary (uses lots of memory) (#418)
- fix: html output (#430)
- feat: add a `python` provider that supports native python function calls (#419)
- feat: support for image models such as dall-e (#406)
- feat: support for `PROMPTFOO_PROMPT_SEPARATOR envar. #424

## [0.37.1] - 2024-01-26

### Changed

- fix: do not require token usage info on openai provider (#414)

## [0.37.0] - 2024-01-24

### Added

- feat(webui): add markdown support (#403)

### Changed

- feat: standalone share server (#408)
- feat: `PROMPTFOO_DISABLE_TEMPLATING` disables nunjucks templates (#405)

## [0.36.0] - 2024-01-18

### Added

- feat(webui): Ability to comment on outputs (#395)
- feat(azure): Add response_format support (#402)
- feat(azure): add support for `passthrough` and `apiVersion` (#399)

### Changed

- feat: add `promptfoo generate dataset` (#397)
- fix: typo (#401)

## [0.35.1] - 2024-01-12

### Added

- feat(bedrock): introduce amazon titan models as another option for Bedrock (#380)
- feat(openai): add support for `passthrough` request args (#388)
- feat(azure): add support for client id/secret auth (#389)
- feat(webui): label evals using `description` field (#391)

### Changed

- fix: proper support for multiple types of test providers (#386)
- feat: update CSV and HTML outputs with more details (#393)

## [0.35.0] - 2024-01-07

### Added

- feat(webview): add regex search (#378)

### Changed

- feat: support standalone assertions on CLI (#368)
- feat: add perplexity-score metric (#377)
- feat: add logprobs support for azure openai (#376)
- fix: use relative paths consistently and handle object formats (#375)
- [fix: restore **prefix and **suffix column handlers when loading test csv](https://github.com/promptfoo/promptfoo/commit/3a058684b3389693f4c5899f786fb090b04e3c93)

## [0.34.1] - 2024-01-02

### Added

- feat(openai): add support for overriding provider cost (1be1072)

### Fixed

- fix(webview): increase the request payload size limit (ef4c30f)

## [0.34.0] - 2024-01-02

### Changed

- feat: Support for evaluating cost of LLM inference (#358)
- feat: save manual edits to test outputs in webview (#362)
- feat: add `cost` assertion type (#367)
- fix: handle huggingface text generation returning dict (#357)
- fix: disable cache when using repeat (#361)
- fix: do not dereference tools and functions in config (#365)
- docs: optimize docs of openai tool usage (#355)

## [0.33.2] - 2023-12-23

### Changed

- fix: bad indentation for inline python sript (#353)
- [fix: truncate CLI table headers](https://github.com/promptfoo/promptfoo/commit/9aa9106cc9bc1660df40117d3c8f053f361fa09c)
- feat: add openai tool parameter (#350)
- feat: add `is-valid-openai-tools-call` assertion type (#354)

## [0.33.1] - 2023-12-18

### Changed

- [fix: pass env to providers when using CLI](https://github.com/promptfoo/promptfoo/commit/e8170a7f0e9d4033ef219169115f6474d978f1a7)
- [fix: correctly handle bedrock models containing :](https://github.com/promptfoo/promptfoo/commit/4469b693993934192fee2e84cc27c21e31267e5f)
- feat: add latency assertion type (#344)
- feat: add perplexity assertion type (#346)
- feat: add support for ollama chat API (#342)
- feat: retry when getting internal server error with PROMPTFOO_RETRY_5XX envar (#327)
- fix: properly escape arguments for external python assertions (#338)
- fix: use execFile/spawn for external processes (#343)
- [fix: handle null score in custom metrics](https://github.com/promptfoo/promptfoo/commit/514feed49e2f83f3e04d3e167e5833dc075e6c10)
- [fix: increment failure counter for script errors.](https://github.com/promptfoo/promptfoo/commit/61d1b068f26c63f3234dc49c9d5f5104b9cf1cda)

## [0.33.0] - 2023-12-17

### Changed

- feat: add latency assertion type (#344)
- feat: add perplexity assertion type (#346)
- feat: add support for ollama chat API (#342)
- feat: retry when getting internal server error with PROMPTFOO_RETRY_5XX envar (#327)
- fix: properly escape arguments for external python assertions (#338)
- fix: use execFile/spawn for external processes (#343)
- [fix: handle null score in custom metrics](https://github.com/promptfoo/promptfoo/commit/514feed49e2f83f3e04d3e167e5833dc075e6c10)
- [fix: increment failure counter for script errors.](https://github.com/promptfoo/promptfoo/commit/61d1b068f26c63f3234dc49c9d5f5104b9cf1cda)

## [0.32.0] - 2023-12-14

### Added

- feat(webview): Layout and styling improvements (#333)

### Changed

- feat: add support for Google Gemini model (#336)
- feat: add download yaml button in config modal. Related to #330 (#332)
- fix: set process exit code on failure

## [0.31.2] - 2023-12-11

### Added

- feat(webview): Show aggregated named metrics at top of column (#322)

### Changed

- fix: sharing option is degraded (#325)

## [0.31.1] - 2023-12-04

### Changed

- fix: issues when evaling multiple config files
- feat: support for web viewer running remotely (#321)

## [0.31.0] - 2023-12-02

### Added

- feat(openai): Adds support for function call validation (#316)

### Changed

- feat: add support for ajv formats (#314)
- feat: support prompt functions via nodejs interface (#315)
- fix: webview handling of truncated cell contents with html (#318)
- docs: Merge docs into main repo (#317)

## [0.30.2] - 2023-11-29

### Changed

- feat(cli): simplify onboarding and provide npx-specific instructions (f81bd88)

## [0.30.1] - 2023-11-29

### Changed

- feat: add bedrock in webui setup (#301)
- feat: add support for custom metrics (#305)
- feat: show table by default, even with --output (#306)
- fix: handle multiple configs that import multiple prompts (#304)
- fix: remove use of dangerouslySetInnerHTML in results table (#309)

### Fixed

- fix(openai): add support for overriding api key, host, baseurl, org in Assistants API (#311)

## [0.30.0] - 2023-11-29

### Changed

- feat: add bedrock in webui setup (#301)
- feat: add support for custom metrics (#305)
- feat: show table by default, even with --output (#306)
- fix: handle multiple configs that import multiple prompts (#304)
- fix: remove use of dangerouslySetInnerHTML in results table (#309)

## [0.29.0] - 2023-11-28

### Changed

- feat: Add support for external provider configs via file:// (#296)
- feat: Add support for HTTP proxies (#299)
- feat: claude-based models on amazon bedrock (#298)

## [0.28.2] - 2023-11-27

### Added

- feat(azureopenai): Warn when test provider should be overwritten with azure (#293)
- feat(webview): Display test descriptions if available (#294)
- feat(webview): Ability to set test scores manually (#295)

### Changed

- feat: add support for self-hosted huggingface text generation inference (#290)
- fix: prevent duplicate asserts with `defaultTest` (#287)
- fix: multiple configs handle external test and prompt files correctly (#291)

## [0.28.0] - 2023-11-19

### Changed

- feat: Add support for multiple "\_\_expected" columns (#284)
- feat: Support for OpenAI assistants API (#283)
- feat: Ability to combine multiple configs into a single eval (#285)

## [0.27.1] - 2023-11-14

### Added

- [feat(node-package): Add support for raw objects in prompts](https://github.com/promptfoo/promptfoo/commit/e6a5fe2fa7c05aabd2f52bd4fa143d957a7953dd)
- feat(openai): Add support for OpenAI `seed` param (#275)
- [feat(openai): Add support for OpenAI response_format](https://github.com/promptfoo/promptfoo/commit/12781f11f495bed21db1070e987f1b40a43b72e3)
- [feat(webview): Round score in details modal](https://github.com/promptfoo/promptfoo/commit/483c31d79486a75efc497508b9a42257935585cf)

### Changed

- fix: Set `vars._conversation` only if it is used in prompt (#282)
- feat: Add new RAG metrics (answer-relevance, context-recall, context-relevance, context-faithfulness) (#279)
- feat: throw error correctly when invalid api key is passed for OpenAI (#276)
- Bump langchain from 0.0.325 to 0.0.329 in /examples/langchain-python (#278)
- Provide the prompt in the context to external assertion scripts (#277)
- fix the following error : 'List should have at least 1 item after val… (#280)
- [chore: Add HuggingFace debug output](https://github.com/promptfoo/promptfoo/commit/2bae118e3fa7f8164fd78d29a3a30d187026bf13)

## [0.27.0] - 2023-11-14

### Added

- [feat(node-package): Add support for raw objects in prompts](https://github.com/promptfoo/promptfoo/commit/e6a5fe2fa7c05aabd2f52bd4fa143d957a7953dd)
- feat(openai): Add support for OpenAI `seed` param (#275)
- [feat(openai): Add support for OpenAI response_format](https://github.com/promptfoo/promptfoo/commit/12781f11f495bed21db1070e987f1b40a43b72e3)
- [feat(webview): Round score in details modal](https://github.com/promptfoo/promptfoo/commit/483c31d79486a75efc497508b9a42257935585cf)

### Changed

- feat: Add new RAG metrics (answer-relevance, context-recall, context-relevance, context-faithfulness) (#279)
- feat: throw error correctly when invalid api key is passed for OpenAI (#276)
- Bump langchain from 0.0.325 to 0.0.329 in /examples/langchain-python (#278)
- Provide the prompt in the context to external assertion scripts (#277)
- fix the following error : 'List should have at least 1 item after val… (#280)
- [chore: Add HuggingFace debug output](https://github.com/promptfoo/promptfoo/commit/2bae118e3fa7f8164fd78d29a3a30d187026bf13)

## [0.26.5] - 2023-11-10

### Changed

- feat: Support for Azure OpenAI Cognitive Search (#274)
- [feat: Add PROMPTFOO_PYTHON environment variable](https://github.com/promptfoo/promptfoo/commit/33ecca3dab9382f063e68529c047cfd3fbd959e5)

## [0.26.4] - 2023-11-09

### Fixed

- fix(providers): use Azure OpenAI extensions endpoint when dataSources is set (2e5f14d)

### Tests

- test(assertions): add tests for object outputs (9e0909c)

## [0.26.3] - 2023-11-08

### Added

- [feat(AzureOpenAI): Add support for deployment_id and dataSources](https://github.com/promptfoo/promptfoo/commit/3f6dee99b4ef860af1088c4ceda1a74726070f37)

### Changed

- [Stringify output display string if output is a JSON object](https://github.com/promptfoo/promptfoo/commit/e6eff1fb75e09bfd602c08edd89ec154e3e61bf9)
- [Add JSON schema dereferencing support for JSON configs](https://github.com/promptfoo/promptfoo/commit/c32f9b051a51ee6e1ee08738e0921b4e05a5c23d)
- Update chat completion endpoint in azureopenai.ts (#273)

### Fixed

- fix(openai): Improve handling for function call responses (#270)

## [0.26.2] - 2023-11-07

### Changed

- [Fix issue with named prompt function imports](https://github.com/promptfoo/promptfoo/commit/18a4d751af15b996310eceafc5a75e114ce1bf56)
- [Fix OpenAI finetuned model parsing](https://github.com/promptfoo/promptfoo/commit/b52de61c6e1fd0a9e67d2476a9f3f9153084ad61)
- [Add new OpenAI models](https://github.com/promptfoo/promptfoo/commit/d9432d3b5747516aea1a7e8a744167fbd10a69d2)
- Fix: Broken custom api host for OpenAI. (#261)
- Add `classifier` assert type (#263)
- Send provider options and test context to ScriptCompletion (exec) provider (#268)
- Support for loading JSON schema from external file (#266)

## [0.26.1] - 2023-11-01

### Changed

- Fix broken default config for OpenAI evals created in web app (#255)
- Fix prompt per provider (#253)
- Add support for custom config directory (#257)
- Add latency and token metrics per prompt (#258)
- Add caching support to Anthropic provider (#259)
- webview: Preserve formatting of LLM outputs
- Bump langchain from 0.0.317 to 0.0.325 in /examples/langchain-python (#254)

## [0.26.0] - 2023-10-28

### Changed

- cli: Add support for raw text prompts (#252)
- Ensure the directory for the output file is created if it does not exist

## [0.25.2] - 2023-10-26

### Changed

- allow Python in tests.csv (#237)
- Improve escaping in matchers (#242)
- Add support for nunjucks filters (#243)
- Fix issue where outputPath from the configuration file is not used when `-c` option is provided
- Add envar PROMPTFOO_DISABLE_CONVERSATION_VAR
- Resolve promises in external assert files

## [0.25.1] - 2023-10-19

### Changed

- Fix issue with loading google sheets directly. (#222)
- Add \_conversation variable for testing multiple-turn chat conversations (#224)
- Allow multiple output formats simultaneously with `outputPath` (#229)
- Fall back to default embedding model if provided model doesn't support embeddings
- Various fixes and improvements
- Bump langchain from 0.0.312 to 0.0.317 in /examples/langchain-python (#245)

## [0.25.0] - 2023-10-10

### Changed

- Add support for icontains-any and icontains-all (#210)
- Bump langchain from 0.0.279 to 0.0.308 in /examples/langchain-python (#213)
- Add support for .cjs file extensions (#214)
- Add Prompts and Datasets pages (#211)
- Add CLI commands for listing and showing evals, prompts, and datasets (#218)
- Add support for `config` object in webhook provider payload. (#217)
- Other misc changes and improvements
- Bump langchain from 0.0.308 to 0.0.312 in /examples/langchain-python (#219)

## [0.24.4] - 2023-10-01

### Changed

- Fix bug in custom function boolean return value score (#208)
- Fix ollama provider with `--no-cache` and improve error handling
- Add support for HuggingFace Inference API (text generation) (#205)
- Add `apiHost` config key to Azure provider

## [0.24.3] - 2023-09-28

### Changed

- Better LocalAI/Ollama embeddings traversal failure (#191)
- `OPENAI_API_HOST` to `OPENAI_API_BASE_URL` (#187)
- Ability to include files as assertion values (#180)
- Add hosted db for evals (#149)
- Webview details pane improvements (#196)
- Add support for ollama options (#199)
- Adding TXT and HTML to `--output` help/error message (#201)

## [0.24.2] - 2023-09-23

### Changed

- Specify repo in package.json (#174)
- Add support for parsing multiple json blobs in responses (#178)
- Updated node version update of Google Colab notebook example (#171)
- Fix arg escaping for external python prompts on Windows (#179)
- Better OpenAI embeddings traversal failure (#190)
- Adds embeddings providers for LocalAI and Oolama (#189)
- Add `noindex` to shared results
- Many other misc fixes and improvements

## [0.24.1] - 2023-09-21

### Changed

- Fix prompt errors caused by leading and trailing whitespace for var file imports
- Fix an issue with response parsing in LocalAI chat
- Fix issue preventing custom provider for similarity check (#152)
- Fix escaping in python asserts (#156)
- Fix README link to providers docs (#153)
- Allow object with function name as a value for function_call (#158)
- Add a -y/--yes option to `promptfoo view` command to skip confirmation (#166)
- Other misc fixes and improvements

## [0.24.0] - 2023-09-18

### Changed

- Support for custom functions as prompts (#147)
- Refactor parts of util into more descriptive files (#148)
- Misc fixes and improvements

## [0.23.1] - 2023-09-14

### Changed

- Improvements to custom grading (#140)
- Support for Google Vertex and PaLM chat APIs (#131)
- Add support for including files in defaultTest (#137)
- Add support for disabling cache in evaluate() options (#135)
- Add support for loading vars directly from file (#139)
- Include `provider` in `EvaluateResult`
- Other misc improvements and fixes

## [0.23.0] - 2023-09-14

### Changed

- Improvements to custom grading (#140)
- Support for Google Vertex and PaLM chat APIs (#131)
- Add support for including files in defaultTest (#137)
- Add support for disabling cache in evaluate() options (#135)
- Add support for loading vars directly from file (#139)
- Include `provider` in `EvaluateResult`
- Other misc improvements and fixes

## [0.22.1] - 2023-09-14

### Added

- feat(vars): add support for loading vars directly from file (#139)
- feat(config): add support for including files in defaultTest (#137)
- feat(config): add support for disabling cache in evaluate() options (#135)
- feat(providers): support for Google Vertex and PaLM chat APIs (#131)
- feat(api): include provider in EvaluateResult (#130)

### Changed

- chore(providers): improve PaLM recognized model detection (2317eac)

### Documentation

- docs(examples): add conversation history example (#136)
- docs(examples): update node-package example with context (#134)

## [0.22.0] - 2023-09-04

### Changed

- Add OpenAI factuality and closed-QA graders (#126). These new graders implement OpenAI's eval methodology.
- Auto-escape vars when prompt is a JSON object (#127).
- Improvements to custom providers - Pass context including `vars` to callApi and make `TestCase` generic for ease of typing
- Add `prompt` to Javascript, Python, and Webhook assertion context
- Fix llama.cpp usage of provider config overrides
- Fix ollama provider parsing for llama versions like llama:13b, llama:70b etc.
- Trim var strings in CLI table (prevents slowness during CLI table output)

## [0.21.4] - 2023-09-01

### Changed

- Add support for test case threshold value (#125)
- Add support for pass/fail threshold for javascript and python numeric return values

## [0.21.3] - 2023-09-01

### Changed

- Increase request backoff and add optional delay between API calls (#122)

## [0.21.2] - 2023-08-31

### Changed

- Fix symlink bug on Windows

## [0.21.1] - 2023-08-30

### Changed

- Consistent envars and configs across providers (#119)
- Add configuration for API keys in WebUI (#120)
- Add CodeLlama to WebUI
- Fix issue with numeric values in some assert types
- Add support for running specific prompts for specific providers using `{id, prompts, config}` format
- Add a feedback command

## [0.21.0] - 2023-08-28

### Changed

- Add webhook provider (#117)
- Add support for editing config in web view (#115)
- Standalone server with database with self-hosting support (#118)
- Add support for custom llm-rubric grading via `rubricPrompt` in Assertion objects
- Add support for `vars` in `rubricPrompt`, making it easier to pass expected values per test case
- Add a handful of new supported parameters to OpenAI, Azure, Anthropic, and Replicate providers
- Allow setting `config` on `provider` attached to Assertion or TestCase
- Add/improve support for custom providers in matchesSimilarity and matchesLlmRubric

## [0.20.1] - 2023-08-18

### Changed

- Fix issue when there's not enough data to display useful charts
- Add charts to web viewer (#112)
- Add support for multiline javascript asserts
- Add support for Levenshtein distance assert type (#111)

## [0.20.0] - 2023-08-18

### Changed

- Add charts to web viewer (#112)
- Add support for multiline javascript asserts
- Add support for Levenshtein distance assert type (#111)

## [0.19.3] - 2023-08-17

### Changed

- llm-rubric provider fixes (#110)
- New diff viewer for evals
- Web UI for running evals (#103)
- Add support for OpenAI organization (#106)
- function call azure fix (#95)
- Add support for JSON schema validation for is-json and contains-json (#108)
- Other misc fixes and API improvements

## [0.19.2] - 2023-08-15

### Changed

- function call azure fix (#95)
- Add support for JSON schema validation for is-json and contains-json (#108)
- New diff viewer for evals
- Web UI for running evals (#103)
- Add support for OpenAI organization (#106)
- Other misc fixes and API improvements

## [0.19.1] - 2023-08-14

### Changed

- Add support for OpenAI organization (#106)
- New diff viewer for evals
- Web UI for running evals (#103)
- Other misc fixes and API improvements

## [0.19.0] - 2023-08-14

### Changed

- New diff viewer for evals
- Web UI for running evals (#103)
- Other misc fixes and API improvements

## [0.18.4] - 2023-08-11

### Fixed

- fix(providers): resolve Ollama provider issue with empty line handling (c4d1e5f)

### Dependencies

- chore(deps): bump certifi from 2023.5.7 to 2023.7.22 in /examples/langchain-python (#104)

## [0.18.3] - 2023-08-08

### Added

- feat(providers): add Ollama provider (#102)

### Changed

- chore(webui): disable nunjucks autoescaping by default (#101)
- chore(webui): stop forcing manual line breaks in results view (76d18f5)

### Fixed

- fix(history): remove stale `latest` symlinks before regenerating eval output (a603eee)

## [0.18.2] - 2023-08-08

### Added

- feat(webui): display assertion summaries in the results viewer (#100)

### Changed

- feat(providers): allow testing identical models with different parameters (#83)

### Fixed

- fix(cli): repair `promptfoo share` regression (01df513)
- fix(config): handle provider map parsing when entries are strings (bdd1dea)
- fix(scoring): keep weighted averages accurate by running all test cases (7854424)

## [0.18.1] - 2023-08-06

### Added

- feat(providers): add llama.cpp server support (#94)

### Changed

- chore(providers): expose `LLAMA_BASE_URL` environment variable (f4b4c39)

### Fixed

- fix(history): repair symlink detection when writing latest results (e6aed7a)

## [0.18.0] - 2023-07-28

### Added

- feat(assertions): add `python` assertion type (#78)
- feat(api): support native function ApiProviders and assertions (#93)
- feat(evals): introduce Promptfoo scenarios for data-driven testing - allows datasets to be associated with specific tests, eliminating the need to copy tests for each dataset by @Skylertodd (#89)
- feat(cli): allow specifying `outputPath` when using the Node evaluate helper (#91)

### Changed

- chore(evals): rename default "theories" concept to "scenarios" (aca0821)

### Fixed

- fix(history): repair symlink handling when persisting latest results (81a4a26)
- fix(history): clean up stale eval history entries (253ae60)
- fix(cli): restore ANSI escape code rendering in console tables (497b698)

## [0.17.9] - 2023-07-24

### Added

- feat(evals): load test cases from file or directory paths (#88)

### Changed

- feat(metrics): record latency in eval results (#85)

### Fixed

- fix(windows): resolve path compatibility issues (8de6e12)

## [0.17.8] - 2023-07-22

### Added

- feat(evals): support post-processing hooks in test cases (#84)

### Changed

- feat(webui): show recent runs in the results viewer (#82)
- feat(providers): expose additional OpenAI parameters (#81)

### Fixed

- fix(evaluator): support empty test suites without crashing (31fb876)
- fix(network): ensure fetch timeouts bubble up correctly (9e4bf94)

## [0.17.7] - 2023-07-20

### Added

- feat(config): allow provider-specific prompts in test suites (#76)

### Changed

- chore(runtime): require Node.js 16 or newer (f7f85e3)
- chore(providers): reuse context configuration for Replicate provider (48819a7)

### Fixed

- fix(providers): handle missing provider prompt maps gracefully (7c6bb35)
- fix(grading): escape user input in grading prompts (4049b3f)

## [0.17.6] - 2023-07-20

### Added

- feat(cli): add `--repeat` support to evaluations (#71)
- feat(providers): add Azure YAML prompt support (#72)
- feat(providers): implement Replicate provider (#75)

### Changed

- chore(providers): refine Replicate provider behaviour (57fa43f)
- chore(cli): default `promptfoo share` prompt to Yes on enter (1a4c080)
- chore(webui): simplify dark mode and hide identical rows in history (c244403)

## [0.17.5] - 2023-07-14

### Added

- feat(assertions): add starts-with assertion type (#64)
- feat(providers): add Azure OpenAI provider (#66)

### Changed

- feat(providers): support YAML-formatted OpenAI prompts (#67)
- chore(cli): allow disabling sharing prompts (#69)
- chore(cli): require confirmation before running `promptfoo share` (f3de0e4)
- chore(env): add `PROMPTFOO_DISABLE_UPDATE` environment variable (60fee72)

### Fixed

- fix(config): read prompts relative to the config directory (ddc370c)

## [0.17.4] - 2023-07-13

### Added

- feat(assertions): add `contains-any` assertion support (#61)

### Changed

- chore(cli): handle npm outages without crashing (3177715)

### Fixed

- fix(cli): support terminals without `process.stdout.columns` (064dcb3)
- fix(cli): correct `promptfoo init` output to reference YAML (404be34)

### Documentation

- docs: add telemetry notice (#39)

## [0.17.3] - 2023-07-10

### Added

- feat(providers): add Anthropic provider (#58)

### Changed

- chore(onboarding): refresh init onboarding content (992c0b6)

### Fixed

- fix(cli): maintain table header ordering (1e3a711)
- fix(runtime): ensure compatibility with Node 14 (59e2bb1)

## [0.17.2] - 2023-07-07

### Changed

- feat(providers): improve support for running external scripts (#55)

## [0.17.1] - 2023-07-07

### Fixed

- fix(webui): restore output rendering in results view (5ce5598)

## [0.17.0] - 2023-07-06

### Added

- feat(models): add gpt-3.5-16k checkpoints (#51)
- feat(providers): add `script:` provider prefix for custom providers (bae14ec)
- feat(webui): view raw prompts in the web viewer (#54)
- feat(cli): add `cache clear` command (970ee67)

### Changed

- chore(providers): change default suggestion provider (cc11e59)
- chore(providers): ensure OpenAI chat completions fail on invalid JSON (c456c01)
- chore(assertions): allow numeric values for contains/icontains assertions (dc04329)

### Fixed

- fix(evals): avoid creating assertions from empty expected columns (d398866)

## [0.16.0] - 2023-06-28

### Added

- feat(cli): retry failed HTTP requests to reduce transient failures (#47)
- feat(templates): allow object vars inside nunjucks templates for richer prompts (#50)

### Documentation

- docs: refresh the Question reference page with updated guidance (#46)

## [0.15.0] - 2023-06-26

### Added

- feat(scoring): add continuous scoring support for evaluations (#44)
- feat(assertions): introduce assertion weights to fine-tune scoring (0688a64)

### Changed

- chore(prompt): rename grading prompt field from `content` to `output` (fa20a25)
- chore(webui): maintain backwards compatibility for row outputs in the viewer (b2fc084)

### Fixed

- fix(config): ensure `defaultTest` populates when configs load implicitly (44acb91)

## [0.14.2] - 2023-06-24

### Changed

- chore(assertions): switch the default grading provider to `gpt-4-0613` (0d26776)
- chore(cli): trim stray progress-bar newlines for cleaner output (8d624d6)

### Fixed

- fix(cli): update cached table output correctly when results change (8fe5f84)
- fix(cli): allow non-string result payloads during rendering (61d349e)

## [0.14.1] - 2023-06-19

### Fixed

- fix(config): only apply the config base path when a path override is provided (e67918b)

## [0.14.0] - 2023-06-18

### Added

- feat(cli)!: add shareable URLs and the `promptfoo share` command by @typpo (#42)
- feat(cli): add `--no-progress-bar` option to `promptfoo eval` (75adf8a)
- feat(cli): add `--no-table` flag for evaluation output (ecf79a4)
- feat(cli): add `--share` flag to automatically create shareable URLs (7987f6e)

### Changed

- chore(cli)!: resolve config-relative file references from the config directory, not working directory (dffb091)
- chore(api)!: restructure JSON/YAML output formats to include `results`, `config`, and `shareableUrl` properties (d1b7038)

### Fixed

- fix(cli): write the latest results before launching the viewer with `--view` (496f2fb)

## [0.13.1] - 2023-06-17

### Fixed

- fix(cli): ensure command arguments override config values (c425d3a)

## [0.13.0] - 2023-06-16

### Added

- feat(providers): support OpenAI functions and custom provider arguments by @typpo (#34)
- feat(cli): add JSONL prompt file support by @typpo (#40)
- feat(cli): export `generateTable()` for external tooling reuse by @tizmagik (#37)
- feat(openai): enable OpenAI ChatCompletion function calling (0f10cdd)

### Changed

- chore(openai): add official support for OpenAI `*-0613` models (4d5f827)
- chore(cli): allow optional configs when invoking the CLI (a9140d6)
- chore(cli): respect the `LOG_LEVEL` environment variable in the logger (1f1f05f)
- chore(cli): stabilize progress display when using var arrays (340da53)

### Fixed

- fix(build): fix HTML output generation in production builds (46a2233)

## [0.12.0] - 2023-06-12

### Added

- feat(share): publish evaluations with the `promptfoo share` workflow by @typpo (#33)
- feat(telemetry): add basic usage telemetry for insight gathering (7e7e3ea)
- feat(assertions): support CSV definitions for `rouge-n` and webhook assertions (7f8be15)

### Changed

- chore(build): resolve build output paths for the web client (#32)
- chore(cli): notify users when a newer promptfoo release is available by @typpo (#31)

## [0.11.0] - 2023-06-11

### Added

- feat(assertions): add contains, icontains, contains-some, contains-any, regex, webhook, and rouge-n assertion types (#30)
- feat(assertions): allow negating any assertion type with `not-` prefix (cc5fef1)
- feat(assertions): pass context objects with vars to custom functions (1e4df7e)
- feat(webui): add failure filtering and improved table layout (69189fe)
- feat(webui): add word-break toggle to results (9c1fd3b)
- feat(webui): highlight highest passing scores in matrix (6e2942f)

### Changed

- chore(cli): limit console table rows for readability (52a28c9)
- chore(cli): add more detailed custom function failure output (6fcc37a)

### Fixed

- fix(config): respect CLI write/cache options from config (5b456ec)
- fix(webui): improve dark mode colours and rating overflow (eb7bd54)
- fix(config): parse YAML references correctly in configs (62561b5)

## [0.10.0] - 2023-06-09

### Added

- feat(prompts): add support for named prompts by @typpo (#28)

### Changed

- chore(env)!: rename `OPENAI_MAX_TEMPERATURE` to `OPENAI_TEMPERATURE` (4830557)
- chore(config): read `.yml` files by default as configs (d5c179e)
- chore(build): add native ts-node compatibility by @MentalGear (#25)
- chore(openai): add chatml stopwords by default (561437f)
- chore(webui): adjust column ordering and styling (27977c5)

### Fixed

- fix(config): support `defaultTest` overrides in CLI (59c3cbb)
- fix(env): correctly parse `OPENAI_MAX_TOKENS` and `OPENAI_MAX_TEMPERATURE` by @abi (#29)
- fix(cli): improve JSON formatting error messages (5f59900)

## [0.9.0] - 2023-06-05

### Added

- feat(vars): add support for var arrays by @typpo (#21)

### Changed

- chore(core): set a default semantic similarity threshold (4ebea73)
- chore(cli): refresh `promptfoo init` output messaging (cdbf806)

### Fixed

- fix(cache): register cache manager types for TypeScript (1a82de7)
- fix(evals): handle string interpolation issues in prompts (6b8c175)

## [0.8.3] - 2023-05-31

### Fixed

- fix(cache): create cache directory on first use (423f375)
- fix(config): throw a clearer error for malformed default configs (0d759c4)

## [0.8.2] - 2023-05-30

### Fixed

- fix(cache): only persist cache entries on successful API responses (71c10a6)

## [0.8.1] - 2023-05-30

### Added

- feat(data): add Google Sheets loader support (df900c3)

### Fixed

- fix(cli): restore backward compatibility for `-t/--tests` flags (aad1822)

## [0.8.0] - 2023-05-30

### Added

- feat(api)!: simplify the API and support unified test suite definitions by @typpo (#14)

### Changed

- chore(api)!: move evaluation settings under `evaluateOptions` (`maxConcurrency`, `showProgressBar`, `generateSuggestions`) (#14)
- chore(api)!: move CLI flag defaults under `commandLineOptions` (`write`, `cache`, `verbose`, `view`) (#14)

## [0.7.0] - 2023-05-29

### Changed

- chore(cache): improve caching defaults and enable caching by default (#17)

## [0.6.0] - 2023-05-28

### Added

- feat(providers): add LocalAI support for open-source LLMs like Llama, Alpaca, Vicuna, GPT4All (6541bb2)
- feat(cli): add glob pattern support for prompts and tests (#13)
- feat(assertions): rename `eval:` to `fn:` for custom JavaScript assertions by @MentalGear (#11)
- feat(webui): add dark mode support (0a2bb49)
- feat(api): add exports for types and useful utility functions (57ac4bb)
- feat(tests): add Jest and Mocha integrations (00d9aa2)

### Changed

- chore(cli): improve error handling and word wrapping in CLI output (398f4b0)
- chore(cli): support non-ES module requires (c451362)

### Fixed

- fix(cli): move API key validation into OpenAI subclasses (c451362)
- fix(webui): correct HTML table rendering errors in the viewer (64c9161)
- fix(providers): improve handling of third-party API errors (398f4b0)

### Dependencies

- chore(deps): bump socket.io-parser from 4.2.2 to 4.2.3 in /src/web/client (#15)

## [0.5.1] - 2023-05-23

### Changed

- chore(cli): add glob support for prompt selection (#13)

### Fixed

- fix(cli): prevent crashes when `OPENAI_API_KEY` is not set (c451362)

## [0.5.0] - 2023-05-22

### Added

- feat(assertions): add semantic similarity grading (#7)

### Changed

- chore(cli): improve error handling and word wrapping in CLI output (398f4b0)

## [0.4.0] - 2023-05-13

### Added

- feat(webui): add web viewer for evaluation results (#5)

### Changed

- chore(openai): support `OPENAI_STOP` environment variable for stopwords (79d590e)
- chore(cli): increase the default request timeout (c73e055)

## [0.3.0] - 2023-05-07

### Added

- feat(grading): enable LLM automatic grading of outputs (#4)
- feat(webui): improve how test results are shown - PASS/FAIL is shown in matrix view rather than its own column (2c3f489)

### Changed

- chore(config): allow overriding `OPENAI_API_HOST` environment variable (e390678)
- chore(cli): add `REQUEST_TIMEOUT_MS` environment variable for API timeouts (644abf9)
- chore(webui): improve HTML table output readability (2384c69)

## [0.2.2] - 2023-05-04

### Added

- feat(cli): add `promptfoo --version` output (77e862b)

### Changed

- chore(cli): improve error messages when API calls fail (af2c8d3)

### Fixed

- fix(cli): correct `promptfoo init` output text (862d7a7)
- fix(evals): preserve table ordering when building concurrently (2e3ddfa)

## [0.2.0] - 2023-05-04

### Added

- feat(cli): add `promptfoo init` command (c6a3a59)
- feat(providers): improve custom provider loading and add example (4f6b6e2)<|MERGE_RESOLUTION|>--- conflicted
+++ resolved
@@ -6,18 +6,14 @@
 
 ## [Unreleased]
 
-<<<<<<< HEAD
-### Fixed
-
-- fix(providers): propagate agent errors in simulated-user provider - fixes issue where errors from sendMessageToAgent() were silently ignored, causing false-positive test results when the target provider fails (#6251)
-
-### Changed
-=======
-### Added
->>>>>>> cd915a64
+### Changed
 
 - chore: Add visiblity button for PFX passphrase (#6258)
 - feat(app): Red Team Strategy Test Generation (#6005)
+
+### Fixed
+
+- fix(providers): propagate agent errors in simulated-user provider - fixes issue where errors from sendMessageToAgent() were silently ignored, causing false-positive test results when the target provider fails (#6251)
 
 ## [0.119.8] - 2025-11-18
 
