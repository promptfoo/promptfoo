# Changelog

All notable changes to this project will be documented in this file.

The format is based on [Keep a Changelog](https://keepachangelog.com/en/1.1.0/).

## [Unreleased]

### Added
<<<<<<< HEAD

- feat(util): add support for loading tool definitions from Python/JavaScript files - providers now support dynamic tool generation using `file://tools.py:get_tools` and `file://tools.js:get_tools` syntax, enabling runtime tool definitions based on environment, config, or external APIs (#6272)
- feat(webui): add custom policy generation to red team setup (#6181)
- feat(webui): add strategy test generation to red team setup (#6005)
- feat(webui): add visibility button for PFX passphrase field in red team target configuration (#6258)

### Changed
=======
>>>>>>> fdb792a2

- feat(server): add server-side provider list customization via ui-providers.yaml - enables organizations to define custom provider lists that appear in eval creator and redteam setup UIs; when ui-providers.yaml exists, replaces default ~600 providers with organization-specific options for simplified workflow and security control (#6124)
- feat(providers): add Anthropic structured outputs support with JSON schema outputs via `output_format` parameter and strict tool use via `strict: true` in tool definitions - ensures schema-compliant responses with automatic beta header handling, external file loading, variable rendering, and JSON parsing for Claude Sonnet 4.5 and Claude Opus 4.1 (#6226)

### Changed

- feat(cli): add automatic changelog update on version bump with comprehensive error handling (#6252)
- feat(ci): add JavaScript-based changelog validator replacing bash script for PR number and Unreleased section enforcement (#6252)
- feat(providers): add metadata extraction for OpenAI Responses API - extract responseId and model to metadata for debugging and response tracking (#6267)
- refactor(webui): remove useImperativeHandle from ProviderConfigEditor - replace imperative ref API with onValidationRequest callback pattern for better React 19 compatibility and more idiomatic component design (#6328)

### Fixed

- fix(util): add recursive array processing for tool loading - arrays of file:// tool references now processed correctly with Promise.all() and auto-flattening (#6272)
- fix(webui): prevent horizontal scrolling in metadata table by adding fixed table layout with explicit column widths and proper word-breaking for long content (#6178)
- fix(providers): maintain backwards compatibility for annotations in raw provider responses (#6267)
- fix(cli): restore commandLineOptions support for generateSuggestions, table, and write options (#6190)
- fix(cli): enable auto-sharing when cloud is enabled by not defaulting config.sharing to false - when sharing is unset in config, it now correctly falls through to cloud auto-share behavior instead of defaulting to disabled (#6190)
- fix(providers): propagate agent errors in simulated-user provider - fixes issue where errors from sendMessageToAgent() were silently ignored, causing false-positive test results when the target provider fails (#6251)
- fix(providers): support function providers in defaultTest.options.provider and assertions (#6174)
- fix(assertions): use file-based script output for all assertion types with `file://` references (#6200)
- fix(cli): respect PROMPTFOO_LOG_DIR environment variable for custom log directory location (#6179)

### Documentation

- docs(providers): add comprehensive Anthropic structured outputs documentation covering JSON outputs (`output_format`) and strict tool use (`strict: true`), including usage examples, schema limitations, and feature compatibility (#6226)

### Tests

- test(examples): add structured outputs example demonstrating JSON schema-based responses and strict tool use for Anthropic provider (#6226)
- test(examples): update tool-use example to include strict mode configuration for Anthropic provider (#6226)
- test(examples): enhance structured-outputs-config example to demonstrate multi-provider structured outputs with OpenAI and Anthropic, showcasing syntax differences between providers (#6226)
- test(scripts): add 59 tests for changelog automation scripts covering validation and version update functionality (#6252)

## [0.119.11] - 2025-11-23

### Changed

- refactor(webui): adopt React 19 ref-as-prop pattern - removed forwardRef wrapper from QuickFilter component in EvalsDataGrid (#6327)

### Fixed

- fix(redteam): respect excludeTargetOutputFromAgenticAttackGeneration in hydra and meta strategies to prevent target output leaks when organization privacy setting is enabled (#6320)
- fix(redteam): prevent template evaluation of adversarial security payloads when using custom Python providers — adds `skipRenderVars` parameter to `renderPrompt()` to allow SSTI, XSS, and other attack payloads to pass through unmodified to custom providers for proper red team testing instead of causing template rendering errors (#6240)

### Dependencies

- revert: "fix(deps): update dependency @apidevtools/json-schema-ref-parser to v15" (#6300)

## [0.119.10] - 2025-11-23

### Changed

- refactor(webui): migrate to React 19 patterns (#6319)
- chore(webui): replace emoji icons with Material-UI IconButton components in evaluation results page — action icons now display circular hover effects, color-coded active states (green for pass, red for fail), always-visible icons for better discoverability, and full accessibility support with aria-pressed and aria-label attributes (#6318)
- chore: Revert "chore(deps): upgrade cache-manager from v4 to v7" (#6311)
- chore(lint): enforce explicit /index imports in directory paths to prepare for ESM migration (#6263)
- chore(deps): configure Renovate to track all package.json files (#6282)
- chore(webui): improve UI treatment for domain-specific risks in red team setup (#6269)
- chore(deps): re-generate lock file (#6249)
- ci(github): add code scan action (#6261)
- chore: Update Strategy presets (#6275)

### Fixed

- fix(webui): fix Basic strategy checkbox behavior in red team setup — unchecking Basic now correctly adds `enabled: false` instead of removing the strategy, matching documented behavior at [Basic strategy docs](https://www.promptfoo.dev/docs/red-team/strategies/basic/)
- fix(providers): fix LiteLLM provider API key authentication — reverts to inline authentication check to properly handle providers with `apiKeyRequired: false` and fixes Authorization header to be omitted (instead of sending "Bearer undefined") when no API key is set, resolving "API key is not set" error when using LITELLM_API_KEY environment variable (#6322)
- fix(webui): fix Basic strategy checkbox behavior in red team setup — unchecking Basic now correctly adds `enabled: false` instead of removing the strategy, matching documented behavior at [Basic strategy docs](https://www.promptfoo.dev/docs/red-team/strategies/basic/) (#6313)
- fix(code-scan): prevent "start line must precede end line" GitHub API error by ensuring start_line is only set when it differs from line - fixes single-line comment highlighting in PR reviews (#6314)
- fix(app): Test generation tooltips remain visible after dialog is rendered (#6309)
- fix(auth): allow CI environments to authenticate with Promptfoo Cloud using API keys — unblocks `jailbreak:meta` strategy in GitHub Actions by recognizing API key auth regardless of CI status (#6273)
- fix(webui): allow thumbs up/down ratings to toggle off and remove manual grading when clicked again (#6260)
- fix(python): resolve Windows path compatibility issues in Python provider protocol - changed delimiter from `:` to `|` to avoid conflicts with Windows drive letters (C:, D:, etc.), fixing ENOENT errors and timeouts in Python provider on Windows (#6262)

### Documentation

- docs(site): fix broken OpenAI config options link (#6277)
- docs(readme): update readme with code scanning (#6268)
- docs(site): rewrite web viewer page (#6264)
- docs(site): fix duplicate in sidebar (#6259)

### Dependencies

- fix(deps): update dependency better-sqlite3 to v12.4.6 (#6323)
- chore(deps): update @biomejs/biome and all platform-specific CLI packages to 2.3.7 (#6307)
- chore(deps): update vitest monorepo to v4 (major) (#6299)
- chore(deps): update material-ui monorepo to v8 (major) (#6298)
- chore(deps): update dependency whatwg-url to v15 (#6297)
- chore(deps): update dependency recharts to v3 (#6294)
- chore(deps): update dependency react-markdown to v10 (#6293)
- chore(deps): update dependency react-is to v19 (#6292)
- chore(deps): update dependency react-error-boundary to v6 (#6291)
- chore(deps): update dependency gaxios to v7 (#6288)
- chore(deps): drop unused uuid types package (#6287)
- chore(deps): update dependency framer-motion to v12 (#6286)
- chore(deps): update dependency @types/uuid to v11 (#6285)
- chore(deps): update dependency esbuild to v0.27.0 (#6283)
- chore(deps): upgrade http-z to v8 and @swc/core to v1.15.3 (#6281)
- chore(deps): update dependencies in 12 example projects (#6280)
- chore(deps): upgrade glob to v13 and mathjs to v15 (#6279)
- chore(deps): update 67 minor and patch dependencies across all workspaces (#6278)
- chore(deps): bump langchain-core from 0.3.78 to 0.3.80 in /examples/redteam-langchain in the pip group (#6270)
- chore(deps): bump @aws-sdk/client-bedrock-runtime from 3.933.0 to 3.934.0 (#6254)
- chore(deps): bump @anthropic-ai/sdk from 0.69.0 to 0.70.0 (#6255)

## [0.119.9] - 2025-11-20

### Added

- feat(webui): add custom policy generation to red team setup (#6181)
- feat(webui): add strategy test generation to red team setup (#6005)
- feat(webui): add visibility button for PFX passphrase field in red team target configuration (#6258)

### Fixed

- fix(cli): add missing Authorization header in `validate target` command to fix 403 Forbidden error when calling agent helper endpoint (#6274)
- fix(providers): support function providers in defaultTest.options.provider and assertions (#6174)

## [0.119.8] - 2025-11-18

### Added

- feat(plugins): organize domain-specific risks into vertical suites (#6215)
- feat(providers): add Gemini 3 Pro support with thinking configuration (#6241)

### Fixed

- fix(code-scan): in `code-scans run`, don't log anything to stdout except json results when --json is used—fixes GitHub action (#6248)
- fix(code-scan): update default API host to https://api.promptfoo.app to fix websocket connection issues (#6247)

## [0.119.7] - 2025-11-17

### Added

- feat(assertions): add dot product and euclidean distance metrics for similarity assertion - use `similar:dot` and `similar:euclidean` assertion types to match production vector database metrics and support different similarity use cases (#6202)
- feat(webui): expose Hydra strategy configuration (max turns and stateful toggle) in red team setup UI (#6165)
- feat(providers): add GPT-5.1 model support including gpt-5.1, gpt-5.1-mini, gpt-5.1-nano, and gpt-5.1-codex with new 'none' reasoning mode for low-latency interactions and configurable verbosity control (#6208)
- feat(redteam): allow configuring `redteam.frameworks` to limit compliance frameworks surfaced in reports and commands (#6170)
- feat(webui): add layer strategy configuration UI in red team setup with per-step plugin targeting (#6180)
- feat(app): Metadata value autocomplete eval filter (#6176)
- feat(webui): display both total and filtered metrics simultaneously when filters are active, showing "X/Y filtered, Z total" format in evaluation results table for better visibility into filtered vs unfiltered data (#5969)
- feat(app): eval results filters permalinking (#6196)

### Changed

- chore(ci): synchronize package-lock.json to resolve npm ci failures (#6195)
- chore(ci): increase webui test timeout to 8 minutes in GitHub Actions workflow to prevent CI timeouts (#6201)
- chore(redteam): update foundation model report redteam config to use newer redteam strategies (#6216)

### Fixed

- fix: exclude source maps from npm package to reduce bundle size by ~22MB (#6235)
- fix(redteam): exclude cyberseceval and beavertails static dataset plugins from iterative strategies to prevent wasted compute and silent grading failures during Hydra/Meta/Tree iterations (#6230)
- fix(mcp): allow colons in eval ID validation for get_evaluation_details tool - fixes rejection of valid eval IDs returned by list_evaluations (e.g., eval-8h1-2025-11-15T14:17:18) by updating regex to accept ISO timestamp format (#6222)
- fix(site): fix missing background color on safari api reference search modal (#6218)
- fix(redteam): don't set default 'en' language when no language is configured - prevents unnecessary language modifiers from being passed to meta agent and other iterative strategies, keeping prompts focused on actual task without implied translation requirements (#6214)
- fix(app): aligning risk scores with documentation (#6212)
- fix(webui): fix duplicate React key warning in DefaultTestVariables component by implementing counter-based unique ID generation (#6201)
- fix(providers): correctly handle reasoning field in OpenAI-compatible models like gpt-oss-20b, extracting both reasoning and content instead of only reasoning (#6062)
- fix(samples): downlevel pem dependency to supported version
- fix(deps): remove unused dependency on @libsql/client
- fix(redteam): store rendered grading rubric in assertion.value for agentic strategies to display in UI Value column (#6125)

### Tests

- test(webui): suppress expected test error logs (109+ occurrences across parsing errors, API errors, context provider errors) and React/MUI warnings (act() warnings, DOM nesting, prop types) in setupTests.ts and vite.config.ts (#6201)

### Dependencies

- chore(deps): upgrade to React 19 (#6229)
- chore(deps): upgrade @googleapis/sheets from 9.8.0 to 12.0.0 (#6227)
- chore(deps): bump openai from 6.8.1 to 6.9.0 (#6208)

## [0.119.6] - 2025-11-12

### Documentation

- docs(providers): update Vertex AI documentation - removed deprecated models (PaLM/Bison, Claude 3 Opus, Claude 3.5 Sonnet v2), added Claude Sonnet 4.5, added missing Gemini 2.0 models, reorganized model listings by generation (Gemini 2.5/2.0/1.5, Claude 4/3, Llama 4/3.3/3.2/3.1), marked Preview/Experimental models, removed temporal language to make docs evergreen (#3169)

### Changed

- chore(site): remove Koala analytics and migrate Google tracking to Docusaurus built-in gtag configuration with multiple tracking IDs (G-3TS8QLZQ93, G-3YM29CN26E, AW-17347444171) (#6169)
- chore(webui): order 'plugins' before 'steps' in layer strategy YAML to match documentation examples (#6180)

### Fixed

- fix(webui): prevent infinite loop in StrategyConfigDialog useEffect - fixes vitest tests hanging by using stable empty array references for default parameters (#6203)
- fix(webui): require configuration for layer strategy before allowing navigation in red team setup - layer strategy now shows red border and blocks Next button until steps array is configured, similar to plugins requiring configuration
- fix(webui): filter hidden metadata keys from metadata filter dropdown - ensures consistent filtering of 'citations' and '\_promptfooFileMetadata' keys across MetadataPanel, EvalOutputPromptDialog, and metadata filter dropdown (#6177)
- fix(cli): format object and array variables with pretty-printed JSON in console table and HTML outputs for improved readability (#6175)
- fix(cli): only show error counter when >0
- fix(redteam): respect redteam.provider configuration for local grading - fixes issue where configuring a local provider (e.g., ollama:llama3.2) still sent grading requests to remote API instead of using the configured provider (#5959)
- fix: Reverts #6142 (#6189)

### Documentation

- docs(redteam): document Hydra configuration options for max turns, backtracking, and stateful operation (#6165)

## [0.119.5] - 2025-11-10

### Added

- feat(test-cases): add support for Excel files (.xlsx, .xls) as test case sources with optional xlsx dependency and sheet selection syntax (file.xlsx#SheetName or file.xlsx#2) (#4841)
- feat(providers): add OpenAI audio transcription support for whisper-1, gpt-4o-transcribe, gpt-4o-mini-transcribe, and gpt-4o-transcribe-diarize models with speaker identification, timestamp granularities, and per-minute cost tracking (#5957)
- feat(webui): display rendered assertion values with substituted variables in Evaluation tab instead of raw templates, improving readability for assertions with Nunjucks variables and loops (#5988)
- feat(prompts): add executable prompt scripts - use any script/binary to dynamically generate prompts via `exec:` prefix or auto-detection for common extensions (.sh, .bash, .rb, .pl); scripts receive context as JSON (#5329)
- feat(providers): add variable templating support for initialMessages in simulated-user provider, enabling template reuse across test cases with Nunjucks variables (#6143)
- feat(redteam): add `jailbreak:hydra` strategy - multi-turn conversational adversarial agent that learns from target responses and shares learnings across tests in the same scan for improved attack success rates (#6151)
- feat(providers): add missing Alibaba Cloud models - qwen3-vl-flash, qwen3-asr-flash-realtime, qwen3-vl-32b/8b (thinking/instruct), text-embedding-v4 (#6118)
- feat(eval): add 'not_equals' operator for plugin filters (#6155)

### Fixed

- fix(webui): correct multi-target filtering in red team report - statistics now properly filter by selected target instead of showing aggregated data across all targets; replaced modal with Select dropdown for clearer UX (#4251)
- fix(providers): auto-detect reasoning models by deployment name in Azure provider - now recognizes o1, o3, o4, and gpt-5 models and automatically uses `max_completion_tokens` instead of `max_tokens` (#6154)
- fix(prompts): fix basePath resolution for executable prompts with `exec:` prefix - relative paths now resolve correctly (5308c5d)
- fix(prompts): convert sync fs operations to async in executable prompt processor for better performance (5308c5d)
- fix(test-cases): improve xlsx error handling to avoid double-wrapping validation errors, provide clearer error messages for file not found, empty sheets, and invalid data (#4841)
- fix(docs): update xlsx documentation to use consistent version (0.18.5) and correct anchor links (#4841)
- fix(assertions): fix runtime variables not working in custom rubricPrompt for factuality and model-graded-closedqa assertions (#5340)
- fix(openai): fix timeouts on gpt-5-pro models by extending automatic timeout to 10 minutes (#6147)
- fix(deps): add @vitest/coverage-v8@3.2.4 to app workspace to match vitest version and fix coverage reporting "Cannot read properties of undefined (reading 'reportsDirectory')" error
- fix(deps): fix test coverage reporting errors (#6122)
- fix(cli): honor `commandLineOptions` from config file for `maxConcurrency`, `repeat`, `delay`, `cache`, `progressBar`, `generateSuggestions`, `table`, `share`, and `write` — previously ignored in favor of defaults (#6142)

### Changed

- chore(ci): make staging redteam test non-blocking to prevent intermittent API timeouts from failing CI runs (#6159)
- refactor(redteam): update risk score thresholds to match CVSS v3.x/v4.0 standards (Critical: 9.0-10.0, High: 7.0-8.9, Medium: 4.0-6.9, Low: 0.1-3.9) (#6132)
- chore(server): change traces fetch log to debug level (#6152)
- chore(redteam): rename `gradingGuidance` to `graderGuidance` for consistency with `graderExamples` - `gradingGuidance` still works as a deprecated alias for backward compatibility (#6128)

### Documentation

- docs(cli): document `promptfoo view --no` flag in command-line docs (#6067)
- docs(site): add blog post on Anthropic threat intelligence covering PROMPTFLUX and PROMPTSTEAL (first observed LLM-querying malware by Google), AI-orchestrated extortion campaigns, three categories of AI-assisted attacks (operator/builder/enabler), operational security implications, and practical Promptfoo testing examples for AI system exploitation risks (#5583)
- docs(site): re-add adaptive guardrails documentation covering enterprise feature for generating target-specific security policies from red team findings, including architecture, API integration, use cases, troubleshooting, and comparison to AWS Bedrock/Azure AI Content Safety (#5955)
- docs(guides): add comprehensive Portkey integration guide covering prompt management, multi-model testing across 1600+ providers, red-teaming workflows, and production deployment strategies by @ladyofcode (#5730)

### Tests

- test(webui): fix act() warnings and clean up test output by wrapping 16 tests in act(), removing 22 unnecessary console suppression patterns, and reducing setupTests.ts from 95 to 37 lines (#6199)
- test(providers): add test coverage for auto-detection of reasoning models by deployment name in Azure provider (#6154)
- test(assertions): add comprehensive test coverage for rendered assertion value metadata including variable substitution, loops, static text handling, and UI display fallback priority (#6145)

### Dependencies

- chore(deps): update 76 packages to latest minor and patch versions across all workspaces (#6139)

## [0.119.4] - 2025-11-06

### Added

- feat(cli): add `code-scans run` command for scanning code changes for LLM security vulnerabilities including prompt injection, PII exposure, and excessive agency - uses AI agents to trace data flows, analyze vulnerabilities across batches, and suggest fixes with configurable severity thresholds (see https://promptfoo.com/docs/code-scanning/ for more details) (#6121)
- feat(github-action): add Code Scan GitHub Action for automated PR security scanning with GitHub App OIDC authentication or manual API token setup; automatically posts review comments with severity levels and suggested fixes (see https://promptfoo.com/docs/code-scanning/ for more details) (#6121)
- feat(webui): add confirmation dialog and smart navigation for delete eval with improved UX (Material-UI dialog, next→previous→home navigation, loading states, toast notifications) (#6113)
- feat(redteam): pass policy text to intent extraction for custom policy tests, enabling more accurate and self-contained testing objectives that include specific policy requirements (#6116)
- feat(redteam): add timestamp context to all grading rubrics for time-aware evaluation and temporal context in security assessments (#6110)
- feat(model-audit): add revision tracking, content hash generation, and deduplication for model scans to prevent re-scanning unchanged models (saving ~99% time and bandwidth); add `--stream` flag to delete downloaded files immediately after scan ([#6058](https://github.com/promptfoo/promptfoo/pull/6058))
- feat(redteam): add FERPA compliance plugin (#6130)

### Fixed

- fix(redteam): dynamically update crescendo system prompt with currentRound and successFlag each iteration instead of rendering once with stale values (#6133)
- fix(examples): change Zod schema from `.optional()` to `.default('')` for OpenAI Agents SDK compatibility (#6114)
- fix(redteam): pass all gradingContext properties to rubric templates to fix categoryGuidance rendering errors in BeavertailsGrader (#6111)
- fix(webui): custom policy name consistency (#6123)
- fix(docker): resolve @swc/core SIGSEGV on Alpine Linux by upgrading to 1.15.0 and aligning base image with Node 24 (#6127)

## [0.119.2] - 2025-11-03

### Added

- feat(integrations): add Microsoft SharePoint dataset support with certificate-based authentication for importing CSV files (#6080)
- feat(providers): add `initialMessages` support to simulated-user provider for starting conversations from specific states, with support for loading from JSON/YAML files via `file://` syntax (#6090)
- feat(providers): add local config override support for cloud providers - merge local configuration with cloud provider settings for per-eval customization while keeping API keys centralized (#6100)
- feat(providers): add linkedTargetId validation with comprehensive error messages (#6053)
- feat(redteam): add `gradingGuidance` config option for plugin-specific grading rules to reduce false positives by allowing per-plugin evaluation context (#6108)
- feat(webui): add Grading Guidance field to plugin configuration dialogs in open-source UI (#6108)
- feat(webui): add eval copy functionality to duplicate evaluations with all results, configuration, and relationships via UI menu (#6079)
- feat(redteam): add pharmacy plugins (controlled substance compliance, dosage calculation, drug interaction) and insurance plugins (coverage discrimination, network misinformation, PHI disclosure) (#6064)
- feat(redteam): add goal-misalignment plugin for detecting Goodhart's Law vulnerabilities (#6045)
- feat(webui): add jailbreak:meta strategy configuration UI in red team setup with numIterations parameter (#6086)
- feat(redteam): expand OWASP Agentic preset to cover 8/10 threats with 20 plugins; add 'owasp:agentic:redteam' alias for easy selection (#6099)
- feat(redteam): display specific subcategory metrics for harmful plugins (e.g., "Copyright Violations", "Child Exploitation") instead of generic "Harmful" label, enabling granular vulnerability tracking and analysis (#6134)

### Changed

- chore(examples): update openai-agents-basic example from weather to D&D dungeon master with gpt-5-mini, comprehensive D&D 5e tools (dice rolling, character stats, inventory), and maxTurns increased to 20 (#6114)
- refactor(redteam): Prevent early (evaluator-based) exits in Jailbreak, Crescendo, and Custom Strategies (#6047)
- chore(webui): expand language options to 486 ISO 639-2 languages with support for all 687 ISO codes (639-1, 639-2/T, 639-2/B) in red team run settings (#6069)
- chore(app): larger eval selector dialog (#6063)
- refactor(app): Adds useApplyFilterFromMetric hook (#6095)
- refactor(cli): extract duplicated organization context display logic into shared utility function to fix dynamic import issue and improve code maintainability (#6070)

### Fixed

- fix(redteam): max concurrency run options override scan template settings (#6102)
- fix(python): use REQUEST_TIMEOUT_MS for consistent timeout behavior across providers (300s default, previously 120s) (#6098)
- fix(providers): selective env var rendering in provider config with full Nunjucks filter support (preserves runtime variables for per-test customization) (#6091)
- fix(core): handle Nunjucks template variables in URL sanitization to prevent parsing errors when sharing evals; add unit tests covering sanitizer behavior for Nunjucks template URLs (#6089)
- fix(app): Fixes the metric is defined filter (#6082)
- fix(providers): fix Python worker ENOENT errors by ensuring error responses are written before completion signal, improving error messages with function suggestions and fuzzy matching, and removing premature function validation to support embeddings-only and classification-only providers (#6073)
- fix(redteam): improve image strategy text wrapping to handle long lines and prevent overflow (#6066)
- fix(webui): handle plugin generation when target URL is not set (#6055)
- fix(evaluator): force uncached provider calls for repeat iterations (#6043)

### Tests

- test(examples): add 9 D&D test scenarios for openai-agents-basic (combat, stats, inventory, scenes, saves, crits, edge cases, short rest, magic item) (#6114)
- test(providers): add coverage for simulated-user initialMessages (vars/config precedence, file:// loading from JSON/YAML, validation, conversation flow when ending with user role) (#6090)
- test(redteam): add comprehensive tests for `gradingGuidance` feature and `graderExamples` flow-through, including full integration regression tests (#6108)
- test(webui): add tests for gradingGuidance UI in PluginConfigDialog and CustomIntentPluginSection (#6108)
- test(providers): add Python worker regression tests for ENOENT prevention, helpful error messages with function name suggestions, and embeddings-only provider support without call_api function (#6073)

### Documentation

- docs(examples): update openai-agents-basic README for D&D theme with tracing setup and example interactions; shorten openai-agents.md provider documentation (#6114)
- docs(python): update timeout documentation with REQUEST_TIMEOUT_MS environment variable and add retry logic example for handling rate limits (#6098)
- docs(redteam): add comprehensive documentation for `jailbreak:meta` strategy including usage guide, comparison with other jailbreak strategies, and integration into strategy tables (#6088)
- docs(site): add remediation reports documentation (#6083)
- docs(site): add custom strategy to the strategies reference table (#6081)
- docs(site): pricing page updates (#6068)
- docs(site): clarify remote inference in Community edition (#6065)

### Dependencies

- chore(deps): bump the github-actions group with 4 updates (#6092)
- chore(deps): bump @aws-sdk/client-bedrock-runtime from 3.920.0 to 3.921.0 (#6075)
- chore(deps): bump @aws-sdk/client-bedrock-runtime from 3.919.0 to 3.920.0 (#6060)

### Fixed

- fix(redteam): enable layer strategy with multilingual language support; plugins now generate tests in multiple languages even when layer strategy is present (#6084)
- fix(redteam): reduce multilingual deprecation logging noise by moving from warn to debug level (#6084)

## [0.119.1] - 2025-10-29

### Changed

- chore(redteam): categorize `jailbreak:meta` under agentic strategies and mark as remote-only for correct UI grouping and Cloud behavior (#6049)
- chore(redteam): improve support for custom policy metric names that should include strategy suffix (#6048)

### Fixed

- fix(providers): render environment variables in provider config at load time (#6007)
- fix(redteam): validate custom strategy strategyText requirement to prevent confusing errors during test execution (#6046)
- fix(init): include helpful error message and cleanup any directories created when example download fails (#6051)
- fix(providers): removing axios as a runtime dependency in google live provider (#6050)
- fix(csv): handle primitive values directly in red team CSV export to avoid double-quoting strings (#6040)
- fix(csv): fix column count mismatch in red team CSV export when rows have multiple outputs (#6040)
- fix(internals): propagate originalProvider context to all model-graded assertions (#5973)

### Dependencies

- chore(deps): bump better-sqlite3 from 11.10.0 to 12.4.1 for Node.js v24 support (#6052) by @cdolek-twilio
- chore(deps): update Biome version with force-include patterns (`!!`) for faster local linting/CI by @sklein12 (#6042)

## [0.119.0] - 2025-10-27

### Added

- feat(webui): filtering eval results by metric values w/ numeric operators (e.g. EQ, GT, LTE, etc.) (#6011)
- feat(providers): add Python provider persistence for 10-100x performance improvement with persistent worker pools (#5968)
- feat(providers): add OpenAI Agents SDK integration with support for agents, tools, handoffs, and OTLP tracing (#6009)
- feat(providers): add function calling/tool support for Ollama chat provider (#5977)
- feat(providers): add support for Claude Haiku 4.5 (#5937)
- feat(redteam): add `jailbreak:meta` strategy with intelligent meta-agent that builds dynamic attack taxonomy and learns from full attempt history (#6021)
- feat(redteam): add COPPA plugin (#5997)
- feat(redteam): add GDPR preset mappings for red team testing (#5986)
- feat(redteam): add modifiers support to iterative strategies (#5972)
- feat(redteam): add authoritative markup injection strategy (#5961)
- feat(redteam): add wordplay plugin (#5889)
- feat(redteam): add pluginId, strategyId, sessionId, and sessionIds to metadata columns in CSV export (#6016)
- feat(redteam): add subcategory filtering to BeaverTails plugin (a70372f)
- feat(redteam): Add Simba Red Team Agent Strategy (#5795)
- feat(webui): persist inline-defined custom policy names (#5990)
- feat(webui): show target response to generated red team plugin test case (#5869)
- feat(cli): log all errors in a log file and message to the console (#5992)
- feat(cli): add errors to eval progress bar (#5942)
- feat(cache): preserve and display latency measurements when provider responses are cached (#5978)

### Changed

- chore(internals): custom policy type def (#6037)
- chore(changelog): organize and improve Unreleased section with consistent scoping and formatting (#6024)
- refactor(redteam): migrate multilingual from per-strategy config to global language configuration; plugins now generate tests directly in target languages without post-generation translation (#5984)
- chore(cli): show telemetryDisabled/telemetryDebug in `promptfoo debug` output (#6015)
- chore(cli): improve error handling and error logging (#5930)
- chore(cli): revert "feat: Improved error handling in CLI and error logging" (#5939)
- chore(webui): add label column to prompts table (#6002)
- chore(webui): gray out strategies requiring remote generation when disabled (#5985)
- chore(webui): gray out remote plugins when remote generation is disabled (#5970)
- chore(webui): improve test transform modal editor (#5962)
- chore(webui): add readOnly prop to EvalOutputPromptDialog (#5952)
- refactor(webui): organize red team plugins page into tabs with separate components (#5865)
- chore(redteam): remove "LLM Risk Assessment" prefix (#6004)
- chore(redteam): add top-level redteam telemetry events (#5951)
- refactor(webui): reduce unnecessary API health requests (#5979)
- chore(api): export GUARDRAIL_BLOCKED_REASON constant for external use (#5956)
- chore(providers): add rendered request headers to http provider debug output (#5950)
- refactor(transforms): refactor transform code to avoid 'require' (#5943)
- refactor(transforms): refactor createRequest/ResponseTransform functions into separate module (#5925)
- chore(examples): consolidate Ollama examples into unified directory (#5977)
- chore(deps): move dependencies to optional instead of peer (#5948)
- chore(deps): move `natural` to optional dependency (#5946)
- chore(redteam): improve GOAT and Crescendo error logs with additional error details for easier debugging (#6036)

### Fixed

- fix(providers): revert eager template rendering that broke runtime variable substitution (5423f80)
- fix(providers): support environment variables in provider config while preserving runtime variable templates
- fix(providers): improve Python provider reliability with automatic python3/python detection, worker cleanup, request count tracking, and reduced logging noise (#6034)
- fix(providers): simulated-user and mischievous-user now respect assistant system prompts in multi-turn conversations (#6020)
- fix(providers): improve MCP tool schema transformation for OpenAI compatibility (#5965)
- fix(providers): sessionId now properly stored in metadata for providers that use server side generated sessionIds (#6016)
- fix(redteam): don't test session management if target is not stateful (#5989)
- fix(redteam): improve crescendo prompt example alignment with actual objective statements to increase accuracy (#5964)
- fix(redteam): fewer duplicate errors for invalid strategy and plugin ids (#5954)
- fix(fetch): use consistent units in retry counter log messages - now shows attempt count vs total attempts (#6017)
- fix(fetch): include error details in final error message when rate limited (#6019)
- fix(webui): pass extensions config when running eval from UI (#6006)
- fix(webui): in red team setup, reset config button hidden by version banner (#5896)
- fix(webui): sync selected plugins to global config in red team setup UI (#5991)
- fix(webui): HTTP test agent (#6033)
- fix(webui): reset red team strategy config dialog when switching strategies (#6035)

### Dependencies

- chore(deps): bump @aws-sdk/client-bedrock-runtime from 3.914.0 to 3.916.0 (#6008)
- chore(deps): bump @aws-sdk/client-bedrock-runtime from 3.913.0 to 3.914.0 (#5996)
- chore(deps): bump pypdf from 6.0.0 to 6.1.3 in /examples/rag-full (#5998)
- chore(deps): bump @aws-sdk/client-bedrock-runtime from 3.911.0 to 3.913.0 (#5975)
- chore(deps): bump @aws-sdk/client-bedrock-runtime from 3.910.0 to 3.911.0 (#5945)
- chore(deps): bump @anthropic-ai/sdk from 0.65.0 to 0.66.0 (#5944)

### Documentation

- docs(model-audit): improve accuracy and clarity of ModelAudit documentation (#6023)
- docs(contributing): add changelog and GitHub Actions enforcement (#6012)
- docs(redteam): add global language configuration section to red team configuration docs; remove multilingual strategy documentation (#5984)
- docs(providers): add OpenAI Agents provider documentation and example (#6009)
- docs(providers): update AWS Bedrock model access documentation (#5953)
- docs(providers): fix apiKey environment variable syntax across provider docs and examples (#6018)
- docs(providers): add echo provider examples for evaluating logged production outputs (#5941)
- docs(blog): add blog post on RLVR (Reinforcement Learning with Verifiable Rewards) (#5987)
- docs(site): configuring inference (#5983)
- docs(site): update about page (#5971)
- docs(site): add export formats (#5958)
- docs(site): September release notes (#5712)
- docs(site): add red-team claude guidelines (616844d)
- docs(site): remove duplicate links (5aea733)
- docs(examples): add example demonstrating conversation session id management using hooks (#5940)

### Tests

- test(server): add comprehensive unit tests for POST /providers/test route (#6031)
- test(providers): fix flaky latencyMs assertions in TrueFoundry provider tests (#6026)
- test(providers): add unit test verifying assistant system prompt inclusion for simulated-user provider (#6020)
- test(providers): add comprehensive tests for OpenAI Agents provider, loader, and tracing (#6009)
- test(redteam): update strategy and frontend tests for global language configuration migration (#5984)
- test(redteam): remove redteam constants mocks from unit tests (#6010)
- test(webui): add tests for evaluation UI components and hooks (#5981)

## [0.118.17] - 2025-10-15

### Changed

- chore: bump version to 0.118.17 (#5936)

### Fixed

- fix(evaluator): support `defaultTest.options.provider` for model-graded assertions (#5931)
- fix(webui): improve UI email validation handling when email is invalid; add better tests (#5932)
- fix(deps): move `claude-agent-sdk` to optionalDependencies (#5935)

### Dependencies

- chore(deps): bump `@aws-sdk/client-bedrock-runtime` from 3.908.0 to 3.910.0 (#5933)

## [0.118.16] - 2025-10-15

### Added

- feat(providers): add TrueFoundry LLM Gateway provider (#5839)
- feat(redteam): add test button for request and response transforms in red-team setup UI (#5482)

### Changed

- chore(providers): count errors in websocket responses as errors (#5915)
- chore(providers): update Alibaba model support (#5919)
- chore(redteam): validate emails after prompt for red team evaluations (#5912)
- chore(redteam): implement web UI email verification (#5928)
- chore(redteam): display estimated probes on red team review page (#5863)
- chore(webui): add flag to hide traces (#5924)
- chore(build): stop tracking TypeScript build cache file (#5914)
- chore(build): update dependencies to latest minor versions (#5916)
- chore(cli): remove duplicate 'Successfully logged in' message from auth login (#5907)
- chore(redteam): add max height and scroll to custom policies container (#5910)
- chore: bump version to 0.118.16 (#5920)
- docs: add docstrings to `feat/ruby-provider` (#5903)
- test: cover red team setup components and hooks in `src/app` (#5911)

### Fixed

- fix(providers): dynamically import `DefaultAzureCredential` from `@azure/identity` (#5921)
- fix(providers): improve debugging and address hanging in websocket provider (#5918)
- fix(http): parse stringified JSON body in provider config (#5927)
- fix(redteam): improve ASR calculation accuracy in redteam report (#5792)

### Documentation

- docs(site): fix typo (#5922)

## [0.118.15] - 2025-10-13

### Added

- feat(providers): add ruby provider (#5902)
- feat(providers): Claude Agent SDK provider support (#5509)
- feat(providers): Azure AI Foundry Assistants provider (#5181)
- feat(providers): add support for streaming websocket responses (#5890)
- feat(providers): snowflake cortex provider (#5882)

### Changed

- chore(providers): add support for new OpenAI models (GPT-5 Pro, gpt-audio-mini, gpt-realtime-mini) (#5876)
- chore(providers): rename azure ai foundry assistant to ai foundry agent (#5908)
- chore(providers): update params passed to azure ai foundry provider (#5906)
- chore(webui): group agentic strategies by turn compatibility in red team UI (#5861)
- chore(webui): sort red team plugins alphabetically by display name (#5862)
- chore(webui): improved color consistency and dark mode legibility on Red Team dashboard (#5829)
- chore(test): add snowflake provider tests and environment variables (#5883)
- chore(config): add conductor config (#5904)
- chore: bump version 0.118.15 (#5909)

### Fixed

- fix(app): disable red team scan Run Now button when Promptfoo Cloud is unavailable (#5891)
- fix(webui): fix infinite re-render when custom intents are specified (#5897)
- fix(redteam): clean up multilingual strategy logging and fix chunk numbering (#5878)
- fix(redteam): requested column in 'redteam generate' output incorporates fan out strategies (#5864)
- fix(core): resolve Windows path compatibility issues (#5841)
- fix(core): restore correct cache matching behavior for test results (#5879)

### Dependencies

- chore(deps): bump @aws-sdk/client-bedrock-runtime from 3.901.0 to 3.906.0 (#5877)
- chore(deps): bump @aws-sdk/client-bedrock-runtime from 3.906.0 to 3.907.0 (#5888)
- chore(deps): bump openai from 6.2.0 to 6.3.0 (#5887)
- chore(deps): update dependencies to latest safe minor/patch versions (#5900)

### Documentation

- docs(providers): add missing providers and troubleshooting pages to index (#5905)
- docs(guardrails): remove open source guardrails page (#5880)

## [0.118.14] - 2025-10-09

### Changed

- fix: there should always be a guardrails field passed out form openai chat provider (#5874)
- chore: bump version 0.118.14 (#5875)

## [0.118.13] - 2025-10-08

### Added

- feat(cli): Add connectivity tests to promptfoo validate (#5802)
- feat(guardrails): map content filter response to guardrails output (#5859)
- feat(webui): Download full results (#5674)

### Changed

- chore(core): change default log level to debug for network errors (#5860)
- chore(core): Don't log all request error messages (#5870)
- chore(linter): Enforce no unused function params (#5853)
- chore(providers): remove deprecated IBM BAM provider (#5843)
- refactor(webui): improve EvalOutputPromptDialog with grouped dependency injection (#5845)
- chore: bump version 0.118.13 (#5873)

### Fixed

- fix(webui): Don't prepend fail reasons to output text (#5872)
- fix(redteam): filter out placeholders before purpose generation (#5852)
- fix(tests): make auth login test tolerate colorized output (#5851)

### Dependencies

- chore(deps): bump @azure/identity from 4.12.0 to 4.13.0 (#5858)
- chore(deps): bump langchain-text-splitters from 0.3.5 to 1.0.0a1 in /examples/redteam-langchain in the pip group across 1 directory (#5855)

## [0.118.12] - 2025-10-08

### Added

- feat(providers): add Slack provider (#3469)

### Changed

- feat: postman import for http provider (#5778)
- feat: Bring request transform to parity with response transform (#5850)
- fix: import command (#5794)
- fix: implement remote generation environment variable controls (#5815)
- fix: resolve Windows path handling issues (#5827)
- fix: custom strategy UI (#5834)
- fix: eliminate Python validation race condition on Windows (#5837)
- fix: escape JSON special characters in raw HTTP request variables (#5842)
- fix: Show response headers in test target results (#5848)
- fix: double sharing red teams (#5854)
- chore: update DeepSeek provider to V3.2-Exp (#5787)
- chore: bump the github-actions group with 3 updates (#5789)
- chore: bump openai from 5.23.2 to 6.0.0 (#5790)
- chore: Revert "perf: Don't create new agent for every fetch (#5633)" (#5793)
- chore: add /index to directory imports for ESM compatibility (#5798)
- chore: bump @aws-sdk/client-bedrock-runtime from 3.899.0 to 3.901.0 (#5799)
- chore: bump openai from 6.0.0 to 6.0.1 (#5800)
- chore(telemetry): Add CI flag to identify call (#5801)
- chore: bump openai from 6.0.1 to 6.1.0 (#5806)
- chore: fix npm audit vulnerabilities (#5810)
- chore: Fix incorrect session parser help text (#5811)
- chore(internals): make `runAssertion` easier to read by moving const outside function scope (#5813)
- chore: update investor info and user count (#5816)
- chore(internals): Prevent `GradingResult.assertion` definition from being overridden in select red team grading cases (#5785)
- chore: show "why" in modelaudit ui (#5821)
- chore(site): migrate OG image generation to Satori (#5826)
- chore: remove outdated license notice (#5828)
- chore: show # github stars on site (#5831)
- chore(site): update Docusaurus to v3.9.1 and fix deprecated config (#5835)
- chore: bump openai from 6.1.0 to 6.2.0 (#5844)
- chore: invert default unblocking behavior (#5856)
- chore: bump version 0.118.12 (#5857)
- chore(site): Adds Travis to team page (#5786)
- docs: update readme.md (#5812)
- docs(contributing): add CLAUDE.md context files for Claude Code (#5819)
- docs(blog): safety benchmark blog post (#5781)
- docs(providers): update IBM WatsonX model list (#5838)
- docs(contributing): add warning against using commit --amend and force push (#5840)
- test: fix vitest timeout error in EvalOutputPromptDialog tests (#5820)
- test: fix flaky Python test failures on Windows (#5824)
- test: add mock cleanup to Python provider tests (#5825)
- refactor: Remove null from GradingResult.assertion type (#5818)

### Fixed

- fix(site): add metadata key to the provider response class (#5796)
- fix(webui): prevent empty state flash when loading large evals (#5797)
- fix(webui): Clicking "Show Charts" does not show charts (#5814)
- fix(webui): remove delimiter stripping logic from EvalOutputCell (#5817)
- fix(provider): merge config and prompt systemInstruction instead of throwing error in gemini (#5823)
- fix(assertions): allow is-refusal to detect refusals in provider error messages (#5830)
- fix(webui): improve usability of number inputs (#5804)
- test: Unit tests for fix(webui): improve usability of number inputs (#5836)

### Documentation

- docs(site): adding new hire bio (#5788)
- docs(site): fix formatting issue in about page (#5803)
- docs(site): add Dane to About page team section (#5833)

## [0.118.11] - 2025-09-30

### Added

- feat(providers): add support for Claude Sonnet 4.5 (#5764)
- feat(providers): add support for Gemini 2.5 Flash and Flash-Lite (#5737)
- feat(providers): add gpt-5-codex model support (#5733)
- feat(providers): add support for Qwen models in AWS Bedrock provider (#5718)
- feat(cli): add browser opening support for auth login command (#5722)
- feat(cli): add team switching functionality (#5750)
- feat(webui): add latency to eval export CSV (#5771)
- feat(cli): sanitize all log objects (#5773)
- feat(providers): add Anthropic web_fetch_20250910 and web_search_20250305 tool support (#5573)
- feat(providers): add CometAPI provider support with environment variable configuration and example usage (#5721)
- feat(providers): add Nscale provider support (#5690)
- feat(providers): add OpenAI gpt-realtime model with full audio support (#5426)
- feat(webui): add metadata `exists` operator to eval results filter (#5697)

### Changed

- chore(cli): improve installer-aware command generation utility for consistent CLI invocation (#5747)
- chore(core): sort metadata entries (#5751)
- chore(core): update error mapping (#5783)
- chore(providers): update Claude 4.5 Sonnet (#5763)
- chore(providers): update default Granite model to granite-3-3-8b-instruct (#5768)
- chore(redteam): remove on-topic call (#5774)
- chore(redteam): update red team init default to gpt-5 (#5756)
- chore: bump version 0.118.11 (#5784)
- chore: Add docstrings to `feat/add-latency-to-csv` (#5772)

### Fixed

- fix(core): ensure `-filter-failing` correctly filters failing tests when re-running an eval (#5770)
- fix(core): ensure Python and JavaScript providers have appropriate path prefix (#5765)
- fix(core): preserve glob patterns in vars context for test case expansion (#5701)
- fix(core): suppress verbose error logging for update check timeouts (#5745)
- fix(providers): improve OpenAI embedding provider error handling (#5742)
- fix(tests): resolve Windows test failures in Python tests (#5767)
- fix(webui): apply proper truncation initialization to variable cells (#5657)
- fix(webui): disable prompt editing in header row dialogs (#5746)
- fix(webui): handle login redirects (#5734)
- fix(webui): improve empty state UI and handle null eval data (#5780)

### Dependencies

- chore(deps): bump @anthropic-ai/sdk from 0.63.1 to 0.64.0 (#5758)
- chore(deps): bump @anthropic-ai/sdk from 0.64.0 to 0.65.0 (#5776)
- chore(deps): bump @aws-sdk/client-bedrock-runtime from 3.896.0 to 3.899.0 (#5777)
- chore(deps): bump openai from 5.23.0 to 5.23.1 (#5759)
- chore(deps): bump openai from 5.23.1 to 5.23.2 (#5775)

### Documentation

- docs(site): add new hire bio (#5769)
- docs(site): improve AWS Bedrock SSO authentication documentation (#5585)
- docs(site): refine and extend e2b sandbox evaluation guide with improved examples and fixes (#5753)
- docs(site): remove incorrect Python globals persistence tip (#5782)
- docs(site): strengthen git workflow warnings in CLAUDE.md (#5762)
- docs(site): write lethal trifecta blog (#5754)

### Tests

- test(webui): add tests for evaluation UI components (`src/app`) (#5766)

## [0.118.10] - 2025-09-26

### Changed

- feat: Revamp HTTP Provider setup (#5717)
- chore: introduce grading provider to RedteamProviderManager (#5741)
- chore(webui): UX improvements for displaying custom policies in Eval Results and Red Team Vulnerabilities Reports (#5562)
- chore: bump version 0.118.10 (#5749)

## [0.118.9] - 2025-09-25

### Changed

- feat: envoy ai gateway provider (#5731)
- feat: iso 42001 mappings (#5724)
- feat: Compress data when sharing an eval (#5738)
- fix: rename agentcore provider to bedrock agents provider (#5709)
- fix: increase timeout for version checks from 1s to 10s (#5715)
- fix: add missing backend support for filtering by highlights, plus tests (#5735)
- chore: improve parsing so in case a redteam provider doesn't take json obje… (#5700)
- chore: bump @aws-sdk/client-bedrock-runtime from 3.893.0 to 3.894.0 (#5706)
- chore: bump openai from 5.22.0 to 5.22.1 (#5707)
- chore: support multilingual provider set from server boot (#5703)
- chore: Add docstrings to `applying-column-format` (#5719)
- chore(webui): in eval creator disable `Run Eval` button if no prompts or test cases are available (#5558)
- chore: bump @aws-sdk/client-bedrock-runtime from 3.894.0 to 3.895.0 (#5727)
- chore: bump @anthropic-ai/sdk from 0.62.0 to 0.63.1 (#5728)
- chore: bump openai from 5.22.1 to 5.23.0 (#5729)
- chore: bump @aws-sdk/client-bedrock-runtime from 3.895.0 to 3.896.0 (#5732)
- chore: bump version 0.118.9 (#5740)

### Fixed

- fix(webui): prioritize JSON prettify over Markdown rendering when both enabled (#5705)
- fix(webui): Copying truncated text in eval results (#5711)
- fix(internals/redteam): decrease debug access grading false negatives (#5713)

## [0.118.8] - 2025-09-23

### Added

- feat(webui): populate metadata filter keys in results dropdown (#5584)

### Fixed

- fix: improve iterative judge parsing (#5691)
- fix(cli): prevent promptfoo CLI from hanging after commands complete (#5698)
- fix(dev): suppress noisy health check logs during local startup (#5667)
- fix(prompts): tune prompt set to reduce model refusals (#5689)

### Changed

- chore: bump version 0.118.8 (#5699)

### Documentation

- docs(site): publish August release notes (#5625)
- docs(site): document `linkedTargetId` usage for custom provider linking (#5684)

## [0.118.7] - 2025-09-22

### Added

- feat(webui): connect login page to promptfoo auth system (#5685)
- feat: ability to retry errors from cli (#5647)

### Changed

- chore(webui): add 404 page (#5687)
- refactor(webui): Vulnerability Report Table Improvements (#5638)
- chore: bump version 0.118.7 (#5695)
- chore: bump openai from 5.21.0 to 5.22.0 (#5694)
- chore: bump @aws-sdk/client-bedrock-runtime from 3.891.0 to 3.893.0 (#5693)

## [0.118.6] - 2025-09-18

### Tests

- test: network isolation for tests (#5673)

### Dependencies

- chore(deps): upgrade Vite to v7 and fix browser compatibility issues (#5681)

### Documentation

- docs(site): clarify webhook issue meaning (#5679)
- docs(examples): add HTTP provider streaming example (#5648)
- docs(blog): add autonomy and agency in AI article (#5512)

### Added

- feat(redteam): support threshold in custom plugin configuration (#5644)
- feat: upgrade Material UI from v6 to v7 (#5669)
- feat(redteam): Adds support for `metric` field on custom plugins (#5656)
- feat: migrate from MUI Grid to Grid2 across all components (#5578)
- feat: report filters (#5634)
- feat: Add string array support for context-based assertions (#5631)

### Changed

- chore: Exclude node modules and build/dist from biome (#5641)
- chore: improvements to framework compliance cards (#5642)
- chore: improve design of eval download dialog (#5622)
- chore: bump @aws-sdk/client-bedrock-runtime from 3.888.0 to 3.890.0 (#5636)
- chore: bump @aws-sdk/client-bedrock-runtime from 3.890.0 to 3.891.0 (#5649)
- chore: bump openai from 5.20.3 to 5.21.0 (#5651)
- chore: update redteam small model to gpt-4.1-mini-2025-04-14 (#5645)
- chore: reduce coloration on Report View Test Suites table (#5643)
- chore: bump version 0.118.6 (#5655)
- chore(webui): minor style tweaks to datagrid pages for consistency (#5686)
- chore: persistent header on report view (#5678)
- chore(webui): fix z-index on version update banner (#5677)
- refactor(webui): Reports table UX Improvements (#5637)
- ci: revert temporarily disable redteam multi-lingual strategy in integration tests (#5658)
- ci: temporarily disable redteam multi-lingual strategy in integration tests (#5639)
- refactor(redteam): remove dead code and optimize page meta handling (#5672)
- chore: remove accidentally committed site/package-lock.json (#5688)
- chore: Allow overwriting the logger (#5663)
- chore: Update names in workflow (#5659)
- chore: update dependencies to latest compatible versions (#5627)
- chore(internals): Improves support for defining LLM-Rubric assertion threshold in CSV test cases (#5389)

### Fixed

- fix(webui): Filtering eval results on severity (#5632)
- fix(tests): correct TypeScript errors in test files (#5683)
- fix(webui): unify page layout styles (#5682)
- fix: trace visualization circular dependency (#5676)
- fix(webui): re-enable sharing button by default (#5675)
- fix: apply prettier formatting to blog post (#5670)
- fix: Remove global fetch patch (#5665)
- fix(webui): Include description column, if defined, in CSV export of eval results (#5654)
- fix(redteam): add robust fallbacks, partial retries, dedupe, safer logs to multilingual strategy (#5652)
- fix: handle dynamic imports without eval (#5630)
- fix: Catch exception when no vertex projectId is found (#5640)
- fix: spacing on report view (#5646)
- fix: plugin counts flickering (#5635)

## [0.118.5] - 2025-09-16

### Tests

- test: Unit tests for feat: upload csv for custom policies (#5629)
- test: Unit tests for chore: organize EvalOutputPromptDialog and change it to a drawer (#5628)

### Added

- feat(webui): organize `EvalOutputPromptDialog` and convert it to a drawer, (#5619)
- feat(webui): add keyboard navigation to the web UI results table, (#5591)
- feat(webui): enable bulk deletion of eval results, (#5438)
- feat(providers): add `azure:responses` provider alias for Azure Responses API, (#5293)
- feat(providers): support application inference profiles in Bedrock, (#5617)
- feat(redteam): add "layer" strategy for combining multiple strategies, (#5606)
- feat(redteam): set severity on reusable custom policies, (#5539)
- feat(redteam): display unencrypted attacks in the web UI results table, (#5565)
- feat(redteam): enable test generation for custom policies in the plugins view, (#5587)
- feat(redteam): allow uploading CSVs for custom policies, (#5618)
- feat(cli): add ability to pause and resume evals, (#5570)

### Changed

- chore(examples): update model IDs to GPT-5 and latest models, (#5593)
- chore(providers): remove Lambda Labs provider due to API deprecation, (#5599)
- chore(providers): update Cloudflare AI models and remove deprecated ones, (#5590)
- chore(redteam): add MCP plugin preset, (#5557)
- chore(redteam): add UI indicators and documentation for HuggingFace gated datasets in redteam web UI, (#5545)
- chore(internals): improve error logging on redteam test generation failures, (#5458)
- chore(internals): reduce log level of global fetch logs, (#5588)
- chore(server): add context to health check logging during startup, (#5568)
- chore(webui): hide trace timeline section when no traces are available, (#5582)
- chore(webui): improve delete confirmation dialog styling, (#5610)
- chore(webui): remove `React.FC` type annotations for React 19 compatibility, (#5572)
- ci: increase test timeout from 8 to 10 minutes, (#5586)
- ci: temporarily disable macOS Node 24.x tests due to flaky failures, (#5579)
- refactor: move `src/util/file.node.ts` path utilities, (#5596)
- refactor: standardize all directory import paths for ESM compatibility, (#5603)
- refactor: standardize directory import paths for ESM compatibility, (#5605)
- refactor: standardize import paths for ESM preparation, (#5600)
- refactor: standardize TypeScript import paths for ESM compatibility, (#5597)
- test: CoverBot: add tests for UI interaction utilities and components (`src/app`), (#5611)
- chore: update `act` import for React 19 compatibility, (#5574)
- chore(dependencies): bump `@aws-sdk/client-bedrock-runtime` from 3.886.0 to 3.887.0, (#5580)
- chore(dependencies): bump `@aws-sdk/client-bedrock-runtime` from 3.887.0 to 3.888.0, (#5602)
- chore(dependencies): bump `axios` from 1.11.0 to 1.12.0 in npm_and_yarn group across one directory, (#5569)
- chore(dependencies): bump `openai` from 5.20.1 to 5.20.2, (#5601)
- chore(dependencies): bump `openai` from 5.20.2 to 5.20.3, (#5624)
- chore(dependencies): bump version to 0.118.5, (#5626)

### Fixed

- fix(assertions): handle `threshold=0` correctly across all assertion types, (#5581)
- fix(cli): prevent accidental escaping of Python path override, (#5589)
- fix(cli): fix table display for `promptfoo list`, (#5616)
- fix(cli): temporarily disable SIGINT handler, (#5620)
- fix(internal): strip authentication headers in HTTP provider metadata, (#5577)
- fix(redteam): ensure custom policies skip the basic refusal check, (#5614)
- fix(server): hide non-critical `hasModelAuditBeenShared` error logging, (#5607)
- fix(webui): always show failure reasons in the results view when available, (#5608)
- fix(webui): improve filter component styling and layout, (#5604)
- fix(webui): prevent phantom strategy filter options for non-redteam evaluations, (#5575)
- fix(webui): fix undulating CSS header animation, (#5571)

### Documentation

- docs(site): clarify llm-rubric pass/score/threshold semantics, (#5623)
- docs(site): add August 2025 release highlights (#5518)

## [0.118.4] - 2025-09-12

### Added

- feat(cli): Add CI-friendly progress reporting for long-running evaluations (#5144)
- feat(cli): Auto-share if connected to the cloud (#5475)
- feat(cli): Log all requests and persist debug logs (#5504)
- feat(internals): Reuse FilterMode type across backend (#5542)
- feat(providers): Add AWS Bedrock AgentCore provider (#5267)
- feat(providers): Extend configuration options for Ollama provider to support thinking (#5212)
- feat(providers): OpenAI real-time custom ws URLs (#5528)
- feat(redteam): Add VLGuard plugin for multi-modal red teaming (#5243)
- feat(redteam): More financial plugins (#5419)
- feat(redteam): Risk scoring (#5191)
- feat(redteam): Special token injection plugin (#5489)
- feat(webui): Add passes-only filter to results view (#5430)

### Changed

- chore(internals): Add probes and token metrics to eval event (#5538)
- chore(internals): Add support for reusable custom policies (#5290)
- chore(internals): Remove node-fetch (#5503)
- chore(internals): Send auth info to cloud (#3744)
- chore(modelaudit): Add support for modelaudit v0.2.5 CLI arguments (#5500)
- chore(onboarding): Add Azure preset (#5537)
- chore(onboarding): Make provider menu single-select (#5536)
- chore(providers): Make OpenAI max retries configurable (#5541)
- chore(providers): Update OpenAI pricing and add missing models (#5495)
- chore(redteam): Consolidate accordion UIs on review page (#5508)
- chore(redteam): Improve user persona question in config (#5559)
- chore(redteam): Minor improvements to red team setup flow (#5523)
- chore(redteam): Retire Pandamonium redteam strategy (#5122)
- chore(redteam): Unify all date formats across tables (#5561)
- chore(redteam): Update plugin prompts to reduce rejection (#5560)
- chore(redteam): Use sharp to modify unsafeBench image formats (#5304)
- perf(webui): Optimize history endpoint to eliminate N+1 queries (#5333)
- refactor(modelaudit): Move modelAuditCliParser.ts to correct directory (#5511)
- refactor(internals): Gracefully handle remote generation disabled in plugins that require it (#5413)
- revert(redteam): Remove red team limits functionality (#5527)

### Fixed

- fix(redteam): Allow users to delete values from numeric inputs and then type (#5530)
- fix(redteam): Deduplicate assertions in DoNotAnswer and XSTest (#5513)
- fix(internals): Eliminate flaky Unicode test timeouts on Windows CI (#5485)
- fix(config): Handle function references in external file loading (#5548)
- fix(providers): Fix MCP tool calls returning [object Object] in Azure Chat provider (#5423)
- fix(config): Preserve Python assertion file references in YAML tests (issue #5519) (#5550)
- fix(providers): Proxy HTTP provider generate request through server (#5486)
- fix(internals): Resolve SIGSEGV crash in evaluator tests on macOS Node 24 (#5525)
- fix(webui): Revert migration from MUI Grid to Grid2 across all components (#5510)
- fix(cli): Use fetch with proxy to get server version (#5490)
- fix(internals): Read evaluateOptions from config file properly (#5375)
- fix(onboarding): Don't throw error when user refuses permission to write (#5535)
- fix(provider): Prioritize explicit projectId config over google-auth-library (#5492)
- fix(providers): Handle system-only prompt in Gemini (#5502)
- fix(providers): Update outdated Azure OpenAI Provider data sources (#5411)
- fix(redteam): Add missing finance graders (#5564)
- fix(redteam): Add missing plugins to webui (#5546)
- fix(redteam): Handle empty string responses in multi-turn strategies (#5549)
- fix(redteam): Prevent JSON blob injection in Crescendo chat templates (#5532)
- fix(webui): Text truncation initialization on eval page (#5483)

### Dependencies

- chore(deps): Bump @anthropic-ai/sdk from 0.61.0 to 0.62.0 (#5551)
- chore(deps): Bump @aws-sdk/client-bedrock-runtime from 3.879.0 to 3.882.0 (#5480)
- chore(deps): Bump @aws-sdk/client-bedrock-runtime from 3.882.0 to 3.883.0 (#5506)
- chore(deps): Bump @aws-sdk/client-bedrock-runtime from 3.883.0 to 3.886.0 (#5553)
- chore(deps): Bump @azure/identity from 4.11.2 to 4.12.0 (#5533)
- chore(deps): Bump langchain-community from 0.3.14 to 0.3.27 in /examples/redteam-langchain in the pip group across 1 directory (#5481)
- chore(deps): Bump langchain-community from 0.3.3 to 0.3.27 in /examples/langchain-python in the pip group across 1 directory (#5484)
- chore(deps): Bump openai from 5.19.1 to 5.20.0 (#5526)
- chore(deps): Bump openai from 5.20.0 to 5.20.1 (#5552)
- chore(deps): Bump version to 0.118.4 (#5567)
- chore(deps): Bump vite from 6.3.5 to 6.3.6 in the npm_and_yarn group across 1 directory (#5531)

### Documentation

- docs(e2b-example): Add e2b-code-eval example (promptfoo + e2b sandbox) (#5477)
- docs(examples): Add Google ADK integration example (#5520)
- docs(examples): Add YAML schema directives to example configs (#5476)
- docs(redteam): Add missing plugins to sidebar and improve bias docs (#5498)
- docs(site): Add Alan DeLong to the team section on the About page (#5507)
- docs(site): Add comprehensive multilingual evaluation support (#5505)
- docs(site): Add SKIP_OG_GENERATION environment variable for faster docs builds (#5521)
- docs(site): Clarify file extension requirements for custom providers (#5478)
- docs(site): Clarify JFrog ML vs JFrog Artifactory distinction (#5543)
- docs(site): Complete parameters page migration (#5494)
- docs(site): Redteam limits documentation (#5516)
- docs(site): Update Lily bio (#5515)
- docs(site): Updates to agent guide (#5499)
- docs(site): Latency assertion description (#5479)

### Tests

- test(webui): CoverBot: Added tests for frontend UI components and discovery utility (`src/app`) (#5514)

## [0.118.3] - 2025-09-04

### Added

- feat: migrate MUI Grid to Grid2 across all components (#5435)
- feat: Add open source red team limits (#5230)

### Changed

- Add AWS Bedrock support for OpenAI GPT OSS models (#5444)
- Add Amazon Bedrock API key authentication support (#5468)
- Ability to filter evals view by severity (#5443)
- Check cloud permissions for target before running red team (#5400)
- Make vars and context available for request transform (#5461)
- Add Vertex AI responseSchema file loading support (#5414)
- Close menus when mouse leaves (#5456)
- Default sharing to false (#5473)
- Handle empty function arguments in OpenAI Responses API tool callbacks (#5454)
- Improve Windows Python detection and add sys.executable support (#5467)
- Prioritize tool calls over content in openrouter provider (#5417)
- Support commandLineOptions.envPath in config files (#5415)
- Support setting HELICONE_API_KEY for Cloud Gateway (#5465)
- Token tracking (#5239)
- Add "results" menu, link to red team reports view (#5459)
- Bump version 0.118.3 (#5474)
- Include provider response metadata on test case transform (#5316)
- Refactor Crescendo maxTurns property (#4528)
- Remove accidental server directory (#5471)
- Replace direct process.env calls with environment helpers (#5472)
- Reorganize misplaced test files from src/ to test/ directory (#5470)
- Fix enterprise email (#5463)
- Bump openai from 5.18.1 to 5.19.1 (#5466)
- Add Tusk test runner workflow for src Jest unit tests (#5469)

## [0.118.2] - 2025-09-03

### Added

- feat(providers): Add support for Meta Llama API provider (#5432)
- feat(providers): Support TLS certs in http provider (#5452)
- feat(providers): add support for xAI Grok Code Fast models (#5425)

### Changed

- fix: Update util.ts to reflect correct Anthropic Haiku 3.5 pricing (#5436)
- chore: drop Node.js 18 support (#5428)
- chore(http): improve PFX debug logging + tests (#5445)
- chore(webui): Show footer on custom metrics dialog (#5424)
- chore: silence dotenv commercial logging messages (#5453)
- chore: remove example (#5420)
- test: CoverBot: Added tests for analytics tracking and red team reporting components (`src/app`) (#5441)
- test: optimize Python Unicode test suite for CI reliability (#5449)
- chore: bump the github-actions group with 3 updates (#5440)
- chore: update dependencies (non-breaking) (#5448)
- chore: update dependencies to latest minor/patch versions (#5433)
- chore: bump version 0.118.2 (#5457)

### Fixed

- fix(sharing): Share when it's enabled via the Config or the CLI command (#5404)
- fix(grader): reduce grader false positives (#5431)

### Documentation

- docs(site): add more guardrails assertion doc (#5434)
- docs(site): add multi-lingual RAG evaluation guidance (#5447)
- docs(site): optimize OG image generation performance (#5451)
- docs(site): update blog post (#5422)

## [0.118.1] - 2025-08-29

### Added

- feat(redteam): Add AI auto-fill for HTTP target configuration in redteam target setup ui (#5391)
- feat(redteam): Handle uploaded signatureAuth in target setup ui (#5405)

### Changed

- chore(site): integrate pylon chat into site (#5407)
- chore: bump version 0.118.1 (#5418)

### Fixed

- fix(providers): Handle Qwen tool call responses in openrouter provider (#5416)

### Documentation

- docs(site): avoid logging full image/base64; use boolean presence only (#5408)

## [0.118.0] - 2025-08-28

### Added

- feat(providers): add support for database-stored certificates in HTTP provider for promptfoo cloud (#5401)

### Changed

- fix: stop progress bar to show a clearer share error message (#5399)
- chore(internals)!: send provider-transformed output directly to test context transforms (#5376)
  **Breaking:** `contextTransform` now receives the provider transform directly.
- chore(providers): sanitize sensitive credentials in HTTP provider debug logs (#5387)
- chore: warn when tests and red-team configuration are both present during generation (#5398)
- chore(release): bump version to 0.118.0 (#5402)
- test: add tests for CoverBot store management and red-team reporting components (`src/app`) (#5372)

### Documentation

- docs(site): update model-graded metrics (#5285)
- docs(site): remove references to "parallel" introduced by #5376 (#5403)

## [0.117.11] - 2025-08-27

### Added

- feat(redteam): add -t/--target option to redteam generate command (#5338)

### Changed

- feat: MCP Agent example to red team with tool call results (#5379)
- feat: medical offlabel use (#5342)
- feat: modelaudit ability to remove recent paths (#5330)
- fix: Address design nits in redteam setup UI (#5264)
- fix: allow custom ApiProvider instances in defaultTest configuration (#5381)
- fix: mcp eval example (#5390)
- fix: Prioritize tool calls over thinking for openrouter reasoning models (#5395)
- fix: use `model` role for gemini ai studio models (#5386)
- chore: Adjust padding in plugins page (#5396)
- chore: bump version 0.117.11 (#5397)
- chore(CI): enable and refactor Docker build for caching (#5374)
- chore: remove promptfoo/package-lock.json (#5380)
- chore: visual formatting for modelaudit flat list (#5331)
- refactor(webui): Clicking "show more" on eval results metric pills renders dialog (#5337)
- docs: expose sidebar on pages that aren't in the sidebar (#5377)
- docs: model audit ci/cd (#5335)
- docs: remove orphaned star animation gif (#5383)
- docs: update site user count to 150,000+ across site constants and pages (#5394)
- chore: bump @aws-sdk/client-bedrock-runtime from 3.873.0 to 3.876.0 (#5392)
- chore: bump openai from 5.15.0 to 5.16.0 (#5388)

### Documentation

- docs(site): fix context transform examples to use context.vars.prompt (#5393)

## [0.117.10] - 2025-08-25

### Changed

- feat: improve HuggingFace dataset fetching performance and reliability (#5346)
- feat: add Google AI Studio default providers (#5361)
- feat: share model audit scans to cloud (#5336)
- feat: add google vertex credentials in config (#5179)
- fix: safe raw HTTP templating via Nunjucks raw-wrap + CRLF normalization (#5358)
- fix: improve JSON export error handling for large datasets (#5344)
- fix: replace raw-request editor with auto-growing textarea to prevent layout overflow (#5369)
- chore: better error messages for browser (#5226)
- chore: improve strategy presets (#5357)
- chore: set onboarding defaults to gpt 5 (#5360)
- chore: update dependencies to latest minor versions (#5363)
- chore: log posthog errors to debug (#5359)
- chore: sync dependencies (#5367)
- test: clean up skipped tests and add FunctionCallbackHandler coverage (#5366)
- chore: bump version 0.117.10 (#5373)
- docs: add critical git workflow guidelines to CLAUDE.md (#5362)
- docs: add SARIF output format documentation for ModelAudit (#5364)

### Fixed

- fix(CI): refactor docker build (#5353)
- fix(internals): defaultTest.provider doesn't override (#5348)

## [0.117.9] - 2025-08-22

### Added

- feat(ollama): support for `think` and passthrough parameters (#5341)
- feat: Persist model audit scans (#5308)
- feat: add support for Claude Opus 4.1 (#5183)
- feat: support file:// in http provider `body` (#5321)

### Fixed

- fix(ui): prevent header dropdown collapse on hover (#5355)
- fix(webui): Apply metric filters to eval results via url search params (#5332)
- fix: loaders on all pages (#5339)
- fix(internals): Pass `vars.output` and `vars.rubric` to LLM rubric grading call (#5315)
- fix: resolve TypeScript errors in test files (7992892)
- fix: validation for no target label set (#5318)

### Changed

- chore(webui): add navigation in redteam report from severity table to vulnerabilities table filtered by severity (#5320)
- chore: dropdown menu design consistency (#5328)
- chore: fix build (#5326)
- chore: recursively resolve file:// references in json and yaml prompts (#5215)
- chore(modelAudit): defer auth to modelaudit via environment variable (#5296)
- chore: more share debug info on error (#5266)
- chore: add stack trace to redteam error in web runner (#5319)
- chore: copy for Review page (e957b5c)
- chore: explain why things are disabled on the targets page (#5312)

### Dependencies

- chore: bump @aws-sdk/client-bedrock-runtime from 3.864.0 to 3.872.0 (#5323)
- chore: bump openai from 5.13.1 to 5.15.0 (#5345)
- chore(deps): run npm audit fix dependencies (#5343)
- chore: bump openai from 5.12.2 to 5.13.1 (#5314)

### Documentation

- docs(site): add truncation marker to top-5-open-source-ai-red-teaming-tools-2025 blog post (#5351)
- docs: add writing for promptfoo guidelines to sidebar (#5277)
- docs(site): describe llm-rubric default grading providers (#5350)
- docs: og image updates (#5324)
- docs: red team data flow (#5325)
- docs: modelaudit updates (#5322)
- docs(site): Add GitHub Actions caching optimization tip (#5301)

### Tests

- test: Unit tests for fix: loaders on all pages (#5347)

## [0.117.8] - 2025-08-20

### Tests

- test: Unit tests for fix: loaders on all pages (#5347)

### Fixed

- fix(ui): prevent header dropdown collapse on hover (#5355)
- fix: audit fix dependencies (#5343)
- fix: loaders on all pages (#5339)
- fix(webui): Apply metric filters to eval results via url search params (#5332)
- fix: validation for no target label set (#5318)
- fix(internals): Pass `vars.output` and `vars.rubric` to LLM rubric grading call (#5315)

### Documentation

- docs(site): describe llm-rubric default grading providers (#5350)
- docs: red team data flow (#5325)
- docs: og image updates (#5324)
- docs: modelaudit updates (#5322)
- docs(site): Add GitHub Actions caching optimization tip (#5301)
- docs(site): correct author attribution (#5297)
- docs: add writing for promptfoo guidelines to sidebar (#5277)
- docs(site): add truncation marker to top-5-open-source-ai-red-teaming-tools-2025 blog post (#5351)
- docs(site): update security quiz questions and answers for prompt injection blog (#5302)

### Added

- feat(redteam): make unblock call optional for multi-turn strategies (#5292)
- feat(ollama): support for `think` and passthrough parameters (#5341)
- feat: support file:// in http provider `body` (#5321)
- feat: Persist model audit scans (#5308)
- feat: add support for Claude Opus 4.1 (#5183)

### Changed

- fix: add lru-cache dependency (#5309)
- chore: many plugins and strategies selected warning (#5306)
- chore: add max max concurrency to generate (#5305)
- chore: bump version 0.117.8 (#5311)
- ci: add depcheck (#5310)
- chore: fix build (#5326)
- chore(webui): add navigation in redteam report from severity table to vulnerabilities table filtered by severity (#5320)
- chore: explain why things are disabled on the targets page (#5312)
- chore: bump version 0.117.9 (#5356)
- chore: bump openai from 5.13.1 to 5.15.0 (#5345)
- chore: dropdown menu design consistency (#5328)
- chore: bump @aws-sdk/client-bedrock-runtime from 3.864.0 to 3.872.0 (#5323)
- chore: add stack trace to redteam error in web runner (#5319)
- chore: bump openai from 5.12.2 to 5.13.1 (#5314)
- chore(modelAudit): defer auth to modelaudit via environment variable (#5296)
- chore: more share debug info on error (#5266)
- chore: recursively resolve file:// references in json and yaml prompts (#5215)

## [0.117.7] - 2025-08-19

### Added

- feat(site): add hero image for red teaming tools blog post (#5291)
- feat(webui): Demarcate redteam results (#5255)

### Changed

- feat: Add unverifiable claims red team plugin (#5190)
- fix: lower sharing chunk size (#5270)
- chore(webui): Rename "Redteam" to "Red Team" in evals datagrid (#5288)
- chore: bump version 0.117.7 (#5299)
- test: CoverBot: Added test coverage for History page component (`src/app`) (#5289)
- docs: add open source ai red teaming tools post (#5259)
- docs: add red team github action info (#5294)

### Fixed

- fix(webui/reports): Don't exclude failure cases from stats (#5298)
- fix(internals): Gracefully handle object responses during target purpose discovery (#5236)
- fix(site): fix YAML front matter parsing error in jailbreaking blog post (#5287)
- fix(webui): Improved handling of long loglines (#5227)

### Documentation

- docs(site): add AI Safety vs AI Security blog post with interactive quiz (#5268)
- docs(site): add blog post about prompt injection vs jailbreaking differences (#5282)
- docs(site): document transform and contextTransform for model-graded assertions (#5258)
- docs(site): improve context assertion documentation (#5249)

## [0.117.6] - 2025-08-18

### Changed

- feat: Add Agent provider types in red team setup (#5244)
- feat: add update check for modelaudit package (#5278)
- feat: add update notification banner to web UI (#5279)
- feat: edit and replay requests in details dialog (#5242)
- feat: Surface run options and probes on red team review page (#5272)
- fix: composite indices and query optimization (#5275)
- fix: exclude errors from report (#5271)
- fix: Fix json-output example (#5213)
- fix: handle json schema for openrouter provider (#5284)
- fix: handle thinking tokens for openrouter (#5263)
- fix: OpenAI Responses API function callbacks and Azure implementation (#5176)
- fix: throw error instead of failing when trace data is unavailable (#5192)
- perf(webui): Reduces eval results load-time when filters are applied via search param (#5234)
- chore: add bias to foundation plugins list (#5280)
- chore: Add .serena to .gitignore (#5225)
- chore: bump version 0.117.6 (#5273)
- chore: fix model id name (#5232)
- chore: improve generated constants handling to prevent accidental commits (#5148)
- chore: remove file (#5229)
- chore: show final prompt in table view for attacks that mutate prompts (#5269)
- chore: simplify eval progress bar (#5238)
- chore: update dark mode styles, formatting, etc (#5251)
- chore(webui): Don't show loading animations while streaming eval results (#5201)
- chore(webui/eval results): Sticky header sticks to the top of the viewport (#5208)
- test: CoverBot: Added tests for red team reporting components (`src/app`) (#5228)
- docs: Add AWS Bedrock Guardrails image testing documentation (#5253)
- docs: add july release notes (#5133)
- docs: hide events banner (#5217)
- docs: separate malicious code plugin documentation (#5222)
- chore: bump @anthropic-ai/sdk from 0.58.0 to 0.59.0 (#5218)
- chore: bump @anthropic-ai/sdk from 0.59.0 to 0.60.0 (#5257)
- chore: bump @aws-sdk/client-bedrock-runtime from 3.862.0 to 3.863.0 (#5211)
- chore: bump @aws-sdk/client-bedrock-runtime from 3.863.0 to 3.864.0 (#5221)
- chore: bump openai from 5.12.0 to 5.12.1 (#5210)
- chore: bump openai from 5.12.1 to 5.12.2 (#5219)
- chore: bump pypdf from 5.7.0 to 6.0.0 in /examples/rag-full in the pip group across 1 directory (#5252)
- chore: bump the npm_and_yarn group with 2 updates (#5276)

### Fixed

- fix(provider): Remove maxTokens for gpt-5 calls (#5224)
- fix(providers): Validate that OpenAI response reasoning outputs have summary items (#5235)
- fix(site): suppress noisy font loading warnings in OG image plugin (#5254)

### Documentation

- docs(site): add cross-links between multimodal strategy documentation (#5241)
- docs(site): add missing meta descriptions and optimize existing ones for SEO (#5247)
- docs(site): enhance OG image generation with full metadata support (#5246)
- docs(site): remove unused markdown-page.md (#5245)

## [0.117.5] - 2025-08-08

### Added

- feat(assertions): add conversational relevancy metric (#2130)
- feat(export): add metadata to exported evaluation files (#4886)
- feat(providers): add support for Docker Model Runner provider (#5081)
- feat(webui): add plugin and strategy filters for red team results (#5086)

### Changed

- feat: add GPT-5 support (#5205)
- feat: add collapsible header to ResultsView (#5159)
- feat: add contains-html and is-html assertions (#5161)
- feat: add Google Imagen image generation support (#5104)
- feat: add max-score assertion for objective output selection (#5067)
- feat: add selected state to provider type picker (#5152)
- feat: add unified page wrapper around each red team setup step (#5136)
- feat: apply plugin modifiers for crescendo (#5032)
- feat: help text to nudge towards better red teams (#5153)
- feat: improve red team plugin selection UI with test generation (#5125)
- feat: respect prompt config override in all providers (#5189)
- feat: update red team provider selection UI (#5078)
- fix: adjust padding on docs sidebar to prevent overlap (#5099)
- fix: fix XML crash (#5194)
- fix: list reasoning tokens on the left side of token breakdown tooltip (#5113)
- fix: map critical severity to error in ModelAudit scanner output (#5098)
- fix: prevent double stateful target question in strategies page (#4988)
- fix: prevent Unicode corruption in Python providers (#5108)
- fix: remove problematic caching from ModelAudit installation check (#5120)
- fix: replace broken Ashby iframe with link to careers page (#5088)
- fix: reset provider type correctly and handle Go providers (#5154)
- fix: share debugging (#5131)
- chore: add link to documentation in plugin sample modal (#5193)
- chore: add missing image back to home page (#5196)
- chore: fix width on application details page (#5139)
- chore: improve RAG metrics with detailed metadata and fix context relevance scoring (#5164)
- chore: memoize context value in PostHog provider (#5089)
- chore: remove accidentally committed PR description file (#5175)
- chore: rename scan templates to attack profiles (#5165)
- chore: support verbosity and reasoning parameters for GPT-5 (#5207)
- chore: update dependencies to latest minor and patch versions (#5109)
- chore: update dependencies to latest minor and patch versions (#5173)
- chore: update Replicate provider (#5085)
- chore(providers): improve Google API key error handling and test reliability (#5147)
- chore(webui): add intelligent scroll-timeline polyfill loading (#5130)
- chore: bump @anthropic-ai/sdk from 0.57.0 to 0.58.0 (#5186)
- chore: bump @aws-sdk/client-bedrock-runtime from 3.848.0 to 3.855.0 (#5096)
- chore: bump @aws-sdk/client-bedrock-runtime from 3.855.0 to 3.856.0 (#5107)
- chore: bump @aws-sdk/client-bedrock-runtime from 3.856.0 to 3.857.0 (#5126)
- chore: bump @aws-sdk/client-bedrock-runtime from 3.857.0 to 3.858.0 (#5145)
- chore: bump @aws-sdk/client-bedrock-runtime from 3.858.0 to 3.859.0 (#5167)
- chore: bump @aws-sdk/client-bedrock-runtime from 3.859.0 to 3.861.0 (#5188)
- chore: bump @aws-sdk/client-bedrock-runtime from 3.861.0 to 3.862.0 (#5198)
- chore: bump @azure/identity from 4.10.2 to 4.11.0 (#5180)
- chore: bump @azure/identity from 4.11.0 to 4.11.1 (#5185)
- chore: bump openai from 5.10.2 to 5.11.0 (#5127)
- chore: bump openai from 5.11.0 to 5.12.0 (#5187)
- chore: bump version to 0.117.5 (#5206)
- chore(webui/evals): filter by categorical plugins (#5118)
- docs: add bert-score example (#5091)
- docs: add dynamic OG image generation for social media previews (#5157)
- docs: add red teaming best practices (#5155)
- docs: clarify contains-any/contains-all CSV format (#5150)
- docs: fix company name (#5143)
- docs: fix images (#5197)
- docs: fix multi-turn strategy documentation (#5156)
- docs: guide for evaluating LangGraph agents with Promptfoo (#4926)
- docs: include font for meta image (#5158)
- docs: make MCP image taller (#5199)
- docs: update Ollama documentation with latest models and defaultTest guidance (#5084)
- perf: make database migrations non-blocking and fix error handling (#5105)
- style: extract helper function for deduplicating strategy IDs (#5138)
- test: add tests for fix width on application details page (#5140)
- test: add tests for red team compliance reporting utilities in src/app (#5170)
- test: fix flaky Python Unicode tests (#5128)
- test: fix modelGradedClosedQa test segmentation fault on macOS/Node 24 (#5163)
- test: increase test coverage for unified page wrapper around each red team setup step (#5142)

### Fixed

- fix(internals): force CommonJS mode for db:migrate in Node 24 (#5123)
- fix(openrouter): handle Gemini thinking tokens correctly (#5116)
- fix(providers): correct WebP image detection in Google provider (#5171)
- fix(webui): deduplicate strategy IDs (#5132)
- fix(webui): fix custom policy validation timing issue (#5141)
- fix(webui): refresh eval list when navigating back after editing eval name (#5090)
- fix(webui/evals): prevent applying the same plugin/strategy multiple times (#5114)
- fix(webui/evals): show highlights after search results (#5137)

### Documentation

- docs(site): add comprehensive command line options documentation (#5135)
- docs(site): add Lily Liu to team page (#5177)
- docs(site): add Series A post (#5097)
- docs(site): rename will.jpg to will.jpeg for consistency (#5178)

## [0.117.4] - 2025-07-29

### Changed

- fix: progress bars incrementing beyond their maximum values (#5049)
- docs: clarifiy derivedMetrics documentation (#5068)
- chore: refactor token tracking utilities, track all tokens (#4897)
- fix: resolve Jest test failures and open handles (#5052)
- fix: skip validation for defaultTest to allow partial test case properties (#4732)
- chore: add new fields to eval_ran telemetry (#4638)
- chore(redteam): improve redteam plugin error messaging (#4330)
- feat: add support for OpenAI deep research models (#4661)
- feat: add mcp server (#4595)
- feat: add support for connecting to existing Chrome browser sessions (#5069)
- docs: update defcon posting (#5070)
- docs: update defcon posting (#5071)
- fix: Nested config field for custom target json (#5076)
- docs: switch to likert preview image (#5083)
- test: CoverBot: Added tests for model audit and prompt management UI components (`src/app`) (#5087)
- fix: handle multi-line prompts in parseGeneratedPrompts for testGenerationInstructions (#5093)
- chore: bump version 0.117.4 (#5094)

### Fixed

- fix(providers): Preserve text formatting when no images present for Google provider (#5058)
- fix(simba): fix simba host (#5092)

### Documentation

- docs(site): add AI red teaming for first-timers blog post (#5017)
- docs(blog): defcon and blackhat info (#5050)

## [0.117.3] - 2025-07-25

### Added

- feat(eval-creator): add YAML file upload support for test cases (#5054)

### Changed

- fix: improve x.ai provider error handling for 502 errors (#5051)
- fix: Infinite re-render on redteam review page (#5061)
- fix: sessionid(s) in extension hooks (#5053)
- fix: Bias Plugins should send config in remote generation (#5064)
- chore(redteam): regenerate sessionId for each iteration in single-turn strategies (#4835)
- chore: Change mcp log from error to debug (#5060)
- chore: Improve telemetry (#5062)
- chore: Add simba command (#5063)
- chore(webui): improve redteam setup UI with progressive disclosure for advanced options (#5028)
- refactor: remove redundant dotenv from Vite app (#4983)
- chore: bump version 0.117.3 (#5066)
- test: CoverBot: Added tests for eval-creator components and feature flag hook (`src/app`) (#5013)
- docs: fix cli command and remove gratuitous hover (#5056)
- docs: update user count from 100,000 to 125,000 (#5046)
- docs: updates to political bias post (#5057)
- docs: improve crewai eval example (#5035)
- docs: update GitHub Actions to v4 across documentation and examples (#5008)
- docs: add style check guidance to CLAUDE.md (#5065)

### Fixed

- fix(webui): Eval results pass rate chart rendering incorrect percentages (#5048)
- fix(webui): Eval results histogram improvements (#5059)
- fix(google): handle multiple candidates in gemini response (#5020)

### Documentation

- docs(blog): grok-4 political bias post (#4953)

## [0.117.2] - 2025-07-24

### Added

- feat(webui): First-class support for zooming eval results table by @will-holley in #4966
- feat(webui): Apply metrics filter when clicking on a metric pill rendered in eval results cell by @will-holley in #4991

### Changed

- feat: Grading and test generation improvements for BFLA, BOLA and RBAC by @sklein12 in #4982
- feat: New Sample Target by @sklein12 in #4979
- feat: HTTP Target test button improvements by @faizanminhas in #5007
- feat: Add metadata filtering to eval results by @will-holley in #5014
- fix: add goal related rubric when grade crescendo turns to increase grading accuracy by @MrFlounder in #4980
- fix: update HTTP config generator endpoint to use v1 API by @mldangelo in #4989
- fix: View logs button on redteam report by @sklein12 in #5009
- fix: undo unintended changes to http config editor by @faizanminhas in #5012
- fix: Autofocus on Redteam configuration description field by @sklein12 in #5019
- fix: remove filter icon by @sklein12 in #5021
- fix: Ollama token usage by @SamPatt in #5022
- chore: revert eval view ui improvements by @mldangelo in #4969
- chore(webui): Improvements to pagination "go to" functionality by @will-holley in #4976
- chore(webui): Eval results sticky header improvements by @will-holley in #4978
- chore: update custom strategy prompt by @MrFlounder in #4994
- chore(cli): add support for 'help' argument to display command help by @mldangelo in #4823
- chore(examples): remove redteam-agent example by @mldangelo in #5001
- chore(providers): add GEMINI_API_KEY environment variable support by @mldangelo in #5004
- chore(webui): Migrate from JS to CSS for eval results scroll effects by @will-holley in #4995
- chore(webui): Eval result pagination UX improvements by @will-holley in #4993
- chore: Sort imports and turn on rule against unused imports by @faizanminhas in #5010
- chore: Make default target stateful by @faizanminhas in #4992
- chore: add medical plugins collection by @MrFlounder in #5006
- chore: Improve grading accuracy with Goal-Aware Grading for iterative/iterative tree by @MrFlounder in #4996
- chore: Add additionalRubric and storedGraderResult to GOAT and Custom providers by @MrFlounder in #5015
- chore: prevent testGenerationInstructions from being serialized if not present by @faizanminhas in #5029
- chore: Add lint rule to ensure key in jsx by @faizanminhas in #5034
- chore(webui): Eval Results UI Tweaks by @will-holley in #5023
- chore: skip goal extraction for datasets by @MrFlounder in #5036
- chore(providers): add GitHub Models provider by @mldangelo in #4998
- chore: bump version 0.117.2 by @MrFlounder in #5045
- ci: increase build job timeout from 4 to 5 minutes by @mldangelo in #5043
- test: refactor share.test.ts to prevent flaky timeouts by @mldangelo in #5037
- test: remove share.test.ts file by @mldangelo in #5044
- docs: remove label from featured blog post by @typpo in #5011
- chore: bump @aws-sdk/client-bedrock-runtime from 3.846.0 to 3.848.0 by @dependabot in #4985
- chore: bump the npm_and_yarn group with 2 updates by @dependabot in #4984
- chore: bump @anthropic-ai/sdk from 0.56.0 to 0.57.0 by @dependabot in #5016
- chore: bump openai from 5.10.1 to 5.10.2 by @dependabot in #5024
- chore: bump the npm_and_yarn group with 2 updates by @dependabot in #5026
- chore: bump axios from 1.10.0 to 1.11.0 in the npm_and_yarn group by @dependabot in #5031

### Fixed

- fix(redteam): find plugin assertion in strategy providers by @MrFlounder in #4981
- fix(site): dark mode style on redteam setup ui by @mldangelo in #5000
- fix(test): improve share test isolation to prevent CI timeouts by @mldangelo in #5038

### Documentation

- docs(providers): update OpenAI Assistants example by @aloisklink in #4987
- docs(redteam): improve custom strategy documentation by @mldangelo in #4990
- docs(blog): correct author attribution in DeepSeek censorship post by @mldangelo in #5002
- docs(openai): remove gpt-4.5-preview references after API deprecation by @mldangelo in #5005
- docs(site): vegas contact redirect by @typpo in #5033
- docs(browser): improve browser provider documentation and examples by @mldangelo in #5030
- docs(providers): remove deprecated claude-3-sonnet-20240229 model references by @mldangelo in #5018
- docs(site): add hipaa badge by @typpo in #5039
- docs(site): add documentation for using text and embedding providers with Azure by @mldangelo in #5027
- docs(blog): fix missing blog posts by removing even-number enforcement by @mldangelo in #5042

## [0.117.1] - 2025-07-17

### Changed

- fix: move inquirer dependencies to production dependencies (#4973)
- fix: grading in crescendo (#4960)
- fix: composite strategy test generation (#4971)
- chore: bump version 0.117.1 (#4974)
- docs: remove tags from blog card (#4970)

### Documentation

- docs(blog): add system cards security analysis with vulnerability testing (#4937)

## [0.117.0] - 2025-07-17

### Added

- feat(http): support JKS and PFX Certificates in HTTP providers (#4865)
- feat(langfuse): add Langfuse prompt label support with improved parsing (#4847)
- feat(prompts): preserve function names when using glob patterns (#4927)
- feat(providers): add grok-4 support (#4855)
- feat(providers): image understanding for Google providers (#4767)
- feat(azure): add system prompt support for azure provider (#4869)
- feat(cli): xml output (#4912)

### Changed

- chore(knip): integrate knip for unused code detection and clean up codebase (#4464)
- chore(linting): migrate from ESLint + Prettier to Biome (#4903)
- chore(assertions): additional checking on llm-rubric response (#4954)
- chore(assertions): include reason in model-graded-closedqa pass reason (#4931)
- chore(build): resolve build warnings and optimize bundle size (#4895)
- chore(csv): improve \_\_metadata warning message and test coverage (#4842)
- chore(providers): improve guardrails handling in Azure providers (#4788)
- chore(redteam): add domain-specific risks section and reduce verbose descriptions (#4879)
- chore(release): bump version 0.117.0 (#4963)
- chore(server): check if server is already running before starting (#4896)
- chore(server): log correct eval ID instead of description in WebSocket updates (#4910)
- chore(telemetry): add telemetry logging when tracing is enabled (#4925)
- chore(types): typings needed for enterprise (#4955)
- chore(vscode): use Biome as default formatter of TS files in vscode (#4920)
- chore(webui): conditionally render metrics selector (#4936)
- chore(webui): display context values in eval results (#4856)
- chore(webui): improves eval results table spacing (#4965)
- chore(webui): revert eval view ui improvements (#4967)
- chore(webui/eval): allow filtering results by >1 metrics simultaneously (disabled by default) (#4870)
- refactor(eval-config): modernize eval-creator state management (#4908)
- refactor(webui): improve metrics ui (#4938)
- refactor(webui/eval results): pagination improvements (#4914)

### Fixed

- fix(cli): --filter-failing not working with custom providers (#4911)
- fix(google-sheets): replace hardcoded range with dynamic approach (#4822)
- fix(internal): fixes filtering by metric keys which contain dots (#4964)
- fix(providers): add thinking token tracking for Google Gemini models (#4944)
- fix(providers): esm provider loading (#4915)
- fix(providers): implement callEmbeddingApi for LiteLLM embedding provider (#4952)
- fix(redteam): prevent redteam run from hanging when using an mcp client (#4924)
- fix(redteam): respect PROMPTFOO_DISABLE_REDTEAM_REMOTE_GENERATION for cloud users (#4839)
- fix(redteam): set pluginId on eval results (#4928)
- fix(redteam): test target in http provider setup with non-200 status codes (#4932)
- fix(webui): eval results table horizontal scrolling (#4826)
- fix(webui): fix hard-coded light mode colors in model audit interface (#4907)
- fix(webui): handle null table.body in DownloadMenu disabled prop (#4913)
- fix(webui): resolve pagination scrolling and layout issues in ResultsTable (#4943)
- fix(webui): scrolling when `tbody` is outside of viewport (#4948)

### Dependencies

- chore(deps): add overrides to fix build issues (#4957)
- chore(deps): bump @aws-sdk/client-bedrock-runtime from 3.842.0 to 3.844.0 (#4850)
- chore(deps): bump aiohttp from 3.11.11 to 3.12.14 in /examples/redteam-langchain in the pip group across 1 directory (#4922)
- chore(deps): bump openai from 5.8.3 to 5.9.0 (#4863)
- chore(deps): bump openai from 5.9.2 to 5.10.1 (#4961)
- chore(deps): move knip to dev dependencies (#4958)
- chore(deps): npm audit fix (#4962)
- chore(deps): test removing knip to resolve installation errors (#4956)
- chore(deps): update all example dependencies to latest versions (#4900)
- chore(deps): update dependencies to latest minor/patch versions (#4899)
- chore(deps): update non-breaking dependencies (#4935)
- chore(deps): update Jest to version 30 (#4939)

### Documentation

- docs(analytics): add google tag manager (#4904)
- docs(api): improves `contextTransform` documentation (#4854)
- docs(assertions): add missing deterministic assertions (#4891)
- docs(azure): improve Azure provider documentation (#4836)
- docs(blog): add blog image generation script (#4945)
- docs(blog): add truncation markers to articles without them (#4934)
- docs(blog): add truncation markers to blog posts (#4906)
- docs(blog): mcp proxy blog (#4860)
- docs(blog): revise article tags (#4949)
- docs(blog): soc2 type ii and iso 27001 blog (#4880)
- docs(comparison): pyrit comparison (#4679)
- docs(config): clarify PROMPTFOO_EVAL_TIMEOUT_MS and PROMPTFOO_MAX_EVAL_TIME_MS descriptions (#4947)
- docs(enterprise): adaptive guardrails enterprise (#4951)
- docs(events): blackhat landing page (#4862)
- docs(events): defcon landing page (#4864)
- docs(events): events banner (#4867)
- docs(examples): add mischievous-user strategy to redteam multi-turn examples (#4837)
- docs(gemini): update experimental Gemini model IDs to stable versions (#4894)
- docs(google): add examples for gemini URL context and code execution tools (#4923)
- docs(guide): guide for evaluating CrewAI agents with Promptfoo (#4861)
- docs(images): standardize CrewAI image filenames to kebab-case (#4941)
- docs(integration): add n8n integration (#4917)
- docs(litellm): fix example with modern model IDs and proper embedding config (#4885)
- docs(mcp): add mcp testing guide (#4846)
- docs(mcp): add mcp to sidebar (#4852)
- docs(metrics): add similar to model graded metrics table (#4830)
- docs(providers): update available databricks models (#4887)
- docs(providers): update provider index with missing providers and latest 2025 model IDs (#4888)
- docs(release): add monthly release notes (#4358)
- docs(resources): add arsenal link (#4878)
- docs(security): add soc2 badge (#4877)
- docs(site): add OWASP top 10 tldr blog post (#4853)
- docs(site): expand June 2025 release notes with detailed feature documentation (#4881)
- docs(site): improve Google AI and Vertex authentication documentation (#4892)
- docs(site): improve NLP metric explanations and add SEO metadata (#4890)
- docs(site): update python documentation for basePath config option (#4819)
- docs(ui): better mobile wrap on homepage tabs (#4884)
- docs(ui): colors (#4875)
- docs(ui): contrast fixes (#4901)
- docs(ui): fix button clickability issue on hero sections (#4905)
- docs(ui): remove bouncing down arrow in mobile (#4882)
- docs(ui): remove text shadow (#4898)

### Tests

- test(core): coverBot: added tests for core UI components and user context hooks (`src/app`) (#4929)
- test(EnterpriseBanner): add unit tests for EnterpriseBanner component (#4919)
- test(redteam): add unit test for src/redteam/remoteGeneration.ts (#4834)
- test(server): fix flaky server share tests (#4942)
- test(server): fix flaky server tests (#4968)
- test(server): mock database in server tests (#4959)
- test(tusk): update Tusk test runner workflow - coverage script (#4921)

## [0.116.7] - 2025-07-09

### Tests

- test: add unit test for src/commands/export.ts (#4889)
- test: add unit test for src/commands/upgrade.ts (#4874)
- test: add unit test for src/main.ts (#4873)
- test: add unit test for src/models/eval.ts (#4868)
- test: add unit test for src/assertions/contextRecall.ts (#4859)
- test: add unit test for src/assertions/contextFaithfulness.ts (#4858)
- test: add unit test for src/assertions/contextRelevance.ts (#4857)
- test: add unit test for src/util/xlsx.ts (#4843)
- test: add unit test for src/commands/eval.ts (#4824)

### Changed

- fix: Always do remote generation if logged into cloud (#4832)
- chore(providers/sagemaker): Improves error handling in SageMakerCompletionProvider (#4808)
- chore(providers/sagemaker): Improves validation of user-provided config (#4809)
- chore: update graderExamplesString (#4821)
- chore: bump version 0.116.7 (#4833)

## [0.116.6] - 2025-07-09

### Changed

- fix: Failing test (#4829)
- chore: bump version 0.116.6 (#4831)

## [0.116.5] - 2025-07-09

### Changed

- feat: add support for loading defaultTest from external files (#4720)
- feat: add embedding support to LiteLLM provider (#4804)
- feat: add mischievous user strategy (#4107)
- fix: add glob pattern support for loading scenario files (#4761)
- fix: improve model-audit installation check dark mode display (#4816)
- fix: pass env vars to MCP server (#4827)
- chore: better remote grading logs (#4820)
- chore: bump openai from 5.8.2 to 5.8.3 (#4817)
- chore: bump version 0.116.5 (#4828)
- chore: capitalize 'Red Team' in navigation menu for consistency (#4799)
- chore: remove redundant 'Done.' message from evaluation output (#4810)
- chore: remove python script result data type debug log (#4807)
- chore: update website with MCP Proxy (#4812)
- docs: add Azure OpenAI vision example (#4806)
- docs: add looper guide (#4814)
- docs: add SonarQube integration (#4815)
- test: add unit test for src/assertions/guardrails.ts (#4765)
- test: add unit test for src/redteam/commands/generate.ts (#4789)
- test: add unit test for src/redteam/constants/strategies.ts (#4800)
- test: add unit test for src/redteam/plugins/pii.ts (#4780)
- test: add unit test for src/types/providers.ts (#4766)
- test: add unit test for src/validators/redteam.ts (#4803)

## [0.116.4] - 2025-07-08

### Tests

- test: add unit test for src/redteam/types.ts (#4795)

### Added

- feat(redteam): add support for custom multi-turn strategy by @MrFlounder in #4783
- feat(redteam): expose generate function in redteam namespace by @mldangelo in #4793

### Changed

- chore: bump version 0.116.4 by @MrFlounder in #4805
- chore: rename strategy name from playbook to custom by @MrFlounder in #4798
- refactor: inline MEMORY_POISONING_PLUGIN_ID constant by @mldangelo in #4794
- docs: add doc for custom strategy by @MrFlounder in #4802
- docs: modular configuration management by @typpo in #4763
- refactor: move MULTI_MODAL_STRATEGIES constant (#4801)

## [0.116.3] - 2025-07-07

### Added

- feat(providers): add MCP provider (#4768)
- feat(providers): add new AIMLAPI provider (#4721)
- feat(assertions): add contextTransform support for RAG evaluation (#4467)
- feat(assertions): add finish reason as assertion option (#3879)
- feat(assertions): trace assertions (#4750)
- feat(tracing): add traces to JavaScript, Python asserts (#4745)

### Changed

- chore(schema): remove duplicate 'bias' entry in config-schema.json (#4773)
- chore(telemetry): add PostHog client to app (#4726)
- chore(redteam): add reason field to give clear/customized guardrails triggering reason (#4764)
- chore(providers): expose MCP plugin in UI (#4762)
- chore(providers): AWS SageMaker AI provider cleanup (#4667)
- chore(providers): update AIML integration (#4751)
- chore(redteam): improve organization of redteam strategies in setup UI (#4738)
- chore(telemetry): identify to PostHog whether user is also cloud user (#4782)
- chore: expose doRedteamRun in package exports (#4758)
- docs: add Gemini Live API audio (#4729)
- docs: ModelAudit vs ModelScan (#4769)
- docs: multiple MCP server connections (#4755)
- docs: update ModelAudit documentation with new features and fixes (#4699)
- test: add integrity check for generated-constants.ts (#4753)
- test: fix flaky Google Live test and improve test speed (#4774)
- test: fix mock pollution in testCaseReader (#4775)
- test: isolate mocks so tests can run in any order with --randomize (#4744)

### Fixed

- fix(telemetry): prevent PostHog initialization when telemetry is disabled (#4772)
- fix(redteam): fix modifiers application order in PII plugins (#4779)

### Dependencies

- chore(deps): bump @anthropic-ai/sdk from 0.55.1 to 0.56.0 (#4756)
- chore(deps): bump @aws-sdk/client-bedrock-runtime from 3.840.0 to 3.842.0 (#4747)
- chore(deps): bump @azure/identity from 4.10.1 to 4.10.2 (#4748)
- chore(deps): bump version 0.116.3 (#4792)
- chore(deps): update pbkdf2 to 3.1.3 (#4777)
- chore(deps): upgrade glob from v10 to v11 (#4776)

## [0.116.2] - 2025-07-02

### Changed

- fix: unblock postbuild for ci by @MrFlounder in #4742
- chore: bump version 0.116.2 by @MrFlounder in #4743

## [0.116.1] - 2025-07-02

### Added

- feat(cli): support pdb tracing in 3rd party Python scripts by @will-holley in #4723

### Changed

- fix: http body parsing when it comes from yaml string by @MrFlounder in #4728
- fix: remove accidentally committed redteam.yaml file by @mldangelo in #4733
- fix: fix the case when http body has not escaped charactors by @MrFlounder in #4739
- fix: update package-lock.json by @mldangelo in #4719
- test: fix SIGSEGV caused by better-sqlite3 in test environment by @mldangelo in #4737
- chore: Add unblocking detection to GOAT strategy by @MrFlounder in #4532
- chore: add preset for guardrails eval by @MrFlounder in #4640
- chore: Improve telemetry delivery by @sklein12 in #4655
- chore: reset generated constants after build by @mldangelo in #4731
- chore: update onboarding model defaults by @typpo in #4708
- chore(webui): improve styling of EvalsDataGrid by @mldangelo in #4736
- ci(workflows): gracefully handle missing PostHog secret in forks by @ggiiaa in #4725
- test: refactor assertion tests by @mldangelo in #4718
- chore: bump version 0.116.1 by @MrFlounder in #4741
- docs: add system prompt hardening blog post by @ladyofcode in #4630
- chore: bump @anthropic-ai/sdk from 0.55.0 to 0.55.1 by @dependabot in #4710
- chore: bump @aws-sdk/client-bedrock-runtime from 3.839.0 to 3.840.0 by @dependabot in #4709

### Fixed

- fix(webui): replace window.location.href with React Router navigation by @mldangelo in #4717

### Documentation

- docs(site): add guide on humanity's last exam by @mldangelo in #4694
- docs(site): clarify self-hosting workflow for eval sharing by @mldangelo in #4730
- docs(site): fix relative link in HLE benchmark guide by @mldangelo in #4711

## [0.116.0] - 2025-07-01

### Tests

- test: add unit test for src/redteam/providers/advNoise.ts (#4716)
- test: add unit test for src/redteam/strategies/advNoise.ts (#4715)
- test: add unit test for src/redteam/strategies/index.ts (#4714)
- test: add unit test for src/redteam/constants/strategies.ts (#4713)
- test: add unit test for src/providers/openai/image.ts (#4706)
- test: add unit test for src/providers/openai/util.ts (#4705)
- test: add unit test for src/providers/openai/completion.ts (#4703)

### Added

- feat(redteam): add financial plugins (#4416)
- feat(redteam): add bias plugins (#4382)
- feat(providers): add Helicone AI Gateway provider (#4662)

### Changed

- chore: enable WAL mode for SQLite (#4104)
- chore(providers): add thread ID function call for OpenAI and Azure assistants (#2263)
- chore(app): improve target test error handling (#4652)
- chore(cli): add missing CLI options to scan-model command for feature parity (#4670)
- chore(providers): convert Cloudflare AI to use OpenAI-compatible endpoints (#4683)
- chore(providers): log flagged output for Azure chat models (#4636)
- chore(redteam): add centralized REDTEAM_DEFAULTS and maxConcurrency support (#4656)
- chore(webui): add checkbox to clear all variables (#666)
- chore(webui): add defaultTest variables to red team setup UI (#4671)
- chore(webui): remove unused components (#4695)
- chore(webui): set page titles on every page (#4668)
- chore(telemetry): add pass/fail/errors to eval_run event (#4639)
- chore(telemetry): improve page view deduplication (#4651)
- test: add unit test for src/server/routes/providers.ts (#4658)
- test: verify that plugins are synced between code and documentation (#4681)

### Fixed

- fix(app): use client-generated session IDs when testing targets (#4653)
- fix(matchers): track token usage for successful API calls (#4677)
- fix(providers): handle content filter errors in Azure Assistant API (#4674)
- fix(providers): fix SageMaker Llama inference configuration serialization (#4637)
- fix(redteam): respect maxConcurrency from Web UI (#4605)
- fix(simulated-user): pass context variables to custom providers (#4654)
- fix(telemetry): add telemetry for red teams (#4641)
- fix(webui): handle undefined outputs in DownloadMenu (#4693)
- fix(webui): prevent pass/fail badge from disappearing when toggling highlight (#4700)
- fix(webui): support derived metrics in eval configuration uploaded via Web UI (#4647)
- fix(webui): use backendCounts first before counting metrics on page (#4659)
- fix(sharing): fix file outputs when sharing (#4698)

### Dependencies

- chore(deps): bump @anthropic-ai/sdk from 0.54.0 to 0.55.0 (#4628)
- chore(deps): bump openai from 5.7.0 to 5.8.1 (#4664)
- chore(deps): bump version to 0.116.0 (#4707)
- chore(deps): update minor and patch dependencies (#4686)

### Documentation

- docs(site): add async Python note (#4680)
- docs(site): add Garak comparison (#4660)
- docs(site): update Garak post (#4672)
- docs(site): add ModelAudit HuggingFace scanner (#4645)
- docs(redteam): add missing docs to sidebar (#4690)
- docs(redteam): remove duplicate ToxicChat plugin (#4689)
- docs(redteam): update Target Purpose documentation (#4523)
- docs(site): add FAQ section for offline environment usage (#4650)
- docs(site): add HuggingFace datasets integration documentation (#4691)
- docs(site): add truncation marker to Garak blog post (#4666)
- docs(site): clarify self-hosting replica limitations (#4669)
- docs(site): remove copy for LLM button (#4665)
- docs(site): remove unnecessary configuration review text from getting started guide (#4597)
- docs(site): reorganize configuration documentation structure (#4692)
- docs(site): use relative URLs for internal links and fix broken references (#4688)
- docs(site): correct typos in red team agent blog post (#4634)

## [0.115.4] - 2025-06-25

### Tests

- test: add unit test for src/providers/browser.ts (#4687)
- test: add unit test for src/migrate.ts (#4685)
- test: add unit test for src/commands/debug.ts (#4684)
- test: add unit test for src/esm.ts (#4682)
- test: add unit test for src/constants.ts (#4657)
- test: add comprehensive test coverage for SageMaker provider (#4646)
- test: add unit test for src/providers/shared.ts (#4643)
- test: add unit test for src/redteam/constants/plugins.ts (#4642)
- test: add unit test for src/assertions/counterfactual.ts (#4629)

### Changed

- feat: opentelemetry tracing support (#4600)
- chore: bump version 0.115.4 (#4635)
- chore: remove invariant (#4633)
- chore: update Tusk test runner workflow (#4627)\*
- docs: prevent copy button from overlapping screenshot overlay (#4632)

## [0.115.3] - 2025-06-24

### Tests

- test: add unit test for src/models/eval.ts (#4624)

### Changed

- fix: empty vars array on eval results [#4621](https://github.com/promptfoo/promptfoo/pull/4621) by @sklein12
- fix: save sessionId for multi-turn strategies [#4625](https://github.com/promptfoo/promptfoo/pull/4625) by @sklein12
- chore: PROMPTFOO_DISABLE_TEMPLATE_ENV_VARS controls process.env access, not `env:` access [#4620](https://github.com/promptfoo/promptfoo/pull/4620) by @mldangelo
- chore: bump version to 0.115.3 [#4626](https://github.com/promptfoo/promptfoo/pull/4626) by @sklein12

### Fixed

- fix(webui): handle null scores in ResultsCharts component [#4610](https://github.com/promptfoo/promptfoo/pull/4610) by @mldangelo
- fix(redteam): skip goal extraction when remote generation is disabled [#4623](https://github.com/promptfoo/promptfoo/pull/4623) by @mldangelo
- fix(test): hyperbolic provider tests failing due to env variable pollution [#4619](https://github.com/promptfoo/promptfoo/pull/4619) by @mldangelo
- fix(cli): remove context schema validation from extension hooks [#4622](https://github.com/promptfoo/promptfoo/pull/4622) by @will-holley

## [0.115.2] - 2025-06-24

### Added

- feat(cli): add assertion generation (#4559)
- feat(providers): add support for hyperbolic image and audio providers (#4260)

### Changed

- chore(redteam): add cross-session leak strategy exclusions (#4516)
- chore(cli): display key metrics (success, failures, pass rate) at the bottom of output (#4580)
- chore: remove unused import (#4530)
- chore(webui): show provider breakdown only for multiple providers (#4599)
- chore(redteam): update Target Purpose Discovery (#4480)
- chore(ci): update CodeRabbit config to be less aggressive (#4586)
- chore(providers): update Gemini models to include latest 2.5 Pro Preview and Flash models (#4499)
- chore(providers): update tau-simulated-user docs and example (#4468)
- chore(webui): use CSS to create PDF-optimized report and browser to save as PDF (#4535)
- chore(app): remove discovered purpose from report view (#4541)
- chore(cli): add cache busting for select provider API calls (#4508)
- chore(cli): improve concurrency log statements (#4606)
- chore(eval): add first-class support for `beforeAll` and `beforeEach` extension hooks mutation of context (#4197)
- chore(providers): document support for loading system instructions from files (#4582)
- chore(providers): enhance OpenAI provider with legacy models and new parameters (#4502)
- chore(redteam): add continueAfterSuccess option to multi-turn strategies (#4570)
- chore(webui): improve purpose form (#4603)
- chore(redteam): add JSON file support to intent plugin with enhanced UI (#4574)
- chore(redteam): add unblock multiturn (#4498)
- chore(ci): clean up CodeRabbit configuration and minimize automated comments (#4573)
- build: update Tusk vitest reporter (#4602)
- chore: bump version to 0.115.2 (#4617)
- docs: add audit logging documentation for enterprise features (#4482)
- docs: add feedback page and update CLI link (#4591)
- docs: add ISO badge (#4534)
- docs: improve contact form (#4531)
- docs: update ModelAudit documentation (#4585)
- docs: clarify no OpenAI key required for Claude redteam (#4524)
- docs: add red team Gemini documentation (#4542)
- docs: add trust center documentation (#4539)
- docs: update contact form (#4529)
- test: add unit test for src/commands/delete.ts (#4572)
- test: add unit test for src/commands/modelScan.ts (#4526)
- test: add unit test for src/commands/show.ts (#4571)
- test: add unit test for src/providers/azure/completion.ts (#4510)
- test: add unit test for src/providers/ollama.ts (#4509)
- test: add unit test for src/providers/ollama.ts (#4512)
- test: add unit test for src/providers/openai/completion.ts (#4511)
- test: add unit test for src/python/pythonUtils.ts (#4486)
- test: improve mock setup and teardown for --randomize (#4569)

### Fixed

- fix(openrouter): unpack passthrough at the root level (#4592)
- fix(webui): escape HTML special characters in output reports (#4555)
- fix(webui): sort EvalsDataGrid by creation date (#4594)
- fix(cli): include cached results in grand total (#4581)
- fix(webui): improve base64 matching (#4609)
- fix(modelaudit): use modelaudit binary (#4525)
- fix(webui): make Citations font consistent with other headers (#4598)
- fix(redteam): respect maxTurns from dev doc in crescendo (#4527)
- fix(webui): prevent Welcome component from rendering while loading eval data (#4604)
- fix(cli): prevent RangeError in progress bar variable display (#4475)
- fix(server): resolve Express.js NotFoundError when serving app (#4601)

### Dependencies

- chore(deps): bump @aws-sdk/client-bedrock-runtime from 3.830.0 to 3.835.0 (#4614)
- chore(deps): bump openai from 5.5.0 to 5.5.1 (#4537)
- chore(deps): bump openai from 5.5.1 to 5.6.0 (#4596)
- chore(deps): bump openai from 5.6.0 to 5.7.0 (#4615)
- chore(deps): bump urllib3 from 1.26.19 to 2.5.0 in /examples/docker-code-generation-sandbox (#4556)
- chore(deps): bump urllib3 from 2.3.0 to 2.5.0 in /examples/redteam-langchain (#4557)

### Documentation

- docs(blog): add authors to blog posts and update authors.yml (#4564)
- docs(blog): add descriptions and keywords to blog posts (#4565)
- docs(examples): add pydantic-ai example with structured output evaluation (#4575)
- docs(examples): consolidate Google Vertex Tools examples (#4587)
- docs(examples): consolidate Python assertion examples into unified folder (#4588)
- docs(examples): consolidate translation examples (#4590)
- docs(site): document new features in ModelAudit (#4593)
- docs(site): document new features in modelaudit (#4593)
- docs(site): fix author reference on 2025-summer-new-redteam-agent blog post (#4563)
- docs(site): Update ModelAudit scanners documentation with comprehensive scanner coverage (#4562)

## [0.115.1] - 2025-06-17

### Tests

- test: add unit test for src/redteam/sharedFrontend.ts (#4608)
- test: add unit test for src/redteam/types.ts (#4607)
- test: add unit test for src/redteam/providers/simulatedUser.ts (#4584)
- test: add unit test for src/redteam/strategies/index.ts (#4583)
- test: add unit test for src/providers/hyperbolic/chat.ts (#4578)
- test: add unit test for src/providers/hyperbolic/image.ts (#4577)
- test: add unit test for src/providers/hyperbolic/audio.ts (#4576)
- test: add unit test for src/redteam/strategies/counterfactual.ts (#4548)
- test: add unit test for src/redteam/strategies/index.ts (#4547)
- test: add unit test for src/redteam/constants/strategies.ts (#4545)
- test: add unit test for src/telemetry.ts (#4543)

### Changed

- fix: Windows Python path validation race condition (#4485)
- fix: View results as evaluation runs (#4459)
- chore: refactor modifiers and apply to all plugins (#4454)
- chore(cli): update plugin severity overrides API endpoint (#4460)
- chore(webui): fix text length reset value to use reasonable default (#4469)
- chore(webui): remove unused hook files (#4470)
- chore: remove unused token usage utilities (#4471)
- chore: convert console.logs to logger (#4479)
- chore: improve tusk workflow (#4461)
- chore: bump version to 0.115.1 (#4520)
- docs: add log file location section to troubleshooting guide (#4473)
- docs: capitalize Promptfoo (#4515)
- docs: update red-teaming agent blog post title (#4497)
- docs: improve installation and getting-started pages with tabbed interface and SEO metadata (#4395)
- docs: improve Python provider documentation (#4484)
- docs: add ModelAudit binary formats documentation (#4500)
- docs: update ModelAudit documentation (#4514)
- docs: add ModelAudit weighted distribution scanner documentation (#4501)
- docs: add ModelAudit ZIP feature documentation (#4491)
- docs: separate pages for prompts, test cases, and outputs (#4505)
- docs: update model reference in guide.md (#4513)
- docs: fix typo in blog post (#4496)
- docs: update title on blog post (#4495)
- test: add unit test for src/util/cloud.ts (#4462)
- test: add unit test for src/util/convertEvalResultsToTable.ts (#4457)

### Dependencies

- chore(deps): bump @aws-sdk/client-bedrock-runtime from 3.828.0 to 3.830.0 (#4519)
- chore(deps): bump @azure/identity from 4.10.0 to 4.10.1 (#4477)
- chore(deps): bump openai from 5.3.0 to 5.5.0 (#4518)
- chore(deps): update zod to 3.25.63 and zod-validation-error to 3.5.0 (#4463)

### Documentation

- docs(blog): add new redteam agent documentation (#4494)
- docs(examples): fix custom-grader-csv README inconsistencies (#4474)
- docs(site): add llms.txt mentions and documentation standards (#4481)
- docs(site): add robots.txt (#4488)

## [0.115.0] - 2025-06-12

### Added

- feat(providers): Google live audio output ([#4280](https://github.com/promptfoo/promptfoo/pull/4280)) by **@adelmuursepp**
- feat(webui): static model-scanning UI ([#4368](https://github.com/promptfoo/promptfoo/pull/4368)) by **@typpo**
- feat(tests): configuration support for test generators ([#4301](https://github.com/promptfoo/promptfoo/pull/4301)) by **@mldangelo**
- feat(cli): per-provider token-usage statistics ([#4044](https://github.com/promptfoo/promptfoo/pull/4044)) by **@mldangelo**
- feat(providers): optional token-estimation for HTTP provider ([#4439](https://github.com/promptfoo/promptfoo/pull/4439)) by **@mldangelo**
- feat(redteam): enable HTTP-token estimation by default in red-team mode ([#4449](https://github.com/promptfoo/promptfoo/pull/4449)) by **@mldangelo**
- feat(redteam): cloud-based plugin-severity overrides ([#4348](https://github.com/promptfoo/promptfoo/pull/4348)) by **@will-holley**
- feat(providers): custom-header support for Azure API ([#4409](https://github.com/promptfoo/promptfoo/pull/4409)) by **@yurchik11**
- feat(core): maximum evaluation-time limit via `PROMPTFOO_MAX_EVAL_TIME_MS` ([#4322](https://github.com/promptfoo/promptfoo/pull/4322)) by **@mldangelo**
- feat(redteam): Aegis red-team dataset ([#4119](https://github.com/promptfoo/promptfoo/pull/4119)) by **@mldangelo**
- feat(providers): Mistral Magistral reasoning models ([#4435](https://github.com/promptfoo/promptfoo/pull/4435)) by **@mldangelo**
- feat(core): WebSocket header support ([#4456](https://github.com/promptfoo/promptfoo/pull/4456)) by **@typpo**

### Changed

- refactor(redteam): consolidate constants ([#4372](https://github.com/promptfoo/promptfoo/pull/4372)) by **@mldangelo**
- chore(ci): set CodeRabbit review settings ([#4413](https://github.com/promptfoo/promptfoo/pull/4413)) by **@sklein12**
- chore(core): coding-rules for error messages ([#4401](https://github.com/promptfoo/promptfoo/pull/4401)) by **@sklein12**
- chore(core): improve `RangeError` diagnostics ([#4431](https://github.com/promptfoo/promptfoo/pull/4431)) by **@mldangelo**
- chore(core): prefer remote-purpose generation ([#4444](https://github.com/promptfoo/promptfoo/pull/4444)) by **@typpo**
- chore(core): remove unused types & deprecated functions ([#4450](https://github.com/promptfoo/promptfoo/pull/4450)) by **@mldangelo**
- chore(cursor): local-dev guidance for coding agents ([#4403](https://github.com/promptfoo/promptfoo/pull/4403)) by **@mldangelo**
- chore(docs): add README for missing examples ([#4404](https://github.com/promptfoo/promptfoo/pull/4404)) by **@mldangelo**
- chore(providers): initial o3-pro support ([#4397](https://github.com/promptfoo/promptfoo/pull/4397)) by **@mldangelo**
- chore(providers): o3-pro improvements ([#4396](https://github.com/promptfoo/promptfoo/pull/4396)) by **@mldangelo**
- chore(redteam): delimit user-inputs in purpose discovery ([#4405](https://github.com/promptfoo/promptfoo/pull/4405)) by **@typpo**
- chore(redteam): turn off discovery by default ([#4393](https://github.com/promptfoo/promptfoo/pull/4393)) by **@sklein12**
- chore(release): bump version → 0.115.0 ([#4451](https://github.com/promptfoo/promptfoo/pull/4451)) by **@mldangelo**
- chore(ui): improve `EvalOutputPromptDialog` styling ([#4364](https://github.com/promptfoo/promptfoo/pull/4364)) by **@typpo**
- chore(webui): remove extra OpenAI targets ([#4447](https://github.com/promptfoo/promptfoo/pull/4447)) by **@mldangelo**
- chore(webui): add token-estimation UI ([#4448](https://github.com/promptfoo/promptfoo/pull/4448)) by **@mldangelo**
- chore(docs): fix link to careers page (#4506)
- chore: bump @anthropic-ai/sdk from 0.53.0 to 0.54.0 (#4441)

### Fixed

- fix(eval): gracefully handle `RangeError` & truncate oversized output ([#4424](https://github.com/promptfoo/promptfoo/pull/4424)) by **@Sly1029**
- fix(providers): add timeout to `ProxyAgent` ([#4369](https://github.com/promptfoo/promptfoo/pull/4369)) by **@AegisAurora**
- fix(config): persist Goat configuration ([#4370](https://github.com/promptfoo/promptfoo/pull/4370)) by **@sklein12**
- fix(parser): lenient JSON parsing for MathPrompt ([#4361](https://github.com/promptfoo/promptfoo/pull/4361)) by **@typpo**
- fix(redteam): standardize plugin parameter to `prompt` ([#4425](https://github.com/promptfoo/promptfoo/pull/4425)) by **@mldangelo**
- fix(assertions): support `snake_case` fields in Python assertions ([#4398](https://github.com/promptfoo/promptfoo/pull/4398)) by **@mldangelo**
- fix(redteam): handle purpose without prompts ([#4445](https://github.com/promptfoo/promptfoo/pull/4445)) by **@typpo**
- fix(webui): stream test-cases to viewer ([#4440](https://github.com/promptfoo/promptfoo/pull/4440)) by **@mldangelo**
- fix(redteam): connect `MisinformationDisinformationGrader` ([#4452](https://github.com/promptfoo/promptfoo/pull/4452)) by **@mldangelo**

### Dependencies

- chore(deps): bump `@aws-sdk/client-bedrock-runtime` → 3.826.0 ([#4366](https://github.com/promptfoo/promptfoo/pull/4366)) by **@dependabot**
- chore(deps): bump `@aws-sdk/client-bedrock-runtime` → 3.828.0 ([#4442](https://github.com/promptfoo/promptfoo/pull/4442)) by **@dependabot**
- chore(deps): bump `brace-expansion` → 1.1.12 ([#4423](https://github.com/promptfoo/promptfoo/pull/4423)) by **@dependabot**
- chore(deps): bump `openai` → 5.3.0 ([#4407](https://github.com/promptfoo/promptfoo/pull/4407)) by **@dependabot**
- chore(deps): bump pip group dependencies ([#4379](https://github.com/promptfoo/promptfoo/pull/4379)) by **@dependabot**
- chore(deps): minor + patch bumps across workspaces ([#4377](https://github.com/promptfoo/promptfoo/pull/4377)) by **@mldangelo**
- chore(deps): upgrade Express → 5.1.0 ([#4378](https://github.com/promptfoo/promptfoo/pull/4378)) by **@mldangelo**

### Documentation

- docs(blog): GPT red-team post ([#4363](https://github.com/promptfoo/promptfoo/pull/4363)) by **@typpo**
- docs(blog): Claude red-team post ([#4365](https://github.com/promptfoo/promptfoo/pull/4365)) by **@typpo**
- docs(guides): clarify completion-variable for factuality ([#4385](https://github.com/promptfoo/promptfoo/pull/4385)) by **@mldangelo**
- docs(blog): fix broken image link in GPT post ([#4391](https://github.com/promptfoo/promptfoo/pull/4391)) by **@mldangelo**
- docs(blog): update Claude-4 post date ([#4392](https://github.com/promptfoo/promptfoo/pull/4392)) by **@mldangelo**
- docs(site): move discovery docs under _Tools_ ([#4408](https://github.com/promptfoo/promptfoo/pull/4408)) by **@typpo**
- docs(guides): GPT-4.1 vs GPT-4o MMLU comparison ([#4399](https://github.com/promptfoo/promptfoo/pull/4399)) by **@mldangelo**
- docs(blog): 100 k-users milestone post ([#4402](https://github.com/promptfoo/promptfoo/pull/4402)) by **@mldangelo**
- docs(redteam): configuration precedence section ([#4412](https://github.com/promptfoo/promptfoo/pull/4412)) by **@typpo**
- docs(policies): PromptBlock format for custom policies ([#4327](https://github.com/promptfoo/promptfoo/pull/4327)) by **@mldangelo**
- docs(site): improve copy-button positioning ([#4414](https://github.com/promptfoo/promptfoo/pull/4414)) by **@mldangelo**
- docs(workflow): GH-CLI rule improvements ([#4415](https://github.com/promptfoo/promptfoo/pull/4415)) by **@mldangelo**
- docs(blog): overflow in MCP blog post ([#4367](https://github.com/promptfoo/promptfoo/pull/4367)) by **@AISimplyExplained**
- docs(redteam): remove duplicate memory-poisoning entry ([#4388](https://github.com/promptfoo/promptfoo/pull/4388)) by **@mldangelo**

### Tests

- test(redteam): unique risk-category IDs ([#4390](https://github.com/promptfoo/promptfoo/pull/4390)) by **@mldangelo**
- test(pricing): add missing o3 pricing information ([#4400](https://github.com/promptfoo/promptfoo/pull/4400)) by **@mldangelo**
- test(providers): Azure embedding ([#4411](https://github.com/promptfoo/promptfoo/pull/4411)) & completion ([#4410](https://github.com/promptfoo/promptfoo/pull/4410)) by **@gru-agent**
- test(redteam): graders unit tests ([#4433](https://github.com/promptfoo/promptfoo/pull/4433), [#4455](https://github.com/promptfoo/promptfoo/pull/4455)) by **@gru-agent**
- test(redteam): Aegis plugin unit tests ([#4434](https://github.com/promptfoo/promptfoo/pull/4434)) by **@gru-agent**
- test(redteam): memory-poisoning plugin tests ([#4453](https://github.com/promptfoo/promptfoo/pull/4453)) by **@gru-agent**
- test: add unit test for src/util/tokenUsage.ts (#4472)
- test: add unit test for src/redteam/extraction/purpose.ts (#4446)
- test: add unit test for src/providers/defaults.ts (#4438)
- test: add unit test for src/providers/mistral.ts (#4437)
- test: add unit test for src/database/index.ts (#4436)
- test: add unit test for src/redteam/plugins/medical/medicalIncorrectKnowledge.ts (#4430)
- test: add unit test for src/redteam/plugins/medical/medicalSycophancy.ts (#4429)
- test: add unit test for src/redteam/plugins/medical/medicalAnchoringBias.ts (#4428)
- test: add unit test for src/redteam/plugins/medical/medicalPrioritizationError.ts (#4427)
- test: add unit test for src/redteam/plugins/medical/medicalHallucination.ts (#4426)
- test: add unit test for src/redteam/plugins/financial/financialComplianceViolation.ts (#4422)
- test: add unit test for src/redteam/plugins/financial/financialDataLeakage.ts (#4421)
- test: add unit test for src/redteam/plugins/financial/financialCalculationError.ts (#4420)
- test: add unit test for src/redteam/plugins/financial/financialSycophancy.ts (#4419)
- test: add unit test for src/redteam/plugins/financial/financialHallucination.ts (#4418)
- test: add unit test for src/redteam/graders.ts (#4417)

## [0.114.7] - 2025-06-06

### Tests

- test: add unit test for src/assertions/python.ts (#4406)
- test: add unit test for src/redteam/plugins/agentic/memoryPoisoning.ts (#4389)
- test: add unit test for src/redteam/plugins/harmful/graders.ts (#4384)
- test: add unit test for src/redteam/graders.ts (#4383)
- test: add unit test for src/server/server.ts (#4380)
- test: add unit test for src/redteam/constants/metadata.ts (#4376)
- test: add unit test for src/redteam/constants/plugins.ts (#4375)
- test: add unit test for src/redteam/constants/frameworks.ts (#4374)
- test: add unit test for src/redteam/constants/strategies.ts (#4373)
- test: add unit test for src/redteam/providers/goat.ts (#4371)

### Changed

- Revert "chore(redteam): add target option to generate command (#4215)" (#4359)
- chore: bump version 0.114.7 (#4360)

## [0.114.6] - 2025-06-06

### Added

- feat(redteam): add medical plugins for testing medical anchoring bias (#4196)

### Changed

- chore(redteam): add target option to generate command (#4215)
- chore(redteam): update OpenAI model options in redteam setup (#4344)
- chore(webui): update OpenAI model options with GPT-4.1 series and o4-mini models in eval-creator (#4350)
- docs: update getting-started example (#4346)
- test: clean up teardown and setup to remove side effects from tests (#4351)

### Fixed

- fix(redteam): include plugin and strategy IDs in report CSV output (#4347)
- fix(webui): reset defaultTest configuration on setup page (#4345)

### Dependencies

- chore(deps): bump @aws-sdk/client-bedrock-runtime from 3.823.0 to 3.825.0 (#4355)
- chore(deps): bump openai from 5.1.0 to 5.1.1 (#4354)
- chore(deps): bump version to 0.114.6 (#4357)

## [0.114.5] - 2025-06-05

### Changed

- chore(redteam): update custom policy template and generatedPrompts parser (#4324)
- chore(redteam): add severity levels to redteam plugin objects (#4310)
- chore(redteam): store original text for encoding strategies (#4248)
- chore(redteam): add emoji encoding strategy (#4263)
- chore(cli): terminal cleanup on Ctrl+C (#4313)
- chore(providers): improve logging when inheriting from OpenAiChatCompletionProvider (#4320)
- chore(tusk): fix tusk test runner workflow configuration (#4328)
- chore(tusk): add Tusk test runner workflow for even more unit tests (#4326)
- test: add unit test for src/redteam/providers/agentic/memoryPoisoning.ts (#4319)
- test: improve test setup and teardown for better isolation (#4331)

### Fixed

- fix(redteam): exclude memory poisoning plugin from strategies (#4317)
- fix(redteam): agent discovered info dark mode (#4312)
- fix(eval): handle undefined maxConcurrency with proper fallbacks (#4314)

### Dependencies

- chore(deps): bump @anthropic-ai/sdk from 0.52.0 to 0.53.0 (#4333)
- chore(deps): bump version 0.114.5 (#4332)

### Documentation

- docs(site): add Tabs Fakier as Founding Developer Advocate to team page (#4315)

### Tests

- test(webui): add telemetry hook tests (#4329)
- test: add unit test for src/redteam/plugins/eu-ai-act/deepfakeDisclosure.ts (#4342)
- test: add unit test for src/redteam/plugins/eu-ai-act/biometricEmotion.ts (#4341)
- test: add unit test for src/redteam/plugins/eu-ai-act/datasetShift.ts (#4340)
- test: add unit test for src/redteam/plugins/eu-ai-act/lawenforcementBiometricId.ts (#4339)
- test: add unit test for src/redteam/plugins/eu-ai-act/lawenforcementPredictivePolicing.ts (#4338)
- test: add unit test for src/redteam/plugins/eu-ai-act/biometricInference.ts (#4337)
- test: add unit test for src/redteam/plugins/eu-ai-act/explainability.ts (#4336)
- test: add unit test for src/redteam/plugins/eu-ai-act/identityAiDisclosure.ts (#4335)
- test: add unit test for src/redteam/plugins/policy.ts (#4325)
- test: add unit test for src/envars.ts (#4323)

## [0.114.4] - 2025-06-04

### Changed

- chore(templating): add PROMPTFOO_DISABLE_OBJECT_STRINGIFY environment variable for object template handling (#4297)
- chore(cli): improve token usage presentation (#4294)
- chore(providers): add base URL override for Google provider (#4255)
- chore(providers): add custom headers support for Google Gemini (#4308)
- chore(redteam): add tool-discovery:multi-turn alias to tool-discovery (#4302)
- chore(redteam): remove empty values from discovery result (#4295)
- chore(redteam): improve shell injection attack generation (#4304)
- chore(redteam): update goal extraction logic (#4285)
- chore(webui): add highlight count to eval view (#4249)
- docs: update GPT-4o to GPT-4.1 references (#4296)
- docs: refresh getting started models section (#4290)
- docs: standardize file references to use file:// scheme (#4291)
- docs: add descriptions to example configs (#4283)

### Fixed

- fix(webui): restore dark mode cell highlighting without breaking status pill visibility (#4300)
- fix(redteam): set plugin severity (#4303)
- fix(redteam): remove empty values from discovery result (#4295)
- fix: improve logging when inheriting from OpenAiChatCompletionProvider (#4110)

### Dependencies

- chore(deps): bump @aws-sdk/client-bedrock-runtime from 3.821.0 to 3.823.0 (#4306)
- chore(deps): bump openai from 5.0.1 to 5.0.2 (#4292)
- chore(deps): bump openai from 5.0.2 to 5.1.0 (#4307)
- chore(deps): bump tar-fs from 2.1.2 to 2.1.3 in npm_and_yarn group (#4293)
- chore(deps): bump version to 0.114.4 (#4309)

### Documentation

- docs(examples): update model references from gpt-4o-mini to gpt-4.1-mini (#4289)

### Tests

- test(redteam): add unit test for discover command (#4298)
- test: add unit test for src/redteam/strategies/mathPrompt.ts (#4316)
- test: add unit test for src/validators/redteam.ts (#4311)
- test: add unit test for src/redteam/plugins/shellInjection.ts (#4305)

## [0.114.3] - 2025-06-02

### Tests

- test: add unit test for src/envars.ts (#4299)

### Added

- **feat(redteam):** Update application definition flow to collect better info

### Changed

- **feat:** Display audio file variables in result table
  [#3864](https://github.com/promptfoo/promptfoo/pull/3864) by @faizanminhas
  [#4244](https://github.com/promptfoo/promptfoo/pull/4244) by @faizanminhas
- **fix:** Resolve model-graded assertion providers from providerMap
  [#4273](https://github.com/promptfoo/promptfoo/pull/4273) by @mldangelo
- **fix:** File content not being loaded when referenced with `file://` prefix in vars
  [#3793](https://github.com/promptfoo/promptfoo/pull/3793) by @adityabharadwaj198
- **fix:** Use array as type for vars
  [#4281](https://github.com/promptfoo/promptfoo/pull/4281) by @sklein12
- **test:** Add unit test for `src/globalConfig/accounts.ts`
  [#4259](https://github.com/promptfoo/promptfoo/pull/4259) by @gru-agent
- **test:** Add unit test for `src/util/config/manage.ts`
  [#4258](https://github.com/promptfoo/promptfoo/pull/4258) by @gru-agent
- **test:** Add vitest coverage for frontend pages
  [#4274](https://github.com/promptfoo/promptfoo/pull/4274) by @mldangelo
- **test:** Add unit test for `renderVarsInObject` formatting
  [#4254](https://github.com/promptfoo/promptfoo/pull/4254) by @mldangelo
- **test:** Add unit test for `src/redteam/plugins/base.ts`
  [#4233](https://github.com/promptfoo/promptfoo/pull/4233) by @gru-agent
- **test:** Add unit test for `src/redteam/providers/crescendo/index.ts`
  [#4211](https://github.com/promptfoo/promptfoo/pull/4211)
  [#4214](https://github.com/promptfoo/promptfoo/pull/4214) by @gru-agent
- **test:** Add unit test for `src/redteam/providers/crescendo/prompts.ts`
  [#4213](https://github.com/promptfoo/promptfoo/pull/4213) by @gru-agent
- **docs:** Add job board
  [#4264](https://github.com/promptfoo/promptfoo/pull/4264) by @typpo
- **docs:** Add custom policy to sidebar
  [#4272](https://github.com/promptfoo/promptfoo/pull/4272) by @typpo
- **docs:** Add native build guidance to troubleshooting section
  [#4253](https://github.com/promptfoo/promptfoo/pull/4253) by @mldangelo
- **docs:** Add anchor links to press page section headings
  [#4265](https://github.com/promptfoo/promptfoo/pull/4265) by @mldangelo
- **docs:** Add JSON schema to example
  [#4276](https://github.com/promptfoo/promptfoo/pull/4276) by @ladyofcode
- **docs:** Add schema header to example configs
  [#4277](https://github.com/promptfoo/promptfoo/pull/4277) by @mldangelo
- **docs:** Unify formatting across site
  [#4270](https://github.com/promptfoo/promptfoo/pull/4270) by @mldangelo
- **chore:** Fix open handles in readline tests preventing graceful Jest exit
  [#4242](https://github.com/promptfoo/promptfoo/pull/4242) by @mldangelo
- **chore:** Add external file loading support for `response_format` in OpenAI API
  [#4240](https://github.com/promptfoo/promptfoo/pull/4240) by @mldangelo
- **chore:** Always have unique redteam file when running live
  [#4237](https://github.com/promptfoo/promptfoo/pull/4237) by @sklein12
- **chore:** Add metadata to generated `redteam.yaml`
  [#4257](https://github.com/promptfoo/promptfoo/pull/4257) by @typpo
- **chore:** Bump `openai` from 4.103.0 to 5.0.1
  [#4250](https://github.com/promptfoo/promptfoo/pull/4250) by @dependabot
- **chore:** Redteam → red team
  [#4268](https://github.com/promptfoo/promptfoo/pull/4268) by @typpo
- **chore:** Improve dark mode highlight styling for eval cell views
  [#4269](https://github.com/promptfoo/promptfoo/pull/4269) by @mldangelo
- **chore:** Update dependencies to latest minor/patch versions
  [#4271](https://github.com/promptfoo/promptfoo/pull/4271) by @mldangelo
- **chore:** Clarify wording
  [#4278](https://github.com/promptfoo/promptfoo/pull/4278) by @typpo
- **chore:** Format estimated probes
  [#4279](https://github.com/promptfoo/promptfoo/pull/4279) by @typpo
- **chore:** Update grader for malicious code
  [#4286](https://github.com/promptfoo/promptfoo/pull/4286) by @MrFlounder
- **chore:** Add back example config to red team create flow
  [#4282](https://github.com/promptfoo/promptfoo/pull/4282) by @faizanminhas
- **chore:** Bump version 0.114.3
  [#4287](https://github.com/promptfoo/promptfoo/pull/4287) by @sklein12
- **chore(webui):** Hide diff filter option on /eval when single column
  [#4246](https://github.com/promptfoo/promptfoo/pull/4246) by @mldangelo
- **chore(webui):** Allow toggling highlight on eval outputs
  [#4252](https://github.com/promptfoo/promptfoo/pull/4252) by @mldangelo

## [0.114.2] - 2025-05-29

### Tests

- test: add unit test for src/redteam/strategies/index.ts (#4267)
- test: add unit test for src/redteam/constants.ts (#4266)
- test: add unit test for src/redteam/types.ts (#4245)
- test: add unit test for src/redteam/util.ts (#4234)
- test: add unit test for src/validators/redteam.ts (#4227)
- test: add unit test for src/redteam/plugins/bola.ts (#4226)
- test: add unit test for src/redteam/plugins/bfla.ts (#4225)
- test: add unit test for src/redteam/providers/goat.ts (#4223)
- test: add unit test for src/util/readline.ts (#4220)

### Added

- feat(redteam): Off-Topic Plugin (#4168)
- feat(redteam): Set a goal for attacks (#4217)

### Changed

- fix: fix border radius on purpose example (#4229)
- fix: resolve env variables in renderVarsInObject (issue #4143) (#4231)
- fix: Check if body is good json before sending warning (#4239)
- chore: bump version 0.114.2 (#4241)
- chore(redteam): handle null goal (#4232)

### Documentation

- docs(site): clarify deepseek model aliases and fix configuration examples (#4236)

## [0.114.1] - 2025-05-29

### Added

- feat(redteam): Target Discovery Agent (#4203)
- feat(providers): add OpenAI MCP (Model Context Protocol) support to Responses API (#4180)

### Changed

- fix: Relax private key validation (#4216)
- fix: Undefined values on red team application purpose page (#4202)
- chore: Add purpose to crescendo prompt (#4212)
- chore: Add purpose with goat generation (#4222)
- chore: Always include raw output from http provider, status code and status text (#4206)
- chore: centralize readline utilities to fix Jest open handle issues (#4219)
- chore: move http data to metadata (#4209)
- chore(redteam): tight up some graders (#4210)
- chore(redteam): tight up some graders (#4224)
- chore: bump version 0.114.1 (#4228)

## [0.114.0] - 2025-05-28

### Added

- feat(providers): Add xAI image provider (#4130)
- feat(cli): add validate command (#4134)
- feat(redteam): add camelCase strategy (#4146)

### Changed

- feat: add typed row interfaces for eval queries (#4186)
- feat: add goal/intent extraction (#4178)
- fix: isolate proxy vars in bedrock tests (#4181)
- fix: when there’s too many intents result won’t render error (#4175)
- fix: need to send auth request to api path (#4199)
- fix: Gemini MCP integration - can not parse $schema field (#4200)
- chore(redteam): add harmful plugin preset to redteam setup ui (#4132)
- chore(redteam): add label strategy-less plugins in redteam setup ui (#4131)
- chore(redteam): improve style of redteam purpose field in webui (#4124)
- chore(providers): add xai live search support (#4123)
- chore(providers): add Claude 4 support to anthropic, bedrock, and vertex providers (#4129)
- chore: bump @aws-sdk/client-bedrock-runtime from 3.816.0 to 3.817.0 (#4164)
- chore(providers): update fal provider (#4182)
- chore: remove redundant test comments (#4183)
- chore: add typed interface for MCP tool schemas (#4187)
- chore(redteam): add ToxicChat dataset as redteam plugin (#4121)
- chore(webui): add max concurrency as an option for run in browser (#4147)
- chore(app/evals): Adds Agent Discovered Information to Redteam Report (#4198)
- chore: bump version 0.114.0 (#4201)
- docs: fix DOM nesting warning and sort plugins array (#4174)
- docs: iterative jailbreak diagram (#4191)

### Fixed

- fix(prompts): splitting when PROMPTFOO_PROMPT_SEPARATOR is contained within a string with text files (#4142)
- fix(docs): Fix issue with docs links not scrolling to the top (#4195)

### Documentation

- docs(site): minimal copy page button + sanitize text (#4156)
- docs(site): scroll to top when using (#4162)
- docs(site): document missing redteam plugins (#4169)
- docs(site): restore scroll-to-top behavior on page navigation (#4176)

## [0.113.4] - 2025-05-26

### Tests

- test: add unit test for src/commands/canary.ts (#4193)
- test: add unit test for src/canary/index.ts (#4192)
- test: add unit test for src/assertions/sql.ts (#4185)
- test: re-enable sql assertion edge cases (#4184)
- test: add unit test for src/redteam/plugins/intent.ts (#4179)
- test: add unit test for src/redteam/graders.ts (#4173)
- test: add unit test for src/providers/xai/chat.ts (#4172)
- test: add unit test for src/redteam/plugins/offTopic.ts (#4171)
- test: add unit test for src/providers/xai/image.ts (#4170)
- test: add unit test for src/redteam/graders.ts (#4166)
- test: add unit test for src/providers/xai.ts (#4163)
- test: add unit test for src/redteam/constants.ts (#4161)

### Changed

- feat: Server-side pagination, filtering and search for eval results table (#4054)
- feat: add score to pass/fail in CSV and add json download (#4153)
- fix: Run red team from UI without email (#4158)
- chore: bump version 0.113.4 (#4160)
- refactor: unify React import style (#4177)
- refactor: organize xai providers into dedicated folder (#4167)
- refactor: organize bedrock providers into dedicated folder (#4165)

### Fixed

- fix(webui): defaultTest shown in webui YAML editor (#4152)

### Documentation

- docs(site): reduce sidebar padding (#4154)

## [0.113.3] - 2025-05-24

### Changed

- fix: zod error when state.answer has object (#4136)
- fix: use current working directory for redteam file if loading from cloud (#4145)
- fix: Throw error on un-supported command - redteam run with a cloud target but no config (#4144)
- fix: bias:gender plugin generation (#4126)
- chore: bump openai from 4.100.0 to 4.103.0 (#4140)
- chore: bump @aws-sdk/client-bedrock-runtime from 3.812.0 to 3.816.0 (#4137)
- chore: bump @anthropic-ai/sdk from 0.51.0 to 0.52.0 (#4138)
- chore(telemetry): add isRedteam property to telemetry events (#4149)
- build: increase build job timeout from 3 to 4 minutes (#4150)
- chore: bump version 0.113.3 (#4151)

## [0.113.2] - 2025-05-22

### Changed

- fix: intent grader crescendo (#4113)
- chore: revert telemtry changes (#4122)
- chore: bump version 0.113.2 (#4128)
- chore(cli/redteam/discover): Small improvements (#4117)

### Dependencies

- chore(deps): update peer dependencies to latest versions (#4125)

## [0.113.1] - 2025-05-21

### Tests

- test: add unit test for src/redteam/plugins/intent.ts (#4114)

### Changed

- chore(redteam): Target discovery agent by @sklein12 in [#4084](https://github.com/promptfoo/promptfoo/pull/4084)
- chore(redteam): Add log by @MrFlounder in [#4108](https://github.com/promptfoo/promptfoo/pull/4108)
- chore(redteam): Update purpose example by @MrFlounder in [#4109](https://github.com/promptfoo/promptfoo/pull/4109)
- chore(providers): Support templated URLs in HTTP by @mldangelo in [#4103](https://github.com/promptfoo/promptfoo/pull/4103)
- chore(redteam): Update default REDTEAM_MODEL from 'openai:chat:gpt-4o' to 'openai:chat:gpt-4.1-2025-04-14' by @mldangelo in [#4100](https://github.com/promptfoo/promptfoo/pull/4100)
- chore(telemetry): Add isRunningInCi flag to telemetry events by @mldangelo in [#4115](https://github.com/promptfoo/promptfoo/pull/4115)
- chore: Bump version 0.113.1 by @mldangelo in [#4116](https://github.com/promptfoo/promptfoo/pull/4116)
- docs: Add enterprise disclaimer to self-hosting by @mldangelo in [#4102](https://github.com/promptfoo/promptfoo/pull/4102)

### Fixed

- fix(redteam): Skip plugins when validation fails by @faizanminhas in [#4101](https://github.com/promptfoo/promptfoo/pull/4101)

### Dependencies

- chore(deps): Update Smithy dependencies to latest version by @mldangelo in [#4105](https://github.com/promptfoo/promptfoo/pull/4105)

## [0.113.0] - 2025-05-20

### Tests

- test: add unit test for src/assertions/llmRubric.ts (#4096)
- test: add unit test for src/telemetry.ts (#4094)

## [0.112.9] - 2025-05-20

### Fixed

- fix: target purpose not making it into redteam config (#4097)

### Changed

- chore: Remove deprecated sharing setups (#4082)
- chore: add vision grading example (#4090)

## [0.112.8] - 2025-05-20

### Changed

- feat: multilingual combinations (#4048)
- feat: add copy as markdown button to doc pages (#4039)
- fix: telemetry key (#4093)
- chore: bump @anthropic-ai/sdk from 0.50.4 to 0.51.0 (#4030)
- chore: add headers support for url remote mcp servers (#4018)
- chore(providers): Adds support for openai codex-mini-latest (#4041)
- chore(redteam): improve multilingual strategy performance and reliability (#4055)
- chore(providers): update default openai models for openai:chat alias (#4066)
- chore: Update prompt suffix help text (#4058)
- chore(docs): update model IDs in documentation to reflect latest naming convention (#4046)
- chore(redteam): introduce strategy collection for other-encodings (#4075)
- chore(webui): display currently selected eval in eval dialogue (#4079)
- chore: Improve memory usage when sharing results (#4050)
- chore(docs): Handle index.md files for copy page (#4081)
- chore: update Google Sheets fetch to use proxy helper (#4087)
- chore: simplify crypto usage in sagemaker provider (#4089)
- chore: bump version 0.112.8 (#4095)
- docs: add curl example for medical agent (#4049)
- docs: update CLI docs (#4063)
- docs: standardize code block titles (#4067)
- test: add unit test for src/redteam/commands/discover.ts (#4034)
- test: add unit test for src/redteam/commands/generate.ts (#4036)
- test: add unit test for src/providers/ai21.ts (#4056)
- test: add unit test for src/commands/eval.ts (#4062)
- test: add unit test for src/evaluatorHelpers.ts (#4037)

### Fixed

- fix(providers): AI21 response validation (#4052)
- fix(redteam): respect cliState.webUI in multilingual progressbar (#4047)
- fix(redteam): fix test count calculation for multiple strategies (#4065)
- fix(redteam): replace other-encodings with individual morse and piglatin strategies (#4064)
- fix(webui): evaluateOptions removal in YAML editor (#4059)
- fix(redteam): fix open handle in video test (#4069)
- fix(hooks): add missing results to afterAll hook context (#4071)

### Dependencies

- chore(deps): update dependencies (#4073)

### Documentation

- docs(examples): add uniform init commands to all example READMEs (#4068)

## [0.112.7] - 2025-05-15

### Tests

- test: add unit test for src/redteam/constants.ts (#4076)
- test: add unit test for src/redteam/strategies/multilingual.ts (#4060)
- test: add unit test for src/redteam/index.ts (#4057)
- test: add unit test for src/providers/openai/util.ts (#4042)
- test: add unit test for src/redteam/providers/offTopic.ts (#4028)
- test: add unit test for src/redteam/plugins/offTopic.ts (#4027)
- test: add unit test for src/redteam/constants.ts (#4026)
- test: add unit test for src/redteam/constants.ts (#4019)

### Added

- feat(redteam): add MCP plugin (#3989)
- feat(redteam): Target Purpose Discovery (#3907)

### Changed

- fix: stringify objects in matcher templates (#3896)
- fix: Azure auth headers get set to null in subclass (#4015)
- fix: move custom policies into the correct accordion (#4017)
- fix: update return type for task extract-goat-failure (#4021)
- chore: adjust framework compliance column width (#4005)
- chore: bump @aws-sdk/client-bedrock-runtime from 3.808.0 to 3.810.0 (#4012)
- chore: bump @azure/identity from 4.9.1 to 4.10.0 (#4013)
- chore: bump version 0.112.7 (#4023)
- chore: exclude response from crescendo if privacy setting is enabled (#4009)
- chore: remove accidentally committed example prompt (#4008)
- chore: update GOAT implementation (#4011)
- chore: update multilingual description (#4016)
- chore(cli): improve color of Red Team test generation table headers (#4004)
- chore(redteam): add link to view all logs at top of report (#4007)
- chore(redteam): add feature flag for purpose discovery agent (#4040)
- chore(cli/redteam/discover): Sets default turn count to 5 (#4035)

### Fixed

- fix(redteam): remove duplicate Datasets section in Plugins component (#4022)
- fix(cli): Discovery bugs (#4032)
- fix: dont bomb redteam if discovery fails (#4029)

### Documentation

- docs(blog): Agent2Agent Protocol (#3981)
- docs(examples): add OpenAI Agents SDK example (#4006)
- docs(usage): update sharing instructions with API key details (#4010)

## [0.112.6] - 2025-05-14

### Added

- feat(redteam): add EU AI Act mappings (#4000)
- feat(redteam): add gender bias plugin (#3886)
- feat(eval): add evaluation duration display (#3996)

### Changed

- fix: autowrap prompts with partial nunjucks tags (#3999)
- chore(providers): improve Perplexity API integration (#3990)
- build: add Node.js 24 support (#3941)
- chore(redteam): set plugin config type (#3982)
- chore(providers): add EU Claude 3.7 Sonnet model to Bedrock (#3998)
- chore(redteam): update iterative tree (#3987)
- chore: bump version to 0.112.6 (#4003)
- refactor: clean up providers for redteam generate (#3954)
- docs: add basic enterprise architecture diagram (#3988)
- test: add unit test for src/redteam/types.ts (#3983)

### Fixed

- fix(python): resolve paths relative to promptfooconfig when not cloud config (#4001)

### Dependencies

- chore(deps): update dependencies (#3985)

### Documentation

- docs(ci): add Azure pipelines (#3986)
- docs(ci): add Bitbucket and Travis CI (#3997)
- docs(examples): add medical agent example (#3993)
- docs(blog): add truncation marker to MCP blog post (#3984)

## [0.112.5] - 2025-05-12

### Tests

- test: add unit test for src/redteam/constants.ts (#3995)
- test: add unit test for src/redteam/plugins/mcp.ts (#3994)

### Added

- chore(cli): revert "feat(cli): adds global `--verbose` option" (#3945)

### Changed

- chore(cli): add global env-file option to all commands recursively (#3969)
- chore(cli): add global verbose option to all commands recursively (#3950)
- chore(cli): better error handling and logging for remote generation (#3965)
- chore(cli): better error handling for remote generation (#3956)
- revert: "chore: better error handling for remote generation" (#3964)
- chore(cli): better response parsing errors (#3955)
- chore(providers): add support for Amazon Nova Premier model (#3951)
- chore(redteam): improvement, include purpose in iterative attacker prompt (#3948)
- chore(redteam): minor changes to category descriptions and ordering (#3960)
- chore(redteam): order attack methods by decreasing ASR (#3959)
- chore(redteam): red teamer two words (#3976)
- chore(logger): replace console.error with logger.error in MCPClient (#3944)
- chore(providers): add google ai studio embedding provider and improve docs (#3686)
- chore: lint with type info (#3932)
- docs: how to create inline assertions for package users (#3974)
- docs: improve Docusaurus documentation instructions (#3977)
- docs: instructions on how to run the documentation (#3973)
- docs: update CLAUDE.md with additional commands and project conventions (#3972)
- docs: update user count from 75,000 to 80,000 (#3940)
- test: add unit test for src/redteam/plugins/pii.ts (#3947)

### Fixed

- fix(config): resolve relative paths in combineConfigs (#3942)
- fix(evaluator): correctly count named scores based on contributing assertions (#3968)
- fix(fetch): no proxy values should take priority in fetch (#3962)
- fix(providers): combine prompt config with provider config for bedrock (#3970)
- fix(providers): ensure correct addition for bedrock token counts (#3762)
- fix(redteam): crescendo formatting (#3952)
- fix(redteam): pii grader false positives (#3946)
- fix(redteam): shell injection false positives (#3957)
- fix(redteam): add strategy pills and output details to passed tests (#3961)

### Dependencies

- chore(deps): bump version 0.112.5 (#3980)
- chore(deps): sync dependencies (#3971)
- chore(deps): update dependencies (#3943)

### Documentation

- docs(google-vertex): fix duplicate readme (#3979)
- docs(openai): update structured output external schema file example (#3967)

## [0.112.4] - 2025-05-08

### Tests

- test: add unit test for src/redteam/constants.ts (#3963)
- test: add unit test for src/commands/view.ts (#3928)
- test: add unit test for src/redteam/commands/setup.ts (#3923)
- test: add unit test for src/constants.ts (#3922)
- test: add unit test for src/redteam/commands/report.ts (#3921)
- test: add unit test for src/redteam/types.ts (#3912)

### Added

- feat(assertions): add PI scorer (#3799)
- feat(redteam): add video strategy (#3820)
- feat(evals): optionally time out eval steps (#3765)

### Changed

- fix: foreign key error in better-sqlite3 and adapt new transaction API (#3937)
- chore(cli): add global `--verbose` option (#3931)
- chore(redteam): implement agentic plugin UI (#3880)
- chore(providers): improve error message in http provider transform (#3910)
- chore(cloud): improve error messages on cloud requests (#3934)
- chore: bump version 0.112.4 (#3939)
- chore(telemetry): implement minor telemetry changes (#3895)
- chore(telemetry): remove assertion-used event (#3894)
- chore(assertions): add throw error option for LLM Rubric if provider doesn't return a result or errors out (#3909)
- chore(cli): allow sharing urls with auth credentials (#3903)
- revert: "chore(cli): allow sharing urls with auth credentials" (#3918)
- refactor: improve self hosting environment variable handling (#3920)
- test: add unit test for src/models/eval.ts (#3904)
- test: add unit test for src/python/pythonUtils.ts (#3915)
- test: add unit test for src/redteam/constants.ts (#3881)
- test: fix huggingface dataset tests to mock environment variables (#3936)

### Fixed

- fix(redteam): filter null values in harmful completion provider output (#3908)
- fix(python): increase timeout for python path validation (#3914)
- fix(cli): read `.env` file prior to calling env var getters (#3892)

### Dependencies

- chore(deps): bump @anthropic-ai/sdk from 0.40.1 to 0.41.0 (#3930)
- chore(deps): bump @aws-sdk/client-bedrock-runtime from 3.799.0 to 3.803.0 (#3898)
- chore(deps): bump @aws-sdk/client-bedrock-runtime from 3.803.0 to 3.804.0 (#3913)
- chore(deps): bump openai from 4.96.2 to 4.97.0 (#3890)

### Documentation

- docs(http-provider): add documentation about returning object for custom parser (#3897)
- docs(http-provider): fix missing return statement in HTTP provider example (#3925)
- docs(blog): fix scroll to top when linking into blog post (#3889)
- docs(assertions): improve PI scorer documentation (#3924)
- docs(redteam): add memory poisoning plugin documentation (#3867)
- docs(usage): add information about HTTP Basic Authentication (#3919)
- docs(site): fix landing page content jumping on step switch (#3891)
- docs(blog): add mcp blog (#3893)

## [0.112.3] - 2025-05-02

### Tests

- test: add unit test for src/util/convertEvalResultsToTable.ts (#3876)
- test: add unit test for src/models/evalResult.ts (#3875)
- test: add unit test for src/types/index.ts (#3874)

### Changed

- Red team: Added memory poisoning plugin ([#3785](https://github.com/promptfoo/promptfoo/pull/3785)) @will-holley
- CLI: Improved progress bar visualization with thread grouping ([#3768](https://github.com/promptfoo/promptfoo/pull/3768)) @AISimplyExplained
- Improved red team strategy documentation ([#3870](https://github.com/promptfoo/promptfoo/pull/3870)) @mldangelo
- Bumped version to 0.112.2 ([#3872](https://github.com/promptfoo/promptfoo/pull/3872)) @sklein12
- Bumped version to 0.112.3 ([#3877](https://github.com/promptfoo/promptfoo/pull/3877)) @sklein12
- Implemented plumbing and prompt enabling customers to use cloud attacker and unified configurations ([#3852](https://github.com/promptfoo/promptfoo/pull/3852)) @MrFlounder
- Optimized Meteor tests for improved performance ([#3869](https://github.com/promptfoo/promptfoo/pull/3869)) @mldangelo
- Optimized Nova Sonic tests for improved performance ([#3868](https://github.com/promptfoo/promptfoo/pull/3868)) @mldangelo
- Retrieve unified config with provider from cloud ([#3865](https://github.com/promptfoo/promptfoo/pull/3865)) @sklein12
- Dataset plugins now clearly marked in setup UI ([#3859](https://github.com/promptfoo/promptfoo/pull/3859)) @mldangelo
- Moved maybeLoadFromExternalFile to file.ts ([#3851](https://github.com/promptfoo/promptfoo/pull/3851)) @benbuzz790

## [0.112.2] - 2025-05-01

### Tests

- test: add unit test for src/redteam/constants.ts (#3860)

### Added

- **feat(providers):** support Google Search grounding [#3800](https://github.com/promptfoo/promptfoo/pull/3800)
- **feat(providers):** mcp support for all models that support function calling [#3832](https://github.com/promptfoo/promptfoo/pull/3832)
- **feat(providers):** Add support for Amazon nova-sonic [#3713](https://github.com/promptfoo/promptfoo/pull/3713)

### Changed

- **fix:** allow escaping of `{{ }}` placeholders in prompts [#3858](https://github.com/promptfoo/promptfoo/pull/3858)
- **fix:** Trim CSV assertion values [#3863](https://github.com/promptfoo/promptfoo/pull/3863)
- **chore(providers):** add llama4 support for bedrock [#3850](https://github.com/promptfoo/promptfoo/pull/3850)
- **chore:** make custom metrics more obviously clickable [#3682](https://github.com/promptfoo/promptfoo/pull/3682)
- **refactor:** colocate fetching evalID [#3715](https://github.com/promptfoo/promptfoo/pull/3715)
- **chore:** Respect Max text length for variable cells in results table [#3862](https://github.com/promptfoo/promptfoo/pull/3862)
- **docs:** updates to grading documentation [#3848](https://github.com/promptfoo/promptfoo/pull/3848)
- **docs:** add false positives [#3857](https://github.com/promptfoo/promptfoo/pull/3857)
- **chore(workflows):** update permissions in GitHub workflows [#3849](https://github.com/promptfoo/promptfoo/pull/3849)
- **chore:** bump `openai` from 4.96.0 to 4.96.2 [#3853](https://github.com/promptfoo/promptfoo/pull/3853)
- **chore:** bump `vite` from 6.2.6 to 6.2.7 [#3856](https://github.com/promptfoo/promptfoo/pull/3856)
- **chore:** bump `@aws-sdk/client-bedrock-runtime` from 3.798.0 to 3.799.0 [#3854](https://github.com/promptfoo/promptfoo/pull/3854)
- **chore:** bump `@aws-sdk/client-bedrock-runtime` from 3.797.0 to 3.798.0 [#3843](https://github.com/promptfoo/promptfoo/pull/3843)
- **chore:** bump `@anthropic-ai/sdk` from 0.40.0 to 0.40.1 [#3842](https://github.com/promptfoo/promptfoo/pull/3842)
- **chore:** bump `formidable` from 3.5.2 to 3.5.4 [#3845](https://github.com/promptfoo/promptfoo/pull/3845)

### Fixed

- **fix(sharing):** sharing to self-hosted [#3839](https://github.com/promptfoo/promptfoo/pull/3839)
- **fix(webui):** align settings icon to top right in strategy cards [#2938](https://github.com/promptfoo/promptfoo/pull/2938)

### Documentation

- **docs(site):** improve pricing page [#3790](https://github.com/promptfoo/promptfoo/pull/3790)

## [0.112.1] - 2025-04-29

### Tests

- test: add unit test for src/share.ts (#3840)

### Changed

- chore: set telemetry key (#3838)
- chore: improve chunking (#3846)
- chore: bump version 0.112.1 (#3847)

## [0.112.0] - 2025-04-29

### Added

- feat(env): allow every env variable to be overridden within the env block in a promptfoo config (#3786)
- feat(redteam): homoglyph strategy (#3811)
- feat(redteam): add more encodings (#3815)
- feat(providers): add cerebras provider (#3814)

### Changed

- feat: persist search in url (#3717)
- feat: METEOR score (#3776)
- feat: enable custom response parser to optionally return provider response (#3824)
- fix: update dependencies to address npm audit issues (#3791)
- fix: accordion positioning in plugins view (#3807)
- fix: results api returns elements ordered by date (#3826)
- chore: write static plugin severity to metadata (#3783)
- chore: respect redteam commandLineOptions from config (#3782)
- chore: update telemetry endpoint (#3751)
- chore: add cloud log in link (#3787)
- chore: bump h11 from 0.14.0 to 0.16.0 in /examples/python-provider in the pip group across 1 directory (#3794)
- chore: bump openai from 4.95.1 to 4.96.0 (#3792)
- chore: bump h11 from 0.14.0 to 0.16.0 in /examples/redteam-langchain in the pip group across 1 directory (#3796)
- chore: add target option to cli redteam run (#3795)
- chore: bump @aws-sdk/client-bedrock-runtime from 3.787.0 to 3.796.0 (#3802)
- refactor: remove if string check (#3801) (Refactor categorized as chore)
- chore: add info banner for community red teams (#3809)
- chore(examples): remove moderation assertions from foundation model redteam (#3804)
- refactor: remove unused datasetGenerationProvider in favor of synthesizeProvider (#3818) (Refactor categorized as chore)
- chore: resolve relative provider paths from cloud configs (#3805)
- chore: bump @aws-sdk/client-bedrock-runtime from 3.796.0 to 3.797.0 (#3829)
- chore: bump @anthropic-ai/sdk from 0.39.0 to 0.40.0 (#3828)
- chore: bump version 0.112.0 (#3844)
- docs: donotanswer example (#3780)
- docs: "red team" two words (#3798)
- docs: add self-hosting caveats (#3808)
- docs: add CLAUDE.md (#3810)
- test: add unit test for src/redteam/plugins/xstest.ts (#3779)
- test: add unit test for src/models/eval.ts (#3827)

### Fixed

- fix(provider): OpenAI Realtime history issue (#3719)
- fix(matchers): score results correctly with trailing newlines. (#3823)
- fix(webui): overlapping text results pill on narrow screens (#3831)
- fix(build): add missing strategy entries for build (#3836)

### Dependencies

- chore(deps): update react-router-dom to v7.5.2 (#3803)
- chore(deps): move 'natural' to peer dependency (#3813)

### Documentation

- docs(plugins): `harmful:bias` => `bias` name correction (#3731)
- docs(vertex): put setup and config at the top (#3830)
- docs(site): add redirect from /docs to /docs/intro (#3837)

## [0.111.1] - 2025-04-22

### Tests

- test: add unit test for src/providers/mcp/client.ts (#3835)
- test: add unit test for src/providers/mcp/transform.ts (#3834)
- test: add unit test for src/redteam/strategies/simpleVideo.ts (#3822)
- test: add unit test for src/redteam/strategies/index.ts (#3821)
- test: add unit test for src/providers/cerebras.ts (#3819)
- test: add unit test for src/redteam/strategies/otherEncodings.ts (#3817)
- test: add unit test for src/redteam/strategies/index.ts (#3816)
- test: add unit test for src/redteam/strategies/homoglyph.ts (#3812)
- test: add unit test for src/util/file.ts (#3806)
- test: add unit test for src/envars.ts (#3788)

### Changed

- chore(release): bump version to 0.111.1 (#3778)
- chore(ui): capitalize "UI" in text (#3773)

### Fixed

- fix(redteam): correct the URL format in XSTest plugin (#3777)

### Dependencies

- chore(deps): bump @azure/identity from 4.9.0 to 4.9.1 (#3775)

### Documentation

- docs(about): add Ben Shipley to team section (#3758)

## [0.111.0] - 2025-04-21

### Tests

- test: add unit test for src/providers/defaults.ts (#3757)

### Added

- feat(grading): update OpenAI grading model to GPT-4.1 (#3741)
- feat(assertions): modify LLM Rubric rubricPrompt rendering to support arbitrary objects (#3746)
- feat(redteam): add donotanswer plugin (#3754)
- feat(redteam): add xstest plugin (#3771)
- feat(webui): add anchor link to specific row and show on top (#1582)

### Changed

- chore!(redteam): default to outputting generated Redteam config in same dir as input config (#3721)
- chore(providers): add support for gemini-2.5-flash (#3747)
- chore: use ajv with formats everywhere (#3716)
- chore(cli): improve readline handling and tests (#3763)
- chore(eval): add warning for redteam config without test cases (#3740)
- chore(providers): increase max output tokens for `google:gemini-2.5-pro-exp-03-25` to 2048 in Gemini example (#3753)
- chore(redteam): add canGenerateRemote property to redteam plugins (#3761)
- chore(webui): improve Eval Quick Selector (cmd+k) (#3742)
- chore: bump version to 0.111.0 (#3772)
- docs: update homepage (#3733)
- test: add unit test for src/redteam/plugins/donotanswer.ts (#3755)

### Dependencies

- chore(deps): bump @azure/identity from 4.8.0 to 4.9.0 (#3737)
- chore(deps): bump openai from 4.94.0 to 4.95.0 (#3736)
- chore(deps): bump openai from 4.95.0 to 4.95.1 (#3766)

### Documentation

- docs(redteam): add donotanswer to sidebar and plugins list (#3767)
- docs(redteam): add isRemote to all harmful plugins (#3769)
- docs(providers): update model IDs to latest versions (#3770)
- docs(about): add Asmi Gulati to team section (#3760)
- docs(about): add Matthew Bou to team section (#3759)

## [0.110.1] - 2025-04-17

### Added

- feat(openai): add support for GPT-4.1 model by [@mldangelo](https://github.com/promptfoo/promptfoo/pull/3698)
- feat(openai): add support for o4-mini reasoning model by [@mldangelo](https://github.com/promptfoo/promptfoo/pull/3727)
- feat(openai): add support for o4-mini reasoning model (#3727)

### Changed

- feat: Change pass rate to ASR and add export in report by [@sklein12](https://github.com/promptfoo/promptfoo/pull/3694)
- fix: Update prompt extraction to work in more scenarios without providing a prompt by [@sklein12](https://github.com/promptfoo/promptfoo/pull/3697)
- fix: google is valid function call allow property_ordering field in tool schema by [@abrayne](https://github.com/promptfoo/promptfoo/pull/3704)
- fix: settings positioning in strategies view by [@typpo](https://github.com/promptfoo/promptfoo/pull/3723)
- fix: stricter test for null or undefined in transform response by [@typpo](https://github.com/promptfoo/promptfoo/pull/3730)
- chore(dependencies): update dependencies to latest versions by [@mldangelo](https://github.com/promptfoo/promptfoo/pull/3693)
- chore: rename owasp plugin presets by [@typpo](https://github.com/promptfoo/promptfoo/pull/3695)
- chore: expand frameworks section by [@typpo](https://github.com/promptfoo/promptfoo/pull/3700)
- chore(self-hosting): update self-hosting instructions by [@mldangelo](https://github.com/promptfoo/promptfoo/pull/3701)
- chore: bump openai from 4.93.0 to 4.94.0 by [@dependabot](https://github.com/promptfoo/promptfoo/pull/3702)
- chore(cli): When sharing, show auth-gate prior to re-share confirmation by [@will-holley](https://github.com/promptfoo/promptfoo/pull/3706)
- chore: email verification analytics by [@sklein12](https://github.com/promptfoo/promptfoo/pull/3708)
- chore(cli): improves robustness of hasEvalBeenShared util by [@will-holley](https://github.com/promptfoo/promptfoo/pull/3709)
- chore: easily remove plugins/strats from review page by [@typpo](https://github.com/promptfoo/promptfoo/pull/3711)
- chore: bump the npm_and_yarn group with 2 updates by [@dependabot](https://github.com/promptfoo/promptfoo/pull/3714)
- chore(cli): Health check API before running Redteam by [@will-holley](https://github.com/promptfoo/promptfoo/pull/3718)
- chore: make strategies configurable where applicable by [@typpo](https://github.com/promptfoo/promptfoo/pull/3722)
- chore: remove moderation assertions from foundation model redteam example by [@mldangelo](https://github.com/promptfoo/promptfoo/pull/3725)
- chore(cli): Improve description of Redteam run command by [@will-holley](https://github.com/promptfoo/promptfoo/pull/3720)
- chore: better parsing by [@MrFlounder](https://github.com/promptfoo/promptfoo/pull/3732)
- docs: add owasp selection image by [@typpo](https://github.com/promptfoo/promptfoo/pull/3696)
- docs: best-of-n documentation fixes by [@typpo](https://github.com/promptfoo/promptfoo/pull/3712)
- perf(webui): Reduce memory usage of eval results by [@will-holley](https://github.com/promptfoo/promptfoo/pull/3678)
- refactor: update export syntax for functions by [@mldangelo](https://github.com/promptfoo/promptfoo/pull/3734)
- test: add unit test for src/providers/google/util.ts by [@gru-agent](https://github.com/promptfoo/promptfoo/pull/3705)
- test: add unit test for src/redteam/commands/poison.ts by [@gru-agent](https://github.com/promptfoo/promptfoo/pull/3728)
- chore: bump version 0.110.1 (#3739)
- refactor: update export syntax for functions (#3734)

### Fixed

- fix(providers): output json rather than string from google live provider by [@abrayne](https://github.com/promptfoo/promptfoo/pull/3703)
- fix(cli): Use correct url for sharing validation by [@will-holley](https://github.com/promptfoo/promptfoo/pull/3710)
- fix(cli/redteam/poison): Write docs to the output dir by [@will-holley](https://github.com/promptfoo/promptfoo/pull/3726)
- fix(evaluator): handle prompt rendering errors gracefully by [@mldangelo](https://github.com/promptfoo/promptfoo/pull/3729)
- fix: stricter test for null or undefined in transform response (#3730)
- fix(evaluator): handle prompt rendering errors gracefully (#3729)

### Documentation

- docs(sharing): add troubleshooting section for upload issues by [@mldangelo](https://github.com/promptfoo/promptfoo/pull/3699)

## [0.110.0] - 2025-04-14

### Tests

- test: add unit test for src/redteam/commands/poison.ts (#3728)
- test: add unit test for src/providers/google/util.ts (#3705)
- test: add unit test for src/app/src/pages/eval/components/TableSettings/hooks/useSettingsState.ts (#3679)

### Added

- feat(assertions): add GLEU metric (#3674)
- feat(providers): add Grok-3 support (#3663)
- feat(providers): add support for AWS Bedrock Knowledge Base (#3576)
- feat(openai): add support for GPT-4.1 model (#3698)
- feat: Change pass rate to ASR and add export (#3694)

### Changed

- fix: correct formatting issues (#3688)
- chore(webui): add X to report drawer (#3680)
- chore(share): improve error message on sharing (#3654)
- chore(redteam): implement reset button for strategies (#3684)
- chore(report): make eval output text expansion clearer (#3681)
- chore(report): make it clearer that plugins on the report can be clicked (#3683)
- chore(webui): change model to target in report view (#3646)
- chore(strategies): update Large preset strategies (#3675)
- chore(docker): update base images to Node.js 22 (#3666)
- chore(redteam): make audio strategy remote-only (#3618)
- chore(redteam): remove stale check for buildDate when fetching a config from cloud (#3658)
- docs: improve styles on nav buttons (#3637)
- docs: update user count to 75,000+ (#3662)
- refactor: change multimodal live to live (#3657)
- refactor(util): consolidate tool loading and rendering (#3642)
- test: add unit test for src/commands/auth.ts (#3652)
- chore: easily remove plugins/strats from review page (#3711)
- perf(webui): Reduce memory usage of eval results (#3678)
- chore: bump version 0.110.0 (#3692)
- chore: better parsing (#3732)
- chore: remove moderation assertions from foundation model redteam example (#3725)
- chore: make strategies configurable where applicable (#3722)
- chore(cli): Improve description of Redteam run command (#3720)
- chore(cli): Health check API before running Redteam (#3718)
- chore: bump the npm_and_yarn group with 2 updates (#3714)
- chore(cli): improves robustness of hasEvalBeenShared util (#3709)
- chore: email verification analytics (#3708)
- chore(cli): When sharing, show auth-gate prior to re-share confirmation (#3706)
- chore: bump openai from 4.93.0 to 4.94.0 (#3702)
- chore: expand frameworks section (#3700)
- chore: rename owasp plugin presets (#3695)
- chore(dependencies): update dependencies to latest versions (#3693)

### Fixed

- fix(auth): remove deprecated login flow (#3650)
- fix(evals): implement sharing idempotence (#3653)
- fix(huggingface): disable var expansion for huggingface datasets to prevent array field expansion (#3687)
- fix(logger): resolve `[Object object]` empty string error (#3638)
- fix(providers): address scenario where type refers to function field rather than schema type (#3647)
- fix(providers): handle transformRequest for Raw HTTP (#3665)
- fix(providers): resolve Google Vertex AI output format (#3660)
- fix(providers): support gemini system_instruction prompt format (#3672)
- fix(share): add backward compatibility for '-y' flag (#3640)
- fix(share): ensure promptfoo share respects sharing config from promptfooconfig.yaml (#3668)
- fix(testCaseReader): make JSON test file parsing preserve test case structure (#3651)
- fix(webui): fix eval comparison mode filter (#3671)
- fix(cli/redteam/poison): Write docs to the output dir (#3726)
- fix: settings positioning in strategies view (#3723)
- fix(cli): Use correct url for sharing validation (#3710)
- fix: google is valid function call allow property_ordering field in tool schema (#3704)
- fix(providers): output json rather than string from google live provider (#3703)
- fix: Update prompt extraction to work in more scenarios without providing a prompt (#3697)

### Dependencies

- chore(deps): bump @aws-sdk/client-bedrock-runtime from 3.784.0 to 3.785.0 (#3644)
- chore(deps): bump @aws-sdk/client-bedrock-runtime from 3.785.0 to 3.787.0 (#3670)
- chore(deps): bump openai from 4.92.1 to 4.93.0 (#3643)
- chore(deps): bump vite from 6.2.5 to 6.2.6 in the npm_and_yarn group (#3677)

### Documentation

- docs(nav): add lm security db to nav (#3690)
- docs(blog): add interactive blog on invisible Unicode threats (#3621)
- docs: best-of-n documentation fixes (#3712)
- docs(self-hosting): update self-hosting instructions (#3701)
- docs(sharing): add troubleshooting section for upload issues (#3699)
- docs: add owasp selection image (#3696)

## [0.109.1] - 2025-04-08

### Added

- feat: Eval sharing idempotence (#3608)

### Changed

- chore(schema): make extensions field nullable (#3611)
- chore(webui): add multi-turn tool discovery to UI (#3622)
- chore(scripts): ensure GitHub CLI is installed in preversion (#3614)
- refactor(share): improve formatting of cloud sharing instructions (#3628)
- refactor(tests): consolidate and reorganize test files (#3616)
- chore: bump version 0.109.1 (#3634)
- chore: bump version 0.109.0 (#3613)

### Fixed

- fix(assertions): handle both string and object outputs from llm-rubric providers (#3624)
- fix(assertions): fix google is-valid-function-call (#3625)
- fix(eval): handle providers array with file references to multiple providers (#3617)

### Dependencies

- chore(deps): bump @aws-sdk/client-bedrock-runtime from 3.782.0 to 3.784.0 (#3619)
- chore(deps): bump openai from 4.91.1 to 4.92.1 (#3620)
- chore(deps): update dependencies to resolve vulnerabilities (#3631)

### Documentation

- docs(contributing): add guidance on adding a new assertion (#3610)
- docs(enterprise): add enterprise documentation (#3596)
- docs(moderation): update moderation documentation for LlamaGuard 3 (#3630)
- docs(providers): clarify AWS Bedrock credential resolution order (#3633)
- docs(providers): improve Lambda Labs documentation (#3615)

### Tests

- test(providers): add unit test for src/providers/google/util.ts (#3626)
- test: add unit test for src/commands/share.ts (#3641)
- test: add unit test for src/app/src/pages/eval/components/store.ts (#3635)
- test: add unit test for src/types/index.ts (#3612)

## [0.109.0] - 2025-04-08

### Added

- feat(eval): track assertion tokens in token usage (#3551)
- feat(plugins): add CCA plugin with documentation and grader (#3590)
- feat(providers): add Google valid function call support (#3605)
- feat(providers): add Lambda Labs integration (#3601)
- feat(webui): add pass rate column (#3580)

### Changed

- chore(api): prefix API routes with /api/v1/ (#3587)
- chore(evals): remove print option from evals data grid (#3595)
- chore(webui): update provider selector in create eval page (#3597)

### Fixed

- fix(dataset): resolve issue when generating a dataset without a `providers` key in configuration (#3603)
- fix(server): prevent server crash when unknown model is selected (#3593)

### Dependencies

- chore(deps): bump vite from 6.2.4 to 6.2.5 in the npm_and_yarn group (#3594)
- chore(deps): bump @aws-sdk/client-bedrock-runtime from 3.779.0 to 3.782.0 (#3592)

### Documentation

- docs(plugins): add llms.txt plugin and convert config to TypeScript (#3600)
- docs(plugins): remove duplicate plugins in list (#3599)
- docs(providers): add Llama 4 model details (#3598)
- docs(self-hosting): clarify configuration and sharing options (#3591)

## [0.108.0] - 2025-04-03

### Tests

- test: add unit test for src/providers/lambdalabs.ts (#3602)

### Added

- feat(sharing): migrate sharing to promptfoo.app (#3572)
- feat(providers): add Google AI Studio tool use (#3564)
- feat(providers): add promptfoo model endpoint (#3534)
- feat(providers): implement Google Live mock stateful API (#3500)
- feat(redteam): add multi-turn tool discovery plugin (#3448)
- feat(dataset-generation): output generated datasets as CSV (#3573)

### Changed

- chore(redteam): add OWASP red team mappings (#3581)
- chore(webui): link URLs in metadata (#3569)
- chore(webui): use datagrids for Prompts, Datasets, and History (#3556)
- chore(build): split test and build jobs for faster CI workflow (#3586)
- chore: 0.108.0 (#3589)
- docs: add link to API reference (#3583)
- docs: add screenshot (#3582)
- docs: update docs around Google tools and rename multimodal live (#3578)
- refactor: rename vertexUtil to util and Google provider to AIS provider (#3567)
- test: add unit test for src/commands/generate/dataset.ts (#3575)

### Fixed

- fix(providers): make AIStudio & Live handle system prompts as thoroughly as vertex (#3588)
- fix(providers): enable Google to load tools from vars (#3579)
- fix(csv): update CSV docs and trim whitespace for keys in CSV test files (#3571)

### Dependencies

- chore(deps): bump @aws-sdk/client-bedrock-runtime from 3.778.0 to 3.779.0 (#3563)
- chore(deps): bump openai from 4.90.0 to 4.91.0 (#3562)
- chore(deps): bump openai from 4.91.0 to 4.91.1 (#3577)
- chore(deps): update jspdf and dompurify dependencies (#3585)
- chore(deps): update to vite 6 (#3584)

### Documentation

- docs(azure): add guidance on configuring DeepSeek models (#3559)

## [0.107.7] - 2025-04-01

### Added

- feat(evals): add evals index page (#3554)
- feat(guardrails): implement adaptive prompting guardrails (#3536)
- feat(prompts): add support for loading prompts from CSV files (#3542)
- feat(providers): load arbitrary files in nested configs in python provider (#3540)
- feat(redteam): add UnsafeBench plugin for testing unsafe image handling (#3422)

### Changed

- chore: fix type of Prompt to use omit (#3526)
- chore: hide navbar during report PDF generation (#3558)
- chore(dependencies): update package dependencies to latest versions (#3544)
- docs: add openapi reference page (#3550)
- docs: add foundation model guide (#3531)
- docs: rename guide (#3546)
- docs: update multi modal guide (#3547)
- refactor: improve google types (#3549)
- refactor: unify google apis (#3548)
- test: add unit test for src/python/pythonUtils.ts (#3508)
- chore: bump @aws-sdk/client-bedrock-runtime from 3.775.0 to 3.777.0 (#3521)
- chore: bump @aws-sdk/client-bedrock-runtime from 3.777.0 to 3.778.0 (#3541)
- chore: bump openai from 4.89.1 to 4.90.0 (#3520)
- chore: bump version 0.107.7 (#3560)
- chore: bump vite from 5.4.15 to 5.4.16 in the npm_and_yarn group (#3555)
- Revert "docs(azure): add guidance on configuring DeepSeek models" (#3561)

### Fixed

- fix(assertions): include reason in python score threshold message (#3528)
- fix(assertions): log all reasons in g-eval (#3522)
- fix(datasets): add support for jsonl test cases (#3533)
- fix(http): template strings directly in url (#3525)
- fix(providers): add logging and fix custom python provider caching (#3507)
- fix(redteam): correct tool count (#3557)
- fix(webui): handle : characters better in metadata search (#3530)

### Documentation

- docs(azure-example): update assistant prompts and test cases (#3529)
- docs(red-team): add metadata to foundation models guide (#3532)
- docs(sagemaker): improve documentation (#3539)
- docs(troubleshooting): add guidance for better-sqlite version mismatch (#3537)

## [0.107.6] - 2025-03-28

### Tests

- test: add unit test for src/models/eval.ts (#3553)
- test: add unit test for src/prompts/processors/csv.ts (#3543)
- test: add unit test for src/providers/promptfooModel.ts (#3535)

### Added

- feat(providers): add support for Amazon SageMaker (#3413)

### Changed

- feat: litellm provider (#3517)
- fix: handle circular provider references (#3511)
- chore: bump openai from 4.89.0 to 4.89.1 (#3509)
- chore(blog): improve pagination and post grid UI (#3504)
- chore: add support for `apiKeyRequired` in openai provider (#3513)
- chore: bump version 0.107.6 (#3519)
- docs: owasp red teaming guide (#3101)

### Fixed

- fix(providers): support token counting for every major type of bedrock model (#3506)
- fix(env): add override option to dotenv.config for --env-file support (#3502)

## [0.107.5] - 2025-03-26

### Tests

- test: add unit test for src/providers/openai/index.ts (#3514)
- test: add unit test for src/models/evalResult.ts (#3512)

### Added

- feat(csv): add CSV metadata column support with array values (#2709)

### Changed

- chore: add filepaths to debug output (#3464)
- chore: remove generate test cases button from UI (#3475)
- chore(content): update user statistics (#3460)
- chore(providers): add support and docs for gemini 2.5 pro to Google Chat Provider (#3485)
- chore(providers): support refusal and JSON schemas in openai responses api (#3456)
- chore(providers): update openai model costs and add missing models (#3454)
- chore(redteam): add a PlinyGrader to more accurately grade Pliny results (#3478)
- chore: bump @aws-sdk/client-bedrock-runtime from 3.758.0 to 3.772.0 (#3452)
- chore: bump @aws-sdk/client-bedrock-runtime from 3.772.0 to 3.774.0 (#3482)
- chore: bump @aws-sdk/client-bedrock-runtime from 3.774.0 to 3.775.0 (#3498)
- chore: bump openai from 4.88.0 to 4.89.0 (#3451)
- chore: bump version 0.107.5 (#3505)
- chore: bump vite from 5.4.14 to 5.4.15 in the npm_and_yarn group (#3483)
- docs: ensure consistent redteam flag usage in guides (#3477)
- docs: reduce size of profile pic (#3484)
- test: add unit test for src/app/src/pages/redteam/setup/components/strategies/utils.ts (#3495)
- test: add unit test for src/providers/openai/util.ts (#3455)

### Fixed

- fix(togetherai): ensure max_tokens is respected in configuration (#3468)
- fix(providers): handle malformed response in a21 (#3465)
- fix(csv): newlines in CSVs (#3459)
- fix(providers): simulated user bugs (#3463)
- fix(assertions): replace logical OR with nullish coalescing for thresholds (#3486)
- fix(redteam): filter out template variables in entity extraction (#3476)
- fix(redteam): type of ALL_STRATEGIES to be as const (#3494)

### Dependencies

- chore(deps): update dependencies to latest versions (#3453)

### Documentation

- docs(contributing): enhance contributing guide with additional details and formatting (#3457)
- docs(examples): improve instructions for running 4o vs. 4o mini example (#3474)
- docs(multilingual): improve multilingual strategy documentation (#3487)
- docs(readme): improve README formatting and add new sections (#3461)
- docs(security): add security policy (#3470)
- docs(site): add Faizan to team page (#3473)
- docs(site): add will to team page (#3472)

## [0.107.4] - 2025-03-20

### Tests

- test: add unit test for src/assertions/similar.ts (#3490)
- test: add unit test for src/assertions/rouge.ts (#3489)
- test: add unit test for src/assertions/levenshtein.ts (#3488)
- test: add unit test for src/redteam/graders.ts (#3479)
- test: add unit test for src/logger.ts (#3467)
- test: add unit test for src/redteam/providers/toolDiscoveryMulti.ts (#3450)
- test: add unit test for src/redteam/graders.ts (#3449)
- test: add unit test for src/providers/openai/util.ts (#3441)

### Added

- feat(providers): Added support for OpenAI Responses API (#3440)

### Changed

- chore(dependencies): Bumped OpenAI from 4.87.4 to 4.88.0 (#3436)
- chore(webui): Included error message in toast (#3437)
- chore(providers): Added o1-pro (#3438)
- chore(scripts): Specified repository for postversion PR creation (#3432)
- test: Added unit test for src/evaluatorHelpers.ts (#3430)
- chore: bump version 0.107.4 (#3447)

### Fixed

- fix(Dockerfile): Created .promptfoo directory in Dockerfile and removed initContainer (#3435)
- fix(providers): Fixed caching behavior for Azure assistants (#3443)
- fix(providers): Resolved Go provider CallApi redeclaration issue (#3414)
- fix(redteam): Added missing constants for RAG poisoning plugin (#3375)

### Documentation

- docs(blog): Added misinformation blog post (#3433)
- docs(examples): Added redteam-azure-assistant example (#3446)
- docs(redteam): Added guidance on purpose for image redteams (#3444)
- docs(redteam): Created guides section under red teaming (#3445)
- docs(site): Added responsible disclosure policy (#3434)

## [0.107.3] - 2025-03-19

### Tests

- test: add unit test for src/providers/azure/util.ts (#3427)
- test: add unit test for src/providers/azure/warnings.ts (#3426)

### Changed

- chore(providers): improve Azure Assistant integration (#3424)
- chore(providers): add Google multimodal live function callbacks (#3421)
- refactor(providers): split Azure provider into multiple files and update model pricing (#3425)
- docs: add multi-modal redteam example (#3416)
- chore: bump version 0.107.3 (#3431)

### Dependencies

- chore(deps): bump openai from 4.87.3 to 4.87.4 (#3428)

## [0.107.2] - 2025-03-17

### Tests

- test: add unit test for src/redteam/graders.ts (#3423)
- test: add unit test for src/providers/golangCompletion.ts (#3415)

### Added

- feat(assertions): update factuality grading prompt to improve compatibility across many different providers (#3408)
- feat(providers): add support for OpenAI Realtime API (#3383)
- feat(providers): update default Anthropic providers to latest version (#3388)

### Changed

- chore(cli): set PROMPTFOO_INSECURE_SSL to true by default (#3397)
- chore(webui): add success filter mode (#3387)
- chore(webui): add more copying options in EvalOutputPromptDialog (#3379)
- chore(onboarding): update presets (#3411)
- chore(auth): improve login text formatting (#3389)
- chore(init): add fallback to 'main' branch for example fetching (#3417)
- chore(prompts): remove unused prompts from grading.ts (#3407)
- chore(redteam): update entity extraction prompt (#3405)
- refactor(providers): split Anthropic provider into modular components (#3406)
- chore: bump version 0.107.2 (#3419)
- revert: "fix(workflow): temporarily disable redteam-custom-enterprise-server job" (#3418)

### Fixed

- fix(providers): update Bedrock output method signature (#3409)
- fix(redteam): correct strategyId for jailbreak (#3399)

### Dependencies

- chore(deps): update dependencies to latest stable versions (#3385)

### Documentation

- docs(blog): add data poisoning article (#2566)
- docs(examples): update Amazon Bedrock provider documentation (#3401)
- docs(guides): add documentation on testing guardrails (#3403)
- docs(guides): add more content on agent and RAG testing (#3412)
- docs(providers): update AWS Bedrock documentation with Nova details (#3395)
- docs(redteam): remove duplicate plugin entry (#3393)
- docs(redteam): update examples (#3394)
- docs(style): introduce a cursor rule for documentation and do some cleanup (#3404)

## [0.107.1] - 2025-03-14

### Tests

- test: add unit test for src/redteam/strategies/iterative.ts (#3400)

### Fixed

- fix(workflow): temporarily disable redteam-custom-enterprise-server job (#3410)

### Changed

- chore: more copying options in EvalOutputPromptDialog (#3379)
- chore: add filter mode (#3387)
- chore(providers): update default Anthropic providers to latest version (#3388)
- chore(auth): improve login text formatting (#3389)
- chore: PROMPTFOO_INSECURE_SSL true by default (#3397)
- chore: bump version 0.107.1 (#3398)
- docs: update redteam examples (#3394)

### Dependencies

- chore(deps): update dependencies to latest stable versions (#3385)

### Documentation

- docs(redteam): remove duplicate plugin entry (#3393)

## [0.107.0] - 2025-03-13

### Tests

- test: add unit test for src/globalConfig/cloud.ts (#3391)
- test: add unit test for src/providers/openai/util.ts (#3384)
- test: add unit test for src/redteam/graders.ts (#3382)

### Added

- feat(cli): Add model-scan command (#3323)
- feat(webui): Add metadata filtering in ResultsTable (#3368)
- feat(providers): Add multi-modal live sequential function calls (#3345)
- feat(server): Load dotenv file when starting server (#3321)
- feat(redteam): Add audio strategy (#3347)
- feat(redteam): Add convert to image strategy (#3342)
- feat(webui): Add download failed tests dialog (#3327)

### Changed

- chore(providers): Add Bedrock support for DeepSeek (#3363)
- chore(docs): Add Cursor AI rules for development workflow (#3326)
- chore(webui): Sync custom policies UI changes from promptfoo-cloud (#3257)
- chore(redteam): Make image jailbreak strategy runnable (#3361)
- chore(redteam): Add missing audio and image descriptions (#3372)
- chore(webui): Improve keyboard shortcut order in DownloadMenu (#3330)
- chore(error): Improve malformed target response error message (#3341)
- chore(prompts): Support j2 files (#3338)
- chore(providers): Add missing Bedrock models (#3362)
- chore(providers): Improve support for Azure reasoning models and update documentation (#3332)
- chore(providers): Integrate DeepSeek reasoning context into output (#3285)
- chore(providers): Support entire ProviderResponse output (#3343)
- chore(providers): Support multi-segment prompts in google:live provider (#3373)
- chore(redteam): Add fallback to harmful grader for specific ID patterns (#3366)
- chore(redteam): Add pluginId to plugin metadata (#3367)
- chore(redteam): Add strategyId metadata to test cases (#3365)
- chore(release): Bump version to 0.107.0 (#3378)
- chore(webui): Clean up YAML from download menu (#3328)
- chore(webui): Improve styling of table settings modal (#3329)
- chore(webui): Improve YAML editor component (#3325)
- chore(webui): Sort display metrics alphabetically in eval output cells (#3364)
- refactor(redteam): Remove harmCategory from harmful plugin vars (#3371)

### Fixed

- fix(evaluator): Merge test case metadata with provider response metadata (#3344)
- fix(redteam): Include assertion in remote grading result (#3349)
- fix(providers): Fix environment variable substitution in HTTP provider headers (#3335)
- fix(redteam): Update moderation flag default and adjust test case metadata (#3377)
- fix(share): Correct URL display when self-hosting (#3312)
- fix(webui): Fix missing plugins in report view (#3356)

### Dependencies

- chore(deps): Bump @azure/identity from 4.7.0 to 4.8.0 (#3352)
- chore(deps): Bump @babel/runtime from 7.26.7 to 7.26.10 in the npm_and_yarn group (#3348)
- chore(deps): Bump openai from 4.86.2 to 4.87.3 (#3353)
- chore(deps): Bump the npm_and_yarn group with 3 updates (#3336)
- chore(deps): Run `npm audit fix` (#3359)

### Documentation

- docs(blog): Add sensitive information disclosure post (#3350)
- docs(examples): Add foundation model redteam example (#3333)
- docs(scanner): Add model scanner documentation (#3322)

## [0.106.3] - 2025-03-07

### Added

- feat(redteam): Advanced redteam configurations from cloud provider (#3303)
- feat(redteam): Advanced redteam configurations from cloud provider (#3303)

### Changed

- chore: Bump version 0.106.3 (#3320)
- chore(providers): Add EU Nova models to Bedrock (#3318)
- chore: bump version 0.106.2 (#3317)

### Fixed

- fix(webui): Setting custom target ID (#3319)
- fix(providers): amazon nova outputs

### Documentation

- docs(self-hosting): Add a note about PROMPTFOO_CONFIG_DIR (#3315)

## [0.106.2] - 2025-03-07

### Changed

- chore(providers): add claude 3.7 thinking support in bedrock (#3313)
- chore(providers): add `showThinking` option to anthropic and bedrock (#3316)
- chore: Update cloud provider prefix (#3311)

## [0.106.1] - 2025-03-06

### Tests

- test: add unit test for src/providers/azure/moderation.ts (#3298)
- test: add unit test for src/providers/defaults.ts (#3297)
- test: add unit test for src/providers/defaults.ts (#3294)

### Added

- feat(providers): Google Multimodal Live provider by @abrayne in #3270
- feat(providers): add support for gpt-4o-audio-preview by @mldangelo in #3302
- feat(cloud): Fetch provider from cloud by @sklein12 in #3299
- feat(moderation): add Azure Content Safety API moderation by @MrFlounder in #3292

### Changed

- chore: bump version 0.106.1 by @MrFlounder in #3310
- chore(build): add pnpm support by @mldangelo in #3307
- chore(config): add fallback for eval without configuration by @mldangelo in #3279
- chore(config): enhance error message formatting by @mldangelo in #3306
- chore(dep): bump @anthropic-ai/sdk from 0.38.0 to 0.39.0 by @dependabot in #3269
- chore(dep): bump openai from 4.86.1 to 4.86.2 by @dependabot in #3305
- chore(providers): enable templating of Google API credentials by @mldangelo in #3283
- chore(providers): support for xai region by @typpo in #3281
- chore(scripts): remove unused and undocumented install script by @mldangelo in #3308
- chore(webui): set proper MIME types for JavaScript files by @mldangelo in #3271
- docs: more bedrock multimodal docs by @typpo in #3268
- docs: show remote status for plugins by @typpo in #3272
- docs: update azure moderation doc by @MrFlounder in #3309
- docs: improve JavaScript provider documentation by @mldangelo in #3301
- test: add unit test for src/globalConfig/accounts.ts by @gru-agent in #3254
- test: add unit test for src/providers/vertexUtil.ts by @gru-agent in #3278
- test: add unit test for src/util/cloud.ts by @gru-agent in #3300
- test: add unit test for src/providers/golangCompletion.ts by @gru-agent in #3276

### Fixed

- fix(providers): remove duplicate CallApi in golang completion by @MrFlounder in #3275
- fix(providers): support @smithy/node-http-handler ^4.0.0 by @aloisklink in #3288
- fix(config): env vars in promptfooconfig.yaml files are strings by @mldangelo in #3273
- fix(eval): honor evaluateOptions when config file is in a different directory by @mldangelo in #3287
- fix(providers): catch Vertex finish_reason errors correctly by @kieranmilan in #3277

## [0.106.0] - 2025-03-03

### Tests

- test: add unit test for src/providers/google.ts (#3284)
- test: add unit test for src/types/index.ts (#3274)

### Changed

- feat: base64 loader for images (#3262)
- feat: allow prompt functions to return config (#3239)
- fix: infinite rerender in provider editor (#3242)
- chore(providers): refactor OpenAI image provider to remove OpenAI Node SDK dependency (#3245)
- chore(providers): replace OpenAI moderation provider SDK with fetch (#3248)
- chore: Add Foundational Model Reports links to Resources menu and footer (#3250)
- chore: inference limit warning (#3253)
- chore: Fix an error in Google SpreadSheet(Authenticated) with a header without a value (#3255)
- chore: bump version 0.106.0 (#3267)
- test: add unit test for src/providers/openai/util.ts (#3241)

### Dependencies

- chore(deps): update dependencies to latest versions (#3247)

### Documentation

- docs(press): add new podcast to press page (#3252)

## [0.105.1] - 2025-02-28

### Added

- feat(providers): add support for execution of function/tool callbacks in Vertex provider (@abrayne) [#3215](https://github.com/promptfoo/promptfoo/pull/3215)

### Changed

- chore(cli): refactor share command (@mldangelo) [#3234](https://github.com/promptfoo/promptfoo/pull/3234)
- chore(providers): add support for GPT-4.5 OpenAI model (@mldangelo) [#3240](https://github.com/promptfoo/promptfoo/pull/3240)
- chore(providers): lazy load replicate provider (@typpo) [#3220](https://github.com/promptfoo/promptfoo/pull/3220)
- chore(providers): support inject vars in query params for raw requests for http provider (@sklein12) [#3233](https://github.com/promptfoo/promptfoo/pull/3233)
- chore(redteam): map RBAC-tagIds when pulling redteam configs from the cloud (@sklein12) [#3229](https://github.com/promptfoo/promptfoo/pull/3229)
- chore(webui): add reusable error boundary component (@mldangelo) [#3224](https://github.com/promptfoo/promptfoo/pull/3224)
- chore(webui): fix progress to history redirects (@mldangelo) [#3217](https://github.com/promptfoo/promptfoo/pull/3217)
- chore(webui): make datasets optional in history and prompts components (@mldangelo) [#3235](https://github.com/promptfoo/promptfoo/pull/3235)
- revert: "chore: Map RBAC-tagIds when pulling redteam configs from the cloud" (@sklein12) [#3231](https://github.com/promptfoo/promptfoo/pull/3231)
- docs: update Claude vs GPT comparison (@AISimplyExplained) [#3216](https://github.com/promptfoo/promptfoo/pull/3216)
- test: add unit test for src/app/src/pages/history/History.tsx (@gru-agent) [#3197](https://github.com/promptfoo/promptfoo/pull/3197)
- test: add unit test for src/providers/vertexUtil.ts (@gru-agent) [#3208](https://github.com/promptfoo/promptfoo/pull/3208)
- test: add unit test for src/server/server.ts (@gru-agent) [#3198](https://github.com/promptfoo/promptfoo/pull/3198)

### Dependencies

- chore(deps): bump @aws-sdk/client-bedrock-runtime from 3.751.0 to 3.755.0 (@dependabot) [#3213](https://github.com/promptfoo/promptfoo/pull/3213)
- chore(deps): bump version 0.105.1 (@mldangelo) [#3244](https://github.com/promptfoo/promptfoo/pull/3244)

### Documentation

- docs(command-line): update documentation with new commands and options (@mldangelo) [#3223](https://github.com/promptfoo/promptfoo/pull/3223)
- docs(vertex): enhance and update Vertex AI documentation (@mldangelo) [#3107](https://github.com/promptfoo/promptfoo/pull/3107)

### Tests

- test(history): remove obsolete History component tests (@mldangelo) [#3218](https://github.com/promptfoo/promptfoo/pull/3218)

## [0.105.0] - 2025-02-25

### Added

- feat(assertions): add custom assertion scoring functions (#3142)
- feat(providers): add Claude 3.7 (#3200)
- feat(providers): add Databricks provider (#3124)
- feat(providers): add support for multiple providers in single config file (#3156)
- feat(webui): add HTTPS option for raw request in redteam setup (#3149)

### Changed

- chore!(providers): remove direct provider exports in favor of loadApiProvider (#3183)
- chore(build): enable SWC for ts-node for faster dev server (#3126)
- chore(eval): add eval-id to --filter-failing and --filter-errors-only eval flags (#3174)
- chore(logging): replace console.error with logger.error (#3175)
- chore(providers): add support for Anthropic Claude 3.7 Sonnet model (#3202)
- chore(providers): add support for Claude on Vertex (#3209)
- chore(providers): update Claude 3.7 Sonnet configurations (#3199)
- chore(redteam): refactor HarmBench plugin (#3176)
- chore(release): bump version to 0.105.0 (#3210)
- chore(webui): add pagination to eval selector (#3189)
- chore(webui): add pagination to reports index frontend (#3190)
- chore(webui): add toggle for application vs model testing (#3194)
- chore(webui): enhance dataset dialog and table UI (#3154)
- chore(webui): improve external systems section styling (#3195)
- chore(webui): improve prompts page view (#3135)
- chore(webui): modernize UI components (#3150)
- chore(webui): refactor data loading in progress view for reusability (#3136)
- chore(webui): return detailed error messages from fetch (#3145)
- chore(webui): sync UI improvements from cloud (#3164)
- chore(webui): update outdated onboarding models (#3130)
- refactor(env): centralize environment variable schema (#3105)
- refactor(providers): extract provider registry to dedicated module (#3127)
- refactor(utils): separate database utilities from general utilities (#3184)
- refactor(webui): rename progress to history (#3196)

### Fixed

- fix(cli): fix list command for datasets (#3163)
- fix(cli): resolve issue where script.py:myFunc fails fs stat check with PROMPTFOO_STRICT_FILES=true (#3133)
- fix(env): ensure environment variables are properly merged and rendered in Nunjucks (#3134)
- fix(providers): update Go toolchain version to valid syntax (#3170)
- fix(providers): add JSON stringify for debug output in `http` provider (#3131)
- fix(providers): correct Gemini/OpenAI format conversion (#3206)
- fix(providers): handle OpenRouter empty content (#3205)
- fix(providers): properly classify API errors with ResultFailureReason.ERROR (#3141)
- fix(providers): remove content length header in HTTP provider (#3147)
- fix(site): resolve mobile responsiveness issues (#3201)
- fix(webui): improve dark mode colors (#3187)
- fix(webui): resolve share modal infinite loop (#3171)

### Dependencies

- chore(deps): bump @aws-sdk/client-bedrock-runtime from 3.744.0 to 3.749.0 (#3121)
- chore(deps): bump @aws-sdk/client-bedrock-runtime from 3.749.0 to 3.750.0 (#3128)
- chore(deps): bump @aws-sdk/client-bedrock-runtime from 3.750.0 to 3.751.0 (#3159)
- chore(deps): bump @azure/identity from 4.6.0 to 4.7.0 (#3160)
- chore(deps): bump openai from 4.85.0 to 4.85.1 (#3120)
- chore(deps): bump openai from 4.85.1 to 4.85.2 (#3161)
- chore(deps): bump openai from 4.85.2 to 4.85.3 (#3173)
- chore(deps): bump openai from 4.85.3 to 4.85.4 (#3192)
- chore(deps): update dependencies to latest versions (#3193)

### Documentation

- docs(vertex): add gemini-2.0-flash-001 fixes #3167 (#3168)
- docs(metrics): improve derived metrics documentation (#3157)
- docs(configuration): enhance CSV documentation with custom assertion example (#3158)
- docs(press): update press page with new content and resources (#3103)

### Tests

- test(routes): add unit test for src/server/routes/redteam.ts (#3181)

## [0.104.4] - 2025-02-17

### Added

- feat(redteam): add reasoning denial of service plugin (#3109)
- feat(providers): add support for tools in Vertex provider (#3077)

### Changed

- chore(providers): update replicate default moderation provider (#3097)
- chore(redteam): update grader prompt (#3092)
- chore(testCases): improve error message clarity in testCaseReader, clean up tests (#3108)
- chore(testCases): improve JSON field support in CSV test cases (#3102)
- chore(webui): add extension hooks support to red team configuration (#3067)
- chore(webui): display suggestion note (#3116)
- chore(webui): refine suggestion behavior (#3112)

### Fixed

- fix(providers): support nested directory structures in Go provider (#3118)

### Dependencies

- chore(deps): bump openai from 4.84.0 to 4.85.0 (#3095)
- chore(deps): bump version to 0.104.4 (#3119)

### Documentation

- docs(blog): add agent security blog post (#3072)
- docs(google-sheets): improve documentation clarity (#3104)
- docs: adds deprecation notice for PaLM models (#3172)

### Tests

- test(providers): add unit test for src/providers/openai/image.ts (#3086)
- test(redteam): add unit test for src/redteam/plugins/overreliance.ts (#3093)
- test(core): add unit test for src/table.ts (#3084)
- test: add unit test for src/types/index.ts (#3177)
- test: add unit test for src/types/index.ts (#3144)
- test: add unit test for src/assertions/assertionsResult.ts (#3143)

## [0.104.3] - 2025-02-14

### Tests

- test: add unit test for src/providers/replicate.ts (#3098)

### Changed

- chore(release): bump version to 0.104.3 (#3091)
- refactor(prompts): consolidate prompt processing logic (#3081)
- refactor(utils): move utils to util (#3083)

### Fixed

- fix(testCaseReader): correctly process file:// URLs for YAML files (#3082)

## [0.104.2] - 2025-02-13

### Tests

- test: add unit test for src/validators/redteam.ts (#3074)

### Changed

- chore(providers): add extra_body support for Anthropic API (#3079)
- chore(webui): add pagination and show more/less controls to intent sections (#2955)
- chore(auth): sync email between config and login commands (#3062)
- chore: remove debug log (#3071)
- chore(testCases): add HuggingFace Hub token support for datasets (#3063)
- docs: document `NO_PROXY` environment variable (#3070)

### Fixed

- fix(providers): Anthropic API error handling for 413s (#3078)
- fix(redteam): correct foundation plugin collection expansion (#3073)

### Dependencies

- chore(deps): bump openai from 4.83.0 to 4.84.0 (#3075)
- chore(deps): bump version to 0.104.2 (#3080)

## [0.104.1] - 2025-02-11

### Documentation

- docs: improve getting started guide (#3065)

### Added

- feat(test-cases): add support for loading dynamic test cases from Python and JavaScript/TypeScript files (#2993)
- feat(assertions): add `threshold` support for `llm-rubric` (#2999)
- feat(package): add guardrails in node package (#3034)

### Changed

- chore(assertions): improve parsing of llm-rubric outputs (#3021)
- chore(assertions): make JSON parsing less strict for matchers (#3002)
- chore(assertions): parse string scores in llm rubric outputs (#3037)
- chore(build): resolve CodeQL invalid Go toolchain version warning (#3022)
- chore(ci): remove unused nexe build workflow (#3014)
- chore(config): enhance email validation with zod schema (#3011)
- chore(config): handle empty config files gracefully (#3027)
- chore(download): include comment in download data (#3052)
- chore(eval): add redteamFinalPrompt to download menu (#3035)
- chore(harmful): refine grader logic for specific categories (#3054)
- chore(hooks): improve handling of absolute paths in hook/code import (#3060)
- chore(providers): add bedrock llama3.3 support (#3031)
- chore(providers): add fireworks provider (#3001)
- chore(providers): allow Alibaba API base URL override (#3040)
- chore(providers): correct golang behavior for prompts with quotes (#3026)
- chore(providers): expose `deleteFromCache` to evict cache keys after fetch by providers (#3009)
- chore(providers): handle edge case in openai chat completion provider (#3033)
- chore(providers): validate dynamic method call (#3023)
- chore(redteam): add --no-progress-bar support for redteam generate and run (#3043)
- chore(redteam): add support for job progress in RunEvalOptions (#3042)
- chore(redteam): enhance refusal detection (#3015)
- chore(redteam): improve progress plumbing changes (#3053)
- chore(redteam): purge signature auth from redteam config if disabled (#2995)
- chore(redteam): support progress callback in redteam run (#3049)
- chore(release): bump version 0.104.1 (#3061)
- chore(webui): add clear search buttons to search fields (#3048)
- chore(webui): color pass rates on a gradient (#2997)
- chore(webui): ensure extensions are serialized from config in getUnifiedConfig (#3050)
- chore(webui): ensure thumbs remain active after selection (#3059)
- chore(webui): improve column selector tooltip placement (#3005)
- chore(webui): move dropdown chevron to correct position (#3007)
- chore(webui): reorganize provider configurations (#3028)
- refactor(test): split test case loading from synthesis (#3004)
- docs: fix PromptFoo vs. Promptfoo capitalization (#3013)
- docs: update assert function context docs and examples (#3008)

### Fixed

- fix(providers): escape single quotes in golang provider (#3025)

### Dependencies

- chore(deps): bump @aws-sdk/client-bedrock-runtime from 3.741.0 to 3.743.0 (#3020)
- chore(deps): bump @aws-sdk/client-bedrock-runtime from 3.743.0 to 3.744.0 (#3038)
- chore(deps): bump esbuild from 0.24.2 to 0.25.0 (#3056)
- chore(deps): bump openai from 4.82.0 to 4.83.0 (#3019)
- chore(deps): bump vitest from 2.1.8 to 2.1.9 (#3018)
- chore(deps): update dependencies (#3032)
- chore(deps): update dependencies to latest versions (#3024)
- chore(deps): update vitest to resolve CVE issues (#3016)

### Tests

- test(unit): add test for src/redteam/sharedFrontend.ts (#3051)
- test: add unit test for src/integrations/huggingfaceDatasets.ts (#3064)

## [0.104.0] - 2025-02-06

### Tests

- test: add unit test for src/redteam/util.ts (#3017)

### Added

- feat(openai): Updated default grading provider to gpt-4o-2024-11-20 (#2987)
- feat(assertions): Added `.js` file support for `rubricPrompt` in `llm-rubric` assertion (#2972)
- feat(redteam): Added pandamonium strategy (#2920)
- feat(redteam): Added retry strategy for regression testing (#2924)
- feat(redteam): Added support for base64-encoded key strings in webui in addition to file paths and file upload (#2983)

### Changed

- chore(redteam): Improved RBAC grader (#2976)
- chore(redteam): Improved BOLA grader (#2982)
- chore(site): Added HTTP endpoint config generator link (#2957)
- chore(webui): Synced test target configuration key file UI with cloud (#2959)
- chore(docs): Changed Docusaurus default port (#2964)
- chore(redteam): Added foundation model plugin collection (#2967)
- chore(redteam): Cleaned up key validation code (#2992)
- chore(redteam): Sorted constants (#2988)
- chore(redteam): Sorted strategy list (#2989)
- chore(redteam): UI - Added new strategy presents and client-side session IDs (#2968)
- chore(share): Added confirmation step before generating public share link (#2921)
- chore(providers): Restructured OpenAI provider into modular files (#2953)
- chore: Fixed build due to duplicate import and cyclic dependency (#2969)
- chore(docusaurus): Added ability to override port via environment variable (#2986)
- test: Added unit test for src/assertions/utils.ts (#2974)
- test: Added unit test for src/redteam/plugins/rbac.ts (#2977)

### Fixed

- fix(redteam): Improved Crescendo strategy on refusals (#2979)
- fix(redteam): Added support for target delay in redteam setup UI (#2991)
- fix(redteam): Stringified guardrail headers (#2981)
- fix(redteam): Fixed harmbench plugin dataset pull location (#2963)

### Dependencies

- chore(deps): Bumped @aws-sdk/client-bedrock-runtime from 3.738.0 to 3.741.0 (#2973)
- chore(deps): Bumped version to 0.104.0 (#2994)
- chore(deps): Bumped vitest from 1.6.0 to 1.6.1 in /examples/jest-integration (#2978)

### Documentation

- docs(blog): DeepSeek tweaks (#2970)
- docs(blog): DeepSeek redteam (#2966)
- docs(cloud): Added service accounts (#2984)
- docs(guide): Added guide for doing evals with harmbench (#2943)
- docs(press): Added dedicated press page (#2990)
- docs(python): Updated Python provider docs to add guardrails usage example (#2962)

## [0.103.19] - 2025-02-02

### Tests

- test: add unit test for src/redteam/strategies/hex.ts (#2951)

### Added

- feat(redteam): Add a plugin to run redteams against the HarmBench dataset (#2896)
- feat(redteam): add hex strategy (#2950)

### Changed

- chore(providers): add o3 mini as an option to OpenAI provider (#2940)
- chore(providers): migrate Groq to use OpenAI provider - add groq reasoning example (#2952)
- chore(providers): update openai api version to support o3 models (#2942)
- chore(redteam): reduce false positives in politics plugin (#2935)
- chore(docs): re-add plugin documentation to the example (#2939)
- chore(examples): Example of a very simple barebones eval with Harmbench (#2873)
- chore: Reduced watched files for nodemon (#2949)
- chore(redteam): use shared penalized phrase function in `iterativeTree (#2946)
- chore: bump version 0.103.19 (#2954)

### Dependencies

- chore(deps): bump various dependencies (#2941)

## [0.103.18] - 2025-01-31

### Tests

- test: add unit test for src/redteam/constants.ts (#2928)
- test: add unit test for src/redteam/strategies/retry.ts (#2927)

### Added

- feat(providers): add Alibaba Model Studio provider (#2908)

### Changed

- fix: added tsx back to dependencies (#2923)
- fix: full rubricPrompt support for json/yaml filetypes (#2931)
- chore(grader): improve false positive detection for religion grader (#2909)
- chore(redteam): upgrade replicate moderation api to Llama Guard 3 (#2904)
- chore(webui): add preset collections for redteam plugins (#2853)
- chore: Move callEval outside of the function so we can re-use it (#2897)
- chore: Save test case from EvalResult (#2902)
- chore: bump @aws-sdk/client-bedrock-runtime from 3.734.0 to 3.738.0 (#2906)
- chore: bump openai from 4.80.1 to 4.81.0 (#2905)
- chore: bump version 0.103.18 (#2932)
- chore: improvements to refusal detection (#2903)
- test: configure default globalConfig mock and logger mock (#2915)

### Fixed

- fix(generation): handle cases where vars is not an array (#2916)
- fix(providers): handle function expressions in transform response (#2917)
- fix(webui): improve dark mode syntax highlighting in HTTP request editor (#2911)
- fix(webui): improve spacing between Back and Next buttons (#2912)
- fix(webui): update Next button styling to support dark mode (#2898)
- fix: broken docs build (#2937)

### Documentation

- docs(examples): update and clean up DeepSeek R1 example README (#2918)

## [0.103.17] - 2025-01-30

### Added

- feat(launcher): Add launcher page and Cloudflare deploy action (#2599)
- feat(providers): Add JFrog ML provider (#2872)

### Changed

- chore(build): Move dependencies to devDependencies (#2876)
- chore(redteam): Update grader SpecializedAdviceGrader (#2895)
- chore(redteam): Update graders: imitation, overreliance (#2882)
- chore(redteam): Update graders: politics and RBAC (#2878)
- chore(redteam): Update SQL injection and shell injection graders (#2870)
- chore(redteam): Remove RedTeamProvider response (#2899)
- chore(build): Bump version to 0.103.17 (#2900)
- docs: Fix broken transformVars example (#2887)
- test: Add unit test for src/providers/bedrockUtil.ts (#2879)
- test: Add unit test for src/redteam/plugins/shellInjection.ts (#2871)

### Fixed

- fix(assertions): Add valueFromScript support to contains, equals, and startsWith assertions (#2890)
- fix(golang-provider): Support internal package imports by preserving module structure (#2888)

### Dependencies

- chore(deps): Move tsx to dev dependencies (#2884)
- chore(deps): Update Drizzle dependencies (#2877)

### Documentation

- docs(providers): Fix syntax and formatting in examples (#2875)

## [0.103.16] - 2025-01-28

### Added

- feat(eval): Support reasoning effort and usage tokens (#2817)
- feat(providers): Add support for anthropic citations (#2854)
- feat(redteam): Add RAG Full Document Exfiltration plugin (#2820)
- feat(tests): Add support for loading tests from JSONL files (#2842)

### Changed

- chore(eval): Support reasoning field (#2867)
- chore(providers): Add common provider types for redteam providers (#2856)
- chore(providers): Update google provider with better support for latest gemini models (#2838)
- chore(redteam): Add redteam run analytics (#2852)
- chore(package): Bump version 0.103.16 (#2869)
- chore(package): Ensure correct branch name when incrementing package version (#2851)
- chore(package): Exclude test files from npm package (#2862)
- chore(package): Simplify files field in package.json (#2868)
- chore(dev): Upgrade development versions of Node.js to v22 and Python to 3.13 (#2340)

### Fixed

- fix(openrouter): Pass through `passthrough` (#2863)
- fix(redteam): Run strategies on intents (#2866)
- fix(sharing): Combine sharing configuration from multiple promptfooconfigs (#2855)

### Dependencies

- chore(deps): Remove unused dependencies (#2861)
- chore(deps): Update patch and minor dependency versions (#2860)

### Documentation

- docs(deepseek): Deepseek censorship article (#2864)
- docs(simulated-user): Improve simulated user example (#2865)

### Tests

- test(redteam): Add unit test for src/redteam/plugins/beavertails.ts (#2844)
- test(redteam): Add unit test for src/redteam/plugins/contracts.ts (#2845)
- test: add unit test for src/providers.ts (#2874)
- test: add unit test for src/redteam/providers/iterative.ts (#2858)
- test: add unit test for src/types/index.ts (#2857)

## [0.103.15] - 2025-01-28

### Changed

- chore(providers): Add Hyperbolic alias (#2826)
- chore(providers): Add Perplexity alias (#2836)
- chore(providers): Add Cloudera alias (#2823)
- chore(providers): Make Adaline a peer dependency (#2833)
- chore(providers): Support chatgpt-4o-latest alias in OpenAI provider (#2841)
- chore(providers): Handle empty content due to Azure content filter (#2822)
- chore(assertions): Add not-is-refusal assertion (#2840)
- chore(redteam): Add stack trace to generate/run errors (#2831)
- chore(redteam): Reduce science fiction jailbreaks (#2830)
- chore(redteam): Switch from stateless to stateful (#2839)
- docs: Update contributing guide and fix docs build break (#2849)
- docs: Add terms of service (#2821)
- docs: Clean up LocalAI title (#2824)
- docs: Minor updates to provider documentation sidebar order (#2827)
- docs: Update contributing guide with helpful links and update new release documentation (#2843)
- docs: Update documentation with new models and features (#2837)
- test: Add unit test for src/providers/portkey.ts (#2825)
- test: Add unit test for src/redteam/plugins/asciiSmuggling.ts (#2846)

### Dependencies

- chore(deps): Bump OpenAI from 4.80.0 to 4.80.1 (#2835)
- chore(deps): Bump version to 0.103.15 (#2850)

## [0.103.14] - 2025-01-24

### Added

- feat(redteam): add InsultsGrader for insult detection (#2814)

### Changed

- feat: ability to export to burp (#2807)
- feat: pull and set sessionIds in the request and response body (#2784)
- fix: use controlled accordion for signature auth (#2789)
- chore: bump @anthropic-ai/sdk from 0.33.1 to 0.35.0 (#2790)
- chore: bump openai from 4.79.1 to 4.79.4 (#2791)
- chore: improve specialized advice grader (#2793)
- chore: unsafe practices grader (#2796)
- chore: more harmful graders (#2797)
- chore: sort by priority strategies in report view (#2809)
- chore: add graders for drugs, illegal activities, cybercrime, radicalization (#2810)
- chore: burp docs, improvements, and ui (#2818)
- chore: bump @aws-sdk/client-bedrock-runtime from 3.731.1 to 3.734.0 (#2815)
- chore: add keyfile upload (#2787)
- test: add unit test for src/assertions/contextRelevance.ts (#2804)
- test: add unit test for src/assertions/geval.ts (#2803)
- test: add unit test for src/fetch.ts (#2781)
- test: add unit test for src/assertions/contextFaithfulness.ts (#2798)
- test: add unit test for src/assertions/answerRelevance.ts (#2799)
- test: add unit test for src/assertions/contextRecall.ts (#2800)
- test: add unit test for src/assertions/modelGradedClosedQa.ts (#2801)
- refactor(fetch): remove unnecessary debug log (#2806)

### Fixed

- fix(azure): handle 400 response for content filter errors (#2812)
- fix(ui): ensure that a default value of the signature data field is populated into the redteam config (#2788)
- fix(docs): random grammar fix for model-graded metrics (#2794)

### Dependencies

- chore(deps): update LLM provider dependencies (#2795)

### Documentation

- docs(config): add status page link to footer (#2811)

### Tests

- test(openai): move OpenAI provider tests to dedicated file (#2802)
- test: add unit test for src/providers/adaline.gateway.ts (#2834)

## [0.103.13] - 2025-01-21

### Tests

- test: add unit test for src/types/providers.ts (#2766)
- test: add unit test for src/redteam/plugins/competitors.ts (#2764)

### Added

- feat(redteam): Add guardrail option to redteam ui & update transform response (#2688)
- feat: Share chunked results (#2632)

### Changed

- feat: http provider auth signature support (#2755)
- chore: improve http signature setup (#2779)
- chore(fetch): sanitize sensitive data in debug logs (#2778)
- chore(redteam): enhance logging and test count formatting (#2775)

### Fixed

- fix(fetch): correct TLS options for proxy settings (#2783)

### Dependencies

- chore(deps): bump vite from 5.4.11 to 5.4.12 in the npm_and_yarn group (#2777)
- chore(deps): bump vite from 5.4.9 to 5.4.14 in /examples/jest-integration in the npm_and_yarn group across 1 directory (#2776)

## [0.103.12] - 2025-01-21

### Changed

- chore(providers): Add DeepSeek provider alias (#2768)
- chore(types): Remove unused 'getSessionId' field from ApiProvider (#2765)
- chore(redteam): Add copyright violations grader (#2770)
- chore(redteam): Show plugin in strategy stats prompt/response examples (#2758)
- chore(redteam): Improve competitors grader (#2761)
- chore(lint): Resolve trailing whitespace issues in YAML file (#2767)
- test: Add unit test for src/providers/bam.ts (#2748)
- test: Add unit test for src/redteam/graders.ts (#2762)
- test: Add unit test for src/redteam/plugins/harmful/graders.ts (#2763)
- test: Add unit test for src/redteam/plugins/harmful/graders.ts (#2771)
- test: Add unit test for src/redteam/providers/crescendo/index.ts (#2749)
- test: Add mocks to reduce CI flakes and logs (#2774)

### Fixed

- fix(providers): Add support for tool_resources in OpenAI assistants (#2772)
- fix(providers): Do not set top_p, presence_penalty, or frequency_penalty by default in OpenAI providers (#2753)
- fix(providers): Handle serialization bug in defaultTest for provider overrides with self references (Groq) (#2760)
- fix(webui): Add error boundary to React Markdown component (#2756)
- fix(redteam): Add missing strategy tags (#2769)
- fix(redteam): Empty response is not a failure for red team (#2754)
- fix(redteam): Self-harm, graphic, sexual content, competitors false positives (#2759)

### Dependencies

- chore(deps): Bump @aws-sdk/client-bedrock-runtime from 3.730.0 to 3.731.1 (#2750)
- chore(deps): Bump openai from 4.78.1 to 4.79.1 (#2751)

## [0.103.11] - 2025-01-20

### Changed

- chore: update vars type definition in Test Case to support nested objects (#2738)
- chore(providers): add config.o1 flag for Azure o1 model support (#2710)
- chore(assertions): handle OpenAI tool call with content (#2741)
- chore(fetch): use undici to set global proxy dispatcher (#2737)
- chore(providers): update Groq documentation with latest models (#2733)
- chore(logger): expose additional logger methods (#2731)
- refactor: remove dynamic import for OpenAiChatCompletionProvider (#2739)
- refactor: remove async imports for third-party integrations (#2746)
- refactor: remove dynamic import for fetchWithProxy (#2742)
- build: create `dist/` using TypeScript's `"module": "Node16"` setting (#2686)
- revert: "build: create `dist/` using TypeScript's `"module": "Node16"` setting (#2686)" (#2747)
- docs: LangChain example (#2735)
- docs: resolve duplicate route warning on docs/providers (#2676)
- docs: update app details (#2734)
- test: add unit test for src/logger.ts (#2732)
- test: Add unit test for src/providers/openai.ts (#2700)
- test: Add unit test for src/providers/websocket.ts (#2658)
- test: Add unit test for src/redteam/strategies/crescendo.ts (#2679)
- test: Add unit test for src/redteam/strategies/gcg.ts (#2680)
- test: Add unit test for src/redteam/strategies/index.ts (#2682)
- test: Add unit test for src/util/exportToFile/index.ts (#2666)

### Fixed

- fix(webui): ensure nested variables are rendered correctly (#2736)
- fix(assertions): support JavaScript files in CSV assertions file:// protocol (#2723)
- fix(redteam): don't blow up when translation fails (#2740)

### Dependencies

- chore(deps): bump @aws-sdk/client-bedrock-runtime from 3.726.1 to 3.730.0 (#2727)
- chore(deps): bump @azure/identity from 4.5.0 to 4.6.0 (#2728)
- chore(deps): update Docusaurus version (#2730)

### Documentation

- docs(faq): enhance documentation on proxies and SSL certificates (#2725)

## [0.103.10] - 2025-01-16

### Tests

- test: Add unit test for src/redteam/sharedFrontend.ts (#2690)

### Added

- feat(moderation): Add guardrail checks and logging for moderation (#2624)
- feat(redteam): Add support for built-in guardrails (#2654)

### Changed

- fix: Don't throw in HTTP provider on non-2xx (#2689)
- fix: Eval description in `promptfoo list evals` (#2668)
- fix: Handle HTTP errors better (#2687)
- fix: Make back/next icons consistent (#2707)
- fix: Resolve defaultTest and test providers when called via Node (#2664)
- fix: WebUI should automatically refresh with new evals (#2672)
- chore: Add email to remote inference requests (#2647)
- chore: Add envar for max harmful tests per request (#2714)
- chore: Bump @aws-sdk/client-bedrock-runtime from 3.726.0 to 3.726.1 (#2641)
- chore: Bump groq-sdk from 0.11.0 to 0.12.0 (#2642)
- chore: Bump openai from 4.78.0 to 4.78.1 (#2643)
- chore: Check email status (#2651)
- chore: Organize advanced configurations UI (#2713)
- chore: Standardize ellipsize function across codebase (#2698)
- chore: Update unaligned timeout (#2696)
- chore(assertion): Update doc (#2705)
- chore(ci): Add shell format check to CI workflow (#2669)
- chore(cli): Update show command to default to most recent eval (#2718)
- chore(config): Clean up and comment unused configurations (#2646)
- chore(providers): Add error handling for request transforms in HTTP provider (#2697)
- chore(providers): Add validateStatus option to HTTP provider (#2691)
- chore(providers): Change default validateStatus to accept all HTTP status codes (#2712)
- chore(redteam): Add more abort checkpoints for redteam runs (#2717)
- chore(redteam): Enhance debug logging in iterative provider (#2695)
- chore(redteam): Improve HTTP transform configuration placeholders (#2702)
- chore(webui): Add configurable validateStatus to redteam HTTP target setup (#2706)
- docs: Add redirect for troubleshooting link (#2653)
- docs: Updated plugin table and harmful page (#2560)
- test: Add unit test for src/assertions/guardrail.ts (#2656)
- test: Add unit test for src/providers/promptfoo.ts (#2662)
- test: Add unit test for src/providers/simulatedUser.ts (#2670)
- test: Add unit test for src/providers/webhook.ts (#2661)
- test: Add unit test for src/redteam/plugins/indirectPromptInjection.ts (#2663)
- test: Add unit test for src/redteam/strategies/bestOfN.ts (#2677)
- test: Add unit test for src/redteam/strategies/likert.ts (#2681)
- test: Add unit test for src/utils/text.ts (#2701)
- test: Fix flaky test (#2715)
- test: Make share test more robust (#2716)
- test: Support randomizing test execution order (#2556)
- chore(providers): automate watsonx provider to fetch model costs dynamically (#2703)
- Revert "test: Add unit test for src/redteam/sharedFrontend.ts" (#2721)

### Fixed

- fix(ci): Resolve redteam integration test failure by setting author (#2667)
- fix(logging): Enforce single-argument type for logger methods (#2719)
- fix(providers): Lazy load @azure/identity (#2708)
- fix(redteam): Adjust divergent repetition plugin prompt formatting (#2639)
- fix(ui): Don't select a stateful/stateless setting if discrepancy exists between configured providers (#2650)
- fix(ui): Fix stateful/stateless setting for providers (#2649)
- fix(webui): Ensure user's selection of system statefulness is correctly persisted in config and UI (#2645)

### Documentation

- docs(links): Update Discord links to new invite (#2675)
- docs(strategy-table): Enhance grouping and ordering logic (#2640)

## [0.103.9] - 2025-01-13

### Tests

- test: Add unit test for src/providers.ts (#2671)
- test: Add unit test for src/globalConfig/accounts.ts (#2652)

### Added

- feat(tests): Import tests from JS/TS (#2635)
- feat(redteam): Add GCG strategy (#2637)
- feat(redteam): Add Likert-based jailbreak strategy (#2614)

### Changed

- chore(redteam): Catch errors during iterative attacks and continue (#2631)
- chore(redteam): GCG number config (#2638)
- chore(redteam): Wrap iterative providers in try/catch (#2630)
- chore(webui): Don't actually truncate vars because they are scrollable (#2636)

### Fixed

- fix(webui): Revert 49bdcba - restore TruncatedText for var display (#2634)

## [0.103.8] - 2025-01-11

### Changed

- fix: Running redteam from cloud (#2627)
- fix: redteam strategies (#2629)
- chore: show # plugins and strats selected (#2628)o/pull/2626

## [0.103.7] - 2025-01-10

### Changed

- chore(redteam): record iterative history in metadata (#2625)
- chore(redteam): integrate grader into goat for ASR improvement (#2612)
- chore(cli): make db migrations quieter (#2621)
- chore(providers): update Azure API version for Azure provider (#2611)
- chore: Revert "chore(redteam): expose redteam run command and auto-share remote results" (#2613)
- docs: owasp illustrations (#2615)
- docs: plugin and strategy graphics (#2610)
- chore(site): add bio and photo of new team member (#2626)

### Fixed

- fix(webui): add default background for image lightbox (#2616)
- fix(openrouter): pass through openrouter-specific options (#2620)

### Dependencies

- chore(deps): bump @aws-sdk/client-bedrock-runtime from 3.723.0 to 3.726.0 (#2618)
- chore(deps): bump groq-sdk from 0.10.0 to 0.11.0 (#2619)
- chore(deps): bump openai from 4.77.4 to 4.78.0 (#2617)

### Documentation

- docs(site): add vedant to the about page (#2622)
- docs(site): update grid breakpoints for better spacing of team members on about page (#2623)

## [0.103.6] - 2025-01-09

### Changed

- chore(examples): add image saving hook for DALL-E outputs in redteam-dalle (#2607)
- chore(redteam): expose redteam run command and auto-share remote results (#2609)
- chore(redteam): store attack prompt instead of rendered prompt in metadata (#2602)
- chore(workflows): add actionlint GitHub Action for workflow validation (#2604)
- chore(ci): updated yanked dependency and ruff format (#2608)

### Fixed

- fix(docker): correct string concatenation for BUILD_DATE in GitHub Actions (#2603)
- fix(providers): convert anthropic bedrock lone system messages to user messages for compatibility with model graded metrics (#2606)

### Documentation

- docs(caching): expand documentation on caching mechanisms (#2605)

## [0.103.5] - 2025-01-09

### Added

- feat(fetch): Add support for custom SSL certificates (#2591)

### Changed

- chore(assertions): Improve Python assertion configuration passing (#2583)
- chore(debug): Enhance logging for null/undefined template variables (#2588)
- chore(providers): Allow ability to set custom default embedding provider (#2587)
- chore(providers): Improve error handling in HTTP provider (#2593)
- chore(redteam): Add grader to crescendo to increase ASR (#2594)
- chore(webui): Add plugin category on the recently used cards (#2600)
- chore(webui): Highlight selected strats just like plugins (#2601)
- chore(webui): Replace initial prompt with last redteam prompt when it exists (#2598)
- chore(webui): Response parser -> response transform (#2584)

### Fixed

- fix(cli): filterMode `failures` should omit `errors` (#2590)
- fix(providers): Handle bad HTTP status code (#2589)
- fix(redteam): ascii-smuggling is a plugin, not a strategy (#2585)
- fix(redteam): Use OS-agnostic temp file (#2586)

### Dependencies

- chore(deps): Update dependencies to latest versions (#2597)

### Documentation

- docs(license): Update year and clarify licensing terms (#2596)
- docs(providers): Update overview table with new entries (#2592)

## [0.103.4] - 2025-01-08

### Added

- feat(cli): add --filter-errors-only parameter to `eval` (#2539)
- feat(providers): f5 provider placeholder (#2563)
- feat(assertions): add support for specifying function names in external assertions (#2548)

### Changed

- chore(providers): add support for the WATSONX_AI_AUTH_TYPE env (#2547)
- chore(providers): add debug logs to llama provider (#2569)
- chore(redteam): add debug to cyberseceval (#2549)
- chore(redteam): add english language cyberseceval (#2561)
- chore(redteam): adjust parameters for iterativeTree strategy (#2535)
- chore(redteam): improve dialog content for load example configuration (#2574)
- chore(redteam): improve grader in jailbreak:tree strategy (#2565)
- chore(redteam): improve iterative provider with test case grader (#2552)
- chore(redteam): improve tree node selection. Add metadata (#2538)
- chore(redteam): reduce iterative image provider refusals (#2578)
- chore(tests): improve misc test setup and teardown (#2579)
- chore(webui): enhance metadata expand/collapse handling (#2550)
- chore(webui): Add type for provider test response (#2567)
- chore(assertions): minor change to python assert example and revert provider to gpt4 mini (#2564)
- chore(webui): ensure provider overrides are displayed correctly (#2546)
- docs: improve dark mode styles on security page (#2562)
- docs: jailbreak blog post (#2575)
- docs: missing plugins (#2558)
- docs: updates to llm vulnerability types page (#2527)
- docs: updating typo for g-eval pages (#2568)
- docs: only show frameworks in compliance section (#2559)
- chore(docs): improve dark mode on redteam configuration (#2553)
- chore(docs): sort plugins by pluginId (#2536)

### Fixed

- fix(assertions): ensure that Python assertions can reference the config as per the example given (#2551)

### Dependencies

- chore(deps): update dependencies to latest minor and patch versions (#2533)
- chore(deps): bump @aws-sdk/client-bedrock-runtime from 3.716.0 to 3.721.0 (#2532)
- chore(deps): bump @aws-sdk/client-bedrock-runtime from 3.721.0 to 3.723.0 (#2554)
- chore(deps): bump openai from 4.77.0 to 4.77.3 (#2544)
- chore(deps): update lock file to resolve dependency issues (#2545)
- chore(deps): update lock file to resolve yanked dependency (#2581)

### Documentation

- docs(blog): improve the usage instructions for jailbreak dalle post (#2576)
- docs(llm-vulnerability-scanner): improve dark mode styles (#2577)
- docs(styles): improve dark mode styles for index page (#2580)
- docs(troubleshooting): adjust sidebar order and update example version (#2557)

## [0.103.3] - 2025-01-03

### Added

- feat(redteam): add system prompt override plugin (#2524)

### Changed

- feat: cyberseceval plugin (#2523)
- chore(vertex): ability to override api version (#2529)
- chore: add more debug info to API health check (#2531)
- chore: switch cloud `run` to use --config param (#2520)
- docs: update owasp top 10 page (#2515)
- docs: misc improvements (#2525)

### Fixed

- fix(gemini): support gemini thinking model (#2526)
- fix(docs): correct broken link in blog post (#2522)
- fix(docs): conditionally enable gtag only in production (#2530)

### Documentation

- docs(blog): unbounded consumption (#2521)
- docs(redteam): update configuration.md (#2543)

## [0.103.2] - 2024-12-31

### Changed

- feat: run redteam from cloud config (#2503)
- feat: divergent repetition plugin (#2517)
- docs: guardrails ui (#2518)
- feat: granular envars for memory control (#2509)
- fix: use `default` when importing cjs module (#2506)
- docs: readme overhaul (#2502)
- chore(redteam): make numIterations configurable for iterative strategy (#2511)
- chore(webui): enhance styling and responsiveness for StrategyStats component (#2485)
- chore(providers): make number of retry attempts configurable for HTTP provider (#2512)
- chore(providers): add configurable retry attempts for AWS Bedrock. Improve error handling (#2514)
- chore(redteam): handle empty and refusal responses (#2516)
- docs: divergent repetition to plugins table (#2519)

### Fixed

- fix(moderation): handle empty output to avoid false positives (#2508)
- fix(fetch): correct retries logic to ensure at least one attempt (#2513)

## [0.103.1] - 2024-12-24

### Changed

- fix: send config purpose when running in web ui (#2504)
- fix: include `sharing` in generated redteam config (#2505)
- docs: g-eval docs (#2501)

## [0.103.0] - 2024-12-23

### Added

- feat(eval): Add sheet identifier to Google Sheets URL for saving eval results (#2348)
- feat(eval): Add support for Hugging Face datasets (#2497)
- feat(redteam): Ability to set the number of test cases per plugin (#2480)
- feat(redteam): Beavertails plugin (#2500)
- feat(redteam): Best-of-n jailbreak (#2495)
- feat(redteam): Dedicated custom input section (#2493)
- feat(redteam): Harmful:cybercrime:malicious-code (#2481)
- feat(redteam): Recently used plugins (#2488)
- feat(redteam): Support `intent` sequences (#2487)

### Changed

- chore(redteam): Add "View Probes" button (#2492)
- chore(redteam): Enhance metadata tracking for iterative provider (#2482)
- chore(redteam): Improve scoring in iterative providers (#2486)
- chore(redteam): Record stateless telemetry (#2477)
- chore(examples): Revert redteam-ollama example to previous version (#2499)
- docs: Cyberseceval (#2494)
- docs: Plugins overview (#2448)
- docs: Strategy overview (#2449)

### Fixed

- fix(redteam): Ability to set custom target (#2483)
- fix(redteam): Apply delay to redteam providers (#2498)
- fix(redteam): Scroll to top when changing tabs (#2484)
- fix(redteam): State management for raw HTTP requests (#2491)

### Dependencies

- chore(deps): Bump @aws-sdk/client-bedrock-runtime from 3.714.0 to 3.716.0 (#2479)

### Documentation

- docs(providers): Add new providers to documentation (#2496)

## [0.102.4] - 2024-12-20

### Changed

- feat: add G-Eval assertion (#2436)
- feat: ability to set delay from webui (#2474)
- fix: resolve circular reference issue in groq provider (#2475)
- chore: placeholder for ied (#2478)

### Fixed

- fix(provider): ensure system prompt is formatted correctly for amazon nova models (#2476)

### Documentation

- docs(red-team): update default strategy documentation (#2473)

## [0.102.3] - 2024-12-19

### Changed

- feat: pliny plugin (#2469)
- feat: meth plugin (#2470)

### Fixed

- fix(redteam): resolve prompt rendering issue in goat provider (#2472)

### Dependencies

- chore(deps): update dependencies to latest versions (#2442)

## [0.102.2] - 2024-12-19

### Added

- feat(eval): Add metadata filtering to `promptfoo eval` (#2460)
- feat(redteam): Implement `basic` strategy to skip strategy-less tests (#2461)
- feat(redteam): Show messages for multi-turn providers (#2454)
- feat(webui): Add search bar for reports (#2458)

### Changed

- chore(providers): Add new OpenAI O1 model versions (#2450)
- chore(ci): Handle fork PRs without secrets correctly (#2443)
- chore(ci): Update Node.js 22.x matrix configuration (#2444)
- chore(ci): Move workflow assets to .github/assets (#2445)
- chore(redteam): Update target handling for model-based strategies (#2466)
- docs: Update RAG red team details (#2459)

### Fixed

- fix(providers): Fix O1 model detection (#2455)
- fix(redteam): Handle invalid message from GOAT (#2462)
- fix(redteam): Handle null target model responses in GOAT and improve safeJsonStringify (#2465)
- fix(redteam): Improve logging and message handling in Crescendo and GOAT providers (#2467)
- fix(redteam): Properly write target response to iterative (#2447)
- fix(redteam): Skip iterative turn on refusal (#2464)

### Dependencies

- chore(deps): Bump @anthropic-ai/sdk from 0.32.1 to 0.33.1 (#2451)
- chore(deps): Bump @aws-sdk/client-bedrock-runtime from 3.712.0 to 3.714.0 (#2446)
- chore(deps): Bump openai from 4.76.3 to 4.77.0 (#2452)

## [0.102.1] - 2024-12-17

### Added

- feat(redteam): ability to upload intents from csv (#2424)
- feat(redteam): switch to rag example (#2432)

### Changed

- chore(cli): address punycode deprecation warning for Node.js 22 (#2440)
- chore(redteam): format extraction prompts as chat messages (#2429)
- chore(redteam): integration tests (#2413)
- chore(redteam): move plugin collections out of plugin type (#2435)
- chore(redteam): raise timeout on unaligned provider to 60s (#2434)
- chore(redteam): update owasp mappings (#2316)
- chore(redteam): update plugin and strategy display names and descriptions (#2387)
- chore(redteam): minor styling improvements to TestTargetConfiguration (#2430)
- chore(redteam): remove horizontal scroll from redteam setup tabs (#2420)

### Fixed

- fix(redteam): add support for entity merging in config (#2433)
- fix(redteam): combine strategy configs for chained strategies (#2415)
- fix(redteam): don't fall back if entity and purpose extraction fails (#2428)
- fix(redteam): integration test (#2431)
- fix(redteam): make cross-session-leak not default (#2427)
- fix(redteam): remove duplicate `intent` plugin (#2426)
- fix(redteam): dark mode in test targets ui (#2425)
- fix(redteam): resolve invalid DOM nesting of ul elements in Strategies component (#2421)
- fix(evaluator): handle circular references during error logging (#2441)

### Dependencies

- chore(deps): bump @aws-sdk/client-bedrock-runtime from 3.709.0 to 3.712.0 (#2418)
- chore(deps): bump groq-sdk from 0.9.0 to 0.9.1 (#2416)
- chore(deps): bump openai from 4.76.2 to 4.76.3 (#2417)

## [0.102.0] - 2024-12-16

### Added

- feat(redteam): add api healthcheck to redteam generate (#2398)

### Changed

- feat: add raw HTTP request support to Targets UI (#2407)
- feat: add HTTP provider configuration generator (#2409)
- feat: generate http config button (#2411)
- feat: run redteam in web ui (#2025)
- fix: exit codes and tests (#2414)
- docs: add docs for model-graded metrics (#2406)

## [0.101.2] - 2024-12-14

### Added

- feat(webui): implement cloud API health check functionality (#2397)
- feat(webui): redteam attack flow chart (#2389)
- feat(webui): strategy stats drawer (#2388)
- feat(webui): Filter Results view by errors (#2394)

### Changed

- revert: refactor(evaluator): enhance variable resolution and prompt rendering (#2386)
- chore(docker): add version info to docker build (#2401)
- chore(docs): Update README.md (#2391)

### Fixed

- fix(redteam): improve error message for plugin validation (#2395)
- fix(redteam): improve redteam strategy validation with detailed error messages (#2396)
- fix(webui): hide "show failures" checkbox on 1-column evals (#2393)

### Dependencies

- chore(deps): bump openai from 4.76.1 to 4.76.2 (#2390)

## [0.101.1] - 2024-12-13

### Added

- feat(eval): Separate errors from assert failures (#2214)
- feat(eval): Support more than one multi-turn conversation in the same eval with conversationId metadata field (#2360)
- feat: chunk results during share to handle large evals (#2381)

### Changed

- fix: use safeJsonStringify (#2385)
- chore(evaluator): Enhance variable resolution and prompt rendering (#2380)
- chore(ci): Remove outdated package-lock.json after enabling workspaces in package.json (#2377)
- chore(examples): Add Ollama red team example from blog post (#2374)
- Revert "feat: chunk results during share to handle large evals" (#2399)

### Fixed

- fix(cli): Fix punycode deprecation warning (#2384)
- fix(cli): Re-enable validation warning for invalid dereferenced configs (#2373)
- fix(prompts): Restore behavior that delays YAML parsing until after variable substitution (#2383)
- fix(redteam): Support file:// protocol for custom plugins (#2376)
- fix(webui): Use injectVar in redteam report view (#2366)

### Documentation

- docs(configuration): Add documentation for shared variables in tests (#2379)

## [0.101.0] - 2024-12-12

### Added

- feat(eval): Separate errors from assert failures (#2214)
- feat(eval): Support more than one multi-turn conversation in the same eval with conversationId metadata field (#2360)

### Changed

- chore(evaluator): Enhance variable resolution and prompt rendering (#2380)
- chore(ci): Remove outdated package-lock.json after enabling workspaces in package.json (#2377)
- chore(examples): Add Ollama red team example from blog post (#2374)

### Fixed

- fix(cli): Fix punycode deprecation warning (#2384)
- fix(cli): Re-enable validation warning for invalid dereferenced configs (#2373)
- fix(prompts): Restore behavior that delays YAML parsing until after variable substitution (#2383)
- fix(redteam): Support file:// protocol for custom plugins (#2376)
- fix(webui): Use injectVar in redteam report view (#2366)

### Documentation

- docs(configuration): Add documentation for shared variables in tests (#2379)

## [0.100.6] - 2024-12-11

### Changed

- chore: clean up invariant references (#2367)
- chore: invariant (#2363)
- chore(examples): add YAML schema and descriptions to config files (#2358)
- chore(providers): add debugs and make provider invariants more detailed (#2365)
- chore(redteam): add better error logging for multilingual (#2347)
- chore(redteam): add getRemoteGenerationUrl mocks to redteam tests (#2349)
- chore(redteam): Better error messaging for composite jailbreaks (#2372)
- chore(redteam): fix composite jailbreak docs (#2370)
- chore(redteam): respect --delay with redteam providers (#2369)
- chore(webui): add "save YAML" option to Save Config dialog (#2356)
- chore(webui): enhance redteam preset cards layout and styling (#2353)

### Fixed

- fix(providers): add regional model support to Bedrock (#2354)
- fix(webui): redteam setup UI should support request body objects (#2355)
- fix(providers): use Replicate moderation provider when OpenAI key not present (#2346)

### Dependencies

- chore(deps): bump @aws-sdk/client-bedrock-runtime from 3.706.0 to 3.709.0 (#2362)
- chore(deps): bump openai from 4.76.0 to 4.76.1 (#2361)
- chore(deps): update dependencies (#2350)

### Documentation

- docs(blog): new post on the EU AI Act (#2357)
- docs(redteam): Update documentation to suggest a detailed purpose (#2345)
- docs(troubleshooting): replace auto-generated index with custom overview (#2352)

## [0.100.5] - 2024-12-09

### Changed

- feat: Show current redteam and save state by @sklein12 in [#2336](https://github.com/promptfoo/promptfoo/pull/2336)
- fix: Our task API responds with a JSON object by @sklein12 in [#2337](https://github.com/promptfoo/promptfoo/pull/2337)
- fix: Attempt to fix metrics after share to self-hosted by @GICodeWarrior in [#2338](https://github.com/promptfoo/promptfoo/pull/2338)
- fix: Merge `defaultTest.vars` before applying `transformVars` by @mldangelo in [#2339](https://github.com/promptfoo/promptfoo/pull/2339)
- fix: Catch errors on purpose extraction and continue by @sklein12 in [#2344](https://github.com/promptfoo/promptfoo/pull/2344)
- chore: Allow overriding default and redteam providers globally by @sklein12 in [#2333](https://github.com/promptfoo/promptfoo/pull/2333)
- chore(providers): Align `transformRequest` with `transformResponse` behavior by @mldangelo in [#2334](https://github.com/promptfoo/promptfoo/pull/2334)
- chore: Update Node.js to v20.18.1 by @mldangelo in [#2342](https://github.com/promptfoo/promptfoo/pull/2342)
- chore: Add support for multiple Google Sheets in `promptfooconfig` by @mldangelo in [#2343](https://github.com/promptfoo/promptfoo/pull/2343)

## [0.100.4] - 2024-12-08

### Changed

- feat: "try example" in target configuration (#2335)
- chore(webui): add a reset config button (#2328)
- chore(redteam): add comments and schema to generated yaml (#2329)
- chore(webui): add select all/none for all plugins (#2326)
- chore: automate CITATION.cff version bump. Sort npm scripts (#2320)
- docs: Fix docs to reflect non-root docker user (#2324)

### Fixed

- fix(cli): recommend npx if necessary (#2325)
- fix(providers): use prompt config for structured outputs in azure (#2331)
- fix(redteam): Use cloud api for remote harmful generation (#2323)
- fix(webui): redteam bug where purpose was using old state (#2330)
- fix(webui): redteam config persist between refreshes (#2327)

### Dependencies

- chore(deps): bump openai from 4.75.0 to 4.76.0 (#2321)

## [0.100.3] - 2024-12-06

### Changed

- chore(providers): improve JSON schema support for openai azure (#2318)

### Dependencies

- chore(deps): bump the npm_and_yarn group with 2 updates (#2317)

### Documentation

- docs(aws-bedrock): add Nova model documentation and update examples (#2319)
- docs(multilingual): add language code references (#2311)

## [0.100.2] - 2024-12-06

### Added

- feat: multiline editor for http request body (#2314) by @typpo

### Fixed

- fix(redteam): Do not fail crescendo if the provider sends the wrong response (#2315) by @sklein12
- fix: remove log line (c539341)

## [0.100.1] - 2024-12-05

### Added

- feat(redteam): Multilingual generates test cases across all strats (#2313) by @sklein12

### Fixed

- fix(redteam): preserve assertion types in multilingual strategy (#2312) by @mldangelo

### Changed

- chore(redteam): Improve purpose output (779a8d4)
- chore: re-reorder target setup page (7dd11ae)
- chore: copy (158d841)
- ci: increase Docker workflow timeout to 60 minutes (414db79)

### Dependencies

- chore(deps): update multiple package dependencies (#2308) by @mldangelo

### Documentation

- docs: fix multilingual (e78e77d)

## [0.100.0] - 2024-12-05

### Added

- feat(providers): Add Amazon Nova models to Bedrock provider (#2300)
- feat(providers): Support TypeScript custom providers (#2285)
- feat(providers): Add transformRequest to HTTP provider. Rename responseParser to transformResponse (#2228)
- feat(cli): Add configurable CSV delimiter support (#2294)
- feat(redteam): Load `intents` plugin from file (#2283)
- feat(webui): Ability to configure strategies in redteam setup (#2304)
- feat(webui): Ability to upload YAML file to setup view (#2297)
- feat(webui): Column selector (#2288)

### Changed

- chore(webui): Add YAML preview and strategies to redteamReview page (#2305)
- chore(prompts): TypeScript for prompt functions (#2287)
- chore(webui): Display # selected plugins in accordion text (#2298)
- chore(redteam): Remote generation if logged into cloud (#2286)
- chore(cli): Write `promptfoo-errors.log` on error (#2303)
- chore(cli): Improve error message when attempting to share incomplete eval (#2301)
- chore(redteam): Fix stateless warning (#2282)
- chore(redteam): Plugin page UX (#2299)
- chore(webui): Display average cost alongside total (#2274)
- chore(webui): Remove prompt from redteam setup purpose page (#2295)
- docs: Guide on LangChain PromptTemplates (#2235)

### Fixed

- fix(redteam): Do not store config hash if redteam generation failed (#2296)
- fix(webui): Minor bugs in redteam config UI (#2278)
- fix(cli): Replace process.exitCode with process.exit calls in share command (#2307)

### Dependencies

- chore(deps): Bump @aws-sdk/client-bedrock-runtime from 3.699.0 to 3.704.0 (#2279)
- chore(deps): Bump @aws-sdk/client-bedrock-runtime from 3.704.0 to 3.705.0 (#2290)
- chore(deps): Bump groq-sdk from 0.8.0 to 0.9.0 (#2291)
- chore(deps): Bump openai from 4.73.1 to 4.74.0 (#2280)
- chore(deps): Bump openai from 4.74.0 to 4.75.0 (#2289)

### Documentation

- docs(examples): Add redteam chatbot example (#2306)

## [0.99.1] - 2024-12-02

### Changed

- chore(docs): update --config YAML file references to match actual behavior (#2170)
- chore(providers): add \*-latest models for Anthropic (#2262)
- chore(providers): remove optional chaining in goat provider (#2253)
- chore(redteam): ability to override severity (#2260)
- chore(redteam): improve hijacking grader (#2251)
- chore(redteam): improve overreliance grader (#2246)
- chore(redteam): improve politics grader (#2258)
- chore(redteam): move harmful specialized advice plugin to unaligned provider (#2239)
- chore(redteam): move misinformation plugin from aligned to unaligned provider (#2232)
- chore(redteam): shell injection grader improvement (25%) (#2277)
- chore(redteam): update policy grader (#2244)
- chore(site): improve architecture diagram dark mode (#2254)
- chore(site): move careers link (#2242)
- chore(tests): remove console.error debug statement (#2275)
- chore(types): add Zod schema for assertion types (#2276)
- chore(webui): ability to set image min/max height (#2268)
- chore(webui): add metric column in assertions table (#2238)
- chore(webui): add pointer cursor to report view (#2272)
- chore(webui): add support for custom targets to redteam setup (#2215)
- chore(webui): combine assertion context to eval output comment dialog (#2240)
- chore(webui): improve back and next buttons for purpose/targets pages (#2269)
- chore(webui): minor improvements to redteam setup strategy and plugin selection (#2247)
- chore(webui): only show action buttons for the currently hovered cell, rather than both cells for that row (#2270)
- chore(webui): preserve whitespace in TableCommentDialog (#2237)
- chore(webui): prevent dialog from popping up repeatedly when component rerenders (#2273)
- chore(webui): remove local dashboard (#2261)
- chore(webui): select all/none in redteam setup plugins view (#2241)
- docs: GitLab integration (#2234)

### Fixed

- fix(cli): improve debugging for fetchWithRetries (#2233)
- fix(cli): refuse to share incomplete evals (#2259)
- fix(webui): support sorting on pass/fail count & raw score (#2271)
- fix(redteam): stringify non-string target provider responses in goat (#2252)

### Dependencies

- chore(deps): bump openai from 4.73.0 to 4.73.1 (#2243)
- chore(deps): sync dependency versions with promptfoo cloud (#2256)
- chore(deps): update dependencies (#2257)
- chore(deps): update lock file for yanked dependency (#2250)

## [0.99.0] - 2024-11-25

### Added

- feat(cli): `promptfoo debug` command (#2220)
- feat(eval): Read variables from PDF (#2218)
- feat(providers): Add `sequence` provider (#2217)
- feat(redteam): Citation strategy (#2223)
- feat(redteam): Composite jailbreak strategy (#2227)
- feat(redteam): Ability to limit strategies to specific plugins (#2222)

### Changed

- chore(redteam): Attempt to reuse existing server for redteam init (#2210)
- chore(redteam): Naive GOAT error handling (#2213)
- chore(redteam): Improve competitors plugin and grading (#2208)

### Fixed

- fix(eval): CSV BOM parsing (#2230)
- fix(redteam): Add missing entities field to redteam schema (#2226)
- fix(redteam): Ensure numTests is properly inherited in config for all plugin types (#2229)
- fix(redteam): Strip prompt asterisks (#2212)
- fix(redteam): Validate plugins before starting (#2219)

### Dependencies

- chore(deps): Bump @aws-sdk/client-bedrock-runtime from 3.696.0 to 3.699.0 (#2231)

### Documentation

- docs(redteam): Ollama redteam blog (#2221)
- docs(redteam): Add troubleshooting documentation (#2211)

## [0.98.0] - 2024-11-22

### Added

- feat(providers): Maintain session-id in HTTP provider (#2101)
- feat(redteam): Add custom strategy (#2166)
- feat(webui): Add CSV download to report view (#2168)
- feat(webui): Add image preview lightbox for base64 image strings (#2194)

### Changed

- chore(providers): Add GPT-4-0-2024-11-20 to supported models (#2203)
- chore(providers): Add support for UUID in transformVars (#2204)
- chore(cli): Display help for invalid args (#2196)
- chore(redteam): Add `promptfoo redteam setup` (#2172)
- chore(redteam): Init now opens web setup UI (#2191)
- chore(redteam): Update purpose UI to capture better information (#2180)
- chore(redteam): Instrument redteam setup (#2193)
- chore(redteam): Remove OpenAI key requirement in onboarding (#2187)
- chore(redteam): Remove overreliance from default (#2201)
- chore(redteam): Remove redundant harmful plugin when all subcategories are selected (#2206)
- chore(redteam): Reorganize plugins in setup (#2173)
- chore(redteam): Session parsing in UI (#2192)
- chore(redteam): Update docs for multi-turn strategies (#2182)
- chore(redteam): Update redteam init instructions (#2190)
- chore(redteam): Wrap more system purpose tags (#2202)
- chore(redteam): Wrap purposes in <Purpose> tags (#2175)

### Fixed

- fix(prompts): Parse YAML files into JSON before Nunjucks template render (#2205)
- fix(providers): Handle more response parser failures in HTTP provider (#2200)
- fix(redteam): Attempt to fix undefined redteam testcase bug (#2186)
- fix(redteam): Debug access plugin grader improvement (#2178)
- fix(redteam): Handle missing prompts in indirect prompt injection setup (#2199)
- fix(redteam): Pass isRedteam from eval database model (#2171)
- fix(webui): Handle division by zero cases in CustomMetrics component (#2195)

### Dependencies

- chore(deps): Bump @aws-sdk/client-bedrock-runtime from 3.693.0 to 3.696.0 (#2176)
- chore(deps): Update dependencies - resolve lock file issue (#2179)
- chore(deps): Update dependencies (#2169)

### Documentation

- docs(examples): Add F-score example (#2198)
- docs(examples): Modernize image classification example (#2197)
- docs(site): Add red team Hugging Face model guide (#2181)
- docs(site): Use `https` id with `url` config (#2189)

## [0.97.0] - 2024-11-18

### Added

- feat(azure): adding AzureCliCredential as a fallback authentication option (#2149)

### Changed

- feat: report shows % framework compliance as progress bar (#2160)
- feat: support for grader fewshot examples (#2162)
- feat: add support for bedrock guardrails (#2163)
- fix: crescendo feedback (#2145)
- fix: handle null test cases in strategy generation (#2146)
- refactor(redteam): extract parseGeneratedPrompts from redteam base class (#2155)
- refactor(redteam): modularize and simplify harmful plugin (#2154)
- chore: bump @aws-sdk/client-bedrock-runtime from 3.691.0 to 3.693.0 (#2147)
- chore: bump @eslint/plugin-kit from 0.2.0 to 0.2.3 in the npm_and_yarn group (#2151)
- chore: track token usage for redteam providers (#2150)
- chore(providers): misc harmful completion provider enhancements (#2153)
- chore: display strategy used in report view (#2156)
- chore: open result details in report view (#2159)
- chore: add # requests to token usage (#2158)
- chore: set redteamFinalPrompt in goat provider (#2161)
- chore(redteam): refactor harmful plugin into aligned and unaligned modules (#2164)
- chore(redteam): refactor unaligned inference API response handling (#2167)

### Fixed

- fix(share): update eval author to logged-in user when sharing (#2165)

## [0.96.2] - 2024-11-14

### Added

- feat(redteam): redteam fewshot overrides (#2138)
- feat(cli): make README.md file during onboarding init flow optional (#2054)

### Changed

- feat: helm chart for self hosted (#2003)

### Fixed

- fix(cli): remove validation warning on yaml files (#2137)
- fix(providers): handle system messages correctly for bedrock Claude models (#2141)
- fix(redteam): Config for all strategies (#2126)
- fix(webui): potential divide by 0s (#2135)
- fix(webui): restore token usage display (#2143)

### Dependencies

- chore(deps): clean up plugin action params (#2139)
- chore(deps): bump @aws-sdk/client-bedrock-runtime from 3.687.0 to 3.691.0 (#2140)
- chore(deps): update dependencies (#2133)

## [0.96.1] - 2024-11-12

### Added

- feat(ui): Respect max text length in Markdown cells (#2109)

### Changed

- chore(assertions): split assertions into separate modules (#2116)\* chore(blog): update API endpoint to canonical domain by @mldangelo in https://github.com/promptfoo/promptfoo/pull/2119
- chore(cli): add promptfoo version header to all requests (#2121)
- chore(redteam): allow goat to be used stateless or not (#2102)
- chore(redteam): Break out Prompt Metrics Types (#2120)
- chore(redteam): re-organize report categories (#2127)
- chore(docs): Fix AWS default region to match documentation (#2117)

### Fixed

- fix(cli): validate config after dereferencing (#2129)
- fix(providers): handle system messages correctly in anthropic parseMessages (#2128)

### Dependencies

- chore(deps): bump groq-sdk from 0.7.0 to 0.8.0 (#2131)
- chore(deps): update multiple dependencies (#2118)

## [0.96.0] - 2024-11-10

### Added

- feat(redteam): intent plugin (#2072)
- feat(redteam): rag poisoning plugin (#2078)
- feat(cli): --filter-sample on eval to randomly sample (#2115)
- feat(providers): azure default provider (#2107)
- feat(assertions): BLEU score (#2081)

### Changed

- chore(assertions): refactor JSON assertions (#2098)
- chore(assertions): split assertions into separate files (#2089)
- chore(cli): add --ids-only to list commands (#2076)
- chore(cli): lazily init csv assertion regex (#2111)
- chore(cli): validate json, yaml, js configs on load (#2114)
- chore(lint): format lint (#2082)
- chore(providers): add envar support for azure auth (#2106)
- chore(providers): add support for Claude 3.5 Haiku model (#2066)
- chore(providers): add support for external response_format in azure openai (#2092)
- chore(providers): azureopenai -> azure (#2113)
- chore(providers): Support AWS sessionToken and profile for authentication (#2085)
- chore(redteam): improve rbac grader (#2067)
- chore(redteam): pass context and options to target in iterativeTree provider (#2093)
- chore(redteam): Use purpose in graders (#2077)
- chore(webui): prevent unnecessary state resets in plugin configuration in redteam ui (#2071)
- chore: add yaml config validation tests (#2070)
- chore(docs): goat-blog demo component usability improvements (#2095)
- docs: use "provider" key in python prompt function (#2103)
- docs: add GOAT blog post (#2068)
- chore(blog): update API endpoint to canonical domain (#2119)

### Fixed

- fix(cli): keep eval id on `import` (#2112)
- fix(providers): portkey provider and headers (#2088)
- fix(redteam): provide target context (#2090)
- fix(providers): ensure consistent message parsing for Anthropic Claude Vision (#2069)
- fix(redteam): make remote generation URL dynamic to support dotenv loading (#2086)

### Dependencies

- chore(deps): bump @anthropic-ai/sdk from 0.31.0 to 0.32.0 (#2074)
- chore(deps): bump @anthropic-ai/sdk from 0.32.0 to 0.32.1 (#2083)
- chore(deps): bump @aws-sdk/client-bedrock-runtime from 3.686.0 to 3.687.0 (#2104)
- chore(deps): bump openai from 4.70.2 to 4.71.0 (#2073)
- chore(deps): bump openai from 4.71.0 to 4.71.1 (#2087)

## [0.95.0] - 2024-11-04

### Added

- **feat(redteam):** goat (#2006)
- **feat(webui):** add support for file providers in eval creation view via file upload by @mldangelo in https://github.com/promptfoo/promptfoo/pull/2055
- feat(webui): add support for file providers in eval creation view via file upload (#2055)

### Changed

- **feat:** save and load configs (#2044)
- **feat:** index page for report view (#2048)
- **fix:** competitors grader (#2042)
- **fix:** llm rubric markup (#2043)
- **fix:** OOM on large evals (#2049)
- **chore:** migrate rag-full example to langchain 0.3.0 (#2041)
- **chore:** add some loaders to webui pages (#2050)
- **chore(providers):** add bedrock regional inference profile IDs (#2058)
- **chore(webui):** optimize custom policy handling (#2061)
- **chore:** bump @anthropic-ai/sdk from 0.30.1 to 0.31.0 (#2062)
- **chore:** bump openai from 4.69.0 to 4.70.2 (#2063)

### Fixed

- **fix(webui):** preserve target label when switching target types (#2060)

### Dependencies

- **chore(deps):** bump langchain from 0.2.10 to 0.3.0 in /examples/rag-full (#2040)
- **chore(deps):** bump openai from 4.68.4 to 4.69.0 (#2045)
- **chore(deps):** update patch and minor dependencies (#2064)

## [0.94.6] - 2024-10-30

### Added

- feat(webui): make table header sticky (#2001)

### Changed

- feat: `promptfoo auth whoami` (#2034)
- fix: minor redteam run fixes (#2033)
- fix: report issue counts (#2037)
- fix: Integration backlink to portkey docs (#2039)
- chore: add provider to assertion function context (#2036)
- chore: add `--verbose` to redteam run (#2032)
- chore(deps-dev): bump @aws-sdk/client-bedrock-runtime from 3.679.0 to 3.682.0 (#2038)

### Dependencies

- chore(deps): bump elliptic from 6.5.7 to 6.6.0 in /src/app (#2031)
- chore(deps): bump langchain from 0.1.14 to 0.3.0 in /examples/langchain-python (#2035)

## [0.94.5] - 2024-10-28

### Changed

- fix: bump version on fetch cache key (#2029)
- fix: support browser back/forward in redteam setup (#2022)
- chore: improve ui for plugin configs (#2024)
- chore(webui): improve redteam plugin configuration UI (#2028)
- chore: Add Missing Statuses to Risk Categories (#2030)

### Fixed

- fix(ci): add disk space cleanup steps to prevent runner failures (#2018)
- fix(redteam): auto-extract injectVar from prompt template in redteam image provider (#2021)
- fix(providers): adjust bedrock anthropic default temperature (#2027)
- fix(webui): hide redteam setup dialog after seen (#2023)

### Documentation

- docs(provider): fix dalle-3 provider name (#2020)

## [0.94.4] - 2024-10-27

### Added

- **Feature:** Add simulated user provider ([#2014](https://github.com/promptfoo/promptfoo/pull/2014) by [@typpo](https://github.com/typpo))

### Changed

- **Fix:** Handle basic auth credentials in fetch requests ([#2013](https://github.com/promptfoo/promptfoo/pull/2013) by [@mldangelo](https://github.com/mldangelo))
- **Chore:** Add configuration option to disable template environment variables ([#2017](https://github.com/promptfoo/promptfoo/pull/2017) by [@mldangelo](https://github.com/mldangelo))
- **Chore (Redteam):** Improve onboarding CLI plugin configuration handling ([#2015](https://github.com/promptfoo/promptfoo/pull/2015) by [@mldangelo](https://github.com/mldangelo))

## [0.94.3] - 2024-10-26

### Changed

- feat: package import support improvements (#1995)
- feat: add adaline gateway provider (#1980)
- fix: template creation for `promptfoo init` and `promptfoo redteam init`
- chore(providers): merge prompt and provider config in azure (#2011)

## [0.94.2] - 2024-10-25

### Added

- feat(browser): `optional` arg on `click` commands (#1997)

### Changed

- feat: add browser support in redteam setup (#1998)
- fix: test case descriptions (#2000)
- fix: Http Provider parser (#1994)
- chore: save user consent when logged in via webui (#1999)
- chore: Constants are lower case (#2007)
- style(eslint): add sort-keys rule and sort type constituents (#2008)
- chore(redteam): alphabetize and normalize ordering of constants (#2002)
- revert: style(eslint): add sort-keys rule and sort type constituents (#2009)

## [0.94.1] - 2024-10-24

### Added

- **feat(schema):** Add YAML schema validation to config files by [@mldangelo](https://github.com/mldangelo) in [#1990](https://github.com/promptfoo/promptfoo/pull/1990)

### Changed

- **chore:** Don't run Docker as root by [@typpo](https://github.com/typpo) in [#1884](https://github.com/promptfoo/promptfoo/pull/1884)
- **chore(webui):** Move Snackbar out of component for reuse by [@sklein12](https://github.com/sklein12) in [#1989](https://github.com/promptfoo/promptfoo/pull/1989)
- **chore(redteam):** Send version to remote endpoint by [@typpo](https://github.com/typpo) in [#1982](https://github.com/promptfoo/promptfoo/pull/1982)
- **refactor(tests):** Reorganize test files into subdirectories by [@mldangelo](https://github.com/mldangelo) in [#1984](https://github.com/promptfoo/promptfoo/pull/1984)
- site: additional landing page (#1996)

### Fixed

- **fix(providers):** Better OpenAI rate limit handling by [@typpo](https://github.com/typpo) in [#1981](https://github.com/promptfoo/promptfoo/pull/1981)
- **fix(providers):** Refusals are not failures by [@typpo](https://github.com/typpo) in [#1991](https://github.com/promptfoo/promptfoo/pull/1991)
- **fix(redteam):** Better error handling in strategies by [@typpo](https://github.com/typpo) in [#1983](https://github.com/promptfoo/promptfoo/pull/1983)
- **fix(redteam):** Better error on remote plugins when remote is disabled by [@typpo](https://github.com/typpo) in [#1979](https://github.com/promptfoo/promptfoo/pull/1979)
- fix: prompt validation (#1993)

### Dependencies

- **chore(deps):** Bump @aws-sdk/client-bedrock-runtime from 3.677.0 to 3.678.0 by [@dependabot](https://github.com/dependabot) in [#1987](https://github.com/promptfoo/promptfoo/pull/1987)
- **chore(deps):** Bump @anthropic-ai/sdk from 0.30.0 to 0.30.1 by [@dependabot](https://github.com/dependabot) in [#1986](https://github.com/promptfoo/promptfoo/pull/1986)
- **chore(deps):** Bump OpenAI from 4.68.2 to 4.68.4 by [@dependabot](https://github.com/dependabot) in [#1985](https://github.com/promptfoo/promptfoo/pull/1985)

## [0.94.0] - 2024-10-23

### Added

- feat(providers): add support for `github` provider (#1927)
- feat(providers): add support for xAI (Grok) provider (#1967)
- feat(providers): Update HTTP Provider to support any type of request (#1920)
- feat(prompts): add context to python and javascript prompts (#1974)
- feat(webui): add ability to update eval author (#1951)
- feat(webui): add login page (#1964)
- feat(webui): add support for displaying base64-encoded images (#1937)
- feat(cli): allow referencing specific gsheet (#1942)
- feat(redteam): show passes and fails in report drawer (#1972)

### Changed

- chore(cli): disable database logging by default (#1953)
- chore(cli): move db migrations up (#1975)
- chore(cli): replace node-fetch with native fetch API (#1968)
- chore(cli): warn on unsupported test format (#1945)
- chore(providers): support AWS credentials in config file for bedrock provider (#1936)
- chore(providers): support response_format in prompt config in openai provider (#1966)
- chore(providers): update Claude 3.5 model version (#1973)
- chore(providers): update implementation of togetherAI provider (#1934)
- chore(redteam): Add redteam descriptions and display names (#1962)
- chore(redteam): Better typing for the new constants (#1965)
- chore(redteam): fix typing issue, don't return in route (#1933)
- chore(redteam): move all redteam constants to one spot (#1952)
- chore(redteam): remove providers from db (#1955)
- chore(redteam): update providers to id by id or label (#1924)
- chore(redteam): Use Provider Label as Unique ID for redteam targets (#1938)
- chore(webui): add user email management endpoints (#1949)
- chore(webui): create dedicated eval router (#1948)
- chore(webui): expose redteam init ui in navigation dropdown menu (#1926)
- chore(webui): improve max text length slider (#1939)
- chore(webui): optimize Material-UI imports for better tree-shaking (#1928)
- chore(webui): optionally record anonymous telemetry (#1940)
- chore(webui): resolve fast refresh warning by separating useToast hook (#1941)
- refactor(assertions): move utility functions to separate file (#1944)
- chore: add citation generation script and update CITATION.cff (#1914)

### Fixed

- fix(cli): add metadata to EvaluateResult model (#1978)
- fix(cli): check for python3 alias (#1971)
- fix(cli): cli properly watches all types of configs (#1929)
- fix(cli): resolve deep copy issue when using grader cli arg (#1943)
- fix(eval): set author from getUserEmail when creating Eval (#1950)
- fix(providers): improve Gemini format coercion and add tests (#1925)
- fix(providers): maybeCoerceToGeminiFormat in palm provider - parse system_instruction (#1947)

### Dependencies

- chore(deps): bump aiohttp from 3.9.5 to 3.10.2 in /examples/rag-full (#1959)
- chore(deps): bump certifi from 2023.11.17 to 2024.7.4 in /examples/python-provider (#1958)
- chore(deps): bump idna from 3.6 to 3.7 in /examples/python-provider (#1957)
- chore(deps): bump rollup from 4.21.3 to 4.24.0 in /src/app (#1961)
- chore(deps): bump starlette from 0.37.2 to 0.40.0 in /examples/rag-full (#1956)
- chore(deps): bump vite from 5.3.3 to 5.4.9 in /examples/jest-integration (#1960)
- chore(deps): migrate drizzle (#1922)
- chore(deps): update dependencies (#1913)

### Documentation

- docs(blog): adding fuzzing post (#1921)

## [0.93.3] - 2024-10-17

### Added

- **feat(assertions):** Support array of files in assertion values by [@danpe](https://github.com/promptfoo/promptfoo/pull/1897)
- **feat(redteam):** Math-prompt strategy by [@AISimplyExplained](https://github.com/promptfoo/promptfoo/pull/1907)
- feat(redteam): math-prompt strategy (#1907)
- feat: add watsonx bearer token auth and display model cost (#1904)
- feat: support array of files in assertion values (#1897)

### Changed

- **chore(providers):** Add WatsonX bearer token auth and display model cost by [@gprem09](https://github.com/promptfoo/promptfoo/pull/1904)
- **chore(redteam):** Rename math-prompt strategy and update docs by [@mldangelo](https://github.com/promptfoo/promptfoo/pull/1912)
- **chore(webui):** Redesign navigation and dark mode components by [@mldangelo](https://github.com/promptfoo/promptfoo/pull/1903)
- **chore(ci):** Correct GitHub Actions syntax for secret access by [@mldangelo](https://github.com/promptfoo/promptfoo/pull/1911)
- **chore(ci):** Fix Docker build by [@sklein12](https://github.com/promptfoo/promptfoo/pull/1910)
- **chore(ci):** Test eval share for hosted container by [@sklein12](https://github.com/promptfoo/promptfoo/pull/1908)
- **chore(ci):** Test sharing to cloud by [@sklein12](https://github.com/promptfoo/promptfoo/pull/1909)
- chore: fix docker build (#1910)
- chore(redteam): rename math-prompt strategy and update docs (#1912)
- chore: Test sharing to cloud (#1909)
- chore: Test eval share for hosted container (#1908)

### Fixed

- **fix(webui):** Navigating directly to an eval by [@sklein12](https://github.com/promptfoo/promptfoo/pull/1905)
- fix(providers): lazy load watsonx dependencies (#1977)
- fix(ci): correct GitHub Actions syntax for secret access (#1911)
- fix: Navigating directly to an eval (#1905)

### Documentation

- **docs(redteam):** Add documentation for Custom and PII plugins by [@mldangelo](https://github.com/promptfoo/promptfoo/pull/1892)

## [0.93.2] - 2024-10-16

### Fixed

- fix: sharing to hosted (#1902)
- fix: update cloud share URL path from 'results' to 'eval' (#1901)
- fix: gemini chat formatting (#1900)

### Documentation

- docs(redteam): add documentation for Custom and PII plugins (#1892)

### Changed

- **fix:** update cloud share URL path from 'results' to 'eval' by [@mldangelo](https://github.com/promptfoo/promptfoo/pull/1901)
- **fix:** gemini chat formatting by [@typpo](https://github.com/promptfoo/promptfoo/pull/1900)
- **fix:** sharing to hosted by [@sklein12](https://github.com/promptfoo/promptfoo/pull/1902)
- **chore:** add `--filter-targets` to `redteam run` by [@typpo](https://github.com/promptfoo/promptfoo/pull/1893)
- **chore:** warn users about unknown arguments after 'eval' command by [@mldangelo](https://github.com/promptfoo/promptfoo/pull/1898)
- chore(webui): redesign navigation and dark mode components (#1903)
- chore(cli): warn users about unknown arguments after 'eval' command (#1898)
- chore: add `--filter-targets` to `redteam run` (#1893)

### Dependencies

- **chore(deps):** bump `@anthropic-ai/sdk` from 0.29.0 to 0.29.1 by [@dependabot](https://github.com/promptfoo/promptfoo/pull/1894)
- chore(deps): bump @anthropic-ai/sdk from 0.29.0 to 0.29.1 (#1894)

## [0.93.1] - 2024-10-15

### Fixed

- fix: Delete all evals broken (#1891)

### Added

- feat: Redteam http target tester (#1883)

### Changed

- **feat:** Crisp chat on certain pages by [@typpo](https://github.com/promptfoo/promptfoo/pull/1880)
- **feat:** Redteam HTTP target tester by [@sklein12](https://github.com/promptfoo/promptfoo/pull/1883)
- **fix:** Do not use default config when config is explicitly set by [@typpo](https://github.com/promptfoo/promptfoo/pull/1878)
- **fix:** Delete all evals broken by [@sklein12](https://github.com/promptfoo/promptfoo/pull/1891)
- **docs:** Add RAG architecture blog post by [@vsauter](https://github.com/promptfoo/promptfoo/pull/1886)
- **refactor(webui):** Move dashboard to redteam directory by [@mldangelo](https://github.com/promptfoo/promptfoo/pull/1890)
- refactor(webui): move dashboard to redteam directory (#1890)

## [0.93.0] - 2024-10-14

### Documentation

- docs: add rag architecture blog post (#1886)

### Added

- feat(cli): add example download functionality to init command (#1875)
- feat(redteam): introduce experimental redteam setup ui (#1872)
- feat(providers): watsonx provider (#1869)
- feat(providers): node package provider (#1855)
- feat: crisp chat on certain pages (#1880)

### Changed

- chore(webui): show tools in report view (#1871)

### Fixed

- fix(cli): only set redteam on combined configs when necessary (#1879)
- fix(cli): disable remote grading with rubric prompt override (#1877)
- fix(webui): rendering evals (#1881)
- fix: do not use default config when config is explicitly set (#1878)

## [0.92.3] - 2024-10-12

### Changed

- fix: request correct structure in prompt (#1851)
- fix: Only persist custom API url in local storage if it's set through the UI (#1854)
- fix: equality failure message (#1868)
- fix: don't always persist providers (#1870)
- feat: env variable to host pf at a different url path then base (#1853)
- chore(redteam): improve custom plugin definition and validation (#1860)
- chore: move skip logic to generate (#1834)
- chore: add `--filter-targets` alias (#1863)
- chore: Cloud sharing with new format (#1840)

### Fixed

- fix(webui): resolve undefined version display in InfoModal (#1856)

### Dependencies

- chore(deps-dev): bump @aws-sdk/client-bedrock-runtime from 3.667.0 to 3.668.0 (#1857)
- chore(deps-dev): bump @aws-sdk/client-bedrock-runtime from 3.668.0 to 3.669.0 (#1865)

## [0.92.2] - 2024-10-09

### Changed

- **ci(tests)**: Separate unit and integration tests in CI pipeline by [@mldangelo](https://github.com/mldangelo) in [#1849](https://github.com/promptfoo/promptfoo/pull/1849)
  - Bump `@aws-sdk/client-bedrock-runtime` from 3.666.0 to 3.667.0 by [@dependabot](https://github.com/dependabot) in [#1845](https://github.com/promptfoo/promptfoo/pull/1845)
  - Bump `@anthropic-ai/sdk` from 0.28.0 to 0.29.0 by [@dependabot](https://github.com/dependabot) in [#1846](https://github.com/promptfoo/promptfoo/pull/1846)
  - Bump `openai` from 4.67.2 to 4.67.3 by [@dependabot](https://github.com/dependabot) in [#1844](https://github.com/promptfoo/promptfoo/pull/1844)

### Fixed

- **fix(providers)**: Dynamically import FAL-AI serverless client by [@mldangelo](https://github.com/mldangelo) in [#1850](https://github.com/promptfoo/promptfoo/pull/1850)

### Dependencies

- **chore(deps)**:

## [0.92.1] - 2024-10-08

### Added

- **feat(providers):** Add support for an optional `responseSchema` file to Google Gemini by [@aud](https://github.com/promptfoo/promptfoo/pull/1839)
- feat(providers): Add support for an optional `responseSchema` file to google gemini (#1839)

### Changed

- **fix:** count could be off if there was a test that wasn't recorded by [@sklein12](https://github.com/promptfoo/promptfoo/pull/1841)
- **fix:** support relative paths by [@sklein12](https://github.com/promptfoo/promptfoo/pull/1842)
- **fix:** Prompt ordering on tables by [@sklein12](https://github.com/promptfoo/promptfoo/pull/1843)
- **chore:** delete empty file by [@sklein12](https://github.com/promptfoo/promptfoo/pull/1829)
- **chore:** rename tables by [@sklein12](https://github.com/promptfoo/promptfoo/pull/1831)
- chore(deps-dev): bump @aws-sdk/client-bedrock-runtime from 3.665.0 to 3.666.0 (#1836)

### Fixed

- **fix(provider):** fal prompt config overrides by [@drochetti](https://github.com/promptfoo/promptfoo/pull/1835)
- fix: Prompt ordering on tables (#1843)
- fix: support relative paths (#1842)
- fix: count could be off if there was a test that wasn't recorded (#1841)

### Dependencies

- **chore(deps):** bump openai from 4.67.1 to 4.67.2 by [@dependabot](https://github.com/promptfoo/promptfoo/pull/1837)
- **chore(deps-dev):** bump @aws-sdk/client-bedrock-runtime from 3.665.0 to 3.666.0 by [@dependabot](https://github.com/promptfoo/promptfoo/pull/1836)
- chore(deps): bump openai from 4.67.1 to 4.67.2 (#1837)

### Documentation

- **docs(contributing):** expand guide for adding new providers by [@mldangelo](https://github.com/promptfoo/promptfoo/pull/1833)

## [0.92.0] - 2024-10-07

### Fixed

- fix(provider): fal prompt config overrides (#1835)

### Documentation

- docs(contributing): expand guide for adding new providers (#1833)

### Changed

- Normalize eval results in db (#1776)
- foundation model blog post (#1823)
- site: custom blog index page (#1824)
- chore(build): allow-composite-ts (#1825)
- chore(cli): improve validation for extension hooks (#1827)
- chore: rename tables (#1831)
- chore: delete empty file (#1829)

## [0.91.3] - 2024-10-04

### Added

- feat(redteam): add religion plugin (#1822)
- feat(provider-fal): allow prompt config overrides (#1815)
- feat: remove in memory table (#1820)

## [0.91.2] - 2024-10-04

### Added

- feat(cli): Add input validation to eval command (@mldangelo #1810)
- feat(cli): Add real-time logging for Python script execution (@mldangelo #1818)
- feat(providers): Add support for setting cookies in `browser` provider (@typpo #1809)

### Changed

- chore(ci): Move integration tests to separate job in GitHub Actions workflow (@mldangelo #1821)
- chore(providers): Add support for file-based response parser for HTTP provider (@mldangelo #1808)
- chore(providers): Improve error message for browser provider missing imports (67c5fed2 @typpo)
- chore(redteam): Update to specific GPT-4 model (0be9c87f @mldangelo)
- chore(site): Update intro cal.com link (ff36972e @typpo)
- chore(webui): Remove 'use client' directives from React components (bc6f4214 @mldangelo)
- docs: Add Streamlit application in browser documentation (855e80f4 @typpo)
- docs: Escape tag in documentation (9c3ae83b @typpo)
- docs: Remove responseparser from quickstart (fe17b837 @typpo)
- docs: Remove responseParser from redteam template (feda3c60 @typpo)
- docs: Update test case reference documentation (d7c7a507 @mldangelo)
- docs: Update to use `redteam run` and `redteam report` (@typpo #1814)

### Fixed

- fix(redteam): Resolve cross-session templating issues (@typpo #1811)
- fix(webui): Ensure weight is not 0 (@sklein12 #1817)

### Dependencies

- chore(deps-dev): Bump @aws-sdk/client-bedrock-runtime from 3.658.1 to 3.662.0 (@dependabot #1805)
- chore(deps-dev): Bump @aws-sdk/client-bedrock-runtime from 3.663.0 to 3.664.0 (@dependabot #1819)
- chore(deps): Bump openai from 4.66.1 to 4.67.0 (@dependabot #1804)
- chore(deps): Bump replicate from 0.34.0 to 0.34.1 (@dependabot #1806)
- chore(deps): Update dependencies (ec37ca4e @mldangelo)

## [0.91.1] - 2024-10-01

### Changed

- feat: prompts as python classmethods (#1799)

### Fixed

- fix(redteam): read redteam config during redteam eval command (#1803)

### Documentation

- docs(custom-api): update documentation and improve typing (#1802)

## [0.91.0] - 2024-10-01

### Added

- feat(cli): ask for email on public share by @typpo in #1798
- feat(cli): support input transforms by @MrFlounder in #1704
- feat(redteam): add `redteam run` command by @typpo in #1791
- feat(webui): new Chart type on the eval page of web UI by @YingjiaLiu99 in #1147

### Changed

- fix: calc the same prompt id everywhere by @sklein12 in #1795
- docs: add troubleshooting section for timeouts by @mldangelo
- docs: fix indentation by @typpo
- docs: provider index by @mldangelo in #1792
- docs: update ts-config example README with tsx loader options by @mldangelo
- site: misc redteam guide clarifications by @typpo
- chore(cli): reorganize command structure and add program name by @mldangelo
- chore(cli): simplify node version check by @mldangelo in #1794
- chore(openai): use omni moderation by default by @typpo in #1797
- chore(providers): add support for special chars in browser provider by @typpo in #1790
- chore(providers): render provider label using Nunjucks by @mldangelo in #1789
- chore(providers): warn on unknown provider types by @mldangelo in #1787
- chore(redteam): include package version in redteam run hash by @typpo in 6d2d0c65
- chore(redteam): rename and export base classes by @mldangelo in #1801
- chore(redteam): serverside generation for indirect-prompt-injection by @mldangelo
- chore(redteam): update adversarial generation to specific gpt-4o model by @typpo in 1f397f62
- chore(cli): reorganize command structure and add program name by @mldangelo in 66781927

### Fixed

- fix(build): remove ts-config path aliases until compilation works correctly by @sklein12 in #1796
- fix(cli): don't ask for email when sharing in ci or without tty by @typpo
- fix(package): use provider prompt map when running via Node package by @vsauter in #1788
- fix(redteam): don't include entities if list is empty by @typpo
- fix(redteam): OWASP aliases by @typpo in #1765

### Dependencies

- chore(deps): bump openai from 4.65.0 to 4.66.1 by @dependabot in #1800
- chore(deps): update dependencies by @mldangelo

## [0.90.3] - 2024-09-27

### Changed

- fix: browser provider ignores cert errors by @ianw_github in 9fcc9f5974d919291456292e187fba1b1bacb3e2

## [0.90.2] - 2024-09-27

### Changed

- **feat:** Add fal.ai provider by [@drochetti](https://github.com/drochetti) in [#1778](https://github.com/promptfoo/promptfoo/pull/1778)
- **feat:** Add install script for pre-built binary installation by [@mldangelo](https://github.com/mldangelo) in [#1755](https://github.com/promptfoo/promptfoo/pull/1755)
- **fix:** Improve JSON parser handling for multiple braces by [@typpo](https://github.com/typpo) in [#1766](https://github.com/promptfoo/promptfoo/pull/1766)
- **refactor(eval):** Reorganize and improve eval command options by [@mldangelo](https://github.com/mldangelo) in [#1762](https://github.com/promptfoo/promptfoo/pull/1762)
- **chore(bedrock):** Improve support for LLAMA3.1 and LLAMA3.2 model configurations by [@mldangelo](https://github.com/mldangelo) in [#1777](https://github.com/promptfoo/promptfoo/pull/1777)
- **chore(config):** Simplify config loading by [@mldangelo](https://github.com/mldangelo) in [#1779](https://github.com/promptfoo/promptfoo/pull/1779)
- **chore(redteam):** Move select plugins for server-side generation by [@mldangelo](https://github.com/mldangelo) in [#1783](https://github.com/promptfoo/promptfoo/pull/1783)
- **ci(nexe-build):** Add ARM64 support for nexe builds by [@mldangelo](https://github.com/mldangelo) in [#1780](https://github.com/promptfoo/promptfoo/pull/1780)
- **ci(nexe-build):** Update runner selection for macOS and add Windows file extension by [@mldangelo](https://github.com/mldangelo) in [#1784](https://github.com/promptfoo/promptfoo/pull/1784)

### Fixed

- **fix(providers):** Correct data types for `responseParser` in HTTP provider by [@typpo](https://github.com/typpo) in [#1764](https://github.com/promptfoo/promptfoo/pull/1764)

### Dependencies

- **chore(deps-dev):** Bump `@aws-sdk/client-bedrock-runtime` from 3.658.0 to 3.658.1 by [@dependabot](https://github.com/dependabot) in [#1769](https://github.com/promptfoo/promptfoo/pull/1769)
- **chore(deps):** Bump `replicate` from 0.33.0 to 0.34.0 by [@dependabot](https://github.com/dependabot) in [#1767](https://github.com/promptfoo/promptfoo/pull/1767)
- **chore(deps):** Bump `openai` from 4.63.0 to 4.64.0 by [@dependabot](https://github.com/dependabot) in [#1768](https://github.com/promptfoo/promptfoo/pull/1768)

## [0.90.1] - 2024-09-26

### Changed

- **chore(providers):** Updated Bedrock integration to support Llama 3.2 models. [#1763](https://github.com/promptfoo/promptfoo/pull/1763) by [@aristsakpinis93](https://github.com/aristsakpinis93)
- **chore:** Added support for config objects in JavaScript and Python assertions. [#1729](https://github.com/promptfoo/promptfoo/pull/1729) by [@vedantr](https://github.com/vedantr)
- **fix:** Improved prompts handling per provider. [#1757](https://github.com/promptfoo/promptfoo/pull/1757) by [@typpo](https://github.com/typpo)
- **fix:** Updated `--no-interactive` description and added it to the documentation. [#1761](https://github.com/promptfoo/promptfoo/pull/1761) by [@kentyman23](https://github.com/kentyman23)
- site: adding blog post for Prompt Airlines (#1774)

### Dependencies

- **chore(deps-dev):** Bumped `@aws-sdk/client-bedrock-runtime` from 3.654.0 to 3.658.0. [#1758](https://github.com/promptfoo/promptfoo/pull/1758) by [@dependabot](https://github.com/dependabot)

## [0.90.0] - 2024-09-24

### Changed

- cli: Added 'pf' as an alias for the 'promptfoo' command (@mldangelo, #1745)
- providers(bedrock): Added support for AI21 Jamba Models and Meta Llama 3.1 Models (@mldangelo, #1753)
- providers(python): Added support for file:// syntax for Python providers (@mldangelo, #1748)
- providers(http): Added support for raw requests (@typpo, #1749)
- cli: implement cloud Login functionality for private sharing (@sklein12, #1719)
- cli(redteam): aliased 'eval' in redteam namespace and prioritized redteam.yaml over promptfooconfig.yaml (@typpo, #1664)
- providers(http): Added templating support for provider URLs (@mldangelo, #1747)
- cli: read config files from directory paths (@andretran, #1721)
- Added PROMPTFOO_EXPERIMENTAL environment variable (@typpo)
- Simplified redteam consent process (@typpo)
- Improved input handling for login prompts (@mldangelo)
- Updated dependencies (@mldangelo)
- webui: fix route to edit eval description(@sklein12, #1754)
- cli: prevent logging of empty output paths (@mldangelo)
- Added raw HTTP request example (@typpo)
- Updated documentation to prefer prebuilt versions (@sklein12, #1752)
- Triggered release step in nexe build for tagged branches (@mldangelo)
- Updated release token in GitHub Actions workflow (@mldangelo)
- Added continue-on-error to nexe-build job (@mldangelo)

## [0.89.4] - 2024-09-23

### Added

- feat(webui): display suggestions (#1739)

### Changed

- feat: headless browser provider (#1736)
- feat: suggestions (#1723)
- feat: improvements to http and websocket providers (#1732)
- fix: empty state for webui (#1727)
- chore: add costs for OpenAI model "gpt-4o-2024-08-06" (#1728)
- fix: catch errors when creating share url (#1726)https://github.com/promptfoo/promptfoo/pull/1725
- fix: add missing outputPath (#1734)
- fix: output path when PROMPTFOO_LIGHTWEIGHT_RESULTS is set (#1737)
- chore: Move share action to server (#1743)
- docs: Update documentation for Tree-based Jailbreaks Strategy by @vingiarrusso in

### Fixed

- fix(prompts): add handling for function prompt (#1724)

## [0.89.3] - 2024-09-20

### Changed

- **Bug Fixes:**
  - Improved sanitization of generations ([#1713](https://github.com/promptfoo/promptfoo/pull/1713) by [@typpo](https://github.com/typpo))
  - Reverted config changes to resolve prompt file bug ([#1722](https://github.com/promptfoo/promptfoo/pull/1722) by [@mldangelo](https://github.com/mldangelo))
- **Docs**
  - Added more information to the enterprise page ([#1714](https://github.com/promptfoo/promptfoo/pull/1714) by [@typpo](https://github.com/typpo))
  - Updated the about page ([#1715](https://github.com/promptfoo/promptfoo/pull/1715) by [@typpo](https://github.com/typpo))
  - Minor landing page updates ([#1718](https://github.com/promptfoo/promptfoo/pull/1718) by [@typpo](https://github.com/typpo))
- Update documentation for Tree-based Jailbreaks Strategy (#1725)

## [0.89.2] - 2024-09-18

### Changed

- **Dependencies**: Updated project dependencies (@mldangelo)
- **Website**: Added truncate functionality to the site (@typpo)
- Fixed Node cache dependency issue (@typpo)
- Improved nexe build workflow artifact handling in CI pipeline (@mldangelo)
- Bumped version to 0.89.2 (@typpo)
-

## [0.89.1] - 2024-09-18

### Added

- **feat(provider/openai)**: support loading `response_format` from a file by [@albertlieyingadrian](https://github.com/albertlieyingadrian) in [#1711](https://github.com/promptfoo/promptfoo/pull/1711)
- **feat(matchers)**: add external file loader for LLM rubric by [@albertlieyingadrian](https://github.com/albertlieyingadrian) in [#1698](https://github.com/promptfoo/promptfoo/pull/1698)

### Changed

- **feat**: Redteam dashboard by [@typpo](https://github.com/typpo) in [#1709](https://github.com/promptfoo/promptfoo/pull/1709)
- **feat**: add WebSocket provider by [@typpo](https://github.com/typpo) in [#1712](https://github.com/promptfoo/promptfoo/pull/1712)
- **docs**: GPT vs O1 guide by [@typpo](https://github.com/typpo) in [#1703](https://github.com/promptfoo/promptfoo/pull/1703)

### Dependencies

- **chore(deps)**: bump `openai` from `4.61.1` to `4.62.0` by [@dependabot](https://github.com/dependabot) in [#1706](https://github.com/promptfoo/promptfoo/pull/1706)
- **chore(deps)**: bump `@azure/openai-assistants` from `1.0.0-beta.5` to `1.0.0-beta.6` by [@dependabot](https://github.com/dependabot) in [#1707](https://github.com/promptfoo/promptfoo/pull/1707)

## [0.89.0] - 2024-09-17

### Added

- feat(util): add nunjucks template support for file path (#1688) by @albertlieyingadrian
- feat(redteam): top level targets, plugins, strategies (#1689) by @typpo

### Changed

- feat: Migrate NextUI to a React App (#1637) by @sklein12
- feat: add golang provider (#1693) by @typpo
- feat: make config `prompts` optional (#1694) by @typpo
- chore(redteam): plumb scores per plugin and strategy (#1684) by @typpo
- chore(redteam): redteam init indent plugins and strategies by @typpo
- chore(redteam): redteam onboarding updates (#1695) by @typpo
- chore(redteam): update some framework mappings by @typpo
- refactor(csv): improve assertion parsing and add warning for single underscore usage (#1692) by @mldangelo
- docs: improve Python provider example with stub LLM function by @mldangelo

### Fixed

- fix(python): change PythonShell mode to binary to fix unicode encoding issues (#1671) by @mldangelo
- fix(python): check --version for executable path validation (#1690) by @mldangelo
- fix(providers): Mistral Error Reporting (#1691) by @GICodeWarrior

### Dependencies

- chore(deps): bump openai from 4.61.0 to 4.61.1 (#1696) by @dependabot
- chore(deps): remove nexe dev dependency by @mldangelo
- chore(deps): update eslint and related packages by @mldangelo

## [0.88.0] - 2024-09-16

### Dependencies

- chore(deps): bump replicate from 0.32.1 to 0.33.0 (#1682)

### Added

- feat(webui): display custom namedScores (#1669)

### Changed

- **Added** `--env-path` as an alias for the `--env-file` option in CLI (@mldangelo)
- **Introduced** `PROMPTFOO_LIGHTWEIGHT_RESULTS` environment variable to optimize result storage (@typpo)
- **Added** `validatePythonPath` function and improved error handling for Python scripts (@mldangelo)
- **Displayed** custom named scores in the Web UI (@khp)
- **Improved** support for structured outputs in the OpenAI provider (@mldangelo)
- **Added** OpenAI Assistant's token usage statistics (@albertlieyingadrian)
- **Added** pricing information for Azure OpenAI models (@mldangelo)
- **Improved** API URL formatting for Azure OpenAI provider (@mldangelo)
- **Fixed** prompt normalization when reading configurations (@mldangelo)
- **Resolved** Docker image issues by adding Python, ensuring the `next` output directory exists, and disabling telemetry (@mldangelo)
- **Improved** message parsing for the Anthropic provider (@mldangelo)
- **Fixed** error in loading externally defined OpenAI function calls (@mldangelo)
- **Corrected** latency assertion error for zero milliseconds latency (@albertlieyingadrian)
- **Added** a new Red Team introduction and case studies to the documentation (@typpo)
- **Updated** model references and default LLM models in the documentation (@mldangelo)
- **Fixed** typos and broken image links in the documentation (@mldangelo, @typpo)
- **Refactored** Red Team commands and types to improve code organization (@mldangelo)
- **Moved** `evaluateOptions` initialization to `evalCommand` (@mldangelo)
- **Centralized** cost calculation logic in providers (@mldangelo)
- ci: improve nexe build workflow and caching (#1683)
- chore(providers): add pricing information for Azure OpenAI models (#1681)

### Tests

- **Added** support for `file://` prefix for local file paths in the `tests:` field in configuration (@mldangelo)

## [0.87.1] - 2024-09-12

### Fixed

- fix(docker): add Python to Docker image and verify in CI (#1677)
- fix(assertions): fix latencyMs comparison with undefined to allow 0 ms latency (#1668)
- fix(providers): improve parseMessages function for anthropic (#1666)
- fix(dockerfile): ensure next out directory exists and disable next telemetry (#1665)
- fix: normalize prompts when reading configs (#1659)

### Added

- feat(python): add validatePythonPath function and improve error handling (#1670)
- feat(cli): accept '--env-path' as an alias for '--env-file' option (#1654)
- feat: PROMPTFOO_LIGHTWEIGHT_RESULTS envar (#1450)

### Documentation

- docs: red team intro (#1662)
- docs: update model references from gpt-3.5-turbo to gpt-4o-mini (#1655)

### Changed

- **Add OpenAI `o1` pricing** by [@typpo](https://github.com/typpo) in [#1649](https://github.com/promptfoo/promptfoo/pull/1649)
- **Add support for OpenAI `o1` max completion tokens** by [@mldangelo](https://github.com/mldangelo) in [#1650](https://github.com/promptfoo/promptfoo/pull/1650)
- **Share link issue when self-hosting** by [@typpo](https://github.com/typpo) in [#1647](https://github.com/promptfoo/promptfoo/pull/1647)
- **Fix OpenAI function tool callbacks handling** by [@mldangelo](https://github.com/mldangelo) in [#1648](https://github.com/promptfoo/promptfoo/pull/1648)
- **Fix broken anchor links** by [@mldangelo](https://github.com/mldangelo) in [#1645](https://github.com/promptfoo/promptfoo/pull/1645)
- **Add documentation for Echo provider** by [@mldangelo](https://github.com/mldangelo) in [#1646](https://github.com/promptfoo/promptfoo/pull/1646)
- ci: add push trigger to docker workflow (#1678)
- refactor(providers): centralize cost calculation logic (#1679)
- refactor: move evaluateOptions initialization to evalCommand (#1674)
- refactor(redteam): move redteam types to src/redteam/types (#1653)
- refactor(redteam): move redteam commands to src/redteam/commands (#1652)
- chore(providers): improve API URL formatting for Azure OpenAI provider (#1672)
- chore(providers): add openai assistant's token usage (#1661)
- chore(openai): improve support for structured outputs (#1656)
- chore: support file:// prefix for local file paths in `tests:` field in config (#1651)

## [0.87.0] - 2024-09-12

### Changed

- feat: remote strategy execution (#1592)
- fix: run db migrations first thing in cli (#1638)
- chore: add --remote to `eval` (#1639)
- chore: ability to record when feature is used (#1643)
- site: intro and image updates (#1636)

### Dependencies

- chore(deps-dev): bump @aws-sdk/client-bedrock-runtime from 3.649.0 to 3.650.0 (#1640)
- chore(deps): bump openai from 4.58.2 to 4.59.0 (#1641)

## [0.86.1] - 2024-09-11

### Changed

- feat: cross-session leak plugin (#1631)
- fix: quickswitcher (#1635)

## [0.86.0] - 2024-09-11

### Changed

- **feat**: Added MITRE Atlas plugin aliases by [@typpo](https://github.com/typpo) in [#1629](https://github.com/promptfoo/promptfoo/pull/1629)
- **chore**: Removed the NextAPI by [@sklein12](https://github.com/sklein12) in [#1599](https://github.com/promptfoo/promptfoo/pull/1599)
- **fix**: Improved rate limiting handling by [@sinedied](https://github.com/sinedied) in [#1633](https://github.com/promptfoo/promptfoo/pull/1633)
- **fix**: Ensured `name:value` pairs are unique, rather than just names, for tags by [@sklein12](https://github.com/sklein12) in [#1621](https://github.com/promptfoo/promptfoo/pull/1621)
- **chore**: Fixed paths for `ts-node` by [@sklein12](https://github.com/sklein12) in [#1628](https://github.com/promptfoo/promptfoo/pull/1628)
- **chore**: Standardized paths by [@sklein12](https://github.com/sklein12) in [#1627](https://github.com/promptfoo/promptfoo/pull/1627)

### Dependencies

- **chore(deps-dev)**: Bumped `@aws-sdk/client-bedrock-runtime` from 3.645.0 to 3.649.0 by [@dependabot](https://github.com/dependabot) in [#1632](https://github.com/promptfoo/promptfoo/pull/1632)
- **chore(deps)**: Bumped `@anthropic-ai/sdk` from 0.27.2 to 0.27.3 by [@dependabot](https://github.com/dependabot) in [#1625](https://github.com/promptfoo/promptfoo/pull/1625)
- **chore(deps)**: Bumped `openai` from 4.58.1 to 4.58.2 by [@dependabot](https://github.com/dependabot) in [#1624](https://github.com/promptfoo/promptfoo/pull/1624)

## [0.85.2] - 2024-09-10

### Changed

- feat: compliance status in redteam reports (#1619)
- fix: prompt parsing (#1620)

## [0.85.1] - 2024-09-09

### Changed

- feat: add support for markdown prompts (#1616)
- fix: Indirect Prompt Injection missing purpose and will only generate… (#1618)

### Dependencies

- chore(deps): bump openai from 4.58.0 to 4.58.1 (#1617)

## [0.85.0] - 2024-09-06

### Added

- **feat(mistral):** Update chat models and add embedding provider by @mldangelo in [#1614](https://github.com/promptfoo/promptfoo/pull/1614)
- **feat(templates):** Allow Nunjucks templating in grader context by @mldangelo in [#1606](https://github.com/promptfoo/promptfoo/pull/1606)
- **feat(redteam):** Add remote generation for multilingual strategy by @mldangelo in [#1603](https://github.com/promptfoo/promptfoo/pull/1603)
- **feat(redteam):** ASCII smuggling plugin by @typpo in [#1602](https://github.com/promptfoo/promptfoo/pull/1602)
- **feat(redteam):** More direct prompt injections by @typpo in [#1600](https://github.com/promptfoo/promptfoo/pull/1600)
- **feat(redteam):** Prompt injections for all test cases by @typpo in [commit 28605413](https://github.com/promptfoo/promptfoo/commit/28605413)

### Changed

- **refactor:** Improve project initialization and error handling by @mldangelo in [#1591](https://github.com/promptfoo/promptfoo/pull/1591)
- **chore:** Warn if API keys are not present when running `promptfoo init` by @cristiancavalli in [#1577](https://github.com/promptfoo/promptfoo/pull/1577)
- **chore:** Add info to contains-all and icontains-all error by @typpo in [#1596](https://github.com/promptfoo/promptfoo/pull/1596)
- **chore(redteam):** Export graders by @sklein12 in [#1593](https://github.com/promptfoo/promptfoo/pull/1593)
- **chore(redteam):** Export prompt generators by @sklein12 in [#1583](https://github.com/promptfoo/promptfoo/pull/1583)
- **docs:** Add information on loading scenarios from external files by @mldangelo in [commit ddcc6e59](https://github.com/promptfoo/promptfoo/commit/ddcc6e59)

### Fixed

- **fix(redteam):** Correct metric name for misinfo/pii/etc plugins by @typpo in [#1605](https://github.com/promptfoo/promptfoo/pull/1605)
- **fix(redteam):** Remove quotes and numbered results from generated prompts by @typpo in [#1601](https://github.com/promptfoo/promptfoo/pull/1601)
- **fix(redteam):** Move purpose to the right place in redteam template by @typpo in [commit 00b2ed1c](https://github.com/promptfoo/promptfoo/commit/00b2ed1c)

### Dependencies

- **chore(deps):** Bump openai from 4.57.3 to 4.58.0 by @dependabot in [#1608](https://github.com/promptfoo/promptfoo/pull/1608)
- **chore(deps):** Bump openai from 4.57.2 to 4.57.3 by @dependabot in [#1594](https://github.com/promptfoo/promptfoo/pull/1594)

### Documentation

- **docs(redteam):** Red team introduction by @typpo in [commit ba5fe14c](https://github.com/promptfoo/promptfoo/commit/ba5fe14c) and [commit 60624456](https://github.com/promptfoo/promptfoo/commit/60624456)
- **docs(redteam):** Minor redteam update by @typpo in [commit 7cad8da5](https://github.com/promptfoo/promptfoo/commit/7cad8da5)

### Tests

- **test(redteam):** Enhance nested quotes handling in parseGeneratedPrompts by @mldangelo in [commit 36f6464a](https://github.com/promptfoo/promptfoo/commit/36f6464a)

## [0.84.1] - 2024-09-04

### Changed

- fix: json parsing infinite loop (#1590)
- fix: add cache and timeout to remote grading (#1589)

## [0.84.0] - 2024-09-04

### Changed

- Support for remote `llm-rubric` (@typpo in #1585)
- Resolve foreign key constraint in `deleteAllEvals` (@mldangelo in #1581)
- Don't set OpenAI chat completion `seed=0` by default (@Sasja in #1580)
- Improve strategy JSON parsing (@typpo in #1587)
- Multilingual strategy now uses redteam provider (@typpo in #1586)
- Handle redteam remote generation error (@typpo)
- Redteam refusals are not failures for Vertex AI (@typpo)
- Reorganize redteam exports and add Strategies (@mldangelo in #1588)
- Update OpenAI config documentation (@mldangelo)
- Improve Azure environment variables and configuration documentation (@mldangelo)
- Bump dependencies and devDependencies (@mldangelo)
- Set `stream: false` in Ollama provider (@typpo, #1568)
- Bump openai from 4.57.0 to 4.57.1 (@dependabot in #1579)
- Regenerate JSON schema based on type change (@mldangelo)
- Synchronize EnvOverrides in types and validators (@mldangelo)

## [0.83.2] - 2024-09-03

### Added

- feat: add --remote to redteam generate (#1576)

## [0.83.1] - 2024-09-03

## [0.83.0] - 2024-09-03

### Changed

- feat: add onboarding flow for http endpoint (#1572)
- feat: remote generation on the cli (#1570)
- docs: update YAML syntax for prompts and providers arrays (#1574)

## [0.82.0] - 2024-09-02

### Added

- feat(redteam): add remote generation for purpose and entities by @mldangelo

### Changed

- feat: add `delay` option for redteam generate and refactor plugins by @typpo
- fix: validate all plugins before running any by @typpo
- fix: remove indirect prompt injection `config.systemPrompt` dependency by @typpo
- fix: show all strategies on report by @typpo
- fix: bfla grading by @typpo
- chore: simplify redteam types by @typpo
- chore: move redteam command locations by @typpo
- chore: defaults for redteam plugins/strategies by @typpo
- chore: clean up some redteam onboarding questions by @typpo
- chore: export redteam plugins by @typpo
- chore: rename envar by @typpo
- chore: add `PROMPTFOO_NO_REDTEAM_MODERATION` envar by @typpo
- chore(redteam): add progress bar to multilingual strategy by @mldangelo
- chore(redteam): export extraction functions by @mldangelo
- chore(docker): install peer dependencies during build by @mldangelo
- docs: update file paths to use file:// prefix by @mldangelo
- chore: clean up some redteam onboarding questions (#1569)
- chore: defaults for redteam plugins/strategies (#1521)

### Dependencies

- chore(deps-dev): bump @aws-sdk/client-bedrock-runtime from 3.637.0 to 3.642.0 by @dependabot
- chore(deps): bump replicate from 0.32.0 to 0.32.1 by @dependabot
- chore(deps): bump openai from 4.56.1 to 4.57.0 by @dependabot
- chore(deps): bump the github-actions group with 2 updates by @dependabot

## [0.81.5] - 2024-08-30

### Dependencies

- chore(deps): bump the github-actions group with 2 updates (#1566)
- chore(deps): bump replicate from 0.32.0 to 0.32.1 (#1559)
- chore(deps): bump openai from 4.56.1 to 4.57.0 (#1558)

### Fixed

- fix: remove indirect prompt injection `config.systemPrompt` dependency (#1562)
- fix: validate all plugins before running any (#1561)

### Added

- feat: add `delay` option for redteam generate and refactor plugins (#1564)
- feat(redteam): add remote generation for purpose and entities (#1555)

### Changed

- feat: global `env` var in templates (#1553)
- fix: harmful grader (#1554)
- chore: include createdAt in getStandaloneEvals (#1550)
- chore: write eval tags to database and add migration (#1551)
- style: enforce object shorthand rule (#1557)
- chore: move redteam command locations (#1565)
- chore: simplify redteam types (#1563)
- chore(deps-dev): bump @aws-sdk/client-bedrock-runtime from 3.637.0 to 3.642.0 (#1560)

## [0.81.4] - 2024-08-29

### Changed

- **fix:** redteam progress bar by @typpo in [#1548](https://github.com/promptfoo/promptfoo/pull/1548)
- **fix:** redteam grading should use defaultTest by @typpo in [#1549](https://github.com/promptfoo/promptfoo/pull/1549)
- **refactor:** move extractJsonObjects to json utility module by @mldangelo in [#1539](https://github.com/promptfoo/promptfoo/pull/1539)

### Fixed

- **fix(redteam):** fix modifier handling in PluginBase by @mldangelo in [#1538](https://github.com/promptfoo/promptfoo/pull/1538)
- **fix(testCases):** improve test case generation with retry logic by @mldangelo in [#1544](https://github.com/promptfoo/promptfoo/pull/1544)
- **fix(docker):** link peer dependencies in Docker build by @mldangelo in [#1545](https://github.com/promptfoo/promptfoo/pull/1545)
- **fix(devcontainer):** simplify and standardize development environment by @mldangelo in [#1547](https://github.com/promptfoo/promptfoo/pull/1547)

### Dependencies

- **chore(deps):** update dependencies by @mldangelo in [#1540](https://github.com/promptfoo/promptfoo/pull/1540)
- **chore(deps):** bump @anthropic-ai/sdk from 0.27.0 to 0.27.1 by @dependabot in [#1541](https://github.com/promptfoo/promptfoo/pull/1541)
- **chore(deps):** bump openai from 4.56.0 to 4.56.1 by @dependabot in [#1542](https://github.com/promptfoo/promptfoo/pull/1542)

## [0.81.3] - 2024-08-28

### Changed

- fix: use redteam provider in extractions (#1536)
- feat: Indirect prompt injection plugin (#1518)
- feat: add support for tags property in config (#1526)
- feat: ability to reference external files in plugin config (#1530)
- feat: custom redteam plugins (#1529)
- fix: remove failure messages from output (#1531)
- fix: reduce pii false positives (#1532)
- fix: Addtl Pii false positives (#1533)
- fix: RBAC plugin false positives (#1534)
- fix: redteam providers should be overriddeable (#1516)
- fix: dont use openai moderation if key not present (#1535)

### Fixed

- fix(redteam): update logic for json only response format in default provider (#1537)

## [0.81.2] - 2024-08-27

### Changed

- fix: use redteam provider in extractions (#1536)
- feat: Indirect prompt injection plugin (#1518)
- feat: add support for tags property in config (#1526)
- feat: ability to reference external files in plugin config (#1530)
- feat: custom redteam plugins (#1529)
- fix: remove failure messages from output (#1531)
- fix: reduce pii false positives (#1532)
- fix: Addtl Pii false positives (#1533)
- fix: RBAC plugin false positives (#1534)
- fix: redteam providers should be overriddeable (#1516)
- fix: dont use openai moderation if key not present (#1535)

## [0.81.1] - 2024-08-27

### Changed

- feat: Indirect prompt injection plugin (#1518)
- feat: add support for `tags` property in config (#1526)
- feat: ability to reference external files in plugin config (#1530)
- feat: custom redteam plugins (#1529)
- fix: remove failure messages from output (#1531)
- fix: reduce pii false positives (#1532)
- fix: Addtl Pii false positives (#1533)
- fix: RBAC plugin false positives (#1534)
- fix: redteam providers should be overriddeable (#1516)
- fix: dont use openai moderation if key not present (#1535)
- chore: Set jest command line setting for jest extension (#1527)

## [0.81.0] - 2024-08-26

### Added

- feat(report): performance by strategy (#1524)
- feat(ai21): Add AI21 Labs provider (#1514)
- feat(docker): add Python runtime to final image (#1519)
- feat(anthropic): add support for create message headers (prompt caching) (#1503)

### Changed

- feat: report view sidebar for previewing test failures (#1522)
- chore: add plugin/strategy descriptions (#1520)
- chore: add `promptfoo redteam plugins` command to list plugins (#1523)
- chore: clear cache status messages (#1517)

### Fixed

- fix(scriptCompletionProvider): handle UTF-8 encoding in script output (#1515)
- fix(config): support loading scenarios and tests from external files (#331)

### Dependencies

- chore(deps-dev): bump @aws-sdk/client-bedrock-runtime from 3.635.0 to 3.637.0 (#1513)

## [0.80.3] - 2024-08-22

### Changed

- **Add Support for Embeddings API (Cohere)**: Added support for the embeddings API. [#1502](https://github.com/promptfoo/promptfoo/pull/1502) by @typpo
- **Improve Download Menu**: Enhanced the web UI by improving the download menu, adding an option to download human eval test cases, and adding tests. [#1500](https://github.com/promptfoo/promptfoo/pull/1500) by @mldangelo
- **Python IPC Encoding**: Resolved an issue by ensuring that Python IPC uses UTF-8 encoding. [#1511](https://github.com/promptfoo/promptfoo/pull/1511) by @typpo
- **Dependencies**:
  - Bumped `@anthropic-ai/sdk` from `0.26.1` to `0.27.0`. [#1507](https://github.com/promptfoo/promptfoo/pull/1507) by @dependabot
  - Upgraded Docusaurus to version `3.5.2`. [#1512](https://github.com/promptfoo/promptfoo/pull/1512) by @mldangelo

## [0.80.2] - 2024-08-22

### Changed

- fix: remove prompt-extraction from base plugins (#1505)

## [0.80.1] - 2024-08-21

### Added

- feat(redteam): improve test generation and reporting (#1481)
- feat(eval)!: remove interactive providers option (#1487)

### Changed

- refactor(harmful): improve test generation and deduplication (#1480)
- fix: hosted load shared eval (#1482)
- fix: Generate correct url for hosted shared evals (#1484)
- feat: multilingual strategy (#1483)
- chore(eslint): add and configure eslint-plugin-unicorn (#1489)
- fix: include vars in python provider cache key (#1493)
- fix: Including prompt extraction broke redteam generation (#1494)
- fix: floating point comparisons in matchers (#1486)
- site: enterprise breakdown (#1495)
- fix: Prompt setup during redteam generation (#1496)
- fix: hardcoded injectVars in harmful plugin (#1498)
- site: enterprise blog post (#1497)

### Fixed

- fix(assertions): update error messages for context-relevance and context-faithfulness (#1485)

### Dependencies

- chore(deps-dev): bump @aws-sdk/client-bedrock-runtime from 3.632.0 to 3.635.0 (#1490)

## [0.80.0] - 2024-08-21

### Changed

- **Multilingual Strategy**: Added multilingual strategy by @typpo in [#1483](https://github.com/promptfoo/promptfoo/pull/1483)
- **Redteam**: Improved test generation and reporting by @mldangelo in [#1481](https://github.com/promptfoo/promptfoo/pull/1481)
- **Evaluation**: Removed interactive providers option by @mldangelo in [#1487](https://github.com/promptfoo/promptfoo/pull/1487)
- **Hosted Load**: Fixed hosted load shared eval by @sklein12 in [#1482](https://github.com/promptfoo/promptfoo/pull/1482)
- **Shared Evals**: Generated correct URL for hosted shared evals by @sklein12 in [#1484](https://github.com/promptfoo/promptfoo/pull/1484)
- **Assertions**: Updated error messages for context-relevance and context-faithfulness by @mldangelo in [#1485](https://github.com/promptfoo/promptfoo/pull/1485)
- **Python Provider**: Included vars in Python provider cache key by @typpo in [#1493](https://github.com/promptfoo/promptfoo/pull/1493)
- **Prompt Extraction**: Fixed prompt extraction during redteam generation by @sklein12 in [#1494](https://github.com/promptfoo/promptfoo/pull/1494)
- **Matchers**: Fixed floating point comparisons in matchers by @typpo in [#1486](https://github.com/promptfoo/promptfoo/pull/1486)
- **Redteam Generation**: Fixed prompt setup during redteam generation by @sklein12 in [#1496](https://github.com/promptfoo/promptfoo/pull/1496)
- **Harmful Tests**: Improved test generation and deduplication by @mldangelo in [#1480](https://github.com/promptfoo/promptfoo/pull/1480)
- **ESLint**: Added and configured eslint-plugin-unicorn by @mldangelo in [#1489](https://github.com/promptfoo/promptfoo/pull/1489)
- **Dependencies**: Bumped @aws-sdk/client-bedrock-runtime from 3.632.0 to 3.635.0 by @dependabot in [#1490](https://github.com/promptfoo/promptfoo/pull/1490)
- **Crescendo**: Crescendo now uses gpt-4o-mini instead of gpt-4o by @typpo
- **Environment Variables**: Added GROQ_API_KEY and alphabetized 3rd party environment variables by @mldangelo
- **Enterprise Breakdown**: Added enterprise breakdown by @typpo in [#1495](https://github.com/promptfoo/promptfoo/pull/1495)

## [0.79.0] - 2024-08-20

### Added

- feat(groq): integrate native Groq SDK and update documentation by @mldangelo in #1479
- feat(redteam): support multiple policies in redteam config by @mldangelo in #1470
- feat(redteam): handle graceful exit on Ctrl+C during initialization by @mldangelo

### Changed

- feat: Prompt Extraction Redteam Plugin by @sklein12 in #1471
- feat: nexe build artifacts by @typpo in #1472
- fix: expand supported config file extensions by @mldangelo in #1473
- fix: onboarding.ts should assume context.py by @typpo
- fix: typo in onboarding example by @typpo
- fix: reduce false positives in `policy` and `sql-injection` by @typpo
- docs: remove references to optional Supabase environment variables by @mldangelo in #1474
- docs: owasp llm top 10 updates by @typpo
- test: mock logger in util test suite by @mldangelo
- chore(workflow): change release trigger type from 'published' to 'created' in Docker workflow, remove pull request and push triggers by @mldangelo
- chore(webui): update plugin display names by @typpo
- chore: refine pass rate threshold logging by @mldangelo
- ci: upload artifact by @typpo

### Fixed

- fix(devcontainer): improve Docker setup for development environment by @mldangelo
- fix(devcontainer): update Dockerfile.dev for Node.js development by @mldangelo
- fix(webui): truncate floating point scores by @typpo

### Dependencies

- chore(deps): update dependencies by @mldangelo in #1478
- chore(deps): update dependencies including @swc/core, esbuild, @anthropic-ai/sdk, and openai by @mldangelo

### Tests

- test(config): run tests over example promptfoo configs by @mldangelo in #1475

## [0.78.3] - 2024-08-19

### Added

- feat(redteam): add base path to CLI state for redteam generate by @mldangelo in [#1464](https://github.com/promptfoo/promptfoo/pull/1464)
- feat(eval): add global pass rate threshold by @mldangelo in [#1443](https://github.com/promptfoo/promptfoo/pull/1443)

### Changed

- chore: check config.redteam instead of config.metadata.redteam by @mldangelo in [#1463](https://github.com/promptfoo/promptfoo/pull/1463)
- chore: Add vscode settings for prettier formatting by @sklein12 in [#1469](https://github.com/promptfoo/promptfoo/pull/1469)
- build: add defaults for supabase environment variables by @sklein12 in [#1468](https://github.com/promptfoo/promptfoo/pull/1468)
- fix: smarter caching in exec provider by @typpo in [#1467](https://github.com/promptfoo/promptfoo/pull/1467)
- docs: display consistent instructions for npx vs npm vs brew by @typpo in [#1465](https://github.com/promptfoo/promptfoo/pull/1465)

### Dependencies

- chore(deps): bump openai from 4.55.9 to 4.56.0 by @dependabot in [#1466](https://github.com/promptfoo/promptfoo/pull/1466)
- chore(deps): replace rouge with js-rouge by @QuarkNerd in [#1420](https://github.com/promptfoo/promptfoo/pull/1420)

## [0.78.2] - 2024-08-18

### Changed

- feat: multi-turn jailbreak (#1459)
- feat: plugin aliases for owasp, nist (#1410)
- refactor(redteam): aliase `generate redteam` to `redteam generate`. (#1461)
- chore: strongly typed envars (#1452)
- chore: further simplify redteam onboarding (#1462)
- docs: strategies (#1460)

## [0.78.1] - 2024-08-16

### Changed

- **feat:** Helicone integration by @maamalama in [#1434](https://github.com/promptfoo/promptfoo/pull/1434)
- **fix:** is-sql assertion `databaseType` not `database` by @typpo in [#1451](https://github.com/promptfoo/promptfoo/pull/1451)
- **chore:** Use temporary file for Python interprocess communication by @enkoder in [#1447](https://github.com/promptfoo/promptfoo/pull/1447)
- **chore:** Redteam onboarding updates by @typpo in [#1453](https://github.com/promptfoo/promptfoo/pull/1453)
- **site:** Add blog post by @typpo in [#1444](https://github.com/promptfoo/promptfoo/pull/1444)

### Fixed

- **fix(redteam):** Improve iterative tree-based red team attack provider by @mldangelo in [#1458](https://github.com/promptfoo/promptfoo/pull/1458)

### Dependencies

- **chore(deps):** Update various dependencies by @mldangelo in [#1442](https://github.com/promptfoo/promptfoo/pull/1442)
- **chore(deps):** Bump `@aws-sdk/client-bedrock-runtime` from 3.629.0 to 3.631.0 by @dependabot in [#1448](https://github.com/promptfoo/promptfoo/pull/1448)
- **chore(deps):** Bump `@aws-sdk/client-bedrock-runtime` from 3.631.0 to 3.632.0 by @dependabot in [#1455](https://github.com/promptfoo/promptfoo/pull/1455)
- **chore(deps):** Bump `@anthropic-ai/sdk` from 0.25.2 to 0.26.0 by @dependabot in [#1449](https://github.com/promptfoo/promptfoo/pull/1449)
- **chore(deps):** Bump `@anthropic-ai/sdk` from 0.26.0 to 0.26.1 by @dependabot in [#1456](https://github.com/promptfoo/promptfoo/pull/1456)
- **chore(deps):** Bump `openai` from 4.55.7 to 4.55.9 by @dependabot in [#1457](https://github.com/promptfoo/promptfoo/pull/1457)

## [0.78.0] - 2024-08-14

### Changed

- **Web UI**: Added ability to choose prompt/provider column in report view by @typpo in [#1426](https://github.com/promptfoo/promptfoo/pull/1426)
- **Eval**: Support loading scenarios and tests from external files by @mldangelo in [#1432](https://github.com/promptfoo/promptfoo/pull/1432)
- **Redteam**: Added language support for generated tests by @mldangelo in [#1433](https://github.com/promptfoo/promptfoo/pull/1433)
- **Transform**: Support custom function names in file transforms by @mldangelo in [#1435](https://github.com/promptfoo/promptfoo/pull/1435)
- **Extension Hook API**: Introduced extension hook API by @aantn in [#1249](https://github.com/promptfoo/promptfoo/pull/1249)
- **Report**: Hide unused plugins in report by @typpo in [#1425](https://github.com/promptfoo/promptfoo/pull/1425)
- **Memory**: Optimize memory usage in `listPreviousResults` by not loading all results into memory by @typpo in [#1439](https://github.com/promptfoo/promptfoo/pull/1439)
- **TypeScript**: Added TypeScript `promptfooconfig` example by @mldangelo in [#1427](https://github.com/promptfoo/promptfoo/pull/1427)
- **Tests**: Moved `evaluatorHelpers` tests to a separate file by @mldangelo in [#1437](https://github.com/promptfoo/promptfoo/pull/1437)
- **Dev**: Bumped `@aws-sdk/client-bedrock-runtime` from 3.624.0 to 3.629.0 by @dependabot in [#1428](https://github.com/promptfoo/promptfoo/pull/1428)
- **SDK**: Bumped `@anthropic-ai/sdk` from 0.25.1 to 0.25.2 by @dependabot in [#1429](https://github.com/promptfoo/promptfoo/pull/1429)
- **SDK**: Bumped `openai` from 4.55.4 to 4.55.7 by @dependabot in [#1436](https://github.com/promptfoo/promptfoo/pull/1436)

## [0.77.0] - 2024-08-12

### Added

- feat(assertions): add option to disable AJV strict mode (#1415)

### Changed

- feat: ssrf plugin (#1411)
- feat: `basic` strategy to represent raw payloads only (#1417)
- refactor: transform function (#1423)
- fix: suppress docker lint (#1412)
- fix: update eslint config and resolve unused variable warnings (#1413)
- fix: handle retries for harmful generations (#1422)
- docs: add plugin documentation (#1421)

### Fixed

- fix(redteam): plugins respect config-level numTest (#1409)

### Dependencies

- chore(deps): bump openai from 4.55.3 to 4.55.4 (#1418)

### Documentation

- docs(faq): expand and restructure FAQ content (#1416)

## [0.76.1] - 2024-08-11

## [0.76.0] - 2024-08-10

### Changed

- feat: add `delete eval latest` and `delete eval all` (#1383)
- feat: bfla and bofa plugins (#1406)
- feat: Support loading tools from multiple files (#1384)
- feat: `promptfoo eval --description` override (#1399)
- feat: add `default` strategy and remove `--add-strategies` (#1401)
- feat: assume unrecognized openai models are chat models (#1404)
- feat: excessive agency grader looks at tools (#1403)
- fix: dont check SSL certs (#1396)
- fix: reduce rbac and moderation false positives (#1400)
- fix: `redteam` property was not read in config (#1407)
- fix: Do not ignored derived metrics (#1381)
- fix: add indexes for sqlite (#1382)

### Fixed

- fix(types): allow boolean values in VarsSchema (#1386)

### Dependencies

- chore(deps-dev): bump @aws-sdk/client-bedrock-runtime from 3.623.0 to 3.624.0 (#1379)
- chore(deps): bump openai from 4.54.0 to 4.55.0 (#1387)
- chore(deps): bump openai from 4.55.0 to 4.55.1 (#1392)
- chore(deps): bump @anthropic-ai/sdk from 0.25.0 to 0.25.1 (#1397)
- chore(deps): bump openai from 4.55.1 to 4.55.3 (#1398)

## [0.75.2] - 2024-08-06

### Added

- feat: ability to attach configs to prompts (#1391)

### Changed

- fix: Update "Edit Comment" dialog background for the dark mode (#1374)
- fix: undefined var in hallucination template (#1375)
- fix: restore harmCategory var (#1380)

## [0.75.1] - 2024-08-05

### Changed

- fix: temporarily disable nunjucks strict mode by @typpo

### Dependencies

- chore(deps): update dependencies (#1373)

## [0.75.0] - 2024-08-05

### Added

- feat(webui): Download report as PDF by @typpo in #1348
- feat(redteam): Add custom policy plugin by @mldangelo in #1346
- feat(config): Add writePromptfooConfig function and orderKeys utility by @mldangelo in #1360
- feat(redteam): Add purpose and entities to defaultTest metadata by @mldangelo in #1359
- feat(webui): Show metadata in details dialog by @typpo in #1362
- feat(redteam): Add some simple requested strategies by @typpo in #1364

### Changed

- feat: Implement defaultTest metadata in tests and scenarios by @mldangelo in #1361
- feat!: Add `default` plugin collection and remove --add-plugins by @typpo in #1369
- fix: Moderation assert and iterative provider handle output objects by @typpo in #1353
- fix: Improve PII grader by @typpo in #1354
- fix: Improve RBAC grading by @typpo in #1347
- fix: Make graders set assertion value by @typpo in #1355
- fix: Allow falsy provider response outputs by @typpo in #1356
- fix: Improve entity extraction and enable for PII by @typpo in #1358
- fix: Do not dereference external tool files by @typpo in #1357
- fix: Google sheets output by @typpo in #1367
- docs: How to red team RAG applications by @typpo in #1368
- refactor(redteam): Consolidate graders and plugins by @mldangelo in #1370
- chore(redteam): Collect user consent for harmful generation by @typpo in #1365

### Dependencies

- chore(deps): Bump openai from 4.53.2 to 4.54.0 by @dependabot in #1349
- chore(deps-dev): Bump @aws-sdk/client-bedrock-runtime from 3.622.0 to 3.623.0 by @dependabot in #1372

## [0.74.0] - 2024-08-01

### Changed

- **feat**: Split types vs validators for prompts, providers, and redteam [#1325](https://github.com/promptfoo/promptfoo/pull/1325) by [@typpo](https://github.com/typpo)
- **feat**: Load provider `tools` and `functions` from external file [#1342](https://github.com/promptfoo/promptfoo/pull/1342) by [@typpo](https://github.com/typpo)
- **fix**: Show gray icon when there are no tests in report [#1335](https://github.com/promptfoo/promptfoo/pull/1335) by [@typpo](https://github.com/typpo)
- **fix**: numTests calculation for previous evals [#1336](https://github.com/promptfoo/promptfoo/pull/1336) by [@onyck](https://github.com/onyck)
- **fix**: Only show the number of tests actually run in the eval [#1338](https://github.com/promptfoo/promptfoo/pull/1338) by [@typpo](https://github.com/typpo)
- **fix**: better-sqlite3 in arm64 docker image [#1344](https://github.com/promptfoo/promptfoo/pull/1344) by [@cmrfrd](https://github.com/cmrfrd)
- **fix**: Correct positive example in DEFAULT_GRADING_PROMPT [#1337](https://github.com/promptfoo/promptfoo/pull/1337) by [@tbuckley](https://github.com/tbuckley)
- **chore**: Integrate red team evaluation into promptfoo init [#1334](https://github.com/promptfoo/promptfoo/pull/1334) by [@mldangelo](https://github.com/mldangelo)
- **chore**: Enforce consistent type imports [#1341](https://github.com/promptfoo/promptfoo/pull/1341) by [@mldangelo](https://github.com/mldangelo)
- **refactor(redteam)**: Update plugin architecture and improve error handling [#1343](https://github.com/promptfoo/promptfoo/pull/1343) by [@mldangelo](https://github.com/mldangelo)
- **docs**: Expand installation instructions in README and docs [#1345](https://github.com/promptfoo/promptfoo/pull/1345) by [@mldangelo](https://github.com/mldangelo)

### Dependencies

- **chore(deps)**: Bump @azure/identity from 4.4.0 to 4.4.1 [#1340](https://github.com/promptfoo/promptfoo/pull/1340) by [@dependabot](https://github.com/dependabot)
- **chore(deps)**: Bump the github-actions group with 3 updates [#1339](https://github.com/promptfoo/promptfoo/pull/1339) by [@dependabot](https://github.com/dependabot)

## [0.73.9] - 2024-07-30

### Dependencies

- chore(deps): update dev dependencies and minor package versions (#1331)
- chore(deps): bump @anthropic-ai/sdk from 0.24.3 to 0.25.0 (#1326)

### Fixed

- fix: chain provider and test transform (#1316)

### Added

- feat: handle rate limits in generic fetch path (#1324)

### Changed

- **Features:**
  - feat: handle rate limits in generic fetch path by @typpo in https://github.com/promptfoo/promptfoo/pull/1324
- **Fixes:**
  - fix: show default vars in table by @typpo in https://github.com/promptfoo/promptfoo/pull/1306
  - fix: chain provider and test transform by @fvdnabee in https://github.com/promptfoo/promptfoo/pull/1316
- **Refactors:**
  - refactor(redteam): extract entity and purpose logic, update imitation plugin by @mldangelo in https://github.com/promptfoo/promptfoo/pull/1301
- **Chores:**
  - chore(deps): bump openai from 4.53.1 to 4.53.2 by @dependabot in https://github.com/promptfoo/promptfoo/pull/1314
  - chore: set page titles by @typpo in https://github.com/promptfoo/promptfoo/pull/1315
  - chore: add devcontainer setup by @cmrfrd in https://github.com/promptfoo/promptfoo/pull/1317
  - chore(webui): persist column selection in evals view by @mldangelo in https://github.com/promptfoo/promptfoo/pull/1302
  - chore(redteam): allow multiple provider selection by @mldangelo in https://github.com/promptfoo/promptfoo/pull/1319
  - chore(deps): bump @anthropic-ai/sdk from 0.24.3 to 0.25.0 by @dependabot in https://github.com/promptfoo/promptfoo/pull/1326
  - chore(deps-dev): bump @aws-sdk/client-bedrock-runtime from 3.620.0 to 3.620.1 by @dependabot in https://github.com/promptfoo/promptfoo/pull/1327
  - chore(deps): update dev dependencies and minor package versions by @mldangelo in https://github.com/promptfoo/promptfoo/pull/1331
- **CI/CD:**
  - ci: add assets generation job and update json schema by @mldangelo in https://github.com/promptfoo/promptfoo/pull/1321
  - docs: add CITATION.cff file by @mldangelo in https://github.com/promptfoo/promptfoo/pull/1322
  - docs: update examples and docs to use gpt-4o and gpt-4o-mini models by @mldangelo in https://github.com/promptfoo/promptfoo/pull/1323
- chore(deps-dev): bump @aws-sdk/client-bedrock-runtime from 3.620.0 to 3.620.1 (#1327)

### Documentation

- **Documentation:**

## [0.73.8] - 2024-07-29

### Dependencies

- chore(deps): bump openai from 4.53.1 to 4.53.2 (#1314)

### Documentation

- docs: update examples and docs to use gpt-4o and gpt-4o-mini models (#1323)
- docs: add CITATION.cff file (#1322)

### Added

- feat(webui): tooltip with provider config on hover (#1312)

### Changed

- feat: Imitation redteam plugin (#1163)
- fix: report cached tokens from assertions (#1299)
- fix: trim model-graded-closedqa response (#1309)
- refactor(utils): move transform logic to separate file (#1310)
- chore(cli): add option to strip auth info from shared URLs (#1304)
- chore: set page titles (#1315)
- chore(webui): persist column selection in evals view (#1302)
- ci: add assets generation job and update json schema (#1321)
- refactor(redteam): extract entity and purpose logic, update imitation plugin (#1301)
- chore(redteam): allow multiple provider selection (#1319)
- chore: add devcontainer setup (#1317)

### Fixed

- fix(webui): make it easier to select text without toggling cell (#1295)
- fix(docker): add sqlite-dev to runtime dependencies (#1297)
- fix(redteam): update CompetitorsGrader rubric (#1298)
- fix(redteam): improve plugin and strategy selection UI (#1300)
- fix(redteam): decrease false positives in hallucination grader (#1305)
- fix(redteam): misc fixes in grading and calculations (#1313)
- fix: show default vars in table (#1306)

## [0.73.7] - 2024-07-26

### Changed

- **Standalone graders for redteam** by [@typpo](https://github.com/typpo) in [#1256](https://github.com/promptfoo/promptfoo/pull/1256)
- **Punycode deprecation warning on node 22** by [@typpo](https://github.com/typpo) in [#1287](https://github.com/promptfoo/promptfoo/pull/1287)
- **Improve iterative providers and update provider API interface to pass original prompt** by [@mldangelo](https://github.com/mldangelo) in [#1293](https://github.com/promptfoo/promptfoo/pull/1293)
- **Add issue templates** by [@typpo](https://github.com/typpo) in [#1288](https://github.com/promptfoo/promptfoo/pull/1288)
- **Support TS files for prompts providers and assertions** by [@benasher44](https://github.com/benasher44) in [#1286](https://github.com/promptfoo/promptfoo/pull/1286)
- **Update dependencies** by [@mldangelo](https://github.com/mldangelo) in [#1292](https://github.com/promptfoo/promptfoo/pull/1292)
- **Move circular dependency check to style-check job** by [@mldangelo](https://github.com/mldangelo) in [#1291](https://github.com/promptfoo/promptfoo/pull/1291)
- **Add examples for embedding and classification providers** by [@Luca-Hackl](https://github.com/Luca-Hackl) in [#1296](https://github.com/promptfoo/promptfoo/pull/1296)

## [0.73.6] - 2024-07-25

### Added

- feat(ci): add Docker image publishing to GitHub Container Registry (#1263)
- feat(webui): add yaml upload button (#1264)

### Changed

- docs: fix javascript configuration guide variable example (#1268)
- site(careers): update application instructions and preferences (#1270)
- chore(python): enhance documentation, tests, formatting, and CI (#1282)
- fix: treat .cjs and .mjs files as javascript vars (#1267)
- fix: add xml tags for better delineation in `llm-rubric`, reduce `harmful` plugin false positives (#1269)
- fix: improve handling of json objects in http provider (#1274)
- fix: support provider json filepath (#1279)
- chore(ci): implement multi-arch Docker image build and push (#1266)
- chore(docker): add multi-arch image description (#1271)
- chore(eslint): add new linter rules and improve code quality (#1277)
- chore: move types files (#1278)
- refactor(redteam): rename strategies and improve type safety (#1275)
- ci: re-enable Node 22.x in CI matrix (#1272)
- chore: support loading .{,m,c}ts promptfooconfig files (#1284)

### Dependencies

- chore(deps): update ajv-formats from 2.1.1 to 3.0.1 (#1276)
- chore(deps): update @swc/core to version 1.7.1 (#1285)

## [0.73.5] - 2024-07-24

### Added

- **feat(cli):** Add the ability to share a specific eval by [@typpo](https://github.com/promptfoo/promptfoo/pull/1250)
- **feat(webui):** Hide long metrics lists by [@typpo](https://github.com/promptfoo/promptfoo/pull/1262)
- feat(webui): hide long metrics lists (#1262)
- feat: ability to share a specific eval (#1250)

### Changed

- **fix:** Resolve node-fetch TypeScript errors by [@mldangelo](https://github.com/promptfoo/promptfoo/pull/1254)
- **fix:** Correct color error in local `checkNodeVersion` test by [@mldangelo](https://github.com/promptfoo/promptfoo/pull/1255)
- **fix:** Multiple Docker fixes by [@typpo](https://github.com/promptfoo/promptfoo/pull/1257)
- **fix:** Improve `--add-strategies` validation error messages by [@typpo](https://github.com/promptfoo/promptfoo/pull/1260)
- **chore:** Warn when a variable is named `assert` by [@typpo](https://github.com/promptfoo/promptfoo/pull/1259)
- **chore:** Update Llama examples and add support for chat-formatted prompts in Replicate by [@typpo](https://github.com/promptfoo/promptfoo/pull/1261)
- chore: update llama examples and add support for chat formatted prompts in Replicate (#1261)
- chore: warn when a var is named assert (#1259)

### Fixed

- **fix(redteam):** Allow arbitrary `injectVar` name for redteam providers by [@mldangelo](https://github.com/promptfoo/promptfoo/pull/1253)
- fix: make --add-strategies validation have useful error (#1260)
- fix: multiple docker fixes (#1257)
- fix: color error in local checkNodeVersion test (#1255)
- fix: resolve node-fetch typescript errors (#1254)
- fix(redteam): allow arbitrary injectVar name for redteam providers (#1253)

## [0.73.4] - 2024-07-24

### Changed

- **schema**: Update config schema for strategies by @mldangelo in [#1244](https://github.com/promptfoo/promptfoo/pull/1244)
- **defaultTest**: Fix scenario assert merging by @onyck in [#1251](https://github.com/promptfoo/promptfoo/pull/1251)
- **webui**: Handle port already in use error by @mldangelo in [#1246](https://github.com/promptfoo/promptfoo/pull/1246)
- **webui**: Update provider list in `ProviderSelector` and add tests by @mldangelo in [#1245](https://github.com/promptfoo/promptfoo/pull/1245)
- **site**: Add blog post by @typpo in [#1247](https://github.com/promptfoo/promptfoo/pull/1247)
- **site**: Improve navigation and consistency by @mldangelo in [#1248](https://github.com/promptfoo/promptfoo/pull/1248)
- **site**: Add careers page by @mldangelo in [#1222](https://github.com/promptfoo/promptfoo/pull/1222)
- **docs**: Full RAG example by @typpo in [#1228](https://github.com/promptfoo/promptfoo/pull/1228)

## [0.73.3] - 2024-07-23

### Changed

- **WebUI:** Make eval switcher more obvious by @typpo in [#1232](https://github.com/promptfoo/promptfoo/pull/1232)
- **Redteam:** Add iterative tree provider and strategy by @mldangelo in [#1238](https://github.com/promptfoo/promptfoo/pull/1238)
- Improve `CallApiFunctionSchema`/`ProviderFunction` type by @aloisklink in [#1235](https://github.com/promptfoo/promptfoo/pull/1235)
- **Redteam:** CLI nits, plugins, provider functionality, and documentation by @mldangelo in [#1231](https://github.com/promptfoo/promptfoo/pull/1231)
- **Redteam:** PII false positives by @typpo in [#1233](https://github.com/promptfoo/promptfoo/pull/1233)
- **Redteam:** `--add-strategies` flag didn't work by @typpo in [#1234](https://github.com/promptfoo/promptfoo/pull/1234)
- Cleanup logging and fix nextui TS error by @mldangelo in [#1243](https://github.com/promptfoo/promptfoo/pull/1243)
- **CI:** Add registry URL to npm publish workflow by @mldangelo in [#1241](https://github.com/promptfoo/promptfoo/pull/1241)
- Remove redundant chalk invocations by @mldangelo in [#1240](https://github.com/promptfoo/promptfoo/pull/1240)
- Update dependencies by @mldangelo in [#1242](https://github.com/promptfoo/promptfoo/pull/1242)
- Update some images by @typpo in [#1236](https://github.com/promptfoo/promptfoo/pull/1236)
- More image updates by @typpo in [#1237](https://github.com/promptfoo/promptfoo/pull/1237)
- Update capitalization of Promptfoo and fix site deprecation warning by @mldangelo in [#1239](https://github.com/promptfoo/promptfoo/pull/1239)

## [0.73.2] - 2024-07-23

### Changed

- fix: add support for anthropic bedrock tools (#1229)
- chore(redteam): add a warning for no openai key set (#1230)

## [0.73.1] - 2024-07-22

### Changed

- fix: dont try to parse yaml content on load (#1226)

## [0.73.0] - 2024-07-22

### Added

- feat(redteam): add 4 new basic plugins (#1201)
- feat(redteam): improve test generation logic and add batching by @mldangelo in
- feat(redteam): settings dialog (#1215)https://github.com/promptfoo/promptfoo/pull/1208
- feat(redteam): introduce redteam section for promptfooconfig.yaml (#1192)

### Changed

- fix: gpt-4o-mini price (#1218)
- chore(openai): update model list (#1219)
- test: improve type safety and resolve TypeScript errors (#1216)
- refactor: resolve circular dependencies and improve code organization (#1212)
- docs: fix broken links (#1211)
- site: image updates and bugfixes (#1217)
- site: improve human readability of validator errors (#1221)
- site: yaml/json config validator for promptfoo configs (#1207)

### Fixed

- fix(validator): fix errors in default example (#1220)
- fix(webui): misc fixes and improvements to webui visuals (#1213)
- fix(redteam): mismatched categories and better overall scoring (#1214)
- fix(gemini): improve error handling (#1193)

### Dependencies

- chore(deps): update multiple dependencies to latest minor and patch versions (#1210)

## [0.72.2] - 2024-07-19

### Documentation

- docs: add guide for comparing GPT-4o vs GPT-4o-mini (#1200)

### Added

- **feat(openai):** add GPT-4o-mini models by [@mldangelo](https://github.com/promptfoo/promptfoo/pull/1196)
- feat(redteam): improve test generation logic and add batching (#1208)

### Changed

- **feat:** add schema validation to `promptfooconfig.yaml` by [@mldangelo](https://github.com/promptfoo/promptfoo/pull/1185)
- **fix:** base path for custom filter resolution by [@onyck](https://github.com/promptfoo/promptfoo/pull/1198)
- **chore(redteam):** refactor PII categories and improve plugin handling by [@mldangelo](https://github.com/promptfoo/promptfoo/pull/1191)
- **build(deps-dev):** bump `@aws-sdk/client-bedrock-runtime` from 3.614.0 to 3.616.0 by [@dependabot](https://github.com/promptfoo/promptfoo/pull/1203)
- **docs:** add guide for comparing GPT-4o vs GPT-4o-mini by [@mldangelo](https://github.com/promptfoo/promptfoo/pull/1200)
- **site:** contact page by [@typpo](https://github.com/promptfoo/promptfoo/pull/1190)
- **site:** newsletter form by [@typpo](https://github.com/promptfoo/promptfoo/pull/1194)
- **site:** miscellaneous images and improvements by [@typpo](https://github.com/promptfoo/promptfoo/pull/1199)
- build(deps-dev): bump @aws-sdk/client-bedrock-runtime from 3.614.0 to 3.616.0 (#1203)
- site: misc images and improvements (#1199)

### Fixed

- **fix(webui):** eval ID not being properly set by [@typpo](https://github.com/promptfoo/promptfoo/pull/1195)
- **fix(Dockerfile):** install curl for healthcheck by [@orange-anjou](https://github.com/promptfoo/promptfoo/pull/1204)
- fix(Dockerfile): install curl for healthcheck (#1204)
- fix: base path for custom filter resolution (#1198)

### Tests

- **test(webui):** add unit tests for `InfoModal` component by [@mldangelo](https://github.com/promptfoo/promptfoo/pull/1187)

## [0.72.1] - 2024-07-18

### Tests

- test(webui): add unit tests for InfoModal component (#1187)

### Fixed

- fix(webui): eval id not being properly set (#1195)

### Added

- feat(openai): add gpt-4o-mini models (#1196)
- feat: add schema validation to promptfooconfig.yaml (#1185)

### Changed

- Fix: Consider model name when caching Bedrock responses by @fvdnabee in [#1181](https://github.com/promptfoo/promptfoo/pull/1181)
- Fix: Parsing of the model name tag in Ollama embeddings provider by @minamijoyo in [#1189](https://github.com/promptfoo/promptfoo/pull/1189)
- Refactor (redteam): Simplify CLI command structure and update provider options by @mldangelo in [#1174](https://github.com/promptfoo/promptfoo/pull/1174)
- Refactor (types): Convert interfaces to Zod schemas by @mldangelo in [#1178](https://github.com/promptfoo/promptfoo/pull/1178)
- Refactor (redteam): Improve type safety and simplify code structure by @mldangelo in [#1175](https://github.com/promptfoo/promptfoo/pull/1175)
- Chore (redteam): Another injection by @typpo in [#1173](https://github.com/promptfoo/promptfoo/pull/1173)
- Chore (deps): Upgrade inquirer to v10 by @mldangelo in [#1176](https://github.com/promptfoo/promptfoo/pull/1176)
- Chore (redteam): Update CLI for test case generation by @mldangelo in [#1177](https://github.com/promptfoo/promptfoo/pull/1177)
- Chore: Include hostname in share confirmation by @typpo in [#1183](https://github.com/promptfoo/promptfoo/pull/1183)
- Build (deps-dev): Bump @azure/identity from 4.3.0 to 4.4.0 by @dependabot in [#1180](https://github.com/promptfoo/promptfoo/pull/1180)
- chore(redteam): refactor PII categories and improve plugin handling (#1191)
- site: newsletter form (#1194)
- site: contact page (#1190)

## [0.72.0] - 2024-07-17

### Added

- feat(webui): add about component with helpful links (#1149)
- feat(webui): Ability to compare evals (#1148)

### Changed

- feat: manual input provider (#1168)
- chore(mistral): add codestral-mamba (#1170)
- chore: static imports for iterative providers (#1169)

### Fixed

- fix(webui): dark mode toggle (#1171)
- fix(redteam): set harmCategory label for harmful tests (#1172)

## [0.71.1] - 2024-07-15

### Added

- feat(redteam): specify the default number of test cases to generate per plugin (#1154)

### Changed

- feat: add image classification example and xml assertions (#1153)

### Fixed

- fix(redteam): fix dynamic import paths (#1162)

## [0.71.0] - 2024-07-15

### Changed

- **Eval picker for web UI** by [@typpo](https://github.com/typpo) in [#1143](https://github.com/promptfoo/promptfoo/pull/1143)
- **Update default model providers to Claude 3.5** by [@mldangelo](https://github.com/mldangelo) in [#1157](https://github.com/promptfoo/promptfoo/pull/1157)
- **Allow provider customization for dataset generation** by [@mldangelo](https://github.com/mldangelo) in [#1158](https://github.com/promptfoo/promptfoo/pull/1158)
- **Predict Redteam injectVars** by [@mldangelo](https://github.com/mldangelo) in [#1141](https://github.com/promptfoo/promptfoo/pull/1141)
- **Fix JSON prompt escaping in HTTP provider and add LM Studio example** by [@mldangelo](https://github.com/mldangelo) in [#1156](https://github.com/promptfoo/promptfoo/pull/1156)
- **Fix poor performing harmful test generation** by [@mldangelo](https://github.com/mldangelo) in [#1124](https://github.com/promptfoo/promptfoo/pull/1124)
- **Update overreliance grading prompt** by [@mldangelo](https://github.com/mldangelo) in [#1146](https://github.com/promptfoo/promptfoo/pull/1146)
- **Move multiple variables warning to before progress bar** by [@typpo](https://github.com/typpo) in [#1160](https://github.com/promptfoo/promptfoo/pull/1160)
- **Add contributing guide** by [@mldangelo](https://github.com/mldangelo) in [#1150](https://github.com/promptfoo/promptfoo/pull/1150)
- **Refactor and optimize injection and iterative methods** by [@mldangelo](https://github.com/mldangelo) in [#1138](https://github.com/promptfoo/promptfoo/pull/1138)
- **Update plugin base class to support multiple assertions** by [@mldangelo](https://github.com/mldangelo) in [#1139](https://github.com/promptfoo/promptfoo/pull/1139)
- **Structural refactor, abstract plugin and method actions** by [@mldangelo](https://github.com/mldangelo) in [#1140](https://github.com/promptfoo/promptfoo/pull/1140)
- **Move CLI commands into individual files** by [@mldangelo](https://github.com/mldangelo) in [#1155](https://github.com/promptfoo/promptfoo/pull/1155)
- **Update Jest linter rules** by [@mldangelo](https://github.com/mldangelo) in [#1161](https://github.com/promptfoo/promptfoo/pull/1161)
- **Bump openai from 4.52.4 to 4.52.5** by [@dependabot](https://github.com/dependabot) in [#1137](https://github.com/promptfoo/promptfoo/pull/1137)
- **Bump @aws-sdk/client-bedrock-runtime from 3.613.0 to 3.614.0** by [@dependabot](https://github.com/dependabot) in [#1136](https://github.com/promptfoo/promptfoo/pull/1136)
- **Bump openai from 4.52.5 to 4.52.7** by [@dependabot](https://github.com/dependabot) in [#1142](https://github.com/promptfoo/promptfoo/pull/1142)
- **Update documentation and MUI dependencies** by [@mldangelo](https://github.com/mldangelo) in [#1152](https://github.com/promptfoo/promptfoo/pull/1152)
- **Update Drizzle dependencies and configuration** by [@mldangelo](https://github.com/mldangelo) in [#1151](https://github.com/promptfoo/promptfoo/pull/1151)
- **Bump dependencies with patch and minor version updates** by [@mldangelo](https://github.com/mldangelo) in [#1159](https://github.com/promptfoo/promptfoo/pull/1159)

## [0.70.1] - 2024-07-11

### Changed

- **provider**: put provider in outer loop to reduce model swap by @typpo in [#1132](https://github.com/promptfoo/promptfoo/pull/1132)
- **evaluator**: ensure unique prompt handling with labeled and unlabeled providers by @mldangelo in [#1134](https://github.com/promptfoo/promptfoo/pull/1134)
- **eval**: validate --output file extension before running eval by @mldangelo in [#1135](https://github.com/promptfoo/promptfoo/pull/1135)
- **deps-dev**: bump @aws-sdk/client-bedrock-runtime from 3.609.0 to 3.613.0 by @dependabot in [#1126](https://github.com/promptfoo/promptfoo/pull/1126)
- fix pythonCompletion test by @mldangelo in [#1133](https://github.com/promptfoo/promptfoo/pull/1133)

## [0.70.0] - 2024-07-10

### Changed

- feat: Add `promptfoo redteam init` command (#1122)
- chore: refactor eval and generate commands out of main.ts (#1121)
- build(deps): bump openai from 4.52.3 to 4.52.4 (#1118)
- refactor(redteam): relocate harmful and pii plugins from legacy directory (#1123)
- refactor(redteam): Migrate harmful test generators to plugin-based architecture (#1116)

### Fixed

- fix(redteam): use final prompt in moderation instead of original (#1117)

## [0.69.2] - 2024-07-08

### Changed

- feat: add support for nested grading results (#1101)
- fix: issue that caused harmful prompts to not save (#1112)
- fix: resolve relative paths for prompts (#1110)
- ci: compress images in PRs (#1108)
- site: landing page updates (#1096)

## [0.69.1] - 2024-07-06

### Changed

- **feat**: Add Zod schema validation for providers in `promptfooconfig` by @mldangelo in [#1102](https://github.com/promptfoo/promptfoo/pull/1102)
- **fix**: Re-add provider context in prompt functions by @mldangelo in [#1106](https://github.com/promptfoo/promptfoo/pull/1106)
- **fix**: Add missing `gpt-4-turbo-2024-04-09` by @aloisklink in [#1100](https://github.com/promptfoo/promptfoo/pull/1100)
- **chore**: Update minor and patch versions of several packages by @mldangelo in [#1107](https://github.com/promptfoo/promptfoo/pull/1107)
- **chore**: Format Python code and add check job to GitHub Actions workflow by @mldangelo in [#1105](https://github.com/promptfoo/promptfoo/pull/1105)
- **chore**: Bump version to 0.69.1 by @mldangelo
- **docs**: Add example and configuration guide for using `llama.cpp` by @mldangelo in [#1104](https://github.com/promptfoo/promptfoo/pull/1104)
- **docs**: Add Vitest integration guide by @mldangelo in [#1103](https://github.com/promptfoo/promptfoo/pull/1103)

## [0.69.0] - 2024-07-05

### Added

- feat(redteam): `extra-jailbreak` plugin that applies jailbreak to all probes (#1085)
- feat(webui): show metrics as % in column header (#1087)
- feat: add support for PROMPTFOO_AUTHOR environment variable (#1099)

### Changed

- feat: `llm-rubric` uses tools API for model-grading anthropic evals (#1079)
- feat: `--filter-providers` eval option (#1089)
- feat: add `author` field to evals (#1045)
- fix: improper path resolution for file:// prefixes (#1094)
- chore(webui): small changes to styling (#1088)
- docs: guide on how to do sandboxed evals on generated code (#1097)
- build(deps): bump replicate from 0.30.2 to 0.31.0 (#1090)

### Fixed

- fix(webui): Ability to toggle visibility of description column (#1095)

## [0.68.3] - 2024-07-04

### Tests

- test: fix assertion result mock pollution (#1086)

### Fixed

- fix: browser error on eval page with derived metrics that results when a score is null (#1093)
- fix(prompts): treat non-existent files as prompt strings (#1084)
- fix: remove test mutation for classifer and select-best assertion types (#1083)

### Added

- feat(openai): support for attachments for openai assistants (#1080)

### Changed

- **Features:**
  - Added support for attachments in OpenAI assistants by [@typpo](https://github.com/promptfoo/promptfoo/pull/1080)
- **Fixes:**
  - Removed test mutation for classifier and select-best assertion types by [@typpo](https://github.com/promptfoo/promptfoo/pull/1083)
  - Treated non-existent files as prompt strings by [@typpo](https://github.com/promptfoo/promptfoo/pull/1084)
  - Fixed assertion result mock pollution by [@mldangelo](https://github.com/promptfoo/promptfoo/pull/1086)
- **Dependencies:**
  - Bumped `openai` from 4.52.2 to 4.52.3 by [@dependabot](https://github.com/promptfoo/promptfoo/pull/1073)
  - Bumped `@aws-sdk/client-bedrock-runtime` from 3.606.0 to 3.609.0 by [@dependabot](https://github.com/promptfoo/promptfoo/pull/1072)

## [0.68.2] - 2024-07-03

### Changed

- build(deps): bump openai from 4.52.2 to 4.52.3 (#1073)
- build(deps-dev): bump @aws-sdk/client-bedrock-runtime from 3.606.0 to 3.609.0 (#1072)

### Added

- feat(webui): add scenarios to test suite configuration in yaml editor (#1071)

## [0.68.1] - 2024-07-02

### Fixed

- fix: resolve issues with relative prompt paths (#1066)
- fix: handle replicate ids without version (#1059)

### Added

- feat: support calling specific function from python provider (#1053)

### Changed

- **feat:** Support calling specific function from Python provider by [@typpo](https://github.com/promptfoo/promptfoo/pull/1053)
- **fix:** Resolve issues with relative prompt paths by [@mldangelo](https://github.com/promptfoo/promptfoo/pull/1066)
- **fix:** Handle replicate IDs without version by [@typpo](https://github.com/promptfoo/promptfoo/pull/1059)
- **build(deps):** Bump `@anthropic-ai/sdk` from 0.24.2 to 0.24.3 by [@dependabot](https://github.com/promptfoo/promptfoo/pull/1062)
- build(deps): bump @anthropic-ai/sdk from 0.24.2 to 0.24.3 (#1062)

## [0.68.0] - 2024-07-01

### Documentation

- docs: dalle jailbreak blog post (#1052)

### Added

- feat(webui): Add support for markdown tables and other extras by @typpo in [#1042](https://github.com/promptfoo/promptfoo/pull/1042)

### Changed

- feat: support for image model redteaming by @typpo in [#1051](https://github.com/promptfoo/promptfoo/pull/1051)
- feat: prompt syntax for bedrock llama3 by @fvdnabee in [#1038](https://github.com/promptfoo/promptfoo/pull/1038)
- fix: http provider returns the correct response format by @typpo in [#1027](https://github.com/promptfoo/promptfoo/pull/1027)
- fix: handle when stdout columns are not set by @typpo in [#1029](https://github.com/promptfoo/promptfoo/pull/1029)
- fix: support additional models via AWS Bedrock and update documentation by @mldangelo in [#1034](https://github.com/promptfoo/promptfoo/pull/1034)
- fix: handle imported single test case by @typpo in [#1041](https://github.com/promptfoo/promptfoo/pull/1041)
- fix: dereference promptfoo test files by @fvdnabee in [#1035](https://github.com/promptfoo/promptfoo/pull/1035)
- chore: expose runAssertion and runAssertions to node package by @typpo in [#1026](https://github.com/promptfoo/promptfoo/pull/1026)
- chore: add Node.js version check to ensure compatibility by @mldangelo in [#1030](https://github.com/promptfoo/promptfoo/pull/1030)
- chore: enable '@typescript-eslint/no-use-before-define' linter rule by @mldangelo in [#1043](https://github.com/promptfoo/promptfoo/pull/1043)
- docs: fix broken documentation links by @mldangelo in [#1033](https://github.com/promptfoo/promptfoo/pull/1033)
- docs: update anthropic.md by @Codeshark-NET in [#1036](https://github.com/promptfoo/promptfoo/pull/1036)
- ci: add GitHub Action for automatic version tagging by @mldangelo in [#1046](https://github.com/promptfoo/promptfoo/pull/1046)
- ci: npm publish workflow by @typpo in [#1044](https://github.com/promptfoo/promptfoo/pull/1044)
- build(deps): bump openai from 4.52.1 to 4.52.2 by @dependabot in [#1057](https://github.com/promptfoo/promptfoo/pull/1057)
- build(deps): bump @anthropic-ai/sdk from 0.24.1 to 0.24.2 by @dependabot in [#1056](https://github.com/promptfoo/promptfoo/pull/1056)
- build(deps-dev): bump @aws-sdk/client-bedrock-runtime from 3.602.0 to 3.606.0 by @dependabot in [#1055](https://github.com/promptfoo/promptfoo/pull/1055)
- build(deps): bump docker/setup-buildx-action from 2 to 3 in the github-actions group by @dependabot in [#1054](https://github.com/promptfoo/promptfoo/pull/1054)

## [0.67.0] - 2024-06-27

### Added

- feat(bedrock): add proxy support for AWS SDK (#1021)
- feat(redteam): Expose modified prompt for iterative jailbreaks (#1024)
- feat: replicate image provider (#1049)

### Changed

- feat: add support for gemini embeddings via vertex (#1004)
- feat: normalize prompt input formats, introduce single responsibility handlers, improve test coverage, and fix minor bugs (#994)
- fix: more robust json extraction for llm-rubric (#1019)
- build(deps): bump openai from 4.52.0 to 4.52.1 (#1015)
- build(deps): bump @anthropic-ai/sdk from 0.24.0 to 0.24.1 (#1016)
- chore: sort imports (#1006)
- chore: switch to smaller googleapis dependency (#1009)
- chore: add config telemetry (#1005)
- docs: update GitHub urls to reflect promptfoo github org repository location (#1011)
- docs: fix incorrect yaml ref in guide (#1018)

## [0.66.0] - 2024-06-24

### Changed

- `config get/set` commands, ability for users to set their email by [@typpo](https://github.com/typpo) in [#971](https://github.com/promptfoo/promptfoo/pull/971)
- **webui**: Download as CSV by [@typpo](https://github.com/typpo) in [#1000](https://github.com/promptfoo/promptfoo/pull/1000)
- Add support for Gemini default grader if credentials are present by [@typpo](https://github.com/typpo) in [#998](https://github.com/promptfoo/promptfoo/pull/998)
- **redteam**: Allow arbitrary providers by [@mldangelo](https://github.com/mldangelo) in [#1002](https://github.com/promptfoo/promptfoo/pull/1002)
- Derived metrics by [@typpo](https://github.com/typpo) in [#985](https://github.com/promptfoo/promptfoo/pull/985)
- Python provider can import modules with same name as built-ins by [@typpo](https://github.com/typpo) in [#989](https://github.com/promptfoo/promptfoo/pull/989)
- Include error text in all cases by [@typpo](https://github.com/typpo) in [#990](https://github.com/promptfoo/promptfoo/pull/990)
- Ensure tests inside scenarios are filtered by filter patterns by [@mldangelo](https://github.com/mldangelo) in [#996](https://github.com/promptfoo/promptfoo/pull/996)
- Anthropic message API support for env vars by [@typpo](https://github.com/typpo) in [#997](https://github.com/promptfoo/promptfoo/pull/997)
- Add build documentation workflow and fix typos by [@mldangelo](https://github.com/mldangelo) in [#993](https://github.com/promptfoo/promptfoo/pull/993)
- Block network calls in tests by [@typpo](https://github.com/typpo) in [#972](https://github.com/promptfoo/promptfoo/pull/972)
- Export `AnthropicMessagesProvider` from providers by [@greysteil](https://github.com/greysteil) in [#975](https://github.com/promptfoo/promptfoo/pull/975)
- Add Claude 3.5 sonnet pricing by [@typpo](https://github.com/typpo) in [#976](https://github.com/promptfoo/promptfoo/pull/976)
- Pass `tool_choice` to Anthropic when set in config by [@greysteil](https://github.com/greysteil) in [#977](https://github.com/promptfoo/promptfoo/pull/977)
- Fixed according to Ollama API specifications by [@keishidev](https://github.com/keishidev) in [#981](https://github.com/promptfoo/promptfoo/pull/981)
- Add Dependabot config and update provider dependencies by [@mldangelo](https://github.com/mldangelo) in [#984](https://github.com/promptfoo/promptfoo/pull/984)
- Don't commit `.env` to Git by [@will-holley](https://github.com/will-holley) in [#991](https://github.com/promptfoo/promptfoo/pull/991)
- Update Docker base image to Node 20, improve self-hosting documentation, and add CI action for Docker build by [@mldangelo](https://github.com/mldangelo) in [#995](https://github.com/promptfoo/promptfoo/pull/995)
- Allow variable cells to scroll instead of exploding the table height by [@grrowl](https://github.com/grrowl) in [#973](https://github.com/promptfoo/promptfoo/pull/973)

## [0.65.2] - 2024-06-20

### Documentation

- docs: update claude vs gpt guide with claude 3.5 (#986)

### Added

- feat(redteam): make it easier to add non default plugins (#958)

### Changed

- feat: contains-sql assert (#964)
- fix: handle absolute paths for js providers (#966)
- fix: label not showing problem when using eval with config option (#928)
- fix: should return the whole message if the OpenAI return the content and the function call/tools at the same time. (#968)
- fix: label support for js prompts (#970)
- docs: Add CLI delete command to docs (#959)
- docs: text to sql validation guide (#962)

### Fixed

- fix(redteam): wire ui to plugins (#965)
- fix(redteam): reduce overreliance, excessive-agency false positive rates (#963)

## [0.65.1] - 2024-06-18

### Changed

- chore(docs): add shell syntax highlighting and fix typos (#953)
- chore(dependencies): update package dependencies (#952)
- Revert "feat(cli): add tests for CLI commands and fix version flag bug" (#967)

### Fixed

- fix: handle case where returned python result is null (#957)
- fix(webui): handle empty fail reasons and null componentResults (#956)

### Added

- feat(cli): add tests for CLI commands and fix version flag bug (#954)
- feat(eslint): integrate eslint-plugin-jest and configure rules (#951)
- feat: add eslint-plugin-unused-imports and remove unused imports (#949)
- feat: assertion type: is-sql (#926)

## [0.65.0] - 2024-06-17

### Added

- feat(webui): show pass/fail toggle (#938)
- feat(webui): carousel for multiple failure reasons (#939)
- feat(webui): clicking metric pills filters by nonzero only (#941)
- feat(redteam): political statements (#944)
- feat(redteam): indicate performance with moderation filter (#933)

### Changed

- feat: add hf to onboarding flow (#947)
- feat: add support for `promptfoo export latest` (#948)
- fix: serialize each item in `vars` when its type is a string (#823) (#943)
- chore(webui): split ResultsTable into separate files (#942)

### Fixed

- fix(redteam): more aggressive contract testing (#946)

### Dependencies

- chore(deps): update dependencies without breaking changes (#937)

## [0.64.0] - 2024-06-15

### Added

- feat(redteam): add unintended contracts test (#934)
- feat(anthropic): support tool use (#932)

### Changed

- feat: export `promptfoo.cache` to node package (#923)
- feat: add Voyage AI embeddings provider (#931)
- feat: Add more Portkey header provider options and create headers automatically (#909)
- fix: handle openai chat-style messages better in `moderation` assert (#930)
- ci: add next.js build caching (#908)
- chore(docs): update installation and GitHub Actions guides (#935)
- chore(dependencies): bump LLM providers in package.json (#936)

### Fixed

- fix(bedrock): support cohere embeddings (#924)

### Dependencies

- chore(deps): bump braces from 3.0.2 to 3.0.3 (#918)

## [0.63.2] - 2024-06-10

### Added

- feat: report view for redteam evals (#920)

### Fixed

- fix(bedrock): default value for configs (#917)
- fix: prevent assertions from being modified as they run (#929)

## [0.63.1] - 2024-06-10

### Fixed

- fix(vertex): correct handling of system instruction (#911)
- fix(bedrock): support for llama, cohere command and command-r, mistral (#915)

## [0.63.0] - 2024-06-09

### Added

- feat(bedrock): Add support for mistral, llama, cohere (#885)
- feat(ollama): add OLLAMA_API_KEY to support authentication (#883)
- feat(redteam): add test for competitor recommendations (#877)
- feat(webui): Show the number of passes and failures (#888)
- feat(webui): show manual grading record in test details view (#906)
- feat(webui): use indexeddb instead of localstorage (#905)

### Changed

- feat: ability to set test case metric from csv (#889)
- feat: interactive onboarding (#886)
- feat: support `threshold` param from csv (#903)
- feat: support array of values for `similar` assertion (#895)
- fix: Prompt variable reads unprocessed spaces on both sides (#887)
- fix: windows node 22 flake (#907)
- [fix: ci passing despite failing build (](https://github.com/promptfoo/promptfoo/commit/ce6090be5d70fbe71c6da0a5ec1a73253a9d8a0e)https://github.com/promptfoo/promptfoo/pull/876[)](https://github.com/promptfoo/promptfoo/commit/ce6090be5d70fbe71c6da0a5ec1a73253a9d8a0e)
- [fix: incorrect migrations path in docker build](https://github.com/promptfoo/promptfoo/commit/6a1eef4e4b006b32de9ce6e5e2d7c0bd3b9fa95a) https://github.com/promptfoo/promptfoo/issues/861
- chore(ci): add `workflow_dispatch` trigger (#897)
- chore: add more gemini models (#894)
- chore: introduce eslint (#904)
- chore: switch to SWC for faster Jest tests (#899)
- chore: update to prettier 3 (#901)
- [chore(openai): add tool_choice required type](https://github.com/promptfoo/promptfoo/commit/e97ce63221b0e06f7e03f46c466da36c5b713017)

### Fixed

- fix(vertex): support var templating in system instruction (#902)
- [fix(webui): display latency when available](https://github.com/promptfoo/promptfoo/commit/bb335efbe9e8d6b23526c837402787a1cbba9969)

### Dependencies

- chore(deps): update most dependencies to latest stable versions (#898)

## [0.62.1] - 2024-06-06

### Added

- feat(webui): Ability to suppress browser open on `promptfoo view` (#881)
- feat(anthropic): add support for base url (#850)
- feat(openai): Support function/tool callbacks (#830)
- feat(vertex/gemini): add support for toolConfig and systemInstruction (#841)
- feat(webui): Ability to filter to highlighted cells (#852)
- feat(webui): ability to click to filter metric (#849)
- feat(webui): add copy and highlight cell actions (#847)

### Changed

- fix: migrate database before writing results (#882)
- chore: upgrade default graders to gpt-4o (#848)
- ci: Introduce jest test coverage reports (#868)
- ci: add support for node 22, remove support for node 16 (#836)
- docs: Addresses minor typographical errors (#845)
- docs: Help description of default `--output` (#844)
- feat: Add Red Team PII Tests (#862)
- feat: Support custom gateway URLs in Portkey (#840)
- feat: add support for python embedding and classification providers (#864)
- feat: add support for titan premier on bedrock (#839)
- feat: pass evalId in results (#758)
- fix: Broken types (#854)
- fix: Fix broken progress callback in web ui (#860)
- fix: Fix formatting and add style check to CI (#872)
- fix: Fix type error eval page.tsx (#867)
- fix: Improve Error Handling for Python Assertions and Provider Exceptions (#863)
- fix: Pass evaluateOptions from web ui yaml (#859)
- fix: Render multiple result images with markdown, if markdown contains multiple images (#873)
- fix: The values of defaultTest and evaluateOptions are not set when editing the eval yaml file. (#834)
- fix: crash on db migration when cache is disabled on first run (#842)
- fix: csv and html outputs include both prompt and provider labels (#851)
- fix: docker build and prepublish script (#846)
- fix: show labels for custom provider (#875)
- chore: fix windows node 22 build issues by adding missing encoding dependency and updating webpack config (#900)
- chore: update Node.js version management and improve documentation (#896)
- Fix CI Passing Despite Failing Build (#866) (#876)

## [0.62.0] - 2024-06-05

### Fixed

- fix: Parameter evaluateOptions not passed correctly in jobs created using web (#870)

### Added

- feat(anthropic): add support for base url (#850)
- feat(openai): Support function/tool callbacks (#830)
- feat(vertex/gemini): add support for toolConfig and systemInstruction (#841)
- feat(webui): Ability to filter to highlighted cells (#852)
- feat(webui): ability to click to filter metric (#849)
- feat(webui): add copy and highlight cell actions (#847)

### Changed

- feat: Add Red Team PII Tests (#862)
- feat: Support custom gateway URLs in Portkey (#840)
- feat: add support for python embedding and classification providers (#864)
- feat: add support for titan premier on bedrock (#839)
- feat: pass evalId in results (#758)
- feat: upgrade default graders to gpt-4o (#848)
- fix: Broken types (#854)
- fix: Fix broken progress callback in web ui (#860)
- fix: Fix formatting and add style check to CI (#872)
- fix: Fix type error eval page.tsx (#867)
- fix: Improve Error Handling for Python Assertions and Provider Exceptions (#863)
- fix: Pass evaluateOptions from web ui yaml (#859)
- fix: Render multiple result images with markdown, if markdown contains multiple images (#873)
- fix: The values of defaultTest and evaluateOptions are not set when editing the eval yaml file. (#834)
- fix: crash on db migration when cache is disabled on first run (#842)
- fix: csv and html outputs include both prompt and provider labels (#851)
- fix: docker build and prepublish script (#846)
- fix: show labels for custom provider (#875)
- ci: Introduce jest test coverage reports (#868)
- ci: add support for node 22, remove support for node 16 (#836)
- docs: Addresses minor typographical errors (#845)
- docs: Help description of default `--output` (#844)

## [0.61.0] - 2024-05-30

### Changed

- feat: `moderation` assert type (#821)
- feat: general purpose http/https provider (#822)
- feat: add portkey provider (#819)
- feat: Add Cloudflare AI Provider (#817)
- fix: Remove duplicate logging line (#825)
- fix: The ‘defaultTest’ option has no effect during evaluation. (#829)
- fix: Improve Error Handling in Python Script Execution (#833)
- docs: How to red team LLMs (#828)
- chore(mistral): add codestral (#831)

## [0.60.0] - 2024-05-25

### Added

- feat(webui): Add image viewer (#816)

### Changed

- feat: redteam testset generation (#804)
- feat: support for deep equality check in equals assertion (#805)
- feat: Allow functions in renderVarsInObject (#813)
- feat: ability to reference previous llm outputs via storeOutputAs (#808)
- feat: support for prompt objects (#818)
- fix: huggingface api key handling (#809)
- docs: Restore ProviderResponse class name (#806)
- docs: Fix typo in local build command (#811)

## [0.59.1] - 2024-05-18

### Changed

- [fix: handle null result timestamp when writing to db.](https://github.com/promptfoo/promptfoo/commit/40e1ebfbfd512fea56761b4cbdfff0cd25d61ae1) https://github.com/promptfoo/promptfoo/issues/800

## [0.59.0] - 2024-05-18

### Added

- feat(webui): add --filter-description option to `promptfoo view` (#780)
- feat(bedrock): add support for embeddings models (#797)

### Changed

- fix: python prompts break when using whole file (#784)
- Langfuse need to compile variables (#779)
- chore(webui): display prompt and completion tokens (#794)
- chore: include full error response in openai errors (#791)
- chore: add logprobs to assertion context (#790)
- feat: support var interpolation in function calls (#792)
- chore: add timestamp to EvaluateSummary (#785)
- fix: render markdown in variables too (#796)

### Fixed

- fix(vertex): remove leftover dependency on apiKey (#798)

## [0.58.1] - 2024-05-14

### Changed

- fix: improve GradingResult validation (#772)
- [fix: update python ProviderResponse error message and docs.](https://github.com/promptfoo/promptfoo/commit/258013080809bc782afe3de51c9309230cb5cdb2) https://github.com/promptfoo/promptfoo/issues/769
- [chore(openai): add gpt-4o models (](https://github.com/promptfoo/promptfoo/commit/ff4655d31d3588972522bb162733cb61e460f36f)https://github.com/promptfoo/promptfoo/pull/776[)](https://github.com/promptfoo/promptfoo/commit/ff4655d31d3588972522bb162733cb61e460f36f)
- add gpt-4o models (#776)

### Fixed

- fix(langfuse): Check runtime type of `getPrompt`, stringify the result (#774)

## [0.58.0] - 2024-05-09

### Changed

- feat: assert-set (#765)
- feat: add comma-delimited string support for array-type assertion values (#755)
- fix: Resolve JS assertion paths relative to configuration file (#756)
- fix: not-equals assertion (#763)
- fix: upgrade rouge package and limit to strings (#764)

## [0.57.1] - 2024-05-02

### Changed

- fix: do not serialize js objects to non-js providers (#754)
- **[See 0.57.0 release notes](https://github.com/promptfoo/promptfoo/releases/tag/0.57.0)**

## [0.57.0] - 2024-05-01

### Changed

- feat: ability to override provider per test case (#725)
- feat: eval tests matching pattern (#735)
- feat: add `-n` limit arg for `promptfoo list` (#749)
- feat: `promptfoo import` and `promptfoo export` commands (#750)
- feat: add support for `--var name=value` cli option (#745)
- feat: promptfoo eval --filter-failing outputFile.json (#742)
- fix: eval --first-n arg (#734)
- chore: Update openai package to 3.48.5 (#739)
- chore: include logger and cache utils in javascript provider context (#748)
- chore: add `PROMPTFOO_FAILED_TEST_EXIT_CODE` envar (#751)
- docs: Document `python:` prefix when loading assertions in CSV (#731)
- docs: update README.md (#733)
- docs: Fixes to Python docs (#728)
- docs: Update to include --filter-\* cli args (#747)

## [0.56.0] - 2024-04-28

### Added

- feat(webui): improved comment dialog (#713)

### Changed

- feat: Intergration with Langfuse (#707)
- feat: Support IBM Research BAM provider (#711)
- fix: Make errors uncached in Python completion. (#706)
- fix: include python tracebacks in python errors (#724)
- fix: `getCache` should return a memory store when disk caching is disabled (#715)
- chore(webui): improve eval view performance (#719)
- chore(webui): always show provider in header (#721)
- chore: add support for OPENAI_BASE_URL envar (#717)

### Fixed

- fix(vertex/gemini): support nested generationConfig (#714)

## [0.55.0] - 2024-04-24

### Changed

- [Docs] Add llama3 example to ollama docs (#695)
- bugfix in answer-relevance (#697)
- feat: add support for provider `transform` property (#696)
- feat: add support for provider-specific delays (#699)
- feat: portkey.ai integration (#698)
- feat: `eval -n` arg for running the first n test cases (#700)
- feat: ability to write outputs to google sheet (#701)
- feat: first-class support for openrouter (#702)
- Fix concurrent cache request behaviour (#703)

## [0.54.1] - 2024-04-20

### Changed

- Add support for Mixtral 8x22B (#687)
- fix: google sheets async loading (#688)
- fix: trim spaces in csv assertions that can have file:// prefixes (#689)
- fix: apply thresholds to custom python asserts (#690)
- fix: include detail from external python assertion (#691)
- chore(webui): allow configuration of results per page (#694)
- fix: ability to override rubric prompt for all model-graded metrics (#692)

## [0.54.0] - 2024-04-18

### Changed

- feat: support for authenticated google sheets access (#686)
- fix: bugs in `Answer-relevance` calculation (#683)
- fix: Add tool calls to response from azure openai (#685)

## [0.53.0] - 2024-04-16

### Changed

- fix!: make `javascript` assert function call consistent with external js function call (#674)
- fix: node library supports prompt files (#668)
- feat: Enable post-hoc evaluations through defining and using output value in TestSuite (#671)
- feat: Allow local files to define providerOutput value for TestCase (#675)
- feat: detect suitable anthropic default provider (#677)
- feat: Ability to delete evals (#676)
- feat: ability to create derived metrics (#670)

## [0.52.0] - 2024-04-12

### Added

- feat(webui): add pagination (#649)

### Changed

- feat: support for inline yaml for is-json, contains-json in csv (#651)
- feat: run providers 1 at a time with --interactive-providers (#645)
- feat: --env-file arg (#615)
- fix: Do not fail with api error when azure datasource is used (#644)
- fix: allow loading of custom provider in windows (#518) (#652)
- fix: don't show telemetry message without telemtry (#658)
- fix: `E2BIG` error during the execution of Python asserts (#660)
- fix: support relative filepaths for non-code assert values (#664)

### Fixed

- fix(webui): handle invalid search regexes (#663)

## [0.51.0] - 2024-04-07

### Added

- feat(webui): store settings in localstorage (#617)
- feat(azureopenai): apiKeyEnvar support (#628)
- feat(webui): "progress" page that shows provider/prompt pairs (#631)

### Changed

- chore: improve json parsing errors (#620)
- feat: ability to override path to python binary (#619)
- Add documentation for openai vision (#637)
- Support claude vision and images (#639)
- fix: assertion files use relative path (#624)
- feat: add provider reference to prompt function (#633)
- feat: ability to import vars using glob (#641)
- feat!: return values directly in python assertions (#638)

### Fixed

- fix(webui): ability to save defaultTest and evaluateOptions in yaml editor (#629)

## [0.50.1] - 2024-04-02

### Changed

- fix: compiled esmodule interop (#613)
- fix: downgrade var resolution failure to warning (#614)
- fix: glob behavior on windows (#612)

## [0.50.0] - 2024-04-01

### Added

- feat(webui): download button (#482)
- feat(webui): toggle for showing full prompt in output cell (#603)

### Changed

- feat: support .mjs external imports (#601)
- feat: load .env from cli (#602)
- feat: ability to use js files as `transform` (#605)
- feat: ability to reference vars from other vars (#607)
- fix: handling for nonscript assertion files (#608)

### Fixed

- fix(selfhost): add support for prompts and datasets api endpoints (#600)
- fix(selfhost): Consolidate to `NEXT_PUBLIC_PROMPTFOO_REMOTE_BASE_URL` (#609)

## [0.49.3] - 2024-03-29

### Changed

- fix: bedrock model parsing (#593)
- [fix: make llm-rubric more resilient to bad json responses.](https://github.com/promptfoo/promptfoo/commit/93fd059a13454ed7a251a90a33306fb1f3c81895) https://github.com/promptfoo/promptfoo/issues/596
- feat: display progress bar for each parallel execution (#597)

## [0.49.2] - 2024-03-27

### Changed

- fix: support relative paths for custom providers (#589)
- fix: gemini generationConfig and safetySettings (#590)
- feat: cli watch for vars and providers (#591)

## [0.49.1] - 2024-03-25

### Changed

- fix: lazy import of azure peer dependency (#586)

## [0.49.0] - 2024-03-23

### Added

- feat(vertexai): use gcloud application default credentials (#580)

### Changed

- feat: Add support for huggingface token classification (#574)
- feat: Mistral provider support for URL and API key envar (#570)
- feat: run assertions in parallel (#575)
- feat: support for azure openai assistants (#577)
- feat: ability to set tags on standalone assertion llm outputs (#581)
- feat: add support for claude3 on bedrock (#582)
- fix: load file before running prompt function (#583)
- [fix: broken ansi colors on cli table](https://github.com/promptfoo/promptfoo/commit/bbb0157b09c0ffb5366d3cbd112438ca3d2d61c9)
- [fix: remove duplicate instruction output](https://github.com/promptfoo/promptfoo/commit/fb095617d36102f5b6256e9718e736378c0a5cea)
- chore: better error messages when expecting json but getting text (#576)

### Fixed

- fix(selfhost): handle sqlite db in docker image and build (#568)

### Dependencies

- chore(deps): bump webpack-dev-middleware from 5.3.3 to 5.3.4 in /site (#579)

## [0.48.0] - 2024-03-18

### Added

- feat(csv): add support for `__description` field (#556)

### Changed

- feat: migrate filesystem storage to sqlite db (#558)
  - **When you first run `eval` or `view` with 0.48.0, your saved evals will be migrated from `.json` files to a sqlite db. Please open an issue if you run into problems.**
  - Restoration: By default, the migration process runs on the promptfoo output directory `~/.promptfoo/output`. This directory is backed up at `~/.promptfoo/output-backup-*` and you can restore it and use a previous version by renaming that directory back to `output`
- feat: Add anthropic:messages and replicate:mistral as default providers to web ui (#562)
- feat: add label field to provider options (#563)
- docs: adjust configuration for python provider (#565)
- chore: db migration and cleanup (#564)

### Fixed

- fix(azureopenai): add support for `max_tokens` and `seed` (#561)

## [0.47.0] - 2024-03-14

### Changed

- feat: improve python inline asserts to not require printing (#542)
- feat: add tools and tool_choice config parameters to azure openai provider (#550)
- feat: Add support for Claude 3 Haiku (#552)
- fix: validate custom js function return values (#548)
- fix: dedupe prompts from combined configs (#554)

### Fixed

- fix(replicate): support non-array outputs (#547)

## [0.46.0] - 2024-03-08

### Added

- feat(self-host): run evals via web ui (#540)
- feat(self-host): Persist changes on self-deployed UI without sharing a new link (#538)
- feat(webui): ability to change eval name (#537)

### Changed

- feat: add support for calling specific functions for python prompt (#533)
- fix: openai tools and function checks handle plaintext responses (#541)

### Fixed

- fix(anthropic): wrap text if prompt supplied as json (#536)

## [0.45.2] - 2024-03-07

### Changed

- fix: python provider handles relative script paths correctly (#535)

## [0.45.1] - 2024-03-06

### Changed

- fix: json and yaml vars files (#531)

### Fixed

- fix(python): deserialize objects from json (#532)

## [0.45.0] - 2024-03-06

### Added

- feat(anthropic): Add Claude 3 support (#526)

### Changed

- feat: ability to load `vars` values at runtime (#496)
  // Example logic to return a value based on the varName
  if (varName === 'context') {
  return `Processed ${otherVars.input} for prompt: ${prompt}`;
  }
  return {
  output: 'default value',
  };
  // Handle potential errors
  // return { error: 'Error message' }
  # Example logic to dynamically generate variable content
  if var_name == 'context':
  return {
  'output': f"Context for {other_vars['input']} in prompt: {prompt}"
  }
  return {'output': 'default context'}
  # Handle potential errors
  # return { 'error': 'Error message' }

## [0.44.0] - 2024-03-04

### Added

- feat(mistral): Add new models, JSON mode, and update pricing (#500)

### Changed

- fix: Print incorrect response from factuality checker (#503)
- fix: Support missing open parenthesis (fixes #504) (#505)
- feat: include prompt in transform (#512)
- feat: Support csv and json files in the `tests` array (#520)

### Fixed

- fix(ollama): dont send invalid options for `OllamaChatProvider` (#506)
- fix(huggingface): do not pass through non-hf parameters (#519)

## [0.43.1] - 2024-02-25

### Changed

- fix: pass through PROMPTFOO\_\* variables from docker run (#498)
- docs: clean up python provider header

### Fixed

- fix(huggingface): support `apiKey` config param (#494)
- fix(bedrock): transform model output from cache. #474

### Documentation

- docs(huggingface): example of private huggingface inference endpoint (#497)

## [0.43.0] - 2024-02-23

### Added

- feat(webui): Display test suite description (#487)
- feat(webui): Add upload testcase csv to eval page (#484)

### Changed

- feat: pass `test` to assertion context (#485)
- fix: Change variable name to what the prompt template expects (#489)
- (docs): Replace references to deprecated postprocess option (#483)
- chore: update replicate library and add new common params (#491)

### Fixed

- fix(self-hosting): remove supabase dependency from webui eval view (#492)

## [0.42.0] - 2024-02-19

### Added

- feat(webview): toggle for prettifying json outputs (#472)
- feat(openai): support handling OpenAI Assistant functions tool calls (#473)

### Changed

- feat: add support for claude 2.1 on bedrock (#470)
- feat: support for overriding `select-best` provider (#478)
- feat: ability to disable var expansion (#476)
- fix: improve escaping for python prompt shell (#481)

## [0.41.0] - 2024-02-12

### Added

- feat(openai)!: Allow apiBaseUrl to override /v1 endpoint (#464)

### Changed

- feat: add support for async python providers (#465)
- fix: pass config to python provider (#460)
- chore: include progress output in debug logs (#461)
- docs: perplexity example (#463)

### Fixed

- fix(factuality): make factuality output case-insensitive (#468)
- fix: ensure that only valid ollama params are passed (#480)

## [0.40.0] - 2024-02-06

### Added

- feat(mistral): Add Mistral provider (#455)
- feat(openai): add support for `apiKeyEnvar` (#456)
- feat(azureopenai): add apiBaseUrl config (#459)

### Changed

- feat: cohere api support (#457)
- feat: ability to override select-best prompt. #289
- fix: support for gemini generationConfig and safetySettings (#454)

### Fixed

- fix(vertex/gemini): add support for llm-rubric and other OpenAI-formatted prompts (#450)

### Documentation

- documentation: update python.md typo in yaml (#446)

## [0.39.1] - 2024-02-02

### Changed

- fix: func => function in index.ts (#443)
- feat: add support for google ai studio gemini (#445)

## [0.39.0] - 2024-02-01

### Changed

- feat: Add DefaultGradingJsonProvider to improve `llm-rubric` reliability (#432)
- feat: add caching for exec and python providers (#435)
- feat: add `--watch` option to eval command (#439)
- feat: ability to transform output on per-assertion level (#437)
- feat: compare between multiple outputs with `select-best` (#438)
- fix: pass through cost to runAssertion
- fix: pass through cost to runAssertion

## [0.38.0] - 2024-01-29

### Added

- feat(openai): Jan 25 model updates (#416)
- feat(webui): eval deeplinks (#426)
- feat(huggingface): Support sentence similarity inference API (#425)

### Changed

- fix: Only open previous results when necessary (uses lots of memory) (#418)
- fix: html output (#430)
- feat: add a `python` provider that supports native python function calls (#419)
- feat: support for image models such as dall-e (#406)
- feat: support for `PROMPTFOO_PROMPT_SEPARATOR envar. #424

## [0.37.1] - 2024-01-26

### Changed

- fix: do not require token usage info on openai provider (#414)

## [0.37.0] - 2024-01-24

### Added

- feat(webui): add markdown support (#403)

### Changed

- feat: standalone share server (#408)
- feat: `PROMPTFOO_DISABLE_TEMPLATING` disables nunjucks templates (#405)

## [0.36.0] - 2024-01-18

### Added

- feat(webui): Ability to comment on outputs (#395)
- feat(azure): Add response_format support (#402)
- feat(azure): add support for `passthrough` and `apiVersion` (#399)

### Changed

- feat: add `promptfoo generate dataset` (#397)
- fix: typo (#401)

## [0.35.1] - 2024-01-12

### Added

- feat(bedrock): introduce amazon titan models as another option for Bedrock (#380)
- feat(openai): add support for `passthrough` request args (#388)
- feat(azure): add support for client id/secret auth (#389)
- feat(webui): label evals using `description` field (#391)

### Changed

- fix: proper support for multiple types of test providers (#386)
- feat: update CSV and HTML outputs with more details (#393)

## [0.35.0] - 2024-01-07

### Added

- feat(webview): add regex search (#378)

### Changed

- feat: support standalone assertions on CLI (#368)
- feat: add perplexity-score metric (#377)
- feat: add logprobs support for azure openai (#376)
- fix: use relative paths consistently and handle object formats (#375)
- [fix: restore **prefix and **suffix column handlers when loading test csv](https://github.com/promptfoo/promptfoo/commit/3a058684b3389693f4c5899f786fb090b04e3c93)

## [0.34.1] - 2024-01-02

### Added

- feat(openai): add support for overriding provider cost (1be1072)

### Fixed

- fix(webview): increase the request payload size limit (ef4c30f)

## [0.34.0] - 2024-01-02

### Changed

- feat: Support for evaluating cost of LLM inference (#358)
- feat: save manual edits to test outputs in webview (#362)
- feat: add `cost` assertion type (#367)
- fix: handle huggingface text generation returning dict (#357)
- fix: disable cache when using repeat (#361)
- fix: do not dereference tools and functions in config (#365)
- docs: optimize docs of openai tool usage (#355)

## [0.33.2] - 2023-12-23

### Changed

- fix: bad indentation for inline python sript (#353)
- [fix: truncate CLI table headers](https://github.com/promptfoo/promptfoo/commit/9aa9106cc9bc1660df40117d3c8f053f361fa09c)
- feat: add openai tool parameter (#350)
- feat: add `is-valid-openai-tools-call` assertion type (#354)

## [0.33.1] - 2023-12-18

### Changed

- [fix: pass env to providers when using CLI](https://github.com/promptfoo/promptfoo/commit/e8170a7f0e9d4033ef219169115f6474d978f1a7)
- [fix: correctly handle bedrock models containing :](https://github.com/promptfoo/promptfoo/commit/4469b693993934192fee2e84cc27c21e31267e5f)
- feat: add latency assertion type (#344)
- feat: add perplexity assertion type (#346)
- feat: add support for ollama chat API (#342)
- feat: retry when getting internal server error with PROMPTFOO_RETRY_5XX envar (#327)
- fix: properly escape arguments for external python assertions (#338)
- fix: use execFile/spawn for external processes (#343)
- [fix: handle null score in custom metrics](https://github.com/promptfoo/promptfoo/commit/514feed49e2f83f3e04d3e167e5833dc075e6c10)
- [fix: increment failure counter for script errors.](https://github.com/promptfoo/promptfoo/commit/61d1b068f26c63f3234dc49c9d5f5104b9cf1cda)

## [0.33.0] - 2023-12-17

### Changed

- feat: add latency assertion type (#344)
- feat: add perplexity assertion type (#346)
- feat: add support for ollama chat API (#342)
- feat: retry when getting internal server error with PROMPTFOO_RETRY_5XX envar (#327)
- fix: properly escape arguments for external python assertions (#338)
- fix: use execFile/spawn for external processes (#343)
- [fix: handle null score in custom metrics](https://github.com/promptfoo/promptfoo/commit/514feed49e2f83f3e04d3e167e5833dc075e6c10)
- [fix: increment failure counter for script errors.](https://github.com/promptfoo/promptfoo/commit/61d1b068f26c63f3234dc49c9d5f5104b9cf1cda)

## [0.32.0] - 2023-12-14

### Added

- feat(webview): Layout and styling improvements (#333)

### Changed

- feat: add support for Google Gemini model (#336)
- feat: add download yaml button in config modal. Related to #330 (#332)
- fix: set process exit code on failure

## [0.31.2] - 2023-12-11

### Added

- feat(webview): Show aggregated named metrics at top of column (#322)

### Changed

- fix: sharing option is degraded (#325)

## [0.31.1] - 2023-12-04

### Changed

- fix: issues when evaling multiple config files
- feat: support for web viewer running remotely (#321)

## [0.31.0] - 2023-12-02

### Added

- feat(openai): Adds support for function call validation (#316)

### Changed

- feat: add support for ajv formats (#314)
- feat: support prompt functions via nodejs interface (#315)
- fix: webview handling of truncated cell contents with html (#318)
- docs: Merge docs into main repo (#317)

## [0.30.2] - 2023-11-29

### Changed

- feat(cli): simplify onboarding and provide npx-specific instructions (f81bd88)

## [0.30.1] - 2023-11-29

### Changed

- feat: add bedrock in webui setup (#301)
- feat: add support for custom metrics (#305)
- feat: show table by default, even with --output (#306)
- fix: handle multiple configs that import multiple prompts (#304)
- fix: remove use of dangerouslySetInnerHTML in results table (#309)

### Fixed

- fix(openai): add support for overriding api key, host, baseurl, org in Assistants API (#311)

## [0.30.0] - 2023-11-29

### Changed

- feat: add bedrock in webui setup (#301)
- feat: add support for custom metrics (#305)
- feat: show table by default, even with --output (#306)
- fix: handle multiple configs that import multiple prompts (#304)
- fix: remove use of dangerouslySetInnerHTML in results table (#309)

## [0.29.0] - 2023-11-28

### Changed

- feat: Add support for external provider configs via file:// (#296)
- feat: Add support for HTTP proxies (#299)
- feat: claude-based models on amazon bedrock (#298)

## [0.28.2] - 2023-11-27

### Added

- feat(azureopenai): Warn when test provider should be overwritten with azure (#293)
- feat(webview): Display test descriptions if available (#294)
- feat(webview): Ability to set test scores manually (#295)

### Changed

- feat: add support for self-hosted huggingface text generation inference (#290)
- fix: prevent duplicate asserts with `defaultTest` (#287)
- fix: multiple configs handle external test and prompt files correctly (#291)

## [0.28.0] - 2023-11-19

### Changed

- feat: Add support for multiple "\_\_expected" columns (#284)
- feat: Support for OpenAI assistants API (#283)
- feat: Ability to combine multiple configs into a single eval (#285)

## [0.27.1] - 2023-11-14

### Added

- [feat(node-package): Add support for raw objects in prompts](https://github.com/promptfoo/promptfoo/commit/e6a5fe2fa7c05aabd2f52bd4fa143d957a7953dd)
- feat(openai): Add support for OpenAI `seed` param (#275)
- [feat(openai): Add support for OpenAI response_format](https://github.com/promptfoo/promptfoo/commit/12781f11f495bed21db1070e987f1b40a43b72e3)
- [feat(webview): Round score in details modal](https://github.com/promptfoo/promptfoo/commit/483c31d79486a75efc497508b9a42257935585cf)

### Changed

- fix: Set `vars._conversation` only if it is used in prompt (#282)
- feat: Add new RAG metrics (answer-relevance, context-recall, context-relevance, context-faithfulness) (#279)
- feat: throw error correctly when invalid api key is passed for OpenAI (#276)
- Bump langchain from 0.0.325 to 0.0.329 in /examples/langchain-python (#278)
- Provide the prompt in the context to external assertion scripts (#277)
- fix the following error : 'List should have at least 1 item after val… (#280)
- [chore: Add HuggingFace debug output](https://github.com/promptfoo/promptfoo/commit/2bae118e3fa7f8164fd78d29a3a30d187026bf13)

## [0.27.0] - 2023-11-14

### Added

- [feat(node-package): Add support for raw objects in prompts](https://github.com/promptfoo/promptfoo/commit/e6a5fe2fa7c05aabd2f52bd4fa143d957a7953dd)
- feat(openai): Add support for OpenAI `seed` param (#275)
- [feat(openai): Add support for OpenAI response_format](https://github.com/promptfoo/promptfoo/commit/12781f11f495bed21db1070e987f1b40a43b72e3)
- [feat(webview): Round score in details modal](https://github.com/promptfoo/promptfoo/commit/483c31d79486a75efc497508b9a42257935585cf)

### Changed

- feat: Add new RAG metrics (answer-relevance, context-recall, context-relevance, context-faithfulness) (#279)
- feat: throw error correctly when invalid api key is passed for OpenAI (#276)
- Bump langchain from 0.0.325 to 0.0.329 in /examples/langchain-python (#278)
- Provide the prompt in the context to external assertion scripts (#277)
- fix the following error : 'List should have at least 1 item after val… (#280)
- [chore: Add HuggingFace debug output](https://github.com/promptfoo/promptfoo/commit/2bae118e3fa7f8164fd78d29a3a30d187026bf13)

## [0.26.5] - 2023-11-10

### Changed

- feat: Support for Azure OpenAI Cognitive Search (#274)
- [feat: Add PROMPTFOO_PYTHON environment variable](https://github.com/promptfoo/promptfoo/commit/33ecca3dab9382f063e68529c047cfd3fbd959e5)

## [0.26.4] - 2023-11-09

### Fixed

- fix(providers): use Azure OpenAI extensions endpoint when dataSources is set (2e5f14d)

### Tests

- test(assertions): add tests for object outputs (9e0909c)

## [0.26.3] - 2023-11-08

### Added

- [feat(AzureOpenAI): Add support for deployment_id and dataSources](https://github.com/promptfoo/promptfoo/commit/3f6dee99b4ef860af1088c4ceda1a74726070f37)

### Changed

- [Stringify output display string if output is a JSON object](https://github.com/promptfoo/promptfoo/commit/e6eff1fb75e09bfd602c08edd89ec154e3e61bf9)
- [Add JSON schema dereferencing support for JSON configs](https://github.com/promptfoo/promptfoo/commit/c32f9b051a51ee6e1ee08738e0921b4e05a5c23d)
- Update chat completion endpoint in azureopenai.ts (#273)

### Fixed

- fix(openai): Improve handling for function call responses (#270)

## [0.26.2] - 2023-11-07

### Changed

- [Fix issue with named prompt function imports](https://github.com/promptfoo/promptfoo/commit/18a4d751af15b996310eceafc5a75e114ce1bf56)
- [Fix OpenAI finetuned model parsing](https://github.com/promptfoo/promptfoo/commit/b52de61c6e1fd0a9e67d2476a9f3f9153084ad61)
- [Add new OpenAI models](https://github.com/promptfoo/promptfoo/commit/d9432d3b5747516aea1a7e8a744167fbd10a69d2)
- Fix: Broken custom api host for OpenAI. (#261)
- Add `classifier` assert type (#263)
- Send provider options and test context to ScriptCompletion (exec) provider (#268)
- Support for loading JSON schema from external file (#266)

## [0.26.1] - 2023-11-01

### Changed

- Fix broken default config for OpenAI evals created in web app (#255)
- Fix prompt per provider (#253)
- Add support for custom config directory (#257)
- Add latency and token metrics per prompt (#258)
- Add caching support to Anthropic provider (#259)
- webview: Preserve formatting of LLM outputs
- Bump langchain from 0.0.317 to 0.0.325 in /examples/langchain-python (#254)

## [0.26.0] - 2023-10-28

### Changed

- cli: Add support for raw text prompts (#252)
- Ensure the directory for the output file is created if it does not exist

## [0.25.2] - 2023-10-26

### Changed

- allow Python in tests.csv (#237)
- Improve escaping in matchers (#242)
- Add support for nunjucks filters (#243)
- Fix issue where outputPath from the configuration file is not used when `-c` option is provided
- Add envar PROMPTFOO_DISABLE_CONVERSATION_VAR
- Resolve promises in external assert files

## [0.25.1] - 2023-10-19

### Changed

- Fix issue with loading google sheets directly. (#222)
- Add \_conversation variable for testing multiple-turn chat conversations (#224)
- Allow multiple output formats simultaneously with `outputPath` (#229)
- Fall back to default embedding model if provided model doesn't support embeddings
- Various fixes and improvements
- Bump langchain from 0.0.312 to 0.0.317 in /examples/langchain-python (#245)

## [0.25.0] - 2023-10-10

### Changed

- Add support for icontains-any and icontains-all (#210)
- Bump langchain from 0.0.279 to 0.0.308 in /examples/langchain-python (#213)
- Add support for .cjs file extensions (#214)
- Add Prompts and Datasets pages (#211)
- Add CLI commands for listing and showing evals, prompts, and datasets (#218)
- Add support for `config` object in webhook provider payload. (#217)
- Other misc changes and improvements
- Bump langchain from 0.0.308 to 0.0.312 in /examples/langchain-python (#219)

## [0.24.4] - 2023-10-01

### Changed

- Fix bug in custom function boolean return value score (#208)
- Fix ollama provider with `--no-cache` and improve error handling
- Add support for HuggingFace Inference API (text generation) (#205)
- Add `apiHost` config key to Azure provider

## [0.24.3] - 2023-09-28

### Changed

- Better LocalAI/Ollama embeddings traversal failure (#191)
- `OPENAI_API_HOST` to `OPENAI_API_BASE_URL` (#187)
- Ability to include files as assertion values (#180)
- Add hosted db for evals (#149)
- Webview details pane improvements (#196)
- Add support for ollama options (#199)
- Adding TXT and HTML to `--output` help/error message (#201)

## [0.24.2] - 2023-09-23

### Changed

- Specify repo in package.json (#174)
- Add support for parsing multiple json blobs in responses (#178)
- Updated node version update of Google Colab notebook example (#171)
- Fix arg escaping for external python prompts on Windows (#179)
- Better OpenAI embeddings traversal failure (#190)
- Adds embeddings providers for LocalAI and Oolama (#189)
- Add `noindex` to shared results
- Many other misc fixes and improvements

## [0.24.1] - 2023-09-21

### Changed

- Fix prompt errors caused by leading and trailing whitespace for var file imports
- Fix an issue with response parsing in LocalAI chat
- Fix issue preventing custom provider for similarity check (#152)
- Fix escaping in python asserts (#156)
- Fix README link to providers docs (#153)
- Allow object with function name as a value for function_call (#158)
- Add a -y/--yes option to `promptfoo view` command to skip confirmation (#166)
- Other misc fixes and improvements

## [0.24.0] - 2023-09-18

### Changed

- Support for custom functions as prompts (#147)
- Refactor parts of util into more descriptive files (#148)
- Misc fixes and improvements

## [0.23.1] - 2023-09-14

### Changed

- Improvements to custom grading (#140)
- Support for Google Vertex and PaLM chat APIs (#131)
- Add support for including files in defaultTest (#137)
- Add support for disabling cache in evaluate() options (#135)
- Add support for loading vars directly from file (#139)
- Include `provider` in `EvaluateResult`
- Other misc improvements and fixes

## [0.23.0] - 2023-09-14

### Changed

- Improvements to custom grading (#140)
- Support for Google Vertex and PaLM chat APIs (#131)
- Add support for including files in defaultTest (#137)
- Add support for disabling cache in evaluate() options (#135)
- Add support for loading vars directly from file (#139)
- Include `provider` in `EvaluateResult`
- Other misc improvements and fixes

## [0.22.1] - 2023-09-14

### Added

- feat(vars): add support for loading vars directly from file (#139)
- feat(config): add support for including files in defaultTest (#137)
- feat(config): add support for disabling cache in evaluate() options (#135)
- feat(providers): support for Google Vertex and PaLM chat APIs (#131)
- feat(api): include provider in EvaluateResult (#130)

### Changed

- chore(providers): improve PaLM recognized model detection (2317eac)

### Documentation

- docs(examples): add conversation history example (#136)
- docs(examples): update node-package example with context (#134)

## [0.22.0] - 2023-09-04

### Changed

- Add OpenAI factuality and closed-QA graders (#126). These new graders implement OpenAI's eval methodology.
- Auto-escape vars when prompt is a JSON object (#127).
- Improvements to custom providers - Pass context including `vars` to callApi and make `TestCase` generic for ease of typing
- Add `prompt` to Javascript, Python, and Webhook assertion context
- Fix llama.cpp usage of provider config overrides
- Fix ollama provider parsing for llama versions like llama:13b, llama:70b etc.
- Trim var strings in CLI table (prevents slowness during CLI table output)

## [0.21.4] - 2023-09-01

### Changed

- Add support for test case threshold value (#125)
- Add support for pass/fail threshold for javascript and python numeric return values

## [0.21.3] - 2023-09-01

### Changed

- Increase request backoff and add optional delay between API calls (#122)

## [0.21.2] - 2023-08-31

### Changed

- Fix symlink bug on Windows

## [0.21.1] - 2023-08-30

### Changed

- Consistent envars and configs across providers (#119)
- Add configuration for API keys in WebUI (#120)
- Add CodeLlama to WebUI
- Fix issue with numeric values in some assert types
- Add support for running specific prompts for specific providers using `{id, prompts, config}` format
- Add a feedback command

## [0.21.0] - 2023-08-28

### Changed

- Add webhook provider (#117)
- Add support for editing config in web view (#115)
- Standalone server with database with self-hosting support (#118)
- Add support for custom llm-rubric grading via `rubricPrompt` in Assertion objects
- Add support for `vars` in `rubricPrompt`, making it easier to pass expected values per test case
- Add a handful of new supported parameters to OpenAI, Azure, Anthropic, and Replicate providers
- Allow setting `config` on `provider` attached to Assertion or TestCase
- Add/improve support for custom providers in matchesSimilarity and matchesLlmRubric

## [0.20.1] - 2023-08-18

### Changed

- Fix issue when there's not enough data to display useful charts
- Add charts to web viewer (#112)
- Add support for multiline javascript asserts
- Add support for Levenshtein distance assert type (#111)

## [0.20.0] - 2023-08-18

### Changed

- Add charts to web viewer (#112)
- Add support for multiline javascript asserts
- Add support for Levenshtein distance assert type (#111)

## [0.19.3] - 2023-08-17

### Changed

- llm-rubric provider fixes (#110)
- New diff viewer for evals
- Web UI for running evals (#103)
- Add support for OpenAI organization (#106)
- function call azure fix (#95)
- Add support for JSON schema validation for is-json and contains-json (#108)
- Other misc fixes and API improvements

## [0.19.2] - 2023-08-15

### Changed

- function call azure fix (#95)
- Add support for JSON schema validation for is-json and contains-json (#108)
- New diff viewer for evals
- Web UI for running evals (#103)
- Add support for OpenAI organization (#106)
- Other misc fixes and API improvements

## [0.19.1] - 2023-08-14

### Changed

- Add support for OpenAI organization (#106)
- New diff viewer for evals
- Web UI for running evals (#103)
- Other misc fixes and API improvements

## [0.19.0] - 2023-08-14

### Changed

- New diff viewer for evals
- Web UI for running evals (#103)
- Other misc fixes and API improvements

## [0.18.4] - 2023-08-11

### Fixed

- fix(providers): resolve Ollama provider issue with empty line handling (c4d1e5f)

### Dependencies

- chore(deps): bump certifi from 2023.5.7 to 2023.7.22 in /examples/langchain-python (#104)

## [0.18.3] - 2023-08-08

### Added

- feat(providers): add Ollama provider (#102)

### Changed

- chore(webui): disable nunjucks autoescaping by default (#101)
- chore(webui): stop forcing manual line breaks in results view (76d18f5)

### Fixed

- fix(history): remove stale `latest` symlinks before regenerating eval output (a603eee)

## [0.18.2] - 2023-08-08

### Added

- feat(webui): display assertion summaries in the results viewer (#100)

### Changed

- feat(providers): allow testing identical models with different parameters (#83)

### Fixed

- fix(cli): repair `promptfoo share` regression (01df513)
- fix(config): handle provider map parsing when entries are strings (bdd1dea)
- fix(scoring): keep weighted averages accurate by running all test cases (7854424)

## [0.18.1] - 2023-08-06

### Added

- feat(providers): add llama.cpp server support (#94)

### Changed

- chore(providers): expose `LLAMA_BASE_URL` environment variable (f4b4c39)

### Fixed

- fix(history): repair symlink detection when writing latest results (e6aed7a)

## [0.18.0] - 2023-07-28

### Added

- feat(assertions): add `python` assertion type (#78)
- feat(api): support native function ApiProviders and assertions (#93)
- feat(evals): introduce Promptfoo scenarios for data-driven testing - allows datasets to be associated with specific tests, eliminating the need to copy tests for each dataset by @Skylertodd (#89)
- feat(cli): allow specifying `outputPath` when using the Node evaluate helper (#91)

### Changed

- chore(evals): rename default "theories" concept to "scenarios" (aca0821)

### Fixed

- fix(history): repair symlink handling when persisting latest results (81a4a26)
- fix(history): clean up stale eval history entries (253ae60)
- fix(cli): restore ANSI escape code rendering in console tables (497b698)

## [0.17.9] - 2023-07-24

### Added

- feat(evals): load test cases from file or directory paths (#88)

### Changed

- feat(metrics): record latency in eval results (#85)

### Fixed

- fix(windows): resolve path compatibility issues (8de6e12)

## [0.17.8] - 2023-07-22

### Added

- feat(evals): support post-processing hooks in test cases (#84)

### Changed

- feat(webui): show recent runs in the results viewer (#82)
- feat(providers): expose additional OpenAI parameters (#81)

### Fixed

- fix(evaluator): support empty test suites without crashing (31fb876)
- fix(network): ensure fetch timeouts bubble up correctly (9e4bf94)

## [0.17.7] - 2023-07-20

### Added

- feat(config): allow provider-specific prompts in test suites (#76)

### Changed

- chore(runtime): require Node.js 16 or newer (f7f85e3)
- chore(providers): reuse context configuration for Replicate provider (48819a7)

### Fixed

- fix(providers): handle missing provider prompt maps gracefully (7c6bb35)
- fix(grading): escape user input in grading prompts (4049b3f)

## [0.17.6] - 2023-07-20

### Added

- feat(cli): add `--repeat` support to evaluations (#71)
- feat(providers): add Azure YAML prompt support (#72)
- feat(providers): implement Replicate provider (#75)

### Changed

- chore(providers): refine Replicate provider behaviour (57fa43f)
- chore(cli): default `promptfoo share` prompt to Yes on enter (1a4c080)
- chore(webui): simplify dark mode and hide identical rows in history (c244403)

## [0.17.5] - 2023-07-14

### Added

- feat(assertions): add starts-with assertion type (#64)
- feat(providers): add Azure OpenAI provider (#66)

### Changed

- feat(providers): support YAML-formatted OpenAI prompts (#67)
- chore(cli): allow disabling sharing prompts (#69)
- chore(cli): require confirmation before running `promptfoo share` (f3de0e4)
- chore(env): add `PROMPTFOO_DISABLE_UPDATE` environment variable (60fee72)

### Fixed

- fix(config): read prompts relative to the config directory (ddc370c)

## [0.17.4] - 2023-07-13

### Added

- feat(assertions): add `contains-any` assertion support (#61)

### Changed

- chore(cli): handle npm outages without crashing (3177715)

### Fixed

- fix(cli): support terminals without `process.stdout.columns` (064dcb3)
- fix(cli): correct `promptfoo init` output to reference YAML (404be34)

### Documentation

- docs: add telemetry notice (#39)

## [0.17.3] - 2023-07-10

### Added

- feat(providers): add Anthropic provider (#58)

### Changed

- chore(onboarding): refresh init onboarding content (992c0b6)

### Fixed

- fix(cli): maintain table header ordering (1e3a711)
- fix(runtime): ensure compatibility with Node 14 (59e2bb1)

## [0.17.2] - 2023-07-07

### Changed

- feat(providers): improve support for running external scripts (#55)

## [0.17.1] - 2023-07-07

### Fixed

- fix(webui): restore output rendering in results view (5ce5598)

## [0.17.0] - 2023-07-06

### Added

- feat(models): add gpt-3.5-16k checkpoints (#51)
- feat(providers): add `script:` provider prefix for custom providers (bae14ec)
- feat(webui): view raw prompts in the web viewer (#54)
- feat(cli): add `cache clear` command (970ee67)

### Changed

- chore(providers): change default suggestion provider (cc11e59)
- chore(providers): ensure OpenAI chat completions fail on invalid JSON (c456c01)
- chore(assertions): allow numeric values for contains/icontains assertions (dc04329)

### Fixed

- fix(evals): avoid creating assertions from empty expected columns (d398866)

## [0.16.0] - 2023-06-28

### Added

- feat(cli): retry failed HTTP requests to reduce transient failures (#47)
- feat(templates): allow object vars inside nunjucks templates for richer prompts (#50)

### Documentation

- docs: refresh the Question reference page with updated guidance (#46)

## [0.15.0] - 2023-06-26

### Added

- feat(scoring): add continuous scoring support for evaluations (#44)
- feat(assertions): introduce assertion weights to fine-tune scoring (0688a64)

### Changed

- chore(prompt): rename grading prompt field from `content` to `output` (fa20a25)
- chore(webui): maintain backwards compatibility for row outputs in the viewer (b2fc084)

### Fixed

- fix(config): ensure `defaultTest` populates when configs load implicitly (44acb91)

## [0.14.2] - 2023-06-24

### Changed

- chore(assertions): switch the default grading provider to `gpt-4-0613` (0d26776)
- chore(cli): trim stray progress-bar newlines for cleaner output (8d624d6)

### Fixed

- fix(cli): update cached table output correctly when results change (8fe5f84)
- fix(cli): allow non-string result payloads during rendering (61d349e)

## [0.14.1] - 2023-06-19

### Fixed

- fix(config): only apply the config base path when a path override is provided (e67918b)

## [0.14.0] - 2023-06-18

### Added

- feat(cli)!: add shareable URLs and the `promptfoo share` command by @typpo (#42)
- feat(cli): add `--no-progress-bar` option to `promptfoo eval` (75adf8a)
- feat(cli): add `--no-table` flag for evaluation output (ecf79a4)
- feat(cli): add `--share` flag to automatically create shareable URLs (7987f6e)

### Changed

- chore(cli)!: resolve config-relative file references from the config directory, not working directory (dffb091)
- chore(api)!: restructure JSON/YAML output formats to include `results`, `config`, and `shareableUrl` properties (d1b7038)

### Fixed

- fix(cli): write the latest results before launching the viewer with `--view` (496f2fb)

## [0.13.1] - 2023-06-17

### Fixed

- fix(cli): ensure command arguments override config values (c425d3a)

## [0.13.0] - 2023-06-16

### Added

- feat(providers): support OpenAI functions and custom provider arguments by @typpo (#34)
- feat(cli): add JSONL prompt file support by @typpo (#40)
- feat(cli): export `generateTable()` for external tooling reuse by @tizmagik (#37)
- feat(openai): enable OpenAI ChatCompletion function calling (0f10cdd)

### Changed

- chore(openai): add official support for OpenAI `*-0613` models (4d5f827)
- chore(cli): allow optional configs when invoking the CLI (a9140d6)
- chore(cli): respect the `LOG_LEVEL` environment variable in the logger (1f1f05f)
- chore(cli): stabilize progress display when using var arrays (340da53)

### Fixed

- fix(build): fix HTML output generation in production builds (46a2233)

## [0.12.0] - 2023-06-12

### Added

- feat(share): publish evaluations with the `promptfoo share` workflow by @typpo (#33)
- feat(telemetry): add basic usage telemetry for insight gathering (7e7e3ea)
- feat(assertions): support CSV definitions for `rouge-n` and webhook assertions (7f8be15)

### Changed

- chore(build): resolve build output paths for the web client (#32)
- chore(cli): notify users when a newer promptfoo release is available by @typpo (#31)

## [0.11.0] - 2023-06-11

### Added

- feat(assertions): add contains, icontains, contains-some, contains-any, regex, webhook, and rouge-n assertion types (#30)
- feat(assertions): allow negating any assertion type with `not-` prefix (cc5fef1)
- feat(assertions): pass context objects with vars to custom functions (1e4df7e)
- feat(webui): add failure filtering and improved table layout (69189fe)
- feat(webui): add word-break toggle to results (9c1fd3b)
- feat(webui): highlight highest passing scores in matrix (6e2942f)

### Changed

- chore(cli): limit console table rows for readability (52a28c9)
- chore(cli): add more detailed custom function failure output (6fcc37a)

### Fixed

- fix(config): respect CLI write/cache options from config (5b456ec)
- fix(webui): improve dark mode colours and rating overflow (eb7bd54)
- fix(config): parse YAML references correctly in configs (62561b5)

## [0.10.0] - 2023-06-09

### Added

- feat(prompts): add support for named prompts by @typpo (#28)

### Changed

- chore(env)!: rename `OPENAI_MAX_TEMPERATURE` to `OPENAI_TEMPERATURE` (4830557)
- chore(config): read `.yml` files by default as configs (d5c179e)
- chore(build): add native ts-node compatibility by @MentalGear (#25)
- chore(openai): add chatml stopwords by default (561437f)
- chore(webui): adjust column ordering and styling (27977c5)

### Fixed

- fix(config): support `defaultTest` overrides in CLI (59c3cbb)
- fix(env): correctly parse `OPENAI_MAX_TOKENS` and `OPENAI_MAX_TEMPERATURE` by @abi (#29)
- fix(cli): improve JSON formatting error messages (5f59900)

## [0.9.0] - 2023-06-05

### Added

- feat(vars): add support for var arrays by @typpo (#21)

### Changed

- chore(core): set a default semantic similarity threshold (4ebea73)
- chore(cli): refresh `promptfoo init` output messaging (cdbf806)

### Fixed

- fix(cache): register cache manager types for TypeScript (1a82de7)
- fix(evals): handle string interpolation issues in prompts (6b8c175)

## [0.8.3] - 2023-05-31

### Fixed

- fix(cache): create cache directory on first use (423f375)
- fix(config): throw a clearer error for malformed default configs (0d759c4)

## [0.8.2] - 2023-05-30

### Fixed

- fix(cache): only persist cache entries on successful API responses (71c10a6)

## [0.8.1] - 2023-05-30

### Added

- feat(data): add Google Sheets loader support (df900c3)

### Fixed

- fix(cli): restore backward compatibility for `-t/--tests` flags (aad1822)

## [0.8.0] - 2023-05-30

### Added

- feat(api)!: simplify the API and support unified test suite definitions by @typpo (#14)

### Changed

- chore(api)!: move evaluation settings under `evaluateOptions` (`maxConcurrency`, `showProgressBar`, `generateSuggestions`) (#14)
- chore(api)!: move CLI flag defaults under `commandLineOptions` (`write`, `cache`, `verbose`, `view`) (#14)

## [0.7.0] - 2023-05-29

### Changed

- chore(cache): improve caching defaults and enable caching by default (#17)

## [0.6.0] - 2023-05-28

### Added

- feat(providers): add LocalAI support for open-source LLMs like Llama, Alpaca, Vicuna, GPT4All (6541bb2)
- feat(cli): add glob pattern support for prompts and tests (#13)
- feat(assertions): rename `eval:` to `fn:` for custom JavaScript assertions by @MentalGear (#11)
- feat(webui): add dark mode support (0a2bb49)
- feat(api): add exports for types and useful utility functions (57ac4bb)
- feat(tests): add Jest and Mocha integrations (00d9aa2)

### Changed

- chore(cli): improve error handling and word wrapping in CLI output (398f4b0)
- chore(cli): support non-ES module requires (c451362)

### Fixed

- fix(cli): move API key validation into OpenAI subclasses (c451362)
- fix(webui): correct HTML table rendering errors in the viewer (64c9161)
- fix(providers): improve handling of third-party API errors (398f4b0)

### Dependencies

- chore(deps): bump socket.io-parser from 4.2.2 to 4.2.3 in /src/web/client (#15)

## [0.5.1] - 2023-05-23

### Changed

- chore(cli): add glob support for prompt selection (#13)

### Fixed

- fix(cli): prevent crashes when `OPENAI_API_KEY` is not set (c451362)

## [0.5.0] - 2023-05-22

### Added

- feat(assertions): add semantic similarity grading (#7)

### Changed

- chore(cli): improve error handling and word wrapping in CLI output (398f4b0)

## [0.4.0] - 2023-05-13

### Added

- feat(webui): add web viewer for evaluation results (#5)

### Changed

- chore(openai): support `OPENAI_STOP` environment variable for stopwords (79d590e)
- chore(cli): increase the default request timeout (c73e055)

## [0.3.0] - 2023-05-07

### Added

- feat(grading): enable LLM automatic grading of outputs (#4)
- feat(webui): improve how test results are shown - PASS/FAIL is shown in matrix view rather than its own column (2c3f489)

### Changed

- chore(config): allow overriding `OPENAI_API_HOST` environment variable (e390678)
- chore(cli): add `REQUEST_TIMEOUT_MS` environment variable for API timeouts (644abf9)
- chore(webui): improve HTML table output readability (2384c69)

## [0.2.2] - 2023-05-04

### Added

- feat(cli): add `promptfoo --version` output (77e862b)

### Changed

- chore(cli): improve error messages when API calls fail (af2c8d3)

### Fixed

- fix(cli): correct `promptfoo init` output text (862d7a7)
- fix(evals): preserve table ordering when building concurrently (2e3ddfa)

## [0.2.0] - 2023-05-04

### Added

- feat(cli): add `promptfoo init` command (c6a3a59)
- feat(providers): improve custom provider loading and add example (4f6b6e2)<|MERGE_RESOLUTION|>--- conflicted
+++ resolved
@@ -7,19 +7,13 @@
 ## [Unreleased]
 
 ### Added
-<<<<<<< HEAD
 
 - feat(util): add support for loading tool definitions from Python/JavaScript files - providers now support dynamic tool generation using `file://tools.py:get_tools` and `file://tools.js:get_tools` syntax, enabling runtime tool definitions based on environment, config, or external APIs (#6272)
+- feat(server): add server-side provider list customization via ui-providers.yaml - enables organizations to define custom provider lists that appear in eval creator and redteam setup UIs; when ui-providers.yaml exists, replaces default ~600 providers with organization-specific options for simplified workflow and security control (#6124)
+- feat(providers): add Anthropic structured outputs support with JSON schema outputs via `output_format` parameter and strict tool use via `strict: true` in tool definitions - ensures schema-compliant responses with automatic beta header handling, external file loading, variable rendering, and JSON parsing for Claude Sonnet 4.5 and Claude Opus 4.1 (#6226)
 - feat(webui): add custom policy generation to red team setup (#6181)
 - feat(webui): add strategy test generation to red team setup (#6005)
 - feat(webui): add visibility button for PFX passphrase field in red team target configuration (#6258)
-
-### Changed
-=======
->>>>>>> fdb792a2
-
-- feat(server): add server-side provider list customization via ui-providers.yaml - enables organizations to define custom provider lists that appear in eval creator and redteam setup UIs; when ui-providers.yaml exists, replaces default ~600 providers with organization-specific options for simplified workflow and security control (#6124)
-- feat(providers): add Anthropic structured outputs support with JSON schema outputs via `output_format` parameter and strict tool use via `strict: true` in tool definitions - ensures schema-compliant responses with automatic beta header handling, external file loading, variable rendering, and JSON parsing for Claude Sonnet 4.5 and Claude Opus 4.1 (#6226)
 
 ### Changed
 
