# Changelog

All notable changes to this project will be documented in this file.

The format is based on [Keep a Changelog](https://keepachangelog.com/en/1.1.0/).

## [Unreleased]

### Added

<<<<<<< HEAD
- feat(providers): add `initialMessages` support to simulated user provider for starting conversations from specific states, with support for loading from JSON files via `file://` syntax
- feat(redteam): add pharmacy plugins for controlled substance compliance, dosage calculation, and drug interaction detection (#6064)
- feat(redteam): add insurance plugins for coverage discrimination, network misinformation, and PHI disclosure (#6064)
=======
- feat(redteam): add pharmacy plugins (controlled substance compliance, dosage calculation, drug interaction) and insurance plugins (coverage discrimination, network misinformation, PHI disclosure) (#6064)
>>>>>>> 68689ab2
- feat(redteam): add goal-misalignment plugin for detecting Goodhart's Law vulnerabilities (#6045)
- feat(webui): add jailbreak:meta strategy configuration UI in red team setup with numIterations parameter (#6086)

### Changed

- chore(telemetry): defer PostHog identify() to first telemetry event to keep module initialization synchronous (#6094)
- refactor(redteam): Prevent early (evaluator-based) exits in Jailbreak, Crescendo, and Custom Strategies (#6047)
- chore(webui): expand language options to 486 ISO 639-2 languages with support for all 687 ISO codes (639-1, 639-2/T, 639-2/B) in red team run settings (#6069)
- chore(app): larger eval selector dialog (#6063)
- refactor(cli): extract duplicated organization context display logic into shared utility function to fix dynamic import issue and improve code maintainability (#6070)

### Fixed

- fix(core): handle Nunjucks template variables in URL sanitization to prevent parsing errors when sharing evals; add unit tests covering sanitizer behavior for Nunjucks template URLs (#6089)
- fix(app): Fixes the metric is defined filter (#6082)
- fix(webui): handle plugin generation when target URL is not set (#6055)
- fix(redteam): improve image strategy text wrapping to handle long lines and prevent overflow (#6066)
- fix(evaluator): force uncached provider calls for repeat iterations (#6043)
- fix(providers): fix Python worker ENOENT errors by ensuring error responses are written before completion signal, improving error messages with function suggestions and fuzzy matching, and removing premature function validation to support embeddings-only and classification-only providers (#6073)

### Tests

- test(providers): add Python worker regression tests for ENOENT prevention, helpful error messages with function name suggestions, and embeddings-only provider support without call_api function (#6073)

### Documentation

- docs(redteam): add comprehensive documentation for `jailbreak:meta` strategy including usage guide, comparison with other jailbreak strategies, and integration into strategy tables (#6088)
- docs(site): add remediation reports documentation (#6083)
- docs(site): add custom strategy to the strategies reference table (#6081)
- docs(site): pricing page updates (#6068)
- docs(site): clarify remote inference in Community edition (#6065)

### Dependencies

- chore(deps): bump the github-actions group with 4 updates (#6092)
- chore(deps): bump @aws-sdk/client-bedrock-runtime from 3.920.0 to 3.921.0 (#6075)
- chore(deps): bump @aws-sdk/client-bedrock-runtime from 3.919.0 to 3.920.0 (#6060)

## [0.119.1] - 2025-10-29

### Changed

- chore(redteam): categorize `jailbreak:meta` under agentic strategies and mark as remote-only for correct UI grouping and Cloud behavior (#6049)
- chore(redteam): improve support for custom policy metric names that should include strategy suffix (#6048)

### Fixed

- fix(providers): render environment variables in provider config at load time (#6007)
- fix(redteam): validate custom strategy strategyText requirement to prevent confusing errors during test execution (#6046)
- fix(init): include helpful error message and cleanup any directories created when example download fails (#6051)
- fix(providers): removing axios as a runtime dependency in google live provider (#6050)
- fix(csv): handle primitive values directly in red team CSV export to avoid double-quoting strings (#6040)
- fix(csv): fix column count mismatch in red team CSV export when rows have multiple outputs (#6040)
- fix(internals): propagate originalProvider context to all model-graded assertions (#5973)

### Dependencies

- chore(deps): bump better-sqlite3 from 11.10.0 to 12.4.1 for Node.js v24 support (#6052) by @cdolek-twilio
- chore(deps): update Biome version with force-include patterns (`!!`) for faster local linting/CI by @sklein12 (#6042)

## [0.119.0] - 2025-10-27

### Added

- feat(webui): filtering eval results by metric values w/ numeric operators (e.g. EQ, GT, LTE, etc.) (#6011)
- feat(providers): add Python provider persistence for 10-100x performance improvement with persistent worker pools (#5968)
- feat(providers): add OpenAI Agents SDK integration with support for agents, tools, handoffs, and OTLP tracing (#6009)
- feat(providers): add function calling/tool support for Ollama chat provider (#5977)
- feat(providers): add support for Claude Haiku 4.5 (#5937)
- feat(redteam): add `jailbreak:meta` strategy with intelligent meta-agent that builds dynamic attack taxonomy and learns from full attempt history (#6021)
- feat(redteam): add COPPA plugin (#5997)
- feat(redteam): add GDPR preset mappings for red team testing (#5986)
- feat(redteam): add modifiers support to iterative strategies (#5972)
- feat(redteam): add authoritative markup injection strategy (#5961)
- feat(redteam): add wordplay plugin (#5889)
- feat(redteam): add pluginId, strategyId, sessionId, and sessionIds to metadata columns in CSV export (#6016)
- feat(redteam): add subcategory filtering to BeaverTails plugin (a70372f)
- feat(redteam): Add Simba Red Team Agent Strategy (#5795)
- feat(webui): persist inline-defined custom policy names (#5990)
- feat(webui): show target response to generated red team plugin test case (#5869)
- feat(cli): log all errors in a log file and message to the console (#5992)
- feat(cli): add errors to eval progress bar (#5942)
- feat(cache): preserve and display latency measurements when provider responses are cached (#5978)

### Changed

- chore(internals): custom policy type def (#6037)
- chore(changelog): organize and improve Unreleased section with consistent scoping and formatting (#6024)
- refactor(redteam): migrate multilingual from per-strategy config to global language configuration; plugins now generate tests directly in target languages without post-generation translation (#5984)
- chore(cli): show telemetryDisabled/telemetryDebug in `promptfoo debug` output (#6015)
- chore(cli): improve error handling and error logging (#5930)
- chore(cli): revert "feat: Improved error handling in CLI and error logging" (#5939)
- chore(webui): add label column to prompts table (#6002)
- chore(webui): gray out strategies requiring remote generation when disabled (#5985)
- chore(webui): gray out remote plugins when remote generation is disabled (#5970)
- chore(webui): improve test transform modal editor (#5962)
- chore(webui): add readOnly prop to EvalOutputPromptDialog (#5952)
- refactor(webui): organize red team plugins page into tabs with separate components (#5865)
- chore(redteam): remove "LLM Risk Assessment" prefix (#6004)
- chore(redteam): add top-level redteam telemetry events (#5951)
- refactor(webui): reduce unnecessary API health requests (#5979)
- chore(api): export GUARDRAIL_BLOCKED_REASON constant for external use (#5956)
- chore(providers): add rendered request headers to http provider debug output (#5950)
- refactor(transforms): refactor transform code to avoid 'require' (#5943)
- refactor(transforms): refactor createRequest/ResponseTransform functions into separate module (#5925)
- chore(examples): consolidate Ollama examples into unified directory (#5977)
- chore(deps): move dependencies to optional instead of peer (#5948)
- chore(deps): move `natural` to optional dependency (#5946)
- chore(redteam): improve GOAT and Crescendo error logs with additional error details for easier debugging (#6036)

### Fixed

- fix(providers): revert eager template rendering that broke runtime variable substitution (5423f80)
- fix(providers): improve Python provider reliability with automatic python3/python detection, worker cleanup, request count tracking, and reduced logging noise (#6034)
- fix(providers): simulated-user and mischievous-user now respect assistant system prompts in multi-turn conversations (#6020)
- fix(providers): improve MCP tool schema transformation for OpenAI compatibility (#5965)
- fix(providers): sessionId now properly stored in metadata for providers that use server side generated sessionIds (#6016)
- fix(redteam): don't test session management if target is not stateful (#5989)
- fix(redteam): improve crescendo prompt example alignment with actual objective statements to increase accuracy (#5964)
- fix(redteam): fewer duplicate errors for invalid strategy and plugin ids (#5954)
- fix(fetch): use consistent units in retry counter log messages - now shows attempt count vs total attempts (#6017)
- fix(fetch): include error details in final error message when rate limited (#6019)
- fix(webui): pass extensions config when running eval from UI (#6006)
- fix(webui): in red team setup, reset config button hidden by version banner (#5896)
- fix(webui): sync selected plugins to global config in red team setup UI (#5991)
- fix(webui): HTTP test agent (#6033)
- fix(webui): reset red team strategy config dialog when switching strategies (#6035)

### Dependencies

- chore(deps): bump @aws-sdk/client-bedrock-runtime from 3.914.0 to 3.916.0 (#6008)
- chore(deps): bump @aws-sdk/client-bedrock-runtime from 3.913.0 to 3.914.0 (#5996)
- chore(deps): bump pypdf from 6.0.0 to 6.1.3 in /examples/rag-full (#5998)
- chore(deps): bump @aws-sdk/client-bedrock-runtime from 3.911.0 to 3.913.0 (#5975)
- chore(deps): bump @aws-sdk/client-bedrock-runtime from 3.910.0 to 3.911.0 (#5945)
- chore(deps): bump @anthropic-ai/sdk from 0.65.0 to 0.66.0 (#5944)

### Documentation

- docs(model-audit): improve accuracy and clarity of ModelAudit documentation (#6023)
- docs(contributing): add changelog and GitHub Actions enforcement (#6012)
- docs(redteam): add global language configuration section to red team configuration docs; remove multilingual strategy documentation (#5984)
- docs(providers): add OpenAI Agents provider documentation and example (#6009)
- docs(providers): update AWS Bedrock model access documentation (#5953)
- docs(providers): fix apiKey environment variable syntax across provider docs and examples (#6018)
- docs(providers): add echo provider examples for evaluating logged production outputs (#5941)
- docs(blog): add blog post on RLVR (Reinforcement Learning with Verifiable Rewards) (#5987)
- docs(site): configuring inference (#5983)
- docs(site): update about page (#5971)
- docs(site): add export formats (#5958)
- docs(site): September release notes (#5712)
- docs(site): add red-team claude guidelines (616844d)
- docs(site): remove duplicate links (5aea733)
- docs(examples): add example demonstrating conversation session id management using hooks (#5940)

### Tests

- test(server): add comprehensive unit tests for POST /providers/test route (#6031)
- test(providers): fix flaky latencyMs assertions in TrueFoundry provider tests (#6026)
- test(providers): add unit test verifying assistant system prompt inclusion for simulated-user provider (#6020)
- test(providers): add comprehensive tests for OpenAI Agents provider, loader, and tracing (#6009)
- test(redteam): update strategy and frontend tests for global language configuration migration (#5984)
- test(redteam): remove redteam constants mocks from unit tests (#6010)
- test(webui): add tests for evaluation UI components and hooks (#5981)

## [0.118.17] - 2025-10-15

### Changed

- chore: bump version to 0.118.17 (#5936)

### Fixed

- fix(evaluator): support `defaultTest.options.provider` for model-graded assertions (#5931)
- fix(webui): improve UI email validation handling when email is invalid; add better tests (#5932)
- fix(deps): move `claude-agent-sdk` to optionalDependencies (#5935)

### Dependencies

- chore(deps): bump `@aws-sdk/client-bedrock-runtime` from 3.908.0 to 3.910.0 (#5933)

## [0.118.16] - 2025-10-15

### Added

- feat(providers): add TrueFoundry LLM Gateway provider (#5839)
- feat(redteam): add test button for request and response transforms in red-team setup UI (#5482)

### Changed

- chore(providers): count errors in websocket responses as errors (#5915)
- chore(providers): update Alibaba model support (#5919)
- chore(redteam): validate emails after prompt for red team evaluations (#5912)
- chore(redteam): implement web UI email verification (#5928)
- chore(redteam): display estimated probes on red team review page (#5863)
- chore(webui): add flag to hide traces (#5924)
- chore(build): stop tracking TypeScript build cache file (#5914)
- chore(build): update dependencies to latest minor versions (#5916)
- chore(cli): remove duplicate 'Successfully logged in' message from auth login (#5907)
- chore(redteam): add max height and scroll to custom policies container (#5910)
- chore: bump version to 0.118.16 (#5920)
- docs: add docstrings to `feat/ruby-provider` (#5903)
- test: cover red team setup components and hooks in `src/app` (#5911)

### Fixed

- fix(providers): dynamically import `DefaultAzureCredential` from `@azure/identity` (#5921)
- fix(providers): improve debugging and address hanging in websocket provider (#5918)
- fix(http): parse stringified JSON body in provider config (#5927)
- fix(redteam): improve ASR calculation accuracy in redteam report (#5792)

### Documentation

- docs(site): fix typo (#5922)

## [0.118.15] - 2025-10-13

### Added

- feat(providers): add ruby provider (#5902)
- feat(providers): Claude Agent SDK provider support (#5509)
- feat(providers): Azure AI Foundry Assistants provider (#5181)
- feat(providers): add support for streaming websocket responses (#5890)
- feat(providers): snowflake cortex provider (#5882)

### Changed

- chore(providers): add support for new OpenAI models (GPT-5 Pro, gpt-audio-mini, gpt-realtime-mini) (#5876)
- chore(providers): rename azure ai foundry assistant to ai foundry agent (#5908)
- chore(providers): update params passed to azure ai foundry provider (#5906)
- chore(webui): group agentic strategies by turn compatibility in red team UI (#5861)
- chore(webui): sort red team plugins alphabetically by display name (#5862)
- chore(webui): improved color consistency and dark mode legibility on Red Team dashboard (#5829)
- chore(test): add snowflake provider tests and environment variables (#5883)
- chore(config): add conductor config (#5904)
- chore: bump version 0.118.15 (#5909)

### Fixed

- fix(app): disable red team scan Run Now button when Promptfoo Cloud is unavailable (#5891)
- fix(webui): fix infinite re-render when custom intents are specified (#5897)
- fix(redteam): clean up multilingual strategy logging and fix chunk numbering (#5878)
- fix(redteam): requested column in 'redteam generate' output incorporates fan out strategies (#5864)
- fix(core): resolve Windows path compatibility issues (#5841)
- fix(core): restore correct cache matching behavior for test results (#5879)

### Dependencies

- chore(deps): bump @aws-sdk/client-bedrock-runtime from 3.901.0 to 3.906.0 (#5877)
- chore(deps): bump @aws-sdk/client-bedrock-runtime from 3.906.0 to 3.907.0 (#5888)
- chore(deps): bump openai from 6.2.0 to 6.3.0 (#5887)
- chore(deps): update dependencies to latest safe minor/patch versions (#5900)

### Documentation

- docs(providers): add missing providers and troubleshooting pages to index (#5905)
- docs(guardrails): remove open source guardrails page (#5880)

## [0.118.14] - 2025-10-09

### Changed

- fix: there should always be a guardrails field passed out form openai chat provider (#5874)
- chore: bump version 0.118.14 (#5875)

## [0.118.13] - 2025-10-08

### Added

- feat(cli): Add connectivity tests to promptfoo validate (#5802)
- feat(guardrails): map content filter response to guardrails output (#5859)
- feat(webui): Download full results (#5674)

### Changed

- chore(core): change default log level to debug for network errors (#5860)
- chore(core): Don't log all request error messages (#5870)
- chore(linter): Enforce no unused function params (#5853)
- chore(providers): remove deprecated IBM BAM provider (#5843)
- refactor(webui): improve EvalOutputPromptDialog with grouped dependency injection (#5845)
- chore: bump version 0.118.13 (#5873)

### Fixed

- fix(webui): Don't prepend fail reasons to output text (#5872)
- fix(redteam): filter out placeholders before purpose generation (#5852)
- fix(tests): make auth login test tolerate colorized output (#5851)

### Dependencies

- chore(deps): bump @azure/identity from 4.12.0 to 4.13.0 (#5858)
- chore(deps): bump langchain-text-splitters from 0.3.5 to 1.0.0a1 in /examples/redteam-langchain in the pip group across 1 directory (#5855)

## [0.118.12] - 2025-10-08

### Added

- feat(providers): add Slack provider (#3469)

### Changed

- feat: postman import for http provider (#5778)
- feat: Bring request transform to parity with response transform (#5850)
- fix: import command (#5794)
- fix: implement remote generation environment variable controls (#5815)
- fix: resolve Windows path handling issues (#5827)
- fix: custom strategy UI (#5834)
- fix: eliminate Python validation race condition on Windows (#5837)
- fix: escape JSON special characters in raw HTTP request variables (#5842)
- fix: Show response headers in test target results (#5848)
- fix: double sharing red teams (#5854)
- chore: update DeepSeek provider to V3.2-Exp (#5787)
- chore: bump the github-actions group with 3 updates (#5789)
- chore: bump openai from 5.23.2 to 6.0.0 (#5790)
- chore: Revert "perf: Don't create new agent for every fetch (#5633)" (#5793)
- chore: add /index to directory imports for ESM compatibility (#5798)
- chore: bump @aws-sdk/client-bedrock-runtime from 3.899.0 to 3.901.0 (#5799)
- chore: bump openai from 6.0.0 to 6.0.1 (#5800)
- chore(telemetry): Add CI flag to identify call (#5801)
- chore: bump openai from 6.0.1 to 6.1.0 (#5806)
- chore: fix npm audit vulnerabilities (#5810)
- chore: Fix incorrect session parser help text (#5811)
- chore(internals): make `runAssertion` easier to read by moving const outside function scope (#5813)
- chore: update investor info and user count (#5816)
- chore(internals): Prevent `GradingResult.assertion` definition from being overridden in select red team grading cases (#5785)
- chore: show "why" in modelaudit ui (#5821)
- chore(site): migrate OG image generation to Satori (#5826)
- chore: remove outdated license notice (#5828)
- chore: show # github stars on site (#5831)
- chore(site): update Docusaurus to v3.9.1 and fix deprecated config (#5835)
- chore: bump openai from 6.1.0 to 6.2.0 (#5844)
- chore: invert default unblocking behavior (#5856)
- chore: bump version 0.118.12 (#5857)
- chore(site): Adds Travis to team page (#5786)
- docs: update readme.md (#5812)
- docs(contributing): add CLAUDE.md context files for Claude Code (#5819)
- docs(blog): safety benchmark blog post (#5781)
- docs(providers): update IBM WatsonX model list (#5838)
- docs(contributing): add warning against using commit --amend and force push (#5840)
- test: fix vitest timeout error in EvalOutputPromptDialog tests (#5820)
- test: fix flaky Python test failures on Windows (#5824)
- test: add mock cleanup to Python provider tests (#5825)
- refactor: Remove null from GradingResult.assertion type (#5818)

### Fixed

- fix(site): add metadata key to the provider response class (#5796)
- fix(webui): prevent empty state flash when loading large evals (#5797)
- fix(webui): Clicking "Show Charts" does not show charts (#5814)
- fix(webui): remove delimiter stripping logic from EvalOutputCell (#5817)
- fix(provider): merge config and prompt systemInstruction instead of throwing error in gemini (#5823)
- fix(assertions): allow is-refusal to detect refusals in provider error messages (#5830)
- fix(webui): improve usability of number inputs (#5804)
- test: Unit tests for fix(webui): improve usability of number inputs (#5836)

### Documentation

- docs(site): adding new hire bio (#5788)
- docs(site): fix formatting issue in about page (#5803)
- docs(site): add Dane to About page team section (#5833)

## [0.118.11] - 2025-09-30

### Added

- feat(providers): add support for Claude Sonnet 4.5 (#5764)
- feat(providers): add support for Gemini 2.5 Flash and Flash-Lite (#5737)
- feat(providers): add gpt-5-codex model support (#5733)
- feat(providers): add support for Qwen models in AWS Bedrock provider (#5718)
- feat(cli): add browser opening support for auth login command (#5722)
- feat(cli): add team switching functionality (#5750)
- feat(webui): add latency to eval export CSV (#5771)
- feat(cli): sanitize all log objects (#5773)
- feat(providers): add Anthropic web_fetch_20250910 and web_search_20250305 tool support (#5573)
- feat(providers): add CometAPI provider support with environment variable configuration and example usage (#5721)
- feat(providers): add Nscale provider support (#5690)
- feat(providers): add OpenAI gpt-realtime model with full audio support (#5426)
- feat(webui): add metadata `exists` operator to eval results filter (#5697)

### Changed

- chore(cli): improve installer-aware command generation utility for consistent CLI invocation (#5747)
- chore(core): sort metadata entries (#5751)
- chore(core): update error mapping (#5783)
- chore(providers): update Claude 4.5 Sonnet (#5763)
- chore(providers): update default Granite model to granite-3-3-8b-instruct (#5768)
- chore(redteam): remove on-topic call (#5774)
- chore(redteam): update red team init default to gpt-5 (#5756)
- chore: bump version 0.118.11 (#5784)
- chore: Add docstrings to `feat/add-latency-to-csv` (#5772)

### Fixed

- fix(core): ensure `-filter-failing` correctly filters failing tests when re-running an eval (#5770)
- fix(core): ensure Python and JavaScript providers have appropriate path prefix (#5765)
- fix(core): preserve glob patterns in vars context for test case expansion (#5701)
- fix(core): suppress verbose error logging for update check timeouts (#5745)
- fix(providers): improve OpenAI embedding provider error handling (#5742)
- fix(tests): resolve Windows test failures in Python tests (#5767)
- fix(webui): apply proper truncation initialization to variable cells (#5657)
- fix(webui): disable prompt editing in header row dialogs (#5746)
- fix(webui): handle login redirects (#5734)
- fix(webui): improve empty state UI and handle null eval data (#5780)

### Dependencies

- chore(deps): bump @anthropic-ai/sdk from 0.63.1 to 0.64.0 (#5758)
- chore(deps): bump @anthropic-ai/sdk from 0.64.0 to 0.65.0 (#5776)
- chore(deps): bump @aws-sdk/client-bedrock-runtime from 3.896.0 to 3.899.0 (#5777)
- chore(deps): bump openai from 5.23.0 to 5.23.1 (#5759)
- chore(deps): bump openai from 5.23.1 to 5.23.2 (#5775)

### Documentation

- docs(site): add new hire bio (#5769)
- docs(site): improve AWS Bedrock SSO authentication documentation (#5585)
- docs(site): refine and extend e2b sandbox evaluation guide with improved examples and fixes (#5753)
- docs(site): remove incorrect Python globals persistence tip (#5782)
- docs(site): strengthen git workflow warnings in CLAUDE.md (#5762)
- docs(site): write lethal trifecta blog (#5754)

### Tests

- test(webui): add tests for evaluation UI components (`src/app`) (#5766)

## [0.118.10] - 2025-09-26

### Changed

- feat: Revamp HTTP Provider setup (#5717)
- chore: introduce grading provider to RedteamProviderManager (#5741)
- chore(webui): UX improvements for displaying custom policies in Eval Results and Red Team Vulnerabilities Reports (#5562)
- chore: bump version 0.118.10 (#5749)

## [0.118.9] - 2025-09-25

### Changed

- feat: envoy ai gateway provider (#5731)
- feat: iso 42001 mappings (#5724)
- feat: Compress data when sharing an eval (#5738)
- fix: rename agentcore provider to bedrock agents provider (#5709)
- fix: increase timeout for version checks from 1s to 10s (#5715)
- fix: add missing backend support for filtering by highlights, plus tests (#5735)
- chore: improve parsing so in case a redteam provider doesn't take json obje… (#5700)
- chore: bump @aws-sdk/client-bedrock-runtime from 3.893.0 to 3.894.0 (#5706)
- chore: bump openai from 5.22.0 to 5.22.1 (#5707)
- chore: support multilingual provider set from server boot (#5703)
- chore: Add docstrings to `applying-column-format` (#5719)
- chore(webui): in eval creator disable `Run Eval` button if no prompts or test cases are available (#5558)
- chore: bump @aws-sdk/client-bedrock-runtime from 3.894.0 to 3.895.0 (#5727)
- chore: bump @anthropic-ai/sdk from 0.62.0 to 0.63.1 (#5728)
- chore: bump openai from 5.22.1 to 5.23.0 (#5729)
- chore: bump @aws-sdk/client-bedrock-runtime from 3.895.0 to 3.896.0 (#5732)
- chore: bump version 0.118.9 (#5740)

### Fixed

- fix(webui): prioritize JSON prettify over Markdown rendering when both enabled (#5705)
- fix(webui): Copying truncated text in eval results (#5711)
- fix(internals/redteam): decrease debug access grading false negatives (#5713)

## [0.118.8] - 2025-09-23

### Added

- feat(webui): populate metadata filter keys in results dropdown (#5584)

### Fixed

- fix: improve iterative judge parsing (#5691)
- fix(cli): prevent promptfoo CLI from hanging after commands complete (#5698)
- fix(dev): suppress noisy health check logs during local startup (#5667)
- fix(prompts): tune prompt set to reduce model refusals (#5689)

### Changed

- chore: bump version 0.118.8 (#5699)

### Documentation

- docs(site): publish August release notes (#5625)
- docs(site): document `linkedTargetId` usage for custom provider linking (#5684)

## [0.118.7] - 2025-09-22

### Added

- feat(webui): connect login page to promptfoo auth system (#5685)
- feat: ability to retry errors from cli (#5647)

### Changed

- chore(webui): add 404 page (#5687)
- refactor(webui): Vulnerability Report Table Improvements (#5638)
- chore: bump version 0.118.7 (#5695)
- chore: bump openai from 5.21.0 to 5.22.0 (#5694)
- chore: bump @aws-sdk/client-bedrock-runtime from 3.891.0 to 3.893.0 (#5693)

## [0.118.6] - 2025-09-18

### Tests

- test: network isolation for tests (#5673)

### Dependencies

- chore(deps): upgrade Vite to v7 and fix browser compatibility issues (#5681)

### Documentation

- docs(site): clarify webhook issue meaning (#5679)
- docs(examples): add HTTP provider streaming example (#5648)
- docs(blog): add autonomy and agency in AI article (#5512)

### Added

- feat(redteam): support threshold in custom plugin configuration (#5644)
- feat: upgrade Material UI from v6 to v7 (#5669)
- feat(redteam): Adds support for `metric` field on custom plugins (#5656)
- feat: migrate from MUI Grid to Grid2 across all components (#5578)
- feat: report filters (#5634)
- feat: Add string array support for context-based assertions (#5631)

### Changed

- chore: Exclude node modules and build/dist from biome (#5641)
- chore: improvements to framework compliance cards (#5642)
- chore: improve design of eval download dialog (#5622)
- chore: bump @aws-sdk/client-bedrock-runtime from 3.888.0 to 3.890.0 (#5636)
- chore: bump @aws-sdk/client-bedrock-runtime from 3.890.0 to 3.891.0 (#5649)
- chore: bump openai from 5.20.3 to 5.21.0 (#5651)
- chore: update redteam small model to gpt-4.1-mini-2025-04-14 (#5645)
- chore: reduce coloration on Report View Test Suites table (#5643)
- chore: bump version 0.118.6 (#5655)
- chore(webui): minor style tweaks to datagrid pages for consistency (#5686)
- chore: persistent header on report view (#5678)
- chore(webui): fix z-index on version update banner (#5677)
- refactor(webui): Reports table UX Improvements (#5637)
- ci: revert temporarily disable redteam multi-lingual strategy in integration tests (#5658)
- ci: temporarily disable redteam multi-lingual strategy in integration tests (#5639)
- refactor(redteam): remove dead code and optimize page meta handling (#5672)
- chore: remove accidentally committed site/package-lock.json (#5688)
- chore: Allow overwriting the logger (#5663)
- chore: Update names in workflow (#5659)
- chore: update dependencies to latest compatible versions (#5627)
- chore(internals): Improves support for defining LLM-Rubric assertion threshold in CSV test cases (#5389)

### Fixed

- fix(webui): Filtering eval results on severity (#5632)
- fix(tests): correct TypeScript errors in test files (#5683)
- fix(webui): unify page layout styles (#5682)
- fix: trace visualization circular dependency (#5676)
- fix(webui): re-enable sharing button by default (#5675)
- fix: apply prettier formatting to blog post (#5670)
- fix: Remove global fetch patch (#5665)
- fix(webui): Include description column, if defined, in CSV export of eval results (#5654)
- fix(redteam): add robust fallbacks, partial retries, dedupe, safer logs to multilingual strategy (#5652)
- fix: handle dynamic imports without eval (#5630)
- fix: Catch exception when no vertex projectId is found (#5640)
- fix: spacing on report view (#5646)
- fix: plugin counts flickering (#5635)

## [0.118.5] - 2025-09-16

### Tests

- test: Unit tests for feat: upload csv for custom policies (#5629)
- test: Unit tests for chore: organize EvalOutputPromptDialog and change it to a drawer (#5628)

### Added

- feat(webui): organize `EvalOutputPromptDialog` and convert it to a drawer, (#5619)
- feat(webui): add keyboard navigation to the web UI results table, (#5591)
- feat(webui): enable bulk deletion of eval results, (#5438)
- feat(providers): add `azure:responses` provider alias for Azure Responses API, (#5293)
- feat(providers): support application inference profiles in Bedrock, (#5617)
- feat(redteam): add "layer" strategy for combining multiple strategies, (#5606)
- feat(redteam): set severity on reusable custom policies, (#5539)
- feat(redteam): display unencrypted attacks in the web UI results table, (#5565)
- feat(redteam): enable test generation for custom policies in the plugins view, (#5587)
- feat(redteam): allow uploading CSVs for custom policies, (#5618)
- feat(cli): add ability to pause and resume evals, (#5570)

### Changed

- chore(examples): update model IDs to GPT-5 and latest models, (#5593)
- chore(providers): remove Lambda Labs provider due to API deprecation, (#5599)
- chore(providers): update Cloudflare AI models and remove deprecated ones, (#5590)
- chore(redteam): add MCP plugin preset, (#5557)
- chore(redteam): add UI indicators and documentation for HuggingFace gated datasets in redteam web UI, (#5545)
- chore(internals): improve error logging on redteam test generation failures, (#5458)
- chore(internals): reduce log level of global fetch logs, (#5588)
- chore(server): add context to health check logging during startup, (#5568)
- chore(webui): hide trace timeline section when no traces are available, (#5582)
- chore(webui): improve delete confirmation dialog styling, (#5610)
- chore(webui): remove `React.FC` type annotations for React 19 compatibility, (#5572)
- ci: increase test timeout from 8 to 10 minutes, (#5586)
- ci: temporarily disable macOS Node 24.x tests due to flaky failures, (#5579)
- refactor: move `src/util/file.node.ts` path utilities, (#5596)
- refactor: standardize all directory import paths for ESM compatibility, (#5603)
- refactor: standardize directory import paths for ESM compatibility, (#5605)
- refactor: standardize import paths for ESM preparation, (#5600)
- refactor: standardize TypeScript import paths for ESM compatibility, (#5597)
- test: CoverBot: add tests for UI interaction utilities and components (`src/app`), (#5611)
- chore: update `act` import for React 19 compatibility, (#5574)
- chore(dependencies): bump `@aws-sdk/client-bedrock-runtime` from 3.886.0 to 3.887.0, (#5580)
- chore(dependencies): bump `@aws-sdk/client-bedrock-runtime` from 3.887.0 to 3.888.0, (#5602)
- chore(dependencies): bump `axios` from 1.11.0 to 1.12.0 in npm_and_yarn group across one directory, (#5569)
- chore(dependencies): bump `openai` from 5.20.1 to 5.20.2, (#5601)
- chore(dependencies): bump `openai` from 5.20.2 to 5.20.3, (#5624)
- chore(dependencies): bump version to 0.118.5, (#5626)

### Fixed

- fix(assertions): handle `threshold=0` correctly across all assertion types, (#5581)
- fix(cli): prevent accidental escaping of Python path override, (#5589)
- fix(cli): fix table display for `promptfoo list`, (#5616)
- fix(cli): temporarily disable SIGINT handler, (#5620)
- fix(internal): strip authentication headers in HTTP provider metadata, (#5577)
- fix(redteam): ensure custom policies skip the basic refusal check, (#5614)
- fix(server): hide non-critical `hasModelAuditBeenShared` error logging, (#5607)
- fix(webui): always show failure reasons in the results view when available, (#5608)
- fix(webui): improve filter component styling and layout, (#5604)
- fix(webui): prevent phantom strategy filter options for non-redteam evaluations, (#5575)
- fix(webui): fix undulating CSS header animation, (#5571)

### Documentation

- docs(site): clarify llm-rubric pass/score/threshold semantics, (#5623)
- docs(site): add August 2025 release highlights (#5518)

## [0.118.4] - 2025-09-12

### Added

- feat(cli): Add CI-friendly progress reporting for long-running evaluations (#5144)
- feat(cli): Auto-share if connected to the cloud (#5475)
- feat(cli): Log all requests and persist debug logs (#5504)
- feat(internals): Reuse FilterMode type across backend (#5542)
- feat(providers): Add AWS Bedrock AgentCore provider (#5267)
- feat(providers): Extend configuration options for Ollama provider to support thinking (#5212)
- feat(providers): OpenAI real-time custom ws URLs (#5528)
- feat(redteam): Add VLGuard plugin for multi-modal red teaming (#5243)
- feat(redteam): More financial plugins (#5419)
- feat(redteam): Risk scoring (#5191)
- feat(redteam): Special token injection plugin (#5489)
- feat(webui): Add passes-only filter to results view (#5430)

### Changed

- chore(internals): Add probes and token metrics to eval event (#5538)
- chore(internals): Add support for reusable custom policies (#5290)
- chore(internals): Remove node-fetch (#5503)
- chore(internals): Send auth info to cloud (#3744)
- chore(modelaudit): Add support for modelaudit v0.2.5 CLI arguments (#5500)
- chore(onboarding): Add Azure preset (#5537)
- chore(onboarding): Make provider menu single-select (#5536)
- chore(providers): Make OpenAI max retries configurable (#5541)
- chore(providers): Update OpenAI pricing and add missing models (#5495)
- chore(redteam): Consolidate accordion UIs on review page (#5508)
- chore(redteam): Improve user persona question in config (#5559)
- chore(redteam): Minor improvements to red team setup flow (#5523)
- chore(redteam): Retire Pandamonium redteam strategy (#5122)
- chore(redteam): Unify all date formats across tables (#5561)
- chore(redteam): Update plugin prompts to reduce rejection (#5560)
- chore(redteam): Use sharp to modify unsafeBench image formats (#5304)
- perf(webui): Optimize history endpoint to eliminate N+1 queries (#5333)
- refactor(modelaudit): Move modelAuditCliParser.ts to correct directory (#5511)
- refactor(internals): Gracefully handle remote generation disabled in plugins that require it (#5413)
- revert(redteam): Remove red team limits functionality (#5527)

### Fixed

- fix(redteam): Allow users to delete values from numeric inputs and then type (#5530)
- fix(redteam): Deduplicate assertions in DoNotAnswer and XSTest (#5513)
- fix(internals): Eliminate flaky Unicode test timeouts on Windows CI (#5485)
- fix(config): Handle function references in external file loading (#5548)
- fix(providers): Fix MCP tool calls returning [object Object] in Azure Chat provider (#5423)
- fix(config): Preserve Python assertion file references in YAML tests (issue #5519) (#5550)
- fix(providers): Proxy HTTP provider generate request through server (#5486)
- fix(internals): Resolve SIGSEGV crash in evaluator tests on macOS Node 24 (#5525)
- fix(webui): Revert migration from MUI Grid to Grid2 across all components (#5510)
- fix(cli): Use fetch with proxy to get server version (#5490)
- fix(internals): Read evaluateOptions from config file properly (#5375)
- fix(onboarding): Don't throw error when user refuses permission to write (#5535)
- fix(provider): Prioritize explicit projectId config over google-auth-library (#5492)
- fix(providers): Handle system-only prompt in Gemini (#5502)
- fix(providers): Update outdated Azure OpenAI Provider data sources (#5411)
- fix(redteam): Add missing finance graders (#5564)
- fix(redteam): Add missing plugins to webui (#5546)
- fix(redteam): Handle empty string responses in multi-turn strategies (#5549)
- fix(redteam): Prevent JSON blob injection in Crescendo chat templates (#5532)
- fix(webui): Text truncation initialization on eval page (#5483)

### Dependencies

- chore(deps): Bump @anthropic-ai/sdk from 0.61.0 to 0.62.0 (#5551)
- chore(deps): Bump @aws-sdk/client-bedrock-runtime from 3.879.0 to 3.882.0 (#5480)
- chore(deps): Bump @aws-sdk/client-bedrock-runtime from 3.882.0 to 3.883.0 (#5506)
- chore(deps): Bump @aws-sdk/client-bedrock-runtime from 3.883.0 to 3.886.0 (#5553)
- chore(deps): Bump @azure/identity from 4.11.2 to 4.12.0 (#5533)
- chore(deps): Bump langchain-community from 0.3.14 to 0.3.27 in /examples/redteam-langchain in the pip group across 1 directory (#5481)
- chore(deps): Bump langchain-community from 0.3.3 to 0.3.27 in /examples/langchain-python in the pip group across 1 directory (#5484)
- chore(deps): Bump openai from 5.19.1 to 5.20.0 (#5526)
- chore(deps): Bump openai from 5.20.0 to 5.20.1 (#5552)
- chore(deps): Bump version to 0.118.4 (#5567)
- chore(deps): Bump vite from 6.3.5 to 6.3.6 in the npm_and_yarn group across 1 directory (#5531)

### Documentation

- docs(e2b-example): Add e2b-code-eval example (promptfoo + e2b sandbox) (#5477)
- docs(examples): Add Google ADK integration example (#5520)
- docs(examples): Add YAML schema directives to example configs (#5476)
- docs(redteam): Add missing plugins to sidebar and improve bias docs (#5498)
- docs(site): Add Alan DeLong to the team section on the About page (#5507)
- docs(site): Add comprehensive multilingual evaluation support (#5505)
- docs(site): Add SKIP_OG_GENERATION environment variable for faster docs builds (#5521)
- docs(site): Clarify file extension requirements for custom providers (#5478)
- docs(site): Clarify JFrog ML vs JFrog Artifactory distinction (#5543)
- docs(site): Complete parameters page migration (#5494)
- docs(site): Redteam limits documentation (#5516)
- docs(site): Update Lily bio (#5515)
- docs(site): Updates to agent guide (#5499)
- docs(site): Latency assertion description (#5479)

### Tests

- test(webui): CoverBot: Added tests for frontend UI components and discovery utility (`src/app`) (#5514)

## [0.118.3] - 2025-09-04

### Added

- feat: migrate MUI Grid to Grid2 across all components (#5435)
- feat: Add open source red team limits (#5230)

### Changed

- Add AWS Bedrock support for OpenAI GPT OSS models (#5444)
- Add Amazon Bedrock API key authentication support (#5468)
- Ability to filter evals view by severity (#5443)
- Check cloud permissions for target before running red team (#5400)
- Make vars and context available for request transform (#5461)
- Add Vertex AI responseSchema file loading support (#5414)
- Close menus when mouse leaves (#5456)
- Default sharing to false (#5473)
- Handle empty function arguments in OpenAI Responses API tool callbacks (#5454)
- Improve Windows Python detection and add sys.executable support (#5467)
- Prioritize tool calls over content in openrouter provider (#5417)
- Support commandLineOptions.envPath in config files (#5415)
- Support setting HELICONE_API_KEY for Cloud Gateway (#5465)
- Token tracking (#5239)
- Add "results" menu, link to red team reports view (#5459)
- Bump version 0.118.3 (#5474)
- Include provider response metadata on test case transform (#5316)
- Refactor Crescendo maxTurns property (#4528)
- Remove accidental server directory (#5471)
- Replace direct process.env calls with environment helpers (#5472)
- Reorganize misplaced test files from src/ to test/ directory (#5470)
- Fix enterprise email (#5463)
- Bump openai from 5.18.1 to 5.19.1 (#5466)
- Add Tusk test runner workflow for src Jest unit tests (#5469)

## [0.118.2] - 2025-09-03

### Added

- feat(providers): Add support for Meta Llama API provider (#5432)
- feat(providers): Support TLS certs in http provider (#5452)
- feat(providers): add support for xAI Grok Code Fast models (#5425)

### Changed

- fix: Update util.ts to reflect correct Anthropic Haiku 3.5 pricing (#5436)
- chore: drop Node.js 18 support (#5428)
- chore(http): improve PFX debug logging + tests (#5445)
- chore(webui): Show footer on custom metrics dialog (#5424)
- chore: silence dotenv commercial logging messages (#5453)
- chore: remove example (#5420)
- test: CoverBot: Added tests for analytics tracking and red team reporting components (`src/app`) (#5441)
- test: optimize Python Unicode test suite for CI reliability (#5449)
- chore: bump the github-actions group with 3 updates (#5440)
- chore: update dependencies (non-breaking) (#5448)
- chore: update dependencies to latest minor/patch versions (#5433)
- chore: bump version 0.118.2 (#5457)

### Fixed

- fix(sharing): Share when it's enabled via the Config or the CLI command (#5404)
- fix(grader): reduce grader false positives (#5431)

### Documentation

- docs(site): add more guardrails assertion doc (#5434)
- docs(site): add multi-lingual RAG evaluation guidance (#5447)
- docs(site): optimize OG image generation performance (#5451)
- docs(site): update blog post (#5422)

## [0.118.1] - 2025-08-29

### Added

- feat(redteam): Add AI auto-fill for HTTP target configuration in redteam target setup ui (#5391)
- feat(redteam): Handle uploaded signatureAuth in target setup ui (#5405)

### Changed

- chore(site): integrate pylon chat into site (#5407)
- chore: bump version 0.118.1 (#5418)

### Fixed

- fix(providers): Handle Qwen tool call responses in openrouter provider (#5416)

### Documentation

- docs(site): avoid logging full image/base64; use boolean presence only (#5408)

## [0.118.0] - 2025-08-28

### Added

- feat(providers): add support for database-stored certificates in HTTP provider for promptfoo cloud (#5401)

### Changed

- fix: stop progress bar to show a clearer share error message (#5399)
- chore(internals)!: send provider-transformed output directly to test context transforms (#5376)
  **Breaking:** `contextTransform` now receives the provider transform directly.
- chore(providers): sanitize sensitive credentials in HTTP provider debug logs (#5387)
- chore: warn when tests and red-team configuration are both present during generation (#5398)
- chore(release): bump version to 0.118.0 (#5402)
- test: add tests for CoverBot store management and red-team reporting components (`src/app`) (#5372)

### Documentation

- docs(site): update model-graded metrics (#5285)
- docs(site): remove references to "parallel" introduced by #5376 (#5403)

## [0.117.11] - 2025-08-27

### Added

- feat(redteam): add -t/--target option to redteam generate command (#5338)

### Changed

- feat: MCP Agent example to red team with tool call results (#5379)
- feat: medical offlabel use (#5342)
- feat: modelaudit ability to remove recent paths (#5330)
- fix: Address design nits in redteam setup UI (#5264)
- fix: allow custom ApiProvider instances in defaultTest configuration (#5381)
- fix: mcp eval example (#5390)
- fix: Prioritize tool calls over thinking for openrouter reasoning models (#5395)
- fix: use `model` role for gemini ai studio models (#5386)
- chore: Adjust padding in plugins page (#5396)
- chore: bump version 0.117.11 (#5397)
- chore(CI): enable and refactor Docker build for caching (#5374)
- chore: remove promptfoo/package-lock.json (#5380)
- chore: visual formatting for modelaudit flat list (#5331)
- refactor(webui): Clicking "show more" on eval results metric pills renders dialog (#5337)
- docs: expose sidebar on pages that aren't in the sidebar (#5377)
- docs: model audit ci/cd (#5335)
- docs: remove orphaned star animation gif (#5383)
- docs: update site user count to 150,000+ across site constants and pages (#5394)
- chore: bump @aws-sdk/client-bedrock-runtime from 3.873.0 to 3.876.0 (#5392)
- chore: bump openai from 5.15.0 to 5.16.0 (#5388)

### Documentation

- docs(site): fix context transform examples to use context.vars.prompt (#5393)

## [0.117.10] - 2025-08-25

### Changed

- feat: improve HuggingFace dataset fetching performance and reliability (#5346)
- feat: add Google AI Studio default providers (#5361)
- feat: share model audit scans to cloud (#5336)
- feat: add google vertex credentials in config (#5179)
- fix: safe raw HTTP templating via Nunjucks raw-wrap + CRLF normalization (#5358)
- fix: improve JSON export error handling for large datasets (#5344)
- fix: replace raw-request editor with auto-growing textarea to prevent layout overflow (#5369)
- chore: better error messages for browser (#5226)
- chore: improve strategy presets (#5357)
- chore: set onboarding defaults to gpt 5 (#5360)
- chore: update dependencies to latest minor versions (#5363)
- chore: log posthog errors to debug (#5359)
- chore: sync dependencies (#5367)
- test: clean up skipped tests and add FunctionCallbackHandler coverage (#5366)
- chore: bump version 0.117.10 (#5373)
- docs: add critical git workflow guidelines to CLAUDE.md (#5362)
- docs: add SARIF output format documentation for ModelAudit (#5364)

### Fixed

- fix(CI): refactor docker build (#5353)
- fix(internals): defaultTest.provider doesn't override (#5348)

## [0.117.9] - 2025-08-22

### Added

- feat(ollama): support for `think` and passthrough parameters (#5341)
- feat: Persist model audit scans (#5308)
- feat: add support for Claude Opus 4.1 (#5183)
- feat: support file:// in http provider `body` (#5321)

### Fixed

- fix(ui): prevent header dropdown collapse on hover (#5355)
- fix(webui): Apply metric filters to eval results via url search params (#5332)
- fix: loaders on all pages (#5339)
- fix(internals): Pass `vars.output` and `vars.rubric` to LLM rubric grading call (#5315)
- fix: resolve TypeScript errors in test files (7992892)
- fix: validation for no target label set (#5318)

### Changed

- chore(webui): add navigation in redteam report from severity table to vulnerabilities table filtered by severity (#5320)
- chore: dropdown menu design consistency (#5328)
- chore: fix build (#5326)
- chore: recursively resolve file:// references in json and yaml prompts (#5215)
- chore(modelAudit): defer auth to modelaudit via environment variable (#5296)
- chore: more share debug info on error (#5266)
- chore: add stack trace to redteam error in web runner (#5319)
- chore: copy for Review page (e957b5c)
- chore: explain why things are disabled on the targets page (#5312)

### Dependencies

- chore: bump @aws-sdk/client-bedrock-runtime from 3.864.0 to 3.872.0 (#5323)
- chore: bump openai from 5.13.1 to 5.15.0 (#5345)
- chore(deps): run npm audit fix dependencies (#5343)
- chore: bump openai from 5.12.2 to 5.13.1 (#5314)

### Documentation

- docs(site): add truncation marker to top-5-open-source-ai-red-teaming-tools-2025 blog post (#5351)
- docs: add writing for promptfoo guidelines to sidebar (#5277)
- docs(site): describe llm-rubric default grading providers (#5350)
- docs: og image updates (#5324)
- docs: red team data flow (#5325)
- docs: modelaudit updates (#5322)
- docs(site): Add GitHub Actions caching optimization tip (#5301)

### Tests

- test: Unit tests for fix: loaders on all pages (#5347)

## [0.117.8] - 2025-08-20

### Tests

- test: Unit tests for fix: loaders on all pages (#5347)

### Fixed

- fix(ui): prevent header dropdown collapse on hover (#5355)
- fix: audit fix dependencies (#5343)
- fix: loaders on all pages (#5339)
- fix(webui): Apply metric filters to eval results via url search params (#5332)
- fix: validation for no target label set (#5318)
- fix(internals): Pass `vars.output` and `vars.rubric` to LLM rubric grading call (#5315)

### Documentation

- docs(site): describe llm-rubric default grading providers (#5350)
- docs: red team data flow (#5325)
- docs: og image updates (#5324)
- docs: modelaudit updates (#5322)
- docs(site): Add GitHub Actions caching optimization tip (#5301)
- docs(site): correct author attribution (#5297)
- docs: add writing for promptfoo guidelines to sidebar (#5277)
- docs(site): add truncation marker to top-5-open-source-ai-red-teaming-tools-2025 blog post (#5351)
- docs(site): update security quiz questions and answers for prompt injection blog (#5302)

### Added

- feat(redteam): make unblock call optional for multi-turn strategies (#5292)
- feat(ollama): support for `think` and passthrough parameters (#5341)
- feat: support file:// in http provider `body` (#5321)
- feat: Persist model audit scans (#5308)
- feat: add support for Claude Opus 4.1 (#5183)

### Changed

- fix: add lru-cache dependency (#5309)
- chore: many plugins and strategies selected warning (#5306)
- chore: add max max concurrency to generate (#5305)
- chore: bump version 0.117.8 (#5311)
- ci: add depcheck (#5310)
- chore: fix build (#5326)
- chore(webui): add navigation in redteam report from severity table to vulnerabilities table filtered by severity (#5320)
- chore: explain why things are disabled on the targets page (#5312)
- chore: bump version 0.117.9 (#5356)
- chore: bump openai from 5.13.1 to 5.15.0 (#5345)
- chore: dropdown menu design consistency (#5328)
- chore: bump @aws-sdk/client-bedrock-runtime from 3.864.0 to 3.872.0 (#5323)
- chore: add stack trace to redteam error in web runner (#5319)
- chore: bump openai from 5.12.2 to 5.13.1 (#5314)
- chore(modelAudit): defer auth to modelaudit via environment variable (#5296)
- chore: more share debug info on error (#5266)
- chore: recursively resolve file:// references in json and yaml prompts (#5215)

## [0.117.7] - 2025-08-19

### Added

- feat(site): add hero image for red teaming tools blog post (#5291)
- feat(webui): Demarcate redteam results (#5255)

### Changed

- feat: Add unverifiable claims red team plugin (#5190)
- fix: lower sharing chunk size (#5270)
- chore(webui): Rename "Redteam" to "Red Team" in evals datagrid (#5288)
- chore: bump version 0.117.7 (#5299)
- test: CoverBot: Added test coverage for History page component (`src/app`) (#5289)
- docs: add open source ai red teaming tools post (#5259)
- docs: add red team github action info (#5294)

### Fixed

- fix(webui/reports): Don't exclude failure cases from stats (#5298)
- fix(internals): Gracefully handle object responses during target purpose discovery (#5236)
- fix(site): fix YAML front matter parsing error in jailbreaking blog post (#5287)
- fix(webui): Improved handling of long loglines (#5227)

### Documentation

- docs(site): add AI Safety vs AI Security blog post with interactive quiz (#5268)
- docs(site): add blog post about prompt injection vs jailbreaking differences (#5282)
- docs(site): document transform and contextTransform for model-graded assertions (#5258)
- docs(site): improve context assertion documentation (#5249)

## [0.117.6] - 2025-08-18

### Changed

- feat: Add Agent provider types in red team setup (#5244)
- feat: add update check for modelaudit package (#5278)
- feat: add update notification banner to web UI (#5279)
- feat: edit and replay requests in details dialog (#5242)
- feat: Surface run options and probes on red team review page (#5272)
- fix: composite indices and query optimization (#5275)
- fix: exclude errors from report (#5271)
- fix: Fix json-output example (#5213)
- fix: handle json schema for openrouter provider (#5284)
- fix: handle thinking tokens for openrouter (#5263)
- fix: OpenAI Responses API function callbacks and Azure implementation (#5176)
- fix: throw error instead of failing when trace data is unavailable (#5192)
- perf(webui): Reduces eval results load-time when filters are applied via search param (#5234)
- chore: add bias to foundation plugins list (#5280)
- chore: Add .serena to .gitignore (#5225)
- chore: bump version 0.117.6 (#5273)
- chore: fix model id name (#5232)
- chore: improve generated constants handling to prevent accidental commits (#5148)
- chore: remove file (#5229)
- chore: show final prompt in table view for attacks that mutate prompts (#5269)
- chore: simplify eval progress bar (#5238)
- chore: update dark mode styles, formatting, etc (#5251)
- chore(webui): Don't show loading animations while streaming eval results (#5201)
- chore(webui/eval results): Sticky header sticks to the top of the viewport (#5208)
- test: CoverBot: Added tests for red team reporting components (`src/app`) (#5228)
- docs: Add AWS Bedrock Guardrails image testing documentation (#5253)
- docs: add july release notes (#5133)
- docs: hide events banner (#5217)
- docs: separate malicious code plugin documentation (#5222)
- chore: bump @anthropic-ai/sdk from 0.58.0 to 0.59.0 (#5218)
- chore: bump @anthropic-ai/sdk from 0.59.0 to 0.60.0 (#5257)
- chore: bump @aws-sdk/client-bedrock-runtime from 3.862.0 to 3.863.0 (#5211)
- chore: bump @aws-sdk/client-bedrock-runtime from 3.863.0 to 3.864.0 (#5221)
- chore: bump openai from 5.12.0 to 5.12.1 (#5210)
- chore: bump openai from 5.12.1 to 5.12.2 (#5219)
- chore: bump pypdf from 5.7.0 to 6.0.0 in /examples/rag-full in the pip group across 1 directory (#5252)
- chore: bump the npm_and_yarn group with 2 updates (#5276)

### Fixed

- fix(provider): Remove maxTokens for gpt-5 calls (#5224)
- fix(providers): Validate that OpenAI response reasoning outputs have summary items (#5235)
- fix(site): suppress noisy font loading warnings in OG image plugin (#5254)

### Documentation

- docs(site): add cross-links between multimodal strategy documentation (#5241)
- docs(site): add missing meta descriptions and optimize existing ones for SEO (#5247)
- docs(site): enhance OG image generation with full metadata support (#5246)
- docs(site): remove unused markdown-page.md (#5245)

## [0.117.5] - 2025-08-08

### Added

- feat(assertions): add conversational relevancy metric (#2130)
- feat(export): add metadata to exported evaluation files (#4886)
- feat(providers): add support for Docker Model Runner provider (#5081)
- feat(webui): add plugin and strategy filters for red team results (#5086)

### Changed

- feat: add GPT-5 support (#5205)
- feat: add collapsible header to ResultsView (#5159)
- feat: add contains-html and is-html assertions (#5161)
- feat: add Google Imagen image generation support (#5104)
- feat: add max-score assertion for objective output selection (#5067)
- feat: add selected state to provider type picker (#5152)
- feat: add unified page wrapper around each red team setup step (#5136)
- feat: apply plugin modifiers for crescendo (#5032)
- feat: help text to nudge towards better red teams (#5153)
- feat: improve red team plugin selection UI with test generation (#5125)
- feat: respect prompt config override in all providers (#5189)
- feat: update red team provider selection UI (#5078)
- fix: adjust padding on docs sidebar to prevent overlap (#5099)
- fix: fix XML crash (#5194)
- fix: list reasoning tokens on the left side of token breakdown tooltip (#5113)
- fix: map critical severity to error in ModelAudit scanner output (#5098)
- fix: prevent double stateful target question in strategies page (#4988)
- fix: prevent Unicode corruption in Python providers (#5108)
- fix: remove problematic caching from ModelAudit installation check (#5120)
- fix: replace broken Ashby iframe with link to careers page (#5088)
- fix: reset provider type correctly and handle Go providers (#5154)
- fix: share debugging (#5131)
- chore: add link to documentation in plugin sample modal (#5193)
- chore: add missing image back to home page (#5196)
- chore: fix width on application details page (#5139)
- chore: improve RAG metrics with detailed metadata and fix context relevance scoring (#5164)
- chore: memoize context value in PostHog provider (#5089)
- chore: remove accidentally committed PR description file (#5175)
- chore: rename scan templates to attack profiles (#5165)
- chore: support verbosity and reasoning parameters for GPT-5 (#5207)
- chore: update dependencies to latest minor and patch versions (#5109)
- chore: update dependencies to latest minor and patch versions (#5173)
- chore: update Replicate provider (#5085)
- chore(providers): improve Google API key error handling and test reliability (#5147)
- chore(webui): add intelligent scroll-timeline polyfill loading (#5130)
- chore: bump @anthropic-ai/sdk from 0.57.0 to 0.58.0 (#5186)
- chore: bump @aws-sdk/client-bedrock-runtime from 3.848.0 to 3.855.0 (#5096)
- chore: bump @aws-sdk/client-bedrock-runtime from 3.855.0 to 3.856.0 (#5107)
- chore: bump @aws-sdk/client-bedrock-runtime from 3.856.0 to 3.857.0 (#5126)
- chore: bump @aws-sdk/client-bedrock-runtime from 3.857.0 to 3.858.0 (#5145)
- chore: bump @aws-sdk/client-bedrock-runtime from 3.858.0 to 3.859.0 (#5167)
- chore: bump @aws-sdk/client-bedrock-runtime from 3.859.0 to 3.861.0 (#5188)
- chore: bump @aws-sdk/client-bedrock-runtime from 3.861.0 to 3.862.0 (#5198)
- chore: bump @azure/identity from 4.10.2 to 4.11.0 (#5180)
- chore: bump @azure/identity from 4.11.0 to 4.11.1 (#5185)
- chore: bump openai from 5.10.2 to 5.11.0 (#5127)
- chore: bump openai from 5.11.0 to 5.12.0 (#5187)
- chore: bump version to 0.117.5 (#5206)
- chore(webui/evals): filter by categorical plugins (#5118)
- docs: add bert-score example (#5091)
- docs: add dynamic OG image generation for social media previews (#5157)
- docs: add red teaming best practices (#5155)
- docs: clarify contains-any/contains-all CSV format (#5150)
- docs: fix company name (#5143)
- docs: fix images (#5197)
- docs: fix multi-turn strategy documentation (#5156)
- docs: guide for evaluating LangGraph agents with Promptfoo (#4926)
- docs: include font for meta image (#5158)
- docs: make MCP image taller (#5199)
- docs: update Ollama documentation with latest models and defaultTest guidance (#5084)
- perf: make database migrations non-blocking and fix error handling (#5105)
- style: extract helper function for deduplicating strategy IDs (#5138)
- test: add tests for fix width on application details page (#5140)
- test: add tests for red team compliance reporting utilities in src/app (#5170)
- test: fix flaky Python Unicode tests (#5128)
- test: fix modelGradedClosedQa test segmentation fault on macOS/Node 24 (#5163)
- test: increase test coverage for unified page wrapper around each red team setup step (#5142)

### Fixed

- fix(internals): force CommonJS mode for db:migrate in Node 24 (#5123)
- fix(openrouter): handle Gemini thinking tokens correctly (#5116)
- fix(providers): correct WebP image detection in Google provider (#5171)
- fix(webui): deduplicate strategy IDs (#5132)
- fix(webui): fix custom policy validation timing issue (#5141)
- fix(webui): refresh eval list when navigating back after editing eval name (#5090)
- fix(webui/evals): prevent applying the same plugin/strategy multiple times (#5114)
- fix(webui/evals): show highlights after search results (#5137)

### Documentation

- docs(site): add comprehensive command line options documentation (#5135)
- docs(site): add Lily Liu to team page (#5177)
- docs(site): add Series A post (#5097)
- docs(site): rename will.jpg to will.jpeg for consistency (#5178)

## [0.117.4] - 2025-07-29

### Changed

- fix: progress bars incrementing beyond their maximum values (#5049)
- docs: clarifiy derivedMetrics documentation (#5068)
- chore: refactor token tracking utilities, track all tokens (#4897)
- fix: resolve Jest test failures and open handles (#5052)
- fix: skip validation for defaultTest to allow partial test case properties (#4732)
- chore: add new fields to eval_ran telemetry (#4638)
- chore(redteam): improve redteam plugin error messaging (#4330)
- feat: add support for OpenAI deep research models (#4661)
- feat: add mcp server (#4595)
- feat: add support for connecting to existing Chrome browser sessions (#5069)
- docs: update defcon posting (#5070)
- docs: update defcon posting (#5071)
- fix: Nested config field for custom target json (#5076)
- docs: switch to likert preview image (#5083)
- test: CoverBot: Added tests for model audit and prompt management UI components (`src/app`) (#5087)
- fix: handle multi-line prompts in parseGeneratedPrompts for testGenerationInstructions (#5093)
- chore: bump version 0.117.4 (#5094)

### Fixed

- fix(providers): Preserve text formatting when no images present for Google provider (#5058)
- fix(simba): fix simba host (#5092)

### Documentation

- docs(site): add AI red teaming for first-timers blog post (#5017)
- docs(blog): defcon and blackhat info (#5050)

## [0.117.3] - 2025-07-25

### Added

- feat(eval-creator): add YAML file upload support for test cases (#5054)

### Changed

- fix: improve x.ai provider error handling for 502 errors (#5051)
- fix: Infinite re-render on redteam review page (#5061)
- fix: sessionid(s) in extension hooks (#5053)
- fix: Bias Plugins should send config in remote generation (#5064)
- chore(redteam): regenerate sessionId for each iteration in single-turn strategies (#4835)
- chore: Change mcp log from error to debug (#5060)
- chore: Improve telemetry (#5062)
- chore: Add simba command (#5063)
- chore(webui): improve redteam setup UI with progressive disclosure for advanced options (#5028)
- refactor: remove redundant dotenv from Vite app (#4983)
- chore: bump version 0.117.3 (#5066)
- test: CoverBot: Added tests for eval-creator components and feature flag hook (`src/app`) (#5013)
- docs: fix cli command and remove gratuitous hover (#5056)
- docs: update user count from 100,000 to 125,000 (#5046)
- docs: updates to political bias post (#5057)
- docs: improve crewai eval example (#5035)
- docs: update GitHub Actions to v4 across documentation and examples (#5008)
- docs: add style check guidance to CLAUDE.md (#5065)

### Fixed

- fix(webui): Eval results pass rate chart rendering incorrect percentages (#5048)
- fix(webui): Eval results histogram improvements (#5059)
- fix(google): handle multiple candidates in gemini response (#5020)

### Documentation

- docs(blog): grok-4 political bias post (#4953)

## [0.117.2] - 2025-07-24

### Added

- feat(webui): First-class support for zooming eval results table by @will-holley in #4966
- feat(webui): Apply metrics filter when clicking on a metric pill rendered in eval results cell by @will-holley in #4991

### Changed

- feat: Grading and test generation improvements for BFLA, BOLA and RBAC by @sklein12 in #4982
- feat: New Sample Target by @sklein12 in #4979
- feat: HTTP Target test button improvements by @faizanminhas in #5007
- feat: Add metadata filtering to eval results by @will-holley in #5014
- fix: add goal related rubric when grade crescendo turns to increase grading accuracy by @MrFlounder in #4980
- fix: update HTTP config generator endpoint to use v1 API by @mldangelo in #4989
- fix: View logs button on redteam report by @sklein12 in #5009
- fix: undo unintended changes to http config editor by @faizanminhas in #5012
- fix: Autofocus on Redteam configuration description field by @sklein12 in #5019
- fix: remove filter icon by @sklein12 in #5021
- fix: Ollama token usage by @SamPatt in #5022
- chore: revert eval view ui improvements by @mldangelo in #4969
- chore(webui): Improvements to pagination "go to" functionality by @will-holley in #4976
- chore(webui): Eval results sticky header improvements by @will-holley in #4978
- chore: update custom strategy prompt by @MrFlounder in #4994
- chore(cli): add support for 'help' argument to display command help by @mldangelo in #4823
- chore(examples): remove redteam-agent example by @mldangelo in #5001
- chore(providers): add GEMINI_API_KEY environment variable support by @mldangelo in #5004
- chore(webui): Migrate from JS to CSS for eval results scroll effects by @will-holley in #4995
- chore(webui): Eval result pagination UX improvements by @will-holley in #4993
- chore: Sort imports and turn on rule against unused imports by @faizanminhas in #5010
- chore: Make default target stateful by @faizanminhas in #4992
- chore: add medical plugins collection by @MrFlounder in #5006
- chore: Improve grading accuracy with Goal-Aware Grading for iterative/iterative tree by @MrFlounder in #4996
- chore: Add additionalRubric and storedGraderResult to GOAT and Custom providers by @MrFlounder in #5015
- chore: prevent testGenerationInstructions from being serialized if not present by @faizanminhas in #5029
- chore: Add lint rule to ensure key in jsx by @faizanminhas in #5034
- chore(webui): Eval Results UI Tweaks by @will-holley in #5023
- chore: skip goal extraction for datasets by @MrFlounder in #5036
- chore(providers): add GitHub Models provider by @mldangelo in #4998
- chore: bump version 0.117.2 by @MrFlounder in #5045
- ci: increase build job timeout from 4 to 5 minutes by @mldangelo in #5043
- test: refactor share.test.ts to prevent flaky timeouts by @mldangelo in #5037
- test: remove share.test.ts file by @mldangelo in #5044
- docs: remove label from featured blog post by @typpo in #5011
- chore: bump @aws-sdk/client-bedrock-runtime from 3.846.0 to 3.848.0 by @dependabot in #4985
- chore: bump the npm_and_yarn group with 2 updates by @dependabot in #4984
- chore: bump @anthropic-ai/sdk from 0.56.0 to 0.57.0 by @dependabot in #5016
- chore: bump openai from 5.10.1 to 5.10.2 by @dependabot in #5024
- chore: bump the npm_and_yarn group with 2 updates by @dependabot in #5026
- chore: bump axios from 1.10.0 to 1.11.0 in the npm_and_yarn group by @dependabot in #5031

### Fixed

- fix(redteam): find plugin assertion in strategy providers by @MrFlounder in #4981
- fix(site): dark mode style on redteam setup ui by @mldangelo in #5000
- fix(test): improve share test isolation to prevent CI timeouts by @mldangelo in #5038

### Documentation

- docs(providers): update OpenAI Assistants example by @aloisklink in #4987
- docs(redteam): improve custom strategy documentation by @mldangelo in #4990
- docs(blog): correct author attribution in DeepSeek censorship post by @mldangelo in #5002
- docs(openai): remove gpt-4.5-preview references after API deprecation by @mldangelo in #5005
- docs(site): vegas contact redirect by @typpo in #5033
- docs(browser): improve browser provider documentation and examples by @mldangelo in #5030
- docs(providers): remove deprecated claude-3-sonnet-20240229 model references by @mldangelo in #5018
- docs(site): add hipaa badge by @typpo in #5039
- docs(site): add documentation for using text and embedding providers with Azure by @mldangelo in #5027
- docs(blog): fix missing blog posts by removing even-number enforcement by @mldangelo in #5042

## [0.117.1] - 2025-07-17

### Changed

- fix: move inquirer dependencies to production dependencies (#4973)
- fix: grading in crescendo (#4960)
- fix: composite strategy test generation (#4971)
- chore: bump version 0.117.1 (#4974)
- docs: remove tags from blog card (#4970)

### Documentation

- docs(blog): add system cards security analysis with vulnerability testing (#4937)

## [0.117.0] - 2025-07-17

### Added

- feat(http): support JKS and PFX Certificates in HTTP providers (#4865)
- feat(langfuse): add Langfuse prompt label support with improved parsing (#4847)
- feat(prompts): preserve function names when using glob patterns (#4927)
- feat(providers): add grok-4 support (#4855)
- feat(providers): image understanding for Google providers (#4767)
- feat(azure): add system prompt support for azure provider (#4869)
- feat(cli): xml output (#4912)

### Changed

- chore(knip): integrate knip for unused code detection and clean up codebase (#4464)
- chore(linting): migrate from ESLint + Prettier to Biome (#4903)
- chore(assertions): additional checking on llm-rubric response (#4954)
- chore(assertions): include reason in model-graded-closedqa pass reason (#4931)
- chore(build): resolve build warnings and optimize bundle size (#4895)
- chore(csv): improve \_\_metadata warning message and test coverage (#4842)
- chore(providers): improve guardrails handling in Azure providers (#4788)
- chore(redteam): add domain-specific risks section and reduce verbose descriptions (#4879)
- chore(release): bump version 0.117.0 (#4963)
- chore(server): check if server is already running before starting (#4896)
- chore(server): log correct eval ID instead of description in WebSocket updates (#4910)
- chore(telemetry): add telemetry logging when tracing is enabled (#4925)
- chore(types): typings needed for enterprise (#4955)
- chore(vscode): use Biome as default formatter of TS files in vscode (#4920)
- chore(webui): conditionally render metrics selector (#4936)
- chore(webui): display context values in eval results (#4856)
- chore(webui): improves eval results table spacing (#4965)
- chore(webui): revert eval view ui improvements (#4967)
- chore(webui/eval): allow filtering results by >1 metrics simultaneously (disabled by default) (#4870)
- refactor(eval-config): modernize eval-creator state management (#4908)
- refactor(webui): improve metrics ui (#4938)
- refactor(webui/eval results): pagination improvements (#4914)

### Fixed

- fix(cli): --filter-failing not working with custom providers (#4911)
- fix(google-sheets): replace hardcoded range with dynamic approach (#4822)
- fix(internal): fixes filtering by metric keys which contain dots (#4964)
- fix(providers): add thinking token tracking for Google Gemini models (#4944)
- fix(providers): esm provider loading (#4915)
- fix(providers): implement callEmbeddingApi for LiteLLM embedding provider (#4952)
- fix(redteam): prevent redteam run from hanging when using an mcp client (#4924)
- fix(redteam): respect PROMPTFOO_DISABLE_REDTEAM_REMOTE_GENERATION for cloud users (#4839)
- fix(redteam): set pluginId on eval results (#4928)
- fix(redteam): test target in http provider setup with non-200 status codes (#4932)
- fix(webui): eval results table horizontal scrolling (#4826)
- fix(webui): fix hard-coded light mode colors in model audit interface (#4907)
- fix(webui): handle null table.body in DownloadMenu disabled prop (#4913)
- fix(webui): resolve pagination scrolling and layout issues in ResultsTable (#4943)
- fix(webui): scrolling when `tbody` is outside of viewport (#4948)

### Dependencies

- chore(deps): add overrides to fix build issues (#4957)
- chore(deps): bump @aws-sdk/client-bedrock-runtime from 3.842.0 to 3.844.0 (#4850)
- chore(deps): bump aiohttp from 3.11.11 to 3.12.14 in /examples/redteam-langchain in the pip group across 1 directory (#4922)
- chore(deps): bump openai from 5.8.3 to 5.9.0 (#4863)
- chore(deps): bump openai from 5.9.2 to 5.10.1 (#4961)
- chore(deps): move knip to dev dependencies (#4958)
- chore(deps): npm audit fix (#4962)
- chore(deps): test removing knip to resolve installation errors (#4956)
- chore(deps): update all example dependencies to latest versions (#4900)
- chore(deps): update dependencies to latest minor/patch versions (#4899)
- chore(deps): update non-breaking dependencies (#4935)
- chore(deps): update Jest to version 30 (#4939)

### Documentation

- docs(analytics): add google tag manager (#4904)
- docs(api): improves `contextTransform` documentation (#4854)
- docs(assertions): add missing deterministic assertions (#4891)
- docs(azure): improve Azure provider documentation (#4836)
- docs(blog): add blog image generation script (#4945)
- docs(blog): add truncation markers to articles without them (#4934)
- docs(blog): add truncation markers to blog posts (#4906)
- docs(blog): mcp proxy blog (#4860)
- docs(blog): revise article tags (#4949)
- docs(blog): soc2 type ii and iso 27001 blog (#4880)
- docs(comparison): pyrit comparison (#4679)
- docs(config): clarify PROMPTFOO_EVAL_TIMEOUT_MS and PROMPTFOO_MAX_EVAL_TIME_MS descriptions (#4947)
- docs(enterprise): adaptive guardrails enterprise (#4951)
- docs(events): blackhat landing page (#4862)
- docs(events): defcon landing page (#4864)
- docs(events): events banner (#4867)
- docs(examples): add mischievous-user strategy to redteam multi-turn examples (#4837)
- docs(gemini): update experimental Gemini model IDs to stable versions (#4894)
- docs(google): add examples for gemini URL context and code execution tools (#4923)
- docs(guide): guide for evaluating CrewAI agents with Promptfoo (#4861)
- docs(images): standardize CrewAI image filenames to kebab-case (#4941)
- docs(integration): add n8n integration (#4917)
- docs(litellm): fix example with modern model IDs and proper embedding config (#4885)
- docs(mcp): add mcp testing guide (#4846)
- docs(mcp): add mcp to sidebar (#4852)
- docs(metrics): add similar to model graded metrics table (#4830)
- docs(providers): update available databricks models (#4887)
- docs(providers): update provider index with missing providers and latest 2025 model IDs (#4888)
- docs(release): add monthly release notes (#4358)
- docs(resources): add arsenal link (#4878)
- docs(security): add soc2 badge (#4877)
- docs(site): add OWASP top 10 tldr blog post (#4853)
- docs(site): expand June 2025 release notes with detailed feature documentation (#4881)
- docs(site): improve Google AI and Vertex authentication documentation (#4892)
- docs(site): improve NLP metric explanations and add SEO metadata (#4890)
- docs(site): update python documentation for basePath config option (#4819)
- docs(ui): better mobile wrap on homepage tabs (#4884)
- docs(ui): colors (#4875)
- docs(ui): contrast fixes (#4901)
- docs(ui): fix button clickability issue on hero sections (#4905)
- docs(ui): remove bouncing down arrow in mobile (#4882)
- docs(ui): remove text shadow (#4898)

### Tests

- test(core): coverBot: added tests for core UI components and user context hooks (`src/app`) (#4929)
- test(EnterpriseBanner): add unit tests for EnterpriseBanner component (#4919)
- test(redteam): add unit test for src/redteam/remoteGeneration.ts (#4834)
- test(server): fix flaky server share tests (#4942)
- test(server): fix flaky server tests (#4968)
- test(server): mock database in server tests (#4959)
- test(tusk): update Tusk test runner workflow - coverage script (#4921)

## [0.116.7] - 2025-07-09

### Tests

- test: add unit test for src/commands/export.ts (#4889)
- test: add unit test for src/commands/upgrade.ts (#4874)
- test: add unit test for src/main.ts (#4873)
- test: add unit test for src/models/eval.ts (#4868)
- test: add unit test for src/assertions/contextRecall.ts (#4859)
- test: add unit test for src/assertions/contextFaithfulness.ts (#4858)
- test: add unit test for src/assertions/contextRelevance.ts (#4857)
- test: add unit test for src/util/xlsx.ts (#4843)
- test: add unit test for src/commands/eval.ts (#4824)

### Changed

- fix: Always do remote generation if logged into cloud (#4832)
- chore(providers/sagemaker): Improves error handling in SageMakerCompletionProvider (#4808)
- chore(providers/sagemaker): Improves validation of user-provided config (#4809)
- chore: update graderExamplesString (#4821)
- chore: bump version 0.116.7 (#4833)

## [0.116.6] - 2025-07-09

### Changed

- fix: Failing test (#4829)
- chore: bump version 0.116.6 (#4831)

## [0.116.5] - 2025-07-09

### Changed

- feat: add support for loading defaultTest from external files (#4720)
- feat: add embedding support to LiteLLM provider (#4804)
- feat: add mischievous user strategy (#4107)
- fix: add glob pattern support for loading scenario files (#4761)
- fix: improve model-audit installation check dark mode display (#4816)
- fix: pass env vars to MCP server (#4827)
- chore: better remote grading logs (#4820)
- chore: bump openai from 5.8.2 to 5.8.3 (#4817)
- chore: bump version 0.116.5 (#4828)
- chore: capitalize 'Red Team' in navigation menu for consistency (#4799)
- chore: remove redundant 'Done.' message from evaluation output (#4810)
- chore: remove python script result data type debug log (#4807)
- chore: update website with MCP Proxy (#4812)
- docs: add Azure OpenAI vision example (#4806)
- docs: add looper guide (#4814)
- docs: add SonarQube integration (#4815)
- test: add unit test for src/assertions/guardrails.ts (#4765)
- test: add unit test for src/redteam/commands/generate.ts (#4789)
- test: add unit test for src/redteam/constants/strategies.ts (#4800)
- test: add unit test for src/redteam/plugins/pii.ts (#4780)
- test: add unit test for src/types/providers.ts (#4766)
- test: add unit test for src/validators/redteam.ts (#4803)

## [0.116.4] - 2025-07-08

### Tests

- test: add unit test for src/redteam/types.ts (#4795)

### Added

- feat(redteam): add support for custom multi-turn strategy by @MrFlounder in #4783
- feat(redteam): expose generate function in redteam namespace by @mldangelo in #4793

### Changed

- chore: bump version 0.116.4 by @MrFlounder in #4805
- chore: rename strategy name from playbook to custom by @MrFlounder in #4798
- refactor: inline MEMORY_POISONING_PLUGIN_ID constant by @mldangelo in #4794
- docs: add doc for custom strategy by @MrFlounder in #4802
- docs: modular configuration management by @typpo in #4763
- refactor: move MULTI_MODAL_STRATEGIES constant (#4801)

## [0.116.3] - 2025-07-07

### Added

- feat(providers): add MCP provider (#4768)
- feat(providers): add new AIMLAPI provider (#4721)
- feat(assertions): add contextTransform support for RAG evaluation (#4467)
- feat(assertions): add finish reason as assertion option (#3879)
- feat(assertions): trace assertions (#4750)
- feat(tracing): add traces to JavaScript, Python asserts (#4745)

### Changed

- chore(schema): remove duplicate 'bias' entry in config-schema.json (#4773)
- chore(telemetry): add PostHog client to app (#4726)
- chore(redteam): add reason field to give clear/customized guardrails triggering reason (#4764)
- chore(providers): expose MCP plugin in UI (#4762)
- chore(providers): AWS SageMaker AI provider cleanup (#4667)
- chore(providers): update AIML integration (#4751)
- chore(redteam): improve organization of redteam strategies in setup UI (#4738)
- chore(telemetry): identify to PostHog whether user is also cloud user (#4782)
- chore: expose doRedteamRun in package exports (#4758)
- docs: add Gemini Live API audio (#4729)
- docs: ModelAudit vs ModelScan (#4769)
- docs: multiple MCP server connections (#4755)
- docs: update ModelAudit documentation with new features and fixes (#4699)
- test: add integrity check for generated-constants.ts (#4753)
- test: fix flaky Google Live test and improve test speed (#4774)
- test: fix mock pollution in testCaseReader (#4775)
- test: isolate mocks so tests can run in any order with --randomize (#4744)

### Fixed

- fix(telemetry): prevent PostHog initialization when telemetry is disabled (#4772)
- fix(redteam): fix modifiers application order in PII plugins (#4779)

### Dependencies

- chore(deps): bump @anthropic-ai/sdk from 0.55.1 to 0.56.0 (#4756)
- chore(deps): bump @aws-sdk/client-bedrock-runtime from 3.840.0 to 3.842.0 (#4747)
- chore(deps): bump @azure/identity from 4.10.1 to 4.10.2 (#4748)
- chore(deps): bump version 0.116.3 (#4792)
- chore(deps): update pbkdf2 to 3.1.3 (#4777)
- chore(deps): upgrade glob from v10 to v11 (#4776)

## [0.116.2] - 2025-07-02

### Changed

- fix: unblock postbuild for ci by @MrFlounder in #4742
- chore: bump version 0.116.2 by @MrFlounder in #4743

## [0.116.1] - 2025-07-02

### Added

- feat(cli): support pdb tracing in 3rd party Python scripts by @will-holley in #4723

### Changed

- fix: http body parsing when it comes from yaml string by @MrFlounder in #4728
- fix: remove accidentally committed redteam.yaml file by @mldangelo in #4733
- fix: fix the case when http body has not escaped charactors by @MrFlounder in #4739
- fix: update package-lock.json by @mldangelo in #4719
- test: fix SIGSEGV caused by better-sqlite3 in test environment by @mldangelo in #4737
- chore: Add unblocking detection to GOAT strategy by @MrFlounder in #4532
- chore: add preset for guardrails eval by @MrFlounder in #4640
- chore: Improve telemetry delivery by @sklein12 in #4655
- chore: reset generated constants after build by @mldangelo in #4731
- chore: update onboarding model defaults by @typpo in #4708
- chore(webui): improve styling of EvalsDataGrid by @mldangelo in #4736
- ci(workflows): gracefully handle missing PostHog secret in forks by @ggiiaa in #4725
- test: refactor assertion tests by @mldangelo in #4718
- chore: bump version 0.116.1 by @MrFlounder in #4741
- docs: add system prompt hardening blog post by @ladyofcode in #4630
- chore: bump @anthropic-ai/sdk from 0.55.0 to 0.55.1 by @dependabot in #4710
- chore: bump @aws-sdk/client-bedrock-runtime from 3.839.0 to 3.840.0 by @dependabot in #4709

### Fixed

- fix(webui): replace window.location.href with React Router navigation by @mldangelo in #4717

### Documentation

- docs(site): add guide on humanity's last exam by @mldangelo in #4694
- docs(site): clarify self-hosting workflow for eval sharing by @mldangelo in #4730
- docs(site): fix relative link in HLE benchmark guide by @mldangelo in #4711

## [0.116.0] - 2025-07-01

### Tests

- test: add unit test for src/redteam/providers/advNoise.ts (#4716)
- test: add unit test for src/redteam/strategies/advNoise.ts (#4715)
- test: add unit test for src/redteam/strategies/index.ts (#4714)
- test: add unit test for src/redteam/constants/strategies.ts (#4713)
- test: add unit test for src/providers/openai/image.ts (#4706)
- test: add unit test for src/providers/openai/util.ts (#4705)
- test: add unit test for src/providers/openai/completion.ts (#4703)

### Added

- feat(redteam): add financial plugins (#4416)
- feat(redteam): add bias plugins (#4382)
- feat(providers): add Helicone AI Gateway provider (#4662)

### Changed

- chore: enable WAL mode for SQLite (#4104)
- chore(providers): add thread ID function call for OpenAI and Azure assistants (#2263)
- chore(app): improve target test error handling (#4652)
- chore(cli): add missing CLI options to scan-model command for feature parity (#4670)
- chore(providers): convert Cloudflare AI to use OpenAI-compatible endpoints (#4683)
- chore(providers): log flagged output for Azure chat models (#4636)
- chore(redteam): add centralized REDTEAM_DEFAULTS and maxConcurrency support (#4656)
- chore(webui): add checkbox to clear all variables (#666)
- chore(webui): add defaultTest variables to red team setup UI (#4671)
- chore(webui): remove unused components (#4695)
- chore(webui): set page titles on every page (#4668)
- chore(telemetry): add pass/fail/errors to eval_run event (#4639)
- chore(telemetry): improve page view deduplication (#4651)
- test: add unit test for src/server/routes/providers.ts (#4658)
- test: verify that plugins are synced between code and documentation (#4681)

### Fixed

- fix(app): use client-generated session IDs when testing targets (#4653)
- fix(matchers): track token usage for successful API calls (#4677)
- fix(providers): handle content filter errors in Azure Assistant API (#4674)
- fix(providers): fix SageMaker Llama inference configuration serialization (#4637)
- fix(redteam): respect maxConcurrency from Web UI (#4605)
- fix(simulated-user): pass context variables to custom providers (#4654)
- fix(telemetry): add telemetry for red teams (#4641)
- fix(webui): handle undefined outputs in DownloadMenu (#4693)
- fix(webui): prevent pass/fail badge from disappearing when toggling highlight (#4700)
- fix(webui): support derived metrics in eval configuration uploaded via Web UI (#4647)
- fix(webui): use backendCounts first before counting metrics on page (#4659)
- fix(sharing): fix file outputs when sharing (#4698)

### Dependencies

- chore(deps): bump @anthropic-ai/sdk from 0.54.0 to 0.55.0 (#4628)
- chore(deps): bump openai from 5.7.0 to 5.8.1 (#4664)
- chore(deps): bump version to 0.116.0 (#4707)
- chore(deps): update minor and patch dependencies (#4686)

### Documentation

- docs(site): add async Python note (#4680)
- docs(site): add Garak comparison (#4660)
- docs(site): update Garak post (#4672)
- docs(site): add ModelAudit HuggingFace scanner (#4645)
- docs(redteam): add missing docs to sidebar (#4690)
- docs(redteam): remove duplicate ToxicChat plugin (#4689)
- docs(redteam): update Target Purpose documentation (#4523)
- docs(site): add FAQ section for offline environment usage (#4650)
- docs(site): add HuggingFace datasets integration documentation (#4691)
- docs(site): add truncation marker to Garak blog post (#4666)
- docs(site): clarify self-hosting replica limitations (#4669)
- docs(site): remove copy for LLM button (#4665)
- docs(site): remove unnecessary configuration review text from getting started guide (#4597)
- docs(site): reorganize configuration documentation structure (#4692)
- docs(site): use relative URLs for internal links and fix broken references (#4688)
- docs(site): correct typos in red team agent blog post (#4634)

## [0.115.4] - 2025-06-25

### Tests

- test: add unit test for src/providers/browser.ts (#4687)
- test: add unit test for src/migrate.ts (#4685)
- test: add unit test for src/commands/debug.ts (#4684)
- test: add unit test for src/esm.ts (#4682)
- test: add unit test for src/constants.ts (#4657)
- test: add comprehensive test coverage for SageMaker provider (#4646)
- test: add unit test for src/providers/shared.ts (#4643)
- test: add unit test for src/redteam/constants/plugins.ts (#4642)
- test: add unit test for src/assertions/counterfactual.ts (#4629)

### Changed

- feat: opentelemetry tracing support (#4600)
- chore: bump version 0.115.4 (#4635)
- chore: remove invariant (#4633)
- chore: update Tusk test runner workflow (#4627)\*
- docs: prevent copy button from overlapping screenshot overlay (#4632)

## [0.115.3] - 2025-06-24

### Tests

- test: add unit test for src/models/eval.ts (#4624)

### Changed

- fix: empty vars array on eval results [#4621](https://github.com/promptfoo/promptfoo/pull/4621) by @sklein12
- fix: save sessionId for multi-turn strategies [#4625](https://github.com/promptfoo/promptfoo/pull/4625) by @sklein12
- chore: PROMPTFOO_DISABLE_TEMPLATE_ENV_VARS controls process.env access, not `env:` access [#4620](https://github.com/promptfoo/promptfoo/pull/4620) by @mldangelo
- chore: bump version to 0.115.3 [#4626](https://github.com/promptfoo/promptfoo/pull/4626) by @sklein12

### Fixed

- fix(webui): handle null scores in ResultsCharts component [#4610](https://github.com/promptfoo/promptfoo/pull/4610) by @mldangelo
- fix(redteam): skip goal extraction when remote generation is disabled [#4623](https://github.com/promptfoo/promptfoo/pull/4623) by @mldangelo
- fix(test): hyperbolic provider tests failing due to env variable pollution [#4619](https://github.com/promptfoo/promptfoo/pull/4619) by @mldangelo
- fix(cli): remove context schema validation from extension hooks [#4622](https://github.com/promptfoo/promptfoo/pull/4622) by @will-holley

## [0.115.2] - 2025-06-24

### Added

- feat(cli): add assertion generation (#4559)
- feat(providers): add support for hyperbolic image and audio providers (#4260)

### Changed

- chore(redteam): add cross-session leak strategy exclusions (#4516)
- chore(cli): display key metrics (success, failures, pass rate) at the bottom of output (#4580)
- chore: remove unused import (#4530)
- chore(webui): show provider breakdown only for multiple providers (#4599)
- chore(redteam): update Target Purpose Discovery (#4480)
- chore(ci): update CodeRabbit config to be less aggressive (#4586)
- chore(providers): update Gemini models to include latest 2.5 Pro Preview and Flash models (#4499)
- chore(providers): update tau-simulated-user docs and example (#4468)
- chore(webui): use CSS to create PDF-optimized report and browser to save as PDF (#4535)
- chore(app): remove discovered purpose from report view (#4541)
- chore(cli): add cache busting for select provider API calls (#4508)
- chore(cli): improve concurrency log statements (#4606)
- chore(eval): add first-class support for `beforeAll` and `beforeEach` extension hooks mutation of context (#4197)
- chore(providers): document support for loading system instructions from files (#4582)
- chore(providers): enhance OpenAI provider with legacy models and new parameters (#4502)
- chore(redteam): add continueAfterSuccess option to multi-turn strategies (#4570)
- chore(webui): improve purpose form (#4603)
- chore(redteam): add JSON file support to intent plugin with enhanced UI (#4574)
- chore(redteam): add unblock multiturn (#4498)
- chore(ci): clean up CodeRabbit configuration and minimize automated comments (#4573)
- build: update Tusk vitest reporter (#4602)
- chore: bump version to 0.115.2 (#4617)
- docs: add audit logging documentation for enterprise features (#4482)
- docs: add feedback page and update CLI link (#4591)
- docs: add ISO badge (#4534)
- docs: improve contact form (#4531)
- docs: update ModelAudit documentation (#4585)
- docs: clarify no OpenAI key required for Claude redteam (#4524)
- docs: add red team Gemini documentation (#4542)
- docs: add trust center documentation (#4539)
- docs: update contact form (#4529)
- test: add unit test for src/commands/delete.ts (#4572)
- test: add unit test for src/commands/modelScan.ts (#4526)
- test: add unit test for src/commands/show.ts (#4571)
- test: add unit test for src/providers/azure/completion.ts (#4510)
- test: add unit test for src/providers/ollama.ts (#4509)
- test: add unit test for src/providers/ollama.ts (#4512)
- test: add unit test for src/providers/openai/completion.ts (#4511)
- test: add unit test for src/python/pythonUtils.ts (#4486)
- test: improve mock setup and teardown for --randomize (#4569)

### Fixed

- fix(openrouter): unpack passthrough at the root level (#4592)
- fix(webui): escape HTML special characters in output reports (#4555)
- fix(webui): sort EvalsDataGrid by creation date (#4594)
- fix(cli): include cached results in grand total (#4581)
- fix(webui): improve base64 matching (#4609)
- fix(modelaudit): use modelaudit binary (#4525)
- fix(webui): make Citations font consistent with other headers (#4598)
- fix(redteam): respect maxTurns from dev doc in crescendo (#4527)
- fix(webui): prevent Welcome component from rendering while loading eval data (#4604)
- fix(cli): prevent RangeError in progress bar variable display (#4475)
- fix(server): resolve Express.js NotFoundError when serving app (#4601)

### Dependencies

- chore(deps): bump @aws-sdk/client-bedrock-runtime from 3.830.0 to 3.835.0 (#4614)
- chore(deps): bump openai from 5.5.0 to 5.5.1 (#4537)
- chore(deps): bump openai from 5.5.1 to 5.6.0 (#4596)
- chore(deps): bump openai from 5.6.0 to 5.7.0 (#4615)
- chore(deps): bump urllib3 from 1.26.19 to 2.5.0 in /examples/docker-code-generation-sandbox (#4556)
- chore(deps): bump urllib3 from 2.3.0 to 2.5.0 in /examples/redteam-langchain (#4557)

### Documentation

- docs(blog): add authors to blog posts and update authors.yml (#4564)
- docs(blog): add descriptions and keywords to blog posts (#4565)
- docs(examples): add pydantic-ai example with structured output evaluation (#4575)
- docs(examples): consolidate Google Vertex Tools examples (#4587)
- docs(examples): consolidate Python assertion examples into unified folder (#4588)
- docs(examples): consolidate translation examples (#4590)
- docs(site): document new features in ModelAudit (#4593)
- docs(site): document new features in modelaudit (#4593)
- docs(site): fix author reference on 2025-summer-new-redteam-agent blog post (#4563)
- docs(site): Update ModelAudit scanners documentation with comprehensive scanner coverage (#4562)

## [0.115.1] - 2025-06-17

### Tests

- test: add unit test for src/redteam/sharedFrontend.ts (#4608)
- test: add unit test for src/redteam/types.ts (#4607)
- test: add unit test for src/redteam/providers/simulatedUser.ts (#4584)
- test: add unit test for src/redteam/strategies/index.ts (#4583)
- test: add unit test for src/providers/hyperbolic/chat.ts (#4578)
- test: add unit test for src/providers/hyperbolic/image.ts (#4577)
- test: add unit test for src/providers/hyperbolic/audio.ts (#4576)
- test: add unit test for src/redteam/strategies/counterfactual.ts (#4548)
- test: add unit test for src/redteam/strategies/index.ts (#4547)
- test: add unit test for src/redteam/constants/strategies.ts (#4545)
- test: add unit test for src/telemetry.ts (#4543)

### Changed

- fix: Windows Python path validation race condition (#4485)
- fix: View results as evaluation runs (#4459)
- chore: refactor modifiers and apply to all plugins (#4454)
- chore(cli): update plugin severity overrides API endpoint (#4460)
- chore(webui): fix text length reset value to use reasonable default (#4469)
- chore(webui): remove unused hook files (#4470)
- chore: remove unused token usage utilities (#4471)
- chore: convert console.logs to logger (#4479)
- chore: improve tusk workflow (#4461)
- chore: bump version to 0.115.1 (#4520)
- docs: add log file location section to troubleshooting guide (#4473)
- docs: capitalize Promptfoo (#4515)
- docs: update red-teaming agent blog post title (#4497)
- docs: improve installation and getting-started pages with tabbed interface and SEO metadata (#4395)
- docs: improve Python provider documentation (#4484)
- docs: add ModelAudit binary formats documentation (#4500)
- docs: update ModelAudit documentation (#4514)
- docs: add ModelAudit weighted distribution scanner documentation (#4501)
- docs: add ModelAudit ZIP feature documentation (#4491)
- docs: separate pages for prompts, test cases, and outputs (#4505)
- docs: update model reference in guide.md (#4513)
- docs: fix typo in blog post (#4496)
- docs: update title on blog post (#4495)
- test: add unit test for src/util/cloud.ts (#4462)
- test: add unit test for src/util/convertEvalResultsToTable.ts (#4457)

### Dependencies

- chore(deps): bump @aws-sdk/client-bedrock-runtime from 3.828.0 to 3.830.0 (#4519)
- chore(deps): bump @azure/identity from 4.10.0 to 4.10.1 (#4477)
- chore(deps): bump openai from 5.3.0 to 5.5.0 (#4518)
- chore(deps): update zod to 3.25.63 and zod-validation-error to 3.5.0 (#4463)

### Documentation

- docs(blog): add new redteam agent documentation (#4494)
- docs(examples): fix custom-grader-csv README inconsistencies (#4474)
- docs(site): add llms.txt mentions and documentation standards (#4481)
- docs(site): add robots.txt (#4488)

## [0.115.0] - 2025-06-12

### Added

- feat(providers): Google live audio output ([#4280](https://github.com/promptfoo/promptfoo/pull/4280)) by **@adelmuursepp**
- feat(webui): static model-scanning UI ([#4368](https://github.com/promptfoo/promptfoo/pull/4368)) by **@typpo**
- feat(tests): configuration support for test generators ([#4301](https://github.com/promptfoo/promptfoo/pull/4301)) by **@mldangelo**
- feat(cli): per-provider token-usage statistics ([#4044](https://github.com/promptfoo/promptfoo/pull/4044)) by **@mldangelo**
- feat(providers): optional token-estimation for HTTP provider ([#4439](https://github.com/promptfoo/promptfoo/pull/4439)) by **@mldangelo**
- feat(redteam): enable HTTP-token estimation by default in red-team mode ([#4449](https://github.com/promptfoo/promptfoo/pull/4449)) by **@mldangelo**
- feat(redteam): cloud-based plugin-severity overrides ([#4348](https://github.com/promptfoo/promptfoo/pull/4348)) by **@will-holley**
- feat(providers): custom-header support for Azure API ([#4409](https://github.com/promptfoo/promptfoo/pull/4409)) by **@yurchik11**
- feat(core): maximum evaluation-time limit via `PROMPTFOO_MAX_EVAL_TIME_MS` ([#4322](https://github.com/promptfoo/promptfoo/pull/4322)) by **@mldangelo**
- feat(redteam): Aegis red-team dataset ([#4119](https://github.com/promptfoo/promptfoo/pull/4119)) by **@mldangelo**
- feat(providers): Mistral Magistral reasoning models ([#4435](https://github.com/promptfoo/promptfoo/pull/4435)) by **@mldangelo**
- feat(core): WebSocket header support ([#4456](https://github.com/promptfoo/promptfoo/pull/4456)) by **@typpo**

### Changed

- refactor(redteam): consolidate constants ([#4372](https://github.com/promptfoo/promptfoo/pull/4372)) by **@mldangelo**
- chore(ci): set CodeRabbit review settings ([#4413](https://github.com/promptfoo/promptfoo/pull/4413)) by **@sklein12**
- chore(core): coding-rules for error messages ([#4401](https://github.com/promptfoo/promptfoo/pull/4401)) by **@sklein12**
- chore(core): improve `RangeError` diagnostics ([#4431](https://github.com/promptfoo/promptfoo/pull/4431)) by **@mldangelo**
- chore(core): prefer remote-purpose generation ([#4444](https://github.com/promptfoo/promptfoo/pull/4444)) by **@typpo**
- chore(core): remove unused types & deprecated functions ([#4450](https://github.com/promptfoo/promptfoo/pull/4450)) by **@mldangelo**
- chore(cursor): local-dev guidance for coding agents ([#4403](https://github.com/promptfoo/promptfoo/pull/4403)) by **@mldangelo**
- chore(docs): add README for missing examples ([#4404](https://github.com/promptfoo/promptfoo/pull/4404)) by **@mldangelo**
- chore(providers): initial o3-pro support ([#4397](https://github.com/promptfoo/promptfoo/pull/4397)) by **@mldangelo**
- chore(providers): o3-pro improvements ([#4396](https://github.com/promptfoo/promptfoo/pull/4396)) by **@mldangelo**
- chore(redteam): delimit user-inputs in purpose discovery ([#4405](https://github.com/promptfoo/promptfoo/pull/4405)) by **@typpo**
- chore(redteam): turn off discovery by default ([#4393](https://github.com/promptfoo/promptfoo/pull/4393)) by **@sklein12**
- chore(release): bump version → 0.115.0 ([#4451](https://github.com/promptfoo/promptfoo/pull/4451)) by **@mldangelo**
- chore(ui): improve `EvalOutputPromptDialog` styling ([#4364](https://github.com/promptfoo/promptfoo/pull/4364)) by **@typpo**
- chore(webui): remove extra OpenAI targets ([#4447](https://github.com/promptfoo/promptfoo/pull/4447)) by **@mldangelo**
- chore(webui): add token-estimation UI ([#4448](https://github.com/promptfoo/promptfoo/pull/4448)) by **@mldangelo**
- chore(docs): fix link to careers page (#4506)
- chore: bump @anthropic-ai/sdk from 0.53.0 to 0.54.0 (#4441)

### Fixed

- fix(eval): gracefully handle `RangeError` & truncate oversized output ([#4424](https://github.com/promptfoo/promptfoo/pull/4424)) by **@Sly1029**
- fix(providers): add timeout to `ProxyAgent` ([#4369](https://github.com/promptfoo/promptfoo/pull/4369)) by **@AegisAurora**
- fix(config): persist Goat configuration ([#4370](https://github.com/promptfoo/promptfoo/pull/4370)) by **@sklein12**
- fix(parser): lenient JSON parsing for MathPrompt ([#4361](https://github.com/promptfoo/promptfoo/pull/4361)) by **@typpo**
- fix(redteam): standardize plugin parameter to `prompt` ([#4425](https://github.com/promptfoo/promptfoo/pull/4425)) by **@mldangelo**
- fix(assertions): support `snake_case` fields in Python assertions ([#4398](https://github.com/promptfoo/promptfoo/pull/4398)) by **@mldangelo**
- fix(redteam): handle purpose without prompts ([#4445](https://github.com/promptfoo/promptfoo/pull/4445)) by **@typpo**
- fix(webui): stream test-cases to viewer ([#4440](https://github.com/promptfoo/promptfoo/pull/4440)) by **@mldangelo**
- fix(redteam): connect `MisinformationDisinformationGrader` ([#4452](https://github.com/promptfoo/promptfoo/pull/4452)) by **@mldangelo**

### Dependencies

- chore(deps): bump `@aws-sdk/client-bedrock-runtime` → 3.826.0 ([#4366](https://github.com/promptfoo/promptfoo/pull/4366)) by **@dependabot**
- chore(deps): bump `@aws-sdk/client-bedrock-runtime` → 3.828.0 ([#4442](https://github.com/promptfoo/promptfoo/pull/4442)) by **@dependabot**
- chore(deps): bump `brace-expansion` → 1.1.12 ([#4423](https://github.com/promptfoo/promptfoo/pull/4423)) by **@dependabot**
- chore(deps): bump `openai` → 5.3.0 ([#4407](https://github.com/promptfoo/promptfoo/pull/4407)) by **@dependabot**
- chore(deps): bump pip group dependencies ([#4379](https://github.com/promptfoo/promptfoo/pull/4379)) by **@dependabot**
- chore(deps): minor + patch bumps across workspaces ([#4377](https://github.com/promptfoo/promptfoo/pull/4377)) by **@mldangelo**
- chore(deps): upgrade Express → 5.1.0 ([#4378](https://github.com/promptfoo/promptfoo/pull/4378)) by **@mldangelo**

### Documentation

- docs(blog): GPT red-team post ([#4363](https://github.com/promptfoo/promptfoo/pull/4363)) by **@typpo**
- docs(blog): Claude red-team post ([#4365](https://github.com/promptfoo/promptfoo/pull/4365)) by **@typpo**
- docs(guides): clarify completion-variable for factuality ([#4385](https://github.com/promptfoo/promptfoo/pull/4385)) by **@mldangelo**
- docs(blog): fix broken image link in GPT post ([#4391](https://github.com/promptfoo/promptfoo/pull/4391)) by **@mldangelo**
- docs(blog): update Claude-4 post date ([#4392](https://github.com/promptfoo/promptfoo/pull/4392)) by **@mldangelo**
- docs(site): move discovery docs under _Tools_ ([#4408](https://github.com/promptfoo/promptfoo/pull/4408)) by **@typpo**
- docs(guides): GPT-4.1 vs GPT-4o MMLU comparison ([#4399](https://github.com/promptfoo/promptfoo/pull/4399)) by **@mldangelo**
- docs(blog): 100 k-users milestone post ([#4402](https://github.com/promptfoo/promptfoo/pull/4402)) by **@mldangelo**
- docs(redteam): configuration precedence section ([#4412](https://github.com/promptfoo/promptfoo/pull/4412)) by **@typpo**
- docs(policies): PromptBlock format for custom policies ([#4327](https://github.com/promptfoo/promptfoo/pull/4327)) by **@mldangelo**
- docs(site): improve copy-button positioning ([#4414](https://github.com/promptfoo/promptfoo/pull/4414)) by **@mldangelo**
- docs(workflow): GH-CLI rule improvements ([#4415](https://github.com/promptfoo/promptfoo/pull/4415)) by **@mldangelo**
- docs(blog): overflow in MCP blog post ([#4367](https://github.com/promptfoo/promptfoo/pull/4367)) by **@AISimplyExplained**
- docs(redteam): remove duplicate memory-poisoning entry ([#4388](https://github.com/promptfoo/promptfoo/pull/4388)) by **@mldangelo**

### Tests

- test(redteam): unique risk-category IDs ([#4390](https://github.com/promptfoo/promptfoo/pull/4390)) by **@mldangelo**
- test(pricing): add missing o3 pricing information ([#4400](https://github.com/promptfoo/promptfoo/pull/4400)) by **@mldangelo**
- test(providers): Azure embedding ([#4411](https://github.com/promptfoo/promptfoo/pull/4411)) & completion ([#4410](https://github.com/promptfoo/promptfoo/pull/4410)) by **@gru-agent**
- test(redteam): graders unit tests ([#4433](https://github.com/promptfoo/promptfoo/pull/4433), [#4455](https://github.com/promptfoo/promptfoo/pull/4455)) by **@gru-agent**
- test(redteam): Aegis plugin unit tests ([#4434](https://github.com/promptfoo/promptfoo/pull/4434)) by **@gru-agent**
- test(redteam): memory-poisoning plugin tests ([#4453](https://github.com/promptfoo/promptfoo/pull/4453)) by **@gru-agent**
- test: add unit test for src/util/tokenUsage.ts (#4472)
- test: add unit test for src/redteam/extraction/purpose.ts (#4446)
- test: add unit test for src/providers/defaults.ts (#4438)
- test: add unit test for src/providers/mistral.ts (#4437)
- test: add unit test for src/database/index.ts (#4436)
- test: add unit test for src/redteam/plugins/medical/medicalIncorrectKnowledge.ts (#4430)
- test: add unit test for src/redteam/plugins/medical/medicalSycophancy.ts (#4429)
- test: add unit test for src/redteam/plugins/medical/medicalAnchoringBias.ts (#4428)
- test: add unit test for src/redteam/plugins/medical/medicalPrioritizationError.ts (#4427)
- test: add unit test for src/redteam/plugins/medical/medicalHallucination.ts (#4426)
- test: add unit test for src/redteam/plugins/financial/financialComplianceViolation.ts (#4422)
- test: add unit test for src/redteam/plugins/financial/financialDataLeakage.ts (#4421)
- test: add unit test for src/redteam/plugins/financial/financialCalculationError.ts (#4420)
- test: add unit test for src/redteam/plugins/financial/financialSycophancy.ts (#4419)
- test: add unit test for src/redteam/plugins/financial/financialHallucination.ts (#4418)
- test: add unit test for src/redteam/graders.ts (#4417)

## [0.114.7] - 2025-06-06

### Tests

- test: add unit test for src/assertions/python.ts (#4406)
- test: add unit test for src/redteam/plugins/agentic/memoryPoisoning.ts (#4389)
- test: add unit test for src/redteam/plugins/harmful/graders.ts (#4384)
- test: add unit test for src/redteam/graders.ts (#4383)
- test: add unit test for src/server/server.ts (#4380)
- test: add unit test for src/redteam/constants/metadata.ts (#4376)
- test: add unit test for src/redteam/constants/plugins.ts (#4375)
- test: add unit test for src/redteam/constants/frameworks.ts (#4374)
- test: add unit test for src/redteam/constants/strategies.ts (#4373)
- test: add unit test for src/redteam/providers/goat.ts (#4371)

### Changed

- Revert "chore(redteam): add target option to generate command (#4215)" (#4359)
- chore: bump version 0.114.7 (#4360)

## [0.114.6] - 2025-06-06

### Added

- feat(redteam): add medical plugins for testing medical anchoring bias (#4196)

### Changed

- chore(redteam): add target option to generate command (#4215)
- chore(redteam): update OpenAI model options in redteam setup (#4344)
- chore(webui): update OpenAI model options with GPT-4.1 series and o4-mini models in eval-creator (#4350)
- docs: update getting-started example (#4346)
- test: clean up teardown and setup to remove side effects from tests (#4351)

### Fixed

- fix(redteam): include plugin and strategy IDs in report CSV output (#4347)
- fix(webui): reset defaultTest configuration on setup page (#4345)

### Dependencies

- chore(deps): bump @aws-sdk/client-bedrock-runtime from 3.823.0 to 3.825.0 (#4355)
- chore(deps): bump openai from 5.1.0 to 5.1.1 (#4354)
- chore(deps): bump version to 0.114.6 (#4357)

## [0.114.5] - 2025-06-05

### Changed

- chore(redteam): update custom policy template and generatedPrompts parser (#4324)
- chore(redteam): add severity levels to redteam plugin objects (#4310)
- chore(redteam): store original text for encoding strategies (#4248)
- chore(redteam): add emoji encoding strategy (#4263)
- chore(cli): terminal cleanup on Ctrl+C (#4313)
- chore(providers): improve logging when inheriting from OpenAiChatCompletionProvider (#4320)
- chore(tusk): fix tusk test runner workflow configuration (#4328)
- chore(tusk): add Tusk test runner workflow for even more unit tests (#4326)
- test: add unit test for src/redteam/providers/agentic/memoryPoisoning.ts (#4319)
- test: improve test setup and teardown for better isolation (#4331)

### Fixed

- fix(redteam): exclude memory poisoning plugin from strategies (#4317)
- fix(redteam): agent discovered info dark mode (#4312)
- fix(eval): handle undefined maxConcurrency with proper fallbacks (#4314)

### Dependencies

- chore(deps): bump @anthropic-ai/sdk from 0.52.0 to 0.53.0 (#4333)
- chore(deps): bump version 0.114.5 (#4332)

### Documentation

- docs(site): add Tabs Fakier as Founding Developer Advocate to team page (#4315)

### Tests

- test(webui): add telemetry hook tests (#4329)
- test: add unit test for src/redteam/plugins/eu-ai-act/deepfakeDisclosure.ts (#4342)
- test: add unit test for src/redteam/plugins/eu-ai-act/biometricEmotion.ts (#4341)
- test: add unit test for src/redteam/plugins/eu-ai-act/datasetShift.ts (#4340)
- test: add unit test for src/redteam/plugins/eu-ai-act/lawenforcementBiometricId.ts (#4339)
- test: add unit test for src/redteam/plugins/eu-ai-act/lawenforcementPredictivePolicing.ts (#4338)
- test: add unit test for src/redteam/plugins/eu-ai-act/biometricInference.ts (#4337)
- test: add unit test for src/redteam/plugins/eu-ai-act/explainability.ts (#4336)
- test: add unit test for src/redteam/plugins/eu-ai-act/identityAiDisclosure.ts (#4335)
- test: add unit test for src/redteam/plugins/policy.ts (#4325)
- test: add unit test for src/envars.ts (#4323)

## [0.114.4] - 2025-06-04

### Changed

- chore(templating): add PROMPTFOO_DISABLE_OBJECT_STRINGIFY environment variable for object template handling (#4297)
- chore(cli): improve token usage presentation (#4294)
- chore(providers): add base URL override for Google provider (#4255)
- chore(providers): add custom headers support for Google Gemini (#4308)
- chore(redteam): add tool-discovery:multi-turn alias to tool-discovery (#4302)
- chore(redteam): remove empty values from discovery result (#4295)
- chore(redteam): improve shell injection attack generation (#4304)
- chore(redteam): update goal extraction logic (#4285)
- chore(webui): add highlight count to eval view (#4249)
- docs: update GPT-4o to GPT-4.1 references (#4296)
- docs: refresh getting started models section (#4290)
- docs: standardize file references to use file:// scheme (#4291)
- docs: add descriptions to example configs (#4283)

### Fixed

- fix(webui): restore dark mode cell highlighting without breaking status pill visibility (#4300)
- fix(redteam): set plugin severity (#4303)
- fix(redteam): remove empty values from discovery result (#4295)
- fix: improve logging when inheriting from OpenAiChatCompletionProvider (#4110)

### Dependencies

- chore(deps): bump @aws-sdk/client-bedrock-runtime from 3.821.0 to 3.823.0 (#4306)
- chore(deps): bump openai from 5.0.1 to 5.0.2 (#4292)
- chore(deps): bump openai from 5.0.2 to 5.1.0 (#4307)
- chore(deps): bump tar-fs from 2.1.2 to 2.1.3 in npm_and_yarn group (#4293)
- chore(deps): bump version to 0.114.4 (#4309)

### Documentation

- docs(examples): update model references from gpt-4o-mini to gpt-4.1-mini (#4289)

### Tests

- test(redteam): add unit test for discover command (#4298)
- test: add unit test for src/redteam/strategies/mathPrompt.ts (#4316)
- test: add unit test for src/validators/redteam.ts (#4311)
- test: add unit test for src/redteam/plugins/shellInjection.ts (#4305)

## [0.114.3] - 2025-06-02

### Tests

- test: add unit test for src/envars.ts (#4299)

### Added

- **feat(redteam):** Update application definition flow to collect better info

### Changed

- **feat:** Display audio file variables in result table
  [#3864](https://github.com/promptfoo/promptfoo/pull/3864) by @faizanminhas
  [#4244](https://github.com/promptfoo/promptfoo/pull/4244) by @faizanminhas
- **fix:** Resolve model-graded assertion providers from providerMap
  [#4273](https://github.com/promptfoo/promptfoo/pull/4273) by @mldangelo
- **fix:** File content not being loaded when referenced with `file://` prefix in vars
  [#3793](https://github.com/promptfoo/promptfoo/pull/3793) by @adityabharadwaj198
- **fix:** Use array as type for vars
  [#4281](https://github.com/promptfoo/promptfoo/pull/4281) by @sklein12
- **test:** Add unit test for `src/globalConfig/accounts.ts`
  [#4259](https://github.com/promptfoo/promptfoo/pull/4259) by @gru-agent
- **test:** Add unit test for `src/util/config/manage.ts`
  [#4258](https://github.com/promptfoo/promptfoo/pull/4258) by @gru-agent
- **test:** Add vitest coverage for frontend pages
  [#4274](https://github.com/promptfoo/promptfoo/pull/4274) by @mldangelo
- **test:** Add unit test for `renderVarsInObject` formatting
  [#4254](https://github.com/promptfoo/promptfoo/pull/4254) by @mldangelo
- **test:** Add unit test for `src/redteam/plugins/base.ts`
  [#4233](https://github.com/promptfoo/promptfoo/pull/4233) by @gru-agent
- **test:** Add unit test for `src/redteam/providers/crescendo/index.ts`
  [#4211](https://github.com/promptfoo/promptfoo/pull/4211)
  [#4214](https://github.com/promptfoo/promptfoo/pull/4214) by @gru-agent
- **test:** Add unit test for `src/redteam/providers/crescendo/prompts.ts`
  [#4213](https://github.com/promptfoo/promptfoo/pull/4213) by @gru-agent
- **docs:** Add job board
  [#4264](https://github.com/promptfoo/promptfoo/pull/4264) by @typpo
- **docs:** Add custom policy to sidebar
  [#4272](https://github.com/promptfoo/promptfoo/pull/4272) by @typpo
- **docs:** Add native build guidance to troubleshooting section
  [#4253](https://github.com/promptfoo/promptfoo/pull/4253) by @mldangelo
- **docs:** Add anchor links to press page section headings
  [#4265](https://github.com/promptfoo/promptfoo/pull/4265) by @mldangelo
- **docs:** Add JSON schema to example
  [#4276](https://github.com/promptfoo/promptfoo/pull/4276) by @ladyofcode
- **docs:** Add schema header to example configs
  [#4277](https://github.com/promptfoo/promptfoo/pull/4277) by @mldangelo
- **docs:** Unify formatting across site
  [#4270](https://github.com/promptfoo/promptfoo/pull/4270) by @mldangelo
- **chore:** Fix open handles in readline tests preventing graceful Jest exit
  [#4242](https://github.com/promptfoo/promptfoo/pull/4242) by @mldangelo
- **chore:** Add external file loading support for `response_format` in OpenAI API
  [#4240](https://github.com/promptfoo/promptfoo/pull/4240) by @mldangelo
- **chore:** Always have unique redteam file when running live
  [#4237](https://github.com/promptfoo/promptfoo/pull/4237) by @sklein12
- **chore:** Add metadata to generated `redteam.yaml`
  [#4257](https://github.com/promptfoo/promptfoo/pull/4257) by @typpo
- **chore:** Bump `openai` from 4.103.0 to 5.0.1
  [#4250](https://github.com/promptfoo/promptfoo/pull/4250) by @dependabot
- **chore:** Redteam → red team
  [#4268](https://github.com/promptfoo/promptfoo/pull/4268) by @typpo
- **chore:** Improve dark mode highlight styling for eval cell views
  [#4269](https://github.com/promptfoo/promptfoo/pull/4269) by @mldangelo
- **chore:** Update dependencies to latest minor/patch versions
  [#4271](https://github.com/promptfoo/promptfoo/pull/4271) by @mldangelo
- **chore:** Clarify wording
  [#4278](https://github.com/promptfoo/promptfoo/pull/4278) by @typpo
- **chore:** Format estimated probes
  [#4279](https://github.com/promptfoo/promptfoo/pull/4279) by @typpo
- **chore:** Update grader for malicious code
  [#4286](https://github.com/promptfoo/promptfoo/pull/4286) by @MrFlounder
- **chore:** Add back example config to red team create flow
  [#4282](https://github.com/promptfoo/promptfoo/pull/4282) by @faizanminhas
- **chore:** Bump version 0.114.3
  [#4287](https://github.com/promptfoo/promptfoo/pull/4287) by @sklein12
- **chore(webui):** Hide diff filter option on /eval when single column
  [#4246](https://github.com/promptfoo/promptfoo/pull/4246) by @mldangelo
- **chore(webui):** Allow toggling highlight on eval outputs
  [#4252](https://github.com/promptfoo/promptfoo/pull/4252) by @mldangelo

## [0.114.2] - 2025-05-29

### Tests

- test: add unit test for src/redteam/strategies/index.ts (#4267)
- test: add unit test for src/redteam/constants.ts (#4266)
- test: add unit test for src/redteam/types.ts (#4245)
- test: add unit test for src/redteam/util.ts (#4234)
- test: add unit test for src/validators/redteam.ts (#4227)
- test: add unit test for src/redteam/plugins/bola.ts (#4226)
- test: add unit test for src/redteam/plugins/bfla.ts (#4225)
- test: add unit test for src/redteam/providers/goat.ts (#4223)
- test: add unit test for src/util/readline.ts (#4220)

### Added

- feat(redteam): Off-Topic Plugin (#4168)
- feat(redteam): Set a goal for attacks (#4217)

### Changed

- fix: fix border radius on purpose example (#4229)
- fix: resolve env variables in renderVarsInObject (issue #4143) (#4231)
- fix: Check if body is good json before sending warning (#4239)
- chore: bump version 0.114.2 (#4241)
- chore(redteam): handle null goal (#4232)

### Documentation

- docs(site): clarify deepseek model aliases and fix configuration examples (#4236)

## [0.114.1] - 2025-05-29

### Added

- feat(redteam): Target Discovery Agent (#4203)
- feat(providers): add OpenAI MCP (Model Context Protocol) support to Responses API (#4180)

### Changed

- fix: Relax private key validation (#4216)
- fix: Undefined values on red team application purpose page (#4202)
- chore: Add purpose to crescendo prompt (#4212)
- chore: Add purpose with goat generation (#4222)
- chore: Always include raw output from http provider, status code and status text (#4206)
- chore: centralize readline utilities to fix Jest open handle issues (#4219)
- chore: move http data to metadata (#4209)
- chore(redteam): tight up some graders (#4210)
- chore(redteam): tight up some graders (#4224)
- chore: bump version 0.114.1 (#4228)

## [0.114.0] - 2025-05-28

### Added

- feat(providers): Add xAI image provider (#4130)
- feat(cli): add validate command (#4134)
- feat(redteam): add camelCase strategy (#4146)

### Changed

- feat: add typed row interfaces for eval queries (#4186)
- feat: add goal/intent extraction (#4178)
- fix: isolate proxy vars in bedrock tests (#4181)
- fix: when there’s too many intents result won’t render error (#4175)
- fix: need to send auth request to api path (#4199)
- fix: Gemini MCP integration - can not parse $schema field (#4200)
- chore(redteam): add harmful plugin preset to redteam setup ui (#4132)
- chore(redteam): add label strategy-less plugins in redteam setup ui (#4131)
- chore(redteam): improve style of redteam purpose field in webui (#4124)
- chore(providers): add xai live search support (#4123)
- chore(providers): add Claude 4 support to anthropic, bedrock, and vertex providers (#4129)
- chore: bump @aws-sdk/client-bedrock-runtime from 3.816.0 to 3.817.0 (#4164)
- chore(providers): update fal provider (#4182)
- chore: remove redundant test comments (#4183)
- chore: add typed interface for MCP tool schemas (#4187)
- chore(redteam): add ToxicChat dataset as redteam plugin (#4121)
- chore(webui): add max concurrency as an option for run in browser (#4147)
- chore(app/evals): Adds Agent Discovered Information to Redteam Report (#4198)
- chore: bump version 0.114.0 (#4201)
- docs: fix DOM nesting warning and sort plugins array (#4174)
- docs: iterative jailbreak diagram (#4191)

### Fixed

- fix(prompts): splitting when PROMPTFOO_PROMPT_SEPARATOR is contained within a string with text files (#4142)
- fix(docs): Fix issue with docs links not scrolling to the top (#4195)

### Documentation

- docs(site): minimal copy page button + sanitize text (#4156)
- docs(site): scroll to top when using (#4162)
- docs(site): document missing redteam plugins (#4169)
- docs(site): restore scroll-to-top behavior on page navigation (#4176)

## [0.113.4] - 2025-05-26

### Tests

- test: add unit test for src/commands/canary.ts (#4193)
- test: add unit test for src/canary/index.ts (#4192)
- test: add unit test for src/assertions/sql.ts (#4185)
- test: re-enable sql assertion edge cases (#4184)
- test: add unit test for src/redteam/plugins/intent.ts (#4179)
- test: add unit test for src/redteam/graders.ts (#4173)
- test: add unit test for src/providers/xai/chat.ts (#4172)
- test: add unit test for src/redteam/plugins/offTopic.ts (#4171)
- test: add unit test for src/providers/xai/image.ts (#4170)
- test: add unit test for src/redteam/graders.ts (#4166)
- test: add unit test for src/providers/xai.ts (#4163)
- test: add unit test for src/redteam/constants.ts (#4161)

### Changed

- feat: Server-side pagination, filtering and search for eval results table (#4054)
- feat: add score to pass/fail in CSV and add json download (#4153)
- fix: Run red team from UI without email (#4158)
- chore: bump version 0.113.4 (#4160)
- refactor: unify React import style (#4177)
- refactor: organize xai providers into dedicated folder (#4167)
- refactor: organize bedrock providers into dedicated folder (#4165)

### Fixed

- fix(webui): defaultTest shown in webui YAML editor (#4152)

### Documentation

- docs(site): reduce sidebar padding (#4154)

## [0.113.3] - 2025-05-24

### Changed

- fix: zod error when state.answer has object (#4136)
- fix: use current working directory for redteam file if loading from cloud (#4145)
- fix: Throw error on un-supported command - redteam run with a cloud target but no config (#4144)
- fix: bias:gender plugin generation (#4126)
- chore: bump openai from 4.100.0 to 4.103.0 (#4140)
- chore: bump @aws-sdk/client-bedrock-runtime from 3.812.0 to 3.816.0 (#4137)
- chore: bump @anthropic-ai/sdk from 0.51.0 to 0.52.0 (#4138)
- chore(telemetry): add isRedteam property to telemetry events (#4149)
- build: increase build job timeout from 3 to 4 minutes (#4150)
- chore: bump version 0.113.3 (#4151)

## [0.113.2] - 2025-05-22

### Changed

- fix: intent grader crescendo (#4113)
- chore: revert telemtry changes (#4122)
- chore: bump version 0.113.2 (#4128)
- chore(cli/redteam/discover): Small improvements (#4117)

### Dependencies

- chore(deps): update peer dependencies to latest versions (#4125)

## [0.113.1] - 2025-05-21

### Tests

- test: add unit test for src/redteam/plugins/intent.ts (#4114)

### Changed

- chore(redteam): Target discovery agent by @sklein12 in [#4084](https://github.com/promptfoo/promptfoo/pull/4084)
- chore(redteam): Add log by @MrFlounder in [#4108](https://github.com/promptfoo/promptfoo/pull/4108)
- chore(redteam): Update purpose example by @MrFlounder in [#4109](https://github.com/promptfoo/promptfoo/pull/4109)
- chore(providers): Support templated URLs in HTTP by @mldangelo in [#4103](https://github.com/promptfoo/promptfoo/pull/4103)
- chore(redteam): Update default REDTEAM_MODEL from 'openai:chat:gpt-4o' to 'openai:chat:gpt-4.1-2025-04-14' by @mldangelo in [#4100](https://github.com/promptfoo/promptfoo/pull/4100)
- chore(telemetry): Add isRunningInCi flag to telemetry events by @mldangelo in [#4115](https://github.com/promptfoo/promptfoo/pull/4115)
- chore: Bump version 0.113.1 by @mldangelo in [#4116](https://github.com/promptfoo/promptfoo/pull/4116)
- docs: Add enterprise disclaimer to self-hosting by @mldangelo in [#4102](https://github.com/promptfoo/promptfoo/pull/4102)

### Fixed

- fix(redteam): Skip plugins when validation fails by @faizanminhas in [#4101](https://github.com/promptfoo/promptfoo/pull/4101)

### Dependencies

- chore(deps): Update Smithy dependencies to latest version by @mldangelo in [#4105](https://github.com/promptfoo/promptfoo/pull/4105)

## [0.113.0] - 2025-05-20

### Tests

- test: add unit test for src/assertions/llmRubric.ts (#4096)
- test: add unit test for src/telemetry.ts (#4094)

## [0.112.9] - 2025-05-20

### Fixed

- fix: target purpose not making it into redteam config (#4097)

### Changed

- chore: Remove deprecated sharing setups (#4082)
- chore: add vision grading example (#4090)

## [0.112.8] - 2025-05-20

### Changed

- feat: multilingual combinations (#4048)
- feat: add copy as markdown button to doc pages (#4039)
- fix: telemetry key (#4093)
- chore: bump @anthropic-ai/sdk from 0.50.4 to 0.51.0 (#4030)
- chore: add headers support for url remote mcp servers (#4018)
- chore(providers): Adds support for openai codex-mini-latest (#4041)
- chore(redteam): improve multilingual strategy performance and reliability (#4055)
- chore(providers): update default openai models for openai:chat alias (#4066)
- chore: Update prompt suffix help text (#4058)
- chore(docs): update model IDs in documentation to reflect latest naming convention (#4046)
- chore(redteam): introduce strategy collection for other-encodings (#4075)
- chore(webui): display currently selected eval in eval dialogue (#4079)
- chore: Improve memory usage when sharing results (#4050)
- chore(docs): Handle index.md files for copy page (#4081)
- chore: update Google Sheets fetch to use proxy helper (#4087)
- chore: simplify crypto usage in sagemaker provider (#4089)
- chore: bump version 0.112.8 (#4095)
- docs: add curl example for medical agent (#4049)
- docs: update CLI docs (#4063)
- docs: standardize code block titles (#4067)
- test: add unit test for src/redteam/commands/discover.ts (#4034)
- test: add unit test for src/redteam/commands/generate.ts (#4036)
- test: add unit test for src/providers/ai21.ts (#4056)
- test: add unit test for src/commands/eval.ts (#4062)
- test: add unit test for src/evaluatorHelpers.ts (#4037)

### Fixed

- fix(providers): AI21 response validation (#4052)
- fix(redteam): respect cliState.webUI in multilingual progressbar (#4047)
- fix(redteam): fix test count calculation for multiple strategies (#4065)
- fix(redteam): replace other-encodings with individual morse and piglatin strategies (#4064)
- fix(webui): evaluateOptions removal in YAML editor (#4059)
- fix(redteam): fix open handle in video test (#4069)
- fix(hooks): add missing results to afterAll hook context (#4071)

### Dependencies

- chore(deps): update dependencies (#4073)

### Documentation

- docs(examples): add uniform init commands to all example READMEs (#4068)

## [0.112.7] - 2025-05-15

### Tests

- test: add unit test for src/redteam/constants.ts (#4076)
- test: add unit test for src/redteam/strategies/multilingual.ts (#4060)
- test: add unit test for src/redteam/index.ts (#4057)
- test: add unit test for src/providers/openai/util.ts (#4042)
- test: add unit test for src/redteam/providers/offTopic.ts (#4028)
- test: add unit test for src/redteam/plugins/offTopic.ts (#4027)
- test: add unit test for src/redteam/constants.ts (#4026)
- test: add unit test for src/redteam/constants.ts (#4019)

### Added

- feat(redteam): add MCP plugin (#3989)
- feat(redteam): Target Purpose Discovery (#3907)

### Changed

- fix: stringify objects in matcher templates (#3896)
- fix: Azure auth headers get set to null in subclass (#4015)
- fix: move custom policies into the correct accordion (#4017)
- fix: update return type for task extract-goat-failure (#4021)
- chore: adjust framework compliance column width (#4005)
- chore: bump @aws-sdk/client-bedrock-runtime from 3.808.0 to 3.810.0 (#4012)
- chore: bump @azure/identity from 4.9.1 to 4.10.0 (#4013)
- chore: bump version 0.112.7 (#4023)
- chore: exclude response from crescendo if privacy setting is enabled (#4009)
- chore: remove accidentally committed example prompt (#4008)
- chore: update GOAT implementation (#4011)
- chore: update multilingual description (#4016)
- chore(cli): improve color of Red Team test generation table headers (#4004)
- chore(redteam): add link to view all logs at top of report (#4007)
- chore(redteam): add feature flag for purpose discovery agent (#4040)
- chore(cli/redteam/discover): Sets default turn count to 5 (#4035)

### Fixed

- fix(redteam): remove duplicate Datasets section in Plugins component (#4022)
- fix(cli): Discovery bugs (#4032)
- fix: dont bomb redteam if discovery fails (#4029)

### Documentation

- docs(blog): Agent2Agent Protocol (#3981)
- docs(examples): add OpenAI Agents SDK example (#4006)
- docs(usage): update sharing instructions with API key details (#4010)

## [0.112.6] - 2025-05-14

### Added

- feat(redteam): add EU AI Act mappings (#4000)
- feat(redteam): add gender bias plugin (#3886)
- feat(eval): add evaluation duration display (#3996)

### Changed

- fix: autowrap prompts with partial nunjucks tags (#3999)
- chore(providers): improve Perplexity API integration (#3990)
- build: add Node.js 24 support (#3941)
- chore(redteam): set plugin config type (#3982)
- chore(providers): add EU Claude 3.7 Sonnet model to Bedrock (#3998)
- chore(redteam): update iterative tree (#3987)
- chore: bump version to 0.112.6 (#4003)
- refactor: clean up providers for redteam generate (#3954)
- docs: add basic enterprise architecture diagram (#3988)
- test: add unit test for src/redteam/types.ts (#3983)

### Fixed

- fix(python): resolve paths relative to promptfooconfig when not cloud config (#4001)

### Dependencies

- chore(deps): update dependencies (#3985)

### Documentation

- docs(ci): add Azure pipelines (#3986)
- docs(ci): add Bitbucket and Travis CI (#3997)
- docs(examples): add medical agent example (#3993)
- docs(blog): add truncation marker to MCP blog post (#3984)

## [0.112.5] - 2025-05-12

### Tests

- test: add unit test for src/redteam/constants.ts (#3995)
- test: add unit test for src/redteam/plugins/mcp.ts (#3994)

### Added

- chore(cli): revert "feat(cli): adds global `--verbose` option" (#3945)

### Changed

- chore(cli): add global env-file option to all commands recursively (#3969)
- chore(cli): add global verbose option to all commands recursively (#3950)
- chore(cli): better error handling and logging for remote generation (#3965)
- chore(cli): better error handling for remote generation (#3956)
- revert: "chore: better error handling for remote generation" (#3964)
- chore(cli): better response parsing errors (#3955)
- chore(providers): add support for Amazon Nova Premier model (#3951)
- chore(redteam): improvement, include purpose in iterative attacker prompt (#3948)
- chore(redteam): minor changes to category descriptions and ordering (#3960)
- chore(redteam): order attack methods by decreasing ASR (#3959)
- chore(redteam): red teamer two words (#3976)
- chore(logger): replace console.error with logger.error in MCPClient (#3944)
- chore(providers): add google ai studio embedding provider and improve docs (#3686)
- chore: lint with type info (#3932)
- docs: how to create inline assertions for package users (#3974)
- docs: improve Docusaurus documentation instructions (#3977)
- docs: instructions on how to run the documentation (#3973)
- docs: update CLAUDE.md with additional commands and project conventions (#3972)
- docs: update user count from 75,000 to 80,000 (#3940)
- test: add unit test for src/redteam/plugins/pii.ts (#3947)

### Fixed

- fix(config): resolve relative paths in combineConfigs (#3942)
- fix(evaluator): correctly count named scores based on contributing assertions (#3968)
- fix(fetch): no proxy values should take priority in fetch (#3962)
- fix(providers): combine prompt config with provider config for bedrock (#3970)
- fix(providers): ensure correct addition for bedrock token counts (#3762)
- fix(redteam): crescendo formatting (#3952)
- fix(redteam): pii grader false positives (#3946)
- fix(redteam): shell injection false positives (#3957)
- fix(redteam): add strategy pills and output details to passed tests (#3961)

### Dependencies

- chore(deps): bump version 0.112.5 (#3980)
- chore(deps): sync dependencies (#3971)
- chore(deps): update dependencies (#3943)

### Documentation

- docs(google-vertex): fix duplicate readme (#3979)
- docs(openai): update structured output external schema file example (#3967)

## [0.112.4] - 2025-05-08

### Tests

- test: add unit test for src/redteam/constants.ts (#3963)
- test: add unit test for src/commands/view.ts (#3928)
- test: add unit test for src/redteam/commands/setup.ts (#3923)
- test: add unit test for src/constants.ts (#3922)
- test: add unit test for src/redteam/commands/report.ts (#3921)
- test: add unit test for src/redteam/types.ts (#3912)

### Added

- feat(assertions): add PI scorer (#3799)
- feat(redteam): add video strategy (#3820)
- feat(evals): optionally time out eval steps (#3765)

### Changed

- fix: foreign key error in better-sqlite3 and adapt new transaction API (#3937)
- chore(cli): add global `--verbose` option (#3931)
- chore(redteam): implement agentic plugin UI (#3880)
- chore(providers): improve error message in http provider transform (#3910)
- chore(cloud): improve error messages on cloud requests (#3934)
- chore: bump version 0.112.4 (#3939)
- chore(telemetry): implement minor telemetry changes (#3895)
- chore(telemetry): remove assertion-used event (#3894)
- chore(assertions): add throw error option for LLM Rubric if provider doesn't return a result or errors out (#3909)
- chore(cli): allow sharing urls with auth credentials (#3903)
- revert: "chore(cli): allow sharing urls with auth credentials" (#3918)
- refactor: improve self hosting environment variable handling (#3920)
- test: add unit test for src/models/eval.ts (#3904)
- test: add unit test for src/python/pythonUtils.ts (#3915)
- test: add unit test for src/redteam/constants.ts (#3881)
- test: fix huggingface dataset tests to mock environment variables (#3936)

### Fixed

- fix(redteam): filter null values in harmful completion provider output (#3908)
- fix(python): increase timeout for python path validation (#3914)
- fix(cli): read `.env` file prior to calling env var getters (#3892)

### Dependencies

- chore(deps): bump @anthropic-ai/sdk from 0.40.1 to 0.41.0 (#3930)
- chore(deps): bump @aws-sdk/client-bedrock-runtime from 3.799.0 to 3.803.0 (#3898)
- chore(deps): bump @aws-sdk/client-bedrock-runtime from 3.803.0 to 3.804.0 (#3913)
- chore(deps): bump openai from 4.96.2 to 4.97.0 (#3890)

### Documentation

- docs(http-provider): add documentation about returning object for custom parser (#3897)
- docs(http-provider): fix missing return statement in HTTP provider example (#3925)
- docs(blog): fix scroll to top when linking into blog post (#3889)
- docs(assertions): improve PI scorer documentation (#3924)
- docs(redteam): add memory poisoning plugin documentation (#3867)
- docs(usage): add information about HTTP Basic Authentication (#3919)
- docs(site): fix landing page content jumping on step switch (#3891)
- docs(blog): add mcp blog (#3893)

## [0.112.3] - 2025-05-02

### Tests

- test: add unit test for src/util/convertEvalResultsToTable.ts (#3876)
- test: add unit test for src/models/evalResult.ts (#3875)
- test: add unit test for src/types/index.ts (#3874)

### Changed

- Red team: Added memory poisoning plugin ([#3785](https://github.com/promptfoo/promptfoo/pull/3785)) @will-holley
- CLI: Improved progress bar visualization with thread grouping ([#3768](https://github.com/promptfoo/promptfoo/pull/3768)) @AISimplyExplained
- Improved red team strategy documentation ([#3870](https://github.com/promptfoo/promptfoo/pull/3870)) @mldangelo
- Bumped version to 0.112.2 ([#3872](https://github.com/promptfoo/promptfoo/pull/3872)) @sklein12
- Bumped version to 0.112.3 ([#3877](https://github.com/promptfoo/promptfoo/pull/3877)) @sklein12
- Implemented plumbing and prompt enabling customers to use cloud attacker and unified configurations ([#3852](https://github.com/promptfoo/promptfoo/pull/3852)) @MrFlounder
- Optimized Meteor tests for improved performance ([#3869](https://github.com/promptfoo/promptfoo/pull/3869)) @mldangelo
- Optimized Nova Sonic tests for improved performance ([#3868](https://github.com/promptfoo/promptfoo/pull/3868)) @mldangelo
- Retrieve unified config with provider from cloud ([#3865](https://github.com/promptfoo/promptfoo/pull/3865)) @sklein12
- Dataset plugins now clearly marked in setup UI ([#3859](https://github.com/promptfoo/promptfoo/pull/3859)) @mldangelo
- Moved maybeLoadFromExternalFile to file.ts ([#3851](https://github.com/promptfoo/promptfoo/pull/3851)) @benbuzz790

## [0.112.2] - 2025-05-01

### Tests

- test: add unit test for src/redteam/constants.ts (#3860)

### Added

- **feat(providers):** support Google Search grounding [#3800](https://github.com/promptfoo/promptfoo/pull/3800)
- **feat(providers):** mcp support for all models that support function calling [#3832](https://github.com/promptfoo/promptfoo/pull/3832)
- **feat(providers):** Add support for Amazon nova-sonic [#3713](https://github.com/promptfoo/promptfoo/pull/3713)

### Changed

- **fix:** allow escaping of `{{ }}` placeholders in prompts [#3858](https://github.com/promptfoo/promptfoo/pull/3858)
- **fix:** Trim CSV assertion values [#3863](https://github.com/promptfoo/promptfoo/pull/3863)
- **chore(providers):** add llama4 support for bedrock [#3850](https://github.com/promptfoo/promptfoo/pull/3850)
- **chore:** make custom metrics more obviously clickable [#3682](https://github.com/promptfoo/promptfoo/pull/3682)
- **refactor:** colocate fetching evalID [#3715](https://github.com/promptfoo/promptfoo/pull/3715)
- **chore:** Respect Max text length for variable cells in results table [#3862](https://github.com/promptfoo/promptfoo/pull/3862)
- **docs:** updates to grading documentation [#3848](https://github.com/promptfoo/promptfoo/pull/3848)
- **docs:** add false positives [#3857](https://github.com/promptfoo/promptfoo/pull/3857)
- **chore(workflows):** update permissions in GitHub workflows [#3849](https://github.com/promptfoo/promptfoo/pull/3849)
- **chore:** bump `openai` from 4.96.0 to 4.96.2 [#3853](https://github.com/promptfoo/promptfoo/pull/3853)
- **chore:** bump `vite` from 6.2.6 to 6.2.7 [#3856](https://github.com/promptfoo/promptfoo/pull/3856)
- **chore:** bump `@aws-sdk/client-bedrock-runtime` from 3.798.0 to 3.799.0 [#3854](https://github.com/promptfoo/promptfoo/pull/3854)
- **chore:** bump `@aws-sdk/client-bedrock-runtime` from 3.797.0 to 3.798.0 [#3843](https://github.com/promptfoo/promptfoo/pull/3843)
- **chore:** bump `@anthropic-ai/sdk` from 0.40.0 to 0.40.1 [#3842](https://github.com/promptfoo/promptfoo/pull/3842)
- **chore:** bump `formidable` from 3.5.2 to 3.5.4 [#3845](https://github.com/promptfoo/promptfoo/pull/3845)

### Fixed

- **fix(sharing):** sharing to self-hosted [#3839](https://github.com/promptfoo/promptfoo/pull/3839)
- **fix(webui):** align settings icon to top right in strategy cards [#2938](https://github.com/promptfoo/promptfoo/pull/2938)

### Documentation

- **docs(site):** improve pricing page [#3790](https://github.com/promptfoo/promptfoo/pull/3790)

## [0.112.1] - 2025-04-29

### Tests

- test: add unit test for src/share.ts (#3840)

### Changed

- chore: set telemetry key (#3838)
- chore: improve chunking (#3846)
- chore: bump version 0.112.1 (#3847)

## [0.112.0] - 2025-04-29

### Added

- feat(env): allow every env variable to be overridden within the env block in a promptfoo config (#3786)
- feat(redteam): homoglyph strategy (#3811)
- feat(redteam): add more encodings (#3815)
- feat(providers): add cerebras provider (#3814)

### Changed

- feat: persist search in url (#3717)
- feat: METEOR score (#3776)
- feat: enable custom response parser to optionally return provider response (#3824)
- fix: update dependencies to address npm audit issues (#3791)
- fix: accordion positioning in plugins view (#3807)
- fix: results api returns elements ordered by date (#3826)
- chore: write static plugin severity to metadata (#3783)
- chore: respect redteam commandLineOptions from config (#3782)
- chore: update telemetry endpoint (#3751)
- chore: add cloud log in link (#3787)
- chore: bump h11 from 0.14.0 to 0.16.0 in /examples/python-provider in the pip group across 1 directory (#3794)
- chore: bump openai from 4.95.1 to 4.96.0 (#3792)
- chore: bump h11 from 0.14.0 to 0.16.0 in /examples/redteam-langchain in the pip group across 1 directory (#3796)
- chore: add target option to cli redteam run (#3795)
- chore: bump @aws-sdk/client-bedrock-runtime from 3.787.0 to 3.796.0 (#3802)
- refactor: remove if string check (#3801) (Refactor categorized as chore)
- chore: add info banner for community red teams (#3809)
- chore(examples): remove moderation assertions from foundation model redteam (#3804)
- refactor: remove unused datasetGenerationProvider in favor of synthesizeProvider (#3818) (Refactor categorized as chore)
- chore: resolve relative provider paths from cloud configs (#3805)
- chore: bump @aws-sdk/client-bedrock-runtime from 3.796.0 to 3.797.0 (#3829)
- chore: bump @anthropic-ai/sdk from 0.39.0 to 0.40.0 (#3828)
- chore: bump version 0.112.0 (#3844)
- docs: donotanswer example (#3780)
- docs: "red team" two words (#3798)
- docs: add self-hosting caveats (#3808)
- docs: add CLAUDE.md (#3810)
- test: add unit test for src/redteam/plugins/xstest.ts (#3779)
- test: add unit test for src/models/eval.ts (#3827)

### Fixed

- fix(provider): OpenAI Realtime history issue (#3719)
- fix(matchers): score results correctly with trailing newlines. (#3823)
- fix(webui): overlapping text results pill on narrow screens (#3831)
- fix(build): add missing strategy entries for build (#3836)

### Dependencies

- chore(deps): update react-router-dom to v7.5.2 (#3803)
- chore(deps): move 'natural' to peer dependency (#3813)

### Documentation

- docs(plugins): `harmful:bias` => `bias` name correction (#3731)
- docs(vertex): put setup and config at the top (#3830)
- docs(site): add redirect from /docs to /docs/intro (#3837)

## [0.111.1] - 2025-04-22

### Tests

- test: add unit test for src/providers/mcp/client.ts (#3835)
- test: add unit test for src/providers/mcp/transform.ts (#3834)
- test: add unit test for src/redteam/strategies/simpleVideo.ts (#3822)
- test: add unit test for src/redteam/strategies/index.ts (#3821)
- test: add unit test for src/providers/cerebras.ts (#3819)
- test: add unit test for src/redteam/strategies/otherEncodings.ts (#3817)
- test: add unit test for src/redteam/strategies/index.ts (#3816)
- test: add unit test for src/redteam/strategies/homoglyph.ts (#3812)
- test: add unit test for src/util/file.ts (#3806)
- test: add unit test for src/envars.ts (#3788)

### Changed

- chore(release): bump version to 0.111.1 (#3778)
- chore(ui): capitalize "UI" in text (#3773)

### Fixed

- fix(redteam): correct the URL format in XSTest plugin (#3777)

### Dependencies

- chore(deps): bump @azure/identity from 4.9.0 to 4.9.1 (#3775)

### Documentation

- docs(about): add Ben Shipley to team section (#3758)

## [0.111.0] - 2025-04-21

### Tests

- test: add unit test for src/providers/defaults.ts (#3757)

### Added

- feat(grading): update OpenAI grading model to GPT-4.1 (#3741)
- feat(assertions): modify LLM Rubric rubricPrompt rendering to support arbitrary objects (#3746)
- feat(redteam): add donotanswer plugin (#3754)
- feat(redteam): add xstest plugin (#3771)
- feat(webui): add anchor link to specific row and show on top (#1582)

### Changed

- chore!(redteam): default to outputting generated Redteam config in same dir as input config (#3721)
- chore(providers): add support for gemini-2.5-flash (#3747)
- chore: use ajv with formats everywhere (#3716)
- chore(cli): improve readline handling and tests (#3763)
- chore(eval): add warning for redteam config without test cases (#3740)
- chore(providers): increase max output tokens for `google:gemini-2.5-pro-exp-03-25` to 2048 in Gemini example (#3753)
- chore(redteam): add canGenerateRemote property to redteam plugins (#3761)
- chore(webui): improve Eval Quick Selector (cmd+k) (#3742)
- chore: bump version to 0.111.0 (#3772)
- docs: update homepage (#3733)
- test: add unit test for src/redteam/plugins/donotanswer.ts (#3755)

### Dependencies

- chore(deps): bump @azure/identity from 4.8.0 to 4.9.0 (#3737)
- chore(deps): bump openai from 4.94.0 to 4.95.0 (#3736)
- chore(deps): bump openai from 4.95.0 to 4.95.1 (#3766)

### Documentation

- docs(redteam): add donotanswer to sidebar and plugins list (#3767)
- docs(redteam): add isRemote to all harmful plugins (#3769)
- docs(providers): update model IDs to latest versions (#3770)
- docs(about): add Asmi Gulati to team section (#3760)
- docs(about): add Matthew Bou to team section (#3759)

## [0.110.1] - 2025-04-17

### Added

- feat(openai): add support for GPT-4.1 model by [@mldangelo](https://github.com/promptfoo/promptfoo/pull/3698)
- feat(openai): add support for o4-mini reasoning model by [@mldangelo](https://github.com/promptfoo/promptfoo/pull/3727)
- feat(openai): add support for o4-mini reasoning model (#3727)

### Changed

- feat: Change pass rate to ASR and add export in report by [@sklein12](https://github.com/promptfoo/promptfoo/pull/3694)
- fix: Update prompt extraction to work in more scenarios without providing a prompt by [@sklein12](https://github.com/promptfoo/promptfoo/pull/3697)
- fix: google is valid function call allow property_ordering field in tool schema by [@abrayne](https://github.com/promptfoo/promptfoo/pull/3704)
- fix: settings positioning in strategies view by [@typpo](https://github.com/promptfoo/promptfoo/pull/3723)
- fix: stricter test for null or undefined in transform response by [@typpo](https://github.com/promptfoo/promptfoo/pull/3730)
- chore(dependencies): update dependencies to latest versions by [@mldangelo](https://github.com/promptfoo/promptfoo/pull/3693)
- chore: rename owasp plugin presets by [@typpo](https://github.com/promptfoo/promptfoo/pull/3695)
- chore: expand frameworks section by [@typpo](https://github.com/promptfoo/promptfoo/pull/3700)
- chore(self-hosting): update self-hosting instructions by [@mldangelo](https://github.com/promptfoo/promptfoo/pull/3701)
- chore: bump openai from 4.93.0 to 4.94.0 by [@dependabot](https://github.com/promptfoo/promptfoo/pull/3702)
- chore(cli): When sharing, show auth-gate prior to re-share confirmation by [@will-holley](https://github.com/promptfoo/promptfoo/pull/3706)
- chore: email verification analytics by [@sklein12](https://github.com/promptfoo/promptfoo/pull/3708)
- chore(cli): improves robustness of hasEvalBeenShared util by [@will-holley](https://github.com/promptfoo/promptfoo/pull/3709)
- chore: easily remove plugins/strats from review page by [@typpo](https://github.com/promptfoo/promptfoo/pull/3711)
- chore: bump the npm_and_yarn group with 2 updates by [@dependabot](https://github.com/promptfoo/promptfoo/pull/3714)
- chore(cli): Health check API before running Redteam by [@will-holley](https://github.com/promptfoo/promptfoo/pull/3718)
- chore: make strategies configurable where applicable by [@typpo](https://github.com/promptfoo/promptfoo/pull/3722)
- chore: remove moderation assertions from foundation model redteam example by [@mldangelo](https://github.com/promptfoo/promptfoo/pull/3725)
- chore(cli): Improve description of Redteam run command by [@will-holley](https://github.com/promptfoo/promptfoo/pull/3720)
- chore: better parsing by [@MrFlounder](https://github.com/promptfoo/promptfoo/pull/3732)
- docs: add owasp selection image by [@typpo](https://github.com/promptfoo/promptfoo/pull/3696)
- docs: best-of-n documentation fixes by [@typpo](https://github.com/promptfoo/promptfoo/pull/3712)
- perf(webui): Reduce memory usage of eval results by [@will-holley](https://github.com/promptfoo/promptfoo/pull/3678)
- refactor: update export syntax for functions by [@mldangelo](https://github.com/promptfoo/promptfoo/pull/3734)
- test: add unit test for src/providers/google/util.ts by [@gru-agent](https://github.com/promptfoo/promptfoo/pull/3705)
- test: add unit test for src/redteam/commands/poison.ts by [@gru-agent](https://github.com/promptfoo/promptfoo/pull/3728)
- chore: bump version 0.110.1 (#3739)
- refactor: update export syntax for functions (#3734)

### Fixed

- fix(providers): output json rather than string from google live provider by [@abrayne](https://github.com/promptfoo/promptfoo/pull/3703)
- fix(cli): Use correct url for sharing validation by [@will-holley](https://github.com/promptfoo/promptfoo/pull/3710)
- fix(cli/redteam/poison): Write docs to the output dir by [@will-holley](https://github.com/promptfoo/promptfoo/pull/3726)
- fix(evaluator): handle prompt rendering errors gracefully by [@mldangelo](https://github.com/promptfoo/promptfoo/pull/3729)
- fix: stricter test for null or undefined in transform response (#3730)
- fix(evaluator): handle prompt rendering errors gracefully (#3729)

### Documentation

- docs(sharing): add troubleshooting section for upload issues by [@mldangelo](https://github.com/promptfoo/promptfoo/pull/3699)

## [0.110.0] - 2025-04-14

### Tests

- test: add unit test for src/redteam/commands/poison.ts (#3728)
- test: add unit test for src/providers/google/util.ts (#3705)
- test: add unit test for src/app/src/pages/eval/components/TableSettings/hooks/useSettingsState.ts (#3679)

### Added

- feat(assertions): add GLEU metric (#3674)
- feat(providers): add Grok-3 support (#3663)
- feat(providers): add support for AWS Bedrock Knowledge Base (#3576)
- feat(openai): add support for GPT-4.1 model (#3698)
- feat: Change pass rate to ASR and add export (#3694)

### Changed

- fix: correct formatting issues (#3688)
- chore(webui): add X to report drawer (#3680)
- chore(share): improve error message on sharing (#3654)
- chore(redteam): implement reset button for strategies (#3684)
- chore(report): make eval output text expansion clearer (#3681)
- chore(report): make it clearer that plugins on the report can be clicked (#3683)
- chore(webui): change model to target in report view (#3646)
- chore(strategies): update Large preset strategies (#3675)
- chore(docker): update base images to Node.js 22 (#3666)
- chore(redteam): make audio strategy remote-only (#3618)
- chore(redteam): remove stale check for buildDate when fetching a config from cloud (#3658)
- docs: improve styles on nav buttons (#3637)
- docs: update user count to 75,000+ (#3662)
- refactor: change multimodal live to live (#3657)
- refactor(util): consolidate tool loading and rendering (#3642)
- test: add unit test for src/commands/auth.ts (#3652)
- chore: easily remove plugins/strats from review page (#3711)
- perf(webui): Reduce memory usage of eval results (#3678)
- chore: bump version 0.110.0 (#3692)
- chore: better parsing (#3732)
- chore: remove moderation assertions from foundation model redteam example (#3725)
- chore: make strategies configurable where applicable (#3722)
- chore(cli): Improve description of Redteam run command (#3720)
- chore(cli): Health check API before running Redteam (#3718)
- chore: bump the npm_and_yarn group with 2 updates (#3714)
- chore(cli): improves robustness of hasEvalBeenShared util (#3709)
- chore: email verification analytics (#3708)
- chore(cli): When sharing, show auth-gate prior to re-share confirmation (#3706)
- chore: bump openai from 4.93.0 to 4.94.0 (#3702)
- chore: expand frameworks section (#3700)
- chore: rename owasp plugin presets (#3695)
- chore(dependencies): update dependencies to latest versions (#3693)

### Fixed

- fix(auth): remove deprecated login flow (#3650)
- fix(evals): implement sharing idempotence (#3653)
- fix(huggingface): disable var expansion for huggingface datasets to prevent array field expansion (#3687)
- fix(logger): resolve `[Object object]` empty string error (#3638)
- fix(providers): address scenario where type refers to function field rather than schema type (#3647)
- fix(providers): handle transformRequest for Raw HTTP (#3665)
- fix(providers): resolve Google Vertex AI output format (#3660)
- fix(providers): support gemini system_instruction prompt format (#3672)
- fix(share): add backward compatibility for '-y' flag (#3640)
- fix(share): ensure promptfoo share respects sharing config from promptfooconfig.yaml (#3668)
- fix(testCaseReader): make JSON test file parsing preserve test case structure (#3651)
- fix(webui): fix eval comparison mode filter (#3671)
- fix(cli/redteam/poison): Write docs to the output dir (#3726)
- fix: settings positioning in strategies view (#3723)
- fix(cli): Use correct url for sharing validation (#3710)
- fix: google is valid function call allow property_ordering field in tool schema (#3704)
- fix(providers): output json rather than string from google live provider (#3703)
- fix: Update prompt extraction to work in more scenarios without providing a prompt (#3697)

### Dependencies

- chore(deps): bump @aws-sdk/client-bedrock-runtime from 3.784.0 to 3.785.0 (#3644)
- chore(deps): bump @aws-sdk/client-bedrock-runtime from 3.785.0 to 3.787.0 (#3670)
- chore(deps): bump openai from 4.92.1 to 4.93.0 (#3643)
- chore(deps): bump vite from 6.2.5 to 6.2.6 in the npm_and_yarn group (#3677)

### Documentation

- docs(nav): add lm security db to nav (#3690)
- docs(blog): add interactive blog on invisible Unicode threats (#3621)
- docs: best-of-n documentation fixes (#3712)
- docs(self-hosting): update self-hosting instructions (#3701)
- docs(sharing): add troubleshooting section for upload issues (#3699)
- docs: add owasp selection image (#3696)

## [0.109.1] - 2025-04-08

### Added

- feat: Eval sharing idempotence (#3608)

### Changed

- chore(schema): make extensions field nullable (#3611)
- chore(webui): add multi-turn tool discovery to UI (#3622)
- chore(scripts): ensure GitHub CLI is installed in preversion (#3614)
- refactor(share): improve formatting of cloud sharing instructions (#3628)
- refactor(tests): consolidate and reorganize test files (#3616)
- chore: bump version 0.109.1 (#3634)
- chore: bump version 0.109.0 (#3613)

### Fixed

- fix(assertions): handle both string and object outputs from llm-rubric providers (#3624)
- fix(assertions): fix google is-valid-function-call (#3625)
- fix(eval): handle providers array with file references to multiple providers (#3617)

### Dependencies

- chore(deps): bump @aws-sdk/client-bedrock-runtime from 3.782.0 to 3.784.0 (#3619)
- chore(deps): bump openai from 4.91.1 to 4.92.1 (#3620)
- chore(deps): update dependencies to resolve vulnerabilities (#3631)

### Documentation

- docs(contributing): add guidance on adding a new assertion (#3610)
- docs(enterprise): add enterprise documentation (#3596)
- docs(moderation): update moderation documentation for LlamaGuard 3 (#3630)
- docs(providers): clarify AWS Bedrock credential resolution order (#3633)
- docs(providers): improve Lambda Labs documentation (#3615)

### Tests

- test(providers): add unit test for src/providers/google/util.ts (#3626)
- test: add unit test for src/commands/share.ts (#3641)
- test: add unit test for src/app/src/pages/eval/components/store.ts (#3635)
- test: add unit test for src/types/index.ts (#3612)

## [0.109.0] - 2025-04-08

### Added

- feat(eval): track assertion tokens in token usage (#3551)
- feat(plugins): add CCA plugin with documentation and grader (#3590)
- feat(providers): add Google valid function call support (#3605)
- feat(providers): add Lambda Labs integration (#3601)
- feat(webui): add pass rate column (#3580)

### Changed

- chore(api): prefix API routes with /api/v1/ (#3587)
- chore(evals): remove print option from evals data grid (#3595)
- chore(webui): update provider selector in create eval page (#3597)

### Fixed

- fix(dataset): resolve issue when generating a dataset without a `providers` key in configuration (#3603)
- fix(server): prevent server crash when unknown model is selected (#3593)

### Dependencies

- chore(deps): bump vite from 6.2.4 to 6.2.5 in the npm_and_yarn group (#3594)
- chore(deps): bump @aws-sdk/client-bedrock-runtime from 3.779.0 to 3.782.0 (#3592)

### Documentation

- docs(plugins): add llms.txt plugin and convert config to TypeScript (#3600)
- docs(plugins): remove duplicate plugins in list (#3599)
- docs(providers): add Llama 4 model details (#3598)
- docs(self-hosting): clarify configuration and sharing options (#3591)

## [0.108.0] - 2025-04-03

### Tests

- test: add unit test for src/providers/lambdalabs.ts (#3602)

### Added

- feat(sharing): migrate sharing to promptfoo.app (#3572)
- feat(providers): add Google AI Studio tool use (#3564)
- feat(providers): add promptfoo model endpoint (#3534)
- feat(providers): implement Google Live mock stateful API (#3500)
- feat(redteam): add multi-turn tool discovery plugin (#3448)
- feat(dataset-generation): output generated datasets as CSV (#3573)

### Changed

- chore(redteam): add OWASP red team mappings (#3581)
- chore(webui): link URLs in metadata (#3569)
- chore(webui): use datagrids for Prompts, Datasets, and History (#3556)
- chore(build): split test and build jobs for faster CI workflow (#3586)
- chore: 0.108.0 (#3589)
- docs: add link to API reference (#3583)
- docs: add screenshot (#3582)
- docs: update docs around Google tools and rename multimodal live (#3578)
- refactor: rename vertexUtil to util and Google provider to AIS provider (#3567)
- test: add unit test for src/commands/generate/dataset.ts (#3575)

### Fixed

- fix(providers): make AIStudio & Live handle system prompts as thoroughly as vertex (#3588)
- fix(providers): enable Google to load tools from vars (#3579)
- fix(csv): update CSV docs and trim whitespace for keys in CSV test files (#3571)

### Dependencies

- chore(deps): bump @aws-sdk/client-bedrock-runtime from 3.778.0 to 3.779.0 (#3563)
- chore(deps): bump openai from 4.90.0 to 4.91.0 (#3562)
- chore(deps): bump openai from 4.91.0 to 4.91.1 (#3577)
- chore(deps): update jspdf and dompurify dependencies (#3585)
- chore(deps): update to vite 6 (#3584)

### Documentation

- docs(azure): add guidance on configuring DeepSeek models (#3559)

## [0.107.7] - 2025-04-01

### Added

- feat(evals): add evals index page (#3554)
- feat(guardrails): implement adaptive prompting guardrails (#3536)
- feat(prompts): add support for loading prompts from CSV files (#3542)
- feat(providers): load arbitrary files in nested configs in python provider (#3540)
- feat(redteam): add UnsafeBench plugin for testing unsafe image handling (#3422)

### Changed

- chore: fix type of Prompt to use omit (#3526)
- chore: hide navbar during report PDF generation (#3558)
- chore(dependencies): update package dependencies to latest versions (#3544)
- docs: add openapi reference page (#3550)
- docs: add foundation model guide (#3531)
- docs: rename guide (#3546)
- docs: update multi modal guide (#3547)
- refactor: improve google types (#3549)
- refactor: unify google apis (#3548)
- test: add unit test for src/python/pythonUtils.ts (#3508)
- chore: bump @aws-sdk/client-bedrock-runtime from 3.775.0 to 3.777.0 (#3521)
- chore: bump @aws-sdk/client-bedrock-runtime from 3.777.0 to 3.778.0 (#3541)
- chore: bump openai from 4.89.1 to 4.90.0 (#3520)
- chore: bump version 0.107.7 (#3560)
- chore: bump vite from 5.4.15 to 5.4.16 in the npm_and_yarn group (#3555)
- Revert "docs(azure): add guidance on configuring DeepSeek models" (#3561)

### Fixed

- fix(assertions): include reason in python score threshold message (#3528)
- fix(assertions): log all reasons in g-eval (#3522)
- fix(datasets): add support for jsonl test cases (#3533)
- fix(http): template strings directly in url (#3525)
- fix(providers): add logging and fix custom python provider caching (#3507)
- fix(redteam): correct tool count (#3557)
- fix(webui): handle : characters better in metadata search (#3530)

### Documentation

- docs(azure-example): update assistant prompts and test cases (#3529)
- docs(red-team): add metadata to foundation models guide (#3532)
- docs(sagemaker): improve documentation (#3539)
- docs(troubleshooting): add guidance for better-sqlite version mismatch (#3537)

## [0.107.6] - 2025-03-28

### Tests

- test: add unit test for src/models/eval.ts (#3553)
- test: add unit test for src/prompts/processors/csv.ts (#3543)
- test: add unit test for src/providers/promptfooModel.ts (#3535)

### Added

- feat(providers): add support for Amazon SageMaker (#3413)

### Changed

- feat: litellm provider (#3517)
- fix: handle circular provider references (#3511)
- chore: bump openai from 4.89.0 to 4.89.1 (#3509)
- chore(blog): improve pagination and post grid UI (#3504)
- chore: add support for `apiKeyRequired` in openai provider (#3513)
- chore: bump version 0.107.6 (#3519)
- docs: owasp red teaming guide (#3101)

### Fixed

- fix(providers): support token counting for every major type of bedrock model (#3506)
- fix(env): add override option to dotenv.config for --env-file support (#3502)

## [0.107.5] - 2025-03-26

### Tests

- test: add unit test for src/providers/openai/index.ts (#3514)
- test: add unit test for src/models/evalResult.ts (#3512)

### Added

- feat(csv): add CSV metadata column support with array values (#2709)

### Changed

- chore: add filepaths to debug output (#3464)
- chore: remove generate test cases button from UI (#3475)
- chore(content): update user statistics (#3460)
- chore(providers): add support and docs for gemini 2.5 pro to Google Chat Provider (#3485)
- chore(providers): support refusal and JSON schemas in openai responses api (#3456)
- chore(providers): update openai model costs and add missing models (#3454)
- chore(redteam): add a PlinyGrader to more accurately grade Pliny results (#3478)
- chore: bump @aws-sdk/client-bedrock-runtime from 3.758.0 to 3.772.0 (#3452)
- chore: bump @aws-sdk/client-bedrock-runtime from 3.772.0 to 3.774.0 (#3482)
- chore: bump @aws-sdk/client-bedrock-runtime from 3.774.0 to 3.775.0 (#3498)
- chore: bump openai from 4.88.0 to 4.89.0 (#3451)
- chore: bump version 0.107.5 (#3505)
- chore: bump vite from 5.4.14 to 5.4.15 in the npm_and_yarn group (#3483)
- docs: ensure consistent redteam flag usage in guides (#3477)
- docs: reduce size of profile pic (#3484)
- test: add unit test for src/app/src/pages/redteam/setup/components/strategies/utils.ts (#3495)
- test: add unit test for src/providers/openai/util.ts (#3455)

### Fixed

- fix(togetherai): ensure max_tokens is respected in configuration (#3468)
- fix(providers): handle malformed response in a21 (#3465)
- fix(csv): newlines in CSVs (#3459)
- fix(providers): simulated user bugs (#3463)
- fix(assertions): replace logical OR with nullish coalescing for thresholds (#3486)
- fix(redteam): filter out template variables in entity extraction (#3476)
- fix(redteam): type of ALL_STRATEGIES to be as const (#3494)

### Dependencies

- chore(deps): update dependencies to latest versions (#3453)

### Documentation

- docs(contributing): enhance contributing guide with additional details and formatting (#3457)
- docs(examples): improve instructions for running 4o vs. 4o mini example (#3474)
- docs(multilingual): improve multilingual strategy documentation (#3487)
- docs(readme): improve README formatting and add new sections (#3461)
- docs(security): add security policy (#3470)
- docs(site): add Faizan to team page (#3473)
- docs(site): add will to team page (#3472)

## [0.107.4] - 2025-03-20

### Tests

- test: add unit test for src/assertions/similar.ts (#3490)
- test: add unit test for src/assertions/rouge.ts (#3489)
- test: add unit test for src/assertions/levenshtein.ts (#3488)
- test: add unit test for src/redteam/graders.ts (#3479)
- test: add unit test for src/logger.ts (#3467)
- test: add unit test for src/redteam/providers/toolDiscoveryMulti.ts (#3450)
- test: add unit test for src/redteam/graders.ts (#3449)
- test: add unit test for src/providers/openai/util.ts (#3441)

### Added

- feat(providers): Added support for OpenAI Responses API (#3440)

### Changed

- chore(dependencies): Bumped OpenAI from 4.87.4 to 4.88.0 (#3436)
- chore(webui): Included error message in toast (#3437)
- chore(providers): Added o1-pro (#3438)
- chore(scripts): Specified repository for postversion PR creation (#3432)
- test: Added unit test for src/evaluatorHelpers.ts (#3430)
- chore: bump version 0.107.4 (#3447)

### Fixed

- fix(Dockerfile): Created .promptfoo directory in Dockerfile and removed initContainer (#3435)
- fix(providers): Fixed caching behavior for Azure assistants (#3443)
- fix(providers): Resolved Go provider CallApi redeclaration issue (#3414)
- fix(redteam): Added missing constants for RAG poisoning plugin (#3375)

### Documentation

- docs(blog): Added misinformation blog post (#3433)
- docs(examples): Added redteam-azure-assistant example (#3446)
- docs(redteam): Added guidance on purpose for image redteams (#3444)
- docs(redteam): Created guides section under red teaming (#3445)
- docs(site): Added responsible disclosure policy (#3434)

## [0.107.3] - 2025-03-19

### Tests

- test: add unit test for src/providers/azure/util.ts (#3427)
- test: add unit test for src/providers/azure/warnings.ts (#3426)

### Changed

- chore(providers): improve Azure Assistant integration (#3424)
- chore(providers): add Google multimodal live function callbacks (#3421)
- refactor(providers): split Azure provider into multiple files and update model pricing (#3425)
- docs: add multi-modal redteam example (#3416)
- chore: bump version 0.107.3 (#3431)

### Dependencies

- chore(deps): bump openai from 4.87.3 to 4.87.4 (#3428)

## [0.107.2] - 2025-03-17

### Tests

- test: add unit test for src/redteam/graders.ts (#3423)
- test: add unit test for src/providers/golangCompletion.ts (#3415)

### Added

- feat(assertions): update factuality grading prompt to improve compatibility across many different providers (#3408)
- feat(providers): add support for OpenAI Realtime API (#3383)
- feat(providers): update default Anthropic providers to latest version (#3388)

### Changed

- chore(cli): set PROMPTFOO_INSECURE_SSL to true by default (#3397)
- chore(webui): add success filter mode (#3387)
- chore(webui): add more copying options in EvalOutputPromptDialog (#3379)
- chore(onboarding): update presets (#3411)
- chore(auth): improve login text formatting (#3389)
- chore(init): add fallback to 'main' branch for example fetching (#3417)
- chore(prompts): remove unused prompts from grading.ts (#3407)
- chore(redteam): update entity extraction prompt (#3405)
- refactor(providers): split Anthropic provider into modular components (#3406)
- chore: bump version 0.107.2 (#3419)
- revert: "fix(workflow): temporarily disable redteam-custom-enterprise-server job" (#3418)

### Fixed

- fix(providers): update Bedrock output method signature (#3409)
- fix(redteam): correct strategyId for jailbreak (#3399)

### Dependencies

- chore(deps): update dependencies to latest stable versions (#3385)

### Documentation

- docs(blog): add data poisoning article (#2566)
- docs(examples): update Amazon Bedrock provider documentation (#3401)
- docs(guides): add documentation on testing guardrails (#3403)
- docs(guides): add more content on agent and RAG testing (#3412)
- docs(providers): update AWS Bedrock documentation with Nova details (#3395)
- docs(redteam): remove duplicate plugin entry (#3393)
- docs(redteam): update examples (#3394)
- docs(style): introduce a cursor rule for documentation and do some cleanup (#3404)

## [0.107.1] - 2025-03-14

### Tests

- test: add unit test for src/redteam/strategies/iterative.ts (#3400)

### Fixed

- fix(workflow): temporarily disable redteam-custom-enterprise-server job (#3410)

### Changed

- chore: more copying options in EvalOutputPromptDialog (#3379)
- chore: add filter mode (#3387)
- chore(providers): update default Anthropic providers to latest version (#3388)
- chore(auth): improve login text formatting (#3389)
- chore: PROMPTFOO_INSECURE_SSL true by default (#3397)
- chore: bump version 0.107.1 (#3398)
- docs: update redteam examples (#3394)

### Dependencies

- chore(deps): update dependencies to latest stable versions (#3385)

### Documentation

- docs(redteam): remove duplicate plugin entry (#3393)

## [0.107.0] - 2025-03-13

### Tests

- test: add unit test for src/globalConfig/cloud.ts (#3391)
- test: add unit test for src/providers/openai/util.ts (#3384)
- test: add unit test for src/redteam/graders.ts (#3382)

### Added

- feat(cli): Add model-scan command (#3323)
- feat(webui): Add metadata filtering in ResultsTable (#3368)
- feat(providers): Add multi-modal live sequential function calls (#3345)
- feat(server): Load dotenv file when starting server (#3321)
- feat(redteam): Add audio strategy (#3347)
- feat(redteam): Add convert to image strategy (#3342)
- feat(webui): Add download failed tests dialog (#3327)

### Changed

- chore(providers): Add Bedrock support for DeepSeek (#3363)
- chore(docs): Add Cursor AI rules for development workflow (#3326)
- chore(webui): Sync custom policies UI changes from promptfoo-cloud (#3257)
- chore(redteam): Make image jailbreak strategy runnable (#3361)
- chore(redteam): Add missing audio and image descriptions (#3372)
- chore(webui): Improve keyboard shortcut order in DownloadMenu (#3330)
- chore(error): Improve malformed target response error message (#3341)
- chore(prompts): Support j2 files (#3338)
- chore(providers): Add missing Bedrock models (#3362)
- chore(providers): Improve support for Azure reasoning models and update documentation (#3332)
- chore(providers): Integrate DeepSeek reasoning context into output (#3285)
- chore(providers): Support entire ProviderResponse output (#3343)
- chore(providers): Support multi-segment prompts in google:live provider (#3373)
- chore(redteam): Add fallback to harmful grader for specific ID patterns (#3366)
- chore(redteam): Add pluginId to plugin metadata (#3367)
- chore(redteam): Add strategyId metadata to test cases (#3365)
- chore(release): Bump version to 0.107.0 (#3378)
- chore(webui): Clean up YAML from download menu (#3328)
- chore(webui): Improve styling of table settings modal (#3329)
- chore(webui): Improve YAML editor component (#3325)
- chore(webui): Sort display metrics alphabetically in eval output cells (#3364)
- refactor(redteam): Remove harmCategory from harmful plugin vars (#3371)

### Fixed

- fix(evaluator): Merge test case metadata with provider response metadata (#3344)
- fix(redteam): Include assertion in remote grading result (#3349)
- fix(providers): Fix environment variable substitution in HTTP provider headers (#3335)
- fix(redteam): Update moderation flag default and adjust test case metadata (#3377)
- fix(share): Correct URL display when self-hosting (#3312)
- fix(webui): Fix missing plugins in report view (#3356)

### Dependencies

- chore(deps): Bump @azure/identity from 4.7.0 to 4.8.0 (#3352)
- chore(deps): Bump @babel/runtime from 7.26.7 to 7.26.10 in the npm_and_yarn group (#3348)
- chore(deps): Bump openai from 4.86.2 to 4.87.3 (#3353)
- chore(deps): Bump the npm_and_yarn group with 3 updates (#3336)
- chore(deps): Run `npm audit fix` (#3359)

### Documentation

- docs(blog): Add sensitive information disclosure post (#3350)
- docs(examples): Add foundation model redteam example (#3333)
- docs(scanner): Add model scanner documentation (#3322)

## [0.106.3] - 2025-03-07

### Added

- feat(redteam): Advanced redteam configurations from cloud provider (#3303)
- feat(redteam): Advanced redteam configurations from cloud provider (#3303)

### Changed

- chore: Bump version 0.106.3 (#3320)
- chore(providers): Add EU Nova models to Bedrock (#3318)
- chore: bump version 0.106.2 (#3317)

### Fixed

- fix(webui): Setting custom target ID (#3319)
- fix(providers): amazon nova outputs

### Documentation

- docs(self-hosting): Add a note about PROMPTFOO_CONFIG_DIR (#3315)

## [0.106.2] - 2025-03-07

### Changed

- chore(providers): add claude 3.7 thinking support in bedrock (#3313)
- chore(providers): add `showThinking` option to anthropic and bedrock (#3316)
- chore: Update cloud provider prefix (#3311)

## [0.106.1] - 2025-03-06

### Tests

- test: add unit test for src/providers/azure/moderation.ts (#3298)
- test: add unit test for src/providers/defaults.ts (#3297)
- test: add unit test for src/providers/defaults.ts (#3294)

### Added

- feat(providers): Google Multimodal Live provider by @abrayne in #3270
- feat(providers): add support for gpt-4o-audio-preview by @mldangelo in #3302
- feat(cloud): Fetch provider from cloud by @sklein12 in #3299
- feat(moderation): add Azure Content Safety API moderation by @MrFlounder in #3292

### Changed

- chore: bump version 0.106.1 by @MrFlounder in #3310
- chore(build): add pnpm support by @mldangelo in #3307
- chore(config): add fallback for eval without configuration by @mldangelo in #3279
- chore(config): enhance error message formatting by @mldangelo in #3306
- chore(dep): bump @anthropic-ai/sdk from 0.38.0 to 0.39.0 by @dependabot in #3269
- chore(dep): bump openai from 4.86.1 to 4.86.2 by @dependabot in #3305
- chore(providers): enable templating of Google API credentials by @mldangelo in #3283
- chore(providers): support for xai region by @typpo in #3281
- chore(scripts): remove unused and undocumented install script by @mldangelo in #3308
- chore(webui): set proper MIME types for JavaScript files by @mldangelo in #3271
- docs: more bedrock multimodal docs by @typpo in #3268
- docs: show remote status for plugins by @typpo in #3272
- docs: update azure moderation doc by @MrFlounder in #3309
- docs: improve JavaScript provider documentation by @mldangelo in #3301
- test: add unit test for src/globalConfig/accounts.ts by @gru-agent in #3254
- test: add unit test for src/providers/vertexUtil.ts by @gru-agent in #3278
- test: add unit test for src/util/cloud.ts by @gru-agent in #3300
- test: add unit test for src/providers/golangCompletion.ts by @gru-agent in #3276

### Fixed

- fix(providers): remove duplicate CallApi in golang completion by @MrFlounder in #3275
- fix(providers): support @smithy/node-http-handler ^4.0.0 by @aloisklink in #3288
- fix(config): env vars in promptfooconfig.yaml files are strings by @mldangelo in #3273
- fix(eval): honor evaluateOptions when config file is in a different directory by @mldangelo in #3287
- fix(providers): catch Vertex finish_reason errors correctly by @kieranmilan in #3277

## [0.106.0] - 2025-03-03

### Tests

- test: add unit test for src/providers/google.ts (#3284)
- test: add unit test for src/types/index.ts (#3274)

### Changed

- feat: base64 loader for images (#3262)
- feat: allow prompt functions to return config (#3239)
- fix: infinite rerender in provider editor (#3242)
- chore(providers): refactor OpenAI image provider to remove OpenAI Node SDK dependency (#3245)
- chore(providers): replace OpenAI moderation provider SDK with fetch (#3248)
- chore: Add Foundational Model Reports links to Resources menu and footer (#3250)
- chore: inference limit warning (#3253)
- chore: Fix an error in Google SpreadSheet(Authenticated) with a header without a value (#3255)
- chore: bump version 0.106.0 (#3267)
- test: add unit test for src/providers/openai/util.ts (#3241)

### Dependencies

- chore(deps): update dependencies to latest versions (#3247)

### Documentation

- docs(press): add new podcast to press page (#3252)

## [0.105.1] - 2025-02-28

### Added

- feat(providers): add support for execution of function/tool callbacks in Vertex provider (@abrayne) [#3215](https://github.com/promptfoo/promptfoo/pull/3215)

### Changed

- chore(cli): refactor share command (@mldangelo) [#3234](https://github.com/promptfoo/promptfoo/pull/3234)
- chore(providers): add support for GPT-4.5 OpenAI model (@mldangelo) [#3240](https://github.com/promptfoo/promptfoo/pull/3240)
- chore(providers): lazy load replicate provider (@typpo) [#3220](https://github.com/promptfoo/promptfoo/pull/3220)
- chore(providers): support inject vars in query params for raw requests for http provider (@sklein12) [#3233](https://github.com/promptfoo/promptfoo/pull/3233)
- chore(redteam): map RBAC-tagIds when pulling redteam configs from the cloud (@sklein12) [#3229](https://github.com/promptfoo/promptfoo/pull/3229)
- chore(webui): add reusable error boundary component (@mldangelo) [#3224](https://github.com/promptfoo/promptfoo/pull/3224)
- chore(webui): fix progress to history redirects (@mldangelo) [#3217](https://github.com/promptfoo/promptfoo/pull/3217)
- chore(webui): make datasets optional in history and prompts components (@mldangelo) [#3235](https://github.com/promptfoo/promptfoo/pull/3235)
- revert: "chore: Map RBAC-tagIds when pulling redteam configs from the cloud" (@sklein12) [#3231](https://github.com/promptfoo/promptfoo/pull/3231)
- docs: update Claude vs GPT comparison (@AISimplyExplained) [#3216](https://github.com/promptfoo/promptfoo/pull/3216)
- test: add unit test for src/app/src/pages/history/History.tsx (@gru-agent) [#3197](https://github.com/promptfoo/promptfoo/pull/3197)
- test: add unit test for src/providers/vertexUtil.ts (@gru-agent) [#3208](https://github.com/promptfoo/promptfoo/pull/3208)
- test: add unit test for src/server/server.ts (@gru-agent) [#3198](https://github.com/promptfoo/promptfoo/pull/3198)

### Dependencies

- chore(deps): bump @aws-sdk/client-bedrock-runtime from 3.751.0 to 3.755.0 (@dependabot) [#3213](https://github.com/promptfoo/promptfoo/pull/3213)
- chore(deps): bump version 0.105.1 (@mldangelo) [#3244](https://github.com/promptfoo/promptfoo/pull/3244)

### Documentation

- docs(command-line): update documentation with new commands and options (@mldangelo) [#3223](https://github.com/promptfoo/promptfoo/pull/3223)
- docs(vertex): enhance and update Vertex AI documentation (@mldangelo) [#3107](https://github.com/promptfoo/promptfoo/pull/3107)

### Tests

- test(history): remove obsolete History component tests (@mldangelo) [#3218](https://github.com/promptfoo/promptfoo/pull/3218)

## [0.105.0] - 2025-02-25

### Added

- feat(assertions): add custom assertion scoring functions (#3142)
- feat(providers): add Claude 3.7 (#3200)
- feat(providers): add Databricks provider (#3124)
- feat(providers): add support for multiple providers in single config file (#3156)
- feat(webui): add HTTPS option for raw request in redteam setup (#3149)

### Changed

- chore!(providers): remove direct provider exports in favor of loadApiProvider (#3183)
- chore(build): enable SWC for ts-node for faster dev server (#3126)
- chore(eval): add eval-id to --filter-failing and --filter-errors-only eval flags (#3174)
- chore(logging): replace console.error with logger.error (#3175)
- chore(providers): add support for Anthropic Claude 3.7 Sonnet model (#3202)
- chore(providers): add support for Claude on Vertex (#3209)
- chore(providers): update Claude 3.7 Sonnet configurations (#3199)
- chore(redteam): refactor HarmBench plugin (#3176)
- chore(release): bump version to 0.105.0 (#3210)
- chore(webui): add pagination to eval selector (#3189)
- chore(webui): add pagination to reports index frontend (#3190)
- chore(webui): add toggle for application vs model testing (#3194)
- chore(webui): enhance dataset dialog and table UI (#3154)
- chore(webui): improve external systems section styling (#3195)
- chore(webui): improve prompts page view (#3135)
- chore(webui): modernize UI components (#3150)
- chore(webui): refactor data loading in progress view for reusability (#3136)
- chore(webui): return detailed error messages from fetch (#3145)
- chore(webui): sync UI improvements from cloud (#3164)
- chore(webui): update outdated onboarding models (#3130)
- refactor(env): centralize environment variable schema (#3105)
- refactor(providers): extract provider registry to dedicated module (#3127)
- refactor(utils): separate database utilities from general utilities (#3184)
- refactor(webui): rename progress to history (#3196)

### Fixed

- fix(cli): fix list command for datasets (#3163)
- fix(cli): resolve issue where script.py:myFunc fails fs stat check with PROMPTFOO_STRICT_FILES=true (#3133)
- fix(env): ensure environment variables are properly merged and rendered in Nunjucks (#3134)
- fix(providers): update Go toolchain version to valid syntax (#3170)
- fix(providers): add JSON stringify for debug output in `http` provider (#3131)
- fix(providers): correct Gemini/OpenAI format conversion (#3206)
- fix(providers): handle OpenRouter empty content (#3205)
- fix(providers): properly classify API errors with ResultFailureReason.ERROR (#3141)
- fix(providers): remove content length header in HTTP provider (#3147)
- fix(site): resolve mobile responsiveness issues (#3201)
- fix(webui): improve dark mode colors (#3187)
- fix(webui): resolve share modal infinite loop (#3171)

### Dependencies

- chore(deps): bump @aws-sdk/client-bedrock-runtime from 3.744.0 to 3.749.0 (#3121)
- chore(deps): bump @aws-sdk/client-bedrock-runtime from 3.749.0 to 3.750.0 (#3128)
- chore(deps): bump @aws-sdk/client-bedrock-runtime from 3.750.0 to 3.751.0 (#3159)
- chore(deps): bump @azure/identity from 4.6.0 to 4.7.0 (#3160)
- chore(deps): bump openai from 4.85.0 to 4.85.1 (#3120)
- chore(deps): bump openai from 4.85.1 to 4.85.2 (#3161)
- chore(deps): bump openai from 4.85.2 to 4.85.3 (#3173)
- chore(deps): bump openai from 4.85.3 to 4.85.4 (#3192)
- chore(deps): update dependencies to latest versions (#3193)

### Documentation

- docs(vertex): add gemini-2.0-flash-001 fixes #3167 (#3168)
- docs(metrics): improve derived metrics documentation (#3157)
- docs(configuration): enhance CSV documentation with custom assertion example (#3158)
- docs(press): update press page with new content and resources (#3103)

### Tests

- test(routes): add unit test for src/server/routes/redteam.ts (#3181)

## [0.104.4] - 2025-02-17

### Added

- feat(redteam): add reasoning denial of service plugin (#3109)
- feat(providers): add support for tools in Vertex provider (#3077)

### Changed

- chore(providers): update replicate default moderation provider (#3097)
- chore(redteam): update grader prompt (#3092)
- chore(testCases): improve error message clarity in testCaseReader, clean up tests (#3108)
- chore(testCases): improve JSON field support in CSV test cases (#3102)
- chore(webui): add extension hooks support to red team configuration (#3067)
- chore(webui): display suggestion note (#3116)
- chore(webui): refine suggestion behavior (#3112)

### Fixed

- fix(providers): support nested directory structures in Go provider (#3118)

### Dependencies

- chore(deps): bump openai from 4.84.0 to 4.85.0 (#3095)
- chore(deps): bump version to 0.104.4 (#3119)

### Documentation

- docs(blog): add agent security blog post (#3072)
- docs(google-sheets): improve documentation clarity (#3104)
- docs: adds deprecation notice for PaLM models (#3172)

### Tests

- test(providers): add unit test for src/providers/openai/image.ts (#3086)
- test(redteam): add unit test for src/redteam/plugins/overreliance.ts (#3093)
- test(core): add unit test for src/table.ts (#3084)
- test: add unit test for src/types/index.ts (#3177)
- test: add unit test for src/types/index.ts (#3144)
- test: add unit test for src/assertions/assertionsResult.ts (#3143)

## [0.104.3] - 2025-02-14

### Tests

- test: add unit test for src/providers/replicate.ts (#3098)

### Changed

- chore(release): bump version to 0.104.3 (#3091)
- refactor(prompts): consolidate prompt processing logic (#3081)
- refactor(utils): move utils to util (#3083)

### Fixed

- fix(testCaseReader): correctly process file:// URLs for YAML files (#3082)

## [0.104.2] - 2025-02-13

### Tests

- test: add unit test for src/validators/redteam.ts (#3074)

### Changed

- chore(providers): add extra_body support for Anthropic API (#3079)
- chore(webui): add pagination and show more/less controls to intent sections (#2955)
- chore(auth): sync email between config and login commands (#3062)
- chore: remove debug log (#3071)
- chore(testCases): add HuggingFace Hub token support for datasets (#3063)
- docs: document `NO_PROXY` environment variable (#3070)

### Fixed

- fix(providers): Anthropic API error handling for 413s (#3078)
- fix(redteam): correct foundation plugin collection expansion (#3073)

### Dependencies

- chore(deps): bump openai from 4.83.0 to 4.84.0 (#3075)
- chore(deps): bump version to 0.104.2 (#3080)

## [0.104.1] - 2025-02-11

### Documentation

- docs: improve getting started guide (#3065)

### Added

- feat(test-cases): add support for loading dynamic test cases from Python and JavaScript/TypeScript files (#2993)
- feat(assertions): add `threshold` support for `llm-rubric` (#2999)
- feat(package): add guardrails in node package (#3034)

### Changed

- chore(assertions): improve parsing of llm-rubric outputs (#3021)
- chore(assertions): make JSON parsing less strict for matchers (#3002)
- chore(assertions): parse string scores in llm rubric outputs (#3037)
- chore(build): resolve CodeQL invalid Go toolchain version warning (#3022)
- chore(ci): remove unused nexe build workflow (#3014)
- chore(config): enhance email validation with zod schema (#3011)
- chore(config): handle empty config files gracefully (#3027)
- chore(download): include comment in download data (#3052)
- chore(eval): add redteamFinalPrompt to download menu (#3035)
- chore(harmful): refine grader logic for specific categories (#3054)
- chore(hooks): improve handling of absolute paths in hook/code import (#3060)
- chore(providers): add bedrock llama3.3 support (#3031)
- chore(providers): add fireworks provider (#3001)
- chore(providers): allow Alibaba API base URL override (#3040)
- chore(providers): correct golang behavior for prompts with quotes (#3026)
- chore(providers): expose `deleteFromCache` to evict cache keys after fetch by providers (#3009)
- chore(providers): handle edge case in openai chat completion provider (#3033)
- chore(providers): validate dynamic method call (#3023)
- chore(redteam): add --no-progress-bar support for redteam generate and run (#3043)
- chore(redteam): add support for job progress in RunEvalOptions (#3042)
- chore(redteam): enhance refusal detection (#3015)
- chore(redteam): improve progress plumbing changes (#3053)
- chore(redteam): purge signature auth from redteam config if disabled (#2995)
- chore(redteam): support progress callback in redteam run (#3049)
- chore(release): bump version 0.104.1 (#3061)
- chore(webui): add clear search buttons to search fields (#3048)
- chore(webui): color pass rates on a gradient (#2997)
- chore(webui): ensure extensions are serialized from config in getUnifiedConfig (#3050)
- chore(webui): ensure thumbs remain active after selection (#3059)
- chore(webui): improve column selector tooltip placement (#3005)
- chore(webui): move dropdown chevron to correct position (#3007)
- chore(webui): reorganize provider configurations (#3028)
- refactor(test): split test case loading from synthesis (#3004)
- docs: fix PromptFoo vs. Promptfoo capitalization (#3013)
- docs: update assert function context docs and examples (#3008)

### Fixed

- fix(providers): escape single quotes in golang provider (#3025)

### Dependencies

- chore(deps): bump @aws-sdk/client-bedrock-runtime from 3.741.0 to 3.743.0 (#3020)
- chore(deps): bump @aws-sdk/client-bedrock-runtime from 3.743.0 to 3.744.0 (#3038)
- chore(deps): bump esbuild from 0.24.2 to 0.25.0 (#3056)
- chore(deps): bump openai from 4.82.0 to 4.83.0 (#3019)
- chore(deps): bump vitest from 2.1.8 to 2.1.9 (#3018)
- chore(deps): update dependencies (#3032)
- chore(deps): update dependencies to latest versions (#3024)
- chore(deps): update vitest to resolve CVE issues (#3016)

### Tests

- test(unit): add test for src/redteam/sharedFrontend.ts (#3051)
- test: add unit test for src/integrations/huggingfaceDatasets.ts (#3064)

## [0.104.0] - 2025-02-06

### Tests

- test: add unit test for src/redteam/util.ts (#3017)

### Added

- feat(openai): Updated default grading provider to gpt-4o-2024-11-20 (#2987)
- feat(assertions): Added `.js` file support for `rubricPrompt` in `llm-rubric` assertion (#2972)
- feat(redteam): Added pandamonium strategy (#2920)
- feat(redteam): Added retry strategy for regression testing (#2924)
- feat(redteam): Added support for base64-encoded key strings in webui in addition to file paths and file upload (#2983)

### Changed

- chore(redteam): Improved RBAC grader (#2976)
- chore(redteam): Improved BOLA grader (#2982)
- chore(site): Added HTTP endpoint config generator link (#2957)
- chore(webui): Synced test target configuration key file UI with cloud (#2959)
- chore(docs): Changed Docusaurus default port (#2964)
- chore(redteam): Added foundation model plugin collection (#2967)
- chore(redteam): Cleaned up key validation code (#2992)
- chore(redteam): Sorted constants (#2988)
- chore(redteam): Sorted strategy list (#2989)
- chore(redteam): UI - Added new strategy presents and client-side session IDs (#2968)
- chore(share): Added confirmation step before generating public share link (#2921)
- chore(providers): Restructured OpenAI provider into modular files (#2953)
- chore: Fixed build due to duplicate import and cyclic dependency (#2969)
- chore(docusaurus): Added ability to override port via environment variable (#2986)
- test: Added unit test for src/assertions/utils.ts (#2974)
- test: Added unit test for src/redteam/plugins/rbac.ts (#2977)

### Fixed

- fix(redteam): Improved Crescendo strategy on refusals (#2979)
- fix(redteam): Added support for target delay in redteam setup UI (#2991)
- fix(redteam): Stringified guardrail headers (#2981)
- fix(redteam): Fixed harmbench plugin dataset pull location (#2963)

### Dependencies

- chore(deps): Bumped @aws-sdk/client-bedrock-runtime from 3.738.0 to 3.741.0 (#2973)
- chore(deps): Bumped version to 0.104.0 (#2994)
- chore(deps): Bumped vitest from 1.6.0 to 1.6.1 in /examples/jest-integration (#2978)

### Documentation

- docs(blog): DeepSeek tweaks (#2970)
- docs(blog): DeepSeek redteam (#2966)
- docs(cloud): Added service accounts (#2984)
- docs(guide): Added guide for doing evals with harmbench (#2943)
- docs(press): Added dedicated press page (#2990)
- docs(python): Updated Python provider docs to add guardrails usage example (#2962)

## [0.103.19] - 2025-02-02

### Tests

- test: add unit test for src/redteam/strategies/hex.ts (#2951)

### Added

- feat(redteam): Add a plugin to run redteams against the HarmBench dataset (#2896)
- feat(redteam): add hex strategy (#2950)

### Changed

- chore(providers): add o3 mini as an option to OpenAI provider (#2940)
- chore(providers): migrate Groq to use OpenAI provider - add groq reasoning example (#2952)
- chore(providers): update openai api version to support o3 models (#2942)
- chore(redteam): reduce false positives in politics plugin (#2935)
- chore(docs): re-add plugin documentation to the example (#2939)
- chore(examples): Example of a very simple barebones eval with Harmbench (#2873)
- chore: Reduced watched files for nodemon (#2949)
- chore(redteam): use shared penalized phrase function in `iterativeTree (#2946)
- chore: bump version 0.103.19 (#2954)

### Dependencies

- chore(deps): bump various dependencies (#2941)

## [0.103.18] - 2025-01-31

### Tests

- test: add unit test for src/redteam/constants.ts (#2928)
- test: add unit test for src/redteam/strategies/retry.ts (#2927)

### Added

- feat(providers): add Alibaba Model Studio provider (#2908)

### Changed

- fix: added tsx back to dependencies (#2923)
- fix: full rubricPrompt support for json/yaml filetypes (#2931)
- chore(grader): improve false positive detection for religion grader (#2909)
- chore(redteam): upgrade replicate moderation api to Llama Guard 3 (#2904)
- chore(webui): add preset collections for redteam plugins (#2853)
- chore: Move callEval outside of the function so we can re-use it (#2897)
- chore: Save test case from EvalResult (#2902)
- chore: bump @aws-sdk/client-bedrock-runtime from 3.734.0 to 3.738.0 (#2906)
- chore: bump openai from 4.80.1 to 4.81.0 (#2905)
- chore: bump version 0.103.18 (#2932)
- chore: improvements to refusal detection (#2903)
- test: configure default globalConfig mock and logger mock (#2915)

### Fixed

- fix(generation): handle cases where vars is not an array (#2916)
- fix(providers): handle function expressions in transform response (#2917)
- fix(webui): improve dark mode syntax highlighting in HTTP request editor (#2911)
- fix(webui): improve spacing between Back and Next buttons (#2912)
- fix(webui): update Next button styling to support dark mode (#2898)
- fix: broken docs build (#2937)

### Documentation

- docs(examples): update and clean up DeepSeek R1 example README (#2918)

## [0.103.17] - 2025-01-30

### Added

- feat(launcher): Add launcher page and Cloudflare deploy action (#2599)
- feat(providers): Add JFrog ML provider (#2872)

### Changed

- chore(build): Move dependencies to devDependencies (#2876)
- chore(redteam): Update grader SpecializedAdviceGrader (#2895)
- chore(redteam): Update graders: imitation, overreliance (#2882)
- chore(redteam): Update graders: politics and RBAC (#2878)
- chore(redteam): Update SQL injection and shell injection graders (#2870)
- chore(redteam): Remove RedTeamProvider response (#2899)
- chore(build): Bump version to 0.103.17 (#2900)
- docs: Fix broken transformVars example (#2887)
- test: Add unit test for src/providers/bedrockUtil.ts (#2879)
- test: Add unit test for src/redteam/plugins/shellInjection.ts (#2871)

### Fixed

- fix(assertions): Add valueFromScript support to contains, equals, and startsWith assertions (#2890)
- fix(golang-provider): Support internal package imports by preserving module structure (#2888)

### Dependencies

- chore(deps): Move tsx to dev dependencies (#2884)
- chore(deps): Update Drizzle dependencies (#2877)

### Documentation

- docs(providers): Fix syntax and formatting in examples (#2875)

## [0.103.16] - 2025-01-28

### Added

- feat(eval): Support reasoning effort and usage tokens (#2817)
- feat(providers): Add support for anthropic citations (#2854)
- feat(redteam): Add RAG Full Document Exfiltration plugin (#2820)
- feat(tests): Add support for loading tests from JSONL files (#2842)

### Changed

- chore(eval): Support reasoning field (#2867)
- chore(providers): Add common provider types for redteam providers (#2856)
- chore(providers): Update google provider with better support for latest gemini models (#2838)
- chore(redteam): Add redteam run analytics (#2852)
- chore(package): Bump version 0.103.16 (#2869)
- chore(package): Ensure correct branch name when incrementing package version (#2851)
- chore(package): Exclude test files from npm package (#2862)
- chore(package): Simplify files field in package.json (#2868)
- chore(dev): Upgrade development versions of Node.js to v22 and Python to 3.13 (#2340)

### Fixed

- fix(openrouter): Pass through `passthrough` (#2863)
- fix(redteam): Run strategies on intents (#2866)
- fix(sharing): Combine sharing configuration from multiple promptfooconfigs (#2855)

### Dependencies

- chore(deps): Remove unused dependencies (#2861)
- chore(deps): Update patch and minor dependency versions (#2860)

### Documentation

- docs(deepseek): Deepseek censorship article (#2864)
- docs(simulated-user): Improve simulated user example (#2865)

### Tests

- test(redteam): Add unit test for src/redteam/plugins/beavertails.ts (#2844)
- test(redteam): Add unit test for src/redteam/plugins/contracts.ts (#2845)
- test: add unit test for src/providers.ts (#2874)
- test: add unit test for src/redteam/providers/iterative.ts (#2858)
- test: add unit test for src/types/index.ts (#2857)

## [0.103.15] - 2025-01-28

### Changed

- chore(providers): Add Hyperbolic alias (#2826)
- chore(providers): Add Perplexity alias (#2836)
- chore(providers): Add Cloudera alias (#2823)
- chore(providers): Make Adaline a peer dependency (#2833)
- chore(providers): Support chatgpt-4o-latest alias in OpenAI provider (#2841)
- chore(providers): Handle empty content due to Azure content filter (#2822)
- chore(assertions): Add not-is-refusal assertion (#2840)
- chore(redteam): Add stack trace to generate/run errors (#2831)
- chore(redteam): Reduce science fiction jailbreaks (#2830)
- chore(redteam): Switch from stateless to stateful (#2839)
- docs: Update contributing guide and fix docs build break (#2849)
- docs: Add terms of service (#2821)
- docs: Clean up LocalAI title (#2824)
- docs: Minor updates to provider documentation sidebar order (#2827)
- docs: Update contributing guide with helpful links and update new release documentation (#2843)
- docs: Update documentation with new models and features (#2837)
- test: Add unit test for src/providers/portkey.ts (#2825)
- test: Add unit test for src/redteam/plugins/asciiSmuggling.ts (#2846)

### Dependencies

- chore(deps): Bump OpenAI from 4.80.0 to 4.80.1 (#2835)
- chore(deps): Bump version to 0.103.15 (#2850)

## [0.103.14] - 2025-01-24

### Added

- feat(redteam): add InsultsGrader for insult detection (#2814)

### Changed

- feat: ability to export to burp (#2807)
- feat: pull and set sessionIds in the request and response body (#2784)
- fix: use controlled accordion for signature auth (#2789)
- chore: bump @anthropic-ai/sdk from 0.33.1 to 0.35.0 (#2790)
- chore: bump openai from 4.79.1 to 4.79.4 (#2791)
- chore: improve specialized advice grader (#2793)
- chore: unsafe practices grader (#2796)
- chore: more harmful graders (#2797)
- chore: sort by priority strategies in report view (#2809)
- chore: add graders for drugs, illegal activities, cybercrime, radicalization (#2810)
- chore: burp docs, improvements, and ui (#2818)
- chore: bump @aws-sdk/client-bedrock-runtime from 3.731.1 to 3.734.0 (#2815)
- chore: add keyfile upload (#2787)
- test: add unit test for src/assertions/contextRelevance.ts (#2804)
- test: add unit test for src/assertions/geval.ts (#2803)
- test: add unit test for src/fetch.ts (#2781)
- test: add unit test for src/assertions/contextFaithfulness.ts (#2798)
- test: add unit test for src/assertions/answerRelevance.ts (#2799)
- test: add unit test for src/assertions/contextRecall.ts (#2800)
- test: add unit test for src/assertions/modelGradedClosedQa.ts (#2801)
- refactor(fetch): remove unnecessary debug log (#2806)

### Fixed

- fix(azure): handle 400 response for content filter errors (#2812)
- fix(ui): ensure that a default value of the signature data field is populated into the redteam config (#2788)
- fix(docs): random grammar fix for model-graded metrics (#2794)

### Dependencies

- chore(deps): update LLM provider dependencies (#2795)

### Documentation

- docs(config): add status page link to footer (#2811)

### Tests

- test(openai): move OpenAI provider tests to dedicated file (#2802)
- test: add unit test for src/providers/adaline.gateway.ts (#2834)

## [0.103.13] - 2025-01-21

### Tests

- test: add unit test for src/types/providers.ts (#2766)
- test: add unit test for src/redteam/plugins/competitors.ts (#2764)

### Added

- feat(redteam): Add guardrail option to redteam ui & update transform response (#2688)
- feat: Share chunked results (#2632)

### Changed

- feat: http provider auth signature support (#2755)
- chore: improve http signature setup (#2779)
- chore(fetch): sanitize sensitive data in debug logs (#2778)
- chore(redteam): enhance logging and test count formatting (#2775)

### Fixed

- fix(fetch): correct TLS options for proxy settings (#2783)

### Dependencies

- chore(deps): bump vite from 5.4.11 to 5.4.12 in the npm_and_yarn group (#2777)
- chore(deps): bump vite from 5.4.9 to 5.4.14 in /examples/jest-integration in the npm_and_yarn group across 1 directory (#2776)

## [0.103.12] - 2025-01-21

### Changed

- chore(providers): Add DeepSeek provider alias (#2768)
- chore(types): Remove unused 'getSessionId' field from ApiProvider (#2765)
- chore(redteam): Add copyright violations grader (#2770)
- chore(redteam): Show plugin in strategy stats prompt/response examples (#2758)
- chore(redteam): Improve competitors grader (#2761)
- chore(lint): Resolve trailing whitespace issues in YAML file (#2767)
- test: Add unit test for src/providers/bam.ts (#2748)
- test: Add unit test for src/redteam/graders.ts (#2762)
- test: Add unit test for src/redteam/plugins/harmful/graders.ts (#2763)
- test: Add unit test for src/redteam/plugins/harmful/graders.ts (#2771)
- test: Add unit test for src/redteam/providers/crescendo/index.ts (#2749)
- test: Add mocks to reduce CI flakes and logs (#2774)

### Fixed

- fix(providers): Add support for tool_resources in OpenAI assistants (#2772)
- fix(providers): Do not set top_p, presence_penalty, or frequency_penalty by default in OpenAI providers (#2753)
- fix(providers): Handle serialization bug in defaultTest for provider overrides with self references (Groq) (#2760)
- fix(webui): Add error boundary to React Markdown component (#2756)
- fix(redteam): Add missing strategy tags (#2769)
- fix(redteam): Empty response is not a failure for red team (#2754)
- fix(redteam): Self-harm, graphic, sexual content, competitors false positives (#2759)

### Dependencies

- chore(deps): Bump @aws-sdk/client-bedrock-runtime from 3.730.0 to 3.731.1 (#2750)
- chore(deps): Bump openai from 4.78.1 to 4.79.1 (#2751)

## [0.103.11] - 2025-01-20

### Changed

- chore: update vars type definition in Test Case to support nested objects (#2738)
- chore(providers): add config.o1 flag for Azure o1 model support (#2710)
- chore(assertions): handle OpenAI tool call with content (#2741)
- chore(fetch): use undici to set global proxy dispatcher (#2737)
- chore(providers): update Groq documentation with latest models (#2733)
- chore(logger): expose additional logger methods (#2731)
- refactor: remove dynamic import for OpenAiChatCompletionProvider (#2739)
- refactor: remove async imports for third-party integrations (#2746)
- refactor: remove dynamic import for fetchWithProxy (#2742)
- build: create `dist/` using TypeScript's `"module": "Node16"` setting (#2686)
- revert: "build: create `dist/` using TypeScript's `"module": "Node16"` setting (#2686)" (#2747)
- docs: LangChain example (#2735)
- docs: resolve duplicate route warning on docs/providers (#2676)
- docs: update app details (#2734)
- test: add unit test for src/logger.ts (#2732)
- test: Add unit test for src/providers/openai.ts (#2700)
- test: Add unit test for src/providers/websocket.ts (#2658)
- test: Add unit test for src/redteam/strategies/crescendo.ts (#2679)
- test: Add unit test for src/redteam/strategies/gcg.ts (#2680)
- test: Add unit test for src/redteam/strategies/index.ts (#2682)
- test: Add unit test for src/util/exportToFile/index.ts (#2666)

### Fixed

- fix(webui): ensure nested variables are rendered correctly (#2736)
- fix(assertions): support JavaScript files in CSV assertions file:// protocol (#2723)
- fix(redteam): don't blow up when translation fails (#2740)

### Dependencies

- chore(deps): bump @aws-sdk/client-bedrock-runtime from 3.726.1 to 3.730.0 (#2727)
- chore(deps): bump @azure/identity from 4.5.0 to 4.6.0 (#2728)
- chore(deps): update Docusaurus version (#2730)

### Documentation

- docs(faq): enhance documentation on proxies and SSL certificates (#2725)

## [0.103.10] - 2025-01-16

### Tests

- test: Add unit test for src/redteam/sharedFrontend.ts (#2690)

### Added

- feat(moderation): Add guardrail checks and logging for moderation (#2624)
- feat(redteam): Add support for built-in guardrails (#2654)

### Changed

- fix: Don't throw in HTTP provider on non-2xx (#2689)
- fix: Eval description in `promptfoo list evals` (#2668)
- fix: Handle HTTP errors better (#2687)
- fix: Make back/next icons consistent (#2707)
- fix: Resolve defaultTest and test providers when called via Node (#2664)
- fix: WebUI should automatically refresh with new evals (#2672)
- chore: Add email to remote inference requests (#2647)
- chore: Add envar for max harmful tests per request (#2714)
- chore: Bump @aws-sdk/client-bedrock-runtime from 3.726.0 to 3.726.1 (#2641)
- chore: Bump groq-sdk from 0.11.0 to 0.12.0 (#2642)
- chore: Bump openai from 4.78.0 to 4.78.1 (#2643)
- chore: Check email status (#2651)
- chore: Organize advanced configurations UI (#2713)
- chore: Standardize ellipsize function across codebase (#2698)
- chore: Update unaligned timeout (#2696)
- chore(assertion): Update doc (#2705)
- chore(ci): Add shell format check to CI workflow (#2669)
- chore(cli): Update show command to default to most recent eval (#2718)
- chore(config): Clean up and comment unused configurations (#2646)
- chore(providers): Add error handling for request transforms in HTTP provider (#2697)
- chore(providers): Add validateStatus option to HTTP provider (#2691)
- chore(providers): Change default validateStatus to accept all HTTP status codes (#2712)
- chore(redteam): Add more abort checkpoints for redteam runs (#2717)
- chore(redteam): Enhance debug logging in iterative provider (#2695)
- chore(redteam): Improve HTTP transform configuration placeholders (#2702)
- chore(webui): Add configurable validateStatus to redteam HTTP target setup (#2706)
- docs: Add redirect for troubleshooting link (#2653)
- docs: Updated plugin table and harmful page (#2560)
- test: Add unit test for src/assertions/guardrail.ts (#2656)
- test: Add unit test for src/providers/promptfoo.ts (#2662)
- test: Add unit test for src/providers/simulatedUser.ts (#2670)
- test: Add unit test for src/providers/webhook.ts (#2661)
- test: Add unit test for src/redteam/plugins/indirectPromptInjection.ts (#2663)
- test: Add unit test for src/redteam/strategies/bestOfN.ts (#2677)
- test: Add unit test for src/redteam/strategies/likert.ts (#2681)
- test: Add unit test for src/utils/text.ts (#2701)
- test: Fix flaky test (#2715)
- test: Make share test more robust (#2716)
- test: Support randomizing test execution order (#2556)
- chore(providers): automate watsonx provider to fetch model costs dynamically (#2703)
- Revert "test: Add unit test for src/redteam/sharedFrontend.ts" (#2721)

### Fixed

- fix(ci): Resolve redteam integration test failure by setting author (#2667)
- fix(logging): Enforce single-argument type for logger methods (#2719)
- fix(providers): Lazy load @azure/identity (#2708)
- fix(redteam): Adjust divergent repetition plugin prompt formatting (#2639)
- fix(ui): Don't select a stateful/stateless setting if discrepancy exists between configured providers (#2650)
- fix(ui): Fix stateful/stateless setting for providers (#2649)
- fix(webui): Ensure user's selection of system statefulness is correctly persisted in config and UI (#2645)

### Documentation

- docs(links): Update Discord links to new invite (#2675)
- docs(strategy-table): Enhance grouping and ordering logic (#2640)

## [0.103.9] - 2025-01-13

### Tests

- test: Add unit test for src/providers.ts (#2671)
- test: Add unit test for src/globalConfig/accounts.ts (#2652)

### Added

- feat(tests): Import tests from JS/TS (#2635)
- feat(redteam): Add GCG strategy (#2637)
- feat(redteam): Add Likert-based jailbreak strategy (#2614)

### Changed

- chore(redteam): Catch errors during iterative attacks and continue (#2631)
- chore(redteam): GCG number config (#2638)
- chore(redteam): Wrap iterative providers in try/catch (#2630)
- chore(webui): Don't actually truncate vars because they are scrollable (#2636)

### Fixed

- fix(webui): Revert 49bdcba - restore TruncatedText for var display (#2634)

## [0.103.8] - 2025-01-11

### Changed

- fix: Running redteam from cloud (#2627)
- fix: redteam strategies (#2629)
- chore: show # plugins and strats selected (#2628)o/pull/2626

## [0.103.7] - 2025-01-10

### Changed

- chore(redteam): record iterative history in metadata (#2625)
- chore(redteam): integrate grader into goat for ASR improvement (#2612)
- chore(cli): make db migrations quieter (#2621)
- chore(providers): update Azure API version for Azure provider (#2611)
- chore: Revert "chore(redteam): expose redteam run command and auto-share remote results" (#2613)
- docs: owasp illustrations (#2615)
- docs: plugin and strategy graphics (#2610)
- chore(site): add bio and photo of new team member (#2626)

### Fixed

- fix(webui): add default background for image lightbox (#2616)
- fix(openrouter): pass through openrouter-specific options (#2620)

### Dependencies

- chore(deps): bump @aws-sdk/client-bedrock-runtime from 3.723.0 to 3.726.0 (#2618)
- chore(deps): bump groq-sdk from 0.10.0 to 0.11.0 (#2619)
- chore(deps): bump openai from 4.77.4 to 4.78.0 (#2617)

### Documentation

- docs(site): add vedant to the about page (#2622)
- docs(site): update grid breakpoints for better spacing of team members on about page (#2623)

## [0.103.6] - 2025-01-09

### Changed

- chore(examples): add image saving hook for DALL-E outputs in redteam-dalle (#2607)
- chore(redteam): expose redteam run command and auto-share remote results (#2609)
- chore(redteam): store attack prompt instead of rendered prompt in metadata (#2602)
- chore(workflows): add actionlint GitHub Action for workflow validation (#2604)
- chore(ci): updated yanked dependency and ruff format (#2608)

### Fixed

- fix(docker): correct string concatenation for BUILD_DATE in GitHub Actions (#2603)
- fix(providers): convert anthropic bedrock lone system messages to user messages for compatibility with model graded metrics (#2606)

### Documentation

- docs(caching): expand documentation on caching mechanisms (#2605)

## [0.103.5] - 2025-01-09

### Added

- feat(fetch): Add support for custom SSL certificates (#2591)

### Changed

- chore(assertions): Improve Python assertion configuration passing (#2583)
- chore(debug): Enhance logging for null/undefined template variables (#2588)
- chore(providers): Allow ability to set custom default embedding provider (#2587)
- chore(providers): Improve error handling in HTTP provider (#2593)
- chore(redteam): Add grader to crescendo to increase ASR (#2594)
- chore(webui): Add plugin category on the recently used cards (#2600)
- chore(webui): Highlight selected strats just like plugins (#2601)
- chore(webui): Replace initial prompt with last redteam prompt when it exists (#2598)
- chore(webui): Response parser -> response transform (#2584)

### Fixed

- fix(cli): filterMode `failures` should omit `errors` (#2590)
- fix(providers): Handle bad HTTP status code (#2589)
- fix(redteam): ascii-smuggling is a plugin, not a strategy (#2585)
- fix(redteam): Use OS-agnostic temp file (#2586)

### Dependencies

- chore(deps): Update dependencies to latest versions (#2597)

### Documentation

- docs(license): Update year and clarify licensing terms (#2596)
- docs(providers): Update overview table with new entries (#2592)

## [0.103.4] - 2025-01-08

### Added

- feat(cli): add --filter-errors-only parameter to `eval` (#2539)
- feat(providers): f5 provider placeholder (#2563)
- feat(assertions): add support for specifying function names in external assertions (#2548)

### Changed

- chore(providers): add support for the WATSONX_AI_AUTH_TYPE env (#2547)
- chore(providers): add debug logs to llama provider (#2569)
- chore(redteam): add debug to cyberseceval (#2549)
- chore(redteam): add english language cyberseceval (#2561)
- chore(redteam): adjust parameters for iterativeTree strategy (#2535)
- chore(redteam): improve dialog content for load example configuration (#2574)
- chore(redteam): improve grader in jailbreak:tree strategy (#2565)
- chore(redteam): improve iterative provider with test case grader (#2552)
- chore(redteam): improve tree node selection. Add metadata (#2538)
- chore(redteam): reduce iterative image provider refusals (#2578)
- chore(tests): improve misc test setup and teardown (#2579)
- chore(webui): enhance metadata expand/collapse handling (#2550)
- chore(webui): Add type for provider test response (#2567)
- chore(assertions): minor change to python assert example and revert provider to gpt4 mini (#2564)
- chore(webui): ensure provider overrides are displayed correctly (#2546)
- docs: improve dark mode styles on security page (#2562)
- docs: jailbreak blog post (#2575)
- docs: missing plugins (#2558)
- docs: updates to llm vulnerability types page (#2527)
- docs: updating typo for g-eval pages (#2568)
- docs: only show frameworks in compliance section (#2559)
- chore(docs): improve dark mode on redteam configuration (#2553)
- chore(docs): sort plugins by pluginId (#2536)

### Fixed

- fix(assertions): ensure that Python assertions can reference the config as per the example given (#2551)

### Dependencies

- chore(deps): update dependencies to latest minor and patch versions (#2533)
- chore(deps): bump @aws-sdk/client-bedrock-runtime from 3.716.0 to 3.721.0 (#2532)
- chore(deps): bump @aws-sdk/client-bedrock-runtime from 3.721.0 to 3.723.0 (#2554)
- chore(deps): bump openai from 4.77.0 to 4.77.3 (#2544)
- chore(deps): update lock file to resolve dependency issues (#2545)
- chore(deps): update lock file to resolve yanked dependency (#2581)

### Documentation

- docs(blog): improve the usage instructions for jailbreak dalle post (#2576)
- docs(llm-vulnerability-scanner): improve dark mode styles (#2577)
- docs(styles): improve dark mode styles for index page (#2580)
- docs(troubleshooting): adjust sidebar order and update example version (#2557)

## [0.103.3] - 2025-01-03

### Added

- feat(redteam): add system prompt override plugin (#2524)

### Changed

- feat: cyberseceval plugin (#2523)
- chore(vertex): ability to override api version (#2529)
- chore: add more debug info to API health check (#2531)
- chore: switch cloud `run` to use --config param (#2520)
- docs: update owasp top 10 page (#2515)
- docs: misc improvements (#2525)

### Fixed

- fix(gemini): support gemini thinking model (#2526)
- fix(docs): correct broken link in blog post (#2522)
- fix(docs): conditionally enable gtag only in production (#2530)

### Documentation

- docs(blog): unbounded consumption (#2521)
- docs(redteam): update configuration.md (#2543)

## [0.103.2] - 2024-12-31

### Changed

- feat: run redteam from cloud config (#2503)
- feat: divergent repetition plugin (#2517)
- docs: guardrails ui (#2518)
- feat: granular envars for memory control (#2509)
- fix: use `default` when importing cjs module (#2506)
- docs: readme overhaul (#2502)
- chore(redteam): make numIterations configurable for iterative strategy (#2511)
- chore(webui): enhance styling and responsiveness for StrategyStats component (#2485)
- chore(providers): make number of retry attempts configurable for HTTP provider (#2512)
- chore(providers): add configurable retry attempts for AWS Bedrock. Improve error handling (#2514)
- chore(redteam): handle empty and refusal responses (#2516)
- docs: divergent repetition to plugins table (#2519)

### Fixed

- fix(moderation): handle empty output to avoid false positives (#2508)
- fix(fetch): correct retries logic to ensure at least one attempt (#2513)

## [0.103.1] - 2024-12-24

### Changed

- fix: send config purpose when running in web ui (#2504)
- fix: include `sharing` in generated redteam config (#2505)
- docs: g-eval docs (#2501)

## [0.103.0] - 2024-12-23

### Added

- feat(eval): Add sheet identifier to Google Sheets URL for saving eval results (#2348)
- feat(eval): Add support for Hugging Face datasets (#2497)
- feat(redteam): Ability to set the number of test cases per plugin (#2480)
- feat(redteam): Beavertails plugin (#2500)
- feat(redteam): Best-of-n jailbreak (#2495)
- feat(redteam): Dedicated custom input section (#2493)
- feat(redteam): Harmful:cybercrime:malicious-code (#2481)
- feat(redteam): Recently used plugins (#2488)
- feat(redteam): Support `intent` sequences (#2487)

### Changed

- chore(redteam): Add "View Probes" button (#2492)
- chore(redteam): Enhance metadata tracking for iterative provider (#2482)
- chore(redteam): Improve scoring in iterative providers (#2486)
- chore(redteam): Record stateless telemetry (#2477)
- chore(examples): Revert redteam-ollama example to previous version (#2499)
- docs: Cyberseceval (#2494)
- docs: Plugins overview (#2448)
- docs: Strategy overview (#2449)

### Fixed

- fix(redteam): Ability to set custom target (#2483)
- fix(redteam): Apply delay to redteam providers (#2498)
- fix(redteam): Scroll to top when changing tabs (#2484)
- fix(redteam): State management for raw HTTP requests (#2491)

### Dependencies

- chore(deps): Bump @aws-sdk/client-bedrock-runtime from 3.714.0 to 3.716.0 (#2479)

### Documentation

- docs(providers): Add new providers to documentation (#2496)

## [0.102.4] - 2024-12-20

### Changed

- feat: add G-Eval assertion (#2436)
- feat: ability to set delay from webui (#2474)
- fix: resolve circular reference issue in groq provider (#2475)
- chore: placeholder for ied (#2478)

### Fixed

- fix(provider): ensure system prompt is formatted correctly for amazon nova models (#2476)

### Documentation

- docs(red-team): update default strategy documentation (#2473)

## [0.102.3] - 2024-12-19

### Changed

- feat: pliny plugin (#2469)
- feat: meth plugin (#2470)

### Fixed

- fix(redteam): resolve prompt rendering issue in goat provider (#2472)

### Dependencies

- chore(deps): update dependencies to latest versions (#2442)

## [0.102.2] - 2024-12-19

### Added

- feat(eval): Add metadata filtering to `promptfoo eval` (#2460)
- feat(redteam): Implement `basic` strategy to skip strategy-less tests (#2461)
- feat(redteam): Show messages for multi-turn providers (#2454)
- feat(webui): Add search bar for reports (#2458)

### Changed

- chore(providers): Add new OpenAI O1 model versions (#2450)
- chore(ci): Handle fork PRs without secrets correctly (#2443)
- chore(ci): Update Node.js 22.x matrix configuration (#2444)
- chore(ci): Move workflow assets to .github/assets (#2445)
- chore(redteam): Update target handling for model-based strategies (#2466)
- docs: Update RAG red team details (#2459)

### Fixed

- fix(providers): Fix O1 model detection (#2455)
- fix(redteam): Handle invalid message from GOAT (#2462)
- fix(redteam): Handle null target model responses in GOAT and improve safeJsonStringify (#2465)
- fix(redteam): Improve logging and message handling in Crescendo and GOAT providers (#2467)
- fix(redteam): Properly write target response to iterative (#2447)
- fix(redteam): Skip iterative turn on refusal (#2464)

### Dependencies

- chore(deps): Bump @anthropic-ai/sdk from 0.32.1 to 0.33.1 (#2451)
- chore(deps): Bump @aws-sdk/client-bedrock-runtime from 3.712.0 to 3.714.0 (#2446)
- chore(deps): Bump openai from 4.76.3 to 4.77.0 (#2452)

## [0.102.1] - 2024-12-17

### Added

- feat(redteam): ability to upload intents from csv (#2424)
- feat(redteam): switch to rag example (#2432)

### Changed

- chore(cli): address punycode deprecation warning for Node.js 22 (#2440)
- chore(redteam): format extraction prompts as chat messages (#2429)
- chore(redteam): integration tests (#2413)
- chore(redteam): move plugin collections out of plugin type (#2435)
- chore(redteam): raise timeout on unaligned provider to 60s (#2434)
- chore(redteam): update owasp mappings (#2316)
- chore(redteam): update plugin and strategy display names and descriptions (#2387)
- chore(redteam): minor styling improvements to TestTargetConfiguration (#2430)
- chore(redteam): remove horizontal scroll from redteam setup tabs (#2420)

### Fixed

- fix(redteam): add support for entity merging in config (#2433)
- fix(redteam): combine strategy configs for chained strategies (#2415)
- fix(redteam): don't fall back if entity and purpose extraction fails (#2428)
- fix(redteam): integration test (#2431)
- fix(redteam): make cross-session-leak not default (#2427)
- fix(redteam): remove duplicate `intent` plugin (#2426)
- fix(redteam): dark mode in test targets ui (#2425)
- fix(redteam): resolve invalid DOM nesting of ul elements in Strategies component (#2421)
- fix(evaluator): handle circular references during error logging (#2441)

### Dependencies

- chore(deps): bump @aws-sdk/client-bedrock-runtime from 3.709.0 to 3.712.0 (#2418)
- chore(deps): bump groq-sdk from 0.9.0 to 0.9.1 (#2416)
- chore(deps): bump openai from 4.76.2 to 4.76.3 (#2417)

## [0.102.0] - 2024-12-16

### Added

- feat(redteam): add api healthcheck to redteam generate (#2398)

### Changed

- feat: add raw HTTP request support to Targets UI (#2407)
- feat: add HTTP provider configuration generator (#2409)
- feat: generate http config button (#2411)
- feat: run redteam in web ui (#2025)
- fix: exit codes and tests (#2414)
- docs: add docs for model-graded metrics (#2406)

## [0.101.2] - 2024-12-14

### Added

- feat(webui): implement cloud API health check functionality (#2397)
- feat(webui): redteam attack flow chart (#2389)
- feat(webui): strategy stats drawer (#2388)
- feat(webui): Filter Results view by errors (#2394)

### Changed

- revert: refactor(evaluator): enhance variable resolution and prompt rendering (#2386)
- chore(docker): add version info to docker build (#2401)
- chore(docs): Update README.md (#2391)

### Fixed

- fix(redteam): improve error message for plugin validation (#2395)
- fix(redteam): improve redteam strategy validation with detailed error messages (#2396)
- fix(webui): hide "show failures" checkbox on 1-column evals (#2393)

### Dependencies

- chore(deps): bump openai from 4.76.1 to 4.76.2 (#2390)

## [0.101.1] - 2024-12-13

### Added

- feat(eval): Separate errors from assert failures (#2214)
- feat(eval): Support more than one multi-turn conversation in the same eval with conversationId metadata field (#2360)
- feat: chunk results during share to handle large evals (#2381)

### Changed

- fix: use safeJsonStringify (#2385)
- chore(evaluator): Enhance variable resolution and prompt rendering (#2380)
- chore(ci): Remove outdated package-lock.json after enabling workspaces in package.json (#2377)
- chore(examples): Add Ollama red team example from blog post (#2374)
- Revert "feat: chunk results during share to handle large evals" (#2399)

### Fixed

- fix(cli): Fix punycode deprecation warning (#2384)
- fix(cli): Re-enable validation warning for invalid dereferenced configs (#2373)
- fix(prompts): Restore behavior that delays YAML parsing until after variable substitution (#2383)
- fix(redteam): Support file:// protocol for custom plugins (#2376)
- fix(webui): Use injectVar in redteam report view (#2366)

### Documentation

- docs(configuration): Add documentation for shared variables in tests (#2379)

## [0.101.0] - 2024-12-12

### Added

- feat(eval): Separate errors from assert failures (#2214)
- feat(eval): Support more than one multi-turn conversation in the same eval with conversationId metadata field (#2360)

### Changed

- chore(evaluator): Enhance variable resolution and prompt rendering (#2380)
- chore(ci): Remove outdated package-lock.json after enabling workspaces in package.json (#2377)
- chore(examples): Add Ollama red team example from blog post (#2374)

### Fixed

- fix(cli): Fix punycode deprecation warning (#2384)
- fix(cli): Re-enable validation warning for invalid dereferenced configs (#2373)
- fix(prompts): Restore behavior that delays YAML parsing until after variable substitution (#2383)
- fix(redteam): Support file:// protocol for custom plugins (#2376)
- fix(webui): Use injectVar in redteam report view (#2366)

### Documentation

- docs(configuration): Add documentation for shared variables in tests (#2379)

## [0.100.6] - 2024-12-11

### Changed

- chore: clean up invariant references (#2367)
- chore: invariant (#2363)
- chore(examples): add YAML schema and descriptions to config files (#2358)
- chore(providers): add debugs and make provider invariants more detailed (#2365)
- chore(redteam): add better error logging for multilingual (#2347)
- chore(redteam): add getRemoteGenerationUrl mocks to redteam tests (#2349)
- chore(redteam): Better error messaging for composite jailbreaks (#2372)
- chore(redteam): fix composite jailbreak docs (#2370)
- chore(redteam): respect --delay with redteam providers (#2369)
- chore(webui): add "save YAML" option to Save Config dialog (#2356)
- chore(webui): enhance redteam preset cards layout and styling (#2353)

### Fixed

- fix(providers): add regional model support to Bedrock (#2354)
- fix(webui): redteam setup UI should support request body objects (#2355)
- fix(providers): use Replicate moderation provider when OpenAI key not present (#2346)

### Dependencies

- chore(deps): bump @aws-sdk/client-bedrock-runtime from 3.706.0 to 3.709.0 (#2362)
- chore(deps): bump openai from 4.76.0 to 4.76.1 (#2361)
- chore(deps): update dependencies (#2350)

### Documentation

- docs(blog): new post on the EU AI Act (#2357)
- docs(redteam): Update documentation to suggest a detailed purpose (#2345)
- docs(troubleshooting): replace auto-generated index with custom overview (#2352)

## [0.100.5] - 2024-12-09

### Changed

- feat: Show current redteam and save state by @sklein12 in [#2336](https://github.com/promptfoo/promptfoo/pull/2336)
- fix: Our task API responds with a JSON object by @sklein12 in [#2337](https://github.com/promptfoo/promptfoo/pull/2337)
- fix: Attempt to fix metrics after share to self-hosted by @GICodeWarrior in [#2338](https://github.com/promptfoo/promptfoo/pull/2338)
- fix: Merge `defaultTest.vars` before applying `transformVars` by @mldangelo in [#2339](https://github.com/promptfoo/promptfoo/pull/2339)
- fix: Catch errors on purpose extraction and continue by @sklein12 in [#2344](https://github.com/promptfoo/promptfoo/pull/2344)
- chore: Allow overriding default and redteam providers globally by @sklein12 in [#2333](https://github.com/promptfoo/promptfoo/pull/2333)
- chore(providers): Align `transformRequest` with `transformResponse` behavior by @mldangelo in [#2334](https://github.com/promptfoo/promptfoo/pull/2334)
- chore: Update Node.js to v20.18.1 by @mldangelo in [#2342](https://github.com/promptfoo/promptfoo/pull/2342)
- chore: Add support for multiple Google Sheets in `promptfooconfig` by @mldangelo in [#2343](https://github.com/promptfoo/promptfoo/pull/2343)

## [0.100.4] - 2024-12-08

### Changed

- feat: "try example" in target configuration (#2335)
- chore(webui): add a reset config button (#2328)
- chore(redteam): add comments and schema to generated yaml (#2329)
- chore(webui): add select all/none for all plugins (#2326)
- chore: automate CITATION.cff version bump. Sort npm scripts (#2320)
- docs: Fix docs to reflect non-root docker user (#2324)

### Fixed

- fix(cli): recommend npx if necessary (#2325)
- fix(providers): use prompt config for structured outputs in azure (#2331)
- fix(redteam): Use cloud api for remote harmful generation (#2323)
- fix(webui): redteam bug where purpose was using old state (#2330)
- fix(webui): redteam config persist between refreshes (#2327)

### Dependencies

- chore(deps): bump openai from 4.75.0 to 4.76.0 (#2321)

## [0.100.3] - 2024-12-06

### Changed

- chore(providers): improve JSON schema support for openai azure (#2318)

### Dependencies

- chore(deps): bump the npm_and_yarn group with 2 updates (#2317)

### Documentation

- docs(aws-bedrock): add Nova model documentation and update examples (#2319)
- docs(multilingual): add language code references (#2311)

## [0.100.2] - 2024-12-06

### Added

- feat: multiline editor for http request body (#2314) by @typpo

### Fixed

- fix(redteam): Do not fail crescendo if the provider sends the wrong response (#2315) by @sklein12
- fix: remove log line (c539341)

## [0.100.1] - 2024-12-05

### Added

- feat(redteam): Multilingual generates test cases across all strats (#2313) by @sklein12

### Fixed

- fix(redteam): preserve assertion types in multilingual strategy (#2312) by @mldangelo

### Changed

- chore(redteam): Improve purpose output (779a8d4)
- chore: re-reorder target setup page (7dd11ae)
- chore: copy (158d841)
- ci: increase Docker workflow timeout to 60 minutes (414db79)

### Dependencies

- chore(deps): update multiple package dependencies (#2308) by @mldangelo

### Documentation

- docs: fix multilingual (e78e77d)

## [0.100.0] - 2024-12-05

### Added

- feat(providers): Add Amazon Nova models to Bedrock provider (#2300)
- feat(providers): Support TypeScript custom providers (#2285)
- feat(providers): Add transformRequest to HTTP provider. Rename responseParser to transformResponse (#2228)
- feat(cli): Add configurable CSV delimiter support (#2294)
- feat(redteam): Load `intents` plugin from file (#2283)
- feat(webui): Ability to configure strategies in redteam setup (#2304)
- feat(webui): Ability to upload YAML file to setup view (#2297)
- feat(webui): Column selector (#2288)

### Changed

- chore(webui): Add YAML preview and strategies to redteamReview page (#2305)
- chore(prompts): TypeScript for prompt functions (#2287)
- chore(webui): Display # selected plugins in accordion text (#2298)
- chore(redteam): Remote generation if logged into cloud (#2286)
- chore(cli): Write `promptfoo-errors.log` on error (#2303)
- chore(cli): Improve error message when attempting to share incomplete eval (#2301)
- chore(redteam): Fix stateless warning (#2282)
- chore(redteam): Plugin page UX (#2299)
- chore(webui): Display average cost alongside total (#2274)
- chore(webui): Remove prompt from redteam setup purpose page (#2295)
- docs: Guide on LangChain PromptTemplates (#2235)

### Fixed

- fix(redteam): Do not store config hash if redteam generation failed (#2296)
- fix(webui): Minor bugs in redteam config UI (#2278)
- fix(cli): Replace process.exitCode with process.exit calls in share command (#2307)

### Dependencies

- chore(deps): Bump @aws-sdk/client-bedrock-runtime from 3.699.0 to 3.704.0 (#2279)
- chore(deps): Bump @aws-sdk/client-bedrock-runtime from 3.704.0 to 3.705.0 (#2290)
- chore(deps): Bump groq-sdk from 0.8.0 to 0.9.0 (#2291)
- chore(deps): Bump openai from 4.73.1 to 4.74.0 (#2280)
- chore(deps): Bump openai from 4.74.0 to 4.75.0 (#2289)

### Documentation

- docs(examples): Add redteam chatbot example (#2306)

## [0.99.1] - 2024-12-02

### Changed

- chore(docs): update --config YAML file references to match actual behavior (#2170)
- chore(providers): add \*-latest models for Anthropic (#2262)
- chore(providers): remove optional chaining in goat provider (#2253)
- chore(redteam): ability to override severity (#2260)
- chore(redteam): improve hijacking grader (#2251)
- chore(redteam): improve overreliance grader (#2246)
- chore(redteam): improve politics grader (#2258)
- chore(redteam): move harmful specialized advice plugin to unaligned provider (#2239)
- chore(redteam): move misinformation plugin from aligned to unaligned provider (#2232)
- chore(redteam): shell injection grader improvement (25%) (#2277)
- chore(redteam): update policy grader (#2244)
- chore(site): improve architecture diagram dark mode (#2254)
- chore(site): move careers link (#2242)
- chore(tests): remove console.error debug statement (#2275)
- chore(types): add Zod schema for assertion types (#2276)
- chore(webui): ability to set image min/max height (#2268)
- chore(webui): add metric column in assertions table (#2238)
- chore(webui): add pointer cursor to report view (#2272)
- chore(webui): add support for custom targets to redteam setup (#2215)
- chore(webui): combine assertion context to eval output comment dialog (#2240)
- chore(webui): improve back and next buttons for purpose/targets pages (#2269)
- chore(webui): minor improvements to redteam setup strategy and plugin selection (#2247)
- chore(webui): only show action buttons for the currently hovered cell, rather than both cells for that row (#2270)
- chore(webui): preserve whitespace in TableCommentDialog (#2237)
- chore(webui): prevent dialog from popping up repeatedly when component rerenders (#2273)
- chore(webui): remove local dashboard (#2261)
- chore(webui): select all/none in redteam setup plugins view (#2241)
- docs: GitLab integration (#2234)

### Fixed

- fix(cli): improve debugging for fetchWithRetries (#2233)
- fix(cli): refuse to share incomplete evals (#2259)
- fix(webui): support sorting on pass/fail count & raw score (#2271)
- fix(redteam): stringify non-string target provider responses in goat (#2252)

### Dependencies

- chore(deps): bump openai from 4.73.0 to 4.73.1 (#2243)
- chore(deps): sync dependency versions with promptfoo cloud (#2256)
- chore(deps): update dependencies (#2257)
- chore(deps): update lock file for yanked dependency (#2250)

## [0.99.0] - 2024-11-25

### Added

- feat(cli): `promptfoo debug` command (#2220)
- feat(eval): Read variables from PDF (#2218)
- feat(providers): Add `sequence` provider (#2217)
- feat(redteam): Citation strategy (#2223)
- feat(redteam): Composite jailbreak strategy (#2227)
- feat(redteam): Ability to limit strategies to specific plugins (#2222)

### Changed

- chore(redteam): Attempt to reuse existing server for redteam init (#2210)
- chore(redteam): Naive GOAT error handling (#2213)
- chore(redteam): Improve competitors plugin and grading (#2208)

### Fixed

- fix(eval): CSV BOM parsing (#2230)
- fix(redteam): Add missing entities field to redteam schema (#2226)
- fix(redteam): Ensure numTests is properly inherited in config for all plugin types (#2229)
- fix(redteam): Strip prompt asterisks (#2212)
- fix(redteam): Validate plugins before starting (#2219)

### Dependencies

- chore(deps): Bump @aws-sdk/client-bedrock-runtime from 3.696.0 to 3.699.0 (#2231)

### Documentation

- docs(redteam): Ollama redteam blog (#2221)
- docs(redteam): Add troubleshooting documentation (#2211)

## [0.98.0] - 2024-11-22

### Added

- feat(providers): Maintain session-id in HTTP provider (#2101)
- feat(redteam): Add custom strategy (#2166)
- feat(webui): Add CSV download to report view (#2168)
- feat(webui): Add image preview lightbox for base64 image strings (#2194)

### Changed

- chore(providers): Add GPT-4-0-2024-11-20 to supported models (#2203)
- chore(providers): Add support for UUID in transformVars (#2204)
- chore(cli): Display help for invalid args (#2196)
- chore(redteam): Add `promptfoo redteam setup` (#2172)
- chore(redteam): Init now opens web setup UI (#2191)
- chore(redteam): Update purpose UI to capture better information (#2180)
- chore(redteam): Instrument redteam setup (#2193)
- chore(redteam): Remove OpenAI key requirement in onboarding (#2187)
- chore(redteam): Remove overreliance from default (#2201)
- chore(redteam): Remove redundant harmful plugin when all subcategories are selected (#2206)
- chore(redteam): Reorganize plugins in setup (#2173)
- chore(redteam): Session parsing in UI (#2192)
- chore(redteam): Update docs for multi-turn strategies (#2182)
- chore(redteam): Update redteam init instructions (#2190)
- chore(redteam): Wrap more system purpose tags (#2202)
- chore(redteam): Wrap purposes in <Purpose> tags (#2175)

### Fixed

- fix(prompts): Parse YAML files into JSON before Nunjucks template render (#2205)
- fix(providers): Handle more response parser failures in HTTP provider (#2200)
- fix(redteam): Attempt to fix undefined redteam testcase bug (#2186)
- fix(redteam): Debug access plugin grader improvement (#2178)
- fix(redteam): Handle missing prompts in indirect prompt injection setup (#2199)
- fix(redteam): Pass isRedteam from eval database model (#2171)
- fix(webui): Handle division by zero cases in CustomMetrics component (#2195)

### Dependencies

- chore(deps): Bump @aws-sdk/client-bedrock-runtime from 3.693.0 to 3.696.0 (#2176)
- chore(deps): Update dependencies - resolve lock file issue (#2179)
- chore(deps): Update dependencies (#2169)

### Documentation

- docs(examples): Add F-score example (#2198)
- docs(examples): Modernize image classification example (#2197)
- docs(site): Add red team Hugging Face model guide (#2181)
- docs(site): Use `https` id with `url` config (#2189)

## [0.97.0] - 2024-11-18

### Added

- feat(azure): adding AzureCliCredential as a fallback authentication option (#2149)

### Changed

- feat: report shows % framework compliance as progress bar (#2160)
- feat: support for grader fewshot examples (#2162)
- feat: add support for bedrock guardrails (#2163)
- fix: crescendo feedback (#2145)
- fix: handle null test cases in strategy generation (#2146)
- refactor(redteam): extract parseGeneratedPrompts from redteam base class (#2155)
- refactor(redteam): modularize and simplify harmful plugin (#2154)
- chore: bump @aws-sdk/client-bedrock-runtime from 3.691.0 to 3.693.0 (#2147)
- chore: bump @eslint/plugin-kit from 0.2.0 to 0.2.3 in the npm_and_yarn group (#2151)
- chore: track token usage for redteam providers (#2150)
- chore(providers): misc harmful completion provider enhancements (#2153)
- chore: display strategy used in report view (#2156)
- chore: open result details in report view (#2159)
- chore: add # requests to token usage (#2158)
- chore: set redteamFinalPrompt in goat provider (#2161)
- chore(redteam): refactor harmful plugin into aligned and unaligned modules (#2164)
- chore(redteam): refactor unaligned inference API response handling (#2167)

### Fixed

- fix(share): update eval author to logged-in user when sharing (#2165)

## [0.96.2] - 2024-11-14

### Added

- feat(redteam): redteam fewshot overrides (#2138)
- feat(cli): make README.md file during onboarding init flow optional (#2054)

### Changed

- feat: helm chart for self hosted (#2003)

### Fixed

- fix(cli): remove validation warning on yaml files (#2137)
- fix(providers): handle system messages correctly for bedrock Claude models (#2141)
- fix(redteam): Config for all strategies (#2126)
- fix(webui): potential divide by 0s (#2135)
- fix(webui): restore token usage display (#2143)

### Dependencies

- chore(deps): clean up plugin action params (#2139)
- chore(deps): bump @aws-sdk/client-bedrock-runtime from 3.687.0 to 3.691.0 (#2140)
- chore(deps): update dependencies (#2133)

## [0.96.1] - 2024-11-12

### Added

- feat(ui): Respect max text length in Markdown cells (#2109)

### Changed

- chore(assertions): split assertions into separate modules (#2116)\* chore(blog): update API endpoint to canonical domain by @mldangelo in https://github.com/promptfoo/promptfoo/pull/2119
- chore(cli): add promptfoo version header to all requests (#2121)
- chore(redteam): allow goat to be used stateless or not (#2102)
- chore(redteam): Break out Prompt Metrics Types (#2120)
- chore(redteam): re-organize report categories (#2127)
- chore(docs): Fix AWS default region to match documentation (#2117)

### Fixed

- fix(cli): validate config after dereferencing (#2129)
- fix(providers): handle system messages correctly in anthropic parseMessages (#2128)

### Dependencies

- chore(deps): bump groq-sdk from 0.7.0 to 0.8.0 (#2131)
- chore(deps): update multiple dependencies (#2118)

## [0.96.0] - 2024-11-10

### Added

- feat(redteam): intent plugin (#2072)
- feat(redteam): rag poisoning plugin (#2078)
- feat(cli): --filter-sample on eval to randomly sample (#2115)
- feat(providers): azure default provider (#2107)
- feat(assertions): BLEU score (#2081)

### Changed

- chore(assertions): refactor JSON assertions (#2098)
- chore(assertions): split assertions into separate files (#2089)
- chore(cli): add --ids-only to list commands (#2076)
- chore(cli): lazily init csv assertion regex (#2111)
- chore(cli): validate json, yaml, js configs on load (#2114)
- chore(lint): format lint (#2082)
- chore(providers): add envar support for azure auth (#2106)
- chore(providers): add support for Claude 3.5 Haiku model (#2066)
- chore(providers): add support for external response_format in azure openai (#2092)
- chore(providers): azureopenai -> azure (#2113)
- chore(providers): Support AWS sessionToken and profile for authentication (#2085)
- chore(redteam): improve rbac grader (#2067)
- chore(redteam): pass context and options to target in iterativeTree provider (#2093)
- chore(redteam): Use purpose in graders (#2077)
- chore(webui): prevent unnecessary state resets in plugin configuration in redteam ui (#2071)
- chore: add yaml config validation tests (#2070)
- chore(docs): goat-blog demo component usability improvements (#2095)
- docs: use "provider" key in python prompt function (#2103)
- docs: add GOAT blog post (#2068)
- chore(blog): update API endpoint to canonical domain (#2119)

### Fixed

- fix(cli): keep eval id on `import` (#2112)
- fix(providers): portkey provider and headers (#2088)
- fix(redteam): provide target context (#2090)
- fix(providers): ensure consistent message parsing for Anthropic Claude Vision (#2069)
- fix(redteam): make remote generation URL dynamic to support dotenv loading (#2086)

### Dependencies

- chore(deps): bump @anthropic-ai/sdk from 0.31.0 to 0.32.0 (#2074)
- chore(deps): bump @anthropic-ai/sdk from 0.32.0 to 0.32.1 (#2083)
- chore(deps): bump @aws-sdk/client-bedrock-runtime from 3.686.0 to 3.687.0 (#2104)
- chore(deps): bump openai from 4.70.2 to 4.71.0 (#2073)
- chore(deps): bump openai from 4.71.0 to 4.71.1 (#2087)

## [0.95.0] - 2024-11-04

### Added

- **feat(redteam):** goat (#2006)
- **feat(webui):** add support for file providers in eval creation view via file upload by @mldangelo in https://github.com/promptfoo/promptfoo/pull/2055
- feat(webui): add support for file providers in eval creation view via file upload (#2055)

### Changed

- **feat:** save and load configs (#2044)
- **feat:** index page for report view (#2048)
- **fix:** competitors grader (#2042)
- **fix:** llm rubric markup (#2043)
- **fix:** OOM on large evals (#2049)
- **chore:** migrate rag-full example to langchain 0.3.0 (#2041)
- **chore:** add some loaders to webui pages (#2050)
- **chore(providers):** add bedrock regional inference profile IDs (#2058)
- **chore(webui):** optimize custom policy handling (#2061)
- **chore:** bump @anthropic-ai/sdk from 0.30.1 to 0.31.0 (#2062)
- **chore:** bump openai from 4.69.0 to 4.70.2 (#2063)

### Fixed

- **fix(webui):** preserve target label when switching target types (#2060)

### Dependencies

- **chore(deps):** bump langchain from 0.2.10 to 0.3.0 in /examples/rag-full (#2040)
- **chore(deps):** bump openai from 4.68.4 to 4.69.0 (#2045)
- **chore(deps):** update patch and minor dependencies (#2064)

## [0.94.6] - 2024-10-30

### Added

- feat(webui): make table header sticky (#2001)

### Changed

- feat: `promptfoo auth whoami` (#2034)
- fix: minor redteam run fixes (#2033)
- fix: report issue counts (#2037)
- fix: Integration backlink to portkey docs (#2039)
- chore: add provider to assertion function context (#2036)
- chore: add `--verbose` to redteam run (#2032)
- chore(deps-dev): bump @aws-sdk/client-bedrock-runtime from 3.679.0 to 3.682.0 (#2038)

### Dependencies

- chore(deps): bump elliptic from 6.5.7 to 6.6.0 in /src/app (#2031)
- chore(deps): bump langchain from 0.1.14 to 0.3.0 in /examples/langchain-python (#2035)

## [0.94.5] - 2024-10-28

### Changed

- fix: bump version on fetch cache key (#2029)
- fix: support browser back/forward in redteam setup (#2022)
- chore: improve ui for plugin configs (#2024)
- chore(webui): improve redteam plugin configuration UI (#2028)
- chore: Add Missing Statuses to Risk Categories (#2030)

### Fixed

- fix(ci): add disk space cleanup steps to prevent runner failures (#2018)
- fix(redteam): auto-extract injectVar from prompt template in redteam image provider (#2021)
- fix(providers): adjust bedrock anthropic default temperature (#2027)
- fix(webui): hide redteam setup dialog after seen (#2023)

### Documentation

- docs(provider): fix dalle-3 provider name (#2020)

## [0.94.4] - 2024-10-27

### Added

- **Feature:** Add simulated user provider ([#2014](https://github.com/promptfoo/promptfoo/pull/2014) by [@typpo](https://github.com/typpo))

### Changed

- **Fix:** Handle basic auth credentials in fetch requests ([#2013](https://github.com/promptfoo/promptfoo/pull/2013) by [@mldangelo](https://github.com/mldangelo))
- **Chore:** Add configuration option to disable template environment variables ([#2017](https://github.com/promptfoo/promptfoo/pull/2017) by [@mldangelo](https://github.com/mldangelo))
- **Chore (Redteam):** Improve onboarding CLI plugin configuration handling ([#2015](https://github.com/promptfoo/promptfoo/pull/2015) by [@mldangelo](https://github.com/mldangelo))

## [0.94.3] - 2024-10-26

### Changed

- feat: package import support improvements (#1995)
- feat: add adaline gateway provider (#1980)
- fix: template creation for `promptfoo init` and `promptfoo redteam init`
- chore(providers): merge prompt and provider config in azure (#2011)

## [0.94.2] - 2024-10-25

### Added

- feat(browser): `optional` arg on `click` commands (#1997)

### Changed

- feat: add browser support in redteam setup (#1998)
- fix: test case descriptions (#2000)
- fix: Http Provider parser (#1994)
- chore: save user consent when logged in via webui (#1999)
- chore: Constants are lower case (#2007)
- style(eslint): add sort-keys rule and sort type constituents (#2008)
- chore(redteam): alphabetize and normalize ordering of constants (#2002)
- revert: style(eslint): add sort-keys rule and sort type constituents (#2009)

## [0.94.1] - 2024-10-24

### Added

- **feat(schema):** Add YAML schema validation to config files by [@mldangelo](https://github.com/mldangelo) in [#1990](https://github.com/promptfoo/promptfoo/pull/1990)

### Changed

- **chore:** Don't run Docker as root by [@typpo](https://github.com/typpo) in [#1884](https://github.com/promptfoo/promptfoo/pull/1884)
- **chore(webui):** Move Snackbar out of component for reuse by [@sklein12](https://github.com/sklein12) in [#1989](https://github.com/promptfoo/promptfoo/pull/1989)
- **chore(redteam):** Send version to remote endpoint by [@typpo](https://github.com/typpo) in [#1982](https://github.com/promptfoo/promptfoo/pull/1982)
- **refactor(tests):** Reorganize test files into subdirectories by [@mldangelo](https://github.com/mldangelo) in [#1984](https://github.com/promptfoo/promptfoo/pull/1984)
- site: additional landing page (#1996)

### Fixed

- **fix(providers):** Better OpenAI rate limit handling by [@typpo](https://github.com/typpo) in [#1981](https://github.com/promptfoo/promptfoo/pull/1981)
- **fix(providers):** Refusals are not failures by [@typpo](https://github.com/typpo) in [#1991](https://github.com/promptfoo/promptfoo/pull/1991)
- **fix(redteam):** Better error handling in strategies by [@typpo](https://github.com/typpo) in [#1983](https://github.com/promptfoo/promptfoo/pull/1983)
- **fix(redteam):** Better error on remote plugins when remote is disabled by [@typpo](https://github.com/typpo) in [#1979](https://github.com/promptfoo/promptfoo/pull/1979)
- fix: prompt validation (#1993)

### Dependencies

- **chore(deps):** Bump @aws-sdk/client-bedrock-runtime from 3.677.0 to 3.678.0 by [@dependabot](https://github.com/dependabot) in [#1987](https://github.com/promptfoo/promptfoo/pull/1987)
- **chore(deps):** Bump @anthropic-ai/sdk from 0.30.0 to 0.30.1 by [@dependabot](https://github.com/dependabot) in [#1986](https://github.com/promptfoo/promptfoo/pull/1986)
- **chore(deps):** Bump OpenAI from 4.68.2 to 4.68.4 by [@dependabot](https://github.com/dependabot) in [#1985](https://github.com/promptfoo/promptfoo/pull/1985)

## [0.94.0] - 2024-10-23

### Added

- feat(providers): add support for `github` provider (#1927)
- feat(providers): add support for xAI (Grok) provider (#1967)
- feat(providers): Update HTTP Provider to support any type of request (#1920)
- feat(prompts): add context to python and javascript prompts (#1974)
- feat(webui): add ability to update eval author (#1951)
- feat(webui): add login page (#1964)
- feat(webui): add support for displaying base64-encoded images (#1937)
- feat(cli): allow referencing specific gsheet (#1942)
- feat(redteam): show passes and fails in report drawer (#1972)

### Changed

- chore(cli): disable database logging by default (#1953)
- chore(cli): move db migrations up (#1975)
- chore(cli): replace node-fetch with native fetch API (#1968)
- chore(cli): warn on unsupported test format (#1945)
- chore(providers): support AWS credentials in config file for bedrock provider (#1936)
- chore(providers): support response_format in prompt config in openai provider (#1966)
- chore(providers): update Claude 3.5 model version (#1973)
- chore(providers): update implementation of togetherAI provider (#1934)
- chore(redteam): Add redteam descriptions and display names (#1962)
- chore(redteam): Better typing for the new constants (#1965)
- chore(redteam): fix typing issue, don't return in route (#1933)
- chore(redteam): move all redteam constants to one spot (#1952)
- chore(redteam): remove providers from db (#1955)
- chore(redteam): update providers to id by id or label (#1924)
- chore(redteam): Use Provider Label as Unique ID for redteam targets (#1938)
- chore(webui): add user email management endpoints (#1949)
- chore(webui): create dedicated eval router (#1948)
- chore(webui): expose redteam init ui in navigation dropdown menu (#1926)
- chore(webui): improve max text length slider (#1939)
- chore(webui): optimize Material-UI imports for better tree-shaking (#1928)
- chore(webui): optionally record anonymous telemetry (#1940)
- chore(webui): resolve fast refresh warning by separating useToast hook (#1941)
- refactor(assertions): move utility functions to separate file (#1944)
- chore: add citation generation script and update CITATION.cff (#1914)

### Fixed

- fix(cli): add metadata to EvaluateResult model (#1978)
- fix(cli): check for python3 alias (#1971)
- fix(cli): cli properly watches all types of configs (#1929)
- fix(cli): resolve deep copy issue when using grader cli arg (#1943)
- fix(eval): set author from getUserEmail when creating Eval (#1950)
- fix(providers): improve Gemini format coercion and add tests (#1925)
- fix(providers): maybeCoerceToGeminiFormat in palm provider - parse system_instruction (#1947)

### Dependencies

- chore(deps): bump aiohttp from 3.9.5 to 3.10.2 in /examples/rag-full (#1959)
- chore(deps): bump certifi from 2023.11.17 to 2024.7.4 in /examples/python-provider (#1958)
- chore(deps): bump idna from 3.6 to 3.7 in /examples/python-provider (#1957)
- chore(deps): bump rollup from 4.21.3 to 4.24.0 in /src/app (#1961)
- chore(deps): bump starlette from 0.37.2 to 0.40.0 in /examples/rag-full (#1956)
- chore(deps): bump vite from 5.3.3 to 5.4.9 in /examples/jest-integration (#1960)
- chore(deps): migrate drizzle (#1922)
- chore(deps): update dependencies (#1913)

### Documentation

- docs(blog): adding fuzzing post (#1921)

## [0.93.3] - 2024-10-17

### Added

- **feat(assertions):** Support array of files in assertion values by [@danpe](https://github.com/promptfoo/promptfoo/pull/1897)
- **feat(redteam):** Math-prompt strategy by [@AISimplyExplained](https://github.com/promptfoo/promptfoo/pull/1907)
- feat(redteam): math-prompt strategy (#1907)
- feat: add watsonx bearer token auth and display model cost (#1904)
- feat: support array of files in assertion values (#1897)

### Changed

- **chore(providers):** Add WatsonX bearer token auth and display model cost by [@gprem09](https://github.com/promptfoo/promptfoo/pull/1904)
- **chore(redteam):** Rename math-prompt strategy and update docs by [@mldangelo](https://github.com/promptfoo/promptfoo/pull/1912)
- **chore(webui):** Redesign navigation and dark mode components by [@mldangelo](https://github.com/promptfoo/promptfoo/pull/1903)
- **chore(ci):** Correct GitHub Actions syntax for secret access by [@mldangelo](https://github.com/promptfoo/promptfoo/pull/1911)
- **chore(ci):** Fix Docker build by [@sklein12](https://github.com/promptfoo/promptfoo/pull/1910)
- **chore(ci):** Test eval share for hosted container by [@sklein12](https://github.com/promptfoo/promptfoo/pull/1908)
- **chore(ci):** Test sharing to cloud by [@sklein12](https://github.com/promptfoo/promptfoo/pull/1909)
- chore: fix docker build (#1910)
- chore(redteam): rename math-prompt strategy and update docs (#1912)
- chore: Test sharing to cloud (#1909)
- chore: Test eval share for hosted container (#1908)

### Fixed

- **fix(webui):** Navigating directly to an eval by [@sklein12](https://github.com/promptfoo/promptfoo/pull/1905)
- fix(providers): lazy load watsonx dependencies (#1977)
- fix(ci): correct GitHub Actions syntax for secret access (#1911)
- fix: Navigating directly to an eval (#1905)

### Documentation

- **docs(redteam):** Add documentation for Custom and PII plugins by [@mldangelo](https://github.com/promptfoo/promptfoo/pull/1892)

## [0.93.2] - 2024-10-16

### Fixed

- fix: sharing to hosted (#1902)
- fix: update cloud share URL path from 'results' to 'eval' (#1901)
- fix: gemini chat formatting (#1900)

### Documentation

- docs(redteam): add documentation for Custom and PII plugins (#1892)

### Changed

- **fix:** update cloud share URL path from 'results' to 'eval' by [@mldangelo](https://github.com/promptfoo/promptfoo/pull/1901)
- **fix:** gemini chat formatting by [@typpo](https://github.com/promptfoo/promptfoo/pull/1900)
- **fix:** sharing to hosted by [@sklein12](https://github.com/promptfoo/promptfoo/pull/1902)
- **chore:** add `--filter-targets` to `redteam run` by [@typpo](https://github.com/promptfoo/promptfoo/pull/1893)
- **chore:** warn users about unknown arguments after 'eval' command by [@mldangelo](https://github.com/promptfoo/promptfoo/pull/1898)
- chore(webui): redesign navigation and dark mode components (#1903)
- chore(cli): warn users about unknown arguments after 'eval' command (#1898)
- chore: add `--filter-targets` to `redteam run` (#1893)

### Dependencies

- **chore(deps):** bump `@anthropic-ai/sdk` from 0.29.0 to 0.29.1 by [@dependabot](https://github.com/promptfoo/promptfoo/pull/1894)
- chore(deps): bump @anthropic-ai/sdk from 0.29.0 to 0.29.1 (#1894)

## [0.93.1] - 2024-10-15

### Fixed

- fix: Delete all evals broken (#1891)

### Added

- feat: Redteam http target tester (#1883)

### Changed

- **feat:** Crisp chat on certain pages by [@typpo](https://github.com/promptfoo/promptfoo/pull/1880)
- **feat:** Redteam HTTP target tester by [@sklein12](https://github.com/promptfoo/promptfoo/pull/1883)
- **fix:** Do not use default config when config is explicitly set by [@typpo](https://github.com/promptfoo/promptfoo/pull/1878)
- **fix:** Delete all evals broken by [@sklein12](https://github.com/promptfoo/promptfoo/pull/1891)
- **docs:** Add RAG architecture blog post by [@vsauter](https://github.com/promptfoo/promptfoo/pull/1886)
- **refactor(webui):** Move dashboard to redteam directory by [@mldangelo](https://github.com/promptfoo/promptfoo/pull/1890)
- refactor(webui): move dashboard to redteam directory (#1890)

## [0.93.0] - 2024-10-14

### Documentation

- docs: add rag architecture blog post (#1886)

### Added

- feat(cli): add example download functionality to init command (#1875)
- feat(redteam): introduce experimental redteam setup ui (#1872)
- feat(providers): watsonx provider (#1869)
- feat(providers): node package provider (#1855)
- feat: crisp chat on certain pages (#1880)

### Changed

- chore(webui): show tools in report view (#1871)

### Fixed

- fix(cli): only set redteam on combined configs when necessary (#1879)
- fix(cli): disable remote grading with rubric prompt override (#1877)
- fix(webui): rendering evals (#1881)
- fix: do not use default config when config is explicitly set (#1878)

## [0.92.3] - 2024-10-12

### Changed

- fix: request correct structure in prompt (#1851)
- fix: Only persist custom API url in local storage if it's set through the UI (#1854)
- fix: equality failure message (#1868)
- fix: don't always persist providers (#1870)
- feat: env variable to host pf at a different url path then base (#1853)
- chore(redteam): improve custom plugin definition and validation (#1860)
- chore: move skip logic to generate (#1834)
- chore: add `--filter-targets` alias (#1863)
- chore: Cloud sharing with new format (#1840)

### Fixed

- fix(webui): resolve undefined version display in InfoModal (#1856)

### Dependencies

- chore(deps-dev): bump @aws-sdk/client-bedrock-runtime from 3.667.0 to 3.668.0 (#1857)
- chore(deps-dev): bump @aws-sdk/client-bedrock-runtime from 3.668.0 to 3.669.0 (#1865)

## [0.92.2] - 2024-10-09

### Changed

- **ci(tests)**: Separate unit and integration tests in CI pipeline by [@mldangelo](https://github.com/mldangelo) in [#1849](https://github.com/promptfoo/promptfoo/pull/1849)
  - Bump `@aws-sdk/client-bedrock-runtime` from 3.666.0 to 3.667.0 by [@dependabot](https://github.com/dependabot) in [#1845](https://github.com/promptfoo/promptfoo/pull/1845)
  - Bump `@anthropic-ai/sdk` from 0.28.0 to 0.29.0 by [@dependabot](https://github.com/dependabot) in [#1846](https://github.com/promptfoo/promptfoo/pull/1846)
  - Bump `openai` from 4.67.2 to 4.67.3 by [@dependabot](https://github.com/dependabot) in [#1844](https://github.com/promptfoo/promptfoo/pull/1844)

### Fixed

- **fix(providers)**: Dynamically import FAL-AI serverless client by [@mldangelo](https://github.com/mldangelo) in [#1850](https://github.com/promptfoo/promptfoo/pull/1850)

### Dependencies

- **chore(deps)**:

## [0.92.1] - 2024-10-08

### Added

- **feat(providers):** Add support for an optional `responseSchema` file to Google Gemini by [@aud](https://github.com/promptfoo/promptfoo/pull/1839)
- feat(providers): Add support for an optional `responseSchema` file to google gemini (#1839)

### Changed

- **fix:** count could be off if there was a test that wasn't recorded by [@sklein12](https://github.com/promptfoo/promptfoo/pull/1841)
- **fix:** support relative paths by [@sklein12](https://github.com/promptfoo/promptfoo/pull/1842)
- **fix:** Prompt ordering on tables by [@sklein12](https://github.com/promptfoo/promptfoo/pull/1843)
- **chore:** delete empty file by [@sklein12](https://github.com/promptfoo/promptfoo/pull/1829)
- **chore:** rename tables by [@sklein12](https://github.com/promptfoo/promptfoo/pull/1831)
- chore(deps-dev): bump @aws-sdk/client-bedrock-runtime from 3.665.0 to 3.666.0 (#1836)

### Fixed

- **fix(provider):** fal prompt config overrides by [@drochetti](https://github.com/promptfoo/promptfoo/pull/1835)
- fix: Prompt ordering on tables (#1843)
- fix: support relative paths (#1842)
- fix: count could be off if there was a test that wasn't recorded (#1841)

### Dependencies

- **chore(deps):** bump openai from 4.67.1 to 4.67.2 by [@dependabot](https://github.com/promptfoo/promptfoo/pull/1837)
- **chore(deps-dev):** bump @aws-sdk/client-bedrock-runtime from 3.665.0 to 3.666.0 by [@dependabot](https://github.com/promptfoo/promptfoo/pull/1836)
- chore(deps): bump openai from 4.67.1 to 4.67.2 (#1837)

### Documentation

- **docs(contributing):** expand guide for adding new providers by [@mldangelo](https://github.com/promptfoo/promptfoo/pull/1833)

## [0.92.0] - 2024-10-07

### Fixed

- fix(provider): fal prompt config overrides (#1835)

### Documentation

- docs(contributing): expand guide for adding new providers (#1833)

### Changed

- Normalize eval results in db (#1776)
- foundation model blog post (#1823)
- site: custom blog index page (#1824)
- chore(build): allow-composite-ts (#1825)
- chore(cli): improve validation for extension hooks (#1827)
- chore: rename tables (#1831)
- chore: delete empty file (#1829)

## [0.91.3] - 2024-10-04

### Added

- feat(redteam): add religion plugin (#1822)
- feat(provider-fal): allow prompt config overrides (#1815)
- feat: remove in memory table (#1820)

## [0.91.2] - 2024-10-04

### Added

- feat(cli): Add input validation to eval command (@mldangelo #1810)
- feat(cli): Add real-time logging for Python script execution (@mldangelo #1818)
- feat(providers): Add support for setting cookies in `browser` provider (@typpo #1809)

### Changed

- chore(ci): Move integration tests to separate job in GitHub Actions workflow (@mldangelo #1821)
- chore(providers): Add support for file-based response parser for HTTP provider (@mldangelo #1808)
- chore(providers): Improve error message for browser provider missing imports (67c5fed2 @typpo)
- chore(redteam): Update to specific GPT-4 model (0be9c87f @mldangelo)
- chore(site): Update intro cal.com link (ff36972e @typpo)
- chore(webui): Remove 'use client' directives from React components (bc6f4214 @mldangelo)
- docs: Add Streamlit application in browser documentation (855e80f4 @typpo)
- docs: Escape tag in documentation (9c3ae83b @typpo)
- docs: Remove responseparser from quickstart (fe17b837 @typpo)
- docs: Remove responseParser from redteam template (feda3c60 @typpo)
- docs: Update test case reference documentation (d7c7a507 @mldangelo)
- docs: Update to use `redteam run` and `redteam report` (@typpo #1814)

### Fixed

- fix(redteam): Resolve cross-session templating issues (@typpo #1811)
- fix(webui): Ensure weight is not 0 (@sklein12 #1817)

### Dependencies

- chore(deps-dev): Bump @aws-sdk/client-bedrock-runtime from 3.658.1 to 3.662.0 (@dependabot #1805)
- chore(deps-dev): Bump @aws-sdk/client-bedrock-runtime from 3.663.0 to 3.664.0 (@dependabot #1819)
- chore(deps): Bump openai from 4.66.1 to 4.67.0 (@dependabot #1804)
- chore(deps): Bump replicate from 0.34.0 to 0.34.1 (@dependabot #1806)
- chore(deps): Update dependencies (ec37ca4e @mldangelo)

## [0.91.1] - 2024-10-01

### Changed

- feat: prompts as python classmethods (#1799)

### Fixed

- fix(redteam): read redteam config during redteam eval command (#1803)

### Documentation

- docs(custom-api): update documentation and improve typing (#1802)

## [0.91.0] - 2024-10-01

### Added

- feat(cli): ask for email on public share by @typpo in #1798
- feat(cli): support input transforms by @MrFlounder in #1704
- feat(redteam): add `redteam run` command by @typpo in #1791
- feat(webui): new Chart type on the eval page of web UI by @YingjiaLiu99 in #1147

### Changed

- fix: calc the same prompt id everywhere by @sklein12 in #1795
- docs: add troubleshooting section for timeouts by @mldangelo
- docs: fix indentation by @typpo
- docs: provider index by @mldangelo in #1792
- docs: update ts-config example README with tsx loader options by @mldangelo
- site: misc redteam guide clarifications by @typpo
- chore(cli): reorganize command structure and add program name by @mldangelo
- chore(cli): simplify node version check by @mldangelo in #1794
- chore(openai): use omni moderation by default by @typpo in #1797
- chore(providers): add support for special chars in browser provider by @typpo in #1790
- chore(providers): render provider label using Nunjucks by @mldangelo in #1789
- chore(providers): warn on unknown provider types by @mldangelo in #1787
- chore(redteam): include package version in redteam run hash by @typpo in 6d2d0c65
- chore(redteam): rename and export base classes by @mldangelo in #1801
- chore(redteam): serverside generation for indirect-prompt-injection by @mldangelo
- chore(redteam): update adversarial generation to specific gpt-4o model by @typpo in 1f397f62
- chore(cli): reorganize command structure and add program name by @mldangelo in 66781927

### Fixed

- fix(build): remove ts-config path aliases until compilation works correctly by @sklein12 in #1796
- fix(cli): don't ask for email when sharing in ci or without tty by @typpo
- fix(package): use provider prompt map when running via Node package by @vsauter in #1788
- fix(redteam): don't include entities if list is empty by @typpo
- fix(redteam): OWASP aliases by @typpo in #1765

### Dependencies

- chore(deps): bump openai from 4.65.0 to 4.66.1 by @dependabot in #1800
- chore(deps): update dependencies by @mldangelo

## [0.90.3] - 2024-09-27

### Changed

- fix: browser provider ignores cert errors by @ianw_github in 9fcc9f5974d919291456292e187fba1b1bacb3e2

## [0.90.2] - 2024-09-27

### Changed

- **feat:** Add fal.ai provider by [@drochetti](https://github.com/drochetti) in [#1778](https://github.com/promptfoo/promptfoo/pull/1778)
- **feat:** Add install script for pre-built binary installation by [@mldangelo](https://github.com/mldangelo) in [#1755](https://github.com/promptfoo/promptfoo/pull/1755)
- **fix:** Improve JSON parser handling for multiple braces by [@typpo](https://github.com/typpo) in [#1766](https://github.com/promptfoo/promptfoo/pull/1766)
- **refactor(eval):** Reorganize and improve eval command options by [@mldangelo](https://github.com/mldangelo) in [#1762](https://github.com/promptfoo/promptfoo/pull/1762)
- **chore(bedrock):** Improve support for LLAMA3.1 and LLAMA3.2 model configurations by [@mldangelo](https://github.com/mldangelo) in [#1777](https://github.com/promptfoo/promptfoo/pull/1777)
- **chore(config):** Simplify config loading by [@mldangelo](https://github.com/mldangelo) in [#1779](https://github.com/promptfoo/promptfoo/pull/1779)
- **chore(redteam):** Move select plugins for server-side generation by [@mldangelo](https://github.com/mldangelo) in [#1783](https://github.com/promptfoo/promptfoo/pull/1783)
- **ci(nexe-build):** Add ARM64 support for nexe builds by [@mldangelo](https://github.com/mldangelo) in [#1780](https://github.com/promptfoo/promptfoo/pull/1780)
- **ci(nexe-build):** Update runner selection for macOS and add Windows file extension by [@mldangelo](https://github.com/mldangelo) in [#1784](https://github.com/promptfoo/promptfoo/pull/1784)

### Fixed

- **fix(providers):** Correct data types for `responseParser` in HTTP provider by [@typpo](https://github.com/typpo) in [#1764](https://github.com/promptfoo/promptfoo/pull/1764)

### Dependencies

- **chore(deps-dev):** Bump `@aws-sdk/client-bedrock-runtime` from 3.658.0 to 3.658.1 by [@dependabot](https://github.com/dependabot) in [#1769](https://github.com/promptfoo/promptfoo/pull/1769)
- **chore(deps):** Bump `replicate` from 0.33.0 to 0.34.0 by [@dependabot](https://github.com/dependabot) in [#1767](https://github.com/promptfoo/promptfoo/pull/1767)
- **chore(deps):** Bump `openai` from 4.63.0 to 4.64.0 by [@dependabot](https://github.com/dependabot) in [#1768](https://github.com/promptfoo/promptfoo/pull/1768)

## [0.90.1] - 2024-09-26

### Changed

- **chore(providers):** Updated Bedrock integration to support Llama 3.2 models. [#1763](https://github.com/promptfoo/promptfoo/pull/1763) by [@aristsakpinis93](https://github.com/aristsakpinis93)
- **chore:** Added support for config objects in JavaScript and Python assertions. [#1729](https://github.com/promptfoo/promptfoo/pull/1729) by [@vedantr](https://github.com/vedantr)
- **fix:** Improved prompts handling per provider. [#1757](https://github.com/promptfoo/promptfoo/pull/1757) by [@typpo](https://github.com/typpo)
- **fix:** Updated `--no-interactive` description and added it to the documentation. [#1761](https://github.com/promptfoo/promptfoo/pull/1761) by [@kentyman23](https://github.com/kentyman23)
- site: adding blog post for Prompt Airlines (#1774)

### Dependencies

- **chore(deps-dev):** Bumped `@aws-sdk/client-bedrock-runtime` from 3.654.0 to 3.658.0. [#1758](https://github.com/promptfoo/promptfoo/pull/1758) by [@dependabot](https://github.com/dependabot)

## [0.90.0] - 2024-09-24

### Changed

- cli: Added 'pf' as an alias for the 'promptfoo' command (@mldangelo, #1745)
- providers(bedrock): Added support for AI21 Jamba Models and Meta Llama 3.1 Models (@mldangelo, #1753)
- providers(python): Added support for file:// syntax for Python providers (@mldangelo, #1748)
- providers(http): Added support for raw requests (@typpo, #1749)
- cli: implement cloud Login functionality for private sharing (@sklein12, #1719)
- cli(redteam): aliased 'eval' in redteam namespace and prioritized redteam.yaml over promptfooconfig.yaml (@typpo, #1664)
- providers(http): Added templating support for provider URLs (@mldangelo, #1747)
- cli: read config files from directory paths (@andretran, #1721)
- Added PROMPTFOO_EXPERIMENTAL environment variable (@typpo)
- Simplified redteam consent process (@typpo)
- Improved input handling for login prompts (@mldangelo)
- Updated dependencies (@mldangelo)
- webui: fix route to edit eval description(@sklein12, #1754)
- cli: prevent logging of empty output paths (@mldangelo)
- Added raw HTTP request example (@typpo)
- Updated documentation to prefer prebuilt versions (@sklein12, #1752)
- Triggered release step in nexe build for tagged branches (@mldangelo)
- Updated release token in GitHub Actions workflow (@mldangelo)
- Added continue-on-error to nexe-build job (@mldangelo)

## [0.89.4] - 2024-09-23

### Added

- feat(webui): display suggestions (#1739)

### Changed

- feat: headless browser provider (#1736)
- feat: suggestions (#1723)
- feat: improvements to http and websocket providers (#1732)
- fix: empty state for webui (#1727)
- chore: add costs for OpenAI model "gpt-4o-2024-08-06" (#1728)
- fix: catch errors when creating share url (#1726)https://github.com/promptfoo/promptfoo/pull/1725
- fix: add missing outputPath (#1734)
- fix: output path when PROMPTFOO_LIGHTWEIGHT_RESULTS is set (#1737)
- chore: Move share action to server (#1743)
- docs: Update documentation for Tree-based Jailbreaks Strategy by @vingiarrusso in

### Fixed

- fix(prompts): add handling for function prompt (#1724)

## [0.89.3] - 2024-09-20

### Changed

- **Bug Fixes:**
  - Improved sanitization of generations ([#1713](https://github.com/promptfoo/promptfoo/pull/1713) by [@typpo](https://github.com/typpo))
  - Reverted config changes to resolve prompt file bug ([#1722](https://github.com/promptfoo/promptfoo/pull/1722) by [@mldangelo](https://github.com/mldangelo))
- **Docs**
  - Added more information to the enterprise page ([#1714](https://github.com/promptfoo/promptfoo/pull/1714) by [@typpo](https://github.com/typpo))
  - Updated the about page ([#1715](https://github.com/promptfoo/promptfoo/pull/1715) by [@typpo](https://github.com/typpo))
  - Minor landing page updates ([#1718](https://github.com/promptfoo/promptfoo/pull/1718) by [@typpo](https://github.com/typpo))
- Update documentation for Tree-based Jailbreaks Strategy (#1725)

## [0.89.2] - 2024-09-18

### Changed

- **Dependencies**: Updated project dependencies (@mldangelo)
- **Website**: Added truncate functionality to the site (@typpo)
- Fixed Node cache dependency issue (@typpo)
- Improved nexe build workflow artifact handling in CI pipeline (@mldangelo)
- Bumped version to 0.89.2 (@typpo)
-

## [0.89.1] - 2024-09-18

### Added

- **feat(provider/openai)**: support loading `response_format` from a file by [@albertlieyingadrian](https://github.com/albertlieyingadrian) in [#1711](https://github.com/promptfoo/promptfoo/pull/1711)
- **feat(matchers)**: add external file loader for LLM rubric by [@albertlieyingadrian](https://github.com/albertlieyingadrian) in [#1698](https://github.com/promptfoo/promptfoo/pull/1698)

### Changed

- **feat**: Redteam dashboard by [@typpo](https://github.com/typpo) in [#1709](https://github.com/promptfoo/promptfoo/pull/1709)
- **feat**: add WebSocket provider by [@typpo](https://github.com/typpo) in [#1712](https://github.com/promptfoo/promptfoo/pull/1712)
- **docs**: GPT vs O1 guide by [@typpo](https://github.com/typpo) in [#1703](https://github.com/promptfoo/promptfoo/pull/1703)

### Dependencies

- **chore(deps)**: bump `openai` from `4.61.1` to `4.62.0` by [@dependabot](https://github.com/dependabot) in [#1706](https://github.com/promptfoo/promptfoo/pull/1706)
- **chore(deps)**: bump `@azure/openai-assistants` from `1.0.0-beta.5` to `1.0.0-beta.6` by [@dependabot](https://github.com/dependabot) in [#1707](https://github.com/promptfoo/promptfoo/pull/1707)

## [0.89.0] - 2024-09-17

### Added

- feat(util): add nunjucks template support for file path (#1688) by @albertlieyingadrian
- feat(redteam): top level targets, plugins, strategies (#1689) by @typpo

### Changed

- feat: Migrate NextUI to a React App (#1637) by @sklein12
- feat: add golang provider (#1693) by @typpo
- feat: make config `prompts` optional (#1694) by @typpo
- chore(redteam): plumb scores per plugin and strategy (#1684) by @typpo
- chore(redteam): redteam init indent plugins and strategies by @typpo
- chore(redteam): redteam onboarding updates (#1695) by @typpo
- chore(redteam): update some framework mappings by @typpo
- refactor(csv): improve assertion parsing and add warning for single underscore usage (#1692) by @mldangelo
- docs: improve Python provider example with stub LLM function by @mldangelo

### Fixed

- fix(python): change PythonShell mode to binary to fix unicode encoding issues (#1671) by @mldangelo
- fix(python): check --version for executable path validation (#1690) by @mldangelo
- fix(providers): Mistral Error Reporting (#1691) by @GICodeWarrior

### Dependencies

- chore(deps): bump openai from 4.61.0 to 4.61.1 (#1696) by @dependabot
- chore(deps): remove nexe dev dependency by @mldangelo
- chore(deps): update eslint and related packages by @mldangelo

## [0.88.0] - 2024-09-16

### Dependencies

- chore(deps): bump replicate from 0.32.1 to 0.33.0 (#1682)

### Added

- feat(webui): display custom namedScores (#1669)

### Changed

- **Added** `--env-path` as an alias for the `--env-file` option in CLI (@mldangelo)
- **Introduced** `PROMPTFOO_LIGHTWEIGHT_RESULTS` environment variable to optimize result storage (@typpo)
- **Added** `validatePythonPath` function and improved error handling for Python scripts (@mldangelo)
- **Displayed** custom named scores in the Web UI (@khp)
- **Improved** support for structured outputs in the OpenAI provider (@mldangelo)
- **Added** OpenAI Assistant's token usage statistics (@albertlieyingadrian)
- **Added** pricing information for Azure OpenAI models (@mldangelo)
- **Improved** API URL formatting for Azure OpenAI provider (@mldangelo)
- **Fixed** prompt normalization when reading configurations (@mldangelo)
- **Resolved** Docker image issues by adding Python, ensuring the `next` output directory exists, and disabling telemetry (@mldangelo)
- **Improved** message parsing for the Anthropic provider (@mldangelo)
- **Fixed** error in loading externally defined OpenAI function calls (@mldangelo)
- **Corrected** latency assertion error for zero milliseconds latency (@albertlieyingadrian)
- **Added** a new Red Team introduction and case studies to the documentation (@typpo)
- **Updated** model references and default LLM models in the documentation (@mldangelo)
- **Fixed** typos and broken image links in the documentation (@mldangelo, @typpo)
- **Refactored** Red Team commands and types to improve code organization (@mldangelo)
- **Moved** `evaluateOptions` initialization to `evalCommand` (@mldangelo)
- **Centralized** cost calculation logic in providers (@mldangelo)
- ci: improve nexe build workflow and caching (#1683)
- chore(providers): add pricing information for Azure OpenAI models (#1681)

### Tests

- **Added** support for `file://` prefix for local file paths in the `tests:` field in configuration (@mldangelo)

## [0.87.1] - 2024-09-12

### Fixed

- fix(docker): add Python to Docker image and verify in CI (#1677)
- fix(assertions): fix latencyMs comparison with undefined to allow 0 ms latency (#1668)
- fix(providers): improve parseMessages function for anthropic (#1666)
- fix(dockerfile): ensure next out directory exists and disable next telemetry (#1665)
- fix: normalize prompts when reading configs (#1659)

### Added

- feat(python): add validatePythonPath function and improve error handling (#1670)
- feat(cli): accept '--env-path' as an alias for '--env-file' option (#1654)
- feat: PROMPTFOO_LIGHTWEIGHT_RESULTS envar (#1450)

### Documentation

- docs: red team intro (#1662)
- docs: update model references from gpt-3.5-turbo to gpt-4o-mini (#1655)

### Changed

- **Add OpenAI `o1` pricing** by [@typpo](https://github.com/typpo) in [#1649](https://github.com/promptfoo/promptfoo/pull/1649)
- **Add support for OpenAI `o1` max completion tokens** by [@mldangelo](https://github.com/mldangelo) in [#1650](https://github.com/promptfoo/promptfoo/pull/1650)
- **Share link issue when self-hosting** by [@typpo](https://github.com/typpo) in [#1647](https://github.com/promptfoo/promptfoo/pull/1647)
- **Fix OpenAI function tool callbacks handling** by [@mldangelo](https://github.com/mldangelo) in [#1648](https://github.com/promptfoo/promptfoo/pull/1648)
- **Fix broken anchor links** by [@mldangelo](https://github.com/mldangelo) in [#1645](https://github.com/promptfoo/promptfoo/pull/1645)
- **Add documentation for Echo provider** by [@mldangelo](https://github.com/mldangelo) in [#1646](https://github.com/promptfoo/promptfoo/pull/1646)
- ci: add push trigger to docker workflow (#1678)
- refactor(providers): centralize cost calculation logic (#1679)
- refactor: move evaluateOptions initialization to evalCommand (#1674)
- refactor(redteam): move redteam types to src/redteam/types (#1653)
- refactor(redteam): move redteam commands to src/redteam/commands (#1652)
- chore(providers): improve API URL formatting for Azure OpenAI provider (#1672)
- chore(providers): add openai assistant's token usage (#1661)
- chore(openai): improve support for structured outputs (#1656)
- chore: support file:// prefix for local file paths in `tests:` field in config (#1651)

## [0.87.0] - 2024-09-12

### Changed

- feat: remote strategy execution (#1592)
- fix: run db migrations first thing in cli (#1638)
- chore: add --remote to `eval` (#1639)
- chore: ability to record when feature is used (#1643)
- site: intro and image updates (#1636)

### Dependencies

- chore(deps-dev): bump @aws-sdk/client-bedrock-runtime from 3.649.0 to 3.650.0 (#1640)
- chore(deps): bump openai from 4.58.2 to 4.59.0 (#1641)

## [0.86.1] - 2024-09-11

### Changed

- feat: cross-session leak plugin (#1631)
- fix: quickswitcher (#1635)

## [0.86.0] - 2024-09-11

### Changed

- **feat**: Added MITRE Atlas plugin aliases by [@typpo](https://github.com/typpo) in [#1629](https://github.com/promptfoo/promptfoo/pull/1629)
- **chore**: Removed the NextAPI by [@sklein12](https://github.com/sklein12) in [#1599](https://github.com/promptfoo/promptfoo/pull/1599)
- **fix**: Improved rate limiting handling by [@sinedied](https://github.com/sinedied) in [#1633](https://github.com/promptfoo/promptfoo/pull/1633)
- **fix**: Ensured `name:value` pairs are unique, rather than just names, for tags by [@sklein12](https://github.com/sklein12) in [#1621](https://github.com/promptfoo/promptfoo/pull/1621)
- **chore**: Fixed paths for `ts-node` by [@sklein12](https://github.com/sklein12) in [#1628](https://github.com/promptfoo/promptfoo/pull/1628)
- **chore**: Standardized paths by [@sklein12](https://github.com/sklein12) in [#1627](https://github.com/promptfoo/promptfoo/pull/1627)

### Dependencies

- **chore(deps-dev)**: Bumped `@aws-sdk/client-bedrock-runtime` from 3.645.0 to 3.649.0 by [@dependabot](https://github.com/dependabot) in [#1632](https://github.com/promptfoo/promptfoo/pull/1632)
- **chore(deps)**: Bumped `@anthropic-ai/sdk` from 0.27.2 to 0.27.3 by [@dependabot](https://github.com/dependabot) in [#1625](https://github.com/promptfoo/promptfoo/pull/1625)
- **chore(deps)**: Bumped `openai` from 4.58.1 to 4.58.2 by [@dependabot](https://github.com/dependabot) in [#1624](https://github.com/promptfoo/promptfoo/pull/1624)

## [0.85.2] - 2024-09-10

### Changed

- feat: compliance status in redteam reports (#1619)
- fix: prompt parsing (#1620)

## [0.85.1] - 2024-09-09

### Changed

- feat: add support for markdown prompts (#1616)
- fix: Indirect Prompt Injection missing purpose and will only generate… (#1618)

### Dependencies

- chore(deps): bump openai from 4.58.0 to 4.58.1 (#1617)

## [0.85.0] - 2024-09-06

### Added

- **feat(mistral):** Update chat models and add embedding provider by @mldangelo in [#1614](https://github.com/promptfoo/promptfoo/pull/1614)
- **feat(templates):** Allow Nunjucks templating in grader context by @mldangelo in [#1606](https://github.com/promptfoo/promptfoo/pull/1606)
- **feat(redteam):** Add remote generation for multilingual strategy by @mldangelo in [#1603](https://github.com/promptfoo/promptfoo/pull/1603)
- **feat(redteam):** ASCII smuggling plugin by @typpo in [#1602](https://github.com/promptfoo/promptfoo/pull/1602)
- **feat(redteam):** More direct prompt injections by @typpo in [#1600](https://github.com/promptfoo/promptfoo/pull/1600)
- **feat(redteam):** Prompt injections for all test cases by @typpo in [commit 28605413](https://github.com/promptfoo/promptfoo/commit/28605413)

### Changed

- **refactor:** Improve project initialization and error handling by @mldangelo in [#1591](https://github.com/promptfoo/promptfoo/pull/1591)
- **chore:** Warn if API keys are not present when running `promptfoo init` by @cristiancavalli in [#1577](https://github.com/promptfoo/promptfoo/pull/1577)
- **chore:** Add info to contains-all and icontains-all error by @typpo in [#1596](https://github.com/promptfoo/promptfoo/pull/1596)
- **chore(redteam):** Export graders by @sklein12 in [#1593](https://github.com/promptfoo/promptfoo/pull/1593)
- **chore(redteam):** Export prompt generators by @sklein12 in [#1583](https://github.com/promptfoo/promptfoo/pull/1583)
- **docs:** Add information on loading scenarios from external files by @mldangelo in [commit ddcc6e59](https://github.com/promptfoo/promptfoo/commit/ddcc6e59)

### Fixed

- **fix(redteam):** Correct metric name for misinfo/pii/etc plugins by @typpo in [#1605](https://github.com/promptfoo/promptfoo/pull/1605)
- **fix(redteam):** Remove quotes and numbered results from generated prompts by @typpo in [#1601](https://github.com/promptfoo/promptfoo/pull/1601)
- **fix(redteam):** Move purpose to the right place in redteam template by @typpo in [commit 00b2ed1c](https://github.com/promptfoo/promptfoo/commit/00b2ed1c)

### Dependencies

- **chore(deps):** Bump openai from 4.57.3 to 4.58.0 by @dependabot in [#1608](https://github.com/promptfoo/promptfoo/pull/1608)
- **chore(deps):** Bump openai from 4.57.2 to 4.57.3 by @dependabot in [#1594](https://github.com/promptfoo/promptfoo/pull/1594)

### Documentation

- **docs(redteam):** Red team introduction by @typpo in [commit ba5fe14c](https://github.com/promptfoo/promptfoo/commit/ba5fe14c) and [commit 60624456](https://github.com/promptfoo/promptfoo/commit/60624456)
- **docs(redteam):** Minor redteam update by @typpo in [commit 7cad8da5](https://github.com/promptfoo/promptfoo/commit/7cad8da5)

### Tests

- **test(redteam):** Enhance nested quotes handling in parseGeneratedPrompts by @mldangelo in [commit 36f6464a](https://github.com/promptfoo/promptfoo/commit/36f6464a)

## [0.84.1] - 2024-09-04

### Changed

- fix: json parsing infinite loop (#1590)
- fix: add cache and timeout to remote grading (#1589)

## [0.84.0] - 2024-09-04

### Changed

- Support for remote `llm-rubric` (@typpo in #1585)
- Resolve foreign key constraint in `deleteAllEvals` (@mldangelo in #1581)
- Don't set OpenAI chat completion `seed=0` by default (@Sasja in #1580)
- Improve strategy JSON parsing (@typpo in #1587)
- Multilingual strategy now uses redteam provider (@typpo in #1586)
- Handle redteam remote generation error (@typpo)
- Redteam refusals are not failures for Vertex AI (@typpo)
- Reorganize redteam exports and add Strategies (@mldangelo in #1588)
- Update OpenAI config documentation (@mldangelo)
- Improve Azure environment variables and configuration documentation (@mldangelo)
- Bump dependencies and devDependencies (@mldangelo)
- Set `stream: false` in Ollama provider (@typpo, #1568)
- Bump openai from 4.57.0 to 4.57.1 (@dependabot in #1579)
- Regenerate JSON schema based on type change (@mldangelo)
- Synchronize EnvOverrides in types and validators (@mldangelo)

## [0.83.2] - 2024-09-03

### Added

- feat: add --remote to redteam generate (#1576)

## [0.83.1] - 2024-09-03

## [0.83.0] - 2024-09-03

### Changed

- feat: add onboarding flow for http endpoint (#1572)
- feat: remote generation on the cli (#1570)
- docs: update YAML syntax for prompts and providers arrays (#1574)

## [0.82.0] - 2024-09-02

### Added

- feat(redteam): add remote generation for purpose and entities by @mldangelo

### Changed

- feat: add `delay` option for redteam generate and refactor plugins by @typpo
- fix: validate all plugins before running any by @typpo
- fix: remove indirect prompt injection `config.systemPrompt` dependency by @typpo
- fix: show all strategies on report by @typpo
- fix: bfla grading by @typpo
- chore: simplify redteam types by @typpo
- chore: move redteam command locations by @typpo
- chore: defaults for redteam plugins/strategies by @typpo
- chore: clean up some redteam onboarding questions by @typpo
- chore: export redteam plugins by @typpo
- chore: rename envar by @typpo
- chore: add `PROMPTFOO_NO_REDTEAM_MODERATION` envar by @typpo
- chore(redteam): add progress bar to multilingual strategy by @mldangelo
- chore(redteam): export extraction functions by @mldangelo
- chore(docker): install peer dependencies during build by @mldangelo
- docs: update file paths to use file:// prefix by @mldangelo
- chore: clean up some redteam onboarding questions (#1569)
- chore: defaults for redteam plugins/strategies (#1521)

### Dependencies

- chore(deps-dev): bump @aws-sdk/client-bedrock-runtime from 3.637.0 to 3.642.0 by @dependabot
- chore(deps): bump replicate from 0.32.0 to 0.32.1 by @dependabot
- chore(deps): bump openai from 4.56.1 to 4.57.0 by @dependabot
- chore(deps): bump the github-actions group with 2 updates by @dependabot

## [0.81.5] - 2024-08-30

### Dependencies

- chore(deps): bump the github-actions group with 2 updates (#1566)
- chore(deps): bump replicate from 0.32.0 to 0.32.1 (#1559)
- chore(deps): bump openai from 4.56.1 to 4.57.0 (#1558)

### Fixed

- fix: remove indirect prompt injection `config.systemPrompt` dependency (#1562)
- fix: validate all plugins before running any (#1561)

### Added

- feat: add `delay` option for redteam generate and refactor plugins (#1564)
- feat(redteam): add remote generation for purpose and entities (#1555)

### Changed

- feat: global `env` var in templates (#1553)
- fix: harmful grader (#1554)
- chore: include createdAt in getStandaloneEvals (#1550)
- chore: write eval tags to database and add migration (#1551)
- style: enforce object shorthand rule (#1557)
- chore: move redteam command locations (#1565)
- chore: simplify redteam types (#1563)
- chore(deps-dev): bump @aws-sdk/client-bedrock-runtime from 3.637.0 to 3.642.0 (#1560)

## [0.81.4] - 2024-08-29

### Changed

- **fix:** redteam progress bar by @typpo in [#1548](https://github.com/promptfoo/promptfoo/pull/1548)
- **fix:** redteam grading should use defaultTest by @typpo in [#1549](https://github.com/promptfoo/promptfoo/pull/1549)
- **refactor:** move extractJsonObjects to json utility module by @mldangelo in [#1539](https://github.com/promptfoo/promptfoo/pull/1539)

### Fixed

- **fix(redteam):** fix modifier handling in PluginBase by @mldangelo in [#1538](https://github.com/promptfoo/promptfoo/pull/1538)
- **fix(testCases):** improve test case generation with retry logic by @mldangelo in [#1544](https://github.com/promptfoo/promptfoo/pull/1544)
- **fix(docker):** link peer dependencies in Docker build by @mldangelo in [#1545](https://github.com/promptfoo/promptfoo/pull/1545)
- **fix(devcontainer):** simplify and standardize development environment by @mldangelo in [#1547](https://github.com/promptfoo/promptfoo/pull/1547)

### Dependencies

- **chore(deps):** update dependencies by @mldangelo in [#1540](https://github.com/promptfoo/promptfoo/pull/1540)
- **chore(deps):** bump @anthropic-ai/sdk from 0.27.0 to 0.27.1 by @dependabot in [#1541](https://github.com/promptfoo/promptfoo/pull/1541)
- **chore(deps):** bump openai from 4.56.0 to 4.56.1 by @dependabot in [#1542](https://github.com/promptfoo/promptfoo/pull/1542)

## [0.81.3] - 2024-08-28

### Changed

- fix: use redteam provider in extractions (#1536)
- feat: Indirect prompt injection plugin (#1518)
- feat: add support for tags property in config (#1526)
- feat: ability to reference external files in plugin config (#1530)
- feat: custom redteam plugins (#1529)
- fix: remove failure messages from output (#1531)
- fix: reduce pii false positives (#1532)
- fix: Addtl Pii false positives (#1533)
- fix: RBAC plugin false positives (#1534)
- fix: redteam providers should be overriddeable (#1516)
- fix: dont use openai moderation if key not present (#1535)

### Fixed

- fix(redteam): update logic for json only response format in default provider (#1537)

## [0.81.2] - 2024-08-27

### Changed

- fix: use redteam provider in extractions (#1536)
- feat: Indirect prompt injection plugin (#1518)
- feat: add support for tags property in config (#1526)
- feat: ability to reference external files in plugin config (#1530)
- feat: custom redteam plugins (#1529)
- fix: remove failure messages from output (#1531)
- fix: reduce pii false positives (#1532)
- fix: Addtl Pii false positives (#1533)
- fix: RBAC plugin false positives (#1534)
- fix: redteam providers should be overriddeable (#1516)
- fix: dont use openai moderation if key not present (#1535)

## [0.81.1] - 2024-08-27

### Changed

- feat: Indirect prompt injection plugin (#1518)
- feat: add support for `tags` property in config (#1526)
- feat: ability to reference external files in plugin config (#1530)
- feat: custom redteam plugins (#1529)
- fix: remove failure messages from output (#1531)
- fix: reduce pii false positives (#1532)
- fix: Addtl Pii false positives (#1533)
- fix: RBAC plugin false positives (#1534)
- fix: redteam providers should be overriddeable (#1516)
- fix: dont use openai moderation if key not present (#1535)
- chore: Set jest command line setting for jest extension (#1527)

## [0.81.0] - 2024-08-26

### Added

- feat(report): performance by strategy (#1524)
- feat(ai21): Add AI21 Labs provider (#1514)
- feat(docker): add Python runtime to final image (#1519)
- feat(anthropic): add support for create message headers (prompt caching) (#1503)

### Changed

- feat: report view sidebar for previewing test failures (#1522)
- chore: add plugin/strategy descriptions (#1520)
- chore: add `promptfoo redteam plugins` command to list plugins (#1523)
- chore: clear cache status messages (#1517)

### Fixed

- fix(scriptCompletionProvider): handle UTF-8 encoding in script output (#1515)
- fix(config): support loading scenarios and tests from external files (#331)

### Dependencies

- chore(deps-dev): bump @aws-sdk/client-bedrock-runtime from 3.635.0 to 3.637.0 (#1513)

## [0.80.3] - 2024-08-22

### Changed

- **Add Support for Embeddings API (Cohere)**: Added support for the embeddings API. [#1502](https://github.com/promptfoo/promptfoo/pull/1502) by @typpo
- **Improve Download Menu**: Enhanced the web UI by improving the download menu, adding an option to download human eval test cases, and adding tests. [#1500](https://github.com/promptfoo/promptfoo/pull/1500) by @mldangelo
- **Python IPC Encoding**: Resolved an issue by ensuring that Python IPC uses UTF-8 encoding. [#1511](https://github.com/promptfoo/promptfoo/pull/1511) by @typpo
- **Dependencies**:
  - Bumped `@anthropic-ai/sdk` from `0.26.1` to `0.27.0`. [#1507](https://github.com/promptfoo/promptfoo/pull/1507) by @dependabot
  - Upgraded Docusaurus to version `3.5.2`. [#1512](https://github.com/promptfoo/promptfoo/pull/1512) by @mldangelo

## [0.80.2] - 2024-08-22

### Changed

- fix: remove prompt-extraction from base plugins (#1505)

## [0.80.1] - 2024-08-21

### Added

- feat(redteam): improve test generation and reporting (#1481)
- feat(eval)!: remove interactive providers option (#1487)

### Changed

- refactor(harmful): improve test generation and deduplication (#1480)
- fix: hosted load shared eval (#1482)
- fix: Generate correct url for hosted shared evals (#1484)
- feat: multilingual strategy (#1483)
- chore(eslint): add and configure eslint-plugin-unicorn (#1489)
- fix: include vars in python provider cache key (#1493)
- fix: Including prompt extraction broke redteam generation (#1494)
- fix: floating point comparisons in matchers (#1486)
- site: enterprise breakdown (#1495)
- fix: Prompt setup during redteam generation (#1496)
- fix: hardcoded injectVars in harmful plugin (#1498)
- site: enterprise blog post (#1497)

### Fixed

- fix(assertions): update error messages for context-relevance and context-faithfulness (#1485)

### Dependencies

- chore(deps-dev): bump @aws-sdk/client-bedrock-runtime from 3.632.0 to 3.635.0 (#1490)

## [0.80.0] - 2024-08-21

### Changed

- **Multilingual Strategy**: Added multilingual strategy by @typpo in [#1483](https://github.com/promptfoo/promptfoo/pull/1483)
- **Redteam**: Improved test generation and reporting by @mldangelo in [#1481](https://github.com/promptfoo/promptfoo/pull/1481)
- **Evaluation**: Removed interactive providers option by @mldangelo in [#1487](https://github.com/promptfoo/promptfoo/pull/1487)
- **Hosted Load**: Fixed hosted load shared eval by @sklein12 in [#1482](https://github.com/promptfoo/promptfoo/pull/1482)
- **Shared Evals**: Generated correct URL for hosted shared evals by @sklein12 in [#1484](https://github.com/promptfoo/promptfoo/pull/1484)
- **Assertions**: Updated error messages for context-relevance and context-faithfulness by @mldangelo in [#1485](https://github.com/promptfoo/promptfoo/pull/1485)
- **Python Provider**: Included vars in Python provider cache key by @typpo in [#1493](https://github.com/promptfoo/promptfoo/pull/1493)
- **Prompt Extraction**: Fixed prompt extraction during redteam generation by @sklein12 in [#1494](https://github.com/promptfoo/promptfoo/pull/1494)
- **Matchers**: Fixed floating point comparisons in matchers by @typpo in [#1486](https://github.com/promptfoo/promptfoo/pull/1486)
- **Redteam Generation**: Fixed prompt setup during redteam generation by @sklein12 in [#1496](https://github.com/promptfoo/promptfoo/pull/1496)
- **Harmful Tests**: Improved test generation and deduplication by @mldangelo in [#1480](https://github.com/promptfoo/promptfoo/pull/1480)
- **ESLint**: Added and configured eslint-plugin-unicorn by @mldangelo in [#1489](https://github.com/promptfoo/promptfoo/pull/1489)
- **Dependencies**: Bumped @aws-sdk/client-bedrock-runtime from 3.632.0 to 3.635.0 by @dependabot in [#1490](https://github.com/promptfoo/promptfoo/pull/1490)
- **Crescendo**: Crescendo now uses gpt-4o-mini instead of gpt-4o by @typpo
- **Environment Variables**: Added GROQ_API_KEY and alphabetized 3rd party environment variables by @mldangelo
- **Enterprise Breakdown**: Added enterprise breakdown by @typpo in [#1495](https://github.com/promptfoo/promptfoo/pull/1495)

## [0.79.0] - 2024-08-20

### Added

- feat(groq): integrate native Groq SDK and update documentation by @mldangelo in #1479
- feat(redteam): support multiple policies in redteam config by @mldangelo in #1470
- feat(redteam): handle graceful exit on Ctrl+C during initialization by @mldangelo

### Changed

- feat: Prompt Extraction Redteam Plugin by @sklein12 in #1471
- feat: nexe build artifacts by @typpo in #1472
- fix: expand supported config file extensions by @mldangelo in #1473
- fix: onboarding.ts should assume context.py by @typpo
- fix: typo in onboarding example by @typpo
- fix: reduce false positives in `policy` and `sql-injection` by @typpo
- docs: remove references to optional Supabase environment variables by @mldangelo in #1474
- docs: owasp llm top 10 updates by @typpo
- test: mock logger in util test suite by @mldangelo
- chore(workflow): change release trigger type from 'published' to 'created' in Docker workflow, remove pull request and push triggers by @mldangelo
- chore(webui): update plugin display names by @typpo
- chore: refine pass rate threshold logging by @mldangelo
- ci: upload artifact by @typpo

### Fixed

- fix(devcontainer): improve Docker setup for development environment by @mldangelo
- fix(devcontainer): update Dockerfile.dev for Node.js development by @mldangelo
- fix(webui): truncate floating point scores by @typpo

### Dependencies

- chore(deps): update dependencies by @mldangelo in #1478
- chore(deps): update dependencies including @swc/core, esbuild, @anthropic-ai/sdk, and openai by @mldangelo

### Tests

- test(config): run tests over example promptfoo configs by @mldangelo in #1475

## [0.78.3] - 2024-08-19

### Added

- feat(redteam): add base path to CLI state for redteam generate by @mldangelo in [#1464](https://github.com/promptfoo/promptfoo/pull/1464)
- feat(eval): add global pass rate threshold by @mldangelo in [#1443](https://github.com/promptfoo/promptfoo/pull/1443)

### Changed

- chore: check config.redteam instead of config.metadata.redteam by @mldangelo in [#1463](https://github.com/promptfoo/promptfoo/pull/1463)
- chore: Add vscode settings for prettier formatting by @sklein12 in [#1469](https://github.com/promptfoo/promptfoo/pull/1469)
- build: add defaults for supabase environment variables by @sklein12 in [#1468](https://github.com/promptfoo/promptfoo/pull/1468)
- fix: smarter caching in exec provider by @typpo in [#1467](https://github.com/promptfoo/promptfoo/pull/1467)
- docs: display consistent instructions for npx vs npm vs brew by @typpo in [#1465](https://github.com/promptfoo/promptfoo/pull/1465)

### Dependencies

- chore(deps): bump openai from 4.55.9 to 4.56.0 by @dependabot in [#1466](https://github.com/promptfoo/promptfoo/pull/1466)
- chore(deps): replace rouge with js-rouge by @QuarkNerd in [#1420](https://github.com/promptfoo/promptfoo/pull/1420)

## [0.78.2] - 2024-08-18

### Changed

- feat: multi-turn jailbreak (#1459)
- feat: plugin aliases for owasp, nist (#1410)
- refactor(redteam): aliase `generate redteam` to `redteam generate`. (#1461)
- chore: strongly typed envars (#1452)
- chore: further simplify redteam onboarding (#1462)
- docs: strategies (#1460)

## [0.78.1] - 2024-08-16

### Changed

- **feat:** Helicone integration by @maamalama in [#1434](https://github.com/promptfoo/promptfoo/pull/1434)
- **fix:** is-sql assertion `databaseType` not `database` by @typpo in [#1451](https://github.com/promptfoo/promptfoo/pull/1451)
- **chore:** Use temporary file for Python interprocess communication by @enkoder in [#1447](https://github.com/promptfoo/promptfoo/pull/1447)
- **chore:** Redteam onboarding updates by @typpo in [#1453](https://github.com/promptfoo/promptfoo/pull/1453)
- **site:** Add blog post by @typpo in [#1444](https://github.com/promptfoo/promptfoo/pull/1444)

### Fixed

- **fix(redteam):** Improve iterative tree-based red team attack provider by @mldangelo in [#1458](https://github.com/promptfoo/promptfoo/pull/1458)

### Dependencies

- **chore(deps):** Update various dependencies by @mldangelo in [#1442](https://github.com/promptfoo/promptfoo/pull/1442)
- **chore(deps):** Bump `@aws-sdk/client-bedrock-runtime` from 3.629.0 to 3.631.0 by @dependabot in [#1448](https://github.com/promptfoo/promptfoo/pull/1448)
- **chore(deps):** Bump `@aws-sdk/client-bedrock-runtime` from 3.631.0 to 3.632.0 by @dependabot in [#1455](https://github.com/promptfoo/promptfoo/pull/1455)
- **chore(deps):** Bump `@anthropic-ai/sdk` from 0.25.2 to 0.26.0 by @dependabot in [#1449](https://github.com/promptfoo/promptfoo/pull/1449)
- **chore(deps):** Bump `@anthropic-ai/sdk` from 0.26.0 to 0.26.1 by @dependabot in [#1456](https://github.com/promptfoo/promptfoo/pull/1456)
- **chore(deps):** Bump `openai` from 4.55.7 to 4.55.9 by @dependabot in [#1457](https://github.com/promptfoo/promptfoo/pull/1457)

## [0.78.0] - 2024-08-14

### Changed

- **Web UI**: Added ability to choose prompt/provider column in report view by @typpo in [#1426](https://github.com/promptfoo/promptfoo/pull/1426)
- **Eval**: Support loading scenarios and tests from external files by @mldangelo in [#1432](https://github.com/promptfoo/promptfoo/pull/1432)
- **Redteam**: Added language support for generated tests by @mldangelo in [#1433](https://github.com/promptfoo/promptfoo/pull/1433)
- **Transform**: Support custom function names in file transforms by @mldangelo in [#1435](https://github.com/promptfoo/promptfoo/pull/1435)
- **Extension Hook API**: Introduced extension hook API by @aantn in [#1249](https://github.com/promptfoo/promptfoo/pull/1249)
- **Report**: Hide unused plugins in report by @typpo in [#1425](https://github.com/promptfoo/promptfoo/pull/1425)
- **Memory**: Optimize memory usage in `listPreviousResults` by not loading all results into memory by @typpo in [#1439](https://github.com/promptfoo/promptfoo/pull/1439)
- **TypeScript**: Added TypeScript `promptfooconfig` example by @mldangelo in [#1427](https://github.com/promptfoo/promptfoo/pull/1427)
- **Tests**: Moved `evaluatorHelpers` tests to a separate file by @mldangelo in [#1437](https://github.com/promptfoo/promptfoo/pull/1437)
- **Dev**: Bumped `@aws-sdk/client-bedrock-runtime` from 3.624.0 to 3.629.0 by @dependabot in [#1428](https://github.com/promptfoo/promptfoo/pull/1428)
- **SDK**: Bumped `@anthropic-ai/sdk` from 0.25.1 to 0.25.2 by @dependabot in [#1429](https://github.com/promptfoo/promptfoo/pull/1429)
- **SDK**: Bumped `openai` from 4.55.4 to 4.55.7 by @dependabot in [#1436](https://github.com/promptfoo/promptfoo/pull/1436)

## [0.77.0] - 2024-08-12

### Added

- feat(assertions): add option to disable AJV strict mode (#1415)

### Changed

- feat: ssrf plugin (#1411)
- feat: `basic` strategy to represent raw payloads only (#1417)
- refactor: transform function (#1423)
- fix: suppress docker lint (#1412)
- fix: update eslint config and resolve unused variable warnings (#1413)
- fix: handle retries for harmful generations (#1422)
- docs: add plugin documentation (#1421)

### Fixed

- fix(redteam): plugins respect config-level numTest (#1409)

### Dependencies

- chore(deps): bump openai from 4.55.3 to 4.55.4 (#1418)

### Documentation

- docs(faq): expand and restructure FAQ content (#1416)

## [0.76.1] - 2024-08-11

## [0.76.0] - 2024-08-10

### Changed

- feat: add `delete eval latest` and `delete eval all` (#1383)
- feat: bfla and bofa plugins (#1406)
- feat: Support loading tools from multiple files (#1384)
- feat: `promptfoo eval --description` override (#1399)
- feat: add `default` strategy and remove `--add-strategies` (#1401)
- feat: assume unrecognized openai models are chat models (#1404)
- feat: excessive agency grader looks at tools (#1403)
- fix: dont check SSL certs (#1396)
- fix: reduce rbac and moderation false positives (#1400)
- fix: `redteam` property was not read in config (#1407)
- fix: Do not ignored derived metrics (#1381)
- fix: add indexes for sqlite (#1382)

### Fixed

- fix(types): allow boolean values in VarsSchema (#1386)

### Dependencies

- chore(deps-dev): bump @aws-sdk/client-bedrock-runtime from 3.623.0 to 3.624.0 (#1379)
- chore(deps): bump openai from 4.54.0 to 4.55.0 (#1387)
- chore(deps): bump openai from 4.55.0 to 4.55.1 (#1392)
- chore(deps): bump @anthropic-ai/sdk from 0.25.0 to 0.25.1 (#1397)
- chore(deps): bump openai from 4.55.1 to 4.55.3 (#1398)

## [0.75.2] - 2024-08-06

### Added

- feat: ability to attach configs to prompts (#1391)

### Changed

- fix: Update "Edit Comment" dialog background for the dark mode (#1374)
- fix: undefined var in hallucination template (#1375)
- fix: restore harmCategory var (#1380)

## [0.75.1] - 2024-08-05

### Changed

- fix: temporarily disable nunjucks strict mode by @typpo

### Dependencies

- chore(deps): update dependencies (#1373)

## [0.75.0] - 2024-08-05

### Added

- feat(webui): Download report as PDF by @typpo in #1348
- feat(redteam): Add custom policy plugin by @mldangelo in #1346
- feat(config): Add writePromptfooConfig function and orderKeys utility by @mldangelo in #1360
- feat(redteam): Add purpose and entities to defaultTest metadata by @mldangelo in #1359
- feat(webui): Show metadata in details dialog by @typpo in #1362
- feat(redteam): Add some simple requested strategies by @typpo in #1364

### Changed

- feat: Implement defaultTest metadata in tests and scenarios by @mldangelo in #1361
- feat!: Add `default` plugin collection and remove --add-plugins by @typpo in #1369
- fix: Moderation assert and iterative provider handle output objects by @typpo in #1353
- fix: Improve PII grader by @typpo in #1354
- fix: Improve RBAC grading by @typpo in #1347
- fix: Make graders set assertion value by @typpo in #1355
- fix: Allow falsy provider response outputs by @typpo in #1356
- fix: Improve entity extraction and enable for PII by @typpo in #1358
- fix: Do not dereference external tool files by @typpo in #1357
- fix: Google sheets output by @typpo in #1367
- docs: How to red team RAG applications by @typpo in #1368
- refactor(redteam): Consolidate graders and plugins by @mldangelo in #1370
- chore(redteam): Collect user consent for harmful generation by @typpo in #1365

### Dependencies

- chore(deps): Bump openai from 4.53.2 to 4.54.0 by @dependabot in #1349
- chore(deps-dev): Bump @aws-sdk/client-bedrock-runtime from 3.622.0 to 3.623.0 by @dependabot in #1372

## [0.74.0] - 2024-08-01

### Changed

- **feat**: Split types vs validators for prompts, providers, and redteam [#1325](https://github.com/promptfoo/promptfoo/pull/1325) by [@typpo](https://github.com/typpo)
- **feat**: Load provider `tools` and `functions` from external file [#1342](https://github.com/promptfoo/promptfoo/pull/1342) by [@typpo](https://github.com/typpo)
- **fix**: Show gray icon when there are no tests in report [#1335](https://github.com/promptfoo/promptfoo/pull/1335) by [@typpo](https://github.com/typpo)
- **fix**: numTests calculation for previous evals [#1336](https://github.com/promptfoo/promptfoo/pull/1336) by [@onyck](https://github.com/onyck)
- **fix**: Only show the number of tests actually run in the eval [#1338](https://github.com/promptfoo/promptfoo/pull/1338) by [@typpo](https://github.com/typpo)
- **fix**: better-sqlite3 in arm64 docker image [#1344](https://github.com/promptfoo/promptfoo/pull/1344) by [@cmrfrd](https://github.com/cmrfrd)
- **fix**: Correct positive example in DEFAULT_GRADING_PROMPT [#1337](https://github.com/promptfoo/promptfoo/pull/1337) by [@tbuckley](https://github.com/tbuckley)
- **chore**: Integrate red team evaluation into promptfoo init [#1334](https://github.com/promptfoo/promptfoo/pull/1334) by [@mldangelo](https://github.com/mldangelo)
- **chore**: Enforce consistent type imports [#1341](https://github.com/promptfoo/promptfoo/pull/1341) by [@mldangelo](https://github.com/mldangelo)
- **refactor(redteam)**: Update plugin architecture and improve error handling [#1343](https://github.com/promptfoo/promptfoo/pull/1343) by [@mldangelo](https://github.com/mldangelo)
- **docs**: Expand installation instructions in README and docs [#1345](https://github.com/promptfoo/promptfoo/pull/1345) by [@mldangelo](https://github.com/mldangelo)

### Dependencies

- **chore(deps)**: Bump @azure/identity from 4.4.0 to 4.4.1 [#1340](https://github.com/promptfoo/promptfoo/pull/1340) by [@dependabot](https://github.com/dependabot)
- **chore(deps)**: Bump the github-actions group with 3 updates [#1339](https://github.com/promptfoo/promptfoo/pull/1339) by [@dependabot](https://github.com/dependabot)

## [0.73.9] - 2024-07-30

### Dependencies

- chore(deps): update dev dependencies and minor package versions (#1331)
- chore(deps): bump @anthropic-ai/sdk from 0.24.3 to 0.25.0 (#1326)

### Fixed

- fix: chain provider and test transform (#1316)

### Added

- feat: handle rate limits in generic fetch path (#1324)

### Changed

- **Features:**
  - feat: handle rate limits in generic fetch path by @typpo in https://github.com/promptfoo/promptfoo/pull/1324
- **Fixes:**
  - fix: show default vars in table by @typpo in https://github.com/promptfoo/promptfoo/pull/1306
  - fix: chain provider and test transform by @fvdnabee in https://github.com/promptfoo/promptfoo/pull/1316
- **Refactors:**
  - refactor(redteam): extract entity and purpose logic, update imitation plugin by @mldangelo in https://github.com/promptfoo/promptfoo/pull/1301
- **Chores:**
  - chore(deps): bump openai from 4.53.1 to 4.53.2 by @dependabot in https://github.com/promptfoo/promptfoo/pull/1314
  - chore: set page titles by @typpo in https://github.com/promptfoo/promptfoo/pull/1315
  - chore: add devcontainer setup by @cmrfrd in https://github.com/promptfoo/promptfoo/pull/1317
  - chore(webui): persist column selection in evals view by @mldangelo in https://github.com/promptfoo/promptfoo/pull/1302
  - chore(redteam): allow multiple provider selection by @mldangelo in https://github.com/promptfoo/promptfoo/pull/1319
  - chore(deps): bump @anthropic-ai/sdk from 0.24.3 to 0.25.0 by @dependabot in https://github.com/promptfoo/promptfoo/pull/1326
  - chore(deps-dev): bump @aws-sdk/client-bedrock-runtime from 3.620.0 to 3.620.1 by @dependabot in https://github.com/promptfoo/promptfoo/pull/1327
  - chore(deps): update dev dependencies and minor package versions by @mldangelo in https://github.com/promptfoo/promptfoo/pull/1331
- **CI/CD:**
  - ci: add assets generation job and update json schema by @mldangelo in https://github.com/promptfoo/promptfoo/pull/1321
  - docs: add CITATION.cff file by @mldangelo in https://github.com/promptfoo/promptfoo/pull/1322
  - docs: update examples and docs to use gpt-4o and gpt-4o-mini models by @mldangelo in https://github.com/promptfoo/promptfoo/pull/1323
- chore(deps-dev): bump @aws-sdk/client-bedrock-runtime from 3.620.0 to 3.620.1 (#1327)

### Documentation

- **Documentation:**

## [0.73.8] - 2024-07-29

### Dependencies

- chore(deps): bump openai from 4.53.1 to 4.53.2 (#1314)

### Documentation

- docs: update examples and docs to use gpt-4o and gpt-4o-mini models (#1323)
- docs: add CITATION.cff file (#1322)

### Added

- feat(webui): tooltip with provider config on hover (#1312)

### Changed

- feat: Imitation redteam plugin (#1163)
- fix: report cached tokens from assertions (#1299)
- fix: trim model-graded-closedqa response (#1309)
- refactor(utils): move transform logic to separate file (#1310)
- chore(cli): add option to strip auth info from shared URLs (#1304)
- chore: set page titles (#1315)
- chore(webui): persist column selection in evals view (#1302)
- ci: add assets generation job and update json schema (#1321)
- refactor(redteam): extract entity and purpose logic, update imitation plugin (#1301)
- chore(redteam): allow multiple provider selection (#1319)
- chore: add devcontainer setup (#1317)

### Fixed

- fix(webui): make it easier to select text without toggling cell (#1295)
- fix(docker): add sqlite-dev to runtime dependencies (#1297)
- fix(redteam): update CompetitorsGrader rubric (#1298)
- fix(redteam): improve plugin and strategy selection UI (#1300)
- fix(redteam): decrease false positives in hallucination grader (#1305)
- fix(redteam): misc fixes in grading and calculations (#1313)
- fix: show default vars in table (#1306)

## [0.73.7] - 2024-07-26

### Changed

- **Standalone graders for redteam** by [@typpo](https://github.com/typpo) in [#1256](https://github.com/promptfoo/promptfoo/pull/1256)
- **Punycode deprecation warning on node 22** by [@typpo](https://github.com/typpo) in [#1287](https://github.com/promptfoo/promptfoo/pull/1287)
- **Improve iterative providers and update provider API interface to pass original prompt** by [@mldangelo](https://github.com/mldangelo) in [#1293](https://github.com/promptfoo/promptfoo/pull/1293)
- **Add issue templates** by [@typpo](https://github.com/typpo) in [#1288](https://github.com/promptfoo/promptfoo/pull/1288)
- **Support TS files for prompts providers and assertions** by [@benasher44](https://github.com/benasher44) in [#1286](https://github.com/promptfoo/promptfoo/pull/1286)
- **Update dependencies** by [@mldangelo](https://github.com/mldangelo) in [#1292](https://github.com/promptfoo/promptfoo/pull/1292)
- **Move circular dependency check to style-check job** by [@mldangelo](https://github.com/mldangelo) in [#1291](https://github.com/promptfoo/promptfoo/pull/1291)
- **Add examples for embedding and classification providers** by [@Luca-Hackl](https://github.com/Luca-Hackl) in [#1296](https://github.com/promptfoo/promptfoo/pull/1296)

## [0.73.6] - 2024-07-25

### Added

- feat(ci): add Docker image publishing to GitHub Container Registry (#1263)
- feat(webui): add yaml upload button (#1264)

### Changed

- docs: fix javascript configuration guide variable example (#1268)
- site(careers): update application instructions and preferences (#1270)
- chore(python): enhance documentation, tests, formatting, and CI (#1282)
- fix: treat .cjs and .mjs files as javascript vars (#1267)
- fix: add xml tags for better delineation in `llm-rubric`, reduce `harmful` plugin false positives (#1269)
- fix: improve handling of json objects in http provider (#1274)
- fix: support provider json filepath (#1279)
- chore(ci): implement multi-arch Docker image build and push (#1266)
- chore(docker): add multi-arch image description (#1271)
- chore(eslint): add new linter rules and improve code quality (#1277)
- chore: move types files (#1278)
- refactor(redteam): rename strategies and improve type safety (#1275)
- ci: re-enable Node 22.x in CI matrix (#1272)
- chore: support loading .{,m,c}ts promptfooconfig files (#1284)

### Dependencies

- chore(deps): update ajv-formats from 2.1.1 to 3.0.1 (#1276)
- chore(deps): update @swc/core to version 1.7.1 (#1285)

## [0.73.5] - 2024-07-24

### Added

- **feat(cli):** Add the ability to share a specific eval by [@typpo](https://github.com/promptfoo/promptfoo/pull/1250)
- **feat(webui):** Hide long metrics lists by [@typpo](https://github.com/promptfoo/promptfoo/pull/1262)
- feat(webui): hide long metrics lists (#1262)
- feat: ability to share a specific eval (#1250)

### Changed

- **fix:** Resolve node-fetch TypeScript errors by [@mldangelo](https://github.com/promptfoo/promptfoo/pull/1254)
- **fix:** Correct color error in local `checkNodeVersion` test by [@mldangelo](https://github.com/promptfoo/promptfoo/pull/1255)
- **fix:** Multiple Docker fixes by [@typpo](https://github.com/promptfoo/promptfoo/pull/1257)
- **fix:** Improve `--add-strategies` validation error messages by [@typpo](https://github.com/promptfoo/promptfoo/pull/1260)
- **chore:** Warn when a variable is named `assert` by [@typpo](https://github.com/promptfoo/promptfoo/pull/1259)
- **chore:** Update Llama examples and add support for chat-formatted prompts in Replicate by [@typpo](https://github.com/promptfoo/promptfoo/pull/1261)
- chore: update llama examples and add support for chat formatted prompts in Replicate (#1261)
- chore: warn when a var is named assert (#1259)

### Fixed

- **fix(redteam):** Allow arbitrary `injectVar` name for redteam providers by [@mldangelo](https://github.com/promptfoo/promptfoo/pull/1253)
- fix: make --add-strategies validation have useful error (#1260)
- fix: multiple docker fixes (#1257)
- fix: color error in local checkNodeVersion test (#1255)
- fix: resolve node-fetch typescript errors (#1254)
- fix(redteam): allow arbitrary injectVar name for redteam providers (#1253)

## [0.73.4] - 2024-07-24

### Changed

- **schema**: Update config schema for strategies by @mldangelo in [#1244](https://github.com/promptfoo/promptfoo/pull/1244)
- **defaultTest**: Fix scenario assert merging by @onyck in [#1251](https://github.com/promptfoo/promptfoo/pull/1251)
- **webui**: Handle port already in use error by @mldangelo in [#1246](https://github.com/promptfoo/promptfoo/pull/1246)
- **webui**: Update provider list in `ProviderSelector` and add tests by @mldangelo in [#1245](https://github.com/promptfoo/promptfoo/pull/1245)
- **site**: Add blog post by @typpo in [#1247](https://github.com/promptfoo/promptfoo/pull/1247)
- **site**: Improve navigation and consistency by @mldangelo in [#1248](https://github.com/promptfoo/promptfoo/pull/1248)
- **site**: Add careers page by @mldangelo in [#1222](https://github.com/promptfoo/promptfoo/pull/1222)
- **docs**: Full RAG example by @typpo in [#1228](https://github.com/promptfoo/promptfoo/pull/1228)

## [0.73.3] - 2024-07-23

### Changed

- **WebUI:** Make eval switcher more obvious by @typpo in [#1232](https://github.com/promptfoo/promptfoo/pull/1232)
- **Redteam:** Add iterative tree provider and strategy by @mldangelo in [#1238](https://github.com/promptfoo/promptfoo/pull/1238)
- Improve `CallApiFunctionSchema`/`ProviderFunction` type by @aloisklink in [#1235](https://github.com/promptfoo/promptfoo/pull/1235)
- **Redteam:** CLI nits, plugins, provider functionality, and documentation by @mldangelo in [#1231](https://github.com/promptfoo/promptfoo/pull/1231)
- **Redteam:** PII false positives by @typpo in [#1233](https://github.com/promptfoo/promptfoo/pull/1233)
- **Redteam:** `--add-strategies` flag didn't work by @typpo in [#1234](https://github.com/promptfoo/promptfoo/pull/1234)
- Cleanup logging and fix nextui TS error by @mldangelo in [#1243](https://github.com/promptfoo/promptfoo/pull/1243)
- **CI:** Add registry URL to npm publish workflow by @mldangelo in [#1241](https://github.com/promptfoo/promptfoo/pull/1241)
- Remove redundant chalk invocations by @mldangelo in [#1240](https://github.com/promptfoo/promptfoo/pull/1240)
- Update dependencies by @mldangelo in [#1242](https://github.com/promptfoo/promptfoo/pull/1242)
- Update some images by @typpo in [#1236](https://github.com/promptfoo/promptfoo/pull/1236)
- More image updates by @typpo in [#1237](https://github.com/promptfoo/promptfoo/pull/1237)
- Update capitalization of Promptfoo and fix site deprecation warning by @mldangelo in [#1239](https://github.com/promptfoo/promptfoo/pull/1239)

## [0.73.2] - 2024-07-23

### Changed

- fix: add support for anthropic bedrock tools (#1229)
- chore(redteam): add a warning for no openai key set (#1230)

## [0.73.1] - 2024-07-22

### Changed

- fix: dont try to parse yaml content on load (#1226)

## [0.73.0] - 2024-07-22

### Added

- feat(redteam): add 4 new basic plugins (#1201)
- feat(redteam): improve test generation logic and add batching by @mldangelo in
- feat(redteam): settings dialog (#1215)https://github.com/promptfoo/promptfoo/pull/1208
- feat(redteam): introduce redteam section for promptfooconfig.yaml (#1192)

### Changed

- fix: gpt-4o-mini price (#1218)
- chore(openai): update model list (#1219)
- test: improve type safety and resolve TypeScript errors (#1216)
- refactor: resolve circular dependencies and improve code organization (#1212)
- docs: fix broken links (#1211)
- site: image updates and bugfixes (#1217)
- site: improve human readability of validator errors (#1221)
- site: yaml/json config validator for promptfoo configs (#1207)

### Fixed

- fix(validator): fix errors in default example (#1220)
- fix(webui): misc fixes and improvements to webui visuals (#1213)
- fix(redteam): mismatched categories and better overall scoring (#1214)
- fix(gemini): improve error handling (#1193)

### Dependencies

- chore(deps): update multiple dependencies to latest minor and patch versions (#1210)

## [0.72.2] - 2024-07-19

### Documentation

- docs: add guide for comparing GPT-4o vs GPT-4o-mini (#1200)

### Added

- **feat(openai):** add GPT-4o-mini models by [@mldangelo](https://github.com/promptfoo/promptfoo/pull/1196)
- feat(redteam): improve test generation logic and add batching (#1208)

### Changed

- **feat:** add schema validation to `promptfooconfig.yaml` by [@mldangelo](https://github.com/promptfoo/promptfoo/pull/1185)
- **fix:** base path for custom filter resolution by [@onyck](https://github.com/promptfoo/promptfoo/pull/1198)
- **chore(redteam):** refactor PII categories and improve plugin handling by [@mldangelo](https://github.com/promptfoo/promptfoo/pull/1191)
- **build(deps-dev):** bump `@aws-sdk/client-bedrock-runtime` from 3.614.0 to 3.616.0 by [@dependabot](https://github.com/promptfoo/promptfoo/pull/1203)
- **docs:** add guide for comparing GPT-4o vs GPT-4o-mini by [@mldangelo](https://github.com/promptfoo/promptfoo/pull/1200)
- **site:** contact page by [@typpo](https://github.com/promptfoo/promptfoo/pull/1190)
- **site:** newsletter form by [@typpo](https://github.com/promptfoo/promptfoo/pull/1194)
- **site:** miscellaneous images and improvements by [@typpo](https://github.com/promptfoo/promptfoo/pull/1199)
- build(deps-dev): bump @aws-sdk/client-bedrock-runtime from 3.614.0 to 3.616.0 (#1203)
- site: misc images and improvements (#1199)

### Fixed

- **fix(webui):** eval ID not being properly set by [@typpo](https://github.com/promptfoo/promptfoo/pull/1195)
- **fix(Dockerfile):** install curl for healthcheck by [@orange-anjou](https://github.com/promptfoo/promptfoo/pull/1204)
- fix(Dockerfile): install curl for healthcheck (#1204)
- fix: base path for custom filter resolution (#1198)

### Tests

- **test(webui):** add unit tests for `InfoModal` component by [@mldangelo](https://github.com/promptfoo/promptfoo/pull/1187)

## [0.72.1] - 2024-07-18

### Tests

- test(webui): add unit tests for InfoModal component (#1187)

### Fixed

- fix(webui): eval id not being properly set (#1195)

### Added

- feat(openai): add gpt-4o-mini models (#1196)
- feat: add schema validation to promptfooconfig.yaml (#1185)

### Changed

- Fix: Consider model name when caching Bedrock responses by @fvdnabee in [#1181](https://github.com/promptfoo/promptfoo/pull/1181)
- Fix: Parsing of the model name tag in Ollama embeddings provider by @minamijoyo in [#1189](https://github.com/promptfoo/promptfoo/pull/1189)
- Refactor (redteam): Simplify CLI command structure and update provider options by @mldangelo in [#1174](https://github.com/promptfoo/promptfoo/pull/1174)
- Refactor (types): Convert interfaces to Zod schemas by @mldangelo in [#1178](https://github.com/promptfoo/promptfoo/pull/1178)
- Refactor (redteam): Improve type safety and simplify code structure by @mldangelo in [#1175](https://github.com/promptfoo/promptfoo/pull/1175)
- Chore (redteam): Another injection by @typpo in [#1173](https://github.com/promptfoo/promptfoo/pull/1173)
- Chore (deps): Upgrade inquirer to v10 by @mldangelo in [#1176](https://github.com/promptfoo/promptfoo/pull/1176)
- Chore (redteam): Update CLI for test case generation by @mldangelo in [#1177](https://github.com/promptfoo/promptfoo/pull/1177)
- Chore: Include hostname in share confirmation by @typpo in [#1183](https://github.com/promptfoo/promptfoo/pull/1183)
- Build (deps-dev): Bump @azure/identity from 4.3.0 to 4.4.0 by @dependabot in [#1180](https://github.com/promptfoo/promptfoo/pull/1180)
- chore(redteam): refactor PII categories and improve plugin handling (#1191)
- site: newsletter form (#1194)
- site: contact page (#1190)

## [0.72.0] - 2024-07-17

### Added

- feat(webui): add about component with helpful links (#1149)
- feat(webui): Ability to compare evals (#1148)

### Changed

- feat: manual input provider (#1168)
- chore(mistral): add codestral-mamba (#1170)
- chore: static imports for iterative providers (#1169)

### Fixed

- fix(webui): dark mode toggle (#1171)
- fix(redteam): set harmCategory label for harmful tests (#1172)

## [0.71.1] - 2024-07-15

### Added

- feat(redteam): specify the default number of test cases to generate per plugin (#1154)

### Changed

- feat: add image classification example and xml assertions (#1153)

### Fixed

- fix(redteam): fix dynamic import paths (#1162)

## [0.71.0] - 2024-07-15

### Changed

- **Eval picker for web UI** by [@typpo](https://github.com/typpo) in [#1143](https://github.com/promptfoo/promptfoo/pull/1143)
- **Update default model providers to Claude 3.5** by [@mldangelo](https://github.com/mldangelo) in [#1157](https://github.com/promptfoo/promptfoo/pull/1157)
- **Allow provider customization for dataset generation** by [@mldangelo](https://github.com/mldangelo) in [#1158](https://github.com/promptfoo/promptfoo/pull/1158)
- **Predict Redteam injectVars** by [@mldangelo](https://github.com/mldangelo) in [#1141](https://github.com/promptfoo/promptfoo/pull/1141)
- **Fix JSON prompt escaping in HTTP provider and add LM Studio example** by [@mldangelo](https://github.com/mldangelo) in [#1156](https://github.com/promptfoo/promptfoo/pull/1156)
- **Fix poor performing harmful test generation** by [@mldangelo](https://github.com/mldangelo) in [#1124](https://github.com/promptfoo/promptfoo/pull/1124)
- **Update overreliance grading prompt** by [@mldangelo](https://github.com/mldangelo) in [#1146](https://github.com/promptfoo/promptfoo/pull/1146)
- **Move multiple variables warning to before progress bar** by [@typpo](https://github.com/typpo) in [#1160](https://github.com/promptfoo/promptfoo/pull/1160)
- **Add contributing guide** by [@mldangelo](https://github.com/mldangelo) in [#1150](https://github.com/promptfoo/promptfoo/pull/1150)
- **Refactor and optimize injection and iterative methods** by [@mldangelo](https://github.com/mldangelo) in [#1138](https://github.com/promptfoo/promptfoo/pull/1138)
- **Update plugin base class to support multiple assertions** by [@mldangelo](https://github.com/mldangelo) in [#1139](https://github.com/promptfoo/promptfoo/pull/1139)
- **Structural refactor, abstract plugin and method actions** by [@mldangelo](https://github.com/mldangelo) in [#1140](https://github.com/promptfoo/promptfoo/pull/1140)
- **Move CLI commands into individual files** by [@mldangelo](https://github.com/mldangelo) in [#1155](https://github.com/promptfoo/promptfoo/pull/1155)
- **Update Jest linter rules** by [@mldangelo](https://github.com/mldangelo) in [#1161](https://github.com/promptfoo/promptfoo/pull/1161)
- **Bump openai from 4.52.4 to 4.52.5** by [@dependabot](https://github.com/dependabot) in [#1137](https://github.com/promptfoo/promptfoo/pull/1137)
- **Bump @aws-sdk/client-bedrock-runtime from 3.613.0 to 3.614.0** by [@dependabot](https://github.com/dependabot) in [#1136](https://github.com/promptfoo/promptfoo/pull/1136)
- **Bump openai from 4.52.5 to 4.52.7** by [@dependabot](https://github.com/dependabot) in [#1142](https://github.com/promptfoo/promptfoo/pull/1142)
- **Update documentation and MUI dependencies** by [@mldangelo](https://github.com/mldangelo) in [#1152](https://github.com/promptfoo/promptfoo/pull/1152)
- **Update Drizzle dependencies and configuration** by [@mldangelo](https://github.com/mldangelo) in [#1151](https://github.com/promptfoo/promptfoo/pull/1151)
- **Bump dependencies with patch and minor version updates** by [@mldangelo](https://github.com/mldangelo) in [#1159](https://github.com/promptfoo/promptfoo/pull/1159)

## [0.70.1] - 2024-07-11

### Changed

- **provider**: put provider in outer loop to reduce model swap by @typpo in [#1132](https://github.com/promptfoo/promptfoo/pull/1132)
- **evaluator**: ensure unique prompt handling with labeled and unlabeled providers by @mldangelo in [#1134](https://github.com/promptfoo/promptfoo/pull/1134)
- **eval**: validate --output file extension before running eval by @mldangelo in [#1135](https://github.com/promptfoo/promptfoo/pull/1135)
- **deps-dev**: bump @aws-sdk/client-bedrock-runtime from 3.609.0 to 3.613.0 by @dependabot in [#1126](https://github.com/promptfoo/promptfoo/pull/1126)
- fix pythonCompletion test by @mldangelo in [#1133](https://github.com/promptfoo/promptfoo/pull/1133)

## [0.70.0] - 2024-07-10

### Changed

- feat: Add `promptfoo redteam init` command (#1122)
- chore: refactor eval and generate commands out of main.ts (#1121)
- build(deps): bump openai from 4.52.3 to 4.52.4 (#1118)
- refactor(redteam): relocate harmful and pii plugins from legacy directory (#1123)
- refactor(redteam): Migrate harmful test generators to plugin-based architecture (#1116)

### Fixed

- fix(redteam): use final prompt in moderation instead of original (#1117)

## [0.69.2] - 2024-07-08

### Changed

- feat: add support for nested grading results (#1101)
- fix: issue that caused harmful prompts to not save (#1112)
- fix: resolve relative paths for prompts (#1110)
- ci: compress images in PRs (#1108)
- site: landing page updates (#1096)

## [0.69.1] - 2024-07-06

### Changed

- **feat**: Add Zod schema validation for providers in `promptfooconfig` by @mldangelo in [#1102](https://github.com/promptfoo/promptfoo/pull/1102)
- **fix**: Re-add provider context in prompt functions by @mldangelo in [#1106](https://github.com/promptfoo/promptfoo/pull/1106)
- **fix**: Add missing `gpt-4-turbo-2024-04-09` by @aloisklink in [#1100](https://github.com/promptfoo/promptfoo/pull/1100)
- **chore**: Update minor and patch versions of several packages by @mldangelo in [#1107](https://github.com/promptfoo/promptfoo/pull/1107)
- **chore**: Format Python code and add check job to GitHub Actions workflow by @mldangelo in [#1105](https://github.com/promptfoo/promptfoo/pull/1105)
- **chore**: Bump version to 0.69.1 by @mldangelo
- **docs**: Add example and configuration guide for using `llama.cpp` by @mldangelo in [#1104](https://github.com/promptfoo/promptfoo/pull/1104)
- **docs**: Add Vitest integration guide by @mldangelo in [#1103](https://github.com/promptfoo/promptfoo/pull/1103)

## [0.69.0] - 2024-07-05

### Added

- feat(redteam): `extra-jailbreak` plugin that applies jailbreak to all probes (#1085)
- feat(webui): show metrics as % in column header (#1087)
- feat: add support for PROMPTFOO_AUTHOR environment variable (#1099)

### Changed

- feat: `llm-rubric` uses tools API for model-grading anthropic evals (#1079)
- feat: `--filter-providers` eval option (#1089)
- feat: add `author` field to evals (#1045)
- fix: improper path resolution for file:// prefixes (#1094)
- chore(webui): small changes to styling (#1088)
- docs: guide on how to do sandboxed evals on generated code (#1097)
- build(deps): bump replicate from 0.30.2 to 0.31.0 (#1090)

### Fixed

- fix(webui): Ability to toggle visibility of description column (#1095)

## [0.68.3] - 2024-07-04

### Tests

- test: fix assertion result mock pollution (#1086)

### Fixed

- fix: browser error on eval page with derived metrics that results when a score is null (#1093)
- fix(prompts): treat non-existent files as prompt strings (#1084)
- fix: remove test mutation for classifer and select-best assertion types (#1083)

### Added

- feat(openai): support for attachments for openai assistants (#1080)

### Changed

- **Features:**
  - Added support for attachments in OpenAI assistants by [@typpo](https://github.com/promptfoo/promptfoo/pull/1080)
- **Fixes:**
  - Removed test mutation for classifier and select-best assertion types by [@typpo](https://github.com/promptfoo/promptfoo/pull/1083)
  - Treated non-existent files as prompt strings by [@typpo](https://github.com/promptfoo/promptfoo/pull/1084)
  - Fixed assertion result mock pollution by [@mldangelo](https://github.com/promptfoo/promptfoo/pull/1086)
- **Dependencies:**
  - Bumped `openai` from 4.52.2 to 4.52.3 by [@dependabot](https://github.com/promptfoo/promptfoo/pull/1073)
  - Bumped `@aws-sdk/client-bedrock-runtime` from 3.606.0 to 3.609.0 by [@dependabot](https://github.com/promptfoo/promptfoo/pull/1072)

## [0.68.2] - 2024-07-03

### Changed

- build(deps): bump openai from 4.52.2 to 4.52.3 (#1073)
- build(deps-dev): bump @aws-sdk/client-bedrock-runtime from 3.606.0 to 3.609.0 (#1072)

### Added

- feat(webui): add scenarios to test suite configuration in yaml editor (#1071)

## [0.68.1] - 2024-07-02

### Fixed

- fix: resolve issues with relative prompt paths (#1066)
- fix: handle replicate ids without version (#1059)

### Added

- feat: support calling specific function from python provider (#1053)

### Changed

- **feat:** Support calling specific function from Python provider by [@typpo](https://github.com/promptfoo/promptfoo/pull/1053)
- **fix:** Resolve issues with relative prompt paths by [@mldangelo](https://github.com/promptfoo/promptfoo/pull/1066)
- **fix:** Handle replicate IDs without version by [@typpo](https://github.com/promptfoo/promptfoo/pull/1059)
- **build(deps):** Bump `@anthropic-ai/sdk` from 0.24.2 to 0.24.3 by [@dependabot](https://github.com/promptfoo/promptfoo/pull/1062)
- build(deps): bump @anthropic-ai/sdk from 0.24.2 to 0.24.3 (#1062)

## [0.68.0] - 2024-07-01

### Documentation

- docs: dalle jailbreak blog post (#1052)

### Added

- feat(webui): Add support for markdown tables and other extras by @typpo in [#1042](https://github.com/promptfoo/promptfoo/pull/1042)

### Changed

- feat: support for image model redteaming by @typpo in [#1051](https://github.com/promptfoo/promptfoo/pull/1051)
- feat: prompt syntax for bedrock llama3 by @fvdnabee in [#1038](https://github.com/promptfoo/promptfoo/pull/1038)
- fix: http provider returns the correct response format by @typpo in [#1027](https://github.com/promptfoo/promptfoo/pull/1027)
- fix: handle when stdout columns are not set by @typpo in [#1029](https://github.com/promptfoo/promptfoo/pull/1029)
- fix: support additional models via AWS Bedrock and update documentation by @mldangelo in [#1034](https://github.com/promptfoo/promptfoo/pull/1034)
- fix: handle imported single test case by @typpo in [#1041](https://github.com/promptfoo/promptfoo/pull/1041)
- fix: dereference promptfoo test files by @fvdnabee in [#1035](https://github.com/promptfoo/promptfoo/pull/1035)
- chore: expose runAssertion and runAssertions to node package by @typpo in [#1026](https://github.com/promptfoo/promptfoo/pull/1026)
- chore: add Node.js version check to ensure compatibility by @mldangelo in [#1030](https://github.com/promptfoo/promptfoo/pull/1030)
- chore: enable '@typescript-eslint/no-use-before-define' linter rule by @mldangelo in [#1043](https://github.com/promptfoo/promptfoo/pull/1043)
- docs: fix broken documentation links by @mldangelo in [#1033](https://github.com/promptfoo/promptfoo/pull/1033)
- docs: update anthropic.md by @Codeshark-NET in [#1036](https://github.com/promptfoo/promptfoo/pull/1036)
- ci: add GitHub Action for automatic version tagging by @mldangelo in [#1046](https://github.com/promptfoo/promptfoo/pull/1046)
- ci: npm publish workflow by @typpo in [#1044](https://github.com/promptfoo/promptfoo/pull/1044)
- build(deps): bump openai from 4.52.1 to 4.52.2 by @dependabot in [#1057](https://github.com/promptfoo/promptfoo/pull/1057)
- build(deps): bump @anthropic-ai/sdk from 0.24.1 to 0.24.2 by @dependabot in [#1056](https://github.com/promptfoo/promptfoo/pull/1056)
- build(deps-dev): bump @aws-sdk/client-bedrock-runtime from 3.602.0 to 3.606.0 by @dependabot in [#1055](https://github.com/promptfoo/promptfoo/pull/1055)
- build(deps): bump docker/setup-buildx-action from 2 to 3 in the github-actions group by @dependabot in [#1054](https://github.com/promptfoo/promptfoo/pull/1054)

## [0.67.0] - 2024-06-27

### Added

- feat(bedrock): add proxy support for AWS SDK (#1021)
- feat(redteam): Expose modified prompt for iterative jailbreaks (#1024)
- feat: replicate image provider (#1049)

### Changed

- feat: add support for gemini embeddings via vertex (#1004)
- feat: normalize prompt input formats, introduce single responsibility handlers, improve test coverage, and fix minor bugs (#994)
- fix: more robust json extraction for llm-rubric (#1019)
- build(deps): bump openai from 4.52.0 to 4.52.1 (#1015)
- build(deps): bump @anthropic-ai/sdk from 0.24.0 to 0.24.1 (#1016)
- chore: sort imports (#1006)
- chore: switch to smaller googleapis dependency (#1009)
- chore: add config telemetry (#1005)
- docs: update GitHub urls to reflect promptfoo github org repository location (#1011)
- docs: fix incorrect yaml ref in guide (#1018)

## [0.66.0] - 2024-06-24

### Changed

- `config get/set` commands, ability for users to set their email by [@typpo](https://github.com/typpo) in [#971](https://github.com/promptfoo/promptfoo/pull/971)
- **webui**: Download as CSV by [@typpo](https://github.com/typpo) in [#1000](https://github.com/promptfoo/promptfoo/pull/1000)
- Add support for Gemini default grader if credentials are present by [@typpo](https://github.com/typpo) in [#998](https://github.com/promptfoo/promptfoo/pull/998)
- **redteam**: Allow arbitrary providers by [@mldangelo](https://github.com/mldangelo) in [#1002](https://github.com/promptfoo/promptfoo/pull/1002)
- Derived metrics by [@typpo](https://github.com/typpo) in [#985](https://github.com/promptfoo/promptfoo/pull/985)
- Python provider can import modules with same name as built-ins by [@typpo](https://github.com/typpo) in [#989](https://github.com/promptfoo/promptfoo/pull/989)
- Include error text in all cases by [@typpo](https://github.com/typpo) in [#990](https://github.com/promptfoo/promptfoo/pull/990)
- Ensure tests inside scenarios are filtered by filter patterns by [@mldangelo](https://github.com/mldangelo) in [#996](https://github.com/promptfoo/promptfoo/pull/996)
- Anthropic message API support for env vars by [@typpo](https://github.com/typpo) in [#997](https://github.com/promptfoo/promptfoo/pull/997)
- Add build documentation workflow and fix typos by [@mldangelo](https://github.com/mldangelo) in [#993](https://github.com/promptfoo/promptfoo/pull/993)
- Block network calls in tests by [@typpo](https://github.com/typpo) in [#972](https://github.com/promptfoo/promptfoo/pull/972)
- Export `AnthropicMessagesProvider` from providers by [@greysteil](https://github.com/greysteil) in [#975](https://github.com/promptfoo/promptfoo/pull/975)
- Add Claude 3.5 sonnet pricing by [@typpo](https://github.com/typpo) in [#976](https://github.com/promptfoo/promptfoo/pull/976)
- Pass `tool_choice` to Anthropic when set in config by [@greysteil](https://github.com/greysteil) in [#977](https://github.com/promptfoo/promptfoo/pull/977)
- Fixed according to Ollama API specifications by [@keishidev](https://github.com/keishidev) in [#981](https://github.com/promptfoo/promptfoo/pull/981)
- Add Dependabot config and update provider dependencies by [@mldangelo](https://github.com/mldangelo) in [#984](https://github.com/promptfoo/promptfoo/pull/984)
- Don't commit `.env` to Git by [@will-holley](https://github.com/will-holley) in [#991](https://github.com/promptfoo/promptfoo/pull/991)
- Update Docker base image to Node 20, improve self-hosting documentation, and add CI action for Docker build by [@mldangelo](https://github.com/mldangelo) in [#995](https://github.com/promptfoo/promptfoo/pull/995)
- Allow variable cells to scroll instead of exploding the table height by [@grrowl](https://github.com/grrowl) in [#973](https://github.com/promptfoo/promptfoo/pull/973)

## [0.65.2] - 2024-06-20

### Documentation

- docs: update claude vs gpt guide with claude 3.5 (#986)

### Added

- feat(redteam): make it easier to add non default plugins (#958)

### Changed

- feat: contains-sql assert (#964)
- fix: handle absolute paths for js providers (#966)
- fix: label not showing problem when using eval with config option (#928)
- fix: should return the whole message if the OpenAI return the content and the function call/tools at the same time. (#968)
- fix: label support for js prompts (#970)
- docs: Add CLI delete command to docs (#959)
- docs: text to sql validation guide (#962)

### Fixed

- fix(redteam): wire ui to plugins (#965)
- fix(redteam): reduce overreliance, excessive-agency false positive rates (#963)

## [0.65.1] - 2024-06-18

### Changed

- chore(docs): add shell syntax highlighting and fix typos (#953)
- chore(dependencies): update package dependencies (#952)
- Revert "feat(cli): add tests for CLI commands and fix version flag bug" (#967)

### Fixed

- fix: handle case where returned python result is null (#957)
- fix(webui): handle empty fail reasons and null componentResults (#956)

### Added

- feat(cli): add tests for CLI commands and fix version flag bug (#954)
- feat(eslint): integrate eslint-plugin-jest and configure rules (#951)
- feat: add eslint-plugin-unused-imports and remove unused imports (#949)
- feat: assertion type: is-sql (#926)

## [0.65.0] - 2024-06-17

### Added

- feat(webui): show pass/fail toggle (#938)
- feat(webui): carousel for multiple failure reasons (#939)
- feat(webui): clicking metric pills filters by nonzero only (#941)
- feat(redteam): political statements (#944)
- feat(redteam): indicate performance with moderation filter (#933)

### Changed

- feat: add hf to onboarding flow (#947)
- feat: add support for `promptfoo export latest` (#948)
- fix: serialize each item in `vars` when its type is a string (#823) (#943)
- chore(webui): split ResultsTable into separate files (#942)

### Fixed

- fix(redteam): more aggressive contract testing (#946)

### Dependencies

- chore(deps): update dependencies without breaking changes (#937)

## [0.64.0] - 2024-06-15

### Added

- feat(redteam): add unintended contracts test (#934)
- feat(anthropic): support tool use (#932)

### Changed

- feat: export `promptfoo.cache` to node package (#923)
- feat: add Voyage AI embeddings provider (#931)
- feat: Add more Portkey header provider options and create headers automatically (#909)
- fix: handle openai chat-style messages better in `moderation` assert (#930)
- ci: add next.js build caching (#908)
- chore(docs): update installation and GitHub Actions guides (#935)
- chore(dependencies): bump LLM providers in package.json (#936)

### Fixed

- fix(bedrock): support cohere embeddings (#924)

### Dependencies

- chore(deps): bump braces from 3.0.2 to 3.0.3 (#918)

## [0.63.2] - 2024-06-10

### Added

- feat: report view for redteam evals (#920)

### Fixed

- fix(bedrock): default value for configs (#917)
- fix: prevent assertions from being modified as they run (#929)

## [0.63.1] - 2024-06-10

### Fixed

- fix(vertex): correct handling of system instruction (#911)
- fix(bedrock): support for llama, cohere command and command-r, mistral (#915)

## [0.63.0] - 2024-06-09

### Added

- feat(bedrock): Add support for mistral, llama, cohere (#885)
- feat(ollama): add OLLAMA_API_KEY to support authentication (#883)
- feat(redteam): add test for competitor recommendations (#877)
- feat(webui): Show the number of passes and failures (#888)
- feat(webui): show manual grading record in test details view (#906)
- feat(webui): use indexeddb instead of localstorage (#905)

### Changed

- feat: ability to set test case metric from csv (#889)
- feat: interactive onboarding (#886)
- feat: support `threshold` param from csv (#903)
- feat: support array of values for `similar` assertion (#895)
- fix: Prompt variable reads unprocessed spaces on both sides (#887)
- fix: windows node 22 flake (#907)
- [fix: ci passing despite failing build (](https://github.com/promptfoo/promptfoo/commit/ce6090be5d70fbe71c6da0a5ec1a73253a9d8a0e)https://github.com/promptfoo/promptfoo/pull/876[)](https://github.com/promptfoo/promptfoo/commit/ce6090be5d70fbe71c6da0a5ec1a73253a9d8a0e)
- [fix: incorrect migrations path in docker build](https://github.com/promptfoo/promptfoo/commit/6a1eef4e4b006b32de9ce6e5e2d7c0bd3b9fa95a) https://github.com/promptfoo/promptfoo/issues/861
- chore(ci): add `workflow_dispatch` trigger (#897)
- chore: add more gemini models (#894)
- chore: introduce eslint (#904)
- chore: switch to SWC for faster Jest tests (#899)
- chore: update to prettier 3 (#901)
- [chore(openai): add tool_choice required type](https://github.com/promptfoo/promptfoo/commit/e97ce63221b0e06f7e03f46c466da36c5b713017)

### Fixed

- fix(vertex): support var templating in system instruction (#902)
- [fix(webui): display latency when available](https://github.com/promptfoo/promptfoo/commit/bb335efbe9e8d6b23526c837402787a1cbba9969)

### Dependencies

- chore(deps): update most dependencies to latest stable versions (#898)

## [0.62.1] - 2024-06-06

### Added

- feat(webui): Ability to suppress browser open on `promptfoo view` (#881)
- feat(anthropic): add support for base url (#850)
- feat(openai): Support function/tool callbacks (#830)
- feat(vertex/gemini): add support for toolConfig and systemInstruction (#841)
- feat(webui): Ability to filter to highlighted cells (#852)
- feat(webui): ability to click to filter metric (#849)
- feat(webui): add copy and highlight cell actions (#847)

### Changed

- fix: migrate database before writing results (#882)
- chore: upgrade default graders to gpt-4o (#848)
- ci: Introduce jest test coverage reports (#868)
- ci: add support for node 22, remove support for node 16 (#836)
- docs: Addresses minor typographical errors (#845)
- docs: Help description of default `--output` (#844)
- feat: Add Red Team PII Tests (#862)
- feat: Support custom gateway URLs in Portkey (#840)
- feat: add support for python embedding and classification providers (#864)
- feat: add support for titan premier on bedrock (#839)
- feat: pass evalId in results (#758)
- fix: Broken types (#854)
- fix: Fix broken progress callback in web ui (#860)
- fix: Fix formatting and add style check to CI (#872)
- fix: Fix type error eval page.tsx (#867)
- fix: Improve Error Handling for Python Assertions and Provider Exceptions (#863)
- fix: Pass evaluateOptions from web ui yaml (#859)
- fix: Render multiple result images with markdown, if markdown contains multiple images (#873)
- fix: The values of defaultTest and evaluateOptions are not set when editing the eval yaml file. (#834)
- fix: crash on db migration when cache is disabled on first run (#842)
- fix: csv and html outputs include both prompt and provider labels (#851)
- fix: docker build and prepublish script (#846)
- fix: show labels for custom provider (#875)
- chore: fix windows node 22 build issues by adding missing encoding dependency and updating webpack config (#900)
- chore: update Node.js version management and improve documentation (#896)
- Fix CI Passing Despite Failing Build (#866) (#876)

## [0.62.0] - 2024-06-05

### Fixed

- fix: Parameter evaluateOptions not passed correctly in jobs created using web (#870)

### Added

- feat(anthropic): add support for base url (#850)
- feat(openai): Support function/tool callbacks (#830)
- feat(vertex/gemini): add support for toolConfig and systemInstruction (#841)
- feat(webui): Ability to filter to highlighted cells (#852)
- feat(webui): ability to click to filter metric (#849)
- feat(webui): add copy and highlight cell actions (#847)

### Changed

- feat: Add Red Team PII Tests (#862)
- feat: Support custom gateway URLs in Portkey (#840)
- feat: add support for python embedding and classification providers (#864)
- feat: add support for titan premier on bedrock (#839)
- feat: pass evalId in results (#758)
- feat: upgrade default graders to gpt-4o (#848)
- fix: Broken types (#854)
- fix: Fix broken progress callback in web ui (#860)
- fix: Fix formatting and add style check to CI (#872)
- fix: Fix type error eval page.tsx (#867)
- fix: Improve Error Handling for Python Assertions and Provider Exceptions (#863)
- fix: Pass evaluateOptions from web ui yaml (#859)
- fix: Render multiple result images with markdown, if markdown contains multiple images (#873)
- fix: The values of defaultTest and evaluateOptions are not set when editing the eval yaml file. (#834)
- fix: crash on db migration when cache is disabled on first run (#842)
- fix: csv and html outputs include both prompt and provider labels (#851)
- fix: docker build and prepublish script (#846)
- fix: show labels for custom provider (#875)
- ci: Introduce jest test coverage reports (#868)
- ci: add support for node 22, remove support for node 16 (#836)
- docs: Addresses minor typographical errors (#845)
- docs: Help description of default `--output` (#844)

## [0.61.0] - 2024-05-30

### Changed

- feat: `moderation` assert type (#821)
- feat: general purpose http/https provider (#822)
- feat: add portkey provider (#819)
- feat: Add Cloudflare AI Provider (#817)
- fix: Remove duplicate logging line (#825)
- fix: The ‘defaultTest’ option has no effect during evaluation. (#829)
- fix: Improve Error Handling in Python Script Execution (#833)
- docs: How to red team LLMs (#828)
- chore(mistral): add codestral (#831)

## [0.60.0] - 2024-05-25

### Added

- feat(webui): Add image viewer (#816)

### Changed

- feat: redteam testset generation (#804)
- feat: support for deep equality check in equals assertion (#805)
- feat: Allow functions in renderVarsInObject (#813)
- feat: ability to reference previous llm outputs via storeOutputAs (#808)
- feat: support for prompt objects (#818)
- fix: huggingface api key handling (#809)
- docs: Restore ProviderResponse class name (#806)
- docs: Fix typo in local build command (#811)

## [0.59.1] - 2024-05-18

### Changed

- [fix: handle null result timestamp when writing to db.](https://github.com/promptfoo/promptfoo/commit/40e1ebfbfd512fea56761b4cbdfff0cd25d61ae1) https://github.com/promptfoo/promptfoo/issues/800

## [0.59.0] - 2024-05-18

### Added

- feat(webui): add --filter-description option to `promptfoo view` (#780)
- feat(bedrock): add support for embeddings models (#797)

### Changed

- fix: python prompts break when using whole file (#784)
- Langfuse need to compile variables (#779)
- chore(webui): display prompt and completion tokens (#794)
- chore: include full error response in openai errors (#791)
- chore: add logprobs to assertion context (#790)
- feat: support var interpolation in function calls (#792)
- chore: add timestamp to EvaluateSummary (#785)
- fix: render markdown in variables too (#796)

### Fixed

- fix(vertex): remove leftover dependency on apiKey (#798)

## [0.58.1] - 2024-05-14

### Changed

- fix: improve GradingResult validation (#772)
- [fix: update python ProviderResponse error message and docs.](https://github.com/promptfoo/promptfoo/commit/258013080809bc782afe3de51c9309230cb5cdb2) https://github.com/promptfoo/promptfoo/issues/769
- [chore(openai): add gpt-4o models (](https://github.com/promptfoo/promptfoo/commit/ff4655d31d3588972522bb162733cb61e460f36f)https://github.com/promptfoo/promptfoo/pull/776[)](https://github.com/promptfoo/promptfoo/commit/ff4655d31d3588972522bb162733cb61e460f36f)
- add gpt-4o models (#776)

### Fixed

- fix(langfuse): Check runtime type of `getPrompt`, stringify the result (#774)

## [0.58.0] - 2024-05-09

### Changed

- feat: assert-set (#765)
- feat: add comma-delimited string support for array-type assertion values (#755)
- fix: Resolve JS assertion paths relative to configuration file (#756)
- fix: not-equals assertion (#763)
- fix: upgrade rouge package and limit to strings (#764)

## [0.57.1] - 2024-05-02

### Changed

- fix: do not serialize js objects to non-js providers (#754)
- **[See 0.57.0 release notes](https://github.com/promptfoo/promptfoo/releases/tag/0.57.0)**

## [0.57.0] - 2024-05-01

### Changed

- feat: ability to override provider per test case (#725)
- feat: eval tests matching pattern (#735)
- feat: add `-n` limit arg for `promptfoo list` (#749)
- feat: `promptfoo import` and `promptfoo export` commands (#750)
- feat: add support for `--var name=value` cli option (#745)
- feat: promptfoo eval --filter-failing outputFile.json (#742)
- fix: eval --first-n arg (#734)
- chore: Update openai package to 3.48.5 (#739)
- chore: include logger and cache utils in javascript provider context (#748)
- chore: add `PROMPTFOO_FAILED_TEST_EXIT_CODE` envar (#751)
- docs: Document `python:` prefix when loading assertions in CSV (#731)
- docs: update README.md (#733)
- docs: Fixes to Python docs (#728)
- docs: Update to include --filter-\* cli args (#747)

## [0.56.0] - 2024-04-28

### Added

- feat(webui): improved comment dialog (#713)

### Changed

- feat: Intergration with Langfuse (#707)
- feat: Support IBM Research BAM provider (#711)
- fix: Make errors uncached in Python completion. (#706)
- fix: include python tracebacks in python errors (#724)
- fix: `getCache` should return a memory store when disk caching is disabled (#715)
- chore(webui): improve eval view performance (#719)
- chore(webui): always show provider in header (#721)
- chore: add support for OPENAI_BASE_URL envar (#717)

### Fixed

- fix(vertex/gemini): support nested generationConfig (#714)

## [0.55.0] - 2024-04-24

### Changed

- [Docs] Add llama3 example to ollama docs (#695)
- bugfix in answer-relevance (#697)
- feat: add support for provider `transform` property (#696)
- feat: add support for provider-specific delays (#699)
- feat: portkey.ai integration (#698)
- feat: `eval -n` arg for running the first n test cases (#700)
- feat: ability to write outputs to google sheet (#701)
- feat: first-class support for openrouter (#702)
- Fix concurrent cache request behaviour (#703)

## [0.54.1] - 2024-04-20

### Changed

- Add support for Mixtral 8x22B (#687)
- fix: google sheets async loading (#688)
- fix: trim spaces in csv assertions that can have file:// prefixes (#689)
- fix: apply thresholds to custom python asserts (#690)
- fix: include detail from external python assertion (#691)
- chore(webui): allow configuration of results per page (#694)
- fix: ability to override rubric prompt for all model-graded metrics (#692)

## [0.54.0] - 2024-04-18

### Changed

- feat: support for authenticated google sheets access (#686)
- fix: bugs in `Answer-relevance` calculation (#683)
- fix: Add tool calls to response from azure openai (#685)

## [0.53.0] - 2024-04-16

### Changed

- fix!: make `javascript` assert function call consistent with external js function call (#674)
- fix: node library supports prompt files (#668)
- feat: Enable post-hoc evaluations through defining and using output value in TestSuite (#671)
- feat: Allow local files to define providerOutput value for TestCase (#675)
- feat: detect suitable anthropic default provider (#677)
- feat: Ability to delete evals (#676)
- feat: ability to create derived metrics (#670)

## [0.52.0] - 2024-04-12

### Added

- feat(webui): add pagination (#649)

### Changed

- feat: support for inline yaml for is-json, contains-json in csv (#651)
- feat: run providers 1 at a time with --interactive-providers (#645)
- feat: --env-file arg (#615)
- fix: Do not fail with api error when azure datasource is used (#644)
- fix: allow loading of custom provider in windows (#518) (#652)
- fix: don't show telemetry message without telemtry (#658)
- fix: `E2BIG` error during the execution of Python asserts (#660)
- fix: support relative filepaths for non-code assert values (#664)

### Fixed

- fix(webui): handle invalid search regexes (#663)

## [0.51.0] - 2024-04-07

### Added

- feat(webui): store settings in localstorage (#617)
- feat(azureopenai): apiKeyEnvar support (#628)
- feat(webui): "progress" page that shows provider/prompt pairs (#631)

### Changed

- chore: improve json parsing errors (#620)
- feat: ability to override path to python binary (#619)
- Add documentation for openai vision (#637)
- Support claude vision and images (#639)
- fix: assertion files use relative path (#624)
- feat: add provider reference to prompt function (#633)
- feat: ability to import vars using glob (#641)
- feat!: return values directly in python assertions (#638)

### Fixed

- fix(webui): ability to save defaultTest and evaluateOptions in yaml editor (#629)

## [0.50.1] - 2024-04-02

### Changed

- fix: compiled esmodule interop (#613)
- fix: downgrade var resolution failure to warning (#614)
- fix: glob behavior on windows (#612)

## [0.50.0] - 2024-04-01

### Added

- feat(webui): download button (#482)
- feat(webui): toggle for showing full prompt in output cell (#603)

### Changed

- feat: support .mjs external imports (#601)
- feat: load .env from cli (#602)
- feat: ability to use js files as `transform` (#605)
- feat: ability to reference vars from other vars (#607)
- fix: handling for nonscript assertion files (#608)

### Fixed

- fix(selfhost): add support for prompts and datasets api endpoints (#600)
- fix(selfhost): Consolidate to `NEXT_PUBLIC_PROMPTFOO_REMOTE_BASE_URL` (#609)

## [0.49.3] - 2024-03-29

### Changed

- fix: bedrock model parsing (#593)
- [fix: make llm-rubric more resilient to bad json responses.](https://github.com/promptfoo/promptfoo/commit/93fd059a13454ed7a251a90a33306fb1f3c81895) https://github.com/promptfoo/promptfoo/issues/596
- feat: display progress bar for each parallel execution (#597)

## [0.49.2] - 2024-03-27

### Changed

- fix: support relative paths for custom providers (#589)
- fix: gemini generationConfig and safetySettings (#590)
- feat: cli watch for vars and providers (#591)

## [0.49.1] - 2024-03-25

### Changed

- fix: lazy import of azure peer dependency (#586)

## [0.49.0] - 2024-03-23

### Added

- feat(vertexai): use gcloud application default credentials (#580)

### Changed

- feat: Add support for huggingface token classification (#574)
- feat: Mistral provider support for URL and API key envar (#570)
- feat: run assertions in parallel (#575)
- feat: support for azure openai assistants (#577)
- feat: ability to set tags on standalone assertion llm outputs (#581)
- feat: add support for claude3 on bedrock (#582)
- fix: load file before running prompt function (#583)
- [fix: broken ansi colors on cli table](https://github.com/promptfoo/promptfoo/commit/bbb0157b09c0ffb5366d3cbd112438ca3d2d61c9)
- [fix: remove duplicate instruction output](https://github.com/promptfoo/promptfoo/commit/fb095617d36102f5b6256e9718e736378c0a5cea)
- chore: better error messages when expecting json but getting text (#576)

### Fixed

- fix(selfhost): handle sqlite db in docker image and build (#568)

### Dependencies

- chore(deps): bump webpack-dev-middleware from 5.3.3 to 5.3.4 in /site (#579)

## [0.48.0] - 2024-03-18

### Added

- feat(csv): add support for `__description` field (#556)

### Changed

- feat: migrate filesystem storage to sqlite db (#558)
  - **When you first run `eval` or `view` with 0.48.0, your saved evals will be migrated from `.json` files to a sqlite db. Please open an issue if you run into problems.**
  - Restoration: By default, the migration process runs on the promptfoo output directory `~/.promptfoo/output`. This directory is backed up at `~/.promptfoo/output-backup-*` and you can restore it and use a previous version by renaming that directory back to `output`
- feat: Add anthropic:messages and replicate:mistral as default providers to web ui (#562)
- feat: add label field to provider options (#563)
- docs: adjust configuration for python provider (#565)
- chore: db migration and cleanup (#564)

### Fixed

- fix(azureopenai): add support for `max_tokens` and `seed` (#561)

## [0.47.0] - 2024-03-14

### Changed

- feat: improve python inline asserts to not require printing (#542)
- feat: add tools and tool_choice config parameters to azure openai provider (#550)
- feat: Add support for Claude 3 Haiku (#552)
- fix: validate custom js function return values (#548)
- fix: dedupe prompts from combined configs (#554)

### Fixed

- fix(replicate): support non-array outputs (#547)

## [0.46.0] - 2024-03-08

### Added

- feat(self-host): run evals via web ui (#540)
- feat(self-host): Persist changes on self-deployed UI without sharing a new link (#538)
- feat(webui): ability to change eval name (#537)

### Changed

- feat: add support for calling specific functions for python prompt (#533)
- fix: openai tools and function checks handle plaintext responses (#541)

### Fixed

- fix(anthropic): wrap text if prompt supplied as json (#536)

## [0.45.2] - 2024-03-07

### Changed

- fix: python provider handles relative script paths correctly (#535)

## [0.45.1] - 2024-03-06

### Changed

- fix: json and yaml vars files (#531)

### Fixed

- fix(python): deserialize objects from json (#532)

## [0.45.0] - 2024-03-06

### Added

- feat(anthropic): Add Claude 3 support (#526)

### Changed

- feat: ability to load `vars` values at runtime (#496)
  // Example logic to return a value based on the varName
  if (varName === 'context') {
  return `Processed ${otherVars.input} for prompt: ${prompt}`;
  }
  return {
  output: 'default value',
  };
  // Handle potential errors
  // return { error: 'Error message' }
  # Example logic to dynamically generate variable content
  if var_name == 'context':
  return {
  'output': f"Context for {other_vars['input']} in prompt: {prompt}"
  }
  return {'output': 'default context'}
  # Handle potential errors
  # return { 'error': 'Error message' }

## [0.44.0] - 2024-03-04

### Added

- feat(mistral): Add new models, JSON mode, and update pricing (#500)

### Changed

- fix: Print incorrect response from factuality checker (#503)
- fix: Support missing open parenthesis (fixes #504) (#505)
- feat: include prompt in transform (#512)
- feat: Support csv and json files in the `tests` array (#520)

### Fixed

- fix(ollama): dont send invalid options for `OllamaChatProvider` (#506)
- fix(huggingface): do not pass through non-hf parameters (#519)

## [0.43.1] - 2024-02-25

### Changed

- fix: pass through PROMPTFOO\_\* variables from docker run (#498)
- docs: clean up python provider header

### Fixed

- fix(huggingface): support `apiKey` config param (#494)
- fix(bedrock): transform model output from cache. #474

### Documentation

- docs(huggingface): example of private huggingface inference endpoint (#497)

## [0.43.0] - 2024-02-23

### Added

- feat(webui): Display test suite description (#487)
- feat(webui): Add upload testcase csv to eval page (#484)

### Changed

- feat: pass `test` to assertion context (#485)
- fix: Change variable name to what the prompt template expects (#489)
- (docs): Replace references to deprecated postprocess option (#483)
- chore: update replicate library and add new common params (#491)

### Fixed

- fix(self-hosting): remove supabase dependency from webui eval view (#492)

## [0.42.0] - 2024-02-19

### Added

- feat(webview): toggle for prettifying json outputs (#472)
- feat(openai): support handling OpenAI Assistant functions tool calls (#473)

### Changed

- feat: add support for claude 2.1 on bedrock (#470)
- feat: support for overriding `select-best` provider (#478)
- feat: ability to disable var expansion (#476)
- fix: improve escaping for python prompt shell (#481)

## [0.41.0] - 2024-02-12

### Added

- feat(openai)!: Allow apiBaseUrl to override /v1 endpoint (#464)

### Changed

- feat: add support for async python providers (#465)
- fix: pass config to python provider (#460)
- chore: include progress output in debug logs (#461)
- docs: perplexity example (#463)

### Fixed

- fix(factuality): make factuality output case-insensitive (#468)
- fix: ensure that only valid ollama params are passed (#480)

## [0.40.0] - 2024-02-06

### Added

- feat(mistral): Add Mistral provider (#455)
- feat(openai): add support for `apiKeyEnvar` (#456)
- feat(azureopenai): add apiBaseUrl config (#459)

### Changed

- feat: cohere api support (#457)
- feat: ability to override select-best prompt. #289
- fix: support for gemini generationConfig and safetySettings (#454)

### Fixed

- fix(vertex/gemini): add support for llm-rubric and other OpenAI-formatted prompts (#450)

### Documentation

- documentation: update python.md typo in yaml (#446)

## [0.39.1] - 2024-02-02

### Changed

- fix: func => function in index.ts (#443)
- feat: add support for google ai studio gemini (#445)

## [0.39.0] - 2024-02-01

### Changed

- feat: Add DefaultGradingJsonProvider to improve `llm-rubric` reliability (#432)
- feat: add caching for exec and python providers (#435)
- feat: add `--watch` option to eval command (#439)
- feat: ability to transform output on per-assertion level (#437)
- feat: compare between multiple outputs with `select-best` (#438)
- fix: pass through cost to runAssertion
- fix: pass through cost to runAssertion

## [0.38.0] - 2024-01-29

### Added

- feat(openai): Jan 25 model updates (#416)
- feat(webui): eval deeplinks (#426)
- feat(huggingface): Support sentence similarity inference API (#425)

### Changed

- fix: Only open previous results when necessary (uses lots of memory) (#418)
- fix: html output (#430)
- feat: add a `python` provider that supports native python function calls (#419)
- feat: support for image models such as dall-e (#406)
- feat: support for `PROMPTFOO_PROMPT_SEPARATOR envar. #424

## [0.37.1] - 2024-01-26

### Changed

- fix: do not require token usage info on openai provider (#414)

## [0.37.0] - 2024-01-24

### Added

- feat(webui): add markdown support (#403)

### Changed

- feat: standalone share server (#408)
- feat: `PROMPTFOO_DISABLE_TEMPLATING` disables nunjucks templates (#405)

## [0.36.0] - 2024-01-18

### Added

- feat(webui): Ability to comment on outputs (#395)
- feat(azure): Add response_format support (#402)
- feat(azure): add support for `passthrough` and `apiVersion` (#399)

### Changed

- feat: add `promptfoo generate dataset` (#397)
- fix: typo (#401)

## [0.35.1] - 2024-01-12

### Added

- feat(bedrock): introduce amazon titan models as another option for Bedrock (#380)
- feat(openai): add support for `passthrough` request args (#388)
- feat(azure): add support for client id/secret auth (#389)
- feat(webui): label evals using `description` field (#391)

### Changed

- fix: proper support for multiple types of test providers (#386)
- feat: update CSV and HTML outputs with more details (#393)

## [0.35.0] - 2024-01-07

### Added

- feat(webview): add regex search (#378)

### Changed

- feat: support standalone assertions on CLI (#368)
- feat: add perplexity-score metric (#377)
- feat: add logprobs support for azure openai (#376)
- fix: use relative paths consistently and handle object formats (#375)
- [fix: restore **prefix and **suffix column handlers when loading test csv](https://github.com/promptfoo/promptfoo/commit/3a058684b3389693f4c5899f786fb090b04e3c93)

## [0.34.1] - 2024-01-02

### Added

- feat(openai): add support for overriding provider cost (1be1072)

### Fixed

- fix(webview): increase the request payload size limit (ef4c30f)

## [0.34.0] - 2024-01-02

### Changed

- feat: Support for evaluating cost of LLM inference (#358)
- feat: save manual edits to test outputs in webview (#362)
- feat: add `cost` assertion type (#367)
- fix: handle huggingface text generation returning dict (#357)
- fix: disable cache when using repeat (#361)
- fix: do not dereference tools and functions in config (#365)
- docs: optimize docs of openai tool usage (#355)

## [0.33.2] - 2023-12-23

### Changed

- fix: bad indentation for inline python sript (#353)
- [fix: truncate CLI table headers](https://github.com/promptfoo/promptfoo/commit/9aa9106cc9bc1660df40117d3c8f053f361fa09c)
- feat: add openai tool parameter (#350)
- feat: add `is-valid-openai-tools-call` assertion type (#354)

## [0.33.1] - 2023-12-18

### Changed

- [fix: pass env to providers when using CLI](https://github.com/promptfoo/promptfoo/commit/e8170a7f0e9d4033ef219169115f6474d978f1a7)
- [fix: correctly handle bedrock models containing :](https://github.com/promptfoo/promptfoo/commit/4469b693993934192fee2e84cc27c21e31267e5f)
- feat: add latency assertion type (#344)
- feat: add perplexity assertion type (#346)
- feat: add support for ollama chat API (#342)
- feat: retry when getting internal server error with PROMPTFOO_RETRY_5XX envar (#327)
- fix: properly escape arguments for external python assertions (#338)
- fix: use execFile/spawn for external processes (#343)
- [fix: handle null score in custom metrics](https://github.com/promptfoo/promptfoo/commit/514feed49e2f83f3e04d3e167e5833dc075e6c10)
- [fix: increment failure counter for script errors.](https://github.com/promptfoo/promptfoo/commit/61d1b068f26c63f3234dc49c9d5f5104b9cf1cda)

## [0.33.0] - 2023-12-17

### Changed

- feat: add latency assertion type (#344)
- feat: add perplexity assertion type (#346)
- feat: add support for ollama chat API (#342)
- feat: retry when getting internal server error with PROMPTFOO_RETRY_5XX envar (#327)
- fix: properly escape arguments for external python assertions (#338)
- fix: use execFile/spawn for external processes (#343)
- [fix: handle null score in custom metrics](https://github.com/promptfoo/promptfoo/commit/514feed49e2f83f3e04d3e167e5833dc075e6c10)
- [fix: increment failure counter for script errors.](https://github.com/promptfoo/promptfoo/commit/61d1b068f26c63f3234dc49c9d5f5104b9cf1cda)

## [0.32.0] - 2023-12-14

### Added

- feat(webview): Layout and styling improvements (#333)

### Changed

- feat: add support for Google Gemini model (#336)
- feat: add download yaml button in config modal. Related to #330 (#332)
- fix: set process exit code on failure

## [0.31.2] - 2023-12-11

### Added

- feat(webview): Show aggregated named metrics at top of column (#322)

### Changed

- fix: sharing option is degraded (#325)

## [0.31.1] - 2023-12-04

### Changed

- fix: issues when evaling multiple config files
- feat: support for web viewer running remotely (#321)

## [0.31.0] - 2023-12-02

### Added

- feat(openai): Adds support for function call validation (#316)

### Changed

- feat: add support for ajv formats (#314)
- feat: support prompt functions via nodejs interface (#315)
- fix: webview handling of truncated cell contents with html (#318)
- docs: Merge docs into main repo (#317)

## [0.30.2] - 2023-11-29

### Changed

- feat(cli): simplify onboarding and provide npx-specific instructions (f81bd88)

## [0.30.1] - 2023-11-29

### Changed

- feat: add bedrock in webui setup (#301)
- feat: add support for custom metrics (#305)
- feat: show table by default, even with --output (#306)
- fix: handle multiple configs that import multiple prompts (#304)
- fix: remove use of dangerouslySetInnerHTML in results table (#309)

### Fixed

- fix(openai): add support for overriding api key, host, baseurl, org in Assistants API (#311)

## [0.30.0] - 2023-11-29

### Changed

- feat: add bedrock in webui setup (#301)
- feat: add support for custom metrics (#305)
- feat: show table by default, even with --output (#306)
- fix: handle multiple configs that import multiple prompts (#304)
- fix: remove use of dangerouslySetInnerHTML in results table (#309)

## [0.29.0] - 2023-11-28

### Changed

- feat: Add support for external provider configs via file:// (#296)
- feat: Add support for HTTP proxies (#299)
- feat: claude-based models on amazon bedrock (#298)

## [0.28.2] - 2023-11-27

### Added

- feat(azureopenai): Warn when test provider should be overwritten with azure (#293)
- feat(webview): Display test descriptions if available (#294)
- feat(webview): Ability to set test scores manually (#295)

### Changed

- feat: add support for self-hosted huggingface text generation inference (#290)
- fix: prevent duplicate asserts with `defaultTest` (#287)
- fix: multiple configs handle external test and prompt files correctly (#291)

## [0.28.0] - 2023-11-19

### Changed

- feat: Add support for multiple "\_\_expected" columns (#284)
- feat: Support for OpenAI assistants API (#283)
- feat: Ability to combine multiple configs into a single eval (#285)

## [0.27.1] - 2023-11-14

### Added

- [feat(node-package): Add support for raw objects in prompts](https://github.com/promptfoo/promptfoo/commit/e6a5fe2fa7c05aabd2f52bd4fa143d957a7953dd)
- feat(openai): Add support for OpenAI `seed` param (#275)
- [feat(openai): Add support for OpenAI response_format](https://github.com/promptfoo/promptfoo/commit/12781f11f495bed21db1070e987f1b40a43b72e3)
- [feat(webview): Round score in details modal](https://github.com/promptfoo/promptfoo/commit/483c31d79486a75efc497508b9a42257935585cf)

### Changed

- fix: Set `vars._conversation` only if it is used in prompt (#282)
- feat: Add new RAG metrics (answer-relevance, context-recall, context-relevance, context-faithfulness) (#279)
- feat: throw error correctly when invalid api key is passed for OpenAI (#276)
- Bump langchain from 0.0.325 to 0.0.329 in /examples/langchain-python (#278)
- Provide the prompt in the context to external assertion scripts (#277)
- fix the following error : 'List should have at least 1 item after val… (#280)
- [chore: Add HuggingFace debug output](https://github.com/promptfoo/promptfoo/commit/2bae118e3fa7f8164fd78d29a3a30d187026bf13)

## [0.27.0] - 2023-11-14

### Added

- [feat(node-package): Add support for raw objects in prompts](https://github.com/promptfoo/promptfoo/commit/e6a5fe2fa7c05aabd2f52bd4fa143d957a7953dd)
- feat(openai): Add support for OpenAI `seed` param (#275)
- [feat(openai): Add support for OpenAI response_format](https://github.com/promptfoo/promptfoo/commit/12781f11f495bed21db1070e987f1b40a43b72e3)
- [feat(webview): Round score in details modal](https://github.com/promptfoo/promptfoo/commit/483c31d79486a75efc497508b9a42257935585cf)

### Changed

- feat: Add new RAG metrics (answer-relevance, context-recall, context-relevance, context-faithfulness) (#279)
- feat: throw error correctly when invalid api key is passed for OpenAI (#276)
- Bump langchain from 0.0.325 to 0.0.329 in /examples/langchain-python (#278)
- Provide the prompt in the context to external assertion scripts (#277)
- fix the following error : 'List should have at least 1 item after val… (#280)
- [chore: Add HuggingFace debug output](https://github.com/promptfoo/promptfoo/commit/2bae118e3fa7f8164fd78d29a3a30d187026bf13)

## [0.26.5] - 2023-11-10

### Changed

- feat: Support for Azure OpenAI Cognitive Search (#274)
- [feat: Add PROMPTFOO_PYTHON environment variable](https://github.com/promptfoo/promptfoo/commit/33ecca3dab9382f063e68529c047cfd3fbd959e5)

## [0.26.4] - 2023-11-09

### Fixed

- fix(providers): use Azure OpenAI extensions endpoint when dataSources is set (2e5f14d)

### Tests

- test(assertions): add tests for object outputs (9e0909c)

## [0.26.3] - 2023-11-08

### Added

- [feat(AzureOpenAI): Add support for deployment_id and dataSources](https://github.com/promptfoo/promptfoo/commit/3f6dee99b4ef860af1088c4ceda1a74726070f37)

### Changed

- [Stringify output display string if output is a JSON object](https://github.com/promptfoo/promptfoo/commit/e6eff1fb75e09bfd602c08edd89ec154e3e61bf9)
- [Add JSON schema dereferencing support for JSON configs](https://github.com/promptfoo/promptfoo/commit/c32f9b051a51ee6e1ee08738e0921b4e05a5c23d)
- Update chat completion endpoint in azureopenai.ts (#273)

### Fixed

- fix(openai): Improve handling for function call responses (#270)

## [0.26.2] - 2023-11-07

### Changed

- [Fix issue with named prompt function imports](https://github.com/promptfoo/promptfoo/commit/18a4d751af15b996310eceafc5a75e114ce1bf56)
- [Fix OpenAI finetuned model parsing](https://github.com/promptfoo/promptfoo/commit/b52de61c6e1fd0a9e67d2476a9f3f9153084ad61)
- [Add new OpenAI models](https://github.com/promptfoo/promptfoo/commit/d9432d3b5747516aea1a7e8a744167fbd10a69d2)
- Fix: Broken custom api host for OpenAI. (#261)
- Add `classifier` assert type (#263)
- Send provider options and test context to ScriptCompletion (exec) provider (#268)
- Support for loading JSON schema from external file (#266)

## [0.26.1] - 2023-11-01

### Changed

- Fix broken default config for OpenAI evals created in web app (#255)
- Fix prompt per provider (#253)
- Add support for custom config directory (#257)
- Add latency and token metrics per prompt (#258)
- Add caching support to Anthropic provider (#259)
- webview: Preserve formatting of LLM outputs
- Bump langchain from 0.0.317 to 0.0.325 in /examples/langchain-python (#254)

## [0.26.0] - 2023-10-28

### Changed

- cli: Add support for raw text prompts (#252)
- Ensure the directory for the output file is created if it does not exist

## [0.25.2] - 2023-10-26

### Changed

- allow Python in tests.csv (#237)
- Improve escaping in matchers (#242)
- Add support for nunjucks filters (#243)
- Fix issue where outputPath from the configuration file is not used when `-c` option is provided
- Add envar PROMPTFOO_DISABLE_CONVERSATION_VAR
- Resolve promises in external assert files

## [0.25.1] - 2023-10-19

### Changed

- Fix issue with loading google sheets directly. (#222)
- Add \_conversation variable for testing multiple-turn chat conversations (#224)
- Allow multiple output formats simultaneously with `outputPath` (#229)
- Fall back to default embedding model if provided model doesn't support embeddings
- Various fixes and improvements
- Bump langchain from 0.0.312 to 0.0.317 in /examples/langchain-python (#245)

## [0.25.0] - 2023-10-10

### Changed

- Add support for icontains-any and icontains-all (#210)
- Bump langchain from 0.0.279 to 0.0.308 in /examples/langchain-python (#213)
- Add support for .cjs file extensions (#214)
- Add Prompts and Datasets pages (#211)
- Add CLI commands for listing and showing evals, prompts, and datasets (#218)
- Add support for `config` object in webhook provider payload. (#217)
- Other misc changes and improvements
- Bump langchain from 0.0.308 to 0.0.312 in /examples/langchain-python (#219)

## [0.24.4] - 2023-10-01

### Changed

- Fix bug in custom function boolean return value score (#208)
- Fix ollama provider with `--no-cache` and improve error handling
- Add support for HuggingFace Inference API (text generation) (#205)
- Add `apiHost` config key to Azure provider

## [0.24.3] - 2023-09-28

### Changed

- Better LocalAI/Ollama embeddings traversal failure (#191)
- `OPENAI_API_HOST` to `OPENAI_API_BASE_URL` (#187)
- Ability to include files as assertion values (#180)
- Add hosted db for evals (#149)
- Webview details pane improvements (#196)
- Add support for ollama options (#199)
- Adding TXT and HTML to `--output` help/error message (#201)

## [0.24.2] - 2023-09-23

### Changed

- Specify repo in package.json (#174)
- Add support for parsing multiple json blobs in responses (#178)
- Updated node version update of Google Colab notebook example (#171)
- Fix arg escaping for external python prompts on Windows (#179)
- Better OpenAI embeddings traversal failure (#190)
- Adds embeddings providers for LocalAI and Oolama (#189)
- Add `noindex` to shared results
- Many other misc fixes and improvements

## [0.24.1] - 2023-09-21

### Changed

- Fix prompt errors caused by leading and trailing whitespace for var file imports
- Fix an issue with response parsing in LocalAI chat
- Fix issue preventing custom provider for similarity check (#152)
- Fix escaping in python asserts (#156)
- Fix README link to providers docs (#153)
- Allow object with function name as a value for function_call (#158)
- Add a -y/--yes option to `promptfoo view` command to skip confirmation (#166)
- Other misc fixes and improvements

## [0.24.0] - 2023-09-18

### Changed

- Support for custom functions as prompts (#147)
- Refactor parts of util into more descriptive files (#148)
- Misc fixes and improvements

## [0.23.1] - 2023-09-14

### Changed

- Improvements to custom grading (#140)
- Support for Google Vertex and PaLM chat APIs (#131)
- Add support for including files in defaultTest (#137)
- Add support for disabling cache in evaluate() options (#135)
- Add support for loading vars directly from file (#139)
- Include `provider` in `EvaluateResult`
- Other misc improvements and fixes

## [0.23.0] - 2023-09-14

### Changed

- Improvements to custom grading (#140)
- Support for Google Vertex and PaLM chat APIs (#131)
- Add support for including files in defaultTest (#137)
- Add support for disabling cache in evaluate() options (#135)
- Add support for loading vars directly from file (#139)
- Include `provider` in `EvaluateResult`
- Other misc improvements and fixes

## [0.22.1] - 2023-09-14

### Added

- feat(vars): add support for loading vars directly from file (#139)
- feat(config): add support for including files in defaultTest (#137)
- feat(config): add support for disabling cache in evaluate() options (#135)
- feat(providers): support for Google Vertex and PaLM chat APIs (#131)
- feat(api): include provider in EvaluateResult (#130)

### Changed

- chore(providers): improve PaLM recognized model detection (2317eac)

### Documentation

- docs(examples): add conversation history example (#136)
- docs(examples): update node-package example with context (#134)

## [0.22.0] - 2023-09-04

### Changed

- Add OpenAI factuality and closed-QA graders (#126). These new graders implement OpenAI's eval methodology.
- Auto-escape vars when prompt is a JSON object (#127).
- Improvements to custom providers - Pass context including `vars` to callApi and make `TestCase` generic for ease of typing
- Add `prompt` to Javascript, Python, and Webhook assertion context
- Fix llama.cpp usage of provider config overrides
- Fix ollama provider parsing for llama versions like llama:13b, llama:70b etc.
- Trim var strings in CLI table (prevents slowness during CLI table output)

## [0.21.4] - 2023-09-01

### Changed

- Add support for test case threshold value (#125)
- Add support for pass/fail threshold for javascript and python numeric return values

## [0.21.3] - 2023-09-01

### Changed

- Increase request backoff and add optional delay between API calls (#122)

## [0.21.2] - 2023-08-31

### Changed

- Fix symlink bug on Windows

## [0.21.1] - 2023-08-30

### Changed

- Consistent envars and configs across providers (#119)
- Add configuration for API keys in WebUI (#120)
- Add CodeLlama to WebUI
- Fix issue with numeric values in some assert types
- Add support for running specific prompts for specific providers using `{id, prompts, config}` format
- Add a feedback command

## [0.21.0] - 2023-08-28

### Changed

- Add webhook provider (#117)
- Add support for editing config in web view (#115)
- Standalone server with database with self-hosting support (#118)
- Add support for custom llm-rubric grading via `rubricPrompt` in Assertion objects
- Add support for `vars` in `rubricPrompt`, making it easier to pass expected values per test case
- Add a handful of new supported parameters to OpenAI, Azure, Anthropic, and Replicate providers
- Allow setting `config` on `provider` attached to Assertion or TestCase
- Add/improve support for custom providers in matchesSimilarity and matchesLlmRubric

## [0.20.1] - 2023-08-18

### Changed

- Fix issue when there's not enough data to display useful charts
- Add charts to web viewer (#112)
- Add support for multiline javascript asserts
- Add support for Levenshtein distance assert type (#111)

## [0.20.0] - 2023-08-18

### Changed

- Add charts to web viewer (#112)
- Add support for multiline javascript asserts
- Add support for Levenshtein distance assert type (#111)

## [0.19.3] - 2023-08-17

### Changed

- llm-rubric provider fixes (#110)
- New diff viewer for evals
- Web UI for running evals (#103)
- Add support for OpenAI organization (#106)
- function call azure fix (#95)
- Add support for JSON schema validation for is-json and contains-json (#108)
- Other misc fixes and API improvements

## [0.19.2] - 2023-08-15

### Changed

- function call azure fix (#95)
- Add support for JSON schema validation for is-json and contains-json (#108)
- New diff viewer for evals
- Web UI for running evals (#103)
- Add support for OpenAI organization (#106)
- Other misc fixes and API improvements

## [0.19.1] - 2023-08-14

### Changed

- Add support for OpenAI organization (#106)
- New diff viewer for evals
- Web UI for running evals (#103)
- Other misc fixes and API improvements

## [0.19.0] - 2023-08-14

### Changed

- New diff viewer for evals
- Web UI for running evals (#103)
- Other misc fixes and API improvements

## [0.18.4] - 2023-08-11

### Fixed

- fix(providers): resolve Ollama provider issue with empty line handling (c4d1e5f)

### Dependencies

- chore(deps): bump certifi from 2023.5.7 to 2023.7.22 in /examples/langchain-python (#104)

## [0.18.3] - 2023-08-08

### Added

- feat(providers): add Ollama provider (#102)

### Changed

- chore(webui): disable nunjucks autoescaping by default (#101)
- chore(webui): stop forcing manual line breaks in results view (76d18f5)

### Fixed

- fix(history): remove stale `latest` symlinks before regenerating eval output (a603eee)

## [0.18.2] - 2023-08-08

### Added

- feat(webui): display assertion summaries in the results viewer (#100)

### Changed

- feat(providers): allow testing identical models with different parameters (#83)

### Fixed

- fix(cli): repair `promptfoo share` regression (01df513)
- fix(config): handle provider map parsing when entries are strings (bdd1dea)
- fix(scoring): keep weighted averages accurate by running all test cases (7854424)

## [0.18.1] - 2023-08-06

### Added

- feat(providers): add llama.cpp server support (#94)

### Changed

- chore(providers): expose `LLAMA_BASE_URL` environment variable (f4b4c39)

### Fixed

- fix(history): repair symlink detection when writing latest results (e6aed7a)

## [0.18.0] - 2023-07-28

### Added

- feat(assertions): add `python` assertion type (#78)
- feat(api): support native function ApiProviders and assertions (#93)
- feat(evals): introduce Promptfoo scenarios for data-driven testing - allows datasets to be associated with specific tests, eliminating the need to copy tests for each dataset by @Skylertodd (#89)
- feat(cli): allow specifying `outputPath` when using the Node evaluate helper (#91)

### Changed

- chore(evals): rename default "theories" concept to "scenarios" (aca0821)

### Fixed

- fix(history): repair symlink handling when persisting latest results (81a4a26)
- fix(history): clean up stale eval history entries (253ae60)
- fix(cli): restore ANSI escape code rendering in console tables (497b698)

## [0.17.9] - 2023-07-24

### Added

- feat(evals): load test cases from file or directory paths (#88)

### Changed

- feat(metrics): record latency in eval results (#85)

### Fixed

- fix(windows): resolve path compatibility issues (8de6e12)

## [0.17.8] - 2023-07-22

### Added

- feat(evals): support post-processing hooks in test cases (#84)

### Changed

- feat(webui): show recent runs in the results viewer (#82)
- feat(providers): expose additional OpenAI parameters (#81)

### Fixed

- fix(evaluator): support empty test suites without crashing (31fb876)
- fix(network): ensure fetch timeouts bubble up correctly (9e4bf94)

## [0.17.7] - 2023-07-20

### Added

- feat(config): allow provider-specific prompts in test suites (#76)

### Changed

- chore(runtime): require Node.js 16 or newer (f7f85e3)
- chore(providers): reuse context configuration for Replicate provider (48819a7)

### Fixed

- fix(providers): handle missing provider prompt maps gracefully (7c6bb35)
- fix(grading): escape user input in grading prompts (4049b3f)

## [0.17.6] - 2023-07-20

### Added

- feat(cli): add `--repeat` support to evaluations (#71)
- feat(providers): add Azure YAML prompt support (#72)
- feat(providers): implement Replicate provider (#75)

### Changed

- chore(providers): refine Replicate provider behaviour (57fa43f)
- chore(cli): default `promptfoo share` prompt to Yes on enter (1a4c080)
- chore(webui): simplify dark mode and hide identical rows in history (c244403)

## [0.17.5] - 2023-07-14

### Added

- feat(assertions): add starts-with assertion type (#64)
- feat(providers): add Azure OpenAI provider (#66)

### Changed

- feat(providers): support YAML-formatted OpenAI prompts (#67)
- chore(cli): allow disabling sharing prompts (#69)
- chore(cli): require confirmation before running `promptfoo share` (f3de0e4)
- chore(env): add `PROMPTFOO_DISABLE_UPDATE` environment variable (60fee72)

### Fixed

- fix(config): read prompts relative to the config directory (ddc370c)

## [0.17.4] - 2023-07-13

### Added

- feat(assertions): add `contains-any` assertion support (#61)

### Changed

- chore(cli): handle npm outages without crashing (3177715)

### Fixed

- fix(cli): support terminals without `process.stdout.columns` (064dcb3)
- fix(cli): correct `promptfoo init` output to reference YAML (404be34)

### Documentation

- docs: add telemetry notice (#39)

## [0.17.3] - 2023-07-10

### Added

- feat(providers): add Anthropic provider (#58)

### Changed

- chore(onboarding): refresh init onboarding content (992c0b6)

### Fixed

- fix(cli): maintain table header ordering (1e3a711)
- fix(runtime): ensure compatibility with Node 14 (59e2bb1)

## [0.17.2] - 2023-07-07

### Changed

- feat(providers): improve support for running external scripts (#55)

## [0.17.1] - 2023-07-07

### Fixed

- fix(webui): restore output rendering in results view (5ce5598)

## [0.17.0] - 2023-07-06

### Added

- feat(models): add gpt-3.5-16k checkpoints (#51)
- feat(providers): add `script:` provider prefix for custom providers (bae14ec)
- feat(webui): view raw prompts in the web viewer (#54)
- feat(cli): add `cache clear` command (970ee67)

### Changed

- chore(providers): change default suggestion provider (cc11e59)
- chore(providers): ensure OpenAI chat completions fail on invalid JSON (c456c01)
- chore(assertions): allow numeric values for contains/icontains assertions (dc04329)

### Fixed

- fix(evals): avoid creating assertions from empty expected columns (d398866)

## [0.16.0] - 2023-06-28

### Added

- feat(cli): retry failed HTTP requests to reduce transient failures (#47)
- feat(templates): allow object vars inside nunjucks templates for richer prompts (#50)

### Documentation

- docs: refresh the Question reference page with updated guidance (#46)

## [0.15.0] - 2023-06-26

### Added

- feat(scoring): add continuous scoring support for evaluations (#44)
- feat(assertions): introduce assertion weights to fine-tune scoring (0688a64)

### Changed

- chore(prompt): rename grading prompt field from `content` to `output` (fa20a25)
- chore(webui): maintain backwards compatibility for row outputs in the viewer (b2fc084)

### Fixed

- fix(config): ensure `defaultTest` populates when configs load implicitly (44acb91)

## [0.14.2] - 2023-06-24

### Changed

- chore(assertions): switch the default grading provider to `gpt-4-0613` (0d26776)
- chore(cli): trim stray progress-bar newlines for cleaner output (8d624d6)

### Fixed

- fix(cli): update cached table output correctly when results change (8fe5f84)
- fix(cli): allow non-string result payloads during rendering (61d349e)

## [0.14.1] - 2023-06-19

### Fixed

- fix(config): only apply the config base path when a path override is provided (e67918b)

## [0.14.0] - 2023-06-18

### Added

- feat(cli)!: add shareable URLs and the `promptfoo share` command by @typpo (#42)
- feat(cli): add `--no-progress-bar` option to `promptfoo eval` (75adf8a)
- feat(cli): add `--no-table` flag for evaluation output (ecf79a4)
- feat(cli): add `--share` flag to automatically create shareable URLs (7987f6e)

### Changed

- chore(cli)!: resolve config-relative file references from the config directory, not working directory (dffb091)
- chore(api)!: restructure JSON/YAML output formats to include `results`, `config`, and `shareableUrl` properties (d1b7038)

### Fixed

- fix(cli): write the latest results before launching the viewer with `--view` (496f2fb)

## [0.13.1] - 2023-06-17

### Fixed

- fix(cli): ensure command arguments override config values (c425d3a)

## [0.13.0] - 2023-06-16

### Added

- feat(providers): support OpenAI functions and custom provider arguments by @typpo (#34)
- feat(cli): add JSONL prompt file support by @typpo (#40)
- feat(cli): export `generateTable()` for external tooling reuse by @tizmagik (#37)
- feat(openai): enable OpenAI ChatCompletion function calling (0f10cdd)

### Changed

- chore(openai): add official support for OpenAI `*-0613` models (4d5f827)
- chore(cli): allow optional configs when invoking the CLI (a9140d6)
- chore(cli): respect the `LOG_LEVEL` environment variable in the logger (1f1f05f)
- chore(cli): stabilize progress display when using var arrays (340da53)

### Fixed

- fix(build): fix HTML output generation in production builds (46a2233)

## [0.12.0] - 2023-06-12

### Added

- feat(share): publish evaluations with the `promptfoo share` workflow by @typpo (#33)
- feat(telemetry): add basic usage telemetry for insight gathering (7e7e3ea)
- feat(assertions): support CSV definitions for `rouge-n` and webhook assertions (7f8be15)

### Changed

- chore(build): resolve build output paths for the web client (#32)
- chore(cli): notify users when a newer promptfoo release is available by @typpo (#31)

## [0.11.0] - 2023-06-11

### Added

- feat(assertions): add contains, icontains, contains-some, contains-any, regex, webhook, and rouge-n assertion types (#30)
- feat(assertions): allow negating any assertion type with `not-` prefix (cc5fef1)
- feat(assertions): pass context objects with vars to custom functions (1e4df7e)
- feat(webui): add failure filtering and improved table layout (69189fe)
- feat(webui): add word-break toggle to results (9c1fd3b)
- feat(webui): highlight highest passing scores in matrix (6e2942f)

### Changed

- chore(cli): limit console table rows for readability (52a28c9)
- chore(cli): add more detailed custom function failure output (6fcc37a)

### Fixed

- fix(config): respect CLI write/cache options from config (5b456ec)
- fix(webui): improve dark mode colours and rating overflow (eb7bd54)
- fix(config): parse YAML references correctly in configs (62561b5)

## [0.10.0] - 2023-06-09

### Added

- feat(prompts): add support for named prompts by @typpo (#28)

### Changed

- chore(env)!: rename `OPENAI_MAX_TEMPERATURE` to `OPENAI_TEMPERATURE` (4830557)
- chore(config): read `.yml` files by default as configs (d5c179e)
- chore(build): add native ts-node compatibility by @MentalGear (#25)
- chore(openai): add chatml stopwords by default (561437f)
- chore(webui): adjust column ordering and styling (27977c5)

### Fixed

- fix(config): support `defaultTest` overrides in CLI (59c3cbb)
- fix(env): correctly parse `OPENAI_MAX_TOKENS` and `OPENAI_MAX_TEMPERATURE` by @abi (#29)
- fix(cli): improve JSON formatting error messages (5f59900)

## [0.9.0] - 2023-06-05

### Added

- feat(vars): add support for var arrays by @typpo (#21)

### Changed

- chore(core): set a default semantic similarity threshold (4ebea73)
- chore(cli): refresh `promptfoo init` output messaging (cdbf806)

### Fixed

- fix(cache): register cache manager types for TypeScript (1a82de7)
- fix(evals): handle string interpolation issues in prompts (6b8c175)

## [0.8.3] - 2023-05-31

### Fixed

- fix(cache): create cache directory on first use (423f375)
- fix(config): throw a clearer error for malformed default configs (0d759c4)

## [0.8.2] - 2023-05-30

### Fixed

- fix(cache): only persist cache entries on successful API responses (71c10a6)

## [0.8.1] - 2023-05-30

### Added

- feat(data): add Google Sheets loader support (df900c3)

### Fixed

- fix(cli): restore backward compatibility for `-t/--tests` flags (aad1822)

## [0.8.0] - 2023-05-30

### Added

- feat(api)!: simplify the API and support unified test suite definitions by @typpo (#14)

### Changed

- chore(api)!: move evaluation settings under `evaluateOptions` (`maxConcurrency`, `showProgressBar`, `generateSuggestions`) (#14)
- chore(api)!: move CLI flag defaults under `commandLineOptions` (`write`, `cache`, `verbose`, `view`) (#14)

## [0.7.0] - 2023-05-29

### Changed

- chore(cache): improve caching defaults and enable caching by default (#17)

## [0.6.0] - 2023-05-28

### Added

- feat(providers): add LocalAI support for open-source LLMs like Llama, Alpaca, Vicuna, GPT4All (6541bb2)
- feat(cli): add glob pattern support for prompts and tests (#13)
- feat(assertions): rename `eval:` to `fn:` for custom JavaScript assertions by @MentalGear (#11)
- feat(webui): add dark mode support (0a2bb49)
- feat(api): add exports for types and useful utility functions (57ac4bb)
- feat(tests): add Jest and Mocha integrations (00d9aa2)

### Changed

- chore(cli): improve error handling and word wrapping in CLI output (398f4b0)
- chore(cli): support non-ES module requires (c451362)

### Fixed

- fix(cli): move API key validation into OpenAI subclasses (c451362)
- fix(webui): correct HTML table rendering errors in the viewer (64c9161)
- fix(providers): improve handling of third-party API errors (398f4b0)

### Dependencies

- chore(deps): bump socket.io-parser from 4.2.2 to 4.2.3 in /src/web/client (#15)

## [0.5.1] - 2023-05-23

### Changed

- chore(cli): add glob support for prompt selection (#13)

### Fixed

- fix(cli): prevent crashes when `OPENAI_API_KEY` is not set (c451362)

## [0.5.0] - 2023-05-22

### Added

- feat(assertions): add semantic similarity grading (#7)

### Changed

- chore(cli): improve error handling and word wrapping in CLI output (398f4b0)

## [0.4.0] - 2023-05-13

### Added

- feat(webui): add web viewer for evaluation results (#5)

### Changed

- chore(openai): support `OPENAI_STOP` environment variable for stopwords (79d590e)
- chore(cli): increase the default request timeout (c73e055)

## [0.3.0] - 2023-05-07

### Added

- feat(grading): enable LLM automatic grading of outputs (#4)
- feat(webui): improve how test results are shown - PASS/FAIL is shown in matrix view rather than its own column (2c3f489)

### Changed

- chore(config): allow overriding `OPENAI_API_HOST` environment variable (e390678)
- chore(cli): add `REQUEST_TIMEOUT_MS` environment variable for API timeouts (644abf9)
- chore(webui): improve HTML table output readability (2384c69)

## [0.2.2] - 2023-05-04

### Added

- feat(cli): add `promptfoo --version` output (77e862b)

### Changed

- chore(cli): improve error messages when API calls fail (af2c8d3)

### Fixed

- fix(cli): correct `promptfoo init` output text (862d7a7)
- fix(evals): preserve table ordering when building concurrently (2e3ddfa)

## [0.2.0] - 2023-05-04

### Added

- feat(cli): add `promptfoo init` command (c6a3a59)
- feat(providers): improve custom provider loading and add example (4f6b6e2)<|MERGE_RESOLUTION|>--- conflicted
+++ resolved
@@ -8,13 +8,8 @@
 
 ### Added
 
-<<<<<<< HEAD
 - feat(providers): add `initialMessages` support to simulated user provider for starting conversations from specific states, with support for loading from JSON files via `file://` syntax
-- feat(redteam): add pharmacy plugins for controlled substance compliance, dosage calculation, and drug interaction detection (#6064)
-- feat(redteam): add insurance plugins for coverage discrimination, network misinformation, and PHI disclosure (#6064)
-=======
 - feat(redteam): add pharmacy plugins (controlled substance compliance, dosage calculation, drug interaction) and insurance plugins (coverage discrimination, network misinformation, PHI disclosure) (#6064)
->>>>>>> 68689ab2
 - feat(redteam): add goal-misalignment plugin for detecting Goodhart's Law vulnerabilities (#6045)
 - feat(webui): add jailbreak:meta strategy configuration UI in red team setup with numIterations parameter (#6086)
 
