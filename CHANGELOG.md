# Changelog

All notable changes to this project will be documented in this file.

The format is based on [Keep a Changelog](https://keepachangelog.com/en/1.1.0/).

## [Unreleased]

### Fixed

- fix(deps): add @vitest/coverage-v8@3.2.4 to app workspace to match vitest version and fix coverage reporting "Cannot read properties of undefined (reading 'reportsDirectory')" error

### Dependencies

- chore(deps): update 76 packages to latest minor and patch versions across all workspaces (#6139)

## [0.119.4] - 2025-11-06

### Added

- feat(redteam): pass policy text to intent extraction for custom policy tests, enabling more accurate and self-contained testing objectives that include specific policy requirements (#6116)

- feat(redteam): add timestamp context to all grading rubrics for time-aware evaluation and temporal context in security assessments (#6110)
- feat(model-audit): add revision tracking, content hash generation, and deduplication for model scans to prevent re-scanning unchanged models (saving ~99% time and bandwidth); add `--stream` flag to delete downloaded files immediately after scan ([#6058](https://github.com/promptfoo/promptfoo/pull/6058))
- feat(redteam): add FERPA compliance plugin

### Fixed

- fix(examples): change Zod schema from `.optional()` to `.default('')` for OpenAI Agents SDK compatibility (#6114)
- fix(redteam): pass all gradingContext properties to rubric templates to fix categoryGuidance rendering errors in BeavertailsGrader (#6111)
- fix(webui): custom policy name consistency (#6123)
- fix(docker): resolve @swc/core SIGSEGV on Alpine Linux by upgrading to 1.15.0 and aligning base image with Node 24 (#6127)

## [0.119.2] - 2025-11-03

### Added

- feat(integrations): add Microsoft SharePoint dataset support with certificate-based authentication for importing CSV files (#6080)
- feat(providers): add `initialMessages` support to simulated-user provider for starting conversations from specific states, with support for loading from JSON/YAML files via `file://` syntax (#6090)
- feat(providers): add local config override support for cloud providers - merge local configuration with cloud provider settings for per-eval customization while keeping API keys centralized (#6100)
- feat(providers): add linkedTargetId validation with comprehensive error messages (#6053)
- feat(redteam): add `gradingGuidance` config option for plugin-specific grading rules to reduce false positives by allowing per-plugin evaluation context (#6108)
- feat(webui): add Grading Guidance field to plugin configuration dialogs in open-source UI (#6108)
- feat(webui): add eval copy functionality to duplicate evaluations with all results, configuration, and relationships via UI menu (#6079)
- feat(redteam): add pharmacy plugins (controlled substance compliance, dosage calculation, drug interaction) and insurance plugins (coverage discrimination, network misinformation, PHI disclosure) (#6064)
- feat(redteam): add goal-misalignment plugin for detecting Goodhart's Law vulnerabilities (#6045)
- feat(webui): add jailbreak:meta strategy configuration UI in red team setup with numIterations parameter (#6086)
- feat(redteam): OpenTelemetry traces feed back into red team strategies
- feat(redteam): expand OWASP Agentic preset to cover 8/10 threats with 20 plugins; add 'owasp:agentic:redteam' alias for easy selection (#6099)
- fix: max concurrency run options override scan template settings

### Changed

<<<<<<< HEAD
- feat(redteam): display specific subcategory metrics for harmful plugins (e.g., "Copyright Violations", "Child Exploitation") instead of generic "Harmful" label, enabling granular vulnerability tracking and analysis (#6134)
=======
- chore(examples): update openai-agents-basic example from weather to D&D dungeon master with gpt-5-mini, comprehensive D&D 5e tools (dice rolling, character stats, inventory), and maxTurns increased to 20 (#6114)
>>>>>>> dd51cb02
- fix(python): use REQUEST_TIMEOUT_MS for consistent timeout behavior across providers (300s default, previously 120s) (#6098)
- refactor(redteam): Prevent early (evaluator-based) exits in Jailbreak, Crescendo, and Custom Strategies (#6047)
- chore(webui): expand language options to 486 ISO 639-2 languages with support for all 687 ISO codes (639-1, 639-2/T, 639-2/B) in red team run settings (#6069)
- chore(app): larger eval selector dialog (#6063)
- refactor(app): Adds useApplyFilterFromMetric hook (#6095)
- refactor(cli): extract duplicated organization context display logic into shared utility function to fix dynamic import issue and improve code maintainability (#6070)
- chore: make meta-agent a default strategy

### Fixed

- fix(providers): selective env var rendering in provider config with full Nunjucks filter support (preserves runtime variables for per-test customization) (#6091)
- fix(core): handle Nunjucks template variables in URL sanitization to prevent parsing errors when sharing evals; add unit tests covering sanitizer behavior for Nunjucks template URLs (#6089)
- fix(app): Fixes the metric is defined filter (#6082)
- fix(webui): handle plugin generation when target URL is not set (#6055)
- fix(redteam): improve image strategy text wrapping to handle long lines and prevent overflow (#6066)
- fix(evaluator): force uncached provider calls for repeat iterations (#6043)
- fix(providers): fix Python worker ENOENT errors by ensuring error responses are written before completion signal, improving error messages with function suggestions and fuzzy matching, and removing premature function validation to support embeddings-only and classification-only providers (#6073)

### Tests

- test(examples): add 9 D&D test scenarios for openai-agents-basic (combat, stats, inventory, scenes, saves, crits, edge cases, short rest, magic item) (#6114)
- test(providers): add coverage for simulated-user initialMessages (vars/config precedence, file:// loading from JSON/YAML, validation, conversation flow when ending with user role) (#6090)
- test(redteam): add comprehensive tests for `gradingGuidance` feature and `graderExamples` flow-through, including full integration regression tests (#6108)
- test(webui): add tests for gradingGuidance UI in PluginConfigDialog and CustomIntentPluginSection (#6108)
- test(providers): add Python worker regression tests for ENOENT prevention, helpful error messages with function name suggestions, and embeddings-only provider support without call_api function (#6073)

### Documentation

- docs(examples): update openai-agents-basic README for D&D theme with tracing setup and example interactions; shorten openai-agents.md provider documentation (#6114)
- docs(python): update timeout documentation with REQUEST_TIMEOUT_MS environment variable and add retry logic example for handling rate limits (#6098)
- docs(redteam): add comprehensive documentation for `jailbreak:meta` strategy including usage guide, comparison with other jailbreak strategies, and integration into strategy tables (#6088)
- docs(site): add remediation reports documentation (#6083)
- docs(site): add custom strategy to the strategies reference table (#6081)
- docs(site): pricing page updates (#6068)
- docs(site): clarify remote inference in Community edition (#6065)

### Dependencies

- chore(deps): bump the github-actions group with 4 updates (#6092)
- chore(deps): bump @aws-sdk/client-bedrock-runtime from 3.920.0 to 3.921.0 (#6075)
- chore(deps): bump @aws-sdk/client-bedrock-runtime from 3.919.0 to 3.920.0 (#6060)

### Fixed

- fix(redteam): enable layer strategy with multilingual language support; plugins now generate tests in multiple languages even when layer strategy is present (#6084)
- fix(redteam): reduce multilingual deprecation logging noise by moving from warn to debug level (#6084)

## [0.119.1] - 2025-10-29

### Changed

- chore(redteam): categorize `jailbreak:meta` under agentic strategies and mark as remote-only for correct UI grouping and Cloud behavior (#6049)
- chore(redteam): improve support for custom policy metric names that should include strategy suffix (#6048)

### Fixed

- fix(providers): render environment variables in provider config at load time (#6007)
- fix(redteam): validate custom strategy strategyText requirement to prevent confusing errors during test execution (#6046)
- fix(init): include helpful error message and cleanup any directories created when example download fails (#6051)
- fix(providers): removing axios as a runtime dependency in google live provider (#6050)
- fix(csv): handle primitive values directly in red team CSV export to avoid double-quoting strings (#6040)
- fix(csv): fix column count mismatch in red team CSV export when rows have multiple outputs (#6040)
- fix(internals): propagate originalProvider context to all model-graded assertions (#5973)

### Dependencies

- chore(deps): bump better-sqlite3 from 11.10.0 to 12.4.1 for Node.js v24 support (#6052) by @cdolek-twilio
- chore(deps): update Biome version with force-include patterns (`!!`) for faster local linting/CI by @sklein12 (#6042)

## [0.119.0] - 2025-10-27

### Added

- feat(webui): filtering eval results by metric values w/ numeric operators (e.g. EQ, GT, LTE, etc.) (#6011)
- feat(providers): add Python provider persistence for 10-100x performance improvement with persistent worker pools (#5968)
- feat(providers): add OpenAI Agents SDK integration with support for agents, tools, handoffs, and OTLP tracing (#6009)
- feat(providers): add function calling/tool support for Ollama chat provider (#5977)
- feat(providers): add support for Claude Haiku 4.5 (#5937)
- feat(redteam): add `jailbreak:meta` strategy with intelligent meta-agent that builds dynamic attack taxonomy and learns from full attempt history (#6021)
- feat(redteam): add COPPA plugin (#5997)
- feat(redteam): add GDPR preset mappings for red team testing (#5986)
- feat(redteam): add modifiers support to iterative strategies (#5972)
- feat(redteam): add authoritative markup injection strategy (#5961)
- feat(redteam): add wordplay plugin (#5889)
- feat(redteam): add pluginId, strategyId, sessionId, and sessionIds to metadata columns in CSV export (#6016)
- feat(redteam): add subcategory filtering to BeaverTails plugin (a70372f)
- feat(redteam): Add Simba Red Team Agent Strategy (#5795)
- feat(webui): persist inline-defined custom policy names (#5990)
- feat(webui): show target response to generated red team plugin test case (#5869)
- feat(cli): log all errors in a log file and message to the console (#5992)
- feat(cli): add errors to eval progress bar (#5942)
- feat(cache): preserve and display latency measurements when provider responses are cached (#5978)

### Changed

- chore(internals): custom policy type def (#6037)
- chore(changelog): organize and improve Unreleased section with consistent scoping and formatting (#6024)
- refactor(redteam): migrate multilingual from per-strategy config to global language configuration; plugins now generate tests directly in target languages without post-generation translation (#5984)
- chore(cli): show telemetryDisabled/telemetryDebug in `promptfoo debug` output (#6015)
- chore(cli): improve error handling and error logging (#5930)
- chore(cli): revert "feat: Improved error handling in CLI and error logging" (#5939)
- chore(webui): add label column to prompts table (#6002)
- chore(webui): gray out strategies requiring remote generation when disabled (#5985)
- chore(webui): gray out remote plugins when remote generation is disabled (#5970)
- chore(webui): improve test transform modal editor (#5962)
- chore(webui): add readOnly prop to EvalOutputPromptDialog (#5952)
- refactor(webui): organize red team plugins page into tabs with separate components (#5865)
- chore(redteam): remove "LLM Risk Assessment" prefix (#6004)
- chore(redteam): add top-level redteam telemetry events (#5951)
- refactor(webui): reduce unnecessary API health requests (#5979)
- chore(api): export GUARDRAIL_BLOCKED_REASON constant for external use (#5956)
- chore(providers): add rendered request headers to http provider debug output (#5950)
- refactor(transforms): refactor transform code to avoid 'require' (#5943)
- refactor(transforms): refactor createRequest/ResponseTransform functions into separate module (#5925)
- chore(examples): consolidate Ollama examples into unified directory (#5977)
- chore(deps): move dependencies to optional instead of peer (#5948)
- chore(deps): move `natural` to optional dependency (#5946)
- chore(redteam): improve GOAT and Crescendo error logs with additional error details for easier debugging (#6036)

### Fixed

- fix(providers): revert eager template rendering that broke runtime variable substitution (5423f80)
- fix(providers): support environment variables in provider config while preserving runtime variable templates
- fix(providers): improve Python provider reliability with automatic python3/python detection, worker cleanup, request count tracking, and reduced logging noise (#6034)
- fix(providers): simulated-user and mischievous-user now respect assistant system prompts in multi-turn conversations (#6020)
- fix(providers): improve MCP tool schema transformation for OpenAI compatibility (#5965)
- fix(providers): sessionId now properly stored in metadata for providers that use server side generated sessionIds (#6016)
- fix(redteam): don't test session management if target is not stateful (#5989)
- fix(redteam): improve crescendo prompt example alignment with actual objective statements to increase accuracy (#5964)
- fix(redteam): fewer duplicate errors for invalid strategy and plugin ids (#5954)
- fix(fetch): use consistent units in retry counter log messages - now shows attempt count vs total attempts (#6017)
- fix(fetch): include error details in final error message when rate limited (#6019)
- fix(webui): pass extensions config when running eval from UI (#6006)
- fix(webui): in red team setup, reset config button hidden by version banner (#5896)
- fix(webui): sync selected plugins to global config in red team setup UI (#5991)
- fix(webui): HTTP test agent (#6033)
- fix(webui): reset red team strategy config dialog when switching strategies (#6035)

### Dependencies

- chore(deps): bump @aws-sdk/client-bedrock-runtime from 3.914.0 to 3.916.0 (#6008)
- chore(deps): bump @aws-sdk/client-bedrock-runtime from 3.913.0 to 3.914.0 (#5996)
- chore(deps): bump pypdf from 6.0.0 to 6.1.3 in /examples/rag-full (#5998)
- chore(deps): bump @aws-sdk/client-bedrock-runtime from 3.911.0 to 3.913.0 (#5975)
- chore(deps): bump @aws-sdk/client-bedrock-runtime from 3.910.0 to 3.911.0 (#5945)
- chore(deps): bump @anthropic-ai/sdk from 0.65.0 to 0.66.0 (#5944)

### Documentation

- docs(model-audit): improve accuracy and clarity of ModelAudit documentation (#6023)
- docs(contributing): add changelog and GitHub Actions enforcement (#6012)
- docs(redteam): add global language configuration section to red team configuration docs; remove multilingual strategy documentation (#5984)
- docs(providers): add OpenAI Agents provider documentation and example (#6009)
- docs(providers): update AWS Bedrock model access documentation (#5953)
- docs(providers): fix apiKey environment variable syntax across provider docs and examples (#6018)
- docs(providers): add echo provider examples for evaluating logged production outputs (#5941)
- docs(blog): add blog post on RLVR (Reinforcement Learning with Verifiable Rewards) (#5987)
- docs(site): configuring inference (#5983)
- docs(site): update about page (#5971)
- docs(site): add export formats (#5958)
- docs(site): September release notes (#5712)
- docs(site): add red-team claude guidelines (616844d)
- docs(site): remove duplicate links (5aea733)
- docs(examples): add example demonstrating conversation session id management using hooks (#5940)

### Tests

- test(server): add comprehensive unit tests for POST /providers/test route (#6031)
- test(providers): fix flaky latencyMs assertions in TrueFoundry provider tests (#6026)
- test(providers): add unit test verifying assistant system prompt inclusion for simulated-user provider (#6020)
- test(providers): add comprehensive tests for OpenAI Agents provider, loader, and tracing (#6009)
- test(redteam): update strategy and frontend tests for global language configuration migration (#5984)
- test(redteam): remove redteam constants mocks from unit tests (#6010)
- test(webui): add tests for evaluation UI components and hooks (#5981)

## [0.118.17] - 2025-10-15

### Changed

- chore: bump version to 0.118.17 (#5936)

### Fixed

- fix(evaluator): support `defaultTest.options.provider` for model-graded assertions (#5931)
- fix(webui): improve UI email validation handling when email is invalid; add better tests (#5932)
- fix(deps): move `claude-agent-sdk` to optionalDependencies (#5935)

### Dependencies

- chore(deps): bump `@aws-sdk/client-bedrock-runtime` from 3.908.0 to 3.910.0 (#5933)

## [0.118.16] - 2025-10-15

### Added

- feat(providers): add TrueFoundry LLM Gateway provider (#5839)
- feat(redteam): add test button for request and response transforms in red-team setup UI (#5482)

### Changed

- chore(providers): count errors in websocket responses as errors (#5915)
- chore(providers): update Alibaba model support (#5919)
- chore(redteam): validate emails after prompt for red team evaluations (#5912)
- chore(redteam): implement web UI email verification (#5928)
- chore(redteam): display estimated probes on red team review page (#5863)
- chore(webui): add flag to hide traces (#5924)
- chore(build): stop tracking TypeScript build cache file (#5914)
- chore(build): update dependencies to latest minor versions (#5916)
- chore(cli): remove duplicate 'Successfully logged in' message from auth login (#5907)
- chore(redteam): add max height and scroll to custom policies container (#5910)
- chore: bump version to 0.118.16 (#5920)
- docs: add docstrings to `feat/ruby-provider` (#5903)
- test: cover red team setup components and hooks in `src/app` (#5911)

### Fixed

- fix(providers): dynamically import `DefaultAzureCredential` from `@azure/identity` (#5921)
- fix(providers): improve debugging and address hanging in websocket provider (#5918)
- fix(http): parse stringified JSON body in provider config (#5927)
- fix(redteam): improve ASR calculation accuracy in redteam report (#5792)

### Documentation

- docs(site): fix typo (#5922)

## [0.118.15] - 2025-10-13

### Added

- feat(providers): add ruby provider (#5902)
- feat(providers): Claude Agent SDK provider support (#5509)
- feat(providers): Azure AI Foundry Assistants provider (#5181)
- feat(providers): add support for streaming websocket responses (#5890)
- feat(providers): snowflake cortex provider (#5882)

### Changed

- chore(providers): add support for new OpenAI models (GPT-5 Pro, gpt-audio-mini, gpt-realtime-mini) (#5876)
- chore(providers): rename azure ai foundry assistant to ai foundry agent (#5908)
- chore(providers): update params passed to azure ai foundry provider (#5906)
- chore(webui): group agentic strategies by turn compatibility in red team UI (#5861)
- chore(webui): sort red team plugins alphabetically by display name (#5862)
- chore(webui): improved color consistency and dark mode legibility on Red Team dashboard (#5829)
- chore(test): add snowflake provider tests and environment variables (#5883)
- chore(config): add conductor config (#5904)
- chore: bump version 0.118.15 (#5909)

### Fixed

- fix(app): disable red team scan Run Now button when Promptfoo Cloud is unavailable (#5891)
- fix(webui): fix infinite re-render when custom intents are specified (#5897)
- fix(redteam): clean up multilingual strategy logging and fix chunk numbering (#5878)
- fix(redteam): requested column in 'redteam generate' output incorporates fan out strategies (#5864)
- fix(core): resolve Windows path compatibility issues (#5841)
- fix(core): restore correct cache matching behavior for test results (#5879)

### Dependencies

- chore(deps): bump @aws-sdk/client-bedrock-runtime from 3.901.0 to 3.906.0 (#5877)
- chore(deps): bump @aws-sdk/client-bedrock-runtime from 3.906.0 to 3.907.0 (#5888)
- chore(deps): bump openai from 6.2.0 to 6.3.0 (#5887)
- chore(deps): update dependencies to latest safe minor/patch versions (#5900)

### Documentation

- docs(providers): add missing providers and troubleshooting pages to index (#5905)
- docs(guardrails): remove open source guardrails page (#5880)

## [0.118.14] - 2025-10-09

### Changed

- fix: there should always be a guardrails field passed out form openai chat provider (#5874)
- chore: bump version 0.118.14 (#5875)

## [0.118.13] - 2025-10-08

### Added

- feat(cli): Add connectivity tests to promptfoo validate (#5802)
- feat(guardrails): map content filter response to guardrails output (#5859)
- feat(webui): Download full results (#5674)

### Changed

- chore(core): change default log level to debug for network errors (#5860)
- chore(core): Don't log all request error messages (#5870)
- chore(linter): Enforce no unused function params (#5853)
- chore(providers): remove deprecated IBM BAM provider (#5843)
- refactor(webui): improve EvalOutputPromptDialog with grouped dependency injection (#5845)
- chore: bump version 0.118.13 (#5873)

### Fixed

- fix(webui): Don't prepend fail reasons to output text (#5872)
- fix(redteam): filter out placeholders before purpose generation (#5852)
- fix(tests): make auth login test tolerate colorized output (#5851)

### Dependencies

- chore(deps): bump @azure/identity from 4.12.0 to 4.13.0 (#5858)
- chore(deps): bump langchain-text-splitters from 0.3.5 to 1.0.0a1 in /examples/redteam-langchain in the pip group across 1 directory (#5855)

## [0.118.12] - 2025-10-08

### Added

- feat(providers): add Slack provider (#3469)

### Changed

- feat: postman import for http provider (#5778)
- feat: Bring request transform to parity with response transform (#5850)
- fix: import command (#5794)
- fix: implement remote generation environment variable controls (#5815)
- fix: resolve Windows path handling issues (#5827)
- fix: custom strategy UI (#5834)
- fix: eliminate Python validation race condition on Windows (#5837)
- fix: escape JSON special characters in raw HTTP request variables (#5842)
- fix: Show response headers in test target results (#5848)
- fix: double sharing red teams (#5854)
- chore: update DeepSeek provider to V3.2-Exp (#5787)
- chore: bump the github-actions group with 3 updates (#5789)
- chore: bump openai from 5.23.2 to 6.0.0 (#5790)
- chore: Revert "perf: Don't create new agent for every fetch (#5633)" (#5793)
- chore: add /index to directory imports for ESM compatibility (#5798)
- chore: bump @aws-sdk/client-bedrock-runtime from 3.899.0 to 3.901.0 (#5799)
- chore: bump openai from 6.0.0 to 6.0.1 (#5800)
- chore(telemetry): Add CI flag to identify call (#5801)
- chore: bump openai from 6.0.1 to 6.1.0 (#5806)
- chore: fix npm audit vulnerabilities (#5810)
- chore: Fix incorrect session parser help text (#5811)
- chore(internals): make `runAssertion` easier to read by moving const outside function scope (#5813)
- chore: update investor info and user count (#5816)
- chore(internals): Prevent `GradingResult.assertion` definition from being overridden in select red team grading cases (#5785)
- chore: show "why" in modelaudit ui (#5821)
- chore(site): migrate OG image generation to Satori (#5826)
- chore: remove outdated license notice (#5828)
- chore: show # github stars on site (#5831)
- chore(site): update Docusaurus to v3.9.1 and fix deprecated config (#5835)
- chore: bump openai from 6.1.0 to 6.2.0 (#5844)
- chore: invert default unblocking behavior (#5856)
- chore: bump version 0.118.12 (#5857)
- chore(site): Adds Travis to team page (#5786)
- docs: update readme.md (#5812)
- docs(contributing): add CLAUDE.md context files for Claude Code (#5819)
- docs(blog): safety benchmark blog post (#5781)
- docs(providers): update IBM WatsonX model list (#5838)
- docs(contributing): add warning against using commit --amend and force push (#5840)
- test: fix vitest timeout error in EvalOutputPromptDialog tests (#5820)
- test: fix flaky Python test failures on Windows (#5824)
- test: add mock cleanup to Python provider tests (#5825)
- refactor: Remove null from GradingResult.assertion type (#5818)

### Fixed

- fix(site): add metadata key to the provider response class (#5796)
- fix(webui): prevent empty state flash when loading large evals (#5797)
- fix(webui): Clicking "Show Charts" does not show charts (#5814)
- fix(webui): remove delimiter stripping logic from EvalOutputCell (#5817)
- fix(provider): merge config and prompt systemInstruction instead of throwing error in gemini (#5823)
- fix(assertions): allow is-refusal to detect refusals in provider error messages (#5830)
- fix(webui): improve usability of number inputs (#5804)
- test: Unit tests for fix(webui): improve usability of number inputs (#5836)

### Documentation

- docs(site): adding new hire bio (#5788)
- docs(site): fix formatting issue in about page (#5803)
- docs(site): add Dane to About page team section (#5833)

## [0.118.11] - 2025-09-30

### Added

- feat(providers): add support for Claude Sonnet 4.5 (#5764)
- feat(providers): add support for Gemini 2.5 Flash and Flash-Lite (#5737)
- feat(providers): add gpt-5-codex model support (#5733)
- feat(providers): add support for Qwen models in AWS Bedrock provider (#5718)
- feat(cli): add browser opening support for auth login command (#5722)
- feat(cli): add team switching functionality (#5750)
- feat(webui): add latency to eval export CSV (#5771)
- feat(cli): sanitize all log objects (#5773)
- feat(providers): add Anthropic web_fetch_20250910 and web_search_20250305 tool support (#5573)
- feat(providers): add CometAPI provider support with environment variable configuration and example usage (#5721)
- feat(providers): add Nscale provider support (#5690)
- feat(providers): add OpenAI gpt-realtime model with full audio support (#5426)
- feat(webui): add metadata `exists` operator to eval results filter (#5697)

### Changed

- chore(cli): improve installer-aware command generation utility for consistent CLI invocation (#5747)
- chore(core): sort metadata entries (#5751)
- chore(core): update error mapping (#5783)
- chore(providers): update Claude 4.5 Sonnet (#5763)
- chore(providers): update default Granite model to granite-3-3-8b-instruct (#5768)
- chore(redteam): remove on-topic call (#5774)
- chore(redteam): update red team init default to gpt-5 (#5756)
- chore: bump version 0.118.11 (#5784)
- chore: Add docstrings to `feat/add-latency-to-csv` (#5772)

### Fixed

- fix(core): ensure `-filter-failing` correctly filters failing tests when re-running an eval (#5770)
- fix(core): ensure Python and JavaScript providers have appropriate path prefix (#5765)
- fix(core): preserve glob patterns in vars context for test case expansion (#5701)
- fix(core): suppress verbose error logging for update check timeouts (#5745)
- fix(providers): improve OpenAI embedding provider error handling (#5742)
- fix(tests): resolve Windows test failures in Python tests (#5767)
- fix(webui): apply proper truncation initialization to variable cells (#5657)
- fix(webui): disable prompt editing in header row dialogs (#5746)
- fix(webui): handle login redirects (#5734)
- fix(webui): improve empty state UI and handle null eval data (#5780)

### Dependencies

- chore(deps): bump @anthropic-ai/sdk from 0.63.1 to 0.64.0 (#5758)
- chore(deps): bump @anthropic-ai/sdk from 0.64.0 to 0.65.0 (#5776)
- chore(deps): bump @aws-sdk/client-bedrock-runtime from 3.896.0 to 3.899.0 (#5777)
- chore(deps): bump openai from 5.23.0 to 5.23.1 (#5759)
- chore(deps): bump openai from 5.23.1 to 5.23.2 (#5775)

### Documentation

- docs(site): add new hire bio (#5769)
- docs(site): improve AWS Bedrock SSO authentication documentation (#5585)
- docs(site): refine and extend e2b sandbox evaluation guide with improved examples and fixes (#5753)
- docs(site): remove incorrect Python globals persistence tip (#5782)
- docs(site): strengthen git workflow warnings in CLAUDE.md (#5762)
- docs(site): write lethal trifecta blog (#5754)

### Tests

- test(webui): add tests for evaluation UI components (`src/app`) (#5766)

## [0.118.10] - 2025-09-26

### Changed

- feat: Revamp HTTP Provider setup (#5717)
- chore: introduce grading provider to RedteamProviderManager (#5741)
- chore(webui): UX improvements for displaying custom policies in Eval Results and Red Team Vulnerabilities Reports (#5562)
- chore: bump version 0.118.10 (#5749)

## [0.118.9] - 2025-09-25

### Changed

- feat: envoy ai gateway provider (#5731)
- feat: iso 42001 mappings (#5724)
- feat: Compress data when sharing an eval (#5738)
- fix: rename agentcore provider to bedrock agents provider (#5709)
- fix: increase timeout for version checks from 1s to 10s (#5715)
- fix: add missing backend support for filtering by highlights, plus tests (#5735)
- chore: improve parsing so in case a redteam provider doesn't take json obje… (#5700)
- chore: bump @aws-sdk/client-bedrock-runtime from 3.893.0 to 3.894.0 (#5706)
- chore: bump openai from 5.22.0 to 5.22.1 (#5707)
- chore: support multilingual provider set from server boot (#5703)
- chore: Add docstrings to `applying-column-format` (#5719)
- chore(webui): in eval creator disable `Run Eval` button if no prompts or test cases are available (#5558)
- chore: bump @aws-sdk/client-bedrock-runtime from 3.894.0 to 3.895.0 (#5727)
- chore: bump @anthropic-ai/sdk from 0.62.0 to 0.63.1 (#5728)
- chore: bump openai from 5.22.1 to 5.23.0 (#5729)
- chore: bump @aws-sdk/client-bedrock-runtime from 3.895.0 to 3.896.0 (#5732)
- chore: bump version 0.118.9 (#5740)

### Fixed

- fix(webui): prioritize JSON prettify over Markdown rendering when both enabled (#5705)
- fix(webui): Copying truncated text in eval results (#5711)
- fix(internals/redteam): decrease debug access grading false negatives (#5713)

## [0.118.8] - 2025-09-23

### Added

- feat(webui): populate metadata filter keys in results dropdown (#5584)

### Fixed

- fix: improve iterative judge parsing (#5691)
- fix(cli): prevent promptfoo CLI from hanging after commands complete (#5698)
- fix(dev): suppress noisy health check logs during local startup (#5667)
- fix(prompts): tune prompt set to reduce model refusals (#5689)

### Changed

- chore: bump version 0.118.8 (#5699)

### Documentation

- docs(site): publish August release notes (#5625)
- docs(site): document `linkedTargetId` usage for custom provider linking (#5684)

## [0.118.7] - 2025-09-22

### Added

- feat(webui): connect login page to promptfoo auth system (#5685)
- feat: ability to retry errors from cli (#5647)

### Changed

- chore(webui): add 404 page (#5687)
- refactor(webui): Vulnerability Report Table Improvements (#5638)
- chore: bump version 0.118.7 (#5695)
- chore: bump openai from 5.21.0 to 5.22.0 (#5694)
- chore: bump @aws-sdk/client-bedrock-runtime from 3.891.0 to 3.893.0 (#5693)

## [0.118.6] - 2025-09-18

### Tests

- test: network isolation for tests (#5673)

### Dependencies

- chore(deps): upgrade Vite to v7 and fix browser compatibility issues (#5681)

### Documentation

- docs(site): clarify webhook issue meaning (#5679)
- docs(examples): add HTTP provider streaming example (#5648)
- docs(blog): add autonomy and agency in AI article (#5512)

### Added

- feat(redteam): support threshold in custom plugin configuration (#5644)
- feat: upgrade Material UI from v6 to v7 (#5669)
- feat(redteam): Adds support for `metric` field on custom plugins (#5656)
- feat: migrate from MUI Grid to Grid2 across all components (#5578)
- feat: report filters (#5634)
- feat: Add string array support for context-based assertions (#5631)

### Changed

- chore: Exclude node modules and build/dist from biome (#5641)
- chore: improvements to framework compliance cards (#5642)
- chore: improve design of eval download dialog (#5622)
- chore: bump @aws-sdk/client-bedrock-runtime from 3.888.0 to 3.890.0 (#5636)
- chore: bump @aws-sdk/client-bedrock-runtime from 3.890.0 to 3.891.0 (#5649)
- chore: bump openai from 5.20.3 to 5.21.0 (#5651)
- chore: update redteam small model to gpt-4.1-mini-2025-04-14 (#5645)
- chore: reduce coloration on Report View Test Suites table (#5643)
- chore: bump version 0.118.6 (#5655)
- chore(webui): minor style tweaks to datagrid pages for consistency (#5686)
- chore: persistent header on report view (#5678)
- chore(webui): fix z-index on version update banner (#5677)
- refactor(webui): Reports table UX Improvements (#5637)
- ci: revert temporarily disable redteam multi-lingual strategy in integration tests (#5658)
- ci: temporarily disable redteam multi-lingual strategy in integration tests (#5639)
- refactor(redteam): remove dead code and optimize page meta handling (#5672)
- chore: remove accidentally committed site/package-lock.json (#5688)
- chore: Allow overwriting the logger (#5663)
- chore: Update names in workflow (#5659)
- chore: update dependencies to latest compatible versions (#5627)
- chore(internals): Improves support for defining LLM-Rubric assertion threshold in CSV test cases (#5389)

### Fixed

- fix(webui): Filtering eval results on severity (#5632)
- fix(tests): correct TypeScript errors in test files (#5683)
- fix(webui): unify page layout styles (#5682)
- fix: trace visualization circular dependency (#5676)
- fix(webui): re-enable sharing button by default (#5675)
- fix: apply prettier formatting to blog post (#5670)
- fix: Remove global fetch patch (#5665)
- fix(webui): Include description column, if defined, in CSV export of eval results (#5654)
- fix(redteam): add robust fallbacks, partial retries, dedupe, safer logs to multilingual strategy (#5652)
- fix: handle dynamic imports without eval (#5630)
- fix: Catch exception when no vertex projectId is found (#5640)
- fix: spacing on report view (#5646)
- fix: plugin counts flickering (#5635)

## [0.118.5] - 2025-09-16

### Tests

- test: Unit tests for feat: upload csv for custom policies (#5629)
- test: Unit tests for chore: organize EvalOutputPromptDialog and change it to a drawer (#5628)

### Added

- feat(webui): organize `EvalOutputPromptDialog` and convert it to a drawer, (#5619)
- feat(webui): add keyboard navigation to the web UI results table, (#5591)
- feat(webui): enable bulk deletion of eval results, (#5438)
- feat(providers): add `azure:responses` provider alias for Azure Responses API, (#5293)
- feat(providers): support application inference profiles in Bedrock, (#5617)
- feat(redteam): add "layer" strategy for combining multiple strategies, (#5606)
- feat(redteam): set severity on reusable custom policies, (#5539)
- feat(redteam): display unencrypted attacks in the web UI results table, (#5565)
- feat(redteam): enable test generation for custom policies in the plugins view, (#5587)
- feat(redteam): allow uploading CSVs for custom policies, (#5618)
- feat(cli): add ability to pause and resume evals, (#5570)

### Changed

- chore(examples): update model IDs to GPT-5 and latest models, (#5593)
- chore(providers): remove Lambda Labs provider due to API deprecation, (#5599)
- chore(providers): update Cloudflare AI models and remove deprecated ones, (#5590)
- chore(redteam): add MCP plugin preset, (#5557)
- chore(redteam): add UI indicators and documentation for HuggingFace gated datasets in redteam web UI, (#5545)
- chore(internals): improve error logging on redteam test generation failures, (#5458)
- chore(internals): reduce log level of global fetch logs, (#5588)
- chore(server): add context to health check logging during startup, (#5568)
- chore(webui): hide trace timeline section when no traces are available, (#5582)
- chore(webui): improve delete confirmation dialog styling, (#5610)
- chore(webui): remove `React.FC` type annotations for React 19 compatibility, (#5572)
- ci: increase test timeout from 8 to 10 minutes, (#5586)
- ci: temporarily disable macOS Node 24.x tests due to flaky failures, (#5579)
- refactor: move `src/util/file.node.ts` path utilities, (#5596)
- refactor: standardize all directory import paths for ESM compatibility, (#5603)
- refactor: standardize directory import paths for ESM compatibility, (#5605)
- refactor: standardize import paths for ESM preparation, (#5600)
- refactor: standardize TypeScript import paths for ESM compatibility, (#5597)
- test: CoverBot: add tests for UI interaction utilities and components (`src/app`), (#5611)
- chore: update `act` import for React 19 compatibility, (#5574)
- chore(dependencies): bump `@aws-sdk/client-bedrock-runtime` from 3.886.0 to 3.887.0, (#5580)
- chore(dependencies): bump `@aws-sdk/client-bedrock-runtime` from 3.887.0 to 3.888.0, (#5602)
- chore(dependencies): bump `axios` from 1.11.0 to 1.12.0 in npm_and_yarn group across one directory, (#5569)
- chore(dependencies): bump `openai` from 5.20.1 to 5.20.2, (#5601)
- chore(dependencies): bump `openai` from 5.20.2 to 5.20.3, (#5624)
- chore(dependencies): bump version to 0.118.5, (#5626)

### Fixed

- fix(assertions): handle `threshold=0` correctly across all assertion types, (#5581)
- fix(cli): prevent accidental escaping of Python path override, (#5589)
- fix(cli): fix table display for `promptfoo list`, (#5616)
- fix(cli): temporarily disable SIGINT handler, (#5620)
- fix(internal): strip authentication headers in HTTP provider metadata, (#5577)
- fix(redteam): ensure custom policies skip the basic refusal check, (#5614)
- fix(server): hide non-critical `hasModelAuditBeenShared` error logging, (#5607)
- fix(webui): always show failure reasons in the results view when available, (#5608)
- fix(webui): improve filter component styling and layout, (#5604)
- fix(webui): prevent phantom strategy filter options for non-redteam evaluations, (#5575)
- fix(webui): fix undulating CSS header animation, (#5571)

### Documentation

- docs(site): clarify llm-rubric pass/score/threshold semantics, (#5623)
- docs(site): add August 2025 release highlights (#5518)

## [0.118.4] - 2025-09-12

### Added

- feat(cli): Add CI-friendly progress reporting for long-running evaluations (#5144)
- feat(cli): Auto-share if connected to the cloud (#5475)
- feat(cli): Log all requests and persist debug logs (#5504)
- feat(internals): Reuse FilterMode type across backend (#5542)
- feat(providers): Add AWS Bedrock AgentCore provider (#5267)
- feat(providers): Extend configuration options for Ollama provider to support thinking (#5212)
- feat(providers): OpenAI real-time custom ws URLs (#5528)
- feat(redteam): Add VLGuard plugin for multi-modal red teaming (#5243)
- feat(redteam): More financial plugins (#5419)
- feat(redteam): Risk scoring (#5191)
- feat(redteam): Special token injection plugin (#5489)
- feat(webui): Add passes-only filter to results view (#5430)

### Changed

- chore(internals): Add probes and token metrics to eval event (#5538)
- chore(internals): Add support for reusable custom policies (#5290)
- chore(internals): Remove node-fetch (#5503)
- chore(internals): Send auth info to cloud (#3744)
- chore(modelaudit): Add support for modelaudit v0.2.5 CLI arguments (#5500)
- chore(onboarding): Add Azure preset (#5537)
- chore(onboarding): Make provider menu single-select (#5536)
- chore(providers): Make OpenAI max retries configurable (#5541)
- chore(providers): Update OpenAI pricing and add missing models (#5495)
- chore(redteam): Consolidate accordion UIs on review page (#5508)
- chore(redteam): Improve user persona question in config (#5559)
- chore(redteam): Minor improvements to red team setup flow (#5523)
- chore(redteam): Retire Pandamonium redteam strategy (#5122)
- chore(redteam): Unify all date formats across tables (#5561)
- chore(redteam): Update plugin prompts to reduce rejection (#5560)
- chore(redteam): Use sharp to modify unsafeBench image formats (#5304)
- perf(webui): Optimize history endpoint to eliminate N+1 queries (#5333)
- refactor(modelaudit): Move modelAuditCliParser.ts to correct directory (#5511)
- refactor(internals): Gracefully handle remote generation disabled in plugins that require it (#5413)
- revert(redteam): Remove red team limits functionality (#5527)

### Fixed

- fix(redteam): Allow users to delete values from numeric inputs and then type (#5530)
- fix(redteam): Deduplicate assertions in DoNotAnswer and XSTest (#5513)
- fix(internals): Eliminate flaky Unicode test timeouts on Windows CI (#5485)
- fix(config): Handle function references in external file loading (#5548)
- fix(providers): Fix MCP tool calls returning [object Object] in Azure Chat provider (#5423)
- fix(config): Preserve Python assertion file references in YAML tests (issue #5519) (#5550)
- fix(providers): Proxy HTTP provider generate request through server (#5486)
- fix(internals): Resolve SIGSEGV crash in evaluator tests on macOS Node 24 (#5525)
- fix(webui): Revert migration from MUI Grid to Grid2 across all components (#5510)
- fix(cli): Use fetch with proxy to get server version (#5490)
- fix(internals): Read evaluateOptions from config file properly (#5375)
- fix(onboarding): Don't throw error when user refuses permission to write (#5535)
- fix(provider): Prioritize explicit projectId config over google-auth-library (#5492)
- fix(providers): Handle system-only prompt in Gemini (#5502)
- fix(providers): Update outdated Azure OpenAI Provider data sources (#5411)
- fix(redteam): Add missing finance graders (#5564)
- fix(redteam): Add missing plugins to webui (#5546)
- fix(redteam): Handle empty string responses in multi-turn strategies (#5549)
- fix(redteam): Prevent JSON blob injection in Crescendo chat templates (#5532)
- fix(webui): Text truncation initialization on eval page (#5483)

### Dependencies

- chore(deps): Bump @anthropic-ai/sdk from 0.61.0 to 0.62.0 (#5551)
- chore(deps): Bump @aws-sdk/client-bedrock-runtime from 3.879.0 to 3.882.0 (#5480)
- chore(deps): Bump @aws-sdk/client-bedrock-runtime from 3.882.0 to 3.883.0 (#5506)
- chore(deps): Bump @aws-sdk/client-bedrock-runtime from 3.883.0 to 3.886.0 (#5553)
- chore(deps): Bump @azure/identity from 4.11.2 to 4.12.0 (#5533)
- chore(deps): Bump langchain-community from 0.3.14 to 0.3.27 in /examples/redteam-langchain in the pip group across 1 directory (#5481)
- chore(deps): Bump langchain-community from 0.3.3 to 0.3.27 in /examples/langchain-python in the pip group across 1 directory (#5484)
- chore(deps): Bump openai from 5.19.1 to 5.20.0 (#5526)
- chore(deps): Bump openai from 5.20.0 to 5.20.1 (#5552)
- chore(deps): Bump version to 0.118.4 (#5567)
- chore(deps): Bump vite from 6.3.5 to 6.3.6 in the npm_and_yarn group across 1 directory (#5531)

### Documentation

- docs(e2b-example): Add e2b-code-eval example (promptfoo + e2b sandbox) (#5477)
- docs(examples): Add Google ADK integration example (#5520)
- docs(examples): Add YAML schema directives to example configs (#5476)
- docs(redteam): Add missing plugins to sidebar and improve bias docs (#5498)
- docs(site): Add Alan DeLong to the team section on the About page (#5507)
- docs(site): Add comprehensive multilingual evaluation support (#5505)
- docs(site): Add SKIP_OG_GENERATION environment variable for faster docs builds (#5521)
- docs(site): Clarify file extension requirements for custom providers (#5478)
- docs(site): Clarify JFrog ML vs JFrog Artifactory distinction (#5543)
- docs(site): Complete parameters page migration (#5494)
- docs(site): Redteam limits documentation (#5516)
- docs(site): Update Lily bio (#5515)
- docs(site): Updates to agent guide (#5499)
- docs(site): Latency assertion description (#5479)

### Tests

- test(webui): CoverBot: Added tests for frontend UI components and discovery utility (`src/app`) (#5514)

## [0.118.3] - 2025-09-04

### Added

- feat: migrate MUI Grid to Grid2 across all components (#5435)
- feat: Add open source red team limits (#5230)

### Changed

- Add AWS Bedrock support for OpenAI GPT OSS models (#5444)
- Add Amazon Bedrock API key authentication support (#5468)
- Ability to filter evals view by severity (#5443)
- Check cloud permissions for target before running red team (#5400)
- Make vars and context available for request transform (#5461)
- Add Vertex AI responseSchema file loading support (#5414)
- Close menus when mouse leaves (#5456)
- Default sharing to false (#5473)
- Handle empty function arguments in OpenAI Responses API tool callbacks (#5454)
- Improve Windows Python detection and add sys.executable support (#5467)
- Prioritize tool calls over content in openrouter provider (#5417)
- Support commandLineOptions.envPath in config files (#5415)
- Support setting HELICONE_API_KEY for Cloud Gateway (#5465)
- Token tracking (#5239)
- Add "results" menu, link to red team reports view (#5459)
- Bump version 0.118.3 (#5474)
- Include provider response metadata on test case transform (#5316)
- Refactor Crescendo maxTurns property (#4528)
- Remove accidental server directory (#5471)
- Replace direct process.env calls with environment helpers (#5472)
- Reorganize misplaced test files from src/ to test/ directory (#5470)
- Fix enterprise email (#5463)
- Bump openai from 5.18.1 to 5.19.1 (#5466)
- Add Tusk test runner workflow for src Jest unit tests (#5469)

## [0.118.2] - 2025-09-03

### Added

- feat(providers): Add support for Meta Llama API provider (#5432)
- feat(providers): Support TLS certs in http provider (#5452)
- feat(providers): add support for xAI Grok Code Fast models (#5425)

### Changed

- fix: Update util.ts to reflect correct Anthropic Haiku 3.5 pricing (#5436)
- chore: drop Node.js 18 support (#5428)
- chore(http): improve PFX debug logging + tests (#5445)
- chore(webui): Show footer on custom metrics dialog (#5424)
- chore: silence dotenv commercial logging messages (#5453)
- chore: remove example (#5420)
- test: CoverBot: Added tests for analytics tracking and red team reporting components (`src/app`) (#5441)
- test: optimize Python Unicode test suite for CI reliability (#5449)
- chore: bump the github-actions group with 3 updates (#5440)
- chore: update dependencies (non-breaking) (#5448)
- chore: update dependencies to latest minor/patch versions (#5433)
- chore: bump version 0.118.2 (#5457)

### Fixed

- fix(sharing): Share when it's enabled via the Config or the CLI command (#5404)
- fix(grader): reduce grader false positives (#5431)

### Documentation

- docs(site): add more guardrails assertion doc (#5434)
- docs(site): add multi-lingual RAG evaluation guidance (#5447)
- docs(site): optimize OG image generation performance (#5451)
- docs(site): update blog post (#5422)

## [0.118.1] - 2025-08-29

### Added

- feat(redteam): Add AI auto-fill for HTTP target configuration in redteam target setup ui (#5391)
- feat(redteam): Handle uploaded signatureAuth in target setup ui (#5405)

### Changed

- chore(site): integrate pylon chat into site (#5407)
- chore: bump version 0.118.1 (#5418)

### Fixed

- fix(providers): Handle Qwen tool call responses in openrouter provider (#5416)

### Documentation

- docs(site): avoid logging full image/base64; use boolean presence only (#5408)

## [0.118.0] - 2025-08-28

### Added

- feat(providers): add support for database-stored certificates in HTTP provider for promptfoo cloud (#5401)

### Changed

- fix: stop progress bar to show a clearer share error message (#5399)
- chore(internals)!: send provider-transformed output directly to test context transforms (#5376)
  **Breaking:** `contextTransform` now receives the provider transform directly.
- chore(providers): sanitize sensitive credentials in HTTP provider debug logs (#5387)
- chore: warn when tests and red-team configuration are both present during generation (#5398)
- chore(release): bump version to 0.118.0 (#5402)
- test: add tests for CoverBot store management and red-team reporting components (`src/app`) (#5372)

### Documentation

- docs(site): update model-graded metrics (#5285)
- docs(site): remove references to "parallel" introduced by #5376 (#5403)

## [0.117.11] - 2025-08-27

### Added

- feat(redteam): add -t/--target option to redteam generate command (#5338)

### Changed

- feat: MCP Agent example to red team with tool call results (#5379)
- feat: medical offlabel use (#5342)
- feat: modelaudit ability to remove recent paths (#5330)
- fix: Address design nits in redteam setup UI (#5264)
- fix: allow custom ApiProvider instances in defaultTest configuration (#5381)
- fix: mcp eval example (#5390)
- fix: Prioritize tool calls over thinking for openrouter reasoning models (#5395)
- fix: use `model` role for gemini ai studio models (#5386)
- chore: Adjust padding in plugins page (#5396)
- chore: bump version 0.117.11 (#5397)
- chore(CI): enable and refactor Docker build for caching (#5374)
- chore: remove promptfoo/package-lock.json (#5380)
- chore: visual formatting for modelaudit flat list (#5331)
- refactor(webui): Clicking "show more" on eval results metric pills renders dialog (#5337)
- docs: expose sidebar on pages that aren't in the sidebar (#5377)
- docs: model audit ci/cd (#5335)
- docs: remove orphaned star animation gif (#5383)
- docs: update site user count to 150,000+ across site constants and pages (#5394)
- chore: bump @aws-sdk/client-bedrock-runtime from 3.873.0 to 3.876.0 (#5392)
- chore: bump openai from 5.15.0 to 5.16.0 (#5388)

### Documentation

- docs(site): fix context transform examples to use context.vars.prompt (#5393)

## [0.117.10] - 2025-08-25

### Changed

- feat: improve HuggingFace dataset fetching performance and reliability (#5346)
- feat: add Google AI Studio default providers (#5361)
- feat: share model audit scans to cloud (#5336)
- feat: add google vertex credentials in config (#5179)
- fix: safe raw HTTP templating via Nunjucks raw-wrap + CRLF normalization (#5358)
- fix: improve JSON export error handling for large datasets (#5344)
- fix: replace raw-request editor with auto-growing textarea to prevent layout overflow (#5369)
- chore: better error messages for browser (#5226)
- chore: improve strategy presets (#5357)
- chore: set onboarding defaults to gpt 5 (#5360)
- chore: update dependencies to latest minor versions (#5363)
- chore: log posthog errors to debug (#5359)
- chore: sync dependencies (#5367)
- test: clean up skipped tests and add FunctionCallbackHandler coverage (#5366)
- chore: bump version 0.117.10 (#5373)
- docs: add critical git workflow guidelines to CLAUDE.md (#5362)
- docs: add SARIF output format documentation for ModelAudit (#5364)

### Fixed

- fix(CI): refactor docker build (#5353)
- fix(internals): defaultTest.provider doesn't override (#5348)

## [0.117.9] - 2025-08-22

### Added

- feat(ollama): support for `think` and passthrough parameters (#5341)
- feat: Persist model audit scans (#5308)
- feat: add support for Claude Opus 4.1 (#5183)
- feat: support file:// in http provider `body` (#5321)

### Fixed

- fix(ui): prevent header dropdown collapse on hover (#5355)
- fix(webui): Apply metric filters to eval results via url search params (#5332)
- fix: loaders on all pages (#5339)
- fix(internals): Pass `vars.output` and `vars.rubric` to LLM rubric grading call (#5315)
- fix: resolve TypeScript errors in test files (7992892)
- fix: validation for no target label set (#5318)

### Changed

- chore(webui): add navigation in redteam report from severity table to vulnerabilities table filtered by severity (#5320)
- chore: dropdown menu design consistency (#5328)
- chore: fix build (#5326)
- chore: recursively resolve file:// references in json and yaml prompts (#5215)
- chore(modelAudit): defer auth to modelaudit via environment variable (#5296)
- chore: more share debug info on error (#5266)
- chore: add stack trace to redteam error in web runner (#5319)
- chore: copy for Review page (e957b5c)
- chore: explain why things are disabled on the targets page (#5312)

### Dependencies

- chore: bump @aws-sdk/client-bedrock-runtime from 3.864.0 to 3.872.0 (#5323)
- chore: bump openai from 5.13.1 to 5.15.0 (#5345)
- chore(deps): run npm audit fix dependencies (#5343)
- chore: bump openai from 5.12.2 to 5.13.1 (#5314)

### Documentation

- docs(site): add truncation marker to top-5-open-source-ai-red-teaming-tools-2025 blog post (#5351)
- docs: add writing for promptfoo guidelines to sidebar (#5277)
- docs(site): describe llm-rubric default grading providers (#5350)
- docs: og image updates (#5324)
- docs: red team data flow (#5325)
- docs: modelaudit updates (#5322)
- docs(site): Add GitHub Actions caching optimization tip (#5301)

### Tests

- test: Unit tests for fix: loaders on all pages (#5347)

## [0.117.8] - 2025-08-20

### Tests

- test: Unit tests for fix: loaders on all pages (#5347)

### Fixed

- fix(ui): prevent header dropdown collapse on hover (#5355)
- fix: audit fix dependencies (#5343)
- fix: loaders on all pages (#5339)
- fix(webui): Apply metric filters to eval results via url search params (#5332)
- fix: validation for no target label set (#5318)
- fix(internals): Pass `vars.output` and `vars.rubric` to LLM rubric grading call (#5315)

### Documentation

- docs(site): describe llm-rubric default grading providers (#5350)
- docs: red team data flow (#5325)
- docs: og image updates (#5324)
- docs: modelaudit updates (#5322)
- docs(site): Add GitHub Actions caching optimization tip (#5301)
- docs(site): correct author attribution (#5297)
- docs: add writing for promptfoo guidelines to sidebar (#5277)
- docs(site): add truncation marker to top-5-open-source-ai-red-teaming-tools-2025 blog post (#5351)
- docs(site): update security quiz questions and answers for prompt injection blog (#5302)

### Added

- feat(redteam): make unblock call optional for multi-turn strategies (#5292)
- feat(ollama): support for `think` and passthrough parameters (#5341)
- feat: support file:// in http provider `body` (#5321)
- feat: Persist model audit scans (#5308)
- feat: add support for Claude Opus 4.1 (#5183)

### Changed

- fix: add lru-cache dependency (#5309)
- chore: many plugins and strategies selected warning (#5306)
- chore: add max max concurrency to generate (#5305)
- chore: bump version 0.117.8 (#5311)
- ci: add depcheck (#5310)
- chore: fix build (#5326)
- chore(webui): add navigation in redteam report from severity table to vulnerabilities table filtered by severity (#5320)
- chore: explain why things are disabled on the targets page (#5312)
- chore: bump version 0.117.9 (#5356)
- chore: bump openai from 5.13.1 to 5.15.0 (#5345)
- chore: dropdown menu design consistency (#5328)
- chore: bump @aws-sdk/client-bedrock-runtime from 3.864.0 to 3.872.0 (#5323)
- chore: add stack trace to redteam error in web runner (#5319)
- chore: bump openai from 5.12.2 to 5.13.1 (#5314)
- chore(modelAudit): defer auth to modelaudit via environment variable (#5296)
- chore: more share debug info on error (#5266)
- chore: recursively resolve file:// references in json and yaml prompts (#5215)

## [0.117.7] - 2025-08-19

### Added

- feat(site): add hero image for red teaming tools blog post (#5291)
- feat(webui): Demarcate redteam results (#5255)

### Changed

- feat: Add unverifiable claims red team plugin (#5190)
- fix: lower sharing chunk size (#5270)
- chore(webui): Rename "Redteam" to "Red Team" in evals datagrid (#5288)
- chore: bump version 0.117.7 (#5299)
- test: CoverBot: Added test coverage for History page component (`src/app`) (#5289)
- docs: add open source ai red teaming tools post (#5259)
- docs: add red team github action info (#5294)

### Fixed

- fix(webui/reports): Don't exclude failure cases from stats (#5298)
- fix(internals): Gracefully handle object responses during target purpose discovery (#5236)
- fix(site): fix YAML front matter parsing error in jailbreaking blog post (#5287)
- fix(webui): Improved handling of long loglines (#5227)

### Documentation

- docs(site): add AI Safety vs AI Security blog post with interactive quiz (#5268)
- docs(site): add blog post about prompt injection vs jailbreaking differences (#5282)
- docs(site): document transform and contextTransform for model-graded assertions (#5258)
- docs(site): improve context assertion documentation (#5249)

## [0.117.6] - 2025-08-18

### Changed

- feat: Add Agent provider types in red team setup (#5244)
- feat: add update check for modelaudit package (#5278)
- feat: add update notification banner to web UI (#5279)
- feat: edit and replay requests in details dialog (#5242)
- feat: Surface run options and probes on red team review page (#5272)
- fix: composite indices and query optimization (#5275)
- fix: exclude errors from report (#5271)
- fix: Fix json-output example (#5213)
- fix: handle json schema for openrouter provider (#5284)
- fix: handle thinking tokens for openrouter (#5263)
- fix: OpenAI Responses API function callbacks and Azure implementation (#5176)
- fix: throw error instead of failing when trace data is unavailable (#5192)
- perf(webui): Reduces eval results load-time when filters are applied via search param (#5234)
- chore: add bias to foundation plugins list (#5280)
- chore: Add .serena to .gitignore (#5225)
- chore: bump version 0.117.6 (#5273)
- chore: fix model id name (#5232)
- chore: improve generated constants handling to prevent accidental commits (#5148)
- chore: remove file (#5229)
- chore: show final prompt in table view for attacks that mutate prompts (#5269)
- chore: simplify eval progress bar (#5238)
- chore: update dark mode styles, formatting, etc (#5251)
- chore(webui): Don't show loading animations while streaming eval results (#5201)
- chore(webui/eval results): Sticky header sticks to the top of the viewport (#5208)
- test: CoverBot: Added tests for red team reporting components (`src/app`) (#5228)
- docs: Add AWS Bedrock Guardrails image testing documentation (#5253)
- docs: add july release notes (#5133)
- docs: hide events banner (#5217)
- docs: separate malicious code plugin documentation (#5222)
- chore: bump @anthropic-ai/sdk from 0.58.0 to 0.59.0 (#5218)
- chore: bump @anthropic-ai/sdk from 0.59.0 to 0.60.0 (#5257)
- chore: bump @aws-sdk/client-bedrock-runtime from 3.862.0 to 3.863.0 (#5211)
- chore: bump @aws-sdk/client-bedrock-runtime from 3.863.0 to 3.864.0 (#5221)
- chore: bump openai from 5.12.0 to 5.12.1 (#5210)
- chore: bump openai from 5.12.1 to 5.12.2 (#5219)
- chore: bump pypdf from 5.7.0 to 6.0.0 in /examples/rag-full in the pip group across 1 directory (#5252)
- chore: bump the npm_and_yarn group with 2 updates (#5276)

### Fixed

- fix(provider): Remove maxTokens for gpt-5 calls (#5224)
- fix(providers): Validate that OpenAI response reasoning outputs have summary items (#5235)
- fix(site): suppress noisy font loading warnings in OG image plugin (#5254)

### Documentation

- docs(site): add cross-links between multimodal strategy documentation (#5241)
- docs(site): add missing meta descriptions and optimize existing ones for SEO (#5247)
- docs(site): enhance OG image generation with full metadata support (#5246)
- docs(site): remove unused markdown-page.md (#5245)

## [0.117.5] - 2025-08-08

### Added

- feat(assertions): add conversational relevancy metric (#2130)
- feat(export): add metadata to exported evaluation files (#4886)
- feat(providers): add support for Docker Model Runner provider (#5081)
- feat(webui): add plugin and strategy filters for red team results (#5086)

### Changed

- feat: add GPT-5 support (#5205)
- feat: add collapsible header to ResultsView (#5159)
- feat: add contains-html and is-html assertions (#5161)
- feat: add Google Imagen image generation support (#5104)
- feat: add max-score assertion for objective output selection (#5067)
- feat: add selected state to provider type picker (#5152)
- feat: add unified page wrapper around each red team setup step (#5136)
- feat: apply plugin modifiers for crescendo (#5032)
- feat: help text to nudge towards better red teams (#5153)
- feat: improve red team plugin selection UI with test generation (#5125)
- feat: respect prompt config override in all providers (#5189)
- feat: update red team provider selection UI (#5078)
- fix: adjust padding on docs sidebar to prevent overlap (#5099)
- fix: fix XML crash (#5194)
- fix: list reasoning tokens on the left side of token breakdown tooltip (#5113)
- fix: map critical severity to error in ModelAudit scanner output (#5098)
- fix: prevent double stateful target question in strategies page (#4988)
- fix: prevent Unicode corruption in Python providers (#5108)
- fix: remove problematic caching from ModelAudit installation check (#5120)
- fix: replace broken Ashby iframe with link to careers page (#5088)
- fix: reset provider type correctly and handle Go providers (#5154)
- fix: share debugging (#5131)
- chore: add link to documentation in plugin sample modal (#5193)
- chore: add missing image back to home page (#5196)
- chore: fix width on application details page (#5139)
- chore: improve RAG metrics with detailed metadata and fix context relevance scoring (#5164)
- chore: memoize context value in PostHog provider (#5089)
- chore: remove accidentally committed PR description file (#5175)
- chore: rename scan templates to attack profiles (#5165)
- chore: support verbosity and reasoning parameters for GPT-5 (#5207)
- chore: update dependencies to latest minor and patch versions (#5109)
- chore: update dependencies to latest minor and patch versions (#5173)
- chore: update Replicate provider (#5085)
- chore(providers): improve Google API key error handling and test reliability (#5147)
- chore(webui): add intelligent scroll-timeline polyfill loading (#5130)
- chore: bump @anthropic-ai/sdk from 0.57.0 to 0.58.0 (#5186)
- chore: bump @aws-sdk/client-bedrock-runtime from 3.848.0 to 3.855.0 (#5096)
- chore: bump @aws-sdk/client-bedrock-runtime from 3.855.0 to 3.856.0 (#5107)
- chore: bump @aws-sdk/client-bedrock-runtime from 3.856.0 to 3.857.0 (#5126)
- chore: bump @aws-sdk/client-bedrock-runtime from 3.857.0 to 3.858.0 (#5145)
- chore: bump @aws-sdk/client-bedrock-runtime from 3.858.0 to 3.859.0 (#5167)
- chore: bump @aws-sdk/client-bedrock-runtime from 3.859.0 to 3.861.0 (#5188)
- chore: bump @aws-sdk/client-bedrock-runtime from 3.861.0 to 3.862.0 (#5198)
- chore: bump @azure/identity from 4.10.2 to 4.11.0 (#5180)
- chore: bump @azure/identity from 4.11.0 to 4.11.1 (#5185)
- chore: bump openai from 5.10.2 to 5.11.0 (#5127)
- chore: bump openai from 5.11.0 to 5.12.0 (#5187)
- chore: bump version to 0.117.5 (#5206)
- chore(webui/evals): filter by categorical plugins (#5118)
- docs: add bert-score example (#5091)
- docs: add dynamic OG image generation for social media previews (#5157)
- docs: add red teaming best practices (#5155)
- docs: clarify contains-any/contains-all CSV format (#5150)
- docs: fix company name (#5143)
- docs: fix images (#5197)
- docs: fix multi-turn strategy documentation (#5156)
- docs: guide for evaluating LangGraph agents with Promptfoo (#4926)
- docs: include font for meta image (#5158)
- docs: make MCP image taller (#5199)
- docs: update Ollama documentation with latest models and defaultTest guidance (#5084)
- perf: make database migrations non-blocking and fix error handling (#5105)
- style: extract helper function for deduplicating strategy IDs (#5138)
- test: add tests for fix width on application details page (#5140)
- test: add tests for red team compliance reporting utilities in src/app (#5170)
- test: fix flaky Python Unicode tests (#5128)
- test: fix modelGradedClosedQa test segmentation fault on macOS/Node 24 (#5163)
- test: increase test coverage for unified page wrapper around each red team setup step (#5142)

### Fixed

- fix(internals): force CommonJS mode for db:migrate in Node 24 (#5123)
- fix(openrouter): handle Gemini thinking tokens correctly (#5116)
- fix(providers): correct WebP image detection in Google provider (#5171)
- fix(webui): deduplicate strategy IDs (#5132)
- fix(webui): fix custom policy validation timing issue (#5141)
- fix(webui): refresh eval list when navigating back after editing eval name (#5090)
- fix(webui/evals): prevent applying the same plugin/strategy multiple times (#5114)
- fix(webui/evals): show highlights after search results (#5137)

### Documentation

- docs(site): add comprehensive command line options documentation (#5135)
- docs(site): add Lily Liu to team page (#5177)
- docs(site): add Series A post (#5097)
- docs(site): rename will.jpg to will.jpeg for consistency (#5178)

## [0.117.4] - 2025-07-29

### Changed

- fix: progress bars incrementing beyond their maximum values (#5049)
- docs: clarifiy derivedMetrics documentation (#5068)
- chore: refactor token tracking utilities, track all tokens (#4897)
- fix: resolve Jest test failures and open handles (#5052)
- fix: skip validation for defaultTest to allow partial test case properties (#4732)
- chore: add new fields to eval_ran telemetry (#4638)
- chore(redteam): improve redteam plugin error messaging (#4330)
- feat: add support for OpenAI deep research models (#4661)
- feat: add mcp server (#4595)
- feat: add support for connecting to existing Chrome browser sessions (#5069)
- docs: update defcon posting (#5070)
- docs: update defcon posting (#5071)
- fix: Nested config field for custom target json (#5076)
- docs: switch to likert preview image (#5083)
- test: CoverBot: Added tests for model audit and prompt management UI components (`src/app`) (#5087)
- fix: handle multi-line prompts in parseGeneratedPrompts for testGenerationInstructions (#5093)
- chore: bump version 0.117.4 (#5094)

### Fixed

- fix(providers): Preserve text formatting when no images present for Google provider (#5058)
- fix(simba): fix simba host (#5092)

### Documentation

- docs(site): add AI red teaming for first-timers blog post (#5017)
- docs(blog): defcon and blackhat info (#5050)

## [0.117.3] - 2025-07-25

### Added

- feat(eval-creator): add YAML file upload support for test cases (#5054)

### Changed

- fix: improve x.ai provider error handling for 502 errors (#5051)
- fix: Infinite re-render on redteam review page (#5061)
- fix: sessionid(s) in extension hooks (#5053)
- fix: Bias Plugins should send config in remote generation (#5064)
- chore(redteam): regenerate sessionId for each iteration in single-turn strategies (#4835)
- chore: Change mcp log from error to debug (#5060)
- chore: Improve telemetry (#5062)
- chore: Add simba command (#5063)
- chore(webui): improve redteam setup UI with progressive disclosure for advanced options (#5028)
- refactor: remove redundant dotenv from Vite app (#4983)
- chore: bump version 0.117.3 (#5066)
- test: CoverBot: Added tests for eval-creator components and feature flag hook (`src/app`) (#5013)
- docs: fix cli command and remove gratuitous hover (#5056)
- docs: update user count from 100,000 to 125,000 (#5046)
- docs: updates to political bias post (#5057)
- docs: improve crewai eval example (#5035)
- docs: update GitHub Actions to v4 across documentation and examples (#5008)
- docs: add style check guidance to CLAUDE.md (#5065)

### Fixed

- fix(webui): Eval results pass rate chart rendering incorrect percentages (#5048)
- fix(webui): Eval results histogram improvements (#5059)
- fix(google): handle multiple candidates in gemini response (#5020)

### Documentation

- docs(blog): grok-4 political bias post (#4953)

## [0.117.2] - 2025-07-24

### Added

- feat(webui): First-class support for zooming eval results table by @will-holley in #4966
- feat(webui): Apply metrics filter when clicking on a metric pill rendered in eval results cell by @will-holley in #4991

### Changed

- feat: Grading and test generation improvements for BFLA, BOLA and RBAC by @sklein12 in #4982
- feat: New Sample Target by @sklein12 in #4979
- feat: HTTP Target test button improvements by @faizanminhas in #5007
- feat: Add metadata filtering to eval results by @will-holley in #5014
- fix: add goal related rubric when grade crescendo turns to increase grading accuracy by @MrFlounder in #4980
- fix: update HTTP config generator endpoint to use v1 API by @mldangelo in #4989
- fix: View logs button on redteam report by @sklein12 in #5009
- fix: undo unintended changes to http config editor by @faizanminhas in #5012
- fix: Autofocus on Redteam configuration description field by @sklein12 in #5019
- fix: remove filter icon by @sklein12 in #5021
- fix: Ollama token usage by @SamPatt in #5022
- chore: revert eval view ui improvements by @mldangelo in #4969
- chore(webui): Improvements to pagination "go to" functionality by @will-holley in #4976
- chore(webui): Eval results sticky header improvements by @will-holley in #4978
- chore: update custom strategy prompt by @MrFlounder in #4994
- chore(cli): add support for 'help' argument to display command help by @mldangelo in #4823
- chore(examples): remove redteam-agent example by @mldangelo in #5001
- chore(providers): add GEMINI_API_KEY environment variable support by @mldangelo in #5004
- chore(webui): Migrate from JS to CSS for eval results scroll effects by @will-holley in #4995
- chore(webui): Eval result pagination UX improvements by @will-holley in #4993
- chore: Sort imports and turn on rule against unused imports by @faizanminhas in #5010
- chore: Make default target stateful by @faizanminhas in #4992
- chore: add medical plugins collection by @MrFlounder in #5006
- chore: Improve grading accuracy with Goal-Aware Grading for iterative/iterative tree by @MrFlounder in #4996
- chore: Add additionalRubric and storedGraderResult to GOAT and Custom providers by @MrFlounder in #5015
- chore: prevent testGenerationInstructions from being serialized if not present by @faizanminhas in #5029
- chore: Add lint rule to ensure key in jsx by @faizanminhas in #5034
- chore(webui): Eval Results UI Tweaks by @will-holley in #5023
- chore: skip goal extraction for datasets by @MrFlounder in #5036
- chore(providers): add GitHub Models provider by @mldangelo in #4998
- chore: bump version 0.117.2 by @MrFlounder in #5045
- ci: increase build job timeout from 4 to 5 minutes by @mldangelo in #5043
- test: refactor share.test.ts to prevent flaky timeouts by @mldangelo in #5037
- test: remove share.test.ts file by @mldangelo in #5044
- docs: remove label from featured blog post by @typpo in #5011
- chore: bump @aws-sdk/client-bedrock-runtime from 3.846.0 to 3.848.0 by @dependabot in #4985
- chore: bump the npm_and_yarn group with 2 updates by @dependabot in #4984
- chore: bump @anthropic-ai/sdk from 0.56.0 to 0.57.0 by @dependabot in #5016
- chore: bump openai from 5.10.1 to 5.10.2 by @dependabot in #5024
- chore: bump the npm_and_yarn group with 2 updates by @dependabot in #5026
- chore: bump axios from 1.10.0 to 1.11.0 in the npm_and_yarn group by @dependabot in #5031

### Fixed

- fix(redteam): find plugin assertion in strategy providers by @MrFlounder in #4981
- fix(site): dark mode style on redteam setup ui by @mldangelo in #5000
- fix(test): improve share test isolation to prevent CI timeouts by @mldangelo in #5038

### Documentation

- docs(providers): update OpenAI Assistants example by @aloisklink in #4987
- docs(redteam): improve custom strategy documentation by @mldangelo in #4990
- docs(blog): correct author attribution in DeepSeek censorship post by @mldangelo in #5002
- docs(openai): remove gpt-4.5-preview references after API deprecation by @mldangelo in #5005
- docs(site): vegas contact redirect by @typpo in #5033
- docs(browser): improve browser provider documentation and examples by @mldangelo in #5030
- docs(providers): remove deprecated claude-3-sonnet-20240229 model references by @mldangelo in #5018
- docs(site): add hipaa badge by @typpo in #5039
- docs(site): add documentation for using text and embedding providers with Azure by @mldangelo in #5027
- docs(blog): fix missing blog posts by removing even-number enforcement by @mldangelo in #5042

## [0.117.1] - 2025-07-17

### Changed

- fix: move inquirer dependencies to production dependencies (#4973)
- fix: grading in crescendo (#4960)
- fix: composite strategy test generation (#4971)
- chore: bump version 0.117.1 (#4974)
- docs: remove tags from blog card (#4970)

### Documentation

- docs(blog): add system cards security analysis with vulnerability testing (#4937)

## [0.117.0] - 2025-07-17

### Added

- feat(http): support JKS and PFX Certificates in HTTP providers (#4865)
- feat(langfuse): add Langfuse prompt label support with improved parsing (#4847)
- feat(prompts): preserve function names when using glob patterns (#4927)
- feat(providers): add grok-4 support (#4855)
- feat(providers): image understanding for Google providers (#4767)
- feat(azure): add system prompt support for azure provider (#4869)
- feat(cli): xml output (#4912)

### Changed

- chore(knip): integrate knip for unused code detection and clean up codebase (#4464)
- chore(linting): migrate from ESLint + Prettier to Biome (#4903)
- chore(assertions): additional checking on llm-rubric response (#4954)
- chore(assertions): include reason in model-graded-closedqa pass reason (#4931)
- chore(build): resolve build warnings and optimize bundle size (#4895)
- chore(csv): improve \_\_metadata warning message and test coverage (#4842)
- chore(providers): improve guardrails handling in Azure providers (#4788)
- chore(redteam): add domain-specific risks section and reduce verbose descriptions (#4879)
- chore(release): bump version 0.117.0 (#4963)
- chore(server): check if server is already running before starting (#4896)
- chore(server): log correct eval ID instead of description in WebSocket updates (#4910)
- chore(telemetry): add telemetry logging when tracing is enabled (#4925)
- chore(types): typings needed for enterprise (#4955)
- chore(vscode): use Biome as default formatter of TS files in vscode (#4920)
- chore(webui): conditionally render metrics selector (#4936)
- chore(webui): display context values in eval results (#4856)
- chore(webui): improves eval results table spacing (#4965)
- chore(webui): revert eval view ui improvements (#4967)
- chore(webui/eval): allow filtering results by >1 metrics simultaneously (disabled by default) (#4870)
- refactor(eval-config): modernize eval-creator state management (#4908)
- refactor(webui): improve metrics ui (#4938)
- refactor(webui/eval results): pagination improvements (#4914)

### Fixed

- fix(cli): --filter-failing not working with custom providers (#4911)
- fix(google-sheets): replace hardcoded range with dynamic approach (#4822)
- fix(internal): fixes filtering by metric keys which contain dots (#4964)
- fix(providers): add thinking token tracking for Google Gemini models (#4944)
- fix(providers): esm provider loading (#4915)
- fix(providers): implement callEmbeddingApi for LiteLLM embedding provider (#4952)
- fix(redteam): prevent redteam run from hanging when using an mcp client (#4924)
- fix(redteam): respect PROMPTFOO_DISABLE_REDTEAM_REMOTE_GENERATION for cloud users (#4839)
- fix(redteam): set pluginId on eval results (#4928)
- fix(redteam): test target in http provider setup with non-200 status codes (#4932)
- fix(webui): eval results table horizontal scrolling (#4826)
- fix(webui): fix hard-coded light mode colors in model audit interface (#4907)
- fix(webui): handle null table.body in DownloadMenu disabled prop (#4913)
- fix(webui): resolve pagination scrolling and layout issues in ResultsTable (#4943)
- fix(webui): scrolling when `tbody` is outside of viewport (#4948)

### Dependencies

- chore(deps): add overrides to fix build issues (#4957)
- chore(deps): bump @aws-sdk/client-bedrock-runtime from 3.842.0 to 3.844.0 (#4850)
- chore(deps): bump aiohttp from 3.11.11 to 3.12.14 in /examples/redteam-langchain in the pip group across 1 directory (#4922)
- chore(deps): bump openai from 5.8.3 to 5.9.0 (#4863)
- chore(deps): bump openai from 5.9.2 to 5.10.1 (#4961)
- chore(deps): move knip to dev dependencies (#4958)
- chore(deps): npm audit fix (#4962)
- chore(deps): test removing knip to resolve installation errors (#4956)
- chore(deps): update all example dependencies to latest versions (#4900)
- chore(deps): update dependencies to latest minor/patch versions (#4899)
- chore(deps): update non-breaking dependencies (#4935)
- chore(deps): update Jest to version 30 (#4939)

### Documentation

- docs(analytics): add google tag manager (#4904)
- docs(api): improves `contextTransform` documentation (#4854)
- docs(assertions): add missing deterministic assertions (#4891)
- docs(azure): improve Azure provider documentation (#4836)
- docs(blog): add blog image generation script (#4945)
- docs(blog): add truncation markers to articles without them (#4934)
- docs(blog): add truncation markers to blog posts (#4906)
- docs(blog): mcp proxy blog (#4860)
- docs(blog): revise article tags (#4949)
- docs(blog): soc2 type ii and iso 27001 blog (#4880)
- docs(comparison): pyrit comparison (#4679)
- docs(config): clarify PROMPTFOO_EVAL_TIMEOUT_MS and PROMPTFOO_MAX_EVAL_TIME_MS descriptions (#4947)
- docs(enterprise): adaptive guardrails enterprise (#4951)
- docs(events): blackhat landing page (#4862)
- docs(events): defcon landing page (#4864)
- docs(events): events banner (#4867)
- docs(examples): add mischievous-user strategy to redteam multi-turn examples (#4837)
- docs(gemini): update experimental Gemini model IDs to stable versions (#4894)
- docs(google): add examples for gemini URL context and code execution tools (#4923)
- docs(guide): guide for evaluating CrewAI agents with Promptfoo (#4861)
- docs(images): standardize CrewAI image filenames to kebab-case (#4941)
- docs(integration): add n8n integration (#4917)
- docs(litellm): fix example with modern model IDs and proper embedding config (#4885)
- docs(mcp): add mcp testing guide (#4846)
- docs(mcp): add mcp to sidebar (#4852)
- docs(metrics): add similar to model graded metrics table (#4830)
- docs(providers): update available databricks models (#4887)
- docs(providers): update provider index with missing providers and latest 2025 model IDs (#4888)
- docs(release): add monthly release notes (#4358)
- docs(resources): add arsenal link (#4878)
- docs(security): add soc2 badge (#4877)
- docs(site): add OWASP top 10 tldr blog post (#4853)
- docs(site): expand June 2025 release notes with detailed feature documentation (#4881)
- docs(site): improve Google AI and Vertex authentication documentation (#4892)
- docs(site): improve NLP metric explanations and add SEO metadata (#4890)
- docs(site): update python documentation for basePath config option (#4819)
- docs(ui): better mobile wrap on homepage tabs (#4884)
- docs(ui): colors (#4875)
- docs(ui): contrast fixes (#4901)
- docs(ui): fix button clickability issue on hero sections (#4905)
- docs(ui): remove bouncing down arrow in mobile (#4882)
- docs(ui): remove text shadow (#4898)

### Tests

- test(core): coverBot: added tests for core UI components and user context hooks (`src/app`) (#4929)
- test(EnterpriseBanner): add unit tests for EnterpriseBanner component (#4919)
- test(redteam): add unit test for src/redteam/remoteGeneration.ts (#4834)
- test(server): fix flaky server share tests (#4942)
- test(server): fix flaky server tests (#4968)
- test(server): mock database in server tests (#4959)
- test(tusk): update Tusk test runner workflow - coverage script (#4921)

## [0.116.7] - 2025-07-09

### Tests

- test: add unit test for src/commands/export.ts (#4889)
- test: add unit test for src/commands/upgrade.ts (#4874)
- test: add unit test for src/main.ts (#4873)
- test: add unit test for src/models/eval.ts (#4868)
- test: add unit test for src/assertions/contextRecall.ts (#4859)
- test: add unit test for src/assertions/contextFaithfulness.ts (#4858)
- test: add unit test for src/assertions/contextRelevance.ts (#4857)
- test: add unit test for src/util/xlsx.ts (#4843)
- test: add unit test for src/commands/eval.ts (#4824)

### Changed

- fix: Always do remote generation if logged into cloud (#4832)
- chore(providers/sagemaker): Improves error handling in SageMakerCompletionProvider (#4808)
- chore(providers/sagemaker): Improves validation of user-provided config (#4809)
- chore: update graderExamplesString (#4821)
- chore: bump version 0.116.7 (#4833)

## [0.116.6] - 2025-07-09

### Changed

- fix: Failing test (#4829)
- chore: bump version 0.116.6 (#4831)

## [0.116.5] - 2025-07-09

### Changed

- feat: add support for loading defaultTest from external files (#4720)
- feat: add embedding support to LiteLLM provider (#4804)
- feat: add mischievous user strategy (#4107)
- fix: add glob pattern support for loading scenario files (#4761)
- fix: improve model-audit installation check dark mode display (#4816)
- fix: pass env vars to MCP server (#4827)
- chore: better remote grading logs (#4820)
- chore: bump openai from 5.8.2 to 5.8.3 (#4817)
- chore: bump version 0.116.5 (#4828)
- chore: capitalize 'Red Team' in navigation menu for consistency (#4799)
- chore: remove redundant 'Done.' message from evaluation output (#4810)
- chore: remove python script result data type debug log (#4807)
- chore: update website with MCP Proxy (#4812)
- docs: add Azure OpenAI vision example (#4806)
- docs: add looper guide (#4814)
- docs: add SonarQube integration (#4815)
- test: add unit test for src/assertions/guardrails.ts (#4765)
- test: add unit test for src/redteam/commands/generate.ts (#4789)
- test: add unit test for src/redteam/constants/strategies.ts (#4800)
- test: add unit test for src/redteam/plugins/pii.ts (#4780)
- test: add unit test for src/types/providers.ts (#4766)
- test: add unit test for src/validators/redteam.ts (#4803)

## [0.116.4] - 2025-07-08

### Tests

- test: add unit test for src/redteam/types.ts (#4795)

### Added

- feat(redteam): add support for custom multi-turn strategy by @MrFlounder in #4783
- feat(redteam): expose generate function in redteam namespace by @mldangelo in #4793

### Changed

- chore: bump version 0.116.4 by @MrFlounder in #4805
- chore: rename strategy name from playbook to custom by @MrFlounder in #4798
- refactor: inline MEMORY_POISONING_PLUGIN_ID constant by @mldangelo in #4794
- docs: add doc for custom strategy by @MrFlounder in #4802
- docs: modular configuration management by @typpo in #4763
- refactor: move MULTI_MODAL_STRATEGIES constant (#4801)

## [0.116.3] - 2025-07-07

### Added

- feat(providers): add MCP provider (#4768)
- feat(providers): add new AIMLAPI provider (#4721)
- feat(assertions): add contextTransform support for RAG evaluation (#4467)
- feat(assertions): add finish reason as assertion option (#3879)
- feat(assertions): trace assertions (#4750)
- feat(tracing): add traces to JavaScript, Python asserts (#4745)

### Changed

- chore(schema): remove duplicate 'bias' entry in config-schema.json (#4773)
- chore(telemetry): add PostHog client to app (#4726)
- chore(redteam): add reason field to give clear/customized guardrails triggering reason (#4764)
- chore(providers): expose MCP plugin in UI (#4762)
- chore(providers): AWS SageMaker AI provider cleanup (#4667)
- chore(providers): update AIML integration (#4751)
- chore(redteam): improve organization of redteam strategies in setup UI (#4738)
- chore(telemetry): identify to PostHog whether user is also cloud user (#4782)
- chore: expose doRedteamRun in package exports (#4758)
- docs: add Gemini Live API audio (#4729)
- docs: ModelAudit vs ModelScan (#4769)
- docs: multiple MCP server connections (#4755)
- docs: update ModelAudit documentation with new features and fixes (#4699)
- test: add integrity check for generated-constants.ts (#4753)
- test: fix flaky Google Live test and improve test speed (#4774)
- test: fix mock pollution in testCaseReader (#4775)
- test: isolate mocks so tests can run in any order with --randomize (#4744)

### Fixed

- fix(telemetry): prevent PostHog initialization when telemetry is disabled (#4772)
- fix(redteam): fix modifiers application order in PII plugins (#4779)

### Dependencies

- chore(deps): bump @anthropic-ai/sdk from 0.55.1 to 0.56.0 (#4756)
- chore(deps): bump @aws-sdk/client-bedrock-runtime from 3.840.0 to 3.842.0 (#4747)
- chore(deps): bump @azure/identity from 4.10.1 to 4.10.2 (#4748)
- chore(deps): bump version 0.116.3 (#4792)
- chore(deps): update pbkdf2 to 3.1.3 (#4777)
- chore(deps): upgrade glob from v10 to v11 (#4776)

## [0.116.2] - 2025-07-02

### Changed

- fix: unblock postbuild for ci by @MrFlounder in #4742
- chore: bump version 0.116.2 by @MrFlounder in #4743

## [0.116.1] - 2025-07-02

### Added

- feat(cli): support pdb tracing in 3rd party Python scripts by @will-holley in #4723

### Changed

- fix: http body parsing when it comes from yaml string by @MrFlounder in #4728
- fix: remove accidentally committed redteam.yaml file by @mldangelo in #4733
- fix: fix the case when http body has not escaped charactors by @MrFlounder in #4739
- fix: update package-lock.json by @mldangelo in #4719
- test: fix SIGSEGV caused by better-sqlite3 in test environment by @mldangelo in #4737
- chore: Add unblocking detection to GOAT strategy by @MrFlounder in #4532
- chore: add preset for guardrails eval by @MrFlounder in #4640
- chore: Improve telemetry delivery by @sklein12 in #4655
- chore: reset generated constants after build by @mldangelo in #4731
- chore: update onboarding model defaults by @typpo in #4708
- chore(webui): improve styling of EvalsDataGrid by @mldangelo in #4736
- ci(workflows): gracefully handle missing PostHog secret in forks by @ggiiaa in #4725
- test: refactor assertion tests by @mldangelo in #4718
- chore: bump version 0.116.1 by @MrFlounder in #4741
- docs: add system prompt hardening blog post by @ladyofcode in #4630
- chore: bump @anthropic-ai/sdk from 0.55.0 to 0.55.1 by @dependabot in #4710
- chore: bump @aws-sdk/client-bedrock-runtime from 3.839.0 to 3.840.0 by @dependabot in #4709

### Fixed

- fix(webui): replace window.location.href with React Router navigation by @mldangelo in #4717

### Documentation

- docs(site): add guide on humanity's last exam by @mldangelo in #4694
- docs(site): clarify self-hosting workflow for eval sharing by @mldangelo in #4730
- docs(site): fix relative link in HLE benchmark guide by @mldangelo in #4711

## [0.116.0] - 2025-07-01

### Tests

- test: add unit test for src/redteam/providers/advNoise.ts (#4716)
- test: add unit test for src/redteam/strategies/advNoise.ts (#4715)
- test: add unit test for src/redteam/strategies/index.ts (#4714)
- test: add unit test for src/redteam/constants/strategies.ts (#4713)
- test: add unit test for src/providers/openai/image.ts (#4706)
- test: add unit test for src/providers/openai/util.ts (#4705)
- test: add unit test for src/providers/openai/completion.ts (#4703)

### Added

- feat(redteam): add financial plugins (#4416)
- feat(redteam): add bias plugins (#4382)
- feat(providers): add Helicone AI Gateway provider (#4662)

### Changed

- chore: enable WAL mode for SQLite (#4104)
- chore(providers): add thread ID function call for OpenAI and Azure assistants (#2263)
- chore(app): improve target test error handling (#4652)
- chore(cli): add missing CLI options to scan-model command for feature parity (#4670)
- chore(providers): convert Cloudflare AI to use OpenAI-compatible endpoints (#4683)
- chore(providers): log flagged output for Azure chat models (#4636)
- chore(redteam): add centralized REDTEAM_DEFAULTS and maxConcurrency support (#4656)
- chore(webui): add checkbox to clear all variables (#666)
- chore(webui): add defaultTest variables to red team setup UI (#4671)
- chore(webui): remove unused components (#4695)
- chore(webui): set page titles on every page (#4668)
- chore(telemetry): add pass/fail/errors to eval_run event (#4639)
- chore(telemetry): improve page view deduplication (#4651)
- test: add unit test for src/server/routes/providers.ts (#4658)
- test: verify that plugins are synced between code and documentation (#4681)

### Fixed

- fix(app): use client-generated session IDs when testing targets (#4653)
- fix(matchers): track token usage for successful API calls (#4677)
- fix(providers): handle content filter errors in Azure Assistant API (#4674)
- fix(providers): fix SageMaker Llama inference configuration serialization (#4637)
- fix(redteam): respect maxConcurrency from Web UI (#4605)
- fix(simulated-user): pass context variables to custom providers (#4654)
- fix(telemetry): add telemetry for red teams (#4641)
- fix(webui): handle undefined outputs in DownloadMenu (#4693)
- fix(webui): prevent pass/fail badge from disappearing when toggling highlight (#4700)
- fix(webui): support derived metrics in eval configuration uploaded via Web UI (#4647)
- fix(webui): use backendCounts first before counting metrics on page (#4659)
- fix(sharing): fix file outputs when sharing (#4698)

### Dependencies

- chore(deps): bump @anthropic-ai/sdk from 0.54.0 to 0.55.0 (#4628)
- chore(deps): bump openai from 5.7.0 to 5.8.1 (#4664)
- chore(deps): bump version to 0.116.0 (#4707)
- chore(deps): update minor and patch dependencies (#4686)

### Documentation

- docs(site): add async Python note (#4680)
- docs(site): add Garak comparison (#4660)
- docs(site): update Garak post (#4672)
- docs(site): add ModelAudit HuggingFace scanner (#4645)
- docs(redteam): add missing docs to sidebar (#4690)
- docs(redteam): remove duplicate ToxicChat plugin (#4689)
- docs(redteam): update Target Purpose documentation (#4523)
- docs(site): add FAQ section for offline environment usage (#4650)
- docs(site): add HuggingFace datasets integration documentation (#4691)
- docs(site): add truncation marker to Garak blog post (#4666)
- docs(site): clarify self-hosting replica limitations (#4669)
- docs(site): remove copy for LLM button (#4665)
- docs(site): remove unnecessary configuration review text from getting started guide (#4597)
- docs(site): reorganize configuration documentation structure (#4692)
- docs(site): use relative URLs for internal links and fix broken references (#4688)
- docs(site): correct typos in red team agent blog post (#4634)

## [0.115.4] - 2025-06-25

### Tests

- test: add unit test for src/providers/browser.ts (#4687)
- test: add unit test for src/migrate.ts (#4685)
- test: add unit test for src/commands/debug.ts (#4684)
- test: add unit test for src/esm.ts (#4682)
- test: add unit test for src/constants.ts (#4657)
- test: add comprehensive test coverage for SageMaker provider (#4646)
- test: add unit test for src/providers/shared.ts (#4643)
- test: add unit test for src/redteam/constants/plugins.ts (#4642)
- test: add unit test for src/assertions/counterfactual.ts (#4629)

### Changed

- feat: opentelemetry tracing support (#4600)
- chore: bump version 0.115.4 (#4635)
- chore: remove invariant (#4633)
- chore: update Tusk test runner workflow (#4627)\*
- docs: prevent copy button from overlapping screenshot overlay (#4632)

## [0.115.3] - 2025-06-24

### Tests

- test: add unit test for src/models/eval.ts (#4624)

### Changed

- fix: empty vars array on eval results [#4621](https://github.com/promptfoo/promptfoo/pull/4621) by @sklein12
- fix: save sessionId for multi-turn strategies [#4625](https://github.com/promptfoo/promptfoo/pull/4625) by @sklein12
- chore: PROMPTFOO_DISABLE_TEMPLATE_ENV_VARS controls process.env access, not `env:` access [#4620](https://github.com/promptfoo/promptfoo/pull/4620) by @mldangelo
- chore: bump version to 0.115.3 [#4626](https://github.com/promptfoo/promptfoo/pull/4626) by @sklein12

### Fixed

- fix(webui): handle null scores in ResultsCharts component [#4610](https://github.com/promptfoo/promptfoo/pull/4610) by @mldangelo
- fix(redteam): skip goal extraction when remote generation is disabled [#4623](https://github.com/promptfoo/promptfoo/pull/4623) by @mldangelo
- fix(test): hyperbolic provider tests failing due to env variable pollution [#4619](https://github.com/promptfoo/promptfoo/pull/4619) by @mldangelo
- fix(cli): remove context schema validation from extension hooks [#4622](https://github.com/promptfoo/promptfoo/pull/4622) by @will-holley

## [0.115.2] - 2025-06-24

### Added

- feat(cli): add assertion generation (#4559)
- feat(providers): add support for hyperbolic image and audio providers (#4260)

### Changed

- chore(redteam): add cross-session leak strategy exclusions (#4516)
- chore(cli): display key metrics (success, failures, pass rate) at the bottom of output (#4580)
- chore: remove unused import (#4530)
- chore(webui): show provider breakdown only for multiple providers (#4599)
- chore(redteam): update Target Purpose Discovery (#4480)
- chore(ci): update CodeRabbit config to be less aggressive (#4586)
- chore(providers): update Gemini models to include latest 2.5 Pro Preview and Flash models (#4499)
- chore(providers): update tau-simulated-user docs and example (#4468)
- chore(webui): use CSS to create PDF-optimized report and browser to save as PDF (#4535)
- chore(app): remove discovered purpose from report view (#4541)
- chore(cli): add cache busting for select provider API calls (#4508)
- chore(cli): improve concurrency log statements (#4606)
- chore(eval): add first-class support for `beforeAll` and `beforeEach` extension hooks mutation of context (#4197)
- chore(providers): document support for loading system instructions from files (#4582)
- chore(providers): enhance OpenAI provider with legacy models and new parameters (#4502)
- chore(redteam): add continueAfterSuccess option to multi-turn strategies (#4570)
- chore(webui): improve purpose form (#4603)
- chore(redteam): add JSON file support to intent plugin with enhanced UI (#4574)
- chore(redteam): add unblock multiturn (#4498)
- chore(ci): clean up CodeRabbit configuration and minimize automated comments (#4573)
- build: update Tusk vitest reporter (#4602)
- chore: bump version to 0.115.2 (#4617)
- docs: add audit logging documentation for enterprise features (#4482)
- docs: add feedback page and update CLI link (#4591)
- docs: add ISO badge (#4534)
- docs: improve contact form (#4531)
- docs: update ModelAudit documentation (#4585)
- docs: clarify no OpenAI key required for Claude redteam (#4524)
- docs: add red team Gemini documentation (#4542)
- docs: add trust center documentation (#4539)
- docs: update contact form (#4529)
- test: add unit test for src/commands/delete.ts (#4572)
- test: add unit test for src/commands/modelScan.ts (#4526)
- test: add unit test for src/commands/show.ts (#4571)
- test: add unit test for src/providers/azure/completion.ts (#4510)
- test: add unit test for src/providers/ollama.ts (#4509)
- test: add unit test for src/providers/ollama.ts (#4512)
- test: add unit test for src/providers/openai/completion.ts (#4511)
- test: add unit test for src/python/pythonUtils.ts (#4486)
- test: improve mock setup and teardown for --randomize (#4569)

### Fixed

- fix(openrouter): unpack passthrough at the root level (#4592)
- fix(webui): escape HTML special characters in output reports (#4555)
- fix(webui): sort EvalsDataGrid by creation date (#4594)
- fix(cli): include cached results in grand total (#4581)
- fix(webui): improve base64 matching (#4609)
- fix(modelaudit): use modelaudit binary (#4525)
- fix(webui): make Citations font consistent with other headers (#4598)
- fix(redteam): respect maxTurns from dev doc in crescendo (#4527)
- fix(webui): prevent Welcome component from rendering while loading eval data (#4604)
- fix(cli): prevent RangeError in progress bar variable display (#4475)
- fix(server): resolve Express.js NotFoundError when serving app (#4601)

### Dependencies

- chore(deps): bump @aws-sdk/client-bedrock-runtime from 3.830.0 to 3.835.0 (#4614)
- chore(deps): bump openai from 5.5.0 to 5.5.1 (#4537)
- chore(deps): bump openai from 5.5.1 to 5.6.0 (#4596)
- chore(deps): bump openai from 5.6.0 to 5.7.0 (#4615)
- chore(deps): bump urllib3 from 1.26.19 to 2.5.0 in /examples/docker-code-generation-sandbox (#4556)
- chore(deps): bump urllib3 from 2.3.0 to 2.5.0 in /examples/redteam-langchain (#4557)

### Documentation

- docs(blog): add authors to blog posts and update authors.yml (#4564)
- docs(blog): add descriptions and keywords to blog posts (#4565)
- docs(examples): add pydantic-ai example with structured output evaluation (#4575)
- docs(examples): consolidate Google Vertex Tools examples (#4587)
- docs(examples): consolidate Python assertion examples into unified folder (#4588)
- docs(examples): consolidate translation examples (#4590)
- docs(site): document new features in ModelAudit (#4593)
- docs(site): document new features in modelaudit (#4593)
- docs(site): fix author reference on 2025-summer-new-redteam-agent blog post (#4563)
- docs(site): Update ModelAudit scanners documentation with comprehensive scanner coverage (#4562)

## [0.115.1] - 2025-06-17

### Tests

- test: add unit test for src/redteam/sharedFrontend.ts (#4608)
- test: add unit test for src/redteam/types.ts (#4607)
- test: add unit test for src/redteam/providers/simulatedUser.ts (#4584)
- test: add unit test for src/redteam/strategies/index.ts (#4583)
- test: add unit test for src/providers/hyperbolic/chat.ts (#4578)
- test: add unit test for src/providers/hyperbolic/image.ts (#4577)
- test: add unit test for src/providers/hyperbolic/audio.ts (#4576)
- test: add unit test for src/redteam/strategies/counterfactual.ts (#4548)
- test: add unit test for src/redteam/strategies/index.ts (#4547)
- test: add unit test for src/redteam/constants/strategies.ts (#4545)
- test: add unit test for src/telemetry.ts (#4543)

### Changed

- fix: Windows Python path validation race condition (#4485)
- fix: View results as evaluation runs (#4459)
- chore: refactor modifiers and apply to all plugins (#4454)
- chore(cli): update plugin severity overrides API endpoint (#4460)
- chore(webui): fix text length reset value to use reasonable default (#4469)
- chore(webui): remove unused hook files (#4470)
- chore: remove unused token usage utilities (#4471)
- chore: convert console.logs to logger (#4479)
- chore: improve tusk workflow (#4461)
- chore: bump version to 0.115.1 (#4520)
- docs: add log file location section to troubleshooting guide (#4473)
- docs: capitalize Promptfoo (#4515)
- docs: update red-teaming agent blog post title (#4497)
- docs: improve installation and getting-started pages with tabbed interface and SEO metadata (#4395)
- docs: improve Python provider documentation (#4484)
- docs: add ModelAudit binary formats documentation (#4500)
- docs: update ModelAudit documentation (#4514)
- docs: add ModelAudit weighted distribution scanner documentation (#4501)
- docs: add ModelAudit ZIP feature documentation (#4491)
- docs: separate pages for prompts, test cases, and outputs (#4505)
- docs: update model reference in guide.md (#4513)
- docs: fix typo in blog post (#4496)
- docs: update title on blog post (#4495)
- test: add unit test for src/util/cloud.ts (#4462)
- test: add unit test for src/util/convertEvalResultsToTable.ts (#4457)

### Dependencies

- chore(deps): bump @aws-sdk/client-bedrock-runtime from 3.828.0 to 3.830.0 (#4519)
- chore(deps): bump @azure/identity from 4.10.0 to 4.10.1 (#4477)
- chore(deps): bump openai from 5.3.0 to 5.5.0 (#4518)
- chore(deps): update zod to 3.25.63 and zod-validation-error to 3.5.0 (#4463)

### Documentation

- docs(blog): add new redteam agent documentation (#4494)
- docs(examples): fix custom-grader-csv README inconsistencies (#4474)
- docs(site): add llms.txt mentions and documentation standards (#4481)
- docs(site): add robots.txt (#4488)

## [0.115.0] - 2025-06-12

### Added

- feat(providers): Google live audio output ([#4280](https://github.com/promptfoo/promptfoo/pull/4280)) by **@adelmuursepp**
- feat(webui): static model-scanning UI ([#4368](https://github.com/promptfoo/promptfoo/pull/4368)) by **@typpo**
- feat(tests): configuration support for test generators ([#4301](https://github.com/promptfoo/promptfoo/pull/4301)) by **@mldangelo**
- feat(cli): per-provider token-usage statistics ([#4044](https://github.com/promptfoo/promptfoo/pull/4044)) by **@mldangelo**
- feat(providers): optional token-estimation for HTTP provider ([#4439](https://github.com/promptfoo/promptfoo/pull/4439)) by **@mldangelo**
- feat(redteam): enable HTTP-token estimation by default in red-team mode ([#4449](https://github.com/promptfoo/promptfoo/pull/4449)) by **@mldangelo**
- feat(redteam): cloud-based plugin-severity overrides ([#4348](https://github.com/promptfoo/promptfoo/pull/4348)) by **@will-holley**
- feat(providers): custom-header support for Azure API ([#4409](https://github.com/promptfoo/promptfoo/pull/4409)) by **@yurchik11**
- feat(core): maximum evaluation-time limit via `PROMPTFOO_MAX_EVAL_TIME_MS` ([#4322](https://github.com/promptfoo/promptfoo/pull/4322)) by **@mldangelo**
- feat(redteam): Aegis red-team dataset ([#4119](https://github.com/promptfoo/promptfoo/pull/4119)) by **@mldangelo**
- feat(providers): Mistral Magistral reasoning models ([#4435](https://github.com/promptfoo/promptfoo/pull/4435)) by **@mldangelo**
- feat(core): WebSocket header support ([#4456](https://github.com/promptfoo/promptfoo/pull/4456)) by **@typpo**

### Changed

- refactor(redteam): consolidate constants ([#4372](https://github.com/promptfoo/promptfoo/pull/4372)) by **@mldangelo**
- chore(ci): set CodeRabbit review settings ([#4413](https://github.com/promptfoo/promptfoo/pull/4413)) by **@sklein12**
- chore(core): coding-rules for error messages ([#4401](https://github.com/promptfoo/promptfoo/pull/4401)) by **@sklein12**
- chore(core): improve `RangeError` diagnostics ([#4431](https://github.com/promptfoo/promptfoo/pull/4431)) by **@mldangelo**
- chore(core): prefer remote-purpose generation ([#4444](https://github.com/promptfoo/promptfoo/pull/4444)) by **@typpo**
- chore(core): remove unused types & deprecated functions ([#4450](https://github.com/promptfoo/promptfoo/pull/4450)) by **@mldangelo**
- chore(cursor): local-dev guidance for coding agents ([#4403](https://github.com/promptfoo/promptfoo/pull/4403)) by **@mldangelo**
- chore(docs): add README for missing examples ([#4404](https://github.com/promptfoo/promptfoo/pull/4404)) by **@mldangelo**
- chore(providers): initial o3-pro support ([#4397](https://github.com/promptfoo/promptfoo/pull/4397)) by **@mldangelo**
- chore(providers): o3-pro improvements ([#4396](https://github.com/promptfoo/promptfoo/pull/4396)) by **@mldangelo**
- chore(redteam): delimit user-inputs in purpose discovery ([#4405](https://github.com/promptfoo/promptfoo/pull/4405)) by **@typpo**
- chore(redteam): turn off discovery by default ([#4393](https://github.com/promptfoo/promptfoo/pull/4393)) by **@sklein12**
- chore(release): bump version → 0.115.0 ([#4451](https://github.com/promptfoo/promptfoo/pull/4451)) by **@mldangelo**
- chore(ui): improve `EvalOutputPromptDialog` styling ([#4364](https://github.com/promptfoo/promptfoo/pull/4364)) by **@typpo**
- chore(webui): remove extra OpenAI targets ([#4447](https://github.com/promptfoo/promptfoo/pull/4447)) by **@mldangelo**
- chore(webui): add token-estimation UI ([#4448](https://github.com/promptfoo/promptfoo/pull/4448)) by **@mldangelo**
- chore(docs): fix link to careers page (#4506)
- chore: bump @anthropic-ai/sdk from 0.53.0 to 0.54.0 (#4441)

### Fixed

- fix(eval): gracefully handle `RangeError` & truncate oversized output ([#4424](https://github.com/promptfoo/promptfoo/pull/4424)) by **@Sly1029**
- fix(providers): add timeout to `ProxyAgent` ([#4369](https://github.com/promptfoo/promptfoo/pull/4369)) by **@AegisAurora**
- fix(config): persist Goat configuration ([#4370](https://github.com/promptfoo/promptfoo/pull/4370)) by **@sklein12**
- fix(parser): lenient JSON parsing for MathPrompt ([#4361](https://github.com/promptfoo/promptfoo/pull/4361)) by **@typpo**
- fix(redteam): standardize plugin parameter to `prompt` ([#4425](https://github.com/promptfoo/promptfoo/pull/4425)) by **@mldangelo**
- fix(assertions): support `snake_case` fields in Python assertions ([#4398](https://github.com/promptfoo/promptfoo/pull/4398)) by **@mldangelo**
- fix(redteam): handle purpose without prompts ([#4445](https://github.com/promptfoo/promptfoo/pull/4445)) by **@typpo**
- fix(webui): stream test-cases to viewer ([#4440](https://github.com/promptfoo/promptfoo/pull/4440)) by **@mldangelo**
- fix(redteam): connect `MisinformationDisinformationGrader` ([#4452](https://github.com/promptfoo/promptfoo/pull/4452)) by **@mldangelo**

### Dependencies

- chore(deps): bump `@aws-sdk/client-bedrock-runtime` → 3.826.0 ([#4366](https://github.com/promptfoo/promptfoo/pull/4366)) by **@dependabot**
- chore(deps): bump `@aws-sdk/client-bedrock-runtime` → 3.828.0 ([#4442](https://github.com/promptfoo/promptfoo/pull/4442)) by **@dependabot**
- chore(deps): bump `brace-expansion` → 1.1.12 ([#4423](https://github.com/promptfoo/promptfoo/pull/4423)) by **@dependabot**
- chore(deps): bump `openai` → 5.3.0 ([#4407](https://github.com/promptfoo/promptfoo/pull/4407)) by **@dependabot**
- chore(deps): bump pip group dependencies ([#4379](https://github.com/promptfoo/promptfoo/pull/4379)) by **@dependabot**
- chore(deps): minor + patch bumps across workspaces ([#4377](https://github.com/promptfoo/promptfoo/pull/4377)) by **@mldangelo**
- chore(deps): upgrade Express → 5.1.0 ([#4378](https://github.com/promptfoo/promptfoo/pull/4378)) by **@mldangelo**

### Documentation

- docs(blog): GPT red-team post ([#4363](https://github.com/promptfoo/promptfoo/pull/4363)) by **@typpo**
- docs(blog): Claude red-team post ([#4365](https://github.com/promptfoo/promptfoo/pull/4365)) by **@typpo**
- docs(guides): clarify completion-variable for factuality ([#4385](https://github.com/promptfoo/promptfoo/pull/4385)) by **@mldangelo**
- docs(blog): fix broken image link in GPT post ([#4391](https://github.com/promptfoo/promptfoo/pull/4391)) by **@mldangelo**
- docs(blog): update Claude-4 post date ([#4392](https://github.com/promptfoo/promptfoo/pull/4392)) by **@mldangelo**
- docs(site): move discovery docs under _Tools_ ([#4408](https://github.com/promptfoo/promptfoo/pull/4408)) by **@typpo**
- docs(guides): GPT-4.1 vs GPT-4o MMLU comparison ([#4399](https://github.com/promptfoo/promptfoo/pull/4399)) by **@mldangelo**
- docs(blog): 100 k-users milestone post ([#4402](https://github.com/promptfoo/promptfoo/pull/4402)) by **@mldangelo**
- docs(redteam): configuration precedence section ([#4412](https://github.com/promptfoo/promptfoo/pull/4412)) by **@typpo**
- docs(policies): PromptBlock format for custom policies ([#4327](https://github.com/promptfoo/promptfoo/pull/4327)) by **@mldangelo**
- docs(site): improve copy-button positioning ([#4414](https://github.com/promptfoo/promptfoo/pull/4414)) by **@mldangelo**
- docs(workflow): GH-CLI rule improvements ([#4415](https://github.com/promptfoo/promptfoo/pull/4415)) by **@mldangelo**
- docs(blog): overflow in MCP blog post ([#4367](https://github.com/promptfoo/promptfoo/pull/4367)) by **@AISimplyExplained**
- docs(redteam): remove duplicate memory-poisoning entry ([#4388](https://github.com/promptfoo/promptfoo/pull/4388)) by **@mldangelo**

### Tests

- test(redteam): unique risk-category IDs ([#4390](https://github.com/promptfoo/promptfoo/pull/4390)) by **@mldangelo**
- test(pricing): add missing o3 pricing information ([#4400](https://github.com/promptfoo/promptfoo/pull/4400)) by **@mldangelo**
- test(providers): Azure embedding ([#4411](https://github.com/promptfoo/promptfoo/pull/4411)) & completion ([#4410](https://github.com/promptfoo/promptfoo/pull/4410)) by **@gru-agent**
- test(redteam): graders unit tests ([#4433](https://github.com/promptfoo/promptfoo/pull/4433), [#4455](https://github.com/promptfoo/promptfoo/pull/4455)) by **@gru-agent**
- test(redteam): Aegis plugin unit tests ([#4434](https://github.com/promptfoo/promptfoo/pull/4434)) by **@gru-agent**
- test(redteam): memory-poisoning plugin tests ([#4453](https://github.com/promptfoo/promptfoo/pull/4453)) by **@gru-agent**
- test: add unit test for src/util/tokenUsage.ts (#4472)
- test: add unit test for src/redteam/extraction/purpose.ts (#4446)
- test: add unit test for src/providers/defaults.ts (#4438)
- test: add unit test for src/providers/mistral.ts (#4437)
- test: add unit test for src/database/index.ts (#4436)
- test: add unit test for src/redteam/plugins/medical/medicalIncorrectKnowledge.ts (#4430)
- test: add unit test for src/redteam/plugins/medical/medicalSycophancy.ts (#4429)
- test: add unit test for src/redteam/plugins/medical/medicalAnchoringBias.ts (#4428)
- test: add unit test for src/redteam/plugins/medical/medicalPrioritizationError.ts (#4427)
- test: add unit test for src/redteam/plugins/medical/medicalHallucination.ts (#4426)
- test: add unit test for src/redteam/plugins/financial/financialComplianceViolation.ts (#4422)
- test: add unit test for src/redteam/plugins/financial/financialDataLeakage.ts (#4421)
- test: add unit test for src/redteam/plugins/financial/financialCalculationError.ts (#4420)
- test: add unit test for src/redteam/plugins/financial/financialSycophancy.ts (#4419)
- test: add unit test for src/redteam/plugins/financial/financialHallucination.ts (#4418)
- test: add unit test for src/redteam/graders.ts (#4417)

## [0.114.7] - 2025-06-06

### Tests

- test: add unit test for src/assertions/python.ts (#4406)
- test: add unit test for src/redteam/plugins/agentic/memoryPoisoning.ts (#4389)
- test: add unit test for src/redteam/plugins/harmful/graders.ts (#4384)
- test: add unit test for src/redteam/graders.ts (#4383)
- test: add unit test for src/server/server.ts (#4380)
- test: add unit test for src/redteam/constants/metadata.ts (#4376)
- test: add unit test for src/redteam/constants/plugins.ts (#4375)
- test: add unit test for src/redteam/constants/frameworks.ts (#4374)
- test: add unit test for src/redteam/constants/strategies.ts (#4373)
- test: add unit test for src/redteam/providers/goat.ts (#4371)

### Changed

- Revert "chore(redteam): add target option to generate command (#4215)" (#4359)
- chore: bump version 0.114.7 (#4360)

## [0.114.6] - 2025-06-06

### Added

- feat(redteam): add medical plugins for testing medical anchoring bias (#4196)

### Changed

- chore(redteam): add target option to generate command (#4215)
- chore(redteam): update OpenAI model options in redteam setup (#4344)
- chore(webui): update OpenAI model options with GPT-4.1 series and o4-mini models in eval-creator (#4350)
- docs: update getting-started example (#4346)
- test: clean up teardown and setup to remove side effects from tests (#4351)

### Fixed

- fix(redteam): include plugin and strategy IDs in report CSV output (#4347)
- fix(webui): reset defaultTest configuration on setup page (#4345)

### Dependencies

- chore(deps): bump @aws-sdk/client-bedrock-runtime from 3.823.0 to 3.825.0 (#4355)
- chore(deps): bump openai from 5.1.0 to 5.1.1 (#4354)
- chore(deps): bump version to 0.114.6 (#4357)

## [0.114.5] - 2025-06-05

### Changed

- chore(redteam): update custom policy template and generatedPrompts parser (#4324)
- chore(redteam): add severity levels to redteam plugin objects (#4310)
- chore(redteam): store original text for encoding strategies (#4248)
- chore(redteam): add emoji encoding strategy (#4263)
- chore(cli): terminal cleanup on Ctrl+C (#4313)
- chore(providers): improve logging when inheriting from OpenAiChatCompletionProvider (#4320)
- chore(tusk): fix tusk test runner workflow configuration (#4328)
- chore(tusk): add Tusk test runner workflow for even more unit tests (#4326)
- test: add unit test for src/redteam/providers/agentic/memoryPoisoning.ts (#4319)
- test: improve test setup and teardown for better isolation (#4331)

### Fixed

- fix(redteam): exclude memory poisoning plugin from strategies (#4317)
- fix(redteam): agent discovered info dark mode (#4312)
- fix(eval): handle undefined maxConcurrency with proper fallbacks (#4314)

### Dependencies

- chore(deps): bump @anthropic-ai/sdk from 0.52.0 to 0.53.0 (#4333)
- chore(deps): bump version 0.114.5 (#4332)

### Documentation

- docs(site): add Tabs Fakier as Founding Developer Advocate to team page (#4315)

### Tests

- test(webui): add telemetry hook tests (#4329)
- test: add unit test for src/redteam/plugins/eu-ai-act/deepfakeDisclosure.ts (#4342)
- test: add unit test for src/redteam/plugins/eu-ai-act/biometricEmotion.ts (#4341)
- test: add unit test for src/redteam/plugins/eu-ai-act/datasetShift.ts (#4340)
- test: add unit test for src/redteam/plugins/eu-ai-act/lawenforcementBiometricId.ts (#4339)
- test: add unit test for src/redteam/plugins/eu-ai-act/lawenforcementPredictivePolicing.ts (#4338)
- test: add unit test for src/redteam/plugins/eu-ai-act/biometricInference.ts (#4337)
- test: add unit test for src/redteam/plugins/eu-ai-act/explainability.ts (#4336)
- test: add unit test for src/redteam/plugins/eu-ai-act/identityAiDisclosure.ts (#4335)
- test: add unit test for src/redteam/plugins/policy.ts (#4325)
- test: add unit test for src/envars.ts (#4323)

## [0.114.4] - 2025-06-04

### Changed

- chore(templating): add PROMPTFOO_DISABLE_OBJECT_STRINGIFY environment variable for object template handling (#4297)
- chore(cli): improve token usage presentation (#4294)
- chore(providers): add base URL override for Google provider (#4255)
- chore(providers): add custom headers support for Google Gemini (#4308)
- chore(redteam): add tool-discovery:multi-turn alias to tool-discovery (#4302)
- chore(redteam): remove empty values from discovery result (#4295)
- chore(redteam): improve shell injection attack generation (#4304)
- chore(redteam): update goal extraction logic (#4285)
- chore(webui): add highlight count to eval view (#4249)
- docs: update GPT-4o to GPT-4.1 references (#4296)
- docs: refresh getting started models section (#4290)
- docs: standardize file references to use file:// scheme (#4291)
- docs: add descriptions to example configs (#4283)

### Fixed

- fix(webui): restore dark mode cell highlighting without breaking status pill visibility (#4300)
- fix(redteam): set plugin severity (#4303)
- fix(redteam): remove empty values from discovery result (#4295)
- fix: improve logging when inheriting from OpenAiChatCompletionProvider (#4110)

### Dependencies

- chore(deps): bump @aws-sdk/client-bedrock-runtime from 3.821.0 to 3.823.0 (#4306)
- chore(deps): bump openai from 5.0.1 to 5.0.2 (#4292)
- chore(deps): bump openai from 5.0.2 to 5.1.0 (#4307)
- chore(deps): bump tar-fs from 2.1.2 to 2.1.3 in npm_and_yarn group (#4293)
- chore(deps): bump version to 0.114.4 (#4309)

### Documentation

- docs(examples): update model references from gpt-4o-mini to gpt-4.1-mini (#4289)

### Tests

- test(redteam): add unit test for discover command (#4298)
- test: add unit test for src/redteam/strategies/mathPrompt.ts (#4316)
- test: add unit test for src/validators/redteam.ts (#4311)
- test: add unit test for src/redteam/plugins/shellInjection.ts (#4305)

## [0.114.3] - 2025-06-02

### Tests

- test: add unit test for src/envars.ts (#4299)

### Added

- **feat(redteam):** Update application definition flow to collect better info

### Changed

- **feat:** Display audio file variables in result table
  [#3864](https://github.com/promptfoo/promptfoo/pull/3864) by @faizanminhas
  [#4244](https://github.com/promptfoo/promptfoo/pull/4244) by @faizanminhas
- **fix:** Resolve model-graded assertion providers from providerMap
  [#4273](https://github.com/promptfoo/promptfoo/pull/4273) by @mldangelo
- **fix:** File content not being loaded when referenced with `file://` prefix in vars
  [#3793](https://github.com/promptfoo/promptfoo/pull/3793) by @adityabharadwaj198
- **fix:** Use array as type for vars
  [#4281](https://github.com/promptfoo/promptfoo/pull/4281) by @sklein12
- **test:** Add unit test for `src/globalConfig/accounts.ts`
  [#4259](https://github.com/promptfoo/promptfoo/pull/4259) by @gru-agent
- **test:** Add unit test for `src/util/config/manage.ts`
  [#4258](https://github.com/promptfoo/promptfoo/pull/4258) by @gru-agent
- **test:** Add vitest coverage for frontend pages
  [#4274](https://github.com/promptfoo/promptfoo/pull/4274) by @mldangelo
- **test:** Add unit test for `renderVarsInObject` formatting
  [#4254](https://github.com/promptfoo/promptfoo/pull/4254) by @mldangelo
- **test:** Add unit test for `src/redteam/plugins/base.ts`
  [#4233](https://github.com/promptfoo/promptfoo/pull/4233) by @gru-agent
- **test:** Add unit test for `src/redteam/providers/crescendo/index.ts`
  [#4211](https://github.com/promptfoo/promptfoo/pull/4211)
  [#4214](https://github.com/promptfoo/promptfoo/pull/4214) by @gru-agent
- **test:** Add unit test for `src/redteam/providers/crescendo/prompts.ts`
  [#4213](https://github.com/promptfoo/promptfoo/pull/4213) by @gru-agent
- **docs:** Add job board
  [#4264](https://github.com/promptfoo/promptfoo/pull/4264) by @typpo
- **docs:** Add custom policy to sidebar
  [#4272](https://github.com/promptfoo/promptfoo/pull/4272) by @typpo
- **docs:** Add native build guidance to troubleshooting section
  [#4253](https://github.com/promptfoo/promptfoo/pull/4253) by @mldangelo
- **docs:** Add anchor links to press page section headings
  [#4265](https://github.com/promptfoo/promptfoo/pull/4265) by @mldangelo
- **docs:** Add JSON schema to example
  [#4276](https://github.com/promptfoo/promptfoo/pull/4276) by @ladyofcode
- **docs:** Add schema header to example configs
  [#4277](https://github.com/promptfoo/promptfoo/pull/4277) by @mldangelo
- **docs:** Unify formatting across site
  [#4270](https://github.com/promptfoo/promptfoo/pull/4270) by @mldangelo
- **chore:** Fix open handles in readline tests preventing graceful Jest exit
  [#4242](https://github.com/promptfoo/promptfoo/pull/4242) by @mldangelo
- **chore:** Add external file loading support for `response_format` in OpenAI API
  [#4240](https://github.com/promptfoo/promptfoo/pull/4240) by @mldangelo
- **chore:** Always have unique redteam file when running live
  [#4237](https://github.com/promptfoo/promptfoo/pull/4237) by @sklein12
- **chore:** Add metadata to generated `redteam.yaml`
  [#4257](https://github.com/promptfoo/promptfoo/pull/4257) by @typpo
- **chore:** Bump `openai` from 4.103.0 to 5.0.1
  [#4250](https://github.com/promptfoo/promptfoo/pull/4250) by @dependabot
- **chore:** Redteam → red team
  [#4268](https://github.com/promptfoo/promptfoo/pull/4268) by @typpo
- **chore:** Improve dark mode highlight styling for eval cell views
  [#4269](https://github.com/promptfoo/promptfoo/pull/4269) by @mldangelo
- **chore:** Update dependencies to latest minor/patch versions
  [#4271](https://github.com/promptfoo/promptfoo/pull/4271) by @mldangelo
- **chore:** Clarify wording
  [#4278](https://github.com/promptfoo/promptfoo/pull/4278) by @typpo
- **chore:** Format estimated probes
  [#4279](https://github.com/promptfoo/promptfoo/pull/4279) by @typpo
- **chore:** Update grader for malicious code
  [#4286](https://github.com/promptfoo/promptfoo/pull/4286) by @MrFlounder
- **chore:** Add back example config to red team create flow
  [#4282](https://github.com/promptfoo/promptfoo/pull/4282) by @faizanminhas
- **chore:** Bump version 0.114.3
  [#4287](https://github.com/promptfoo/promptfoo/pull/4287) by @sklein12
- **chore(webui):** Hide diff filter option on /eval when single column
  [#4246](https://github.com/promptfoo/promptfoo/pull/4246) by @mldangelo
- **chore(webui):** Allow toggling highlight on eval outputs
  [#4252](https://github.com/promptfoo/promptfoo/pull/4252) by @mldangelo

## [0.114.2] - 2025-05-29

### Tests

- test: add unit test for src/redteam/strategies/index.ts (#4267)
- test: add unit test for src/redteam/constants.ts (#4266)
- test: add unit test for src/redteam/types.ts (#4245)
- test: add unit test for src/redteam/util.ts (#4234)
- test: add unit test for src/validators/redteam.ts (#4227)
- test: add unit test for src/redteam/plugins/bola.ts (#4226)
- test: add unit test for src/redteam/plugins/bfla.ts (#4225)
- test: add unit test for src/redteam/providers/goat.ts (#4223)
- test: add unit test for src/util/readline.ts (#4220)

### Added

- feat(redteam): Off-Topic Plugin (#4168)
- feat(redteam): Set a goal for attacks (#4217)

### Changed

- fix: fix border radius on purpose example (#4229)
- fix: resolve env variables in renderVarsInObject (issue #4143) (#4231)
- fix: Check if body is good json before sending warning (#4239)
- chore: bump version 0.114.2 (#4241)
- chore(redteam): handle null goal (#4232)

### Documentation

- docs(site): clarify deepseek model aliases and fix configuration examples (#4236)

## [0.114.1] - 2025-05-29

### Added

- feat(redteam): Target Discovery Agent (#4203)
- feat(providers): add OpenAI MCP (Model Context Protocol) support to Responses API (#4180)

### Changed

- fix: Relax private key validation (#4216)
- fix: Undefined values on red team application purpose page (#4202)
- chore: Add purpose to crescendo prompt (#4212)
- chore: Add purpose with goat generation (#4222)
- chore: Always include raw output from http provider, status code and status text (#4206)
- chore: centralize readline utilities to fix Jest open handle issues (#4219)
- chore: move http data to metadata (#4209)
- chore(redteam): tight up some graders (#4210)
- chore(redteam): tight up some graders (#4224)
- chore: bump version 0.114.1 (#4228)

## [0.114.0] - 2025-05-28

### Added

- feat(providers): Add xAI image provider (#4130)
- feat(cli): add validate command (#4134)
- feat(redteam): add camelCase strategy (#4146)

### Changed

- feat: add typed row interfaces for eval queries (#4186)
- feat: add goal/intent extraction (#4178)
- fix: isolate proxy vars in bedrock tests (#4181)
- fix: when there’s too many intents result won’t render error (#4175)
- fix: need to send auth request to api path (#4199)
- fix: Gemini MCP integration - can not parse $schema field (#4200)
- chore(redteam): add harmful plugin preset to redteam setup ui (#4132)
- chore(redteam): add label strategy-less plugins in redteam setup ui (#4131)
- chore(redteam): improve style of redteam purpose field in webui (#4124)
- chore(providers): add xai live search support (#4123)
- chore(providers): add Claude 4 support to anthropic, bedrock, and vertex providers (#4129)
- chore: bump @aws-sdk/client-bedrock-runtime from 3.816.0 to 3.817.0 (#4164)
- chore(providers): update fal provider (#4182)
- chore: remove redundant test comments (#4183)
- chore: add typed interface for MCP tool schemas (#4187)
- chore(redteam): add ToxicChat dataset as redteam plugin (#4121)
- chore(webui): add max concurrency as an option for run in browser (#4147)
- chore(app/evals): Adds Agent Discovered Information to Redteam Report (#4198)
- chore: bump version 0.114.0 (#4201)
- docs: fix DOM nesting warning and sort plugins array (#4174)
- docs: iterative jailbreak diagram (#4191)

### Fixed

- fix(prompts): splitting when PROMPTFOO_PROMPT_SEPARATOR is contained within a string with text files (#4142)
- fix(docs): Fix issue with docs links not scrolling to the top (#4195)

### Documentation

- docs(site): minimal copy page button + sanitize text (#4156)
- docs(site): scroll to top when using (#4162)
- docs(site): document missing redteam plugins (#4169)
- docs(site): restore scroll-to-top behavior on page navigation (#4176)

## [0.113.4] - 2025-05-26

### Tests

- test: add unit test for src/commands/canary.ts (#4193)
- test: add unit test for src/canary/index.ts (#4192)
- test: add unit test for src/assertions/sql.ts (#4185)
- test: re-enable sql assertion edge cases (#4184)
- test: add unit test for src/redteam/plugins/intent.ts (#4179)
- test: add unit test for src/redteam/graders.ts (#4173)
- test: add unit test for src/providers/xai/chat.ts (#4172)
- test: add unit test for src/redteam/plugins/offTopic.ts (#4171)
- test: add unit test for src/providers/xai/image.ts (#4170)
- test: add unit test for src/redteam/graders.ts (#4166)
- test: add unit test for src/providers/xai.ts (#4163)
- test: add unit test for src/redteam/constants.ts (#4161)

### Changed

- feat: Server-side pagination, filtering and search for eval results table (#4054)
- feat: add score to pass/fail in CSV and add json download (#4153)
- fix: Run red team from UI without email (#4158)
- chore: bump version 0.113.4 (#4160)
- refactor: unify React import style (#4177)
- refactor: organize xai providers into dedicated folder (#4167)
- refactor: organize bedrock providers into dedicated folder (#4165)

### Fixed

- fix(webui): defaultTest shown in webui YAML editor (#4152)

### Documentation

- docs(site): reduce sidebar padding (#4154)

## [0.113.3] - 2025-05-24

### Changed

- fix: zod error when state.answer has object (#4136)
- fix: use current working directory for redteam file if loading from cloud (#4145)
- fix: Throw error on un-supported command - redteam run with a cloud target but no config (#4144)
- fix: bias:gender plugin generation (#4126)
- chore: bump openai from 4.100.0 to 4.103.0 (#4140)
- chore: bump @aws-sdk/client-bedrock-runtime from 3.812.0 to 3.816.0 (#4137)
- chore: bump @anthropic-ai/sdk from 0.51.0 to 0.52.0 (#4138)
- chore(telemetry): add isRedteam property to telemetry events (#4149)
- build: increase build job timeout from 3 to 4 minutes (#4150)
- chore: bump version 0.113.3 (#4151)

## [0.113.2] - 2025-05-22

### Changed

- fix: intent grader crescendo (#4113)
- chore: revert telemtry changes (#4122)
- chore: bump version 0.113.2 (#4128)
- chore(cli/redteam/discover): Small improvements (#4117)

### Dependencies

- chore(deps): update peer dependencies to latest versions (#4125)

## [0.113.1] - 2025-05-21

### Tests

- test: add unit test for src/redteam/plugins/intent.ts (#4114)

### Changed

- chore(redteam): Target discovery agent by @sklein12 in [#4084](https://github.com/promptfoo/promptfoo/pull/4084)
- chore(redteam): Add log by @MrFlounder in [#4108](https://github.com/promptfoo/promptfoo/pull/4108)
- chore(redteam): Update purpose example by @MrFlounder in [#4109](https://github.com/promptfoo/promptfoo/pull/4109)
- chore(providers): Support templated URLs in HTTP by @mldangelo in [#4103](https://github.com/promptfoo/promptfoo/pull/4103)
- chore(redteam): Update default REDTEAM_MODEL from 'openai:chat:gpt-4o' to 'openai:chat:gpt-4.1-2025-04-14' by @mldangelo in [#4100](https://github.com/promptfoo/promptfoo/pull/4100)
- chore(telemetry): Add isRunningInCi flag to telemetry events by @mldangelo in [#4115](https://github.com/promptfoo/promptfoo/pull/4115)
- chore: Bump version 0.113.1 by @mldangelo in [#4116](https://github.com/promptfoo/promptfoo/pull/4116)
- docs: Add enterprise disclaimer to self-hosting by @mldangelo in [#4102](https://github.com/promptfoo/promptfoo/pull/4102)

### Fixed

- fix(redteam): Skip plugins when validation fails by @faizanminhas in [#4101](https://github.com/promptfoo/promptfoo/pull/4101)

### Dependencies

- chore(deps): Update Smithy dependencies to latest version by @mldangelo in [#4105](https://github.com/promptfoo/promptfoo/pull/4105)

## [0.113.0] - 2025-05-20

### Tests

- test: add unit test for src/assertions/llmRubric.ts (#4096)
- test: add unit test for src/telemetry.ts (#4094)

## [0.112.9] - 2025-05-20

### Fixed

- fix: target purpose not making it into redteam config (#4097)

### Changed

- chore: Remove deprecated sharing setups (#4082)
- chore: add vision grading example (#4090)

## [0.112.8] - 2025-05-20

### Changed

- feat: multilingual combinations (#4048)
- feat: add copy as markdown button to doc pages (#4039)
- fix: telemetry key (#4093)
- chore: bump @anthropic-ai/sdk from 0.50.4 to 0.51.0 (#4030)
- chore: add headers support for url remote mcp servers (#4018)
- chore(providers): Adds support for openai codex-mini-latest (#4041)
- chore(redteam): improve multilingual strategy performance and reliability (#4055)
- chore(providers): update default openai models for openai:chat alias (#4066)
- chore: Update prompt suffix help text (#4058)
- chore(docs): update model IDs in documentation to reflect latest naming convention (#4046)
- chore(redteam): introduce strategy collection for other-encodings (#4075)
- chore(webui): display currently selected eval in eval dialogue (#4079)
- chore: Improve memory usage when sharing results (#4050)
- chore(docs): Handle index.md files for copy page (#4081)
- chore: update Google Sheets fetch to use proxy helper (#4087)
- chore: simplify crypto usage in sagemaker provider (#4089)
- chore: bump version 0.112.8 (#4095)
- docs: add curl example for medical agent (#4049)
- docs: update CLI docs (#4063)
- docs: standardize code block titles (#4067)
- test: add unit test for src/redteam/commands/discover.ts (#4034)
- test: add unit test for src/redteam/commands/generate.ts (#4036)
- test: add unit test for src/providers/ai21.ts (#4056)
- test: add unit test for src/commands/eval.ts (#4062)
- test: add unit test for src/evaluatorHelpers.ts (#4037)

### Fixed

- fix(providers): AI21 response validation (#4052)
- fix(redteam): respect cliState.webUI in multilingual progressbar (#4047)
- fix(redteam): fix test count calculation for multiple strategies (#4065)
- fix(redteam): replace other-encodings with individual morse and piglatin strategies (#4064)
- fix(webui): evaluateOptions removal in YAML editor (#4059)
- fix(redteam): fix open handle in video test (#4069)
- fix(hooks): add missing results to afterAll hook context (#4071)

### Dependencies

- chore(deps): update dependencies (#4073)

### Documentation

- docs(examples): add uniform init commands to all example READMEs (#4068)

## [0.112.7] - 2025-05-15

### Tests

- test: add unit test for src/redteam/constants.ts (#4076)
- test: add unit test for src/redteam/strategies/multilingual.ts (#4060)
- test: add unit test for src/redteam/index.ts (#4057)
- test: add unit test for src/providers/openai/util.ts (#4042)
- test: add unit test for src/redteam/providers/offTopic.ts (#4028)
- test: add unit test for src/redteam/plugins/offTopic.ts (#4027)
- test: add unit test for src/redteam/constants.ts (#4026)
- test: add unit test for src/redteam/constants.ts (#4019)

### Added

- feat(redteam): add MCP plugin (#3989)
- feat(redteam): Target Purpose Discovery (#3907)

### Changed

- fix: stringify objects in matcher templates (#3896)
- fix: Azure auth headers get set to null in subclass (#4015)
- fix: move custom policies into the correct accordion (#4017)
- fix: update return type for task extract-goat-failure (#4021)
- chore: adjust framework compliance column width (#4005)
- chore: bump @aws-sdk/client-bedrock-runtime from 3.808.0 to 3.810.0 (#4012)
- chore: bump @azure/identity from 4.9.1 to 4.10.0 (#4013)
- chore: bump version 0.112.7 (#4023)
- chore: exclude response from crescendo if privacy setting is enabled (#4009)
- chore: remove accidentally committed example prompt (#4008)
- chore: update GOAT implementation (#4011)
- chore: update multilingual description (#4016)
- chore(cli): improve color of Red Team test generation table headers (#4004)
- chore(redteam): add link to view all logs at top of report (#4007)
- chore(redteam): add feature flag for purpose discovery agent (#4040)
- chore(cli/redteam/discover): Sets default turn count to 5 (#4035)

### Fixed

- fix(redteam): remove duplicate Datasets section in Plugins component (#4022)
- fix(cli): Discovery bugs (#4032)
- fix: dont bomb redteam if discovery fails (#4029)

### Documentation

- docs(blog): Agent2Agent Protocol (#3981)
- docs(examples): add OpenAI Agents SDK example (#4006)
- docs(usage): update sharing instructions with API key details (#4010)

## [0.112.6] - 2025-05-14

### Added

- feat(redteam): add EU AI Act mappings (#4000)
- feat(redteam): add gender bias plugin (#3886)
- feat(eval): add evaluation duration display (#3996)

### Changed

- fix: autowrap prompts with partial nunjucks tags (#3999)
- chore(providers): improve Perplexity API integration (#3990)
- build: add Node.js 24 support (#3941)
- chore(redteam): set plugin config type (#3982)
- chore(providers): add EU Claude 3.7 Sonnet model to Bedrock (#3998)
- chore(redteam): update iterative tree (#3987)
- chore: bump version to 0.112.6 (#4003)
- refactor: clean up providers for redteam generate (#3954)
- docs: add basic enterprise architecture diagram (#3988)
- test: add unit test for src/redteam/types.ts (#3983)

### Fixed

- fix(python): resolve paths relative to promptfooconfig when not cloud config (#4001)

### Dependencies

- chore(deps): update dependencies (#3985)

### Documentation

- docs(ci): add Azure pipelines (#3986)
- docs(ci): add Bitbucket and Travis CI (#3997)
- docs(examples): add medical agent example (#3993)
- docs(blog): add truncation marker to MCP blog post (#3984)

## [0.112.5] - 2025-05-12

### Tests

- test: add unit test for src/redteam/constants.ts (#3995)
- test: add unit test for src/redteam/plugins/mcp.ts (#3994)

### Added

- chore(cli): revert "feat(cli): adds global `--verbose` option" (#3945)

### Changed

- chore(cli): add global env-file option to all commands recursively (#3969)
- chore(cli): add global verbose option to all commands recursively (#3950)
- chore(cli): better error handling and logging for remote generation (#3965)
- chore(cli): better error handling for remote generation (#3956)
- revert: "chore: better error handling for remote generation" (#3964)
- chore(cli): better response parsing errors (#3955)
- chore(providers): add support for Amazon Nova Premier model (#3951)
- chore(redteam): improvement, include purpose in iterative attacker prompt (#3948)
- chore(redteam): minor changes to category descriptions and ordering (#3960)
- chore(redteam): order attack methods by decreasing ASR (#3959)
- chore(redteam): red teamer two words (#3976)
- chore(logger): replace console.error with logger.error in MCPClient (#3944)
- chore(providers): add google ai studio embedding provider and improve docs (#3686)
- chore: lint with type info (#3932)
- docs: how to create inline assertions for package users (#3974)
- docs: improve Docusaurus documentation instructions (#3977)
- docs: instructions on how to run the documentation (#3973)
- docs: update CLAUDE.md with additional commands and project conventions (#3972)
- docs: update user count from 75,000 to 80,000 (#3940)
- test: add unit test for src/redteam/plugins/pii.ts (#3947)

### Fixed

- fix(config): resolve relative paths in combineConfigs (#3942)
- fix(evaluator): correctly count named scores based on contributing assertions (#3968)
- fix(fetch): no proxy values should take priority in fetch (#3962)
- fix(providers): combine prompt config with provider config for bedrock (#3970)
- fix(providers): ensure correct addition for bedrock token counts (#3762)
- fix(redteam): crescendo formatting (#3952)
- fix(redteam): pii grader false positives (#3946)
- fix(redteam): shell injection false positives (#3957)
- fix(redteam): add strategy pills and output details to passed tests (#3961)

### Dependencies

- chore(deps): bump version 0.112.5 (#3980)
- chore(deps): sync dependencies (#3971)
- chore(deps): update dependencies (#3943)

### Documentation

- docs(google-vertex): fix duplicate readme (#3979)
- docs(openai): update structured output external schema file example (#3967)

## [0.112.4] - 2025-05-08

### Tests

- test: add unit test for src/redteam/constants.ts (#3963)
- test: add unit test for src/commands/view.ts (#3928)
- test: add unit test for src/redteam/commands/setup.ts (#3923)
- test: add unit test for src/constants.ts (#3922)
- test: add unit test for src/redteam/commands/report.ts (#3921)
- test: add unit test for src/redteam/types.ts (#3912)

### Added

- feat(assertions): add PI scorer (#3799)
- feat(redteam): add video strategy (#3820)
- feat(evals): optionally time out eval steps (#3765)

### Changed

- fix: foreign key error in better-sqlite3 and adapt new transaction API (#3937)
- chore(cli): add global `--verbose` option (#3931)
- chore(redteam): implement agentic plugin UI (#3880)
- chore(providers): improve error message in http provider transform (#3910)
- chore(cloud): improve error messages on cloud requests (#3934)
- chore: bump version 0.112.4 (#3939)
- chore(telemetry): implement minor telemetry changes (#3895)
- chore(telemetry): remove assertion-used event (#3894)
- chore(assertions): add throw error option for LLM Rubric if provider doesn't return a result or errors out (#3909)
- chore(cli): allow sharing urls with auth credentials (#3903)
- revert: "chore(cli): allow sharing urls with auth credentials" (#3918)
- refactor: improve self hosting environment variable handling (#3920)
- test: add unit test for src/models/eval.ts (#3904)
- test: add unit test for src/python/pythonUtils.ts (#3915)
- test: add unit test for src/redteam/constants.ts (#3881)
- test: fix huggingface dataset tests to mock environment variables (#3936)

### Fixed

- fix(redteam): filter null values in harmful completion provider output (#3908)
- fix(python): increase timeout for python path validation (#3914)
- fix(cli): read `.env` file prior to calling env var getters (#3892)

### Dependencies

- chore(deps): bump @anthropic-ai/sdk from 0.40.1 to 0.41.0 (#3930)
- chore(deps): bump @aws-sdk/client-bedrock-runtime from 3.799.0 to 3.803.0 (#3898)
- chore(deps): bump @aws-sdk/client-bedrock-runtime from 3.803.0 to 3.804.0 (#3913)
- chore(deps): bump openai from 4.96.2 to 4.97.0 (#3890)

### Documentation

- docs(http-provider): add documentation about returning object for custom parser (#3897)
- docs(http-provider): fix missing return statement in HTTP provider example (#3925)
- docs(blog): fix scroll to top when linking into blog post (#3889)
- docs(assertions): improve PI scorer documentation (#3924)
- docs(redteam): add memory poisoning plugin documentation (#3867)
- docs(usage): add information about HTTP Basic Authentication (#3919)
- docs(site): fix landing page content jumping on step switch (#3891)
- docs(blog): add mcp blog (#3893)

## [0.112.3] - 2025-05-02

### Tests

- test: add unit test for src/util/convertEvalResultsToTable.ts (#3876)
- test: add unit test for src/models/evalResult.ts (#3875)
- test: add unit test for src/types/index.ts (#3874)

### Changed

- Red team: Added memory poisoning plugin ([#3785](https://github.com/promptfoo/promptfoo/pull/3785)) @will-holley
- CLI: Improved progress bar visualization with thread grouping ([#3768](https://github.com/promptfoo/promptfoo/pull/3768)) @AISimplyExplained
- Improved red team strategy documentation ([#3870](https://github.com/promptfoo/promptfoo/pull/3870)) @mldangelo
- Bumped version to 0.112.2 ([#3872](https://github.com/promptfoo/promptfoo/pull/3872)) @sklein12
- Bumped version to 0.112.3 ([#3877](https://github.com/promptfoo/promptfoo/pull/3877)) @sklein12
- Implemented plumbing and prompt enabling customers to use cloud attacker and unified configurations ([#3852](https://github.com/promptfoo/promptfoo/pull/3852)) @MrFlounder
- Optimized Meteor tests for improved performance ([#3869](https://github.com/promptfoo/promptfoo/pull/3869)) @mldangelo
- Optimized Nova Sonic tests for improved performance ([#3868](https://github.com/promptfoo/promptfoo/pull/3868)) @mldangelo
- Retrieve unified config with provider from cloud ([#3865](https://github.com/promptfoo/promptfoo/pull/3865)) @sklein12
- Dataset plugins now clearly marked in setup UI ([#3859](https://github.com/promptfoo/promptfoo/pull/3859)) @mldangelo
- Moved maybeLoadFromExternalFile to file.ts ([#3851](https://github.com/promptfoo/promptfoo/pull/3851)) @benbuzz790

## [0.112.2] - 2025-05-01

### Tests

- test: add unit test for src/redteam/constants.ts (#3860)

### Added

- **feat(providers):** support Google Search grounding [#3800](https://github.com/promptfoo/promptfoo/pull/3800)
- **feat(providers):** mcp support for all models that support function calling [#3832](https://github.com/promptfoo/promptfoo/pull/3832)
- **feat(providers):** Add support for Amazon nova-sonic [#3713](https://github.com/promptfoo/promptfoo/pull/3713)

### Changed

- **fix:** allow escaping of `{{ }}` placeholders in prompts [#3858](https://github.com/promptfoo/promptfoo/pull/3858)
- **fix:** Trim CSV assertion values [#3863](https://github.com/promptfoo/promptfoo/pull/3863)
- **chore(providers):** add llama4 support for bedrock [#3850](https://github.com/promptfoo/promptfoo/pull/3850)
- **chore:** make custom metrics more obviously clickable [#3682](https://github.com/promptfoo/promptfoo/pull/3682)
- **refactor:** colocate fetching evalID [#3715](https://github.com/promptfoo/promptfoo/pull/3715)
- **chore:** Respect Max text length for variable cells in results table [#3862](https://github.com/promptfoo/promptfoo/pull/3862)
- **docs:** updates to grading documentation [#3848](https://github.com/promptfoo/promptfoo/pull/3848)
- **docs:** add false positives [#3857](https://github.com/promptfoo/promptfoo/pull/3857)
- **chore(workflows):** update permissions in GitHub workflows [#3849](https://github.com/promptfoo/promptfoo/pull/3849)
- **chore:** bump `openai` from 4.96.0 to 4.96.2 [#3853](https://github.com/promptfoo/promptfoo/pull/3853)
- **chore:** bump `vite` from 6.2.6 to 6.2.7 [#3856](https://github.com/promptfoo/promptfoo/pull/3856)
- **chore:** bump `@aws-sdk/client-bedrock-runtime` from 3.798.0 to 3.799.0 [#3854](https://github.com/promptfoo/promptfoo/pull/3854)
- **chore:** bump `@aws-sdk/client-bedrock-runtime` from 3.797.0 to 3.798.0 [#3843](https://github.com/promptfoo/promptfoo/pull/3843)
- **chore:** bump `@anthropic-ai/sdk` from 0.40.0 to 0.40.1 [#3842](https://github.com/promptfoo/promptfoo/pull/3842)
- **chore:** bump `formidable` from 3.5.2 to 3.5.4 [#3845](https://github.com/promptfoo/promptfoo/pull/3845)

### Fixed

- **fix(sharing):** sharing to self-hosted [#3839](https://github.com/promptfoo/promptfoo/pull/3839)
- **fix(webui):** align settings icon to top right in strategy cards [#2938](https://github.com/promptfoo/promptfoo/pull/2938)

### Documentation

- **docs(site):** improve pricing page [#3790](https://github.com/promptfoo/promptfoo/pull/3790)

## [0.112.1] - 2025-04-29

### Tests

- test: add unit test for src/share.ts (#3840)

### Changed

- chore: set telemetry key (#3838)
- chore: improve chunking (#3846)
- chore: bump version 0.112.1 (#3847)

## [0.112.0] - 2025-04-29

### Added

- feat(env): allow every env variable to be overridden within the env block in a promptfoo config (#3786)
- feat(redteam): homoglyph strategy (#3811)
- feat(redteam): add more encodings (#3815)
- feat(providers): add cerebras provider (#3814)

### Changed

- feat: persist search in url (#3717)
- feat: METEOR score (#3776)
- feat: enable custom response parser to optionally return provider response (#3824)
- fix: update dependencies to address npm audit issues (#3791)
- fix: accordion positioning in plugins view (#3807)
- fix: results api returns elements ordered by date (#3826)
- chore: write static plugin severity to metadata (#3783)
- chore: respect redteam commandLineOptions from config (#3782)
- chore: update telemetry endpoint (#3751)
- chore: add cloud log in link (#3787)
- chore: bump h11 from 0.14.0 to 0.16.0 in /examples/python-provider in the pip group across 1 directory (#3794)
- chore: bump openai from 4.95.1 to 4.96.0 (#3792)
- chore: bump h11 from 0.14.0 to 0.16.0 in /examples/redteam-langchain in the pip group across 1 directory (#3796)
- chore: add target option to cli redteam run (#3795)
- chore: bump @aws-sdk/client-bedrock-runtime from 3.787.0 to 3.796.0 (#3802)
- refactor: remove if string check (#3801) (Refactor categorized as chore)
- chore: add info banner for community red teams (#3809)
- chore(examples): remove moderation assertions from foundation model redteam (#3804)
- refactor: remove unused datasetGenerationProvider in favor of synthesizeProvider (#3818) (Refactor categorized as chore)
- chore: resolve relative provider paths from cloud configs (#3805)
- chore: bump @aws-sdk/client-bedrock-runtime from 3.796.0 to 3.797.0 (#3829)
- chore: bump @anthropic-ai/sdk from 0.39.0 to 0.40.0 (#3828)
- chore: bump version 0.112.0 (#3844)
- docs: donotanswer example (#3780)
- docs: "red team" two words (#3798)
- docs: add self-hosting caveats (#3808)
- docs: add CLAUDE.md (#3810)
- test: add unit test for src/redteam/plugins/xstest.ts (#3779)
- test: add unit test for src/models/eval.ts (#3827)

### Fixed

- fix(provider): OpenAI Realtime history issue (#3719)
- fix(matchers): score results correctly with trailing newlines. (#3823)
- fix(webui): overlapping text results pill on narrow screens (#3831)
- fix(build): add missing strategy entries for build (#3836)

### Dependencies

- chore(deps): update react-router-dom to v7.5.2 (#3803)
- chore(deps): move 'natural' to peer dependency (#3813)

### Documentation

- docs(plugins): `harmful:bias` => `bias` name correction (#3731)
- docs(vertex): put setup and config at the top (#3830)
- docs(site): add redirect from /docs to /docs/intro (#3837)

## [0.111.1] - 2025-04-22

### Tests

- test: add unit test for src/providers/mcp/client.ts (#3835)
- test: add unit test for src/providers/mcp/transform.ts (#3834)
- test: add unit test for src/redteam/strategies/simpleVideo.ts (#3822)
- test: add unit test for src/redteam/strategies/index.ts (#3821)
- test: add unit test for src/providers/cerebras.ts (#3819)
- test: add unit test for src/redteam/strategies/otherEncodings.ts (#3817)
- test: add unit test for src/redteam/strategies/index.ts (#3816)
- test: add unit test for src/redteam/strategies/homoglyph.ts (#3812)
- test: add unit test for src/util/file.ts (#3806)
- test: add unit test for src/envars.ts (#3788)

### Changed

- chore(release): bump version to 0.111.1 (#3778)
- chore(ui): capitalize "UI" in text (#3773)

### Fixed

- fix(redteam): correct the URL format in XSTest plugin (#3777)

### Dependencies

- chore(deps): bump @azure/identity from 4.9.0 to 4.9.1 (#3775)

### Documentation

- docs(about): add Ben Shipley to team section (#3758)

## [0.111.0] - 2025-04-21

### Tests

- test: add unit test for src/providers/defaults.ts (#3757)

### Added

- feat(grading): update OpenAI grading model to GPT-4.1 (#3741)
- feat(assertions): modify LLM Rubric rubricPrompt rendering to support arbitrary objects (#3746)
- feat(redteam): add donotanswer plugin (#3754)
- feat(redteam): add xstest plugin (#3771)
- feat(webui): add anchor link to specific row and show on top (#1582)

### Changed

- chore!(redteam): default to outputting generated Redteam config in same dir as input config (#3721)
- chore(providers): add support for gemini-2.5-flash (#3747)
- chore: use ajv with formats everywhere (#3716)
- chore(cli): improve readline handling and tests (#3763)
- chore(eval): add warning for redteam config without test cases (#3740)
- chore(providers): increase max output tokens for `google:gemini-2.5-pro-exp-03-25` to 2048 in Gemini example (#3753)
- chore(redteam): add canGenerateRemote property to redteam plugins (#3761)
- chore(webui): improve Eval Quick Selector (cmd+k) (#3742)
- chore: bump version to 0.111.0 (#3772)
- docs: update homepage (#3733)
- test: add unit test for src/redteam/plugins/donotanswer.ts (#3755)

### Dependencies

- chore(deps): bump @azure/identity from 4.8.0 to 4.9.0 (#3737)
- chore(deps): bump openai from 4.94.0 to 4.95.0 (#3736)
- chore(deps): bump openai from 4.95.0 to 4.95.1 (#3766)

### Documentation

- docs(redteam): add donotanswer to sidebar and plugins list (#3767)
- docs(redteam): add isRemote to all harmful plugins (#3769)
- docs(providers): update model IDs to latest versions (#3770)
- docs(about): add Asmi Gulati to team section (#3760)
- docs(about): add Matthew Bou to team section (#3759)

## [0.110.1] - 2025-04-17

### Added

- feat(openai): add support for GPT-4.1 model by [@mldangelo](https://github.com/promptfoo/promptfoo/pull/3698)
- feat(openai): add support for o4-mini reasoning model by [@mldangelo](https://github.com/promptfoo/promptfoo/pull/3727)
- feat(openai): add support for o4-mini reasoning model (#3727)

### Changed

- feat: Change pass rate to ASR and add export in report by [@sklein12](https://github.com/promptfoo/promptfoo/pull/3694)
- fix: Update prompt extraction to work in more scenarios without providing a prompt by [@sklein12](https://github.com/promptfoo/promptfoo/pull/3697)
- fix: google is valid function call allow property_ordering field in tool schema by [@abrayne](https://github.com/promptfoo/promptfoo/pull/3704)
- fix: settings positioning in strategies view by [@typpo](https://github.com/promptfoo/promptfoo/pull/3723)
- fix: stricter test for null or undefined in transform response by [@typpo](https://github.com/promptfoo/promptfoo/pull/3730)
- chore(dependencies): update dependencies to latest versions by [@mldangelo](https://github.com/promptfoo/promptfoo/pull/3693)
- chore: rename owasp plugin presets by [@typpo](https://github.com/promptfoo/promptfoo/pull/3695)
- chore: expand frameworks section by [@typpo](https://github.com/promptfoo/promptfoo/pull/3700)
- chore(self-hosting): update self-hosting instructions by [@mldangelo](https://github.com/promptfoo/promptfoo/pull/3701)
- chore: bump openai from 4.93.0 to 4.94.0 by [@dependabot](https://github.com/promptfoo/promptfoo/pull/3702)
- chore(cli): When sharing, show auth-gate prior to re-share confirmation by [@will-holley](https://github.com/promptfoo/promptfoo/pull/3706)
- chore: email verification analytics by [@sklein12](https://github.com/promptfoo/promptfoo/pull/3708)
- chore(cli): improves robustness of hasEvalBeenShared util by [@will-holley](https://github.com/promptfoo/promptfoo/pull/3709)
- chore: easily remove plugins/strats from review page by [@typpo](https://github.com/promptfoo/promptfoo/pull/3711)
- chore: bump the npm_and_yarn group with 2 updates by [@dependabot](https://github.com/promptfoo/promptfoo/pull/3714)
- chore(cli): Health check API before running Redteam by [@will-holley](https://github.com/promptfoo/promptfoo/pull/3718)
- chore: make strategies configurable where applicable by [@typpo](https://github.com/promptfoo/promptfoo/pull/3722)
- chore: remove moderation assertions from foundation model redteam example by [@mldangelo](https://github.com/promptfoo/promptfoo/pull/3725)
- chore(cli): Improve description of Redteam run command by [@will-holley](https://github.com/promptfoo/promptfoo/pull/3720)
- chore: better parsing by [@MrFlounder](https://github.com/promptfoo/promptfoo/pull/3732)
- docs: add owasp selection image by [@typpo](https://github.com/promptfoo/promptfoo/pull/3696)
- docs: best-of-n documentation fixes by [@typpo](https://github.com/promptfoo/promptfoo/pull/3712)
- perf(webui): Reduce memory usage of eval results by [@will-holley](https://github.com/promptfoo/promptfoo/pull/3678)
- refactor: update export syntax for functions by [@mldangelo](https://github.com/promptfoo/promptfoo/pull/3734)
- test: add unit test for src/providers/google/util.ts by [@gru-agent](https://github.com/promptfoo/promptfoo/pull/3705)
- test: add unit test for src/redteam/commands/poison.ts by [@gru-agent](https://github.com/promptfoo/promptfoo/pull/3728)
- chore: bump version 0.110.1 (#3739)
- refactor: update export syntax for functions (#3734)

### Fixed

- fix(providers): output json rather than string from google live provider by [@abrayne](https://github.com/promptfoo/promptfoo/pull/3703)
- fix(cli): Use correct url for sharing validation by [@will-holley](https://github.com/promptfoo/promptfoo/pull/3710)
- fix(cli/redteam/poison): Write docs to the output dir by [@will-holley](https://github.com/promptfoo/promptfoo/pull/3726)
- fix(evaluator): handle prompt rendering errors gracefully by [@mldangelo](https://github.com/promptfoo/promptfoo/pull/3729)
- fix: stricter test for null or undefined in transform response (#3730)
- fix(evaluator): handle prompt rendering errors gracefully (#3729)

### Documentation

- docs(sharing): add troubleshooting section for upload issues by [@mldangelo](https://github.com/promptfoo/promptfoo/pull/3699)

## [0.110.0] - 2025-04-14

### Tests

- test: add unit test for src/redteam/commands/poison.ts (#3728)
- test: add unit test for src/providers/google/util.ts (#3705)
- test: add unit test for src/app/src/pages/eval/components/TableSettings/hooks/useSettingsState.ts (#3679)

### Added

- feat(assertions): add GLEU metric (#3674)
- feat(providers): add Grok-3 support (#3663)
- feat(providers): add support for AWS Bedrock Knowledge Base (#3576)
- feat(openai): add support for GPT-4.1 model (#3698)
- feat: Change pass rate to ASR and add export (#3694)

### Changed

- fix: correct formatting issues (#3688)
- chore(webui): add X to report drawer (#3680)
- chore(share): improve error message on sharing (#3654)
- chore(redteam): implement reset button for strategies (#3684)
- chore(report): make eval output text expansion clearer (#3681)
- chore(report): make it clearer that plugins on the report can be clicked (#3683)
- chore(webui): change model to target in report view (#3646)
- chore(strategies): update Large preset strategies (#3675)
- chore(docker): update base images to Node.js 22 (#3666)
- chore(redteam): make audio strategy remote-only (#3618)
- chore(redteam): remove stale check for buildDate when fetching a config from cloud (#3658)
- docs: improve styles on nav buttons (#3637)
- docs: update user count to 75,000+ (#3662)
- refactor: change multimodal live to live (#3657)
- refactor(util): consolidate tool loading and rendering (#3642)
- test: add unit test for src/commands/auth.ts (#3652)
- chore: easily remove plugins/strats from review page (#3711)
- perf(webui): Reduce memory usage of eval results (#3678)
- chore: bump version 0.110.0 (#3692)
- chore: better parsing (#3732)
- chore: remove moderation assertions from foundation model redteam example (#3725)
- chore: make strategies configurable where applicable (#3722)
- chore(cli): Improve description of Redteam run command (#3720)
- chore(cli): Health check API before running Redteam (#3718)
- chore: bump the npm_and_yarn group with 2 updates (#3714)
- chore(cli): improves robustness of hasEvalBeenShared util (#3709)
- chore: email verification analytics (#3708)
- chore(cli): When sharing, show auth-gate prior to re-share confirmation (#3706)
- chore: bump openai from 4.93.0 to 4.94.0 (#3702)
- chore: expand frameworks section (#3700)
- chore: rename owasp plugin presets (#3695)
- chore(dependencies): update dependencies to latest versions (#3693)

### Fixed

- fix(auth): remove deprecated login flow (#3650)
- fix(evals): implement sharing idempotence (#3653)
- fix(huggingface): disable var expansion for huggingface datasets to prevent array field expansion (#3687)
- fix(logger): resolve `[Object object]` empty string error (#3638)
- fix(providers): address scenario where type refers to function field rather than schema type (#3647)
- fix(providers): handle transformRequest for Raw HTTP (#3665)
- fix(providers): resolve Google Vertex AI output format (#3660)
- fix(providers): support gemini system_instruction prompt format (#3672)
- fix(share): add backward compatibility for '-y' flag (#3640)
- fix(share): ensure promptfoo share respects sharing config from promptfooconfig.yaml (#3668)
- fix(testCaseReader): make JSON test file parsing preserve test case structure (#3651)
- fix(webui): fix eval comparison mode filter (#3671)
- fix(cli/redteam/poison): Write docs to the output dir (#3726)
- fix: settings positioning in strategies view (#3723)
- fix(cli): Use correct url for sharing validation (#3710)
- fix: google is valid function call allow property_ordering field in tool schema (#3704)
- fix(providers): output json rather than string from google live provider (#3703)
- fix: Update prompt extraction to work in more scenarios without providing a prompt (#3697)

### Dependencies

- chore(deps): bump @aws-sdk/client-bedrock-runtime from 3.784.0 to 3.785.0 (#3644)
- chore(deps): bump @aws-sdk/client-bedrock-runtime from 3.785.0 to 3.787.0 (#3670)
- chore(deps): bump openai from 4.92.1 to 4.93.0 (#3643)
- chore(deps): bump vite from 6.2.5 to 6.2.6 in the npm_and_yarn group (#3677)

### Documentation

- docs(nav): add lm security db to nav (#3690)
- docs(blog): add interactive blog on invisible Unicode threats (#3621)
- docs: best-of-n documentation fixes (#3712)
- docs(self-hosting): update self-hosting instructions (#3701)
- docs(sharing): add troubleshooting section for upload issues (#3699)
- docs: add owasp selection image (#3696)

## [0.109.1] - 2025-04-08

### Added

- feat: Eval sharing idempotence (#3608)

### Changed

- chore(schema): make extensions field nullable (#3611)
- chore(webui): add multi-turn tool discovery to UI (#3622)
- chore(scripts): ensure GitHub CLI is installed in preversion (#3614)
- refactor(share): improve formatting of cloud sharing instructions (#3628)
- refactor(tests): consolidate and reorganize test files (#3616)
- chore: bump version 0.109.1 (#3634)
- chore: bump version 0.109.0 (#3613)

### Fixed

- fix(assertions): handle both string and object outputs from llm-rubric providers (#3624)
- fix(assertions): fix google is-valid-function-call (#3625)
- fix(eval): handle providers array with file references to multiple providers (#3617)

### Dependencies

- chore(deps): bump @aws-sdk/client-bedrock-runtime from 3.782.0 to 3.784.0 (#3619)
- chore(deps): bump openai from 4.91.1 to 4.92.1 (#3620)
- chore(deps): update dependencies to resolve vulnerabilities (#3631)

### Documentation

- docs(contributing): add guidance on adding a new assertion (#3610)
- docs(enterprise): add enterprise documentation (#3596)
- docs(moderation): update moderation documentation for LlamaGuard 3 (#3630)
- docs(providers): clarify AWS Bedrock credential resolution order (#3633)
- docs(providers): improve Lambda Labs documentation (#3615)

### Tests

- test(providers): add unit test for src/providers/google/util.ts (#3626)
- test: add unit test for src/commands/share.ts (#3641)
- test: add unit test for src/app/src/pages/eval/components/store.ts (#3635)
- test: add unit test for src/types/index.ts (#3612)

## [0.109.0] - 2025-04-08

### Added

- feat(eval): track assertion tokens in token usage (#3551)
- feat(plugins): add CCA plugin with documentation and grader (#3590)
- feat(providers): add Google valid function call support (#3605)
- feat(providers): add Lambda Labs integration (#3601)
- feat(webui): add pass rate column (#3580)

### Changed

- chore(api): prefix API routes with /api/v1/ (#3587)
- chore(evals): remove print option from evals data grid (#3595)
- chore(webui): update provider selector in create eval page (#3597)

### Fixed

- fix(dataset): resolve issue when generating a dataset without a `providers` key in configuration (#3603)
- fix(server): prevent server crash when unknown model is selected (#3593)

### Dependencies

- chore(deps): bump vite from 6.2.4 to 6.2.5 in the npm_and_yarn group (#3594)
- chore(deps): bump @aws-sdk/client-bedrock-runtime from 3.779.0 to 3.782.0 (#3592)

### Documentation

- docs(plugins): add llms.txt plugin and convert config to TypeScript (#3600)
- docs(plugins): remove duplicate plugins in list (#3599)
- docs(providers): add Llama 4 model details (#3598)
- docs(self-hosting): clarify configuration and sharing options (#3591)

## [0.108.0] - 2025-04-03

### Tests

- test: add unit test for src/providers/lambdalabs.ts (#3602)

### Added

- feat(sharing): migrate sharing to promptfoo.app (#3572)
- feat(providers): add Google AI Studio tool use (#3564)
- feat(providers): add promptfoo model endpoint (#3534)
- feat(providers): implement Google Live mock stateful API (#3500)
- feat(redteam): add multi-turn tool discovery plugin (#3448)
- feat(dataset-generation): output generated datasets as CSV (#3573)

### Changed

- chore(redteam): add OWASP red team mappings (#3581)
- chore(webui): link URLs in metadata (#3569)
- chore(webui): use datagrids for Prompts, Datasets, and History (#3556)
- chore(build): split test and build jobs for faster CI workflow (#3586)
- chore: 0.108.0 (#3589)
- docs: add link to API reference (#3583)
- docs: add screenshot (#3582)
- docs: update docs around Google tools and rename multimodal live (#3578)
- refactor: rename vertexUtil to util and Google provider to AIS provider (#3567)
- test: add unit test for src/commands/generate/dataset.ts (#3575)

### Fixed

- fix(providers): make AIStudio & Live handle system prompts as thoroughly as vertex (#3588)
- fix(providers): enable Google to load tools from vars (#3579)
- fix(csv): update CSV docs and trim whitespace for keys in CSV test files (#3571)

### Dependencies

- chore(deps): bump @aws-sdk/client-bedrock-runtime from 3.778.0 to 3.779.0 (#3563)
- chore(deps): bump openai from 4.90.0 to 4.91.0 (#3562)
- chore(deps): bump openai from 4.91.0 to 4.91.1 (#3577)
- chore(deps): update jspdf and dompurify dependencies (#3585)
- chore(deps): update to vite 6 (#3584)

### Documentation

- docs(azure): add guidance on configuring DeepSeek models (#3559)

## [0.107.7] - 2025-04-01

### Added

- feat(evals): add evals index page (#3554)
- feat(guardrails): implement adaptive prompting guardrails (#3536)
- feat(prompts): add support for loading prompts from CSV files (#3542)
- feat(providers): load arbitrary files in nested configs in python provider (#3540)
- feat(redteam): add UnsafeBench plugin for testing unsafe image handling (#3422)

### Changed

- chore: fix type of Prompt to use omit (#3526)
- chore: hide navbar during report PDF generation (#3558)
- chore(dependencies): update package dependencies to latest versions (#3544)
- docs: add openapi reference page (#3550)
- docs: add foundation model guide (#3531)
- docs: rename guide (#3546)
- docs: update multi modal guide (#3547)
- refactor: improve google types (#3549)
- refactor: unify google apis (#3548)
- test: add unit test for src/python/pythonUtils.ts (#3508)
- chore: bump @aws-sdk/client-bedrock-runtime from 3.775.0 to 3.777.0 (#3521)
- chore: bump @aws-sdk/client-bedrock-runtime from 3.777.0 to 3.778.0 (#3541)
- chore: bump openai from 4.89.1 to 4.90.0 (#3520)
- chore: bump version 0.107.7 (#3560)
- chore: bump vite from 5.4.15 to 5.4.16 in the npm_and_yarn group (#3555)
- Revert "docs(azure): add guidance on configuring DeepSeek models" (#3561)

### Fixed

- fix(assertions): include reason in python score threshold message (#3528)
- fix(assertions): log all reasons in g-eval (#3522)
- fix(datasets): add support for jsonl test cases (#3533)
- fix(http): template strings directly in url (#3525)
- fix(providers): add logging and fix custom python provider caching (#3507)
- fix(redteam): correct tool count (#3557)
- fix(webui): handle : characters better in metadata search (#3530)

### Documentation

- docs(azure-example): update assistant prompts and test cases (#3529)
- docs(red-team): add metadata to foundation models guide (#3532)
- docs(sagemaker): improve documentation (#3539)
- docs(troubleshooting): add guidance for better-sqlite version mismatch (#3537)

## [0.107.6] - 2025-03-28

### Tests

- test: add unit test for src/models/eval.ts (#3553)
- test: add unit test for src/prompts/processors/csv.ts (#3543)
- test: add unit test for src/providers/promptfooModel.ts (#3535)

### Added

- feat(providers): add support for Amazon SageMaker (#3413)

### Changed

- feat: litellm provider (#3517)
- fix: handle circular provider references (#3511)
- chore: bump openai from 4.89.0 to 4.89.1 (#3509)
- chore(blog): improve pagination and post grid UI (#3504)
- chore: add support for `apiKeyRequired` in openai provider (#3513)
- chore: bump version 0.107.6 (#3519)
- docs: owasp red teaming guide (#3101)

### Fixed

- fix(providers): support token counting for every major type of bedrock model (#3506)
- fix(env): add override option to dotenv.config for --env-file support (#3502)

## [0.107.5] - 2025-03-26

### Tests

- test: add unit test for src/providers/openai/index.ts (#3514)
- test: add unit test for src/models/evalResult.ts (#3512)

### Added

- feat(csv): add CSV metadata column support with array values (#2709)

### Changed

- chore: add filepaths to debug output (#3464)
- chore: remove generate test cases button from UI (#3475)
- chore(content): update user statistics (#3460)
- chore(providers): add support and docs for gemini 2.5 pro to Google Chat Provider (#3485)
- chore(providers): support refusal and JSON schemas in openai responses api (#3456)
- chore(providers): update openai model costs and add missing models (#3454)
- chore(redteam): add a PlinyGrader to more accurately grade Pliny results (#3478)
- chore: bump @aws-sdk/client-bedrock-runtime from 3.758.0 to 3.772.0 (#3452)
- chore: bump @aws-sdk/client-bedrock-runtime from 3.772.0 to 3.774.0 (#3482)
- chore: bump @aws-sdk/client-bedrock-runtime from 3.774.0 to 3.775.0 (#3498)
- chore: bump openai from 4.88.0 to 4.89.0 (#3451)
- chore: bump version 0.107.5 (#3505)
- chore: bump vite from 5.4.14 to 5.4.15 in the npm_and_yarn group (#3483)
- docs: ensure consistent redteam flag usage in guides (#3477)
- docs: reduce size of profile pic (#3484)
- test: add unit test for src/app/src/pages/redteam/setup/components/strategies/utils.ts (#3495)
- test: add unit test for src/providers/openai/util.ts (#3455)

### Fixed

- fix(togetherai): ensure max_tokens is respected in configuration (#3468)
- fix(providers): handle malformed response in a21 (#3465)
- fix(csv): newlines in CSVs (#3459)
- fix(providers): simulated user bugs (#3463)
- fix(assertions): replace logical OR with nullish coalescing for thresholds (#3486)
- fix(redteam): filter out template variables in entity extraction (#3476)
- fix(redteam): type of ALL_STRATEGIES to be as const (#3494)

### Dependencies

- chore(deps): update dependencies to latest versions (#3453)

### Documentation

- docs(contributing): enhance contributing guide with additional details and formatting (#3457)
- docs(examples): improve instructions for running 4o vs. 4o mini example (#3474)
- docs(multilingual): improve multilingual strategy documentation (#3487)
- docs(readme): improve README formatting and add new sections (#3461)
- docs(security): add security policy (#3470)
- docs(site): add Faizan to team page (#3473)
- docs(site): add will to team page (#3472)

## [0.107.4] - 2025-03-20

### Tests

- test: add unit test for src/assertions/similar.ts (#3490)
- test: add unit test for src/assertions/rouge.ts (#3489)
- test: add unit test for src/assertions/levenshtein.ts (#3488)
- test: add unit test for src/redteam/graders.ts (#3479)
- test: add unit test for src/logger.ts (#3467)
- test: add unit test for src/redteam/providers/toolDiscoveryMulti.ts (#3450)
- test: add unit test for src/redteam/graders.ts (#3449)
- test: add unit test for src/providers/openai/util.ts (#3441)

### Added

- feat(providers): Added support for OpenAI Responses API (#3440)

### Changed

- chore(dependencies): Bumped OpenAI from 4.87.4 to 4.88.0 (#3436)
- chore(webui): Included error message in toast (#3437)
- chore(providers): Added o1-pro (#3438)
- chore(scripts): Specified repository for postversion PR creation (#3432)
- test: Added unit test for src/evaluatorHelpers.ts (#3430)
- chore: bump version 0.107.4 (#3447)

### Fixed

- fix(Dockerfile): Created .promptfoo directory in Dockerfile and removed initContainer (#3435)
- fix(providers): Fixed caching behavior for Azure assistants (#3443)
- fix(providers): Resolved Go provider CallApi redeclaration issue (#3414)
- fix(redteam): Added missing constants for RAG poisoning plugin (#3375)

### Documentation

- docs(blog): Added misinformation blog post (#3433)
- docs(examples): Added redteam-azure-assistant example (#3446)
- docs(redteam): Added guidance on purpose for image redteams (#3444)
- docs(redteam): Created guides section under red teaming (#3445)
- docs(site): Added responsible disclosure policy (#3434)

## [0.107.3] - 2025-03-19

### Tests

- test: add unit test for src/providers/azure/util.ts (#3427)
- test: add unit test for src/providers/azure/warnings.ts (#3426)

### Changed

- chore(providers): improve Azure Assistant integration (#3424)
- chore(providers): add Google multimodal live function callbacks (#3421)
- refactor(providers): split Azure provider into multiple files and update model pricing (#3425)
- docs: add multi-modal redteam example (#3416)
- chore: bump version 0.107.3 (#3431)

### Dependencies

- chore(deps): bump openai from 4.87.3 to 4.87.4 (#3428)

## [0.107.2] - 2025-03-17

### Tests

- test: add unit test for src/redteam/graders.ts (#3423)
- test: add unit test for src/providers/golangCompletion.ts (#3415)

### Added

- feat(assertions): update factuality grading prompt to improve compatibility across many different providers (#3408)
- feat(providers): add support for OpenAI Realtime API (#3383)
- feat(providers): update default Anthropic providers to latest version (#3388)

### Changed

- chore(cli): set PROMPTFOO_INSECURE_SSL to true by default (#3397)
- chore(webui): add success filter mode (#3387)
- chore(webui): add more copying options in EvalOutputPromptDialog (#3379)
- chore(onboarding): update presets (#3411)
- chore(auth): improve login text formatting (#3389)
- chore(init): add fallback to 'main' branch for example fetching (#3417)
- chore(prompts): remove unused prompts from grading.ts (#3407)
- chore(redteam): update entity extraction prompt (#3405)
- refactor(providers): split Anthropic provider into modular components (#3406)
- chore: bump version 0.107.2 (#3419)
- revert: "fix(workflow): temporarily disable redteam-custom-enterprise-server job" (#3418)

### Fixed

- fix(providers): update Bedrock output method signature (#3409)
- fix(redteam): correct strategyId for jailbreak (#3399)

### Dependencies

- chore(deps): update dependencies to latest stable versions (#3385)

### Documentation

- docs(blog): add data poisoning article (#2566)
- docs(examples): update Amazon Bedrock provider documentation (#3401)
- docs(guides): add documentation on testing guardrails (#3403)
- docs(guides): add more content on agent and RAG testing (#3412)
- docs(providers): update AWS Bedrock documentation with Nova details (#3395)
- docs(redteam): remove duplicate plugin entry (#3393)
- docs(redteam): update examples (#3394)
- docs(style): introduce a cursor rule for documentation and do some cleanup (#3404)

## [0.107.1] - 2025-03-14

### Tests

- test: add unit test for src/redteam/strategies/iterative.ts (#3400)

### Fixed

- fix(workflow): temporarily disable redteam-custom-enterprise-server job (#3410)

### Changed

- chore: more copying options in EvalOutputPromptDialog (#3379)
- chore: add filter mode (#3387)
- chore(providers): update default Anthropic providers to latest version (#3388)
- chore(auth): improve login text formatting (#3389)
- chore: PROMPTFOO_INSECURE_SSL true by default (#3397)
- chore: bump version 0.107.1 (#3398)
- docs: update redteam examples (#3394)

### Dependencies

- chore(deps): update dependencies to latest stable versions (#3385)

### Documentation

- docs(redteam): remove duplicate plugin entry (#3393)

## [0.107.0] - 2025-03-13

### Tests

- test: add unit test for src/globalConfig/cloud.ts (#3391)
- test: add unit test for src/providers/openai/util.ts (#3384)
- test: add unit test for src/redteam/graders.ts (#3382)

### Added

- feat(cli): Add model-scan command (#3323)
- feat(webui): Add metadata filtering in ResultsTable (#3368)
- feat(providers): Add multi-modal live sequential function calls (#3345)
- feat(server): Load dotenv file when starting server (#3321)
- feat(redteam): Add audio strategy (#3347)
- feat(redteam): Add convert to image strategy (#3342)
- feat(webui): Add download failed tests dialog (#3327)

### Changed

- chore(providers): Add Bedrock support for DeepSeek (#3363)
- chore(docs): Add Cursor AI rules for development workflow (#3326)
- chore(webui): Sync custom policies UI changes from promptfoo-cloud (#3257)
- chore(redteam): Make image jailbreak strategy runnable (#3361)
- chore(redteam): Add missing audio and image descriptions (#3372)
- chore(webui): Improve keyboard shortcut order in DownloadMenu (#3330)
- chore(error): Improve malformed target response error message (#3341)
- chore(prompts): Support j2 files (#3338)
- chore(providers): Add missing Bedrock models (#3362)
- chore(providers): Improve support for Azure reasoning models and update documentation (#3332)
- chore(providers): Integrate DeepSeek reasoning context into output (#3285)
- chore(providers): Support entire ProviderResponse output (#3343)
- chore(providers): Support multi-segment prompts in google:live provider (#3373)
- chore(redteam): Add fallback to harmful grader for specific ID patterns (#3366)
- chore(redteam): Add pluginId to plugin metadata (#3367)
- chore(redteam): Add strategyId metadata to test cases (#3365)
- chore(release): Bump version to 0.107.0 (#3378)
- chore(webui): Clean up YAML from download menu (#3328)
- chore(webui): Improve styling of table settings modal (#3329)
- chore(webui): Improve YAML editor component (#3325)
- chore(webui): Sort display metrics alphabetically in eval output cells (#3364)
- refactor(redteam): Remove harmCategory from harmful plugin vars (#3371)

### Fixed

- fix(evaluator): Merge test case metadata with provider response metadata (#3344)
- fix(redteam): Include assertion in remote grading result (#3349)
- fix(providers): Fix environment variable substitution in HTTP provider headers (#3335)
- fix(redteam): Update moderation flag default and adjust test case metadata (#3377)
- fix(share): Correct URL display when self-hosting (#3312)
- fix(webui): Fix missing plugins in report view (#3356)

### Dependencies

- chore(deps): Bump @azure/identity from 4.7.0 to 4.8.0 (#3352)
- chore(deps): Bump @babel/runtime from 7.26.7 to 7.26.10 in the npm_and_yarn group (#3348)
- chore(deps): Bump openai from 4.86.2 to 4.87.3 (#3353)
- chore(deps): Bump the npm_and_yarn group with 3 updates (#3336)
- chore(deps): Run `npm audit fix` (#3359)

### Documentation

- docs(blog): Add sensitive information disclosure post (#3350)
- docs(examples): Add foundation model redteam example (#3333)
- docs(scanner): Add model scanner documentation (#3322)

## [0.106.3] - 2025-03-07

### Added

- feat(redteam): Advanced redteam configurations from cloud provider (#3303)
- feat(redteam): Advanced redteam configurations from cloud provider (#3303)

### Changed

- chore: Bump version 0.106.3 (#3320)
- chore(providers): Add EU Nova models to Bedrock (#3318)
- chore: bump version 0.106.2 (#3317)

### Fixed

- fix(webui): Setting custom target ID (#3319)
- fix(providers): amazon nova outputs

### Documentation

- docs(self-hosting): Add a note about PROMPTFOO_CONFIG_DIR (#3315)

## [0.106.2] - 2025-03-07

### Changed

- chore(providers): add claude 3.7 thinking support in bedrock (#3313)
- chore(providers): add `showThinking` option to anthropic and bedrock (#3316)
- chore: Update cloud provider prefix (#3311)

## [0.106.1] - 2025-03-06

### Tests

- test: add unit test for src/providers/azure/moderation.ts (#3298)
- test: add unit test for src/providers/defaults.ts (#3297)
- test: add unit test for src/providers/defaults.ts (#3294)

### Added

- feat(providers): Google Multimodal Live provider by @abrayne in #3270
- feat(providers): add support for gpt-4o-audio-preview by @mldangelo in #3302
- feat(cloud): Fetch provider from cloud by @sklein12 in #3299
- feat(moderation): add Azure Content Safety API moderation by @MrFlounder in #3292

### Changed

- chore: bump version 0.106.1 by @MrFlounder in #3310
- chore(build): add pnpm support by @mldangelo in #3307
- chore(config): add fallback for eval without configuration by @mldangelo in #3279
- chore(config): enhance error message formatting by @mldangelo in #3306
- chore(dep): bump @anthropic-ai/sdk from 0.38.0 to 0.39.0 by @dependabot in #3269
- chore(dep): bump openai from 4.86.1 to 4.86.2 by @dependabot in #3305
- chore(providers): enable templating of Google API credentials by @mldangelo in #3283
- chore(providers): support for xai region by @typpo in #3281
- chore(scripts): remove unused and undocumented install script by @mldangelo in #3308
- chore(webui): set proper MIME types for JavaScript files by @mldangelo in #3271
- docs: more bedrock multimodal docs by @typpo in #3268
- docs: show remote status for plugins by @typpo in #3272
- docs: update azure moderation doc by @MrFlounder in #3309
- docs: improve JavaScript provider documentation by @mldangelo in #3301
- test: add unit test for src/globalConfig/accounts.ts by @gru-agent in #3254
- test: add unit test for src/providers/vertexUtil.ts by @gru-agent in #3278
- test: add unit test for src/util/cloud.ts by @gru-agent in #3300
- test: add unit test for src/providers/golangCompletion.ts by @gru-agent in #3276

### Fixed

- fix(providers): remove duplicate CallApi in golang completion by @MrFlounder in #3275
- fix(providers): support @smithy/node-http-handler ^4.0.0 by @aloisklink in #3288
- fix(config): env vars in promptfooconfig.yaml files are strings by @mldangelo in #3273
- fix(eval): honor evaluateOptions when config file is in a different directory by @mldangelo in #3287
- fix(providers): catch Vertex finish_reason errors correctly by @kieranmilan in #3277

## [0.106.0] - 2025-03-03

### Tests

- test: add unit test for src/providers/google.ts (#3284)
- test: add unit test for src/types/index.ts (#3274)

### Changed

- feat: base64 loader for images (#3262)
- feat: allow prompt functions to return config (#3239)
- fix: infinite rerender in provider editor (#3242)
- chore(providers): refactor OpenAI image provider to remove OpenAI Node SDK dependency (#3245)
- chore(providers): replace OpenAI moderation provider SDK with fetch (#3248)
- chore: Add Foundational Model Reports links to Resources menu and footer (#3250)
- chore: inference limit warning (#3253)
- chore: Fix an error in Google SpreadSheet(Authenticated) with a header without a value (#3255)
- chore: bump version 0.106.0 (#3267)
- test: add unit test for src/providers/openai/util.ts (#3241)

### Dependencies

- chore(deps): update dependencies to latest versions (#3247)

### Documentation

- docs(press): add new podcast to press page (#3252)

## [0.105.1] - 2025-02-28

### Added

- feat(providers): add support for execution of function/tool callbacks in Vertex provider (@abrayne) [#3215](https://github.com/promptfoo/promptfoo/pull/3215)

### Changed

- chore(cli): refactor share command (@mldangelo) [#3234](https://github.com/promptfoo/promptfoo/pull/3234)
- chore(providers): add support for GPT-4.5 OpenAI model (@mldangelo) [#3240](https://github.com/promptfoo/promptfoo/pull/3240)
- chore(providers): lazy load replicate provider (@typpo) [#3220](https://github.com/promptfoo/promptfoo/pull/3220)
- chore(providers): support inject vars in query params for raw requests for http provider (@sklein12) [#3233](https://github.com/promptfoo/promptfoo/pull/3233)
- chore(redteam): map RBAC-tagIds when pulling redteam configs from the cloud (@sklein12) [#3229](https://github.com/promptfoo/promptfoo/pull/3229)
- chore(webui): add reusable error boundary component (@mldangelo) [#3224](https://github.com/promptfoo/promptfoo/pull/3224)
- chore(webui): fix progress to history redirects (@mldangelo) [#3217](https://github.com/promptfoo/promptfoo/pull/3217)
- chore(webui): make datasets optional in history and prompts components (@mldangelo) [#3235](https://github.com/promptfoo/promptfoo/pull/3235)
- revert: "chore: Map RBAC-tagIds when pulling redteam configs from the cloud" (@sklein12) [#3231](https://github.com/promptfoo/promptfoo/pull/3231)
- docs: update Claude vs GPT comparison (@AISimplyExplained) [#3216](https://github.com/promptfoo/promptfoo/pull/3216)
- test: add unit test for src/app/src/pages/history/History.tsx (@gru-agent) [#3197](https://github.com/promptfoo/promptfoo/pull/3197)
- test: add unit test for src/providers/vertexUtil.ts (@gru-agent) [#3208](https://github.com/promptfoo/promptfoo/pull/3208)
- test: add unit test for src/server/server.ts (@gru-agent) [#3198](https://github.com/promptfoo/promptfoo/pull/3198)

### Dependencies

- chore(deps): bump @aws-sdk/client-bedrock-runtime from 3.751.0 to 3.755.0 (@dependabot) [#3213](https://github.com/promptfoo/promptfoo/pull/3213)
- chore(deps): bump version 0.105.1 (@mldangelo) [#3244](https://github.com/promptfoo/promptfoo/pull/3244)

### Documentation

- docs(command-line): update documentation with new commands and options (@mldangelo) [#3223](https://github.com/promptfoo/promptfoo/pull/3223)
- docs(vertex): enhance and update Vertex AI documentation (@mldangelo) [#3107](https://github.com/promptfoo/promptfoo/pull/3107)

### Tests

- test(history): remove obsolete History component tests (@mldangelo) [#3218](https://github.com/promptfoo/promptfoo/pull/3218)

## [0.105.0] - 2025-02-25

### Added

- feat(assertions): add custom assertion scoring functions (#3142)
- feat(providers): add Claude 3.7 (#3200)
- feat(providers): add Databricks provider (#3124)
- feat(providers): add support for multiple providers in single config file (#3156)
- feat(webui): add HTTPS option for raw request in redteam setup (#3149)

### Changed

- chore!(providers): remove direct provider exports in favor of loadApiProvider (#3183)
- chore(build): enable SWC for ts-node for faster dev server (#3126)
- chore(eval): add eval-id to --filter-failing and --filter-errors-only eval flags (#3174)
- chore(logging): replace console.error with logger.error (#3175)
- chore(providers): add support for Anthropic Claude 3.7 Sonnet model (#3202)
- chore(providers): add support for Claude on Vertex (#3209)
- chore(providers): update Claude 3.7 Sonnet configurations (#3199)
- chore(redteam): refactor HarmBench plugin (#3176)
- chore(release): bump version to 0.105.0 (#3210)
- chore(webui): add pagination to eval selector (#3189)
- chore(webui): add pagination to reports index frontend (#3190)
- chore(webui): add toggle for application vs model testing (#3194)
- chore(webui): enhance dataset dialog and table UI (#3154)
- chore(webui): improve external systems section styling (#3195)
- chore(webui): improve prompts page view (#3135)
- chore(webui): modernize UI components (#3150)
- chore(webui): refactor data loading in progress view for reusability (#3136)
- chore(webui): return detailed error messages from fetch (#3145)
- chore(webui): sync UI improvements from cloud (#3164)
- chore(webui): update outdated onboarding models (#3130)
- refactor(env): centralize environment variable schema (#3105)
- refactor(providers): extract provider registry to dedicated module (#3127)
- refactor(utils): separate database utilities from general utilities (#3184)
- refactor(webui): rename progress to history (#3196)

### Fixed

- fix(cli): fix list command for datasets (#3163)
- fix(cli): resolve issue where script.py:myFunc fails fs stat check with PROMPTFOO_STRICT_FILES=true (#3133)
- fix(env): ensure environment variables are properly merged and rendered in Nunjucks (#3134)
- fix(providers): update Go toolchain version to valid syntax (#3170)
- fix(providers): add JSON stringify for debug output in `http` provider (#3131)
- fix(providers): correct Gemini/OpenAI format conversion (#3206)
- fix(providers): handle OpenRouter empty content (#3205)
- fix(providers): properly classify API errors with ResultFailureReason.ERROR (#3141)
- fix(providers): remove content length header in HTTP provider (#3147)
- fix(site): resolve mobile responsiveness issues (#3201)
- fix(webui): improve dark mode colors (#3187)
- fix(webui): resolve share modal infinite loop (#3171)

### Dependencies

- chore(deps): bump @aws-sdk/client-bedrock-runtime from 3.744.0 to 3.749.0 (#3121)
- chore(deps): bump @aws-sdk/client-bedrock-runtime from 3.749.0 to 3.750.0 (#3128)
- chore(deps): bump @aws-sdk/client-bedrock-runtime from 3.750.0 to 3.751.0 (#3159)
- chore(deps): bump @azure/identity from 4.6.0 to 4.7.0 (#3160)
- chore(deps): bump openai from 4.85.0 to 4.85.1 (#3120)
- chore(deps): bump openai from 4.85.1 to 4.85.2 (#3161)
- chore(deps): bump openai from 4.85.2 to 4.85.3 (#3173)
- chore(deps): bump openai from 4.85.3 to 4.85.4 (#3192)
- chore(deps): update dependencies to latest versions (#3193)

### Documentation

- docs(vertex): add gemini-2.0-flash-001 fixes #3167 (#3168)
- docs(metrics): improve derived metrics documentation (#3157)
- docs(configuration): enhance CSV documentation with custom assertion example (#3158)
- docs(press): update press page with new content and resources (#3103)

### Tests

- test(routes): add unit test for src/server/routes/redteam.ts (#3181)

## [0.104.4] - 2025-02-17

### Added

- feat(redteam): add reasoning denial of service plugin (#3109)
- feat(providers): add support for tools in Vertex provider (#3077)

### Changed

- chore(providers): update replicate default moderation provider (#3097)
- chore(redteam): update grader prompt (#3092)
- chore(testCases): improve error message clarity in testCaseReader, clean up tests (#3108)
- chore(testCases): improve JSON field support in CSV test cases (#3102)
- chore(webui): add extension hooks support to red team configuration (#3067)
- chore(webui): display suggestion note (#3116)
- chore(webui): refine suggestion behavior (#3112)

### Fixed

- fix(providers): support nested directory structures in Go provider (#3118)

### Dependencies

- chore(deps): bump openai from 4.84.0 to 4.85.0 (#3095)
- chore(deps): bump version to 0.104.4 (#3119)

### Documentation

- docs(blog): add agent security blog post (#3072)
- docs(google-sheets): improve documentation clarity (#3104)
- docs: adds deprecation notice for PaLM models (#3172)

### Tests

- test(providers): add unit test for src/providers/openai/image.ts (#3086)
- test(redteam): add unit test for src/redteam/plugins/overreliance.ts (#3093)
- test(core): add unit test for src/table.ts (#3084)
- test: add unit test for src/types/index.ts (#3177)
- test: add unit test for src/types/index.ts (#3144)
- test: add unit test for src/assertions/assertionsResult.ts (#3143)

## [0.104.3] - 2025-02-14

### Tests

- test: add unit test for src/providers/replicate.ts (#3098)

### Changed

- chore(release): bump version to 0.104.3 (#3091)
- refactor(prompts): consolidate prompt processing logic (#3081)
- refactor(utils): move utils to util (#3083)

### Fixed

- fix(testCaseReader): correctly process file:// URLs for YAML files (#3082)

## [0.104.2] - 2025-02-13

### Tests

- test: add unit test for src/validators/redteam.ts (#3074)

### Changed

- chore(providers): add extra_body support for Anthropic API (#3079)
- chore(webui): add pagination and show more/less controls to intent sections (#2955)
- chore(auth): sync email between config and login commands (#3062)
- chore: remove debug log (#3071)
- chore(testCases): add HuggingFace Hub token support for datasets (#3063)
- docs: document `NO_PROXY` environment variable (#3070)

### Fixed

- fix(providers): Anthropic API error handling for 413s (#3078)
- fix(redteam): correct foundation plugin collection expansion (#3073)

### Dependencies

- chore(deps): bump openai from 4.83.0 to 4.84.0 (#3075)
- chore(deps): bump version to 0.104.2 (#3080)

## [0.104.1] - 2025-02-11

### Documentation

- docs: improve getting started guide (#3065)

### Added

- feat(test-cases): add support for loading dynamic test cases from Python and JavaScript/TypeScript files (#2993)
- feat(assertions): add `threshold` support for `llm-rubric` (#2999)
- feat(package): add guardrails in node package (#3034)

### Changed

- chore(assertions): improve parsing of llm-rubric outputs (#3021)
- chore(assertions): make JSON parsing less strict for matchers (#3002)
- chore(assertions): parse string scores in llm rubric outputs (#3037)
- chore(build): resolve CodeQL invalid Go toolchain version warning (#3022)
- chore(ci): remove unused nexe build workflow (#3014)
- chore(config): enhance email validation with zod schema (#3011)
- chore(config): handle empty config files gracefully (#3027)
- chore(download): include comment in download data (#3052)
- chore(eval): add redteamFinalPrompt to download menu (#3035)
- chore(harmful): refine grader logic for specific categories (#3054)
- chore(hooks): improve handling of absolute paths in hook/code import (#3060)
- chore(providers): add bedrock llama3.3 support (#3031)
- chore(providers): add fireworks provider (#3001)
- chore(providers): allow Alibaba API base URL override (#3040)
- chore(providers): correct golang behavior for prompts with quotes (#3026)
- chore(providers): expose `deleteFromCache` to evict cache keys after fetch by providers (#3009)
- chore(providers): handle edge case in openai chat completion provider (#3033)
- chore(providers): validate dynamic method call (#3023)
- chore(redteam): add --no-progress-bar support for redteam generate and run (#3043)
- chore(redteam): add support for job progress in RunEvalOptions (#3042)
- chore(redteam): enhance refusal detection (#3015)
- chore(redteam): improve progress plumbing changes (#3053)
- chore(redteam): purge signature auth from redteam config if disabled (#2995)
- chore(redteam): support progress callback in redteam run (#3049)
- chore(release): bump version 0.104.1 (#3061)
- chore(webui): add clear search buttons to search fields (#3048)
- chore(webui): color pass rates on a gradient (#2997)
- chore(webui): ensure extensions are serialized from config in getUnifiedConfig (#3050)
- chore(webui): ensure thumbs remain active after selection (#3059)
- chore(webui): improve column selector tooltip placement (#3005)
- chore(webui): move dropdown chevron to correct position (#3007)
- chore(webui): reorganize provider configurations (#3028)
- refactor(test): split test case loading from synthesis (#3004)
- docs: fix PromptFoo vs. Promptfoo capitalization (#3013)
- docs: update assert function context docs and examples (#3008)

### Fixed

- fix(providers): escape single quotes in golang provider (#3025)

### Dependencies

- chore(deps): bump @aws-sdk/client-bedrock-runtime from 3.741.0 to 3.743.0 (#3020)
- chore(deps): bump @aws-sdk/client-bedrock-runtime from 3.743.0 to 3.744.0 (#3038)
- chore(deps): bump esbuild from 0.24.2 to 0.25.0 (#3056)
- chore(deps): bump openai from 4.82.0 to 4.83.0 (#3019)
- chore(deps): bump vitest from 2.1.8 to 2.1.9 (#3018)
- chore(deps): update dependencies (#3032)
- chore(deps): update dependencies to latest versions (#3024)
- chore(deps): update vitest to resolve CVE issues (#3016)

### Tests

- test(unit): add test for src/redteam/sharedFrontend.ts (#3051)
- test: add unit test for src/integrations/huggingfaceDatasets.ts (#3064)

## [0.104.0] - 2025-02-06

### Tests

- test: add unit test for src/redteam/util.ts (#3017)

### Added

- feat(openai): Updated default grading provider to gpt-4o-2024-11-20 (#2987)
- feat(assertions): Added `.js` file support for `rubricPrompt` in `llm-rubric` assertion (#2972)
- feat(redteam): Added pandamonium strategy (#2920)
- feat(redteam): Added retry strategy for regression testing (#2924)
- feat(redteam): Added support for base64-encoded key strings in webui in addition to file paths and file upload (#2983)

### Changed

- chore(redteam): Improved RBAC grader (#2976)
- chore(redteam): Improved BOLA grader (#2982)
- chore(site): Added HTTP endpoint config generator link (#2957)
- chore(webui): Synced test target configuration key file UI with cloud (#2959)
- chore(docs): Changed Docusaurus default port (#2964)
- chore(redteam): Added foundation model plugin collection (#2967)
- chore(redteam): Cleaned up key validation code (#2992)
- chore(redteam): Sorted constants (#2988)
- chore(redteam): Sorted strategy list (#2989)
- chore(redteam): UI - Added new strategy presents and client-side session IDs (#2968)
- chore(share): Added confirmation step before generating public share link (#2921)
- chore(providers): Restructured OpenAI provider into modular files (#2953)
- chore: Fixed build due to duplicate import and cyclic dependency (#2969)
- chore(docusaurus): Added ability to override port via environment variable (#2986)
- test: Added unit test for src/assertions/utils.ts (#2974)
- test: Added unit test for src/redteam/plugins/rbac.ts (#2977)

### Fixed

- fix(redteam): Improved Crescendo strategy on refusals (#2979)
- fix(redteam): Added support for target delay in redteam setup UI (#2991)
- fix(redteam): Stringified guardrail headers (#2981)
- fix(redteam): Fixed harmbench plugin dataset pull location (#2963)

### Dependencies

- chore(deps): Bumped @aws-sdk/client-bedrock-runtime from 3.738.0 to 3.741.0 (#2973)
- chore(deps): Bumped version to 0.104.0 (#2994)
- chore(deps): Bumped vitest from 1.6.0 to 1.6.1 in /examples/jest-integration (#2978)

### Documentation

- docs(blog): DeepSeek tweaks (#2970)
- docs(blog): DeepSeek redteam (#2966)
- docs(cloud): Added service accounts (#2984)
- docs(guide): Added guide for doing evals with harmbench (#2943)
- docs(press): Added dedicated press page (#2990)
- docs(python): Updated Python provider docs to add guardrails usage example (#2962)

## [0.103.19] - 2025-02-02

### Tests

- test: add unit test for src/redteam/strategies/hex.ts (#2951)

### Added

- feat(redteam): Add a plugin to run redteams against the HarmBench dataset (#2896)
- feat(redteam): add hex strategy (#2950)

### Changed

- chore(providers): add o3 mini as an option to OpenAI provider (#2940)
- chore(providers): migrate Groq to use OpenAI provider - add groq reasoning example (#2952)
- chore(providers): update openai api version to support o3 models (#2942)
- chore(redteam): reduce false positives in politics plugin (#2935)
- chore(docs): re-add plugin documentation to the example (#2939)
- chore(examples): Example of a very simple barebones eval with Harmbench (#2873)
- chore: Reduced watched files for nodemon (#2949)
- chore(redteam): use shared penalized phrase function in `iterativeTree (#2946)
- chore: bump version 0.103.19 (#2954)

### Dependencies

- chore(deps): bump various dependencies (#2941)

## [0.103.18] - 2025-01-31

### Tests

- test: add unit test for src/redteam/constants.ts (#2928)
- test: add unit test for src/redteam/strategies/retry.ts (#2927)

### Added

- feat(providers): add Alibaba Model Studio provider (#2908)

### Changed

- fix: added tsx back to dependencies (#2923)
- fix: full rubricPrompt support for json/yaml filetypes (#2931)
- chore(grader): improve false positive detection for religion grader (#2909)
- chore(redteam): upgrade replicate moderation api to Llama Guard 3 (#2904)
- chore(webui): add preset collections for redteam plugins (#2853)
- chore: Move callEval outside of the function so we can re-use it (#2897)
- chore: Save test case from EvalResult (#2902)
- chore: bump @aws-sdk/client-bedrock-runtime from 3.734.0 to 3.738.0 (#2906)
- chore: bump openai from 4.80.1 to 4.81.0 (#2905)
- chore: bump version 0.103.18 (#2932)
- chore: improvements to refusal detection (#2903)
- test: configure default globalConfig mock and logger mock (#2915)

### Fixed

- fix(generation): handle cases where vars is not an array (#2916)
- fix(providers): handle function expressions in transform response (#2917)
- fix(webui): improve dark mode syntax highlighting in HTTP request editor (#2911)
- fix(webui): improve spacing between Back and Next buttons (#2912)
- fix(webui): update Next button styling to support dark mode (#2898)
- fix: broken docs build (#2937)

### Documentation

- docs(examples): update and clean up DeepSeek R1 example README (#2918)

## [0.103.17] - 2025-01-30

### Added

- feat(launcher): Add launcher page and Cloudflare deploy action (#2599)
- feat(providers): Add JFrog ML provider (#2872)

### Changed

- chore(build): Move dependencies to devDependencies (#2876)
- chore(redteam): Update grader SpecializedAdviceGrader (#2895)
- chore(redteam): Update graders: imitation, overreliance (#2882)
- chore(redteam): Update graders: politics and RBAC (#2878)
- chore(redteam): Update SQL injection and shell injection graders (#2870)
- chore(redteam): Remove RedTeamProvider response (#2899)
- chore(build): Bump version to 0.103.17 (#2900)
- docs: Fix broken transformVars example (#2887)
- test: Add unit test for src/providers/bedrockUtil.ts (#2879)
- test: Add unit test for src/redteam/plugins/shellInjection.ts (#2871)

### Fixed

- fix(assertions): Add valueFromScript support to contains, equals, and startsWith assertions (#2890)
- fix(golang-provider): Support internal package imports by preserving module structure (#2888)

### Dependencies

- chore(deps): Move tsx to dev dependencies (#2884)
- chore(deps): Update Drizzle dependencies (#2877)

### Documentation

- docs(providers): Fix syntax and formatting in examples (#2875)

## [0.103.16] - 2025-01-28

### Added

- feat(eval): Support reasoning effort and usage tokens (#2817)
- feat(providers): Add support for anthropic citations (#2854)
- feat(redteam): Add RAG Full Document Exfiltration plugin (#2820)
- feat(tests): Add support for loading tests from JSONL files (#2842)

### Changed

- chore(eval): Support reasoning field (#2867)
- chore(providers): Add common provider types for redteam providers (#2856)
- chore(providers): Update google provider with better support for latest gemini models (#2838)
- chore(redteam): Add redteam run analytics (#2852)
- chore(package): Bump version 0.103.16 (#2869)
- chore(package): Ensure correct branch name when incrementing package version (#2851)
- chore(package): Exclude test files from npm package (#2862)
- chore(package): Simplify files field in package.json (#2868)
- chore(dev): Upgrade development versions of Node.js to v22 and Python to 3.13 (#2340)

### Fixed

- fix(openrouter): Pass through `passthrough` (#2863)
- fix(redteam): Run strategies on intents (#2866)
- fix(sharing): Combine sharing configuration from multiple promptfooconfigs (#2855)

### Dependencies

- chore(deps): Remove unused dependencies (#2861)
- chore(deps): Update patch and minor dependency versions (#2860)

### Documentation

- docs(deepseek): Deepseek censorship article (#2864)
- docs(simulated-user): Improve simulated user example (#2865)

### Tests

- test(redteam): Add unit test for src/redteam/plugins/beavertails.ts (#2844)
- test(redteam): Add unit test for src/redteam/plugins/contracts.ts (#2845)
- test: add unit test for src/providers.ts (#2874)
- test: add unit test for src/redteam/providers/iterative.ts (#2858)
- test: add unit test for src/types/index.ts (#2857)

## [0.103.15] - 2025-01-28

### Changed

- chore(providers): Add Hyperbolic alias (#2826)
- chore(providers): Add Perplexity alias (#2836)
- chore(providers): Add Cloudera alias (#2823)
- chore(providers): Make Adaline a peer dependency (#2833)
- chore(providers): Support chatgpt-4o-latest alias in OpenAI provider (#2841)
- chore(providers): Handle empty content due to Azure content filter (#2822)
- chore(assertions): Add not-is-refusal assertion (#2840)
- chore(redteam): Add stack trace to generate/run errors (#2831)
- chore(redteam): Reduce science fiction jailbreaks (#2830)
- chore(redteam): Switch from stateless to stateful (#2839)
- docs: Update contributing guide and fix docs build break (#2849)
- docs: Add terms of service (#2821)
- docs: Clean up LocalAI title (#2824)
- docs: Minor updates to provider documentation sidebar order (#2827)
- docs: Update contributing guide with helpful links and update new release documentation (#2843)
- docs: Update documentation with new models and features (#2837)
- test: Add unit test for src/providers/portkey.ts (#2825)
- test: Add unit test for src/redteam/plugins/asciiSmuggling.ts (#2846)

### Dependencies

- chore(deps): Bump OpenAI from 4.80.0 to 4.80.1 (#2835)
- chore(deps): Bump version to 0.103.15 (#2850)

## [0.103.14] - 2025-01-24

### Added

- feat(redteam): add InsultsGrader for insult detection (#2814)

### Changed

- feat: ability to export to burp (#2807)
- feat: pull and set sessionIds in the request and response body (#2784)
- fix: use controlled accordion for signature auth (#2789)
- chore: bump @anthropic-ai/sdk from 0.33.1 to 0.35.0 (#2790)
- chore: bump openai from 4.79.1 to 4.79.4 (#2791)
- chore: improve specialized advice grader (#2793)
- chore: unsafe practices grader (#2796)
- chore: more harmful graders (#2797)
- chore: sort by priority strategies in report view (#2809)
- chore: add graders for drugs, illegal activities, cybercrime, radicalization (#2810)
- chore: burp docs, improvements, and ui (#2818)
- chore: bump @aws-sdk/client-bedrock-runtime from 3.731.1 to 3.734.0 (#2815)
- chore: add keyfile upload (#2787)
- test: add unit test for src/assertions/contextRelevance.ts (#2804)
- test: add unit test for src/assertions/geval.ts (#2803)
- test: add unit test for src/fetch.ts (#2781)
- test: add unit test for src/assertions/contextFaithfulness.ts (#2798)
- test: add unit test for src/assertions/answerRelevance.ts (#2799)
- test: add unit test for src/assertions/contextRecall.ts (#2800)
- test: add unit test for src/assertions/modelGradedClosedQa.ts (#2801)
- refactor(fetch): remove unnecessary debug log (#2806)

### Fixed

- fix(azure): handle 400 response for content filter errors (#2812)
- fix(ui): ensure that a default value of the signature data field is populated into the redteam config (#2788)
- fix(docs): random grammar fix for model-graded metrics (#2794)

### Dependencies

- chore(deps): update LLM provider dependencies (#2795)

### Documentation

- docs(config): add status page link to footer (#2811)

### Tests

- test(openai): move OpenAI provider tests to dedicated file (#2802)
- test: add unit test for src/providers/adaline.gateway.ts (#2834)

## [0.103.13] - 2025-01-21

### Tests

- test: add unit test for src/types/providers.ts (#2766)
- test: add unit test for src/redteam/plugins/competitors.ts (#2764)

### Added

- feat(redteam): Add guardrail option to redteam ui & update transform response (#2688)
- feat: Share chunked results (#2632)

### Changed

- feat: http provider auth signature support (#2755)
- chore: improve http signature setup (#2779)
- chore(fetch): sanitize sensitive data in debug logs (#2778)
- chore(redteam): enhance logging and test count formatting (#2775)

### Fixed

- fix(fetch): correct TLS options for proxy settings (#2783)

### Dependencies

- chore(deps): bump vite from 5.4.11 to 5.4.12 in the npm_and_yarn group (#2777)
- chore(deps): bump vite from 5.4.9 to 5.4.14 in /examples/jest-integration in the npm_and_yarn group across 1 directory (#2776)

## [0.103.12] - 2025-01-21

### Changed

- chore(providers): Add DeepSeek provider alias (#2768)
- chore(types): Remove unused 'getSessionId' field from ApiProvider (#2765)
- chore(redteam): Add copyright violations grader (#2770)
- chore(redteam): Show plugin in strategy stats prompt/response examples (#2758)
- chore(redteam): Improve competitors grader (#2761)
- chore(lint): Resolve trailing whitespace issues in YAML file (#2767)
- test: Add unit test for src/providers/bam.ts (#2748)
- test: Add unit test for src/redteam/graders.ts (#2762)
- test: Add unit test for src/redteam/plugins/harmful/graders.ts (#2763)
- test: Add unit test for src/redteam/plugins/harmful/graders.ts (#2771)
- test: Add unit test for src/redteam/providers/crescendo/index.ts (#2749)
- test: Add mocks to reduce CI flakes and logs (#2774)

### Fixed

- fix(providers): Add support for tool_resources in OpenAI assistants (#2772)
- fix(providers): Do not set top_p, presence_penalty, or frequency_penalty by default in OpenAI providers (#2753)
- fix(providers): Handle serialization bug in defaultTest for provider overrides with self references (Groq) (#2760)
- fix(webui): Add error boundary to React Markdown component (#2756)
- fix(redteam): Add missing strategy tags (#2769)
- fix(redteam): Empty response is not a failure for red team (#2754)
- fix(redteam): Self-harm, graphic, sexual content, competitors false positives (#2759)

### Dependencies

- chore(deps): Bump @aws-sdk/client-bedrock-runtime from 3.730.0 to 3.731.1 (#2750)
- chore(deps): Bump openai from 4.78.1 to 4.79.1 (#2751)

## [0.103.11] - 2025-01-20

### Changed

- chore: update vars type definition in Test Case to support nested objects (#2738)
- chore(providers): add config.o1 flag for Azure o1 model support (#2710)
- chore(assertions): handle OpenAI tool call with content (#2741)
- chore(fetch): use undici to set global proxy dispatcher (#2737)
- chore(providers): update Groq documentation with latest models (#2733)
- chore(logger): expose additional logger methods (#2731)
- refactor: remove dynamic import for OpenAiChatCompletionProvider (#2739)
- refactor: remove async imports for third-party integrations (#2746)
- refactor: remove dynamic import for fetchWithProxy (#2742)
- build: create `dist/` using TypeScript's `"module": "Node16"` setting (#2686)
- revert: "build: create `dist/` using TypeScript's `"module": "Node16"` setting (#2686)" (#2747)
- docs: LangChain example (#2735)
- docs: resolve duplicate route warning on docs/providers (#2676)
- docs: update app details (#2734)
- test: add unit test for src/logger.ts (#2732)
- test: Add unit test for src/providers/openai.ts (#2700)
- test: Add unit test for src/providers/websocket.ts (#2658)
- test: Add unit test for src/redteam/strategies/crescendo.ts (#2679)
- test: Add unit test for src/redteam/strategies/gcg.ts (#2680)
- test: Add unit test for src/redteam/strategies/index.ts (#2682)
- test: Add unit test for src/util/exportToFile/index.ts (#2666)

### Fixed

- fix(webui): ensure nested variables are rendered correctly (#2736)
- fix(assertions): support JavaScript files in CSV assertions file:// protocol (#2723)
- fix(redteam): don't blow up when translation fails (#2740)

### Dependencies

- chore(deps): bump @aws-sdk/client-bedrock-runtime from 3.726.1 to 3.730.0 (#2727)
- chore(deps): bump @azure/identity from 4.5.0 to 4.6.0 (#2728)
- chore(deps): update Docusaurus version (#2730)

### Documentation

- docs(faq): enhance documentation on proxies and SSL certificates (#2725)

## [0.103.10] - 2025-01-16

### Tests

- test: Add unit test for src/redteam/sharedFrontend.ts (#2690)

### Added

- feat(moderation): Add guardrail checks and logging for moderation (#2624)
- feat(redteam): Add support for built-in guardrails (#2654)

### Changed

- fix: Don't throw in HTTP provider on non-2xx (#2689)
- fix: Eval description in `promptfoo list evals` (#2668)
- fix: Handle HTTP errors better (#2687)
- fix: Make back/next icons consistent (#2707)
- fix: Resolve defaultTest and test providers when called via Node (#2664)
- fix: WebUI should automatically refresh with new evals (#2672)
- chore: Add email to remote inference requests (#2647)
- chore: Add envar for max harmful tests per request (#2714)
- chore: Bump @aws-sdk/client-bedrock-runtime from 3.726.0 to 3.726.1 (#2641)
- chore: Bump groq-sdk from 0.11.0 to 0.12.0 (#2642)
- chore: Bump openai from 4.78.0 to 4.78.1 (#2643)
- chore: Check email status (#2651)
- chore: Organize advanced configurations UI (#2713)
- chore: Standardize ellipsize function across codebase (#2698)
- chore: Update unaligned timeout (#2696)
- chore(assertion): Update doc (#2705)
- chore(ci): Add shell format check to CI workflow (#2669)
- chore(cli): Update show command to default to most recent eval (#2718)
- chore(config): Clean up and comment unused configurations (#2646)
- chore(providers): Add error handling for request transforms in HTTP provider (#2697)
- chore(providers): Add validateStatus option to HTTP provider (#2691)
- chore(providers): Change default validateStatus to accept all HTTP status codes (#2712)
- chore(redteam): Add more abort checkpoints for redteam runs (#2717)
- chore(redteam): Enhance debug logging in iterative provider (#2695)
- chore(redteam): Improve HTTP transform configuration placeholders (#2702)
- chore(webui): Add configurable validateStatus to redteam HTTP target setup (#2706)
- docs: Add redirect for troubleshooting link (#2653)
- docs: Updated plugin table and harmful page (#2560)
- test: Add unit test for src/assertions/guardrail.ts (#2656)
- test: Add unit test for src/providers/promptfoo.ts (#2662)
- test: Add unit test for src/providers/simulatedUser.ts (#2670)
- test: Add unit test for src/providers/webhook.ts (#2661)
- test: Add unit test for src/redteam/plugins/indirectPromptInjection.ts (#2663)
- test: Add unit test for src/redteam/strategies/bestOfN.ts (#2677)
- test: Add unit test for src/redteam/strategies/likert.ts (#2681)
- test: Add unit test for src/utils/text.ts (#2701)
- test: Fix flaky test (#2715)
- test: Make share test more robust (#2716)
- test: Support randomizing test execution order (#2556)
- chore(providers): automate watsonx provider to fetch model costs dynamically (#2703)
- Revert "test: Add unit test for src/redteam/sharedFrontend.ts" (#2721)

### Fixed

- fix(ci): Resolve redteam integration test failure by setting author (#2667)
- fix(logging): Enforce single-argument type for logger methods (#2719)
- fix(providers): Lazy load @azure/identity (#2708)
- fix(redteam): Adjust divergent repetition plugin prompt formatting (#2639)
- fix(ui): Don't select a stateful/stateless setting if discrepancy exists between configured providers (#2650)
- fix(ui): Fix stateful/stateless setting for providers (#2649)
- fix(webui): Ensure user's selection of system statefulness is correctly persisted in config and UI (#2645)

### Documentation

- docs(links): Update Discord links to new invite (#2675)
- docs(strategy-table): Enhance grouping and ordering logic (#2640)

## [0.103.9] - 2025-01-13

### Tests

- test: Add unit test for src/providers.ts (#2671)
- test: Add unit test for src/globalConfig/accounts.ts (#2652)

### Added

- feat(tests): Import tests from JS/TS (#2635)
- feat(redteam): Add GCG strategy (#2637)
- feat(redteam): Add Likert-based jailbreak strategy (#2614)

### Changed

- chore(redteam): Catch errors during iterative attacks and continue (#2631)
- chore(redteam): GCG number config (#2638)
- chore(redteam): Wrap iterative providers in try/catch (#2630)
- chore(webui): Don't actually truncate vars because they are scrollable (#2636)

### Fixed

- fix(webui): Revert 49bdcba - restore TruncatedText for var display (#2634)

## [0.103.8] - 2025-01-11

### Changed

- fix: Running redteam from cloud (#2627)
- fix: redteam strategies (#2629)
- chore: show # plugins and strats selected (#2628)o/pull/2626

## [0.103.7] - 2025-01-10

### Changed

- chore(redteam): record iterative history in metadata (#2625)
- chore(redteam): integrate grader into goat for ASR improvement (#2612)
- chore(cli): make db migrations quieter (#2621)
- chore(providers): update Azure API version for Azure provider (#2611)
- chore: Revert "chore(redteam): expose redteam run command and auto-share remote results" (#2613)
- docs: owasp illustrations (#2615)
- docs: plugin and strategy graphics (#2610)
- chore(site): add bio and photo of new team member (#2626)

### Fixed

- fix(webui): add default background for image lightbox (#2616)
- fix(openrouter): pass through openrouter-specific options (#2620)

### Dependencies

- chore(deps): bump @aws-sdk/client-bedrock-runtime from 3.723.0 to 3.726.0 (#2618)
- chore(deps): bump groq-sdk from 0.10.0 to 0.11.0 (#2619)
- chore(deps): bump openai from 4.77.4 to 4.78.0 (#2617)

### Documentation

- docs(site): add vedant to the about page (#2622)
- docs(site): update grid breakpoints for better spacing of team members on about page (#2623)

## [0.103.6] - 2025-01-09

### Changed

- chore(examples): add image saving hook for DALL-E outputs in redteam-dalle (#2607)
- chore(redteam): expose redteam run command and auto-share remote results (#2609)
- chore(redteam): store attack prompt instead of rendered prompt in metadata (#2602)
- chore(workflows): add actionlint GitHub Action for workflow validation (#2604)
- chore(ci): updated yanked dependency and ruff format (#2608)

### Fixed

- fix(docker): correct string concatenation for BUILD_DATE in GitHub Actions (#2603)
- fix(providers): convert anthropic bedrock lone system messages to user messages for compatibility with model graded metrics (#2606)

### Documentation

- docs(caching): expand documentation on caching mechanisms (#2605)

## [0.103.5] - 2025-01-09

### Added

- feat(fetch): Add support for custom SSL certificates (#2591)

### Changed

- chore(assertions): Improve Python assertion configuration passing (#2583)
- chore(debug): Enhance logging for null/undefined template variables (#2588)
- chore(providers): Allow ability to set custom default embedding provider (#2587)
- chore(providers): Improve error handling in HTTP provider (#2593)
- chore(redteam): Add grader to crescendo to increase ASR (#2594)
- chore(webui): Add plugin category on the recently used cards (#2600)
- chore(webui): Highlight selected strats just like plugins (#2601)
- chore(webui): Replace initial prompt with last redteam prompt when it exists (#2598)
- chore(webui): Response parser -> response transform (#2584)

### Fixed

- fix(cli): filterMode `failures` should omit `errors` (#2590)
- fix(providers): Handle bad HTTP status code (#2589)
- fix(redteam): ascii-smuggling is a plugin, not a strategy (#2585)
- fix(redteam): Use OS-agnostic temp file (#2586)

### Dependencies

- chore(deps): Update dependencies to latest versions (#2597)

### Documentation

- docs(license): Update year and clarify licensing terms (#2596)
- docs(providers): Update overview table with new entries (#2592)

## [0.103.4] - 2025-01-08

### Added

- feat(cli): add --filter-errors-only parameter to `eval` (#2539)
- feat(providers): f5 provider placeholder (#2563)
- feat(assertions): add support for specifying function names in external assertions (#2548)

### Changed

- chore(providers): add support for the WATSONX_AI_AUTH_TYPE env (#2547)
- chore(providers): add debug logs to llama provider (#2569)
- chore(redteam): add debug to cyberseceval (#2549)
- chore(redteam): add english language cyberseceval (#2561)
- chore(redteam): adjust parameters for iterativeTree strategy (#2535)
- chore(redteam): improve dialog content for load example configuration (#2574)
- chore(redteam): improve grader in jailbreak:tree strategy (#2565)
- chore(redteam): improve iterative provider with test case grader (#2552)
- chore(redteam): improve tree node selection. Add metadata (#2538)
- chore(redteam): reduce iterative image provider refusals (#2578)
- chore(tests): improve misc test setup and teardown (#2579)
- chore(webui): enhance metadata expand/collapse handling (#2550)
- chore(webui): Add type for provider test response (#2567)
- chore(assertions): minor change to python assert example and revert provider to gpt4 mini (#2564)
- chore(webui): ensure provider overrides are displayed correctly (#2546)
- docs: improve dark mode styles on security page (#2562)
- docs: jailbreak blog post (#2575)
- docs: missing plugins (#2558)
- docs: updates to llm vulnerability types page (#2527)
- docs: updating typo for g-eval pages (#2568)
- docs: only show frameworks in compliance section (#2559)
- chore(docs): improve dark mode on redteam configuration (#2553)
- chore(docs): sort plugins by pluginId (#2536)

### Fixed

- fix(assertions): ensure that Python assertions can reference the config as per the example given (#2551)

### Dependencies

- chore(deps): update dependencies to latest minor and patch versions (#2533)
- chore(deps): bump @aws-sdk/client-bedrock-runtime from 3.716.0 to 3.721.0 (#2532)
- chore(deps): bump @aws-sdk/client-bedrock-runtime from 3.721.0 to 3.723.0 (#2554)
- chore(deps): bump openai from 4.77.0 to 4.77.3 (#2544)
- chore(deps): update lock file to resolve dependency issues (#2545)
- chore(deps): update lock file to resolve yanked dependency (#2581)

### Documentation

- docs(blog): improve the usage instructions for jailbreak dalle post (#2576)
- docs(llm-vulnerability-scanner): improve dark mode styles (#2577)
- docs(styles): improve dark mode styles for index page (#2580)
- docs(troubleshooting): adjust sidebar order and update example version (#2557)

## [0.103.3] - 2025-01-03

### Added

- feat(redteam): add system prompt override plugin (#2524)

### Changed

- feat: cyberseceval plugin (#2523)
- chore(vertex): ability to override api version (#2529)
- chore: add more debug info to API health check (#2531)
- chore: switch cloud `run` to use --config param (#2520)
- docs: update owasp top 10 page (#2515)
- docs: misc improvements (#2525)

### Fixed

- fix(gemini): support gemini thinking model (#2526)
- fix(docs): correct broken link in blog post (#2522)
- fix(docs): conditionally enable gtag only in production (#2530)

### Documentation

- docs(blog): unbounded consumption (#2521)
- docs(redteam): update configuration.md (#2543)

## [0.103.2] - 2024-12-31

### Changed

- feat: run redteam from cloud config (#2503)
- feat: divergent repetition plugin (#2517)
- docs: guardrails ui (#2518)
- feat: granular envars for memory control (#2509)
- fix: use `default` when importing cjs module (#2506)
- docs: readme overhaul (#2502)
- chore(redteam): make numIterations configurable for iterative strategy (#2511)
- chore(webui): enhance styling and responsiveness for StrategyStats component (#2485)
- chore(providers): make number of retry attempts configurable for HTTP provider (#2512)
- chore(providers): add configurable retry attempts for AWS Bedrock. Improve error handling (#2514)
- chore(redteam): handle empty and refusal responses (#2516)
- docs: divergent repetition to plugins table (#2519)

### Fixed

- fix(moderation): handle empty output to avoid false positives (#2508)
- fix(fetch): correct retries logic to ensure at least one attempt (#2513)

## [0.103.1] - 2024-12-24

### Changed

- fix: send config purpose when running in web ui (#2504)
- fix: include `sharing` in generated redteam config (#2505)
- docs: g-eval docs (#2501)

## [0.103.0] - 2024-12-23

### Added

- feat(eval): Add sheet identifier to Google Sheets URL for saving eval results (#2348)
- feat(eval): Add support for Hugging Face datasets (#2497)
- feat(redteam): Ability to set the number of test cases per plugin (#2480)
- feat(redteam): Beavertails plugin (#2500)
- feat(redteam): Best-of-n jailbreak (#2495)
- feat(redteam): Dedicated custom input section (#2493)
- feat(redteam): Harmful:cybercrime:malicious-code (#2481)
- feat(redteam): Recently used plugins (#2488)
- feat(redteam): Support `intent` sequences (#2487)

### Changed

- chore(redteam): Add "View Probes" button (#2492)
- chore(redteam): Enhance metadata tracking for iterative provider (#2482)
- chore(redteam): Improve scoring in iterative providers (#2486)
- chore(redteam): Record stateless telemetry (#2477)
- chore(examples): Revert redteam-ollama example to previous version (#2499)
- docs: Cyberseceval (#2494)
- docs: Plugins overview (#2448)
- docs: Strategy overview (#2449)

### Fixed

- fix(redteam): Ability to set custom target (#2483)
- fix(redteam): Apply delay to redteam providers (#2498)
- fix(redteam): Scroll to top when changing tabs (#2484)
- fix(redteam): State management for raw HTTP requests (#2491)

### Dependencies

- chore(deps): Bump @aws-sdk/client-bedrock-runtime from 3.714.0 to 3.716.0 (#2479)

### Documentation

- docs(providers): Add new providers to documentation (#2496)

## [0.102.4] - 2024-12-20

### Changed

- feat: add G-Eval assertion (#2436)
- feat: ability to set delay from webui (#2474)
- fix: resolve circular reference issue in groq provider (#2475)
- chore: placeholder for ied (#2478)

### Fixed

- fix(provider): ensure system prompt is formatted correctly for amazon nova models (#2476)

### Documentation

- docs(red-team): update default strategy documentation (#2473)

## [0.102.3] - 2024-12-19

### Changed

- feat: pliny plugin (#2469)
- feat: meth plugin (#2470)

### Fixed

- fix(redteam): resolve prompt rendering issue in goat provider (#2472)

### Dependencies

- chore(deps): update dependencies to latest versions (#2442)

## [0.102.2] - 2024-12-19

### Added

- feat(eval): Add metadata filtering to `promptfoo eval` (#2460)
- feat(redteam): Implement `basic` strategy to skip strategy-less tests (#2461)
- feat(redteam): Show messages for multi-turn providers (#2454)
- feat(webui): Add search bar for reports (#2458)

### Changed

- chore(providers): Add new OpenAI O1 model versions (#2450)
- chore(ci): Handle fork PRs without secrets correctly (#2443)
- chore(ci): Update Node.js 22.x matrix configuration (#2444)
- chore(ci): Move workflow assets to .github/assets (#2445)
- chore(redteam): Update target handling for model-based strategies (#2466)
- docs: Update RAG red team details (#2459)

### Fixed

- fix(providers): Fix O1 model detection (#2455)
- fix(redteam): Handle invalid message from GOAT (#2462)
- fix(redteam): Handle null target model responses in GOAT and improve safeJsonStringify (#2465)
- fix(redteam): Improve logging and message handling in Crescendo and GOAT providers (#2467)
- fix(redteam): Properly write target response to iterative (#2447)
- fix(redteam): Skip iterative turn on refusal (#2464)

### Dependencies

- chore(deps): Bump @anthropic-ai/sdk from 0.32.1 to 0.33.1 (#2451)
- chore(deps): Bump @aws-sdk/client-bedrock-runtime from 3.712.0 to 3.714.0 (#2446)
- chore(deps): Bump openai from 4.76.3 to 4.77.0 (#2452)

## [0.102.1] - 2024-12-17

### Added

- feat(redteam): ability to upload intents from csv (#2424)
- feat(redteam): switch to rag example (#2432)

### Changed

- chore(cli): address punycode deprecation warning for Node.js 22 (#2440)
- chore(redteam): format extraction prompts as chat messages (#2429)
- chore(redteam): integration tests (#2413)
- chore(redteam): move plugin collections out of plugin type (#2435)
- chore(redteam): raise timeout on unaligned provider to 60s (#2434)
- chore(redteam): update owasp mappings (#2316)
- chore(redteam): update plugin and strategy display names and descriptions (#2387)
- chore(redteam): minor styling improvements to TestTargetConfiguration (#2430)
- chore(redteam): remove horizontal scroll from redteam setup tabs (#2420)

### Fixed

- fix(redteam): add support for entity merging in config (#2433)
- fix(redteam): combine strategy configs for chained strategies (#2415)
- fix(redteam): don't fall back if entity and purpose extraction fails (#2428)
- fix(redteam): integration test (#2431)
- fix(redteam): make cross-session-leak not default (#2427)
- fix(redteam): remove duplicate `intent` plugin (#2426)
- fix(redteam): dark mode in test targets ui (#2425)
- fix(redteam): resolve invalid DOM nesting of ul elements in Strategies component (#2421)
- fix(evaluator): handle circular references during error logging (#2441)

### Dependencies

- chore(deps): bump @aws-sdk/client-bedrock-runtime from 3.709.0 to 3.712.0 (#2418)
- chore(deps): bump groq-sdk from 0.9.0 to 0.9.1 (#2416)
- chore(deps): bump openai from 4.76.2 to 4.76.3 (#2417)

## [0.102.0] - 2024-12-16

### Added

- feat(redteam): add api healthcheck to redteam generate (#2398)

### Changed

- feat: add raw HTTP request support to Targets UI (#2407)
- feat: add HTTP provider configuration generator (#2409)
- feat: generate http config button (#2411)
- feat: run redteam in web ui (#2025)
- fix: exit codes and tests (#2414)
- docs: add docs for model-graded metrics (#2406)

## [0.101.2] - 2024-12-14

### Added

- feat(webui): implement cloud API health check functionality (#2397)
- feat(webui): redteam attack flow chart (#2389)
- feat(webui): strategy stats drawer (#2388)
- feat(webui): Filter Results view by errors (#2394)

### Changed

- revert: refactor(evaluator): enhance variable resolution and prompt rendering (#2386)
- chore(docker): add version info to docker build (#2401)
- chore(docs): Update README.md (#2391)

### Fixed

- fix(redteam): improve error message for plugin validation (#2395)
- fix(redteam): improve redteam strategy validation with detailed error messages (#2396)
- fix(webui): hide "show failures" checkbox on 1-column evals (#2393)

### Dependencies

- chore(deps): bump openai from 4.76.1 to 4.76.2 (#2390)

## [0.101.1] - 2024-12-13

### Added

- feat(eval): Separate errors from assert failures (#2214)
- feat(eval): Support more than one multi-turn conversation in the same eval with conversationId metadata field (#2360)
- feat: chunk results during share to handle large evals (#2381)

### Changed

- fix: use safeJsonStringify (#2385)
- chore(evaluator): Enhance variable resolution and prompt rendering (#2380)
- chore(ci): Remove outdated package-lock.json after enabling workspaces in package.json (#2377)
- chore(examples): Add Ollama red team example from blog post (#2374)
- Revert "feat: chunk results during share to handle large evals" (#2399)

### Fixed

- fix(cli): Fix punycode deprecation warning (#2384)
- fix(cli): Re-enable validation warning for invalid dereferenced configs (#2373)
- fix(prompts): Restore behavior that delays YAML parsing until after variable substitution (#2383)
- fix(redteam): Support file:// protocol for custom plugins (#2376)
- fix(webui): Use injectVar in redteam report view (#2366)

### Documentation

- docs(configuration): Add documentation for shared variables in tests (#2379)

## [0.101.0] - 2024-12-12

### Added

- feat(eval): Separate errors from assert failures (#2214)
- feat(eval): Support more than one multi-turn conversation in the same eval with conversationId metadata field (#2360)

### Changed

- chore(evaluator): Enhance variable resolution and prompt rendering (#2380)
- chore(ci): Remove outdated package-lock.json after enabling workspaces in package.json (#2377)
- chore(examples): Add Ollama red team example from blog post (#2374)

### Fixed

- fix(cli): Fix punycode deprecation warning (#2384)
- fix(cli): Re-enable validation warning for invalid dereferenced configs (#2373)
- fix(prompts): Restore behavior that delays YAML parsing until after variable substitution (#2383)
- fix(redteam): Support file:// protocol for custom plugins (#2376)
- fix(webui): Use injectVar in redteam report view (#2366)

### Documentation

- docs(configuration): Add documentation for shared variables in tests (#2379)

## [0.100.6] - 2024-12-11

### Changed

- chore: clean up invariant references (#2367)
- chore: invariant (#2363)
- chore(examples): add YAML schema and descriptions to config files (#2358)
- chore(providers): add debugs and make provider invariants more detailed (#2365)
- chore(redteam): add better error logging for multilingual (#2347)
- chore(redteam): add getRemoteGenerationUrl mocks to redteam tests (#2349)
- chore(redteam): Better error messaging for composite jailbreaks (#2372)
- chore(redteam): fix composite jailbreak docs (#2370)
- chore(redteam): respect --delay with redteam providers (#2369)
- chore(webui): add "save YAML" option to Save Config dialog (#2356)
- chore(webui): enhance redteam preset cards layout and styling (#2353)

### Fixed

- fix(providers): add regional model support to Bedrock (#2354)
- fix(webui): redteam setup UI should support request body objects (#2355)
- fix(providers): use Replicate moderation provider when OpenAI key not present (#2346)

### Dependencies

- chore(deps): bump @aws-sdk/client-bedrock-runtime from 3.706.0 to 3.709.0 (#2362)
- chore(deps): bump openai from 4.76.0 to 4.76.1 (#2361)
- chore(deps): update dependencies (#2350)

### Documentation

- docs(blog): new post on the EU AI Act (#2357)
- docs(redteam): Update documentation to suggest a detailed purpose (#2345)
- docs(troubleshooting): replace auto-generated index with custom overview (#2352)

## [0.100.5] - 2024-12-09

### Changed

- feat: Show current redteam and save state by @sklein12 in [#2336](https://github.com/promptfoo/promptfoo/pull/2336)
- fix: Our task API responds with a JSON object by @sklein12 in [#2337](https://github.com/promptfoo/promptfoo/pull/2337)
- fix: Attempt to fix metrics after share to self-hosted by @GICodeWarrior in [#2338](https://github.com/promptfoo/promptfoo/pull/2338)
- fix: Merge `defaultTest.vars` before applying `transformVars` by @mldangelo in [#2339](https://github.com/promptfoo/promptfoo/pull/2339)
- fix: Catch errors on purpose extraction and continue by @sklein12 in [#2344](https://github.com/promptfoo/promptfoo/pull/2344)
- chore: Allow overriding default and redteam providers globally by @sklein12 in [#2333](https://github.com/promptfoo/promptfoo/pull/2333)
- chore(providers): Align `transformRequest` with `transformResponse` behavior by @mldangelo in [#2334](https://github.com/promptfoo/promptfoo/pull/2334)
- chore: Update Node.js to v20.18.1 by @mldangelo in [#2342](https://github.com/promptfoo/promptfoo/pull/2342)
- chore: Add support for multiple Google Sheets in `promptfooconfig` by @mldangelo in [#2343](https://github.com/promptfoo/promptfoo/pull/2343)

## [0.100.4] - 2024-12-08

### Changed

- feat: "try example" in target configuration (#2335)
- chore(webui): add a reset config button (#2328)
- chore(redteam): add comments and schema to generated yaml (#2329)
- chore(webui): add select all/none for all plugins (#2326)
- chore: automate CITATION.cff version bump. Sort npm scripts (#2320)
- docs: Fix docs to reflect non-root docker user (#2324)

### Fixed

- fix(cli): recommend npx if necessary (#2325)
- fix(providers): use prompt config for structured outputs in azure (#2331)
- fix(redteam): Use cloud api for remote harmful generation (#2323)
- fix(webui): redteam bug where purpose was using old state (#2330)
- fix(webui): redteam config persist between refreshes (#2327)

### Dependencies

- chore(deps): bump openai from 4.75.0 to 4.76.0 (#2321)

## [0.100.3] - 2024-12-06

### Changed

- chore(providers): improve JSON schema support for openai azure (#2318)

### Dependencies

- chore(deps): bump the npm_and_yarn group with 2 updates (#2317)

### Documentation

- docs(aws-bedrock): add Nova model documentation and update examples (#2319)
- docs(multilingual): add language code references (#2311)

## [0.100.2] - 2024-12-06

### Added

- feat: multiline editor for http request body (#2314) by @typpo

### Fixed

- fix(redteam): Do not fail crescendo if the provider sends the wrong response (#2315) by @sklein12
- fix: remove log line (c539341)

## [0.100.1] - 2024-12-05

### Added

- feat(redteam): Multilingual generates test cases across all strats (#2313) by @sklein12

### Fixed

- fix(redteam): preserve assertion types in multilingual strategy (#2312) by @mldangelo

### Changed

- chore(redteam): Improve purpose output (779a8d4)
- chore: re-reorder target setup page (7dd11ae)
- chore: copy (158d841)
- ci: increase Docker workflow timeout to 60 minutes (414db79)

### Dependencies

- chore(deps): update multiple package dependencies (#2308) by @mldangelo

### Documentation

- docs: fix multilingual (e78e77d)

## [0.100.0] - 2024-12-05

### Added

- feat(providers): Add Amazon Nova models to Bedrock provider (#2300)
- feat(providers): Support TypeScript custom providers (#2285)
- feat(providers): Add transformRequest to HTTP provider. Rename responseParser to transformResponse (#2228)
- feat(cli): Add configurable CSV delimiter support (#2294)
- feat(redteam): Load `intents` plugin from file (#2283)
- feat(webui): Ability to configure strategies in redteam setup (#2304)
- feat(webui): Ability to upload YAML file to setup view (#2297)
- feat(webui): Column selector (#2288)

### Changed

- chore(webui): Add YAML preview and strategies to redteamReview page (#2305)
- chore(prompts): TypeScript for prompt functions (#2287)
- chore(webui): Display # selected plugins in accordion text (#2298)
- chore(redteam): Remote generation if logged into cloud (#2286)
- chore(cli): Write `promptfoo-errors.log` on error (#2303)
- chore(cli): Improve error message when attempting to share incomplete eval (#2301)
- chore(redteam): Fix stateless warning (#2282)
- chore(redteam): Plugin page UX (#2299)
- chore(webui): Display average cost alongside total (#2274)
- chore(webui): Remove prompt from redteam setup purpose page (#2295)
- docs: Guide on LangChain PromptTemplates (#2235)

### Fixed

- fix(redteam): Do not store config hash if redteam generation failed (#2296)
- fix(webui): Minor bugs in redteam config UI (#2278)
- fix(cli): Replace process.exitCode with process.exit calls in share command (#2307)

### Dependencies

- chore(deps): Bump @aws-sdk/client-bedrock-runtime from 3.699.0 to 3.704.0 (#2279)
- chore(deps): Bump @aws-sdk/client-bedrock-runtime from 3.704.0 to 3.705.0 (#2290)
- chore(deps): Bump groq-sdk from 0.8.0 to 0.9.0 (#2291)
- chore(deps): Bump openai from 4.73.1 to 4.74.0 (#2280)
- chore(deps): Bump openai from 4.74.0 to 4.75.0 (#2289)

### Documentation

- docs(examples): Add redteam chatbot example (#2306)

## [0.99.1] - 2024-12-02

### Changed

- chore(docs): update --config YAML file references to match actual behavior (#2170)
- chore(providers): add \*-latest models for Anthropic (#2262)
- chore(providers): remove optional chaining in goat provider (#2253)
- chore(redteam): ability to override severity (#2260)
- chore(redteam): improve hijacking grader (#2251)
- chore(redteam): improve overreliance grader (#2246)
- chore(redteam): improve politics grader (#2258)
- chore(redteam): move harmful specialized advice plugin to unaligned provider (#2239)
- chore(redteam): move misinformation plugin from aligned to unaligned provider (#2232)
- chore(redteam): shell injection grader improvement (25%) (#2277)
- chore(redteam): update policy grader (#2244)
- chore(site): improve architecture diagram dark mode (#2254)
- chore(site): move careers link (#2242)
- chore(tests): remove console.error debug statement (#2275)
- chore(types): add Zod schema for assertion types (#2276)
- chore(webui): ability to set image min/max height (#2268)
- chore(webui): add metric column in assertions table (#2238)
- chore(webui): add pointer cursor to report view (#2272)
- chore(webui): add support for custom targets to redteam setup (#2215)
- chore(webui): combine assertion context to eval output comment dialog (#2240)
- chore(webui): improve back and next buttons for purpose/targets pages (#2269)
- chore(webui): minor improvements to redteam setup strategy and plugin selection (#2247)
- chore(webui): only show action buttons for the currently hovered cell, rather than both cells for that row (#2270)
- chore(webui): preserve whitespace in TableCommentDialog (#2237)
- chore(webui): prevent dialog from popping up repeatedly when component rerenders (#2273)
- chore(webui): remove local dashboard (#2261)
- chore(webui): select all/none in redteam setup plugins view (#2241)
- docs: GitLab integration (#2234)

### Fixed

- fix(cli): improve debugging for fetchWithRetries (#2233)
- fix(cli): refuse to share incomplete evals (#2259)
- fix(webui): support sorting on pass/fail count & raw score (#2271)
- fix(redteam): stringify non-string target provider responses in goat (#2252)

### Dependencies

- chore(deps): bump openai from 4.73.0 to 4.73.1 (#2243)
- chore(deps): sync dependency versions with promptfoo cloud (#2256)
- chore(deps): update dependencies (#2257)
- chore(deps): update lock file for yanked dependency (#2250)

## [0.99.0] - 2024-11-25

### Added

- feat(cli): `promptfoo debug` command (#2220)
- feat(eval): Read variables from PDF (#2218)
- feat(providers): Add `sequence` provider (#2217)
- feat(redteam): Citation strategy (#2223)
- feat(redteam): Composite jailbreak strategy (#2227)
- feat(redteam): Ability to limit strategies to specific plugins (#2222)

### Changed

- chore(redteam): Attempt to reuse existing server for redteam init (#2210)
- chore(redteam): Naive GOAT error handling (#2213)
- chore(redteam): Improve competitors plugin and grading (#2208)

### Fixed

- fix(eval): CSV BOM parsing (#2230)
- fix(redteam): Add missing entities field to redteam schema (#2226)
- fix(redteam): Ensure numTests is properly inherited in config for all plugin types (#2229)
- fix(redteam): Strip prompt asterisks (#2212)
- fix(redteam): Validate plugins before starting (#2219)

### Dependencies

- chore(deps): Bump @aws-sdk/client-bedrock-runtime from 3.696.0 to 3.699.0 (#2231)

### Documentation

- docs(redteam): Ollama redteam blog (#2221)
- docs(redteam): Add troubleshooting documentation (#2211)

## [0.98.0] - 2024-11-22

### Added

- feat(providers): Maintain session-id in HTTP provider (#2101)
- feat(redteam): Add custom strategy (#2166)
- feat(webui): Add CSV download to report view (#2168)
- feat(webui): Add image preview lightbox for base64 image strings (#2194)

### Changed

- chore(providers): Add GPT-4-0-2024-11-20 to supported models (#2203)
- chore(providers): Add support for UUID in transformVars (#2204)
- chore(cli): Display help for invalid args (#2196)
- chore(redteam): Add `promptfoo redteam setup` (#2172)
- chore(redteam): Init now opens web setup UI (#2191)
- chore(redteam): Update purpose UI to capture better information (#2180)
- chore(redteam): Instrument redteam setup (#2193)
- chore(redteam): Remove OpenAI key requirement in onboarding (#2187)
- chore(redteam): Remove overreliance from default (#2201)
- chore(redteam): Remove redundant harmful plugin when all subcategories are selected (#2206)
- chore(redteam): Reorganize plugins in setup (#2173)
- chore(redteam): Session parsing in UI (#2192)
- chore(redteam): Update docs for multi-turn strategies (#2182)
- chore(redteam): Update redteam init instructions (#2190)
- chore(redteam): Wrap more system purpose tags (#2202)
- chore(redteam): Wrap purposes in <Purpose> tags (#2175)

### Fixed

- fix(prompts): Parse YAML files into JSON before Nunjucks template render (#2205)
- fix(providers): Handle more response parser failures in HTTP provider (#2200)
- fix(redteam): Attempt to fix undefined redteam testcase bug (#2186)
- fix(redteam): Debug access plugin grader improvement (#2178)
- fix(redteam): Handle missing prompts in indirect prompt injection setup (#2199)
- fix(redteam): Pass isRedteam from eval database model (#2171)
- fix(webui): Handle division by zero cases in CustomMetrics component (#2195)

### Dependencies

- chore(deps): Bump @aws-sdk/client-bedrock-runtime from 3.693.0 to 3.696.0 (#2176)
- chore(deps): Update dependencies - resolve lock file issue (#2179)
- chore(deps): Update dependencies (#2169)

### Documentation

- docs(examples): Add F-score example (#2198)
- docs(examples): Modernize image classification example (#2197)
- docs(site): Add red team Hugging Face model guide (#2181)
- docs(site): Use `https` id with `url` config (#2189)

## [0.97.0] - 2024-11-18

### Added

- feat(azure): adding AzureCliCredential as a fallback authentication option (#2149)

### Changed

- feat: report shows % framework compliance as progress bar (#2160)
- feat: support for grader fewshot examples (#2162)
- feat: add support for bedrock guardrails (#2163)
- fix: crescendo feedback (#2145)
- fix: handle null test cases in strategy generation (#2146)
- refactor(redteam): extract parseGeneratedPrompts from redteam base class (#2155)
- refactor(redteam): modularize and simplify harmful plugin (#2154)
- chore: bump @aws-sdk/client-bedrock-runtime from 3.691.0 to 3.693.0 (#2147)
- chore: bump @eslint/plugin-kit from 0.2.0 to 0.2.3 in the npm_and_yarn group (#2151)
- chore: track token usage for redteam providers (#2150)
- chore(providers): misc harmful completion provider enhancements (#2153)
- chore: display strategy used in report view (#2156)
- chore: open result details in report view (#2159)
- chore: add # requests to token usage (#2158)
- chore: set redteamFinalPrompt in goat provider (#2161)
- chore(redteam): refactor harmful plugin into aligned and unaligned modules (#2164)
- chore(redteam): refactor unaligned inference API response handling (#2167)

### Fixed

- fix(share): update eval author to logged-in user when sharing (#2165)

## [0.96.2] - 2024-11-14

### Added

- feat(redteam): redteam fewshot overrides (#2138)
- feat(cli): make README.md file during onboarding init flow optional (#2054)

### Changed

- feat: helm chart for self hosted (#2003)

### Fixed

- fix(cli): remove validation warning on yaml files (#2137)
- fix(providers): handle system messages correctly for bedrock Claude models (#2141)
- fix(redteam): Config for all strategies (#2126)
- fix(webui): potential divide by 0s (#2135)
- fix(webui): restore token usage display (#2143)

### Dependencies

- chore(deps): clean up plugin action params (#2139)
- chore(deps): bump @aws-sdk/client-bedrock-runtime from 3.687.0 to 3.691.0 (#2140)
- chore(deps): update dependencies (#2133)

## [0.96.1] - 2024-11-12

### Added

- feat(ui): Respect max text length in Markdown cells (#2109)

### Changed

- chore(assertions): split assertions into separate modules (#2116)\* chore(blog): update API endpoint to canonical domain by @mldangelo in https://github.com/promptfoo/promptfoo/pull/2119
- chore(cli): add promptfoo version header to all requests (#2121)
- chore(redteam): allow goat to be used stateless or not (#2102)
- chore(redteam): Break out Prompt Metrics Types (#2120)
- chore(redteam): re-organize report categories (#2127)
- chore(docs): Fix AWS default region to match documentation (#2117)

### Fixed

- fix(cli): validate config after dereferencing (#2129)
- fix(providers): handle system messages correctly in anthropic parseMessages (#2128)

### Dependencies

- chore(deps): bump groq-sdk from 0.7.0 to 0.8.0 (#2131)
- chore(deps): update multiple dependencies (#2118)

## [0.96.0] - 2024-11-10

### Added

- feat(redteam): intent plugin (#2072)
- feat(redteam): rag poisoning plugin (#2078)
- feat(cli): --filter-sample on eval to randomly sample (#2115)
- feat(providers): azure default provider (#2107)
- feat(assertions): BLEU score (#2081)

### Changed

- chore(assertions): refactor JSON assertions (#2098)
- chore(assertions): split assertions into separate files (#2089)
- chore(cli): add --ids-only to list commands (#2076)
- chore(cli): lazily init csv assertion regex (#2111)
- chore(cli): validate json, yaml, js configs on load (#2114)
- chore(lint): format lint (#2082)
- chore(providers): add envar support for azure auth (#2106)
- chore(providers): add support for Claude 3.5 Haiku model (#2066)
- chore(providers): add support for external response_format in azure openai (#2092)
- chore(providers): azureopenai -> azure (#2113)
- chore(providers): Support AWS sessionToken and profile for authentication (#2085)
- chore(redteam): improve rbac grader (#2067)
- chore(redteam): pass context and options to target in iterativeTree provider (#2093)
- chore(redteam): Use purpose in graders (#2077)
- chore(webui): prevent unnecessary state resets in plugin configuration in redteam ui (#2071)
- chore: add yaml config validation tests (#2070)
- chore(docs): goat-blog demo component usability improvements (#2095)
- docs: use "provider" key in python prompt function (#2103)
- docs: add GOAT blog post (#2068)
- chore(blog): update API endpoint to canonical domain (#2119)

### Fixed

- fix(cli): keep eval id on `import` (#2112)
- fix(providers): portkey provider and headers (#2088)
- fix(redteam): provide target context (#2090)
- fix(providers): ensure consistent message parsing for Anthropic Claude Vision (#2069)
- fix(redteam): make remote generation URL dynamic to support dotenv loading (#2086)

### Dependencies

- chore(deps): bump @anthropic-ai/sdk from 0.31.0 to 0.32.0 (#2074)
- chore(deps): bump @anthropic-ai/sdk from 0.32.0 to 0.32.1 (#2083)
- chore(deps): bump @aws-sdk/client-bedrock-runtime from 3.686.0 to 3.687.0 (#2104)
- chore(deps): bump openai from 4.70.2 to 4.71.0 (#2073)
- chore(deps): bump openai from 4.71.0 to 4.71.1 (#2087)

## [0.95.0] - 2024-11-04

### Added

- **feat(redteam):** goat (#2006)
- **feat(webui):** add support for file providers in eval creation view via file upload by @mldangelo in https://github.com/promptfoo/promptfoo/pull/2055
- feat(webui): add support for file providers in eval creation view via file upload (#2055)

### Changed

- **feat:** save and load configs (#2044)
- **feat:** index page for report view (#2048)
- **fix:** competitors grader (#2042)
- **fix:** llm rubric markup (#2043)
- **fix:** OOM on large evals (#2049)
- **chore:** migrate rag-full example to langchain 0.3.0 (#2041)
- **chore:** add some loaders to webui pages (#2050)
- **chore(providers):** add bedrock regional inference profile IDs (#2058)
- **chore(webui):** optimize custom policy handling (#2061)
- **chore:** bump @anthropic-ai/sdk from 0.30.1 to 0.31.0 (#2062)
- **chore:** bump openai from 4.69.0 to 4.70.2 (#2063)

### Fixed

- **fix(webui):** preserve target label when switching target types (#2060)

### Dependencies

- **chore(deps):** bump langchain from 0.2.10 to 0.3.0 in /examples/rag-full (#2040)
- **chore(deps):** bump openai from 4.68.4 to 4.69.0 (#2045)
- **chore(deps):** update patch and minor dependencies (#2064)

## [0.94.6] - 2024-10-30

### Added

- feat(webui): make table header sticky (#2001)

### Changed

- feat: `promptfoo auth whoami` (#2034)
- fix: minor redteam run fixes (#2033)
- fix: report issue counts (#2037)
- fix: Integration backlink to portkey docs (#2039)
- chore: add provider to assertion function context (#2036)
- chore: add `--verbose` to redteam run (#2032)
- chore(deps-dev): bump @aws-sdk/client-bedrock-runtime from 3.679.0 to 3.682.0 (#2038)

### Dependencies

- chore(deps): bump elliptic from 6.5.7 to 6.6.0 in /src/app (#2031)
- chore(deps): bump langchain from 0.1.14 to 0.3.0 in /examples/langchain-python (#2035)

## [0.94.5] - 2024-10-28

### Changed

- fix: bump version on fetch cache key (#2029)
- fix: support browser back/forward in redteam setup (#2022)
- chore: improve ui for plugin configs (#2024)
- chore(webui): improve redteam plugin configuration UI (#2028)
- chore: Add Missing Statuses to Risk Categories (#2030)

### Fixed

- fix(ci): add disk space cleanup steps to prevent runner failures (#2018)
- fix(redteam): auto-extract injectVar from prompt template in redteam image provider (#2021)
- fix(providers): adjust bedrock anthropic default temperature (#2027)
- fix(webui): hide redteam setup dialog after seen (#2023)

### Documentation

- docs(provider): fix dalle-3 provider name (#2020)

## [0.94.4] - 2024-10-27

### Added

- **Feature:** Add simulated user provider ([#2014](https://github.com/promptfoo/promptfoo/pull/2014) by [@typpo](https://github.com/typpo))

### Changed

- **Fix:** Handle basic auth credentials in fetch requests ([#2013](https://github.com/promptfoo/promptfoo/pull/2013) by [@mldangelo](https://github.com/mldangelo))
- **Chore:** Add configuration option to disable template environment variables ([#2017](https://github.com/promptfoo/promptfoo/pull/2017) by [@mldangelo](https://github.com/mldangelo))
- **Chore (Redteam):** Improve onboarding CLI plugin configuration handling ([#2015](https://github.com/promptfoo/promptfoo/pull/2015) by [@mldangelo](https://github.com/mldangelo))

## [0.94.3] - 2024-10-26

### Changed

- feat: package import support improvements (#1995)
- feat: add adaline gateway provider (#1980)
- fix: template creation for `promptfoo init` and `promptfoo redteam init`
- chore(providers): merge prompt and provider config in azure (#2011)

## [0.94.2] - 2024-10-25

### Added

- feat(browser): `optional` arg on `click` commands (#1997)

### Changed

- feat: add browser support in redteam setup (#1998)
- fix: test case descriptions (#2000)
- fix: Http Provider parser (#1994)
- chore: save user consent when logged in via webui (#1999)
- chore: Constants are lower case (#2007)
- style(eslint): add sort-keys rule and sort type constituents (#2008)
- chore(redteam): alphabetize and normalize ordering of constants (#2002)
- revert: style(eslint): add sort-keys rule and sort type constituents (#2009)

## [0.94.1] - 2024-10-24

### Added

- **feat(schema):** Add YAML schema validation to config files by [@mldangelo](https://github.com/mldangelo) in [#1990](https://github.com/promptfoo/promptfoo/pull/1990)

### Changed

- **chore:** Don't run Docker as root by [@typpo](https://github.com/typpo) in [#1884](https://github.com/promptfoo/promptfoo/pull/1884)
- **chore(webui):** Move Snackbar out of component for reuse by [@sklein12](https://github.com/sklein12) in [#1989](https://github.com/promptfoo/promptfoo/pull/1989)
- **chore(redteam):** Send version to remote endpoint by [@typpo](https://github.com/typpo) in [#1982](https://github.com/promptfoo/promptfoo/pull/1982)
- **refactor(tests):** Reorganize test files into subdirectories by [@mldangelo](https://github.com/mldangelo) in [#1984](https://github.com/promptfoo/promptfoo/pull/1984)
- site: additional landing page (#1996)

### Fixed

- **fix(providers):** Better OpenAI rate limit handling by [@typpo](https://github.com/typpo) in [#1981](https://github.com/promptfoo/promptfoo/pull/1981)
- **fix(providers):** Refusals are not failures by [@typpo](https://github.com/typpo) in [#1991](https://github.com/promptfoo/promptfoo/pull/1991)
- **fix(redteam):** Better error handling in strategies by [@typpo](https://github.com/typpo) in [#1983](https://github.com/promptfoo/promptfoo/pull/1983)
- **fix(redteam):** Better error on remote plugins when remote is disabled by [@typpo](https://github.com/typpo) in [#1979](https://github.com/promptfoo/promptfoo/pull/1979)
- fix: prompt validation (#1993)

### Dependencies

- **chore(deps):** Bump @aws-sdk/client-bedrock-runtime from 3.677.0 to 3.678.0 by [@dependabot](https://github.com/dependabot) in [#1987](https://github.com/promptfoo/promptfoo/pull/1987)
- **chore(deps):** Bump @anthropic-ai/sdk from 0.30.0 to 0.30.1 by [@dependabot](https://github.com/dependabot) in [#1986](https://github.com/promptfoo/promptfoo/pull/1986)
- **chore(deps):** Bump OpenAI from 4.68.2 to 4.68.4 by [@dependabot](https://github.com/dependabot) in [#1985](https://github.com/promptfoo/promptfoo/pull/1985)

## [0.94.0] - 2024-10-23

### Added

- feat(providers): add support for `github` provider (#1927)
- feat(providers): add support for xAI (Grok) provider (#1967)
- feat(providers): Update HTTP Provider to support any type of request (#1920)
- feat(prompts): add context to python and javascript prompts (#1974)
- feat(webui): add ability to update eval author (#1951)
- feat(webui): add login page (#1964)
- feat(webui): add support for displaying base64-encoded images (#1937)
- feat(cli): allow referencing specific gsheet (#1942)
- feat(redteam): show passes and fails in report drawer (#1972)

### Changed

- chore(cli): disable database logging by default (#1953)
- chore(cli): move db migrations up (#1975)
- chore(cli): replace node-fetch with native fetch API (#1968)
- chore(cli): warn on unsupported test format (#1945)
- chore(providers): support AWS credentials in config file for bedrock provider (#1936)
- chore(providers): support response_format in prompt config in openai provider (#1966)
- chore(providers): update Claude 3.5 model version (#1973)
- chore(providers): update implementation of togetherAI provider (#1934)
- chore(redteam): Add redteam descriptions and display names (#1962)
- chore(redteam): Better typing for the new constants (#1965)
- chore(redteam): fix typing issue, don't return in route (#1933)
- chore(redteam): move all redteam constants to one spot (#1952)
- chore(redteam): remove providers from db (#1955)
- chore(redteam): update providers to id by id or label (#1924)
- chore(redteam): Use Provider Label as Unique ID for redteam targets (#1938)
- chore(webui): add user email management endpoints (#1949)
- chore(webui): create dedicated eval router (#1948)
- chore(webui): expose redteam init ui in navigation dropdown menu (#1926)
- chore(webui): improve max text length slider (#1939)
- chore(webui): optimize Material-UI imports for better tree-shaking (#1928)
- chore(webui): optionally record anonymous telemetry (#1940)
- chore(webui): resolve fast refresh warning by separating useToast hook (#1941)
- refactor(assertions): move utility functions to separate file (#1944)
- chore: add citation generation script and update CITATION.cff (#1914)

### Fixed

- fix(cli): add metadata to EvaluateResult model (#1978)
- fix(cli): check for python3 alias (#1971)
- fix(cli): cli properly watches all types of configs (#1929)
- fix(cli): resolve deep copy issue when using grader cli arg (#1943)
- fix(eval): set author from getUserEmail when creating Eval (#1950)
- fix(providers): improve Gemini format coercion and add tests (#1925)
- fix(providers): maybeCoerceToGeminiFormat in palm provider - parse system_instruction (#1947)

### Dependencies

- chore(deps): bump aiohttp from 3.9.5 to 3.10.2 in /examples/rag-full (#1959)
- chore(deps): bump certifi from 2023.11.17 to 2024.7.4 in /examples/python-provider (#1958)
- chore(deps): bump idna from 3.6 to 3.7 in /examples/python-provider (#1957)
- chore(deps): bump rollup from 4.21.3 to 4.24.0 in /src/app (#1961)
- chore(deps): bump starlette from 0.37.2 to 0.40.0 in /examples/rag-full (#1956)
- chore(deps): bump vite from 5.3.3 to 5.4.9 in /examples/jest-integration (#1960)
- chore(deps): migrate drizzle (#1922)
- chore(deps): update dependencies (#1913)

### Documentation

- docs(blog): adding fuzzing post (#1921)

## [0.93.3] - 2024-10-17

### Added

- **feat(assertions):** Support array of files in assertion values by [@danpe](https://github.com/promptfoo/promptfoo/pull/1897)
- **feat(redteam):** Math-prompt strategy by [@AISimplyExplained](https://github.com/promptfoo/promptfoo/pull/1907)
- feat(redteam): math-prompt strategy (#1907)
- feat: add watsonx bearer token auth and display model cost (#1904)
- feat: support array of files in assertion values (#1897)

### Changed

- **chore(providers):** Add WatsonX bearer token auth and display model cost by [@gprem09](https://github.com/promptfoo/promptfoo/pull/1904)
- **chore(redteam):** Rename math-prompt strategy and update docs by [@mldangelo](https://github.com/promptfoo/promptfoo/pull/1912)
- **chore(webui):** Redesign navigation and dark mode components by [@mldangelo](https://github.com/promptfoo/promptfoo/pull/1903)
- **chore(ci):** Correct GitHub Actions syntax for secret access by [@mldangelo](https://github.com/promptfoo/promptfoo/pull/1911)
- **chore(ci):** Fix Docker build by [@sklein12](https://github.com/promptfoo/promptfoo/pull/1910)
- **chore(ci):** Test eval share for hosted container by [@sklein12](https://github.com/promptfoo/promptfoo/pull/1908)
- **chore(ci):** Test sharing to cloud by [@sklein12](https://github.com/promptfoo/promptfoo/pull/1909)
- chore: fix docker build (#1910)
- chore(redteam): rename math-prompt strategy and update docs (#1912)
- chore: Test sharing to cloud (#1909)
- chore: Test eval share for hosted container (#1908)

### Fixed

- **fix(webui):** Navigating directly to an eval by [@sklein12](https://github.com/promptfoo/promptfoo/pull/1905)
- fix(providers): lazy load watsonx dependencies (#1977)
- fix(ci): correct GitHub Actions syntax for secret access (#1911)
- fix: Navigating directly to an eval (#1905)

### Documentation

- **docs(redteam):** Add documentation for Custom and PII plugins by [@mldangelo](https://github.com/promptfoo/promptfoo/pull/1892)

## [0.93.2] - 2024-10-16

### Fixed

- fix: sharing to hosted (#1902)
- fix: update cloud share URL path from 'results' to 'eval' (#1901)
- fix: gemini chat formatting (#1900)

### Documentation

- docs(redteam): add documentation for Custom and PII plugins (#1892)

### Changed

- **fix:** update cloud share URL path from 'results' to 'eval' by [@mldangelo](https://github.com/promptfoo/promptfoo/pull/1901)
- **fix:** gemini chat formatting by [@typpo](https://github.com/promptfoo/promptfoo/pull/1900)
- **fix:** sharing to hosted by [@sklein12](https://github.com/promptfoo/promptfoo/pull/1902)
- **chore:** add `--filter-targets` to `redteam run` by [@typpo](https://github.com/promptfoo/promptfoo/pull/1893)
- **chore:** warn users about unknown arguments after 'eval' command by [@mldangelo](https://github.com/promptfoo/promptfoo/pull/1898)
- chore(webui): redesign navigation and dark mode components (#1903)
- chore(cli): warn users about unknown arguments after 'eval' command (#1898)
- chore: add `--filter-targets` to `redteam run` (#1893)

### Dependencies

- **chore(deps):** bump `@anthropic-ai/sdk` from 0.29.0 to 0.29.1 by [@dependabot](https://github.com/promptfoo/promptfoo/pull/1894)
- chore(deps): bump @anthropic-ai/sdk from 0.29.0 to 0.29.1 (#1894)

## [0.93.1] - 2024-10-15

### Fixed

- fix: Delete all evals broken (#1891)

### Added

- feat: Redteam http target tester (#1883)

### Changed

- **feat:** Crisp chat on certain pages by [@typpo](https://github.com/promptfoo/promptfoo/pull/1880)
- **feat:** Redteam HTTP target tester by [@sklein12](https://github.com/promptfoo/promptfoo/pull/1883)
- **fix:** Do not use default config when config is explicitly set by [@typpo](https://github.com/promptfoo/promptfoo/pull/1878)
- **fix:** Delete all evals broken by [@sklein12](https://github.com/promptfoo/promptfoo/pull/1891)
- **docs:** Add RAG architecture blog post by [@vsauter](https://github.com/promptfoo/promptfoo/pull/1886)
- **refactor(webui):** Move dashboard to redteam directory by [@mldangelo](https://github.com/promptfoo/promptfoo/pull/1890)
- refactor(webui): move dashboard to redteam directory (#1890)

## [0.93.0] - 2024-10-14

### Documentation

- docs: add rag architecture blog post (#1886)

### Added

- feat(cli): add example download functionality to init command (#1875)
- feat(redteam): introduce experimental redteam setup ui (#1872)
- feat(providers): watsonx provider (#1869)
- feat(providers): node package provider (#1855)
- feat: crisp chat on certain pages (#1880)

### Changed

- chore(webui): show tools in report view (#1871)

### Fixed

- fix(cli): only set redteam on combined configs when necessary (#1879)
- fix(cli): disable remote grading with rubric prompt override (#1877)
- fix(webui): rendering evals (#1881)
- fix: do not use default config when config is explicitly set (#1878)

## [0.92.3] - 2024-10-12

### Changed

- fix: request correct structure in prompt (#1851)
- fix: Only persist custom API url in local storage if it's set through the UI (#1854)
- fix: equality failure message (#1868)
- fix: don't always persist providers (#1870)
- feat: env variable to host pf at a different url path then base (#1853)
- chore(redteam): improve custom plugin definition and validation (#1860)
- chore: move skip logic to generate (#1834)
- chore: add `--filter-targets` alias (#1863)
- chore: Cloud sharing with new format (#1840)

### Fixed

- fix(webui): resolve undefined version display in InfoModal (#1856)

### Dependencies

- chore(deps-dev): bump @aws-sdk/client-bedrock-runtime from 3.667.0 to 3.668.0 (#1857)
- chore(deps-dev): bump @aws-sdk/client-bedrock-runtime from 3.668.0 to 3.669.0 (#1865)

## [0.92.2] - 2024-10-09

### Changed

- **ci(tests)**: Separate unit and integration tests in CI pipeline by [@mldangelo](https://github.com/mldangelo) in [#1849](https://github.com/promptfoo/promptfoo/pull/1849)
  - Bump `@aws-sdk/client-bedrock-runtime` from 3.666.0 to 3.667.0 by [@dependabot](https://github.com/dependabot) in [#1845](https://github.com/promptfoo/promptfoo/pull/1845)
  - Bump `@anthropic-ai/sdk` from 0.28.0 to 0.29.0 by [@dependabot](https://github.com/dependabot) in [#1846](https://github.com/promptfoo/promptfoo/pull/1846)
  - Bump `openai` from 4.67.2 to 4.67.3 by [@dependabot](https://github.com/dependabot) in [#1844](https://github.com/promptfoo/promptfoo/pull/1844)

### Fixed

- **fix(providers)**: Dynamically import FAL-AI serverless client by [@mldangelo](https://github.com/mldangelo) in [#1850](https://github.com/promptfoo/promptfoo/pull/1850)

### Dependencies

- **chore(deps)**:

## [0.92.1] - 2024-10-08

### Added

- **feat(providers):** Add support for an optional `responseSchema` file to Google Gemini by [@aud](https://github.com/promptfoo/promptfoo/pull/1839)
- feat(providers): Add support for an optional `responseSchema` file to google gemini (#1839)

### Changed

- **fix:** count could be off if there was a test that wasn't recorded by [@sklein12](https://github.com/promptfoo/promptfoo/pull/1841)
- **fix:** support relative paths by [@sklein12](https://github.com/promptfoo/promptfoo/pull/1842)
- **fix:** Prompt ordering on tables by [@sklein12](https://github.com/promptfoo/promptfoo/pull/1843)
- **chore:** delete empty file by [@sklein12](https://github.com/promptfoo/promptfoo/pull/1829)
- **chore:** rename tables by [@sklein12](https://github.com/promptfoo/promptfoo/pull/1831)
- chore(deps-dev): bump @aws-sdk/client-bedrock-runtime from 3.665.0 to 3.666.0 (#1836)

### Fixed

- **fix(provider):** fal prompt config overrides by [@drochetti](https://github.com/promptfoo/promptfoo/pull/1835)
- fix: Prompt ordering on tables (#1843)
- fix: support relative paths (#1842)
- fix: count could be off if there was a test that wasn't recorded (#1841)

### Dependencies

- **chore(deps):** bump openai from 4.67.1 to 4.67.2 by [@dependabot](https://github.com/promptfoo/promptfoo/pull/1837)
- **chore(deps-dev):** bump @aws-sdk/client-bedrock-runtime from 3.665.0 to 3.666.0 by [@dependabot](https://github.com/promptfoo/promptfoo/pull/1836)
- chore(deps): bump openai from 4.67.1 to 4.67.2 (#1837)

### Documentation

- **docs(contributing):** expand guide for adding new providers by [@mldangelo](https://github.com/promptfoo/promptfoo/pull/1833)

## [0.92.0] - 2024-10-07

### Fixed

- fix(provider): fal prompt config overrides (#1835)

### Documentation

- docs(contributing): expand guide for adding new providers (#1833)

### Changed

- Normalize eval results in db (#1776)
- foundation model blog post (#1823)
- site: custom blog index page (#1824)
- chore(build): allow-composite-ts (#1825)
- chore(cli): improve validation for extension hooks (#1827)
- chore: rename tables (#1831)
- chore: delete empty file (#1829)

## [0.91.3] - 2024-10-04

### Added

- feat(redteam): add religion plugin (#1822)
- feat(provider-fal): allow prompt config overrides (#1815)
- feat: remove in memory table (#1820)

## [0.91.2] - 2024-10-04

### Added

- feat(cli): Add input validation to eval command (@mldangelo #1810)
- feat(cli): Add real-time logging for Python script execution (@mldangelo #1818)
- feat(providers): Add support for setting cookies in `browser` provider (@typpo #1809)

### Changed

- chore(ci): Move integration tests to separate job in GitHub Actions workflow (@mldangelo #1821)
- chore(providers): Add support for file-based response parser for HTTP provider (@mldangelo #1808)
- chore(providers): Improve error message for browser provider missing imports (67c5fed2 @typpo)
- chore(redteam): Update to specific GPT-4 model (0be9c87f @mldangelo)
- chore(site): Update intro cal.com link (ff36972e @typpo)
- chore(webui): Remove 'use client' directives from React components (bc6f4214 @mldangelo)
- docs: Add Streamlit application in browser documentation (855e80f4 @typpo)
- docs: Escape tag in documentation (9c3ae83b @typpo)
- docs: Remove responseparser from quickstart (fe17b837 @typpo)
- docs: Remove responseParser from redteam template (feda3c60 @typpo)
- docs: Update test case reference documentation (d7c7a507 @mldangelo)
- docs: Update to use `redteam run` and `redteam report` (@typpo #1814)

### Fixed

- fix(redteam): Resolve cross-session templating issues (@typpo #1811)
- fix(webui): Ensure weight is not 0 (@sklein12 #1817)

### Dependencies

- chore(deps-dev): Bump @aws-sdk/client-bedrock-runtime from 3.658.1 to 3.662.0 (@dependabot #1805)
- chore(deps-dev): Bump @aws-sdk/client-bedrock-runtime from 3.663.0 to 3.664.0 (@dependabot #1819)
- chore(deps): Bump openai from 4.66.1 to 4.67.0 (@dependabot #1804)
- chore(deps): Bump replicate from 0.34.0 to 0.34.1 (@dependabot #1806)
- chore(deps): Update dependencies (ec37ca4e @mldangelo)

## [0.91.1] - 2024-10-01

### Changed

- feat: prompts as python classmethods (#1799)

### Fixed

- fix(redteam): read redteam config during redteam eval command (#1803)

### Documentation

- docs(custom-api): update documentation and improve typing (#1802)

## [0.91.0] - 2024-10-01

### Added

- feat(cli): ask for email on public share by @typpo in #1798
- feat(cli): support input transforms by @MrFlounder in #1704
- feat(redteam): add `redteam run` command by @typpo in #1791
- feat(webui): new Chart type on the eval page of web UI by @YingjiaLiu99 in #1147

### Changed

- fix: calc the same prompt id everywhere by @sklein12 in #1795
- docs: add troubleshooting section for timeouts by @mldangelo
- docs: fix indentation by @typpo
- docs: provider index by @mldangelo in #1792
- docs: update ts-config example README with tsx loader options by @mldangelo
- site: misc redteam guide clarifications by @typpo
- chore(cli): reorganize command structure and add program name by @mldangelo
- chore(cli): simplify node version check by @mldangelo in #1794
- chore(openai): use omni moderation by default by @typpo in #1797
- chore(providers): add support for special chars in browser provider by @typpo in #1790
- chore(providers): render provider label using Nunjucks by @mldangelo in #1789
- chore(providers): warn on unknown provider types by @mldangelo in #1787
- chore(redteam): include package version in redteam run hash by @typpo in 6d2d0c65
- chore(redteam): rename and export base classes by @mldangelo in #1801
- chore(redteam): serverside generation for indirect-prompt-injection by @mldangelo
- chore(redteam): update adversarial generation to specific gpt-4o model by @typpo in 1f397f62
- chore(cli): reorganize command structure and add program name by @mldangelo in 66781927

### Fixed

- fix(build): remove ts-config path aliases until compilation works correctly by @sklein12 in #1796
- fix(cli): don't ask for email when sharing in ci or without tty by @typpo
- fix(package): use provider prompt map when running via Node package by @vsauter in #1788
- fix(redteam): don't include entities if list is empty by @typpo
- fix(redteam): OWASP aliases by @typpo in #1765

### Dependencies

- chore(deps): bump openai from 4.65.0 to 4.66.1 by @dependabot in #1800
- chore(deps): update dependencies by @mldangelo

## [0.90.3] - 2024-09-27

### Changed

- fix: browser provider ignores cert errors by @ianw_github in 9fcc9f5974d919291456292e187fba1b1bacb3e2

## [0.90.2] - 2024-09-27

### Changed

- **feat:** Add fal.ai provider by [@drochetti](https://github.com/drochetti) in [#1778](https://github.com/promptfoo/promptfoo/pull/1778)
- **feat:** Add install script for pre-built binary installation by [@mldangelo](https://github.com/mldangelo) in [#1755](https://github.com/promptfoo/promptfoo/pull/1755)
- **fix:** Improve JSON parser handling for multiple braces by [@typpo](https://github.com/typpo) in [#1766](https://github.com/promptfoo/promptfoo/pull/1766)
- **refactor(eval):** Reorganize and improve eval command options by [@mldangelo](https://github.com/mldangelo) in [#1762](https://github.com/promptfoo/promptfoo/pull/1762)
- **chore(bedrock):** Improve support for LLAMA3.1 and LLAMA3.2 model configurations by [@mldangelo](https://github.com/mldangelo) in [#1777](https://github.com/promptfoo/promptfoo/pull/1777)
- **chore(config):** Simplify config loading by [@mldangelo](https://github.com/mldangelo) in [#1779](https://github.com/promptfoo/promptfoo/pull/1779)
- **chore(redteam):** Move select plugins for server-side generation by [@mldangelo](https://github.com/mldangelo) in [#1783](https://github.com/promptfoo/promptfoo/pull/1783)
- **ci(nexe-build):** Add ARM64 support for nexe builds by [@mldangelo](https://github.com/mldangelo) in [#1780](https://github.com/promptfoo/promptfoo/pull/1780)
- **ci(nexe-build):** Update runner selection for macOS and add Windows file extension by [@mldangelo](https://github.com/mldangelo) in [#1784](https://github.com/promptfoo/promptfoo/pull/1784)

### Fixed

- **fix(providers):** Correct data types for `responseParser` in HTTP provider by [@typpo](https://github.com/typpo) in [#1764](https://github.com/promptfoo/promptfoo/pull/1764)

### Dependencies

- **chore(deps-dev):** Bump `@aws-sdk/client-bedrock-runtime` from 3.658.0 to 3.658.1 by [@dependabot](https://github.com/dependabot) in [#1769](https://github.com/promptfoo/promptfoo/pull/1769)
- **chore(deps):** Bump `replicate` from 0.33.0 to 0.34.0 by [@dependabot](https://github.com/dependabot) in [#1767](https://github.com/promptfoo/promptfoo/pull/1767)
- **chore(deps):** Bump `openai` from 4.63.0 to 4.64.0 by [@dependabot](https://github.com/dependabot) in [#1768](https://github.com/promptfoo/promptfoo/pull/1768)

## [0.90.1] - 2024-09-26

### Changed

- **chore(providers):** Updated Bedrock integration to support Llama 3.2 models. [#1763](https://github.com/promptfoo/promptfoo/pull/1763) by [@aristsakpinis93](https://github.com/aristsakpinis93)
- **chore:** Added support for config objects in JavaScript and Python assertions. [#1729](https://github.com/promptfoo/promptfoo/pull/1729) by [@vedantr](https://github.com/vedantr)
- **fix:** Improved prompts handling per provider. [#1757](https://github.com/promptfoo/promptfoo/pull/1757) by [@typpo](https://github.com/typpo)
- **fix:** Updated `--no-interactive` description and added it to the documentation. [#1761](https://github.com/promptfoo/promptfoo/pull/1761) by [@kentyman23](https://github.com/kentyman23)
- site: adding blog post for Prompt Airlines (#1774)

### Dependencies

- **chore(deps-dev):** Bumped `@aws-sdk/client-bedrock-runtime` from 3.654.0 to 3.658.0. [#1758](https://github.com/promptfoo/promptfoo/pull/1758) by [@dependabot](https://github.com/dependabot)

## [0.90.0] - 2024-09-24

### Changed

- cli: Added 'pf' as an alias for the 'promptfoo' command (@mldangelo, #1745)
- providers(bedrock): Added support for AI21 Jamba Models and Meta Llama 3.1 Models (@mldangelo, #1753)
- providers(python): Added support for file:// syntax for Python providers (@mldangelo, #1748)
- providers(http): Added support for raw requests (@typpo, #1749)
- cli: implement cloud Login functionality for private sharing (@sklein12, #1719)
- cli(redteam): aliased 'eval' in redteam namespace and prioritized redteam.yaml over promptfooconfig.yaml (@typpo, #1664)
- providers(http): Added templating support for provider URLs (@mldangelo, #1747)
- cli: read config files from directory paths (@andretran, #1721)
- Added PROMPTFOO_EXPERIMENTAL environment variable (@typpo)
- Simplified redteam consent process (@typpo)
- Improved input handling for login prompts (@mldangelo)
- Updated dependencies (@mldangelo)
- webui: fix route to edit eval description(@sklein12, #1754)
- cli: prevent logging of empty output paths (@mldangelo)
- Added raw HTTP request example (@typpo)
- Updated documentation to prefer prebuilt versions (@sklein12, #1752)
- Triggered release step in nexe build for tagged branches (@mldangelo)
- Updated release token in GitHub Actions workflow (@mldangelo)
- Added continue-on-error to nexe-build job (@mldangelo)

## [0.89.4] - 2024-09-23

### Added

- feat(webui): display suggestions (#1739)

### Changed

- feat: headless browser provider (#1736)
- feat: suggestions (#1723)
- feat: improvements to http and websocket providers (#1732)
- fix: empty state for webui (#1727)
- chore: add costs for OpenAI model "gpt-4o-2024-08-06" (#1728)
- fix: catch errors when creating share url (#1726)https://github.com/promptfoo/promptfoo/pull/1725
- fix: add missing outputPath (#1734)
- fix: output path when PROMPTFOO_LIGHTWEIGHT_RESULTS is set (#1737)
- chore: Move share action to server (#1743)
- docs: Update documentation for Tree-based Jailbreaks Strategy by @vingiarrusso in

### Fixed

- fix(prompts): add handling for function prompt (#1724)

## [0.89.3] - 2024-09-20

### Changed

- **Bug Fixes:**
  - Improved sanitization of generations ([#1713](https://github.com/promptfoo/promptfoo/pull/1713) by [@typpo](https://github.com/typpo))
  - Reverted config changes to resolve prompt file bug ([#1722](https://github.com/promptfoo/promptfoo/pull/1722) by [@mldangelo](https://github.com/mldangelo))
- **Docs**
  - Added more information to the enterprise page ([#1714](https://github.com/promptfoo/promptfoo/pull/1714) by [@typpo](https://github.com/typpo))
  - Updated the about page ([#1715](https://github.com/promptfoo/promptfoo/pull/1715) by [@typpo](https://github.com/typpo))
  - Minor landing page updates ([#1718](https://github.com/promptfoo/promptfoo/pull/1718) by [@typpo](https://github.com/typpo))
- Update documentation for Tree-based Jailbreaks Strategy (#1725)

## [0.89.2] - 2024-09-18

### Changed

- **Dependencies**: Updated project dependencies (@mldangelo)
- **Website**: Added truncate functionality to the site (@typpo)
- Fixed Node cache dependency issue (@typpo)
- Improved nexe build workflow artifact handling in CI pipeline (@mldangelo)
- Bumped version to 0.89.2 (@typpo)
-

## [0.89.1] - 2024-09-18

### Added

- **feat(provider/openai)**: support loading `response_format` from a file by [@albertlieyingadrian](https://github.com/albertlieyingadrian) in [#1711](https://github.com/promptfoo/promptfoo/pull/1711)
- **feat(matchers)**: add external file loader for LLM rubric by [@albertlieyingadrian](https://github.com/albertlieyingadrian) in [#1698](https://github.com/promptfoo/promptfoo/pull/1698)

### Changed

- **feat**: Redteam dashboard by [@typpo](https://github.com/typpo) in [#1709](https://github.com/promptfoo/promptfoo/pull/1709)
- **feat**: add WebSocket provider by [@typpo](https://github.com/typpo) in [#1712](https://github.com/promptfoo/promptfoo/pull/1712)
- **docs**: GPT vs O1 guide by [@typpo](https://github.com/typpo) in [#1703](https://github.com/promptfoo/promptfoo/pull/1703)

### Dependencies

- **chore(deps)**: bump `openai` from `4.61.1` to `4.62.0` by [@dependabot](https://github.com/dependabot) in [#1706](https://github.com/promptfoo/promptfoo/pull/1706)
- **chore(deps)**: bump `@azure/openai-assistants` from `1.0.0-beta.5` to `1.0.0-beta.6` by [@dependabot](https://github.com/dependabot) in [#1707](https://github.com/promptfoo/promptfoo/pull/1707)

## [0.89.0] - 2024-09-17

### Added

- feat(util): add nunjucks template support for file path (#1688) by @albertlieyingadrian
- feat(redteam): top level targets, plugins, strategies (#1689) by @typpo

### Changed

- feat: Migrate NextUI to a React App (#1637) by @sklein12
- feat: add golang provider (#1693) by @typpo
- feat: make config `prompts` optional (#1694) by @typpo
- chore(redteam): plumb scores per plugin and strategy (#1684) by @typpo
- chore(redteam): redteam init indent plugins and strategies by @typpo
- chore(redteam): redteam onboarding updates (#1695) by @typpo
- chore(redteam): update some framework mappings by @typpo
- refactor(csv): improve assertion parsing and add warning for single underscore usage (#1692) by @mldangelo
- docs: improve Python provider example with stub LLM function by @mldangelo

### Fixed

- fix(python): change PythonShell mode to binary to fix unicode encoding issues (#1671) by @mldangelo
- fix(python): check --version for executable path validation (#1690) by @mldangelo
- fix(providers): Mistral Error Reporting (#1691) by @GICodeWarrior

### Dependencies

- chore(deps): bump openai from 4.61.0 to 4.61.1 (#1696) by @dependabot
- chore(deps): remove nexe dev dependency by @mldangelo
- chore(deps): update eslint and related packages by @mldangelo

## [0.88.0] - 2024-09-16

### Dependencies

- chore(deps): bump replicate from 0.32.1 to 0.33.0 (#1682)

### Added

- feat(webui): display custom namedScores (#1669)

### Changed

- **Added** `--env-path` as an alias for the `--env-file` option in CLI (@mldangelo)
- **Introduced** `PROMPTFOO_LIGHTWEIGHT_RESULTS` environment variable to optimize result storage (@typpo)
- **Added** `validatePythonPath` function and improved error handling for Python scripts (@mldangelo)
- **Displayed** custom named scores in the Web UI (@khp)
- **Improved** support for structured outputs in the OpenAI provider (@mldangelo)
- **Added** OpenAI Assistant's token usage statistics (@albertlieyingadrian)
- **Added** pricing information for Azure OpenAI models (@mldangelo)
- **Improved** API URL formatting for Azure OpenAI provider (@mldangelo)
- **Fixed** prompt normalization when reading configurations (@mldangelo)
- **Resolved** Docker image issues by adding Python, ensuring the `next` output directory exists, and disabling telemetry (@mldangelo)
- **Improved** message parsing for the Anthropic provider (@mldangelo)
- **Fixed** error in loading externally defined OpenAI function calls (@mldangelo)
- **Corrected** latency assertion error for zero milliseconds latency (@albertlieyingadrian)
- **Added** a new Red Team introduction and case studies to the documentation (@typpo)
- **Updated** model references and default LLM models in the documentation (@mldangelo)
- **Fixed** typos and broken image links in the documentation (@mldangelo, @typpo)
- **Refactored** Red Team commands and types to improve code organization (@mldangelo)
- **Moved** `evaluateOptions` initialization to `evalCommand` (@mldangelo)
- **Centralized** cost calculation logic in providers (@mldangelo)
- ci: improve nexe build workflow and caching (#1683)
- chore(providers): add pricing information for Azure OpenAI models (#1681)

### Tests

- **Added** support for `file://` prefix for local file paths in the `tests:` field in configuration (@mldangelo)

## [0.87.1] - 2024-09-12

### Fixed

- fix(docker): add Python to Docker image and verify in CI (#1677)
- fix(assertions): fix latencyMs comparison with undefined to allow 0 ms latency (#1668)
- fix(providers): improve parseMessages function for anthropic (#1666)
- fix(dockerfile): ensure next out directory exists and disable next telemetry (#1665)
- fix: normalize prompts when reading configs (#1659)

### Added

- feat(python): add validatePythonPath function and improve error handling (#1670)
- feat(cli): accept '--env-path' as an alias for '--env-file' option (#1654)
- feat: PROMPTFOO_LIGHTWEIGHT_RESULTS envar (#1450)

### Documentation

- docs: red team intro (#1662)
- docs: update model references from gpt-3.5-turbo to gpt-4o-mini (#1655)

### Changed

- **Add OpenAI `o1` pricing** by [@typpo](https://github.com/typpo) in [#1649](https://github.com/promptfoo/promptfoo/pull/1649)
- **Add support for OpenAI `o1` max completion tokens** by [@mldangelo](https://github.com/mldangelo) in [#1650](https://github.com/promptfoo/promptfoo/pull/1650)
- **Share link issue when self-hosting** by [@typpo](https://github.com/typpo) in [#1647](https://github.com/promptfoo/promptfoo/pull/1647)
- **Fix OpenAI function tool callbacks handling** by [@mldangelo](https://github.com/mldangelo) in [#1648](https://github.com/promptfoo/promptfoo/pull/1648)
- **Fix broken anchor links** by [@mldangelo](https://github.com/mldangelo) in [#1645](https://github.com/promptfoo/promptfoo/pull/1645)
- **Add documentation for Echo provider** by [@mldangelo](https://github.com/mldangelo) in [#1646](https://github.com/promptfoo/promptfoo/pull/1646)
- ci: add push trigger to docker workflow (#1678)
- refactor(providers): centralize cost calculation logic (#1679)
- refactor: move evaluateOptions initialization to evalCommand (#1674)
- refactor(redteam): move redteam types to src/redteam/types (#1653)
- refactor(redteam): move redteam commands to src/redteam/commands (#1652)
- chore(providers): improve API URL formatting for Azure OpenAI provider (#1672)
- chore(providers): add openai assistant's token usage (#1661)
- chore(openai): improve support for structured outputs (#1656)
- chore: support file:// prefix for local file paths in `tests:` field in config (#1651)

## [0.87.0] - 2024-09-12

### Changed

- feat: remote strategy execution (#1592)
- fix: run db migrations first thing in cli (#1638)
- chore: add --remote to `eval` (#1639)
- chore: ability to record when feature is used (#1643)
- site: intro and image updates (#1636)

### Dependencies

- chore(deps-dev): bump @aws-sdk/client-bedrock-runtime from 3.649.0 to 3.650.0 (#1640)
- chore(deps): bump openai from 4.58.2 to 4.59.0 (#1641)

## [0.86.1] - 2024-09-11

### Changed

- feat: cross-session leak plugin (#1631)
- fix: quickswitcher (#1635)

## [0.86.0] - 2024-09-11

### Changed

- **feat**: Added MITRE Atlas plugin aliases by [@typpo](https://github.com/typpo) in [#1629](https://github.com/promptfoo/promptfoo/pull/1629)
- **chore**: Removed the NextAPI by [@sklein12](https://github.com/sklein12) in [#1599](https://github.com/promptfoo/promptfoo/pull/1599)
- **fix**: Improved rate limiting handling by [@sinedied](https://github.com/sinedied) in [#1633](https://github.com/promptfoo/promptfoo/pull/1633)
- **fix**: Ensured `name:value` pairs are unique, rather than just names, for tags by [@sklein12](https://github.com/sklein12) in [#1621](https://github.com/promptfoo/promptfoo/pull/1621)
- **chore**: Fixed paths for `ts-node` by [@sklein12](https://github.com/sklein12) in [#1628](https://github.com/promptfoo/promptfoo/pull/1628)
- **chore**: Standardized paths by [@sklein12](https://github.com/sklein12) in [#1627](https://github.com/promptfoo/promptfoo/pull/1627)

### Dependencies

- **chore(deps-dev)**: Bumped `@aws-sdk/client-bedrock-runtime` from 3.645.0 to 3.649.0 by [@dependabot](https://github.com/dependabot) in [#1632](https://github.com/promptfoo/promptfoo/pull/1632)
- **chore(deps)**: Bumped `@anthropic-ai/sdk` from 0.27.2 to 0.27.3 by [@dependabot](https://github.com/dependabot) in [#1625](https://github.com/promptfoo/promptfoo/pull/1625)
- **chore(deps)**: Bumped `openai` from 4.58.1 to 4.58.2 by [@dependabot](https://github.com/dependabot) in [#1624](https://github.com/promptfoo/promptfoo/pull/1624)

## [0.85.2] - 2024-09-10

### Changed

- feat: compliance status in redteam reports (#1619)
- fix: prompt parsing (#1620)

## [0.85.1] - 2024-09-09

### Changed

- feat: add support for markdown prompts (#1616)
- fix: Indirect Prompt Injection missing purpose and will only generate… (#1618)

### Dependencies

- chore(deps): bump openai from 4.58.0 to 4.58.1 (#1617)

## [0.85.0] - 2024-09-06

### Added

- **feat(mistral):** Update chat models and add embedding provider by @mldangelo in [#1614](https://github.com/promptfoo/promptfoo/pull/1614)
- **feat(templates):** Allow Nunjucks templating in grader context by @mldangelo in [#1606](https://github.com/promptfoo/promptfoo/pull/1606)
- **feat(redteam):** Add remote generation for multilingual strategy by @mldangelo in [#1603](https://github.com/promptfoo/promptfoo/pull/1603)
- **feat(redteam):** ASCII smuggling plugin by @typpo in [#1602](https://github.com/promptfoo/promptfoo/pull/1602)
- **feat(redteam):** More direct prompt injections by @typpo in [#1600](https://github.com/promptfoo/promptfoo/pull/1600)
- **feat(redteam):** Prompt injections for all test cases by @typpo in [commit 28605413](https://github.com/promptfoo/promptfoo/commit/28605413)

### Changed

- **refactor:** Improve project initialization and error handling by @mldangelo in [#1591](https://github.com/promptfoo/promptfoo/pull/1591)
- **chore:** Warn if API keys are not present when running `promptfoo init` by @cristiancavalli in [#1577](https://github.com/promptfoo/promptfoo/pull/1577)
- **chore:** Add info to contains-all and icontains-all error by @typpo in [#1596](https://github.com/promptfoo/promptfoo/pull/1596)
- **chore(redteam):** Export graders by @sklein12 in [#1593](https://github.com/promptfoo/promptfoo/pull/1593)
- **chore(redteam):** Export prompt generators by @sklein12 in [#1583](https://github.com/promptfoo/promptfoo/pull/1583)
- **docs:** Add information on loading scenarios from external files by @mldangelo in [commit ddcc6e59](https://github.com/promptfoo/promptfoo/commit/ddcc6e59)

### Fixed

- **fix(redteam):** Correct metric name for misinfo/pii/etc plugins by @typpo in [#1605](https://github.com/promptfoo/promptfoo/pull/1605)
- **fix(redteam):** Remove quotes and numbered results from generated prompts by @typpo in [#1601](https://github.com/promptfoo/promptfoo/pull/1601)
- **fix(redteam):** Move purpose to the right place in redteam template by @typpo in [commit 00b2ed1c](https://github.com/promptfoo/promptfoo/commit/00b2ed1c)

### Dependencies

- **chore(deps):** Bump openai from 4.57.3 to 4.58.0 by @dependabot in [#1608](https://github.com/promptfoo/promptfoo/pull/1608)
- **chore(deps):** Bump openai from 4.57.2 to 4.57.3 by @dependabot in [#1594](https://github.com/promptfoo/promptfoo/pull/1594)

### Documentation

- **docs(redteam):** Red team introduction by @typpo in [commit ba5fe14c](https://github.com/promptfoo/promptfoo/commit/ba5fe14c) and [commit 60624456](https://github.com/promptfoo/promptfoo/commit/60624456)
- **docs(redteam):** Minor redteam update by @typpo in [commit 7cad8da5](https://github.com/promptfoo/promptfoo/commit/7cad8da5)

### Tests

- **test(redteam):** Enhance nested quotes handling in parseGeneratedPrompts by @mldangelo in [commit 36f6464a](https://github.com/promptfoo/promptfoo/commit/36f6464a)

## [0.84.1] - 2024-09-04

### Changed

- fix: json parsing infinite loop (#1590)
- fix: add cache and timeout to remote grading (#1589)

## [0.84.0] - 2024-09-04

### Changed

- Support for remote `llm-rubric` (@typpo in #1585)
- Resolve foreign key constraint in `deleteAllEvals` (@mldangelo in #1581)
- Don't set OpenAI chat completion `seed=0` by default (@Sasja in #1580)
- Improve strategy JSON parsing (@typpo in #1587)
- Multilingual strategy now uses redteam provider (@typpo in #1586)
- Handle redteam remote generation error (@typpo)
- Redteam refusals are not failures for Vertex AI (@typpo)
- Reorganize redteam exports and add Strategies (@mldangelo in #1588)
- Update OpenAI config documentation (@mldangelo)
- Improve Azure environment variables and configuration documentation (@mldangelo)
- Bump dependencies and devDependencies (@mldangelo)
- Set `stream: false` in Ollama provider (@typpo, #1568)
- Bump openai from 4.57.0 to 4.57.1 (@dependabot in #1579)
- Regenerate JSON schema based on type change (@mldangelo)
- Synchronize EnvOverrides in types and validators (@mldangelo)

## [0.83.2] - 2024-09-03

### Added

- feat: add --remote to redteam generate (#1576)

## [0.83.1] - 2024-09-03

## [0.83.0] - 2024-09-03

### Changed

- feat: add onboarding flow for http endpoint (#1572)
- feat: remote generation on the cli (#1570)
- docs: update YAML syntax for prompts and providers arrays (#1574)

## [0.82.0] - 2024-09-02

### Added

- feat(redteam): add remote generation for purpose and entities by @mldangelo

### Changed

- feat: add `delay` option for redteam generate and refactor plugins by @typpo
- fix: validate all plugins before running any by @typpo
- fix: remove indirect prompt injection `config.systemPrompt` dependency by @typpo
- fix: show all strategies on report by @typpo
- fix: bfla grading by @typpo
- chore: simplify redteam types by @typpo
- chore: move redteam command locations by @typpo
- chore: defaults for redteam plugins/strategies by @typpo
- chore: clean up some redteam onboarding questions by @typpo
- chore: export redteam plugins by @typpo
- chore: rename envar by @typpo
- chore: add `PROMPTFOO_NO_REDTEAM_MODERATION` envar by @typpo
- chore(redteam): add progress bar to multilingual strategy by @mldangelo
- chore(redteam): export extraction functions by @mldangelo
- chore(docker): install peer dependencies during build by @mldangelo
- docs: update file paths to use file:// prefix by @mldangelo
- chore: clean up some redteam onboarding questions (#1569)
- chore: defaults for redteam plugins/strategies (#1521)

### Dependencies

- chore(deps-dev): bump @aws-sdk/client-bedrock-runtime from 3.637.0 to 3.642.0 by @dependabot
- chore(deps): bump replicate from 0.32.0 to 0.32.1 by @dependabot
- chore(deps): bump openai from 4.56.1 to 4.57.0 by @dependabot
- chore(deps): bump the github-actions group with 2 updates by @dependabot

## [0.81.5] - 2024-08-30

### Dependencies

- chore(deps): bump the github-actions group with 2 updates (#1566)
- chore(deps): bump replicate from 0.32.0 to 0.32.1 (#1559)
- chore(deps): bump openai from 4.56.1 to 4.57.0 (#1558)

### Fixed

- fix: remove indirect prompt injection `config.systemPrompt` dependency (#1562)
- fix: validate all plugins before running any (#1561)

### Added

- feat: add `delay` option for redteam generate and refactor plugins (#1564)
- feat(redteam): add remote generation for purpose and entities (#1555)

### Changed

- feat: global `env` var in templates (#1553)
- fix: harmful grader (#1554)
- chore: include createdAt in getStandaloneEvals (#1550)
- chore: write eval tags to database and add migration (#1551)
- style: enforce object shorthand rule (#1557)
- chore: move redteam command locations (#1565)
- chore: simplify redteam types (#1563)
- chore(deps-dev): bump @aws-sdk/client-bedrock-runtime from 3.637.0 to 3.642.0 (#1560)

## [0.81.4] - 2024-08-29

### Changed

- **fix:** redteam progress bar by @typpo in [#1548](https://github.com/promptfoo/promptfoo/pull/1548)
- **fix:** redteam grading should use defaultTest by @typpo in [#1549](https://github.com/promptfoo/promptfoo/pull/1549)
- **refactor:** move extractJsonObjects to json utility module by @mldangelo in [#1539](https://github.com/promptfoo/promptfoo/pull/1539)

### Fixed

- **fix(redteam):** fix modifier handling in PluginBase by @mldangelo in [#1538](https://github.com/promptfoo/promptfoo/pull/1538)
- **fix(testCases):** improve test case generation with retry logic by @mldangelo in [#1544](https://github.com/promptfoo/promptfoo/pull/1544)
- **fix(docker):** link peer dependencies in Docker build by @mldangelo in [#1545](https://github.com/promptfoo/promptfoo/pull/1545)
- **fix(devcontainer):** simplify and standardize development environment by @mldangelo in [#1547](https://github.com/promptfoo/promptfoo/pull/1547)

### Dependencies

- **chore(deps):** update dependencies by @mldangelo in [#1540](https://github.com/promptfoo/promptfoo/pull/1540)
- **chore(deps):** bump @anthropic-ai/sdk from 0.27.0 to 0.27.1 by @dependabot in [#1541](https://github.com/promptfoo/promptfoo/pull/1541)
- **chore(deps):** bump openai from 4.56.0 to 4.56.1 by @dependabot in [#1542](https://github.com/promptfoo/promptfoo/pull/1542)

## [0.81.3] - 2024-08-28

### Changed

- fix: use redteam provider in extractions (#1536)
- feat: Indirect prompt injection plugin (#1518)
- feat: add support for tags property in config (#1526)
- feat: ability to reference external files in plugin config (#1530)
- feat: custom redteam plugins (#1529)
- fix: remove failure messages from output (#1531)
- fix: reduce pii false positives (#1532)
- fix: Addtl Pii false positives (#1533)
- fix: RBAC plugin false positives (#1534)
- fix: redteam providers should be overriddeable (#1516)
- fix: dont use openai moderation if key not present (#1535)

### Fixed

- fix(redteam): update logic for json only response format in default provider (#1537)

## [0.81.2] - 2024-08-27

### Changed

- fix: use redteam provider in extractions (#1536)
- feat: Indirect prompt injection plugin (#1518)
- feat: add support for tags property in config (#1526)
- feat: ability to reference external files in plugin config (#1530)
- feat: custom redteam plugins (#1529)
- fix: remove failure messages from output (#1531)
- fix: reduce pii false positives (#1532)
- fix: Addtl Pii false positives (#1533)
- fix: RBAC plugin false positives (#1534)
- fix: redteam providers should be overriddeable (#1516)
- fix: dont use openai moderation if key not present (#1535)

## [0.81.1] - 2024-08-27

### Changed

- feat: Indirect prompt injection plugin (#1518)
- feat: add support for `tags` property in config (#1526)
- feat: ability to reference external files in plugin config (#1530)
- feat: custom redteam plugins (#1529)
- fix: remove failure messages from output (#1531)
- fix: reduce pii false positives (#1532)
- fix: Addtl Pii false positives (#1533)
- fix: RBAC plugin false positives (#1534)
- fix: redteam providers should be overriddeable (#1516)
- fix: dont use openai moderation if key not present (#1535)
- chore: Set jest command line setting for jest extension (#1527)

## [0.81.0] - 2024-08-26

### Added

- feat(report): performance by strategy (#1524)
- feat(ai21): Add AI21 Labs provider (#1514)
- feat(docker): add Python runtime to final image (#1519)
- feat(anthropic): add support for create message headers (prompt caching) (#1503)

### Changed

- feat: report view sidebar for previewing test failures (#1522)
- chore: add plugin/strategy descriptions (#1520)
- chore: add `promptfoo redteam plugins` command to list plugins (#1523)
- chore: clear cache status messages (#1517)

### Fixed

- fix(scriptCompletionProvider): handle UTF-8 encoding in script output (#1515)
- fix(config): support loading scenarios and tests from external files (#331)

### Dependencies

- chore(deps-dev): bump @aws-sdk/client-bedrock-runtime from 3.635.0 to 3.637.0 (#1513)

## [0.80.3] - 2024-08-22

### Changed

- **Add Support for Embeddings API (Cohere)**: Added support for the embeddings API. [#1502](https://github.com/promptfoo/promptfoo/pull/1502) by @typpo
- **Improve Download Menu**: Enhanced the web UI by improving the download menu, adding an option to download human eval test cases, and adding tests. [#1500](https://github.com/promptfoo/promptfoo/pull/1500) by @mldangelo
- **Python IPC Encoding**: Resolved an issue by ensuring that Python IPC uses UTF-8 encoding. [#1511](https://github.com/promptfoo/promptfoo/pull/1511) by @typpo
- **Dependencies**:
  - Bumped `@anthropic-ai/sdk` from `0.26.1` to `0.27.0`. [#1507](https://github.com/promptfoo/promptfoo/pull/1507) by @dependabot
  - Upgraded Docusaurus to version `3.5.2`. [#1512](https://github.com/promptfoo/promptfoo/pull/1512) by @mldangelo

## [0.80.2] - 2024-08-22

### Changed

- fix: remove prompt-extraction from base plugins (#1505)

## [0.80.1] - 2024-08-21

### Added

- feat(redteam): improve test generation and reporting (#1481)
- feat(eval)!: remove interactive providers option (#1487)

### Changed

- refactor(harmful): improve test generation and deduplication (#1480)
- fix: hosted load shared eval (#1482)
- fix: Generate correct url for hosted shared evals (#1484)
- feat: multilingual strategy (#1483)
- chore(eslint): add and configure eslint-plugin-unicorn (#1489)
- fix: include vars in python provider cache key (#1493)
- fix: Including prompt extraction broke redteam generation (#1494)
- fix: floating point comparisons in matchers (#1486)
- site: enterprise breakdown (#1495)
- fix: Prompt setup during redteam generation (#1496)
- fix: hardcoded injectVars in harmful plugin (#1498)
- site: enterprise blog post (#1497)

### Fixed

- fix(assertions): update error messages for context-relevance and context-faithfulness (#1485)

### Dependencies

- chore(deps-dev): bump @aws-sdk/client-bedrock-runtime from 3.632.0 to 3.635.0 (#1490)

## [0.80.0] - 2024-08-21

### Changed

- **Multilingual Strategy**: Added multilingual strategy by @typpo in [#1483](https://github.com/promptfoo/promptfoo/pull/1483)
- **Redteam**: Improved test generation and reporting by @mldangelo in [#1481](https://github.com/promptfoo/promptfoo/pull/1481)
- **Evaluation**: Removed interactive providers option by @mldangelo in [#1487](https://github.com/promptfoo/promptfoo/pull/1487)
- **Hosted Load**: Fixed hosted load shared eval by @sklein12 in [#1482](https://github.com/promptfoo/promptfoo/pull/1482)
- **Shared Evals**: Generated correct URL for hosted shared evals by @sklein12 in [#1484](https://github.com/promptfoo/promptfoo/pull/1484)
- **Assertions**: Updated error messages for context-relevance and context-faithfulness by @mldangelo in [#1485](https://github.com/promptfoo/promptfoo/pull/1485)
- **Python Provider**: Included vars in Python provider cache key by @typpo in [#1493](https://github.com/promptfoo/promptfoo/pull/1493)
- **Prompt Extraction**: Fixed prompt extraction during redteam generation by @sklein12 in [#1494](https://github.com/promptfoo/promptfoo/pull/1494)
- **Matchers**: Fixed floating point comparisons in matchers by @typpo in [#1486](https://github.com/promptfoo/promptfoo/pull/1486)
- **Redteam Generation**: Fixed prompt setup during redteam generation by @sklein12 in [#1496](https://github.com/promptfoo/promptfoo/pull/1496)
- **Harmful Tests**: Improved test generation and deduplication by @mldangelo in [#1480](https://github.com/promptfoo/promptfoo/pull/1480)
- **ESLint**: Added and configured eslint-plugin-unicorn by @mldangelo in [#1489](https://github.com/promptfoo/promptfoo/pull/1489)
- **Dependencies**: Bumped @aws-sdk/client-bedrock-runtime from 3.632.0 to 3.635.0 by @dependabot in [#1490](https://github.com/promptfoo/promptfoo/pull/1490)
- **Crescendo**: Crescendo now uses gpt-4o-mini instead of gpt-4o by @typpo
- **Environment Variables**: Added GROQ_API_KEY and alphabetized 3rd party environment variables by @mldangelo
- **Enterprise Breakdown**: Added enterprise breakdown by @typpo in [#1495](https://github.com/promptfoo/promptfoo/pull/1495)

## [0.79.0] - 2024-08-20

### Added

- feat(groq): integrate native Groq SDK and update documentation by @mldangelo in #1479
- feat(redteam): support multiple policies in redteam config by @mldangelo in #1470
- feat(redteam): handle graceful exit on Ctrl+C during initialization by @mldangelo

### Changed

- feat: Prompt Extraction Redteam Plugin by @sklein12 in #1471
- feat: nexe build artifacts by @typpo in #1472
- fix: expand supported config file extensions by @mldangelo in #1473
- fix: onboarding.ts should assume context.py by @typpo
- fix: typo in onboarding example by @typpo
- fix: reduce false positives in `policy` and `sql-injection` by @typpo
- docs: remove references to optional Supabase environment variables by @mldangelo in #1474
- docs: owasp llm top 10 updates by @typpo
- test: mock logger in util test suite by @mldangelo
- chore(workflow): change release trigger type from 'published' to 'created' in Docker workflow, remove pull request and push triggers by @mldangelo
- chore(webui): update plugin display names by @typpo
- chore: refine pass rate threshold logging by @mldangelo
- ci: upload artifact by @typpo

### Fixed

- fix(devcontainer): improve Docker setup for development environment by @mldangelo
- fix(devcontainer): update Dockerfile.dev for Node.js development by @mldangelo
- fix(webui): truncate floating point scores by @typpo

### Dependencies

- chore(deps): update dependencies by @mldangelo in #1478
- chore(deps): update dependencies including @swc/core, esbuild, @anthropic-ai/sdk, and openai by @mldangelo

### Tests

- test(config): run tests over example promptfoo configs by @mldangelo in #1475

## [0.78.3] - 2024-08-19

### Added

- feat(redteam): add base path to CLI state for redteam generate by @mldangelo in [#1464](https://github.com/promptfoo/promptfoo/pull/1464)
- feat(eval): add global pass rate threshold by @mldangelo in [#1443](https://github.com/promptfoo/promptfoo/pull/1443)

### Changed

- chore: check config.redteam instead of config.metadata.redteam by @mldangelo in [#1463](https://github.com/promptfoo/promptfoo/pull/1463)
- chore: Add vscode settings for prettier formatting by @sklein12 in [#1469](https://github.com/promptfoo/promptfoo/pull/1469)
- build: add defaults for supabase environment variables by @sklein12 in [#1468](https://github.com/promptfoo/promptfoo/pull/1468)
- fix: smarter caching in exec provider by @typpo in [#1467](https://github.com/promptfoo/promptfoo/pull/1467)
- docs: display consistent instructions for npx vs npm vs brew by @typpo in [#1465](https://github.com/promptfoo/promptfoo/pull/1465)

### Dependencies

- chore(deps): bump openai from 4.55.9 to 4.56.0 by @dependabot in [#1466](https://github.com/promptfoo/promptfoo/pull/1466)
- chore(deps): replace rouge with js-rouge by @QuarkNerd in [#1420](https://github.com/promptfoo/promptfoo/pull/1420)

## [0.78.2] - 2024-08-18

### Changed

- feat: multi-turn jailbreak (#1459)
- feat: plugin aliases for owasp, nist (#1410)
- refactor(redteam): aliase `generate redteam` to `redteam generate`. (#1461)
- chore: strongly typed envars (#1452)
- chore: further simplify redteam onboarding (#1462)
- docs: strategies (#1460)

## [0.78.1] - 2024-08-16

### Changed

- **feat:** Helicone integration by @maamalama in [#1434](https://github.com/promptfoo/promptfoo/pull/1434)
- **fix:** is-sql assertion `databaseType` not `database` by @typpo in [#1451](https://github.com/promptfoo/promptfoo/pull/1451)
- **chore:** Use temporary file for Python interprocess communication by @enkoder in [#1447](https://github.com/promptfoo/promptfoo/pull/1447)
- **chore:** Redteam onboarding updates by @typpo in [#1453](https://github.com/promptfoo/promptfoo/pull/1453)
- **site:** Add blog post by @typpo in [#1444](https://github.com/promptfoo/promptfoo/pull/1444)

### Fixed

- **fix(redteam):** Improve iterative tree-based red team attack provider by @mldangelo in [#1458](https://github.com/promptfoo/promptfoo/pull/1458)

### Dependencies

- **chore(deps):** Update various dependencies by @mldangelo in [#1442](https://github.com/promptfoo/promptfoo/pull/1442)
- **chore(deps):** Bump `@aws-sdk/client-bedrock-runtime` from 3.629.0 to 3.631.0 by @dependabot in [#1448](https://github.com/promptfoo/promptfoo/pull/1448)
- **chore(deps):** Bump `@aws-sdk/client-bedrock-runtime` from 3.631.0 to 3.632.0 by @dependabot in [#1455](https://github.com/promptfoo/promptfoo/pull/1455)
- **chore(deps):** Bump `@anthropic-ai/sdk` from 0.25.2 to 0.26.0 by @dependabot in [#1449](https://github.com/promptfoo/promptfoo/pull/1449)
- **chore(deps):** Bump `@anthropic-ai/sdk` from 0.26.0 to 0.26.1 by @dependabot in [#1456](https://github.com/promptfoo/promptfoo/pull/1456)
- **chore(deps):** Bump `openai` from 4.55.7 to 4.55.9 by @dependabot in [#1457](https://github.com/promptfoo/promptfoo/pull/1457)

## [0.78.0] - 2024-08-14

### Changed

- **Web UI**: Added ability to choose prompt/provider column in report view by @typpo in [#1426](https://github.com/promptfoo/promptfoo/pull/1426)
- **Eval**: Support loading scenarios and tests from external files by @mldangelo in [#1432](https://github.com/promptfoo/promptfoo/pull/1432)
- **Redteam**: Added language support for generated tests by @mldangelo in [#1433](https://github.com/promptfoo/promptfoo/pull/1433)
- **Transform**: Support custom function names in file transforms by @mldangelo in [#1435](https://github.com/promptfoo/promptfoo/pull/1435)
- **Extension Hook API**: Introduced extension hook API by @aantn in [#1249](https://github.com/promptfoo/promptfoo/pull/1249)
- **Report**: Hide unused plugins in report by @typpo in [#1425](https://github.com/promptfoo/promptfoo/pull/1425)
- **Memory**: Optimize memory usage in `listPreviousResults` by not loading all results into memory by @typpo in [#1439](https://github.com/promptfoo/promptfoo/pull/1439)
- **TypeScript**: Added TypeScript `promptfooconfig` example by @mldangelo in [#1427](https://github.com/promptfoo/promptfoo/pull/1427)
- **Tests**: Moved `evaluatorHelpers` tests to a separate file by @mldangelo in [#1437](https://github.com/promptfoo/promptfoo/pull/1437)
- **Dev**: Bumped `@aws-sdk/client-bedrock-runtime` from 3.624.0 to 3.629.0 by @dependabot in [#1428](https://github.com/promptfoo/promptfoo/pull/1428)
- **SDK**: Bumped `@anthropic-ai/sdk` from 0.25.1 to 0.25.2 by @dependabot in [#1429](https://github.com/promptfoo/promptfoo/pull/1429)
- **SDK**: Bumped `openai` from 4.55.4 to 4.55.7 by @dependabot in [#1436](https://github.com/promptfoo/promptfoo/pull/1436)

## [0.77.0] - 2024-08-12

### Added

- feat(assertions): add option to disable AJV strict mode (#1415)

### Changed

- feat: ssrf plugin (#1411)
- feat: `basic` strategy to represent raw payloads only (#1417)
- refactor: transform function (#1423)
- fix: suppress docker lint (#1412)
- fix: update eslint config and resolve unused variable warnings (#1413)
- fix: handle retries for harmful generations (#1422)
- docs: add plugin documentation (#1421)

### Fixed

- fix(redteam): plugins respect config-level numTest (#1409)

### Dependencies

- chore(deps): bump openai from 4.55.3 to 4.55.4 (#1418)

### Documentation

- docs(faq): expand and restructure FAQ content (#1416)

## [0.76.1] - 2024-08-11

## [0.76.0] - 2024-08-10

### Changed

- feat: add `delete eval latest` and `delete eval all` (#1383)
- feat: bfla and bofa plugins (#1406)
- feat: Support loading tools from multiple files (#1384)
- feat: `promptfoo eval --description` override (#1399)
- feat: add `default` strategy and remove `--add-strategies` (#1401)
- feat: assume unrecognized openai models are chat models (#1404)
- feat: excessive agency grader looks at tools (#1403)
- fix: dont check SSL certs (#1396)
- fix: reduce rbac and moderation false positives (#1400)
- fix: `redteam` property was not read in config (#1407)
- fix: Do not ignored derived metrics (#1381)
- fix: add indexes for sqlite (#1382)

### Fixed

- fix(types): allow boolean values in VarsSchema (#1386)

### Dependencies

- chore(deps-dev): bump @aws-sdk/client-bedrock-runtime from 3.623.0 to 3.624.0 (#1379)
- chore(deps): bump openai from 4.54.0 to 4.55.0 (#1387)
- chore(deps): bump openai from 4.55.0 to 4.55.1 (#1392)
- chore(deps): bump @anthropic-ai/sdk from 0.25.0 to 0.25.1 (#1397)
- chore(deps): bump openai from 4.55.1 to 4.55.3 (#1398)

## [0.75.2] - 2024-08-06

### Added

- feat: ability to attach configs to prompts (#1391)

### Changed

- fix: Update "Edit Comment" dialog background for the dark mode (#1374)
- fix: undefined var in hallucination template (#1375)
- fix: restore harmCategory var (#1380)

## [0.75.1] - 2024-08-05

### Changed

- fix: temporarily disable nunjucks strict mode by @typpo

### Dependencies

- chore(deps): update dependencies (#1373)

## [0.75.0] - 2024-08-05

### Added

- feat(webui): Download report as PDF by @typpo in #1348
- feat(redteam): Add custom policy plugin by @mldangelo in #1346
- feat(config): Add writePromptfooConfig function and orderKeys utility by @mldangelo in #1360
- feat(redteam): Add purpose and entities to defaultTest metadata by @mldangelo in #1359
- feat(webui): Show metadata in details dialog by @typpo in #1362
- feat(redteam): Add some simple requested strategies by @typpo in #1364

### Changed

- feat: Implement defaultTest metadata in tests and scenarios by @mldangelo in #1361
- feat!: Add `default` plugin collection and remove --add-plugins by @typpo in #1369
- fix: Moderation assert and iterative provider handle output objects by @typpo in #1353
- fix: Improve PII grader by @typpo in #1354
- fix: Improve RBAC grading by @typpo in #1347
- fix: Make graders set assertion value by @typpo in #1355
- fix: Allow falsy provider response outputs by @typpo in #1356
- fix: Improve entity extraction and enable for PII by @typpo in #1358
- fix: Do not dereference external tool files by @typpo in #1357
- fix: Google sheets output by @typpo in #1367
- docs: How to red team RAG applications by @typpo in #1368
- refactor(redteam): Consolidate graders and plugins by @mldangelo in #1370
- chore(redteam): Collect user consent for harmful generation by @typpo in #1365

### Dependencies

- chore(deps): Bump openai from 4.53.2 to 4.54.0 by @dependabot in #1349
- chore(deps-dev): Bump @aws-sdk/client-bedrock-runtime from 3.622.0 to 3.623.0 by @dependabot in #1372

## [0.74.0] - 2024-08-01

### Changed

- **feat**: Split types vs validators for prompts, providers, and redteam [#1325](https://github.com/promptfoo/promptfoo/pull/1325) by [@typpo](https://github.com/typpo)
- **feat**: Load provider `tools` and `functions` from external file [#1342](https://github.com/promptfoo/promptfoo/pull/1342) by [@typpo](https://github.com/typpo)
- **fix**: Show gray icon when there are no tests in report [#1335](https://github.com/promptfoo/promptfoo/pull/1335) by [@typpo](https://github.com/typpo)
- **fix**: numTests calculation for previous evals [#1336](https://github.com/promptfoo/promptfoo/pull/1336) by [@onyck](https://github.com/onyck)
- **fix**: Only show the number of tests actually run in the eval [#1338](https://github.com/promptfoo/promptfoo/pull/1338) by [@typpo](https://github.com/typpo)
- **fix**: better-sqlite3 in arm64 docker image [#1344](https://github.com/promptfoo/promptfoo/pull/1344) by [@cmrfrd](https://github.com/cmrfrd)
- **fix**: Correct positive example in DEFAULT_GRADING_PROMPT [#1337](https://github.com/promptfoo/promptfoo/pull/1337) by [@tbuckley](https://github.com/tbuckley)
- **chore**: Integrate red team evaluation into promptfoo init [#1334](https://github.com/promptfoo/promptfoo/pull/1334) by [@mldangelo](https://github.com/mldangelo)
- **chore**: Enforce consistent type imports [#1341](https://github.com/promptfoo/promptfoo/pull/1341) by [@mldangelo](https://github.com/mldangelo)
- **refactor(redteam)**: Update plugin architecture and improve error handling [#1343](https://github.com/promptfoo/promptfoo/pull/1343) by [@mldangelo](https://github.com/mldangelo)
- **docs**: Expand installation instructions in README and docs [#1345](https://github.com/promptfoo/promptfoo/pull/1345) by [@mldangelo](https://github.com/mldangelo)

### Dependencies

- **chore(deps)**: Bump @azure/identity from 4.4.0 to 4.4.1 [#1340](https://github.com/promptfoo/promptfoo/pull/1340) by [@dependabot](https://github.com/dependabot)
- **chore(deps)**: Bump the github-actions group with 3 updates [#1339](https://github.com/promptfoo/promptfoo/pull/1339) by [@dependabot](https://github.com/dependabot)

## [0.73.9] - 2024-07-30

### Dependencies

- chore(deps): update dev dependencies and minor package versions (#1331)
- chore(deps): bump @anthropic-ai/sdk from 0.24.3 to 0.25.0 (#1326)

### Fixed

- fix: chain provider and test transform (#1316)

### Added

- feat: handle rate limits in generic fetch path (#1324)

### Changed

- **Features:**
  - feat: handle rate limits in generic fetch path by @typpo in https://github.com/promptfoo/promptfoo/pull/1324
- **Fixes:**
  - fix: show default vars in table by @typpo in https://github.com/promptfoo/promptfoo/pull/1306
  - fix: chain provider and test transform by @fvdnabee in https://github.com/promptfoo/promptfoo/pull/1316
- **Refactors:**
  - refactor(redteam): extract entity and purpose logic, update imitation plugin by @mldangelo in https://github.com/promptfoo/promptfoo/pull/1301
- **Chores:**
  - chore(deps): bump openai from 4.53.1 to 4.53.2 by @dependabot in https://github.com/promptfoo/promptfoo/pull/1314
  - chore: set page titles by @typpo in https://github.com/promptfoo/promptfoo/pull/1315
  - chore: add devcontainer setup by @cmrfrd in https://github.com/promptfoo/promptfoo/pull/1317
  - chore(webui): persist column selection in evals view by @mldangelo in https://github.com/promptfoo/promptfoo/pull/1302
  - chore(redteam): allow multiple provider selection by @mldangelo in https://github.com/promptfoo/promptfoo/pull/1319
  - chore(deps): bump @anthropic-ai/sdk from 0.24.3 to 0.25.0 by @dependabot in https://github.com/promptfoo/promptfoo/pull/1326
  - chore(deps-dev): bump @aws-sdk/client-bedrock-runtime from 3.620.0 to 3.620.1 by @dependabot in https://github.com/promptfoo/promptfoo/pull/1327
  - chore(deps): update dev dependencies and minor package versions by @mldangelo in https://github.com/promptfoo/promptfoo/pull/1331
- **CI/CD:**
  - ci: add assets generation job and update json schema by @mldangelo in https://github.com/promptfoo/promptfoo/pull/1321
  - docs: add CITATION.cff file by @mldangelo in https://github.com/promptfoo/promptfoo/pull/1322
  - docs: update examples and docs to use gpt-4o and gpt-4o-mini models by @mldangelo in https://github.com/promptfoo/promptfoo/pull/1323
- chore(deps-dev): bump @aws-sdk/client-bedrock-runtime from 3.620.0 to 3.620.1 (#1327)

### Documentation

- **Documentation:**

## [0.73.8] - 2024-07-29

### Dependencies

- chore(deps): bump openai from 4.53.1 to 4.53.2 (#1314)

### Documentation

- docs: update examples and docs to use gpt-4o and gpt-4o-mini models (#1323)
- docs: add CITATION.cff file (#1322)

### Added

- feat(webui): tooltip with provider config on hover (#1312)

### Changed

- feat: Imitation redteam plugin (#1163)
- fix: report cached tokens from assertions (#1299)
- fix: trim model-graded-closedqa response (#1309)
- refactor(utils): move transform logic to separate file (#1310)
- chore(cli): add option to strip auth info from shared URLs (#1304)
- chore: set page titles (#1315)
- chore(webui): persist column selection in evals view (#1302)
- ci: add assets generation job and update json schema (#1321)
- refactor(redteam): extract entity and purpose logic, update imitation plugin (#1301)
- chore(redteam): allow multiple provider selection (#1319)
- chore: add devcontainer setup (#1317)

### Fixed

- fix(webui): make it easier to select text without toggling cell (#1295)
- fix(docker): add sqlite-dev to runtime dependencies (#1297)
- fix(redteam): update CompetitorsGrader rubric (#1298)
- fix(redteam): improve plugin and strategy selection UI (#1300)
- fix(redteam): decrease false positives in hallucination grader (#1305)
- fix(redteam): misc fixes in grading and calculations (#1313)
- fix: show default vars in table (#1306)

## [0.73.7] - 2024-07-26

### Changed

- **Standalone graders for redteam** by [@typpo](https://github.com/typpo) in [#1256](https://github.com/promptfoo/promptfoo/pull/1256)
- **Punycode deprecation warning on node 22** by [@typpo](https://github.com/typpo) in [#1287](https://github.com/promptfoo/promptfoo/pull/1287)
- **Improve iterative providers and update provider API interface to pass original prompt** by [@mldangelo](https://github.com/mldangelo) in [#1293](https://github.com/promptfoo/promptfoo/pull/1293)
- **Add issue templates** by [@typpo](https://github.com/typpo) in [#1288](https://github.com/promptfoo/promptfoo/pull/1288)
- **Support TS files for prompts providers and assertions** by [@benasher44](https://github.com/benasher44) in [#1286](https://github.com/promptfoo/promptfoo/pull/1286)
- **Update dependencies** by [@mldangelo](https://github.com/mldangelo) in [#1292](https://github.com/promptfoo/promptfoo/pull/1292)
- **Move circular dependency check to style-check job** by [@mldangelo](https://github.com/mldangelo) in [#1291](https://github.com/promptfoo/promptfoo/pull/1291)
- **Add examples for embedding and classification providers** by [@Luca-Hackl](https://github.com/Luca-Hackl) in [#1296](https://github.com/promptfoo/promptfoo/pull/1296)

## [0.73.6] - 2024-07-25

### Added

- feat(ci): add Docker image publishing to GitHub Container Registry (#1263)
- feat(webui): add yaml upload button (#1264)

### Changed

- docs: fix javascript configuration guide variable example (#1268)
- site(careers): update application instructions and preferences (#1270)
- chore(python): enhance documentation, tests, formatting, and CI (#1282)
- fix: treat .cjs and .mjs files as javascript vars (#1267)
- fix: add xml tags for better delineation in `llm-rubric`, reduce `harmful` plugin false positives (#1269)
- fix: improve handling of json objects in http provider (#1274)
- fix: support provider json filepath (#1279)
- chore(ci): implement multi-arch Docker image build and push (#1266)
- chore(docker): add multi-arch image description (#1271)
- chore(eslint): add new linter rules and improve code quality (#1277)
- chore: move types files (#1278)
- refactor(redteam): rename strategies and improve type safety (#1275)
- ci: re-enable Node 22.x in CI matrix (#1272)
- chore: support loading .{,m,c}ts promptfooconfig files (#1284)

### Dependencies

- chore(deps): update ajv-formats from 2.1.1 to 3.0.1 (#1276)
- chore(deps): update @swc/core to version 1.7.1 (#1285)

## [0.73.5] - 2024-07-24

### Added

- **feat(cli):** Add the ability to share a specific eval by [@typpo](https://github.com/promptfoo/promptfoo/pull/1250)
- **feat(webui):** Hide long metrics lists by [@typpo](https://github.com/promptfoo/promptfoo/pull/1262)
- feat(webui): hide long metrics lists (#1262)
- feat: ability to share a specific eval (#1250)

### Changed

- **fix:** Resolve node-fetch TypeScript errors by [@mldangelo](https://github.com/promptfoo/promptfoo/pull/1254)
- **fix:** Correct color error in local `checkNodeVersion` test by [@mldangelo](https://github.com/promptfoo/promptfoo/pull/1255)
- **fix:** Multiple Docker fixes by [@typpo](https://github.com/promptfoo/promptfoo/pull/1257)
- **fix:** Improve `--add-strategies` validation error messages by [@typpo](https://github.com/promptfoo/promptfoo/pull/1260)
- **chore:** Warn when a variable is named `assert` by [@typpo](https://github.com/promptfoo/promptfoo/pull/1259)
- **chore:** Update Llama examples and add support for chat-formatted prompts in Replicate by [@typpo](https://github.com/promptfoo/promptfoo/pull/1261)
- chore: update llama examples and add support for chat formatted prompts in Replicate (#1261)
- chore: warn when a var is named assert (#1259)

### Fixed

- **fix(redteam):** Allow arbitrary `injectVar` name for redteam providers by [@mldangelo](https://github.com/promptfoo/promptfoo/pull/1253)
- fix: make --add-strategies validation have useful error (#1260)
- fix: multiple docker fixes (#1257)
- fix: color error in local checkNodeVersion test (#1255)
- fix: resolve node-fetch typescript errors (#1254)
- fix(redteam): allow arbitrary injectVar name for redteam providers (#1253)

## [0.73.4] - 2024-07-24

### Changed

- **schema**: Update config schema for strategies by @mldangelo in [#1244](https://github.com/promptfoo/promptfoo/pull/1244)
- **defaultTest**: Fix scenario assert merging by @onyck in [#1251](https://github.com/promptfoo/promptfoo/pull/1251)
- **webui**: Handle port already in use error by @mldangelo in [#1246](https://github.com/promptfoo/promptfoo/pull/1246)
- **webui**: Update provider list in `ProviderSelector` and add tests by @mldangelo in [#1245](https://github.com/promptfoo/promptfoo/pull/1245)
- **site**: Add blog post by @typpo in [#1247](https://github.com/promptfoo/promptfoo/pull/1247)
- **site**: Improve navigation and consistency by @mldangelo in [#1248](https://github.com/promptfoo/promptfoo/pull/1248)
- **site**: Add careers page by @mldangelo in [#1222](https://github.com/promptfoo/promptfoo/pull/1222)
- **docs**: Full RAG example by @typpo in [#1228](https://github.com/promptfoo/promptfoo/pull/1228)

## [0.73.3] - 2024-07-23

### Changed

- **WebUI:** Make eval switcher more obvious by @typpo in [#1232](https://github.com/promptfoo/promptfoo/pull/1232)
- **Redteam:** Add iterative tree provider and strategy by @mldangelo in [#1238](https://github.com/promptfoo/promptfoo/pull/1238)
- Improve `CallApiFunctionSchema`/`ProviderFunction` type by @aloisklink in [#1235](https://github.com/promptfoo/promptfoo/pull/1235)
- **Redteam:** CLI nits, plugins, provider functionality, and documentation by @mldangelo in [#1231](https://github.com/promptfoo/promptfoo/pull/1231)
- **Redteam:** PII false positives by @typpo in [#1233](https://github.com/promptfoo/promptfoo/pull/1233)
- **Redteam:** `--add-strategies` flag didn't work by @typpo in [#1234](https://github.com/promptfoo/promptfoo/pull/1234)
- Cleanup logging and fix nextui TS error by @mldangelo in [#1243](https://github.com/promptfoo/promptfoo/pull/1243)
- **CI:** Add registry URL to npm publish workflow by @mldangelo in [#1241](https://github.com/promptfoo/promptfoo/pull/1241)
- Remove redundant chalk invocations by @mldangelo in [#1240](https://github.com/promptfoo/promptfoo/pull/1240)
- Update dependencies by @mldangelo in [#1242](https://github.com/promptfoo/promptfoo/pull/1242)
- Update some images by @typpo in [#1236](https://github.com/promptfoo/promptfoo/pull/1236)
- More image updates by @typpo in [#1237](https://github.com/promptfoo/promptfoo/pull/1237)
- Update capitalization of Promptfoo and fix site deprecation warning by @mldangelo in [#1239](https://github.com/promptfoo/promptfoo/pull/1239)

## [0.73.2] - 2024-07-23

### Changed

- fix: add support for anthropic bedrock tools (#1229)
- chore(redteam): add a warning for no openai key set (#1230)

## [0.73.1] - 2024-07-22

### Changed

- fix: dont try to parse yaml content on load (#1226)

## [0.73.0] - 2024-07-22

### Added

- feat(redteam): add 4 new basic plugins (#1201)
- feat(redteam): improve test generation logic and add batching by @mldangelo in
- feat(redteam): settings dialog (#1215)https://github.com/promptfoo/promptfoo/pull/1208
- feat(redteam): introduce redteam section for promptfooconfig.yaml (#1192)

### Changed

- fix: gpt-4o-mini price (#1218)
- chore(openai): update model list (#1219)
- test: improve type safety and resolve TypeScript errors (#1216)
- refactor: resolve circular dependencies and improve code organization (#1212)
- docs: fix broken links (#1211)
- site: image updates and bugfixes (#1217)
- site: improve human readability of validator errors (#1221)
- site: yaml/json config validator for promptfoo configs (#1207)

### Fixed

- fix(validator): fix errors in default example (#1220)
- fix(webui): misc fixes and improvements to webui visuals (#1213)
- fix(redteam): mismatched categories and better overall scoring (#1214)
- fix(gemini): improve error handling (#1193)

### Dependencies

- chore(deps): update multiple dependencies to latest minor and patch versions (#1210)

## [0.72.2] - 2024-07-19

### Documentation

- docs: add guide for comparing GPT-4o vs GPT-4o-mini (#1200)

### Added

- **feat(openai):** add GPT-4o-mini models by [@mldangelo](https://github.com/promptfoo/promptfoo/pull/1196)
- feat(redteam): improve test generation logic and add batching (#1208)

### Changed

- **feat:** add schema validation to `promptfooconfig.yaml` by [@mldangelo](https://github.com/promptfoo/promptfoo/pull/1185)
- **fix:** base path for custom filter resolution by [@onyck](https://github.com/promptfoo/promptfoo/pull/1198)
- **chore(redteam):** refactor PII categories and improve plugin handling by [@mldangelo](https://github.com/promptfoo/promptfoo/pull/1191)
- **build(deps-dev):** bump `@aws-sdk/client-bedrock-runtime` from 3.614.0 to 3.616.0 by [@dependabot](https://github.com/promptfoo/promptfoo/pull/1203)
- **docs:** add guide for comparing GPT-4o vs GPT-4o-mini by [@mldangelo](https://github.com/promptfoo/promptfoo/pull/1200)
- **site:** contact page by [@typpo](https://github.com/promptfoo/promptfoo/pull/1190)
- **site:** newsletter form by [@typpo](https://github.com/promptfoo/promptfoo/pull/1194)
- **site:** miscellaneous images and improvements by [@typpo](https://github.com/promptfoo/promptfoo/pull/1199)
- build(deps-dev): bump @aws-sdk/client-bedrock-runtime from 3.614.0 to 3.616.0 (#1203)
- site: misc images and improvements (#1199)

### Fixed

- **fix(webui):** eval ID not being properly set by [@typpo](https://github.com/promptfoo/promptfoo/pull/1195)
- **fix(Dockerfile):** install curl for healthcheck by [@orange-anjou](https://github.com/promptfoo/promptfoo/pull/1204)
- fix(Dockerfile): install curl for healthcheck (#1204)
- fix: base path for custom filter resolution (#1198)

### Tests

- **test(webui):** add unit tests for `InfoModal` component by [@mldangelo](https://github.com/promptfoo/promptfoo/pull/1187)

## [0.72.1] - 2024-07-18

### Tests

- test(webui): add unit tests for InfoModal component (#1187)

### Fixed

- fix(webui): eval id not being properly set (#1195)

### Added

- feat(openai): add gpt-4o-mini models (#1196)
- feat: add schema validation to promptfooconfig.yaml (#1185)

### Changed

- Fix: Consider model name when caching Bedrock responses by @fvdnabee in [#1181](https://github.com/promptfoo/promptfoo/pull/1181)
- Fix: Parsing of the model name tag in Ollama embeddings provider by @minamijoyo in [#1189](https://github.com/promptfoo/promptfoo/pull/1189)
- Refactor (redteam): Simplify CLI command structure and update provider options by @mldangelo in [#1174](https://github.com/promptfoo/promptfoo/pull/1174)
- Refactor (types): Convert interfaces to Zod schemas by @mldangelo in [#1178](https://github.com/promptfoo/promptfoo/pull/1178)
- Refactor (redteam): Improve type safety and simplify code structure by @mldangelo in [#1175](https://github.com/promptfoo/promptfoo/pull/1175)
- Chore (redteam): Another injection by @typpo in [#1173](https://github.com/promptfoo/promptfoo/pull/1173)
- Chore (deps): Upgrade inquirer to v10 by @mldangelo in [#1176](https://github.com/promptfoo/promptfoo/pull/1176)
- Chore (redteam): Update CLI for test case generation by @mldangelo in [#1177](https://github.com/promptfoo/promptfoo/pull/1177)
- Chore: Include hostname in share confirmation by @typpo in [#1183](https://github.com/promptfoo/promptfoo/pull/1183)
- Build (deps-dev): Bump @azure/identity from 4.3.0 to 4.4.0 by @dependabot in [#1180](https://github.com/promptfoo/promptfoo/pull/1180)
- chore(redteam): refactor PII categories and improve plugin handling (#1191)
- site: newsletter form (#1194)
- site: contact page (#1190)

## [0.72.0] - 2024-07-17

### Added

- feat(webui): add about component with helpful links (#1149)
- feat(webui): Ability to compare evals (#1148)

### Changed

- feat: manual input provider (#1168)
- chore(mistral): add codestral-mamba (#1170)
- chore: static imports for iterative providers (#1169)

### Fixed

- fix(webui): dark mode toggle (#1171)
- fix(redteam): set harmCategory label for harmful tests (#1172)

## [0.71.1] - 2024-07-15

### Added

- feat(redteam): specify the default number of test cases to generate per plugin (#1154)

### Changed

- feat: add image classification example and xml assertions (#1153)

### Fixed

- fix(redteam): fix dynamic import paths (#1162)

## [0.71.0] - 2024-07-15

### Changed

- **Eval picker for web UI** by [@typpo](https://github.com/typpo) in [#1143](https://github.com/promptfoo/promptfoo/pull/1143)
- **Update default model providers to Claude 3.5** by [@mldangelo](https://github.com/mldangelo) in [#1157](https://github.com/promptfoo/promptfoo/pull/1157)
- **Allow provider customization for dataset generation** by [@mldangelo](https://github.com/mldangelo) in [#1158](https://github.com/promptfoo/promptfoo/pull/1158)
- **Predict Redteam injectVars** by [@mldangelo](https://github.com/mldangelo) in [#1141](https://github.com/promptfoo/promptfoo/pull/1141)
- **Fix JSON prompt escaping in HTTP provider and add LM Studio example** by [@mldangelo](https://github.com/mldangelo) in [#1156](https://github.com/promptfoo/promptfoo/pull/1156)
- **Fix poor performing harmful test generation** by [@mldangelo](https://github.com/mldangelo) in [#1124](https://github.com/promptfoo/promptfoo/pull/1124)
- **Update overreliance grading prompt** by [@mldangelo](https://github.com/mldangelo) in [#1146](https://github.com/promptfoo/promptfoo/pull/1146)
- **Move multiple variables warning to before progress bar** by [@typpo](https://github.com/typpo) in [#1160](https://github.com/promptfoo/promptfoo/pull/1160)
- **Add contributing guide** by [@mldangelo](https://github.com/mldangelo) in [#1150](https://github.com/promptfoo/promptfoo/pull/1150)
- **Refactor and optimize injection and iterative methods** by [@mldangelo](https://github.com/mldangelo) in [#1138](https://github.com/promptfoo/promptfoo/pull/1138)
- **Update plugin base class to support multiple assertions** by [@mldangelo](https://github.com/mldangelo) in [#1139](https://github.com/promptfoo/promptfoo/pull/1139)
- **Structural refactor, abstract plugin and method actions** by [@mldangelo](https://github.com/mldangelo) in [#1140](https://github.com/promptfoo/promptfoo/pull/1140)
- **Move CLI commands into individual files** by [@mldangelo](https://github.com/mldangelo) in [#1155](https://github.com/promptfoo/promptfoo/pull/1155)
- **Update Jest linter rules** by [@mldangelo](https://github.com/mldangelo) in [#1161](https://github.com/promptfoo/promptfoo/pull/1161)
- **Bump openai from 4.52.4 to 4.52.5** by [@dependabot](https://github.com/dependabot) in [#1137](https://github.com/promptfoo/promptfoo/pull/1137)
- **Bump @aws-sdk/client-bedrock-runtime from 3.613.0 to 3.614.0** by [@dependabot](https://github.com/dependabot) in [#1136](https://github.com/promptfoo/promptfoo/pull/1136)
- **Bump openai from 4.52.5 to 4.52.7** by [@dependabot](https://github.com/dependabot) in [#1142](https://github.com/promptfoo/promptfoo/pull/1142)
- **Update documentation and MUI dependencies** by [@mldangelo](https://github.com/mldangelo) in [#1152](https://github.com/promptfoo/promptfoo/pull/1152)
- **Update Drizzle dependencies and configuration** by [@mldangelo](https://github.com/mldangelo) in [#1151](https://github.com/promptfoo/promptfoo/pull/1151)
- **Bump dependencies with patch and minor version updates** by [@mldangelo](https://github.com/mldangelo) in [#1159](https://github.com/promptfoo/promptfoo/pull/1159)

## [0.70.1] - 2024-07-11

### Changed

- **provider**: put provider in outer loop to reduce model swap by @typpo in [#1132](https://github.com/promptfoo/promptfoo/pull/1132)
- **evaluator**: ensure unique prompt handling with labeled and unlabeled providers by @mldangelo in [#1134](https://github.com/promptfoo/promptfoo/pull/1134)
- **eval**: validate --output file extension before running eval by @mldangelo in [#1135](https://github.com/promptfoo/promptfoo/pull/1135)
- **deps-dev**: bump @aws-sdk/client-bedrock-runtime from 3.609.0 to 3.613.0 by @dependabot in [#1126](https://github.com/promptfoo/promptfoo/pull/1126)
- fix pythonCompletion test by @mldangelo in [#1133](https://github.com/promptfoo/promptfoo/pull/1133)

## [0.70.0] - 2024-07-10

### Changed

- feat: Add `promptfoo redteam init` command (#1122)
- chore: refactor eval and generate commands out of main.ts (#1121)
- build(deps): bump openai from 4.52.3 to 4.52.4 (#1118)
- refactor(redteam): relocate harmful and pii plugins from legacy directory (#1123)
- refactor(redteam): Migrate harmful test generators to plugin-based architecture (#1116)

### Fixed

- fix(redteam): use final prompt in moderation instead of original (#1117)

## [0.69.2] - 2024-07-08

### Changed

- feat: add support for nested grading results (#1101)
- fix: issue that caused harmful prompts to not save (#1112)
- fix: resolve relative paths for prompts (#1110)
- ci: compress images in PRs (#1108)
- site: landing page updates (#1096)

## [0.69.1] - 2024-07-06

### Changed

- **feat**: Add Zod schema validation for providers in `promptfooconfig` by @mldangelo in [#1102](https://github.com/promptfoo/promptfoo/pull/1102)
- **fix**: Re-add provider context in prompt functions by @mldangelo in [#1106](https://github.com/promptfoo/promptfoo/pull/1106)
- **fix**: Add missing `gpt-4-turbo-2024-04-09` by @aloisklink in [#1100](https://github.com/promptfoo/promptfoo/pull/1100)
- **chore**: Update minor and patch versions of several packages by @mldangelo in [#1107](https://github.com/promptfoo/promptfoo/pull/1107)
- **chore**: Format Python code and add check job to GitHub Actions workflow by @mldangelo in [#1105](https://github.com/promptfoo/promptfoo/pull/1105)
- **chore**: Bump version to 0.69.1 by @mldangelo
- **docs**: Add example and configuration guide for using `llama.cpp` by @mldangelo in [#1104](https://github.com/promptfoo/promptfoo/pull/1104)
- **docs**: Add Vitest integration guide by @mldangelo in [#1103](https://github.com/promptfoo/promptfoo/pull/1103)

## [0.69.0] - 2024-07-05

### Added

- feat(redteam): `extra-jailbreak` plugin that applies jailbreak to all probes (#1085)
- feat(webui): show metrics as % in column header (#1087)
- feat: add support for PROMPTFOO_AUTHOR environment variable (#1099)

### Changed

- feat: `llm-rubric` uses tools API for model-grading anthropic evals (#1079)
- feat: `--filter-providers` eval option (#1089)
- feat: add `author` field to evals (#1045)
- fix: improper path resolution for file:// prefixes (#1094)
- chore(webui): small changes to styling (#1088)
- docs: guide on how to do sandboxed evals on generated code (#1097)
- build(deps): bump replicate from 0.30.2 to 0.31.0 (#1090)

### Fixed

- fix(webui): Ability to toggle visibility of description column (#1095)

## [0.68.3] - 2024-07-04

### Tests

- test: fix assertion result mock pollution (#1086)

### Fixed

- fix: browser error on eval page with derived metrics that results when a score is null (#1093)
- fix(prompts): treat non-existent files as prompt strings (#1084)
- fix: remove test mutation for classifer and select-best assertion types (#1083)

### Added

- feat(openai): support for attachments for openai assistants (#1080)

### Changed

- **Features:**
  - Added support for attachments in OpenAI assistants by [@typpo](https://github.com/promptfoo/promptfoo/pull/1080)
- **Fixes:**
  - Removed test mutation for classifier and select-best assertion types by [@typpo](https://github.com/promptfoo/promptfoo/pull/1083)
  - Treated non-existent files as prompt strings by [@typpo](https://github.com/promptfoo/promptfoo/pull/1084)
  - Fixed assertion result mock pollution by [@mldangelo](https://github.com/promptfoo/promptfoo/pull/1086)
- **Dependencies:**
  - Bumped `openai` from 4.52.2 to 4.52.3 by [@dependabot](https://github.com/promptfoo/promptfoo/pull/1073)
  - Bumped `@aws-sdk/client-bedrock-runtime` from 3.606.0 to 3.609.0 by [@dependabot](https://github.com/promptfoo/promptfoo/pull/1072)

## [0.68.2] - 2024-07-03

### Changed

- build(deps): bump openai from 4.52.2 to 4.52.3 (#1073)
- build(deps-dev): bump @aws-sdk/client-bedrock-runtime from 3.606.0 to 3.609.0 (#1072)

### Added

- feat(webui): add scenarios to test suite configuration in yaml editor (#1071)

## [0.68.1] - 2024-07-02

### Fixed

- fix: resolve issues with relative prompt paths (#1066)
- fix: handle replicate ids without version (#1059)

### Added

- feat: support calling specific function from python provider (#1053)

### Changed

- **feat:** Support calling specific function from Python provider by [@typpo](https://github.com/promptfoo/promptfoo/pull/1053)
- **fix:** Resolve issues with relative prompt paths by [@mldangelo](https://github.com/promptfoo/promptfoo/pull/1066)
- **fix:** Handle replicate IDs without version by [@typpo](https://github.com/promptfoo/promptfoo/pull/1059)
- **build(deps):** Bump `@anthropic-ai/sdk` from 0.24.2 to 0.24.3 by [@dependabot](https://github.com/promptfoo/promptfoo/pull/1062)
- build(deps): bump @anthropic-ai/sdk from 0.24.2 to 0.24.3 (#1062)

## [0.68.0] - 2024-07-01

### Documentation

- docs: dalle jailbreak blog post (#1052)

### Added

- feat(webui): Add support for markdown tables and other extras by @typpo in [#1042](https://github.com/promptfoo/promptfoo/pull/1042)

### Changed

- feat: support for image model redteaming by @typpo in [#1051](https://github.com/promptfoo/promptfoo/pull/1051)
- feat: prompt syntax for bedrock llama3 by @fvdnabee in [#1038](https://github.com/promptfoo/promptfoo/pull/1038)
- fix: http provider returns the correct response format by @typpo in [#1027](https://github.com/promptfoo/promptfoo/pull/1027)
- fix: handle when stdout columns are not set by @typpo in [#1029](https://github.com/promptfoo/promptfoo/pull/1029)
- fix: support additional models via AWS Bedrock and update documentation by @mldangelo in [#1034](https://github.com/promptfoo/promptfoo/pull/1034)
- fix: handle imported single test case by @typpo in [#1041](https://github.com/promptfoo/promptfoo/pull/1041)
- fix: dereference promptfoo test files by @fvdnabee in [#1035](https://github.com/promptfoo/promptfoo/pull/1035)
- chore: expose runAssertion and runAssertions to node package by @typpo in [#1026](https://github.com/promptfoo/promptfoo/pull/1026)
- chore: add Node.js version check to ensure compatibility by @mldangelo in [#1030](https://github.com/promptfoo/promptfoo/pull/1030)
- chore: enable '@typescript-eslint/no-use-before-define' linter rule by @mldangelo in [#1043](https://github.com/promptfoo/promptfoo/pull/1043)
- docs: fix broken documentation links by @mldangelo in [#1033](https://github.com/promptfoo/promptfoo/pull/1033)
- docs: update anthropic.md by @Codeshark-NET in [#1036](https://github.com/promptfoo/promptfoo/pull/1036)
- ci: add GitHub Action for automatic version tagging by @mldangelo in [#1046](https://github.com/promptfoo/promptfoo/pull/1046)
- ci: npm publish workflow by @typpo in [#1044](https://github.com/promptfoo/promptfoo/pull/1044)
- build(deps): bump openai from 4.52.1 to 4.52.2 by @dependabot in [#1057](https://github.com/promptfoo/promptfoo/pull/1057)
- build(deps): bump @anthropic-ai/sdk from 0.24.1 to 0.24.2 by @dependabot in [#1056](https://github.com/promptfoo/promptfoo/pull/1056)
- build(deps-dev): bump @aws-sdk/client-bedrock-runtime from 3.602.0 to 3.606.0 by @dependabot in [#1055](https://github.com/promptfoo/promptfoo/pull/1055)
- build(deps): bump docker/setup-buildx-action from 2 to 3 in the github-actions group by @dependabot in [#1054](https://github.com/promptfoo/promptfoo/pull/1054)

## [0.67.0] - 2024-06-27

### Added

- feat(bedrock): add proxy support for AWS SDK (#1021)
- feat(redteam): Expose modified prompt for iterative jailbreaks (#1024)
- feat: replicate image provider (#1049)

### Changed

- feat: add support for gemini embeddings via vertex (#1004)
- feat: normalize prompt input formats, introduce single responsibility handlers, improve test coverage, and fix minor bugs (#994)
- fix: more robust json extraction for llm-rubric (#1019)
- build(deps): bump openai from 4.52.0 to 4.52.1 (#1015)
- build(deps): bump @anthropic-ai/sdk from 0.24.0 to 0.24.1 (#1016)
- chore: sort imports (#1006)
- chore: switch to smaller googleapis dependency (#1009)
- chore: add config telemetry (#1005)
- docs: update GitHub urls to reflect promptfoo github org repository location (#1011)
- docs: fix incorrect yaml ref in guide (#1018)

## [0.66.0] - 2024-06-24

### Changed

- `config get/set` commands, ability for users to set their email by [@typpo](https://github.com/typpo) in [#971](https://github.com/promptfoo/promptfoo/pull/971)
- **webui**: Download as CSV by [@typpo](https://github.com/typpo) in [#1000](https://github.com/promptfoo/promptfoo/pull/1000)
- Add support for Gemini default grader if credentials are present by [@typpo](https://github.com/typpo) in [#998](https://github.com/promptfoo/promptfoo/pull/998)
- **redteam**: Allow arbitrary providers by [@mldangelo](https://github.com/mldangelo) in [#1002](https://github.com/promptfoo/promptfoo/pull/1002)
- Derived metrics by [@typpo](https://github.com/typpo) in [#985](https://github.com/promptfoo/promptfoo/pull/985)
- Python provider can import modules with same name as built-ins by [@typpo](https://github.com/typpo) in [#989](https://github.com/promptfoo/promptfoo/pull/989)
- Include error text in all cases by [@typpo](https://github.com/typpo) in [#990](https://github.com/promptfoo/promptfoo/pull/990)
- Ensure tests inside scenarios are filtered by filter patterns by [@mldangelo](https://github.com/mldangelo) in [#996](https://github.com/promptfoo/promptfoo/pull/996)
- Anthropic message API support for env vars by [@typpo](https://github.com/typpo) in [#997](https://github.com/promptfoo/promptfoo/pull/997)
- Add build documentation workflow and fix typos by [@mldangelo](https://github.com/mldangelo) in [#993](https://github.com/promptfoo/promptfoo/pull/993)
- Block network calls in tests by [@typpo](https://github.com/typpo) in [#972](https://github.com/promptfoo/promptfoo/pull/972)
- Export `AnthropicMessagesProvider` from providers by [@greysteil](https://github.com/greysteil) in [#975](https://github.com/promptfoo/promptfoo/pull/975)
- Add Claude 3.5 sonnet pricing by [@typpo](https://github.com/typpo) in [#976](https://github.com/promptfoo/promptfoo/pull/976)
- Pass `tool_choice` to Anthropic when set in config by [@greysteil](https://github.com/greysteil) in [#977](https://github.com/promptfoo/promptfoo/pull/977)
- Fixed according to Ollama API specifications by [@keishidev](https://github.com/keishidev) in [#981](https://github.com/promptfoo/promptfoo/pull/981)
- Add Dependabot config and update provider dependencies by [@mldangelo](https://github.com/mldangelo) in [#984](https://github.com/promptfoo/promptfoo/pull/984)
- Don't commit `.env` to Git by [@will-holley](https://github.com/will-holley) in [#991](https://github.com/promptfoo/promptfoo/pull/991)
- Update Docker base image to Node 20, improve self-hosting documentation, and add CI action for Docker build by [@mldangelo](https://github.com/mldangelo) in [#995](https://github.com/promptfoo/promptfoo/pull/995)
- Allow variable cells to scroll instead of exploding the table height by [@grrowl](https://github.com/grrowl) in [#973](https://github.com/promptfoo/promptfoo/pull/973)

## [0.65.2] - 2024-06-20

### Documentation

- docs: update claude vs gpt guide with claude 3.5 (#986)

### Added

- feat(redteam): make it easier to add non default plugins (#958)

### Changed

- feat: contains-sql assert (#964)
- fix: handle absolute paths for js providers (#966)
- fix: label not showing problem when using eval with config option (#928)
- fix: should return the whole message if the OpenAI return the content and the function call/tools at the same time. (#968)
- fix: label support for js prompts (#970)
- docs: Add CLI delete command to docs (#959)
- docs: text to sql validation guide (#962)

### Fixed

- fix(redteam): wire ui to plugins (#965)
- fix(redteam): reduce overreliance, excessive-agency false positive rates (#963)

## [0.65.1] - 2024-06-18

### Changed

- chore(docs): add shell syntax highlighting and fix typos (#953)
- chore(dependencies): update package dependencies (#952)
- Revert "feat(cli): add tests for CLI commands and fix version flag bug" (#967)

### Fixed

- fix: handle case where returned python result is null (#957)
- fix(webui): handle empty fail reasons and null componentResults (#956)

### Added

- feat(cli): add tests for CLI commands and fix version flag bug (#954)
- feat(eslint): integrate eslint-plugin-jest and configure rules (#951)
- feat: add eslint-plugin-unused-imports and remove unused imports (#949)
- feat: assertion type: is-sql (#926)

## [0.65.0] - 2024-06-17

### Added

- feat(webui): show pass/fail toggle (#938)
- feat(webui): carousel for multiple failure reasons (#939)
- feat(webui): clicking metric pills filters by nonzero only (#941)
- feat(redteam): political statements (#944)
- feat(redteam): indicate performance with moderation filter (#933)

### Changed

- feat: add hf to onboarding flow (#947)
- feat: add support for `promptfoo export latest` (#948)
- fix: serialize each item in `vars` when its type is a string (#823) (#943)
- chore(webui): split ResultsTable into separate files (#942)

### Fixed

- fix(redteam): more aggressive contract testing (#946)

### Dependencies

- chore(deps): update dependencies without breaking changes (#937)

## [0.64.0] - 2024-06-15

### Added

- feat(redteam): add unintended contracts test (#934)
- feat(anthropic): support tool use (#932)

### Changed

- feat: export `promptfoo.cache` to node package (#923)
- feat: add Voyage AI embeddings provider (#931)
- feat: Add more Portkey header provider options and create headers automatically (#909)
- fix: handle openai chat-style messages better in `moderation` assert (#930)
- ci: add next.js build caching (#908)
- chore(docs): update installation and GitHub Actions guides (#935)
- chore(dependencies): bump LLM providers in package.json (#936)

### Fixed

- fix(bedrock): support cohere embeddings (#924)

### Dependencies

- chore(deps): bump braces from 3.0.2 to 3.0.3 (#918)

## [0.63.2] - 2024-06-10

### Added

- feat: report view for redteam evals (#920)

### Fixed

- fix(bedrock): default value for configs (#917)
- fix: prevent assertions from being modified as they run (#929)

## [0.63.1] - 2024-06-10

### Fixed

- fix(vertex): correct handling of system instruction (#911)
- fix(bedrock): support for llama, cohere command and command-r, mistral (#915)

## [0.63.0] - 2024-06-09

### Added

- feat(bedrock): Add support for mistral, llama, cohere (#885)
- feat(ollama): add OLLAMA_API_KEY to support authentication (#883)
- feat(redteam): add test for competitor recommendations (#877)
- feat(webui): Show the number of passes and failures (#888)
- feat(webui): show manual grading record in test details view (#906)
- feat(webui): use indexeddb instead of localstorage (#905)

### Changed

- feat: ability to set test case metric from csv (#889)
- feat: interactive onboarding (#886)
- feat: support `threshold` param from csv (#903)
- feat: support array of values for `similar` assertion (#895)
- fix: Prompt variable reads unprocessed spaces on both sides (#887)
- fix: windows node 22 flake (#907)
- [fix: ci passing despite failing build (](https://github.com/promptfoo/promptfoo/commit/ce6090be5d70fbe71c6da0a5ec1a73253a9d8a0e)https://github.com/promptfoo/promptfoo/pull/876[)](https://github.com/promptfoo/promptfoo/commit/ce6090be5d70fbe71c6da0a5ec1a73253a9d8a0e)
- [fix: incorrect migrations path in docker build](https://github.com/promptfoo/promptfoo/commit/6a1eef4e4b006b32de9ce6e5e2d7c0bd3b9fa95a) https://github.com/promptfoo/promptfoo/issues/861
- chore(ci): add `workflow_dispatch` trigger (#897)
- chore: add more gemini models (#894)
- chore: introduce eslint (#904)
- chore: switch to SWC for faster Jest tests (#899)
- chore: update to prettier 3 (#901)
- [chore(openai): add tool_choice required type](https://github.com/promptfoo/promptfoo/commit/e97ce63221b0e06f7e03f46c466da36c5b713017)

### Fixed

- fix(vertex): support var templating in system instruction (#902)
- [fix(webui): display latency when available](https://github.com/promptfoo/promptfoo/commit/bb335efbe9e8d6b23526c837402787a1cbba9969)

### Dependencies

- chore(deps): update most dependencies to latest stable versions (#898)

## [0.62.1] - 2024-06-06

### Added

- feat(webui): Ability to suppress browser open on `promptfoo view` (#881)
- feat(anthropic): add support for base url (#850)
- feat(openai): Support function/tool callbacks (#830)
- feat(vertex/gemini): add support for toolConfig and systemInstruction (#841)
- feat(webui): Ability to filter to highlighted cells (#852)
- feat(webui): ability to click to filter metric (#849)
- feat(webui): add copy and highlight cell actions (#847)

### Changed

- fix: migrate database before writing results (#882)
- chore: upgrade default graders to gpt-4o (#848)
- ci: Introduce jest test coverage reports (#868)
- ci: add support for node 22, remove support for node 16 (#836)
- docs: Addresses minor typographical errors (#845)
- docs: Help description of default `--output` (#844)
- feat: Add Red Team PII Tests (#862)
- feat: Support custom gateway URLs in Portkey (#840)
- feat: add support for python embedding and classification providers (#864)
- feat: add support for titan premier on bedrock (#839)
- feat: pass evalId in results (#758)
- fix: Broken types (#854)
- fix: Fix broken progress callback in web ui (#860)
- fix: Fix formatting and add style check to CI (#872)
- fix: Fix type error eval page.tsx (#867)
- fix: Improve Error Handling for Python Assertions and Provider Exceptions (#863)
- fix: Pass evaluateOptions from web ui yaml (#859)
- fix: Render multiple result images with markdown, if markdown contains multiple images (#873)
- fix: The values of defaultTest and evaluateOptions are not set when editing the eval yaml file. (#834)
- fix: crash on db migration when cache is disabled on first run (#842)
- fix: csv and html outputs include both prompt and provider labels (#851)
- fix: docker build and prepublish script (#846)
- fix: show labels for custom provider (#875)
- chore: fix windows node 22 build issues by adding missing encoding dependency and updating webpack config (#900)
- chore: update Node.js version management and improve documentation (#896)
- Fix CI Passing Despite Failing Build (#866) (#876)

## [0.62.0] - 2024-06-05

### Fixed

- fix: Parameter evaluateOptions not passed correctly in jobs created using web (#870)

### Added

- feat(anthropic): add support for base url (#850)
- feat(openai): Support function/tool callbacks (#830)
- feat(vertex/gemini): add support for toolConfig and systemInstruction (#841)
- feat(webui): Ability to filter to highlighted cells (#852)
- feat(webui): ability to click to filter metric (#849)
- feat(webui): add copy and highlight cell actions (#847)

### Changed

- feat: Add Red Team PII Tests (#862)
- feat: Support custom gateway URLs in Portkey (#840)
- feat: add support for python embedding and classification providers (#864)
- feat: add support for titan premier on bedrock (#839)
- feat: pass evalId in results (#758)
- feat: upgrade default graders to gpt-4o (#848)
- fix: Broken types (#854)
- fix: Fix broken progress callback in web ui (#860)
- fix: Fix formatting and add style check to CI (#872)
- fix: Fix type error eval page.tsx (#867)
- fix: Improve Error Handling for Python Assertions and Provider Exceptions (#863)
- fix: Pass evaluateOptions from web ui yaml (#859)
- fix: Render multiple result images with markdown, if markdown contains multiple images (#873)
- fix: The values of defaultTest and evaluateOptions are not set when editing the eval yaml file. (#834)
- fix: crash on db migration when cache is disabled on first run (#842)
- fix: csv and html outputs include both prompt and provider labels (#851)
- fix: docker build and prepublish script (#846)
- fix: show labels for custom provider (#875)
- ci: Introduce jest test coverage reports (#868)
- ci: add support for node 22, remove support for node 16 (#836)
- docs: Addresses minor typographical errors (#845)
- docs: Help description of default `--output` (#844)

## [0.61.0] - 2024-05-30

### Changed

- feat: `moderation` assert type (#821)
- feat: general purpose http/https provider (#822)
- feat: add portkey provider (#819)
- feat: Add Cloudflare AI Provider (#817)
- fix: Remove duplicate logging line (#825)
- fix: The ‘defaultTest’ option has no effect during evaluation. (#829)
- fix: Improve Error Handling in Python Script Execution (#833)
- docs: How to red team LLMs (#828)
- chore(mistral): add codestral (#831)

## [0.60.0] - 2024-05-25

### Added

- feat(webui): Add image viewer (#816)

### Changed

- feat: redteam testset generation (#804)
- feat: support for deep equality check in equals assertion (#805)
- feat: Allow functions in renderVarsInObject (#813)
- feat: ability to reference previous llm outputs via storeOutputAs (#808)
- feat: support for prompt objects (#818)
- fix: huggingface api key handling (#809)
- docs: Restore ProviderResponse class name (#806)
- docs: Fix typo in local build command (#811)

## [0.59.1] - 2024-05-18

### Changed

- [fix: handle null result timestamp when writing to db.](https://github.com/promptfoo/promptfoo/commit/40e1ebfbfd512fea56761b4cbdfff0cd25d61ae1) https://github.com/promptfoo/promptfoo/issues/800

## [0.59.0] - 2024-05-18

### Added

- feat(webui): add --filter-description option to `promptfoo view` (#780)
- feat(bedrock): add support for embeddings models (#797)

### Changed

- fix: python prompts break when using whole file (#784)
- Langfuse need to compile variables (#779)
- chore(webui): display prompt and completion tokens (#794)
- chore: include full error response in openai errors (#791)
- chore: add logprobs to assertion context (#790)
- feat: support var interpolation in function calls (#792)
- chore: add timestamp to EvaluateSummary (#785)
- fix: render markdown in variables too (#796)

### Fixed

- fix(vertex): remove leftover dependency on apiKey (#798)

## [0.58.1] - 2024-05-14

### Changed

- fix: improve GradingResult validation (#772)
- [fix: update python ProviderResponse error message and docs.](https://github.com/promptfoo/promptfoo/commit/258013080809bc782afe3de51c9309230cb5cdb2) https://github.com/promptfoo/promptfoo/issues/769
- [chore(openai): add gpt-4o models (](https://github.com/promptfoo/promptfoo/commit/ff4655d31d3588972522bb162733cb61e460f36f)https://github.com/promptfoo/promptfoo/pull/776[)](https://github.com/promptfoo/promptfoo/commit/ff4655d31d3588972522bb162733cb61e460f36f)
- add gpt-4o models (#776)

### Fixed

- fix(langfuse): Check runtime type of `getPrompt`, stringify the result (#774)

## [0.58.0] - 2024-05-09

### Changed

- feat: assert-set (#765)
- feat: add comma-delimited string support for array-type assertion values (#755)
- fix: Resolve JS assertion paths relative to configuration file (#756)
- fix: not-equals assertion (#763)
- fix: upgrade rouge package and limit to strings (#764)

## [0.57.1] - 2024-05-02

### Changed

- fix: do not serialize js objects to non-js providers (#754)
- **[See 0.57.0 release notes](https://github.com/promptfoo/promptfoo/releases/tag/0.57.0)**

## [0.57.0] - 2024-05-01

### Changed

- feat: ability to override provider per test case (#725)
- feat: eval tests matching pattern (#735)
- feat: add `-n` limit arg for `promptfoo list` (#749)
- feat: `promptfoo import` and `promptfoo export` commands (#750)
- feat: add support for `--var name=value` cli option (#745)
- feat: promptfoo eval --filter-failing outputFile.json (#742)
- fix: eval --first-n arg (#734)
- chore: Update openai package to 3.48.5 (#739)
- chore: include logger and cache utils in javascript provider context (#748)
- chore: add `PROMPTFOO_FAILED_TEST_EXIT_CODE` envar (#751)
- docs: Document `python:` prefix when loading assertions in CSV (#731)
- docs: update README.md (#733)
- docs: Fixes to Python docs (#728)
- docs: Update to include --filter-\* cli args (#747)

## [0.56.0] - 2024-04-28

### Added

- feat(webui): improved comment dialog (#713)

### Changed

- feat: Intergration with Langfuse (#707)
- feat: Support IBM Research BAM provider (#711)
- fix: Make errors uncached in Python completion. (#706)
- fix: include python tracebacks in python errors (#724)
- fix: `getCache` should return a memory store when disk caching is disabled (#715)
- chore(webui): improve eval view performance (#719)
- chore(webui): always show provider in header (#721)
- chore: add support for OPENAI_BASE_URL envar (#717)

### Fixed

- fix(vertex/gemini): support nested generationConfig (#714)

## [0.55.0] - 2024-04-24

### Changed

- [Docs] Add llama3 example to ollama docs (#695)
- bugfix in answer-relevance (#697)
- feat: add support for provider `transform` property (#696)
- feat: add support for provider-specific delays (#699)
- feat: portkey.ai integration (#698)
- feat: `eval -n` arg for running the first n test cases (#700)
- feat: ability to write outputs to google sheet (#701)
- feat: first-class support for openrouter (#702)
- Fix concurrent cache request behaviour (#703)

## [0.54.1] - 2024-04-20

### Changed

- Add support for Mixtral 8x22B (#687)
- fix: google sheets async loading (#688)
- fix: trim spaces in csv assertions that can have file:// prefixes (#689)
- fix: apply thresholds to custom python asserts (#690)
- fix: include detail from external python assertion (#691)
- chore(webui): allow configuration of results per page (#694)
- fix: ability to override rubric prompt for all model-graded metrics (#692)

## [0.54.0] - 2024-04-18

### Changed

- feat: support for authenticated google sheets access (#686)
- fix: bugs in `Answer-relevance` calculation (#683)
- fix: Add tool calls to response from azure openai (#685)

## [0.53.0] - 2024-04-16

### Changed

- fix!: make `javascript` assert function call consistent with external js function call (#674)
- fix: node library supports prompt files (#668)
- feat: Enable post-hoc evaluations through defining and using output value in TestSuite (#671)
- feat: Allow local files to define providerOutput value for TestCase (#675)
- feat: detect suitable anthropic default provider (#677)
- feat: Ability to delete evals (#676)
- feat: ability to create derived metrics (#670)

## [0.52.0] - 2024-04-12

### Added

- feat(webui): add pagination (#649)

### Changed

- feat: support for inline yaml for is-json, contains-json in csv (#651)
- feat: run providers 1 at a time with --interactive-providers (#645)
- feat: --env-file arg (#615)
- fix: Do not fail with api error when azure datasource is used (#644)
- fix: allow loading of custom provider in windows (#518) (#652)
- fix: don't show telemetry message without telemtry (#658)
- fix: `E2BIG` error during the execution of Python asserts (#660)
- fix: support relative filepaths for non-code assert values (#664)

### Fixed

- fix(webui): handle invalid search regexes (#663)

## [0.51.0] - 2024-04-07

### Added

- feat(webui): store settings in localstorage (#617)
- feat(azureopenai): apiKeyEnvar support (#628)
- feat(webui): "progress" page that shows provider/prompt pairs (#631)

### Changed

- chore: improve json parsing errors (#620)
- feat: ability to override path to python binary (#619)
- Add documentation for openai vision (#637)
- Support claude vision and images (#639)
- fix: assertion files use relative path (#624)
- feat: add provider reference to prompt function (#633)
- feat: ability to import vars using glob (#641)
- feat!: return values directly in python assertions (#638)

### Fixed

- fix(webui): ability to save defaultTest and evaluateOptions in yaml editor (#629)

## [0.50.1] - 2024-04-02

### Changed

- fix: compiled esmodule interop (#613)
- fix: downgrade var resolution failure to warning (#614)
- fix: glob behavior on windows (#612)

## [0.50.0] - 2024-04-01

### Added

- feat(webui): download button (#482)
- feat(webui): toggle for showing full prompt in output cell (#603)

### Changed

- feat: support .mjs external imports (#601)
- feat: load .env from cli (#602)
- feat: ability to use js files as `transform` (#605)
- feat: ability to reference vars from other vars (#607)
- fix: handling for nonscript assertion files (#608)

### Fixed

- fix(selfhost): add support for prompts and datasets api endpoints (#600)
- fix(selfhost): Consolidate to `NEXT_PUBLIC_PROMPTFOO_REMOTE_BASE_URL` (#609)

## [0.49.3] - 2024-03-29

### Changed

- fix: bedrock model parsing (#593)
- [fix: make llm-rubric more resilient to bad json responses.](https://github.com/promptfoo/promptfoo/commit/93fd059a13454ed7a251a90a33306fb1f3c81895) https://github.com/promptfoo/promptfoo/issues/596
- feat: display progress bar for each parallel execution (#597)

## [0.49.2] - 2024-03-27

### Changed

- fix: support relative paths for custom providers (#589)
- fix: gemini generationConfig and safetySettings (#590)
- feat: cli watch for vars and providers (#591)

## [0.49.1] - 2024-03-25

### Changed

- fix: lazy import of azure peer dependency (#586)

## [0.49.0] - 2024-03-23

### Added

- feat(vertexai): use gcloud application default credentials (#580)

### Changed

- feat: Add support for huggingface token classification (#574)
- feat: Mistral provider support for URL and API key envar (#570)
- feat: run assertions in parallel (#575)
- feat: support for azure openai assistants (#577)
- feat: ability to set tags on standalone assertion llm outputs (#581)
- feat: add support for claude3 on bedrock (#582)
- fix: load file before running prompt function (#583)
- [fix: broken ansi colors on cli table](https://github.com/promptfoo/promptfoo/commit/bbb0157b09c0ffb5366d3cbd112438ca3d2d61c9)
- [fix: remove duplicate instruction output](https://github.com/promptfoo/promptfoo/commit/fb095617d36102f5b6256e9718e736378c0a5cea)
- chore: better error messages when expecting json but getting text (#576)

### Fixed

- fix(selfhost): handle sqlite db in docker image and build (#568)

### Dependencies

- chore(deps): bump webpack-dev-middleware from 5.3.3 to 5.3.4 in /site (#579)

## [0.48.0] - 2024-03-18

### Added

- feat(csv): add support for `__description` field (#556)

### Changed

- feat: migrate filesystem storage to sqlite db (#558)
  - **When you first run `eval` or `view` with 0.48.0, your saved evals will be migrated from `.json` files to a sqlite db. Please open an issue if you run into problems.**
  - Restoration: By default, the migration process runs on the promptfoo output directory `~/.promptfoo/output`. This directory is backed up at `~/.promptfoo/output-backup-*` and you can restore it and use a previous version by renaming that directory back to `output`
- feat: Add anthropic:messages and replicate:mistral as default providers to web ui (#562)
- feat: add label field to provider options (#563)
- docs: adjust configuration for python provider (#565)
- chore: db migration and cleanup (#564)

### Fixed

- fix(azureopenai): add support for `max_tokens` and `seed` (#561)

## [0.47.0] - 2024-03-14

### Changed

- feat: improve python inline asserts to not require printing (#542)
- feat: add tools and tool_choice config parameters to azure openai provider (#550)
- feat: Add support for Claude 3 Haiku (#552)
- fix: validate custom js function return values (#548)
- fix: dedupe prompts from combined configs (#554)

### Fixed

- fix(replicate): support non-array outputs (#547)

## [0.46.0] - 2024-03-08

### Added

- feat(self-host): run evals via web ui (#540)
- feat(self-host): Persist changes on self-deployed UI without sharing a new link (#538)
- feat(webui): ability to change eval name (#537)

### Changed

- feat: add support for calling specific functions for python prompt (#533)
- fix: openai tools and function checks handle plaintext responses (#541)

### Fixed

- fix(anthropic): wrap text if prompt supplied as json (#536)

## [0.45.2] - 2024-03-07

### Changed

- fix: python provider handles relative script paths correctly (#535)

## [0.45.1] - 2024-03-06

### Changed

- fix: json and yaml vars files (#531)

### Fixed

- fix(python): deserialize objects from json (#532)

## [0.45.0] - 2024-03-06

### Added

- feat(anthropic): Add Claude 3 support (#526)

### Changed

- feat: ability to load `vars` values at runtime (#496)
  // Example logic to return a value based on the varName
  if (varName === 'context') {
  return `Processed ${otherVars.input} for prompt: ${prompt}`;
  }
  return {
  output: 'default value',
  };
  // Handle potential errors
  // return { error: 'Error message' }
  # Example logic to dynamically generate variable content
  if var_name == 'context':
  return {
  'output': f"Context for {other_vars['input']} in prompt: {prompt}"
  }
  return {'output': 'default context'}
  # Handle potential errors
  # return { 'error': 'Error message' }

## [0.44.0] - 2024-03-04

### Added

- feat(mistral): Add new models, JSON mode, and update pricing (#500)

### Changed

- fix: Print incorrect response from factuality checker (#503)
- fix: Support missing open parenthesis (fixes #504) (#505)
- feat: include prompt in transform (#512)
- feat: Support csv and json files in the `tests` array (#520)

### Fixed

- fix(ollama): dont send invalid options for `OllamaChatProvider` (#506)
- fix(huggingface): do not pass through non-hf parameters (#519)

## [0.43.1] - 2024-02-25

### Changed

- fix: pass through PROMPTFOO\_\* variables from docker run (#498)
- docs: clean up python provider header

### Fixed

- fix(huggingface): support `apiKey` config param (#494)
- fix(bedrock): transform model output from cache. #474

### Documentation

- docs(huggingface): example of private huggingface inference endpoint (#497)

## [0.43.0] - 2024-02-23

### Added

- feat(webui): Display test suite description (#487)
- feat(webui): Add upload testcase csv to eval page (#484)

### Changed

- feat: pass `test` to assertion context (#485)
- fix: Change variable name to what the prompt template expects (#489)
- (docs): Replace references to deprecated postprocess option (#483)
- chore: update replicate library and add new common params (#491)

### Fixed

- fix(self-hosting): remove supabase dependency from webui eval view (#492)

## [0.42.0] - 2024-02-19

### Added

- feat(webview): toggle for prettifying json outputs (#472)
- feat(openai): support handling OpenAI Assistant functions tool calls (#473)

### Changed

- feat: add support for claude 2.1 on bedrock (#470)
- feat: support for overriding `select-best` provider (#478)
- feat: ability to disable var expansion (#476)
- fix: improve escaping for python prompt shell (#481)

## [0.41.0] - 2024-02-12

### Added

- feat(openai)!: Allow apiBaseUrl to override /v1 endpoint (#464)

### Changed

- feat: add support for async python providers (#465)
- fix: pass config to python provider (#460)
- chore: include progress output in debug logs (#461)
- docs: perplexity example (#463)

### Fixed

- fix(factuality): make factuality output case-insensitive (#468)
- fix: ensure that only valid ollama params are passed (#480)

## [0.40.0] - 2024-02-06

### Added

- feat(mistral): Add Mistral provider (#455)
- feat(openai): add support for `apiKeyEnvar` (#456)
- feat(azureopenai): add apiBaseUrl config (#459)

### Changed

- feat: cohere api support (#457)
- feat: ability to override select-best prompt. #289
- fix: support for gemini generationConfig and safetySettings (#454)

### Fixed

- fix(vertex/gemini): add support for llm-rubric and other OpenAI-formatted prompts (#450)

### Documentation

- documentation: update python.md typo in yaml (#446)

## [0.39.1] - 2024-02-02

### Changed

- fix: func => function in index.ts (#443)
- feat: add support for google ai studio gemini (#445)

## [0.39.0] - 2024-02-01

### Changed

- feat: Add DefaultGradingJsonProvider to improve `llm-rubric` reliability (#432)
- feat: add caching for exec and python providers (#435)
- feat: add `--watch` option to eval command (#439)
- feat: ability to transform output on per-assertion level (#437)
- feat: compare between multiple outputs with `select-best` (#438)
- fix: pass through cost to runAssertion
- fix: pass through cost to runAssertion

## [0.38.0] - 2024-01-29

### Added

- feat(openai): Jan 25 model updates (#416)
- feat(webui): eval deeplinks (#426)
- feat(huggingface): Support sentence similarity inference API (#425)

### Changed

- fix: Only open previous results when necessary (uses lots of memory) (#418)
- fix: html output (#430)
- feat: add a `python` provider that supports native python function calls (#419)
- feat: support for image models such as dall-e (#406)
- feat: support for `PROMPTFOO_PROMPT_SEPARATOR envar. #424

## [0.37.1] - 2024-01-26

### Changed

- fix: do not require token usage info on openai provider (#414)

## [0.37.0] - 2024-01-24

### Added

- feat(webui): add markdown support (#403)

### Changed

- feat: standalone share server (#408)
- feat: `PROMPTFOO_DISABLE_TEMPLATING` disables nunjucks templates (#405)

## [0.36.0] - 2024-01-18

### Added

- feat(webui): Ability to comment on outputs (#395)
- feat(azure): Add response_format support (#402)
- feat(azure): add support for `passthrough` and `apiVersion` (#399)

### Changed

- feat: add `promptfoo generate dataset` (#397)
- fix: typo (#401)

## [0.35.1] - 2024-01-12

### Added

- feat(bedrock): introduce amazon titan models as another option for Bedrock (#380)
- feat(openai): add support for `passthrough` request args (#388)
- feat(azure): add support for client id/secret auth (#389)
- feat(webui): label evals using `description` field (#391)

### Changed

- fix: proper support for multiple types of test providers (#386)
- feat: update CSV and HTML outputs with more details (#393)

## [0.35.0] - 2024-01-07

### Added

- feat(webview): add regex search (#378)

### Changed

- feat: support standalone assertions on CLI (#368)
- feat: add perplexity-score metric (#377)
- feat: add logprobs support for azure openai (#376)
- fix: use relative paths consistently and handle object formats (#375)
- [fix: restore **prefix and **suffix column handlers when loading test csv](https://github.com/promptfoo/promptfoo/commit/3a058684b3389693f4c5899f786fb090b04e3c93)

## [0.34.1] - 2024-01-02

### Added

- feat(openai): add support for overriding provider cost (1be1072)

### Fixed

- fix(webview): increase the request payload size limit (ef4c30f)

## [0.34.0] - 2024-01-02

### Changed

- feat: Support for evaluating cost of LLM inference (#358)
- feat: save manual edits to test outputs in webview (#362)
- feat: add `cost` assertion type (#367)
- fix: handle huggingface text generation returning dict (#357)
- fix: disable cache when using repeat (#361)
- fix: do not dereference tools and functions in config (#365)
- docs: optimize docs of openai tool usage (#355)

## [0.33.2] - 2023-12-23

### Changed

- fix: bad indentation for inline python sript (#353)
- [fix: truncate CLI table headers](https://github.com/promptfoo/promptfoo/commit/9aa9106cc9bc1660df40117d3c8f053f361fa09c)
- feat: add openai tool parameter (#350)
- feat: add `is-valid-openai-tools-call` assertion type (#354)

## [0.33.1] - 2023-12-18

### Changed

- [fix: pass env to providers when using CLI](https://github.com/promptfoo/promptfoo/commit/e8170a7f0e9d4033ef219169115f6474d978f1a7)
- [fix: correctly handle bedrock models containing :](https://github.com/promptfoo/promptfoo/commit/4469b693993934192fee2e84cc27c21e31267e5f)
- feat: add latency assertion type (#344)
- feat: add perplexity assertion type (#346)
- feat: add support for ollama chat API (#342)
- feat: retry when getting internal server error with PROMPTFOO_RETRY_5XX envar (#327)
- fix: properly escape arguments for external python assertions (#338)
- fix: use execFile/spawn for external processes (#343)
- [fix: handle null score in custom metrics](https://github.com/promptfoo/promptfoo/commit/514feed49e2f83f3e04d3e167e5833dc075e6c10)
- [fix: increment failure counter for script errors.](https://github.com/promptfoo/promptfoo/commit/61d1b068f26c63f3234dc49c9d5f5104b9cf1cda)

## [0.33.0] - 2023-12-17

### Changed

- feat: add latency assertion type (#344)
- feat: add perplexity assertion type (#346)
- feat: add support for ollama chat API (#342)
- feat: retry when getting internal server error with PROMPTFOO_RETRY_5XX envar (#327)
- fix: properly escape arguments for external python assertions (#338)
- fix: use execFile/spawn for external processes (#343)
- [fix: handle null score in custom metrics](https://github.com/promptfoo/promptfoo/commit/514feed49e2f83f3e04d3e167e5833dc075e6c10)
- [fix: increment failure counter for script errors.](https://github.com/promptfoo/promptfoo/commit/61d1b068f26c63f3234dc49c9d5f5104b9cf1cda)

## [0.32.0] - 2023-12-14

### Added

- feat(webview): Layout and styling improvements (#333)

### Changed

- feat: add support for Google Gemini model (#336)
- feat: add download yaml button in config modal. Related to #330 (#332)
- fix: set process exit code on failure

## [0.31.2] - 2023-12-11

### Added

- feat(webview): Show aggregated named metrics at top of column (#322)

### Changed

- fix: sharing option is degraded (#325)

## [0.31.1] - 2023-12-04

### Changed

- fix: issues when evaling multiple config files
- feat: support for web viewer running remotely (#321)

## [0.31.0] - 2023-12-02

### Added

- feat(openai): Adds support for function call validation (#316)

### Changed

- feat: add support for ajv formats (#314)
- feat: support prompt functions via nodejs interface (#315)
- fix: webview handling of truncated cell contents with html (#318)
- docs: Merge docs into main repo (#317)

## [0.30.2] - 2023-11-29

### Changed

- feat(cli): simplify onboarding and provide npx-specific instructions (f81bd88)

## [0.30.1] - 2023-11-29

### Changed

- feat: add bedrock in webui setup (#301)
- feat: add support for custom metrics (#305)
- feat: show table by default, even with --output (#306)
- fix: handle multiple configs that import multiple prompts (#304)
- fix: remove use of dangerouslySetInnerHTML in results table (#309)

### Fixed

- fix(openai): add support for overriding api key, host, baseurl, org in Assistants API (#311)

## [0.30.0] - 2023-11-29

### Changed

- feat: add bedrock in webui setup (#301)
- feat: add support for custom metrics (#305)
- feat: show table by default, even with --output (#306)
- fix: handle multiple configs that import multiple prompts (#304)
- fix: remove use of dangerouslySetInnerHTML in results table (#309)

## [0.29.0] - 2023-11-28

### Changed

- feat: Add support for external provider configs via file:// (#296)
- feat: Add support for HTTP proxies (#299)
- feat: claude-based models on amazon bedrock (#298)

## [0.28.2] - 2023-11-27

### Added

- feat(azureopenai): Warn when test provider should be overwritten with azure (#293)
- feat(webview): Display test descriptions if available (#294)
- feat(webview): Ability to set test scores manually (#295)

### Changed

- feat: add support for self-hosted huggingface text generation inference (#290)
- fix: prevent duplicate asserts with `defaultTest` (#287)
- fix: multiple configs handle external test and prompt files correctly (#291)

## [0.28.0] - 2023-11-19

### Changed

- feat: Add support for multiple "\_\_expected" columns (#284)
- feat: Support for OpenAI assistants API (#283)
- feat: Ability to combine multiple configs into a single eval (#285)

## [0.27.1] - 2023-11-14

### Added

- [feat(node-package): Add support for raw objects in prompts](https://github.com/promptfoo/promptfoo/commit/e6a5fe2fa7c05aabd2f52bd4fa143d957a7953dd)
- feat(openai): Add support for OpenAI `seed` param (#275)
- [feat(openai): Add support for OpenAI response_format](https://github.com/promptfoo/promptfoo/commit/12781f11f495bed21db1070e987f1b40a43b72e3)
- [feat(webview): Round score in details modal](https://github.com/promptfoo/promptfoo/commit/483c31d79486a75efc497508b9a42257935585cf)

### Changed

- fix: Set `vars._conversation` only if it is used in prompt (#282)
- feat: Add new RAG metrics (answer-relevance, context-recall, context-relevance, context-faithfulness) (#279)
- feat: throw error correctly when invalid api key is passed for OpenAI (#276)
- Bump langchain from 0.0.325 to 0.0.329 in /examples/langchain-python (#278)
- Provide the prompt in the context to external assertion scripts (#277)
- fix the following error : 'List should have at least 1 item after val… (#280)
- [chore: Add HuggingFace debug output](https://github.com/promptfoo/promptfoo/commit/2bae118e3fa7f8164fd78d29a3a30d187026bf13)

## [0.27.0] - 2023-11-14

### Added

- [feat(node-package): Add support for raw objects in prompts](https://github.com/promptfoo/promptfoo/commit/e6a5fe2fa7c05aabd2f52bd4fa143d957a7953dd)
- feat(openai): Add support for OpenAI `seed` param (#275)
- [feat(openai): Add support for OpenAI response_format](https://github.com/promptfoo/promptfoo/commit/12781f11f495bed21db1070e987f1b40a43b72e3)
- [feat(webview): Round score in details modal](https://github.com/promptfoo/promptfoo/commit/483c31d79486a75efc497508b9a42257935585cf)

### Changed

- feat: Add new RAG metrics (answer-relevance, context-recall, context-relevance, context-faithfulness) (#279)
- feat: throw error correctly when invalid api key is passed for OpenAI (#276)
- Bump langchain from 0.0.325 to 0.0.329 in /examples/langchain-python (#278)
- Provide the prompt in the context to external assertion scripts (#277)
- fix the following error : 'List should have at least 1 item after val… (#280)
- [chore: Add HuggingFace debug output](https://github.com/promptfoo/promptfoo/commit/2bae118e3fa7f8164fd78d29a3a30d187026bf13)

## [0.26.5] - 2023-11-10

### Changed

- feat: Support for Azure OpenAI Cognitive Search (#274)
- [feat: Add PROMPTFOO_PYTHON environment variable](https://github.com/promptfoo/promptfoo/commit/33ecca3dab9382f063e68529c047cfd3fbd959e5)

## [0.26.4] - 2023-11-09

### Fixed

- fix(providers): use Azure OpenAI extensions endpoint when dataSources is set (2e5f14d)

### Tests

- test(assertions): add tests for object outputs (9e0909c)

## [0.26.3] - 2023-11-08

### Added

- [feat(AzureOpenAI): Add support for deployment_id and dataSources](https://github.com/promptfoo/promptfoo/commit/3f6dee99b4ef860af1088c4ceda1a74726070f37)

### Changed

- [Stringify output display string if output is a JSON object](https://github.com/promptfoo/promptfoo/commit/e6eff1fb75e09bfd602c08edd89ec154e3e61bf9)
- [Add JSON schema dereferencing support for JSON configs](https://github.com/promptfoo/promptfoo/commit/c32f9b051a51ee6e1ee08738e0921b4e05a5c23d)
- Update chat completion endpoint in azureopenai.ts (#273)

### Fixed

- fix(openai): Improve handling for function call responses (#270)

## [0.26.2] - 2023-11-07

### Changed

- [Fix issue with named prompt function imports](https://github.com/promptfoo/promptfoo/commit/18a4d751af15b996310eceafc5a75e114ce1bf56)
- [Fix OpenAI finetuned model parsing](https://github.com/promptfoo/promptfoo/commit/b52de61c6e1fd0a9e67d2476a9f3f9153084ad61)
- [Add new OpenAI models](https://github.com/promptfoo/promptfoo/commit/d9432d3b5747516aea1a7e8a744167fbd10a69d2)
- Fix: Broken custom api host for OpenAI. (#261)
- Add `classifier` assert type (#263)
- Send provider options and test context to ScriptCompletion (exec) provider (#268)
- Support for loading JSON schema from external file (#266)

## [0.26.1] - 2023-11-01

### Changed

- Fix broken default config for OpenAI evals created in web app (#255)
- Fix prompt per provider (#253)
- Add support for custom config directory (#257)
- Add latency and token metrics per prompt (#258)
- Add caching support to Anthropic provider (#259)
- webview: Preserve formatting of LLM outputs
- Bump langchain from 0.0.317 to 0.0.325 in /examples/langchain-python (#254)

## [0.26.0] - 2023-10-28

### Changed

- cli: Add support for raw text prompts (#252)
- Ensure the directory for the output file is created if it does not exist

## [0.25.2] - 2023-10-26

### Changed

- allow Python in tests.csv (#237)
- Improve escaping in matchers (#242)
- Add support for nunjucks filters (#243)
- Fix issue where outputPath from the configuration file is not used when `-c` option is provided
- Add envar PROMPTFOO_DISABLE_CONVERSATION_VAR
- Resolve promises in external assert files

## [0.25.1] - 2023-10-19

### Changed

- Fix issue with loading google sheets directly. (#222)
- Add \_conversation variable for testing multiple-turn chat conversations (#224)
- Allow multiple output formats simultaneously with `outputPath` (#229)
- Fall back to default embedding model if provided model doesn't support embeddings
- Various fixes and improvements
- Bump langchain from 0.0.312 to 0.0.317 in /examples/langchain-python (#245)

## [0.25.0] - 2023-10-10

### Changed

- Add support for icontains-any and icontains-all (#210)
- Bump langchain from 0.0.279 to 0.0.308 in /examples/langchain-python (#213)
- Add support for .cjs file extensions (#214)
- Add Prompts and Datasets pages (#211)
- Add CLI commands for listing and showing evals, prompts, and datasets (#218)
- Add support for `config` object in webhook provider payload. (#217)
- Other misc changes and improvements
- Bump langchain from 0.0.308 to 0.0.312 in /examples/langchain-python (#219)

## [0.24.4] - 2023-10-01

### Changed

- Fix bug in custom function boolean return value score (#208)
- Fix ollama provider with `--no-cache` and improve error handling
- Add support for HuggingFace Inference API (text generation) (#205)
- Add `apiHost` config key to Azure provider

## [0.24.3] - 2023-09-28

### Changed

- Better LocalAI/Ollama embeddings traversal failure (#191)
- `OPENAI_API_HOST` to `OPENAI_API_BASE_URL` (#187)
- Ability to include files as assertion values (#180)
- Add hosted db for evals (#149)
- Webview details pane improvements (#196)
- Add support for ollama options (#199)
- Adding TXT and HTML to `--output` help/error message (#201)

## [0.24.2] - 2023-09-23

### Changed

- Specify repo in package.json (#174)
- Add support for parsing multiple json blobs in responses (#178)
- Updated node version update of Google Colab notebook example (#171)
- Fix arg escaping for external python prompts on Windows (#179)
- Better OpenAI embeddings traversal failure (#190)
- Adds embeddings providers for LocalAI and Oolama (#189)
- Add `noindex` to shared results
- Many other misc fixes and improvements

## [0.24.1] - 2023-09-21

### Changed

- Fix prompt errors caused by leading and trailing whitespace for var file imports
- Fix an issue with response parsing in LocalAI chat
- Fix issue preventing custom provider for similarity check (#152)
- Fix escaping in python asserts (#156)
- Fix README link to providers docs (#153)
- Allow object with function name as a value for function_call (#158)
- Add a -y/--yes option to `promptfoo view` command to skip confirmation (#166)
- Other misc fixes and improvements

## [0.24.0] - 2023-09-18

### Changed

- Support for custom functions as prompts (#147)
- Refactor parts of util into more descriptive files (#148)
- Misc fixes and improvements

## [0.23.1] - 2023-09-14

### Changed

- Improvements to custom grading (#140)
- Support for Google Vertex and PaLM chat APIs (#131)
- Add support for including files in defaultTest (#137)
- Add support for disabling cache in evaluate() options (#135)
- Add support for loading vars directly from file (#139)
- Include `provider` in `EvaluateResult`
- Other misc improvements and fixes

## [0.23.0] - 2023-09-14

### Changed

- Improvements to custom grading (#140)
- Support for Google Vertex and PaLM chat APIs (#131)
- Add support for including files in defaultTest (#137)
- Add support for disabling cache in evaluate() options (#135)
- Add support for loading vars directly from file (#139)
- Include `provider` in `EvaluateResult`
- Other misc improvements and fixes

## [0.22.1] - 2023-09-14

### Added

- feat(vars): add support for loading vars directly from file (#139)
- feat(config): add support for including files in defaultTest (#137)
- feat(config): add support for disabling cache in evaluate() options (#135)
- feat(providers): support for Google Vertex and PaLM chat APIs (#131)
- feat(api): include provider in EvaluateResult (#130)

### Changed

- chore(providers): improve PaLM recognized model detection (2317eac)

### Documentation

- docs(examples): add conversation history example (#136)
- docs(examples): update node-package example with context (#134)

## [0.22.0] - 2023-09-04

### Changed

- Add OpenAI factuality and closed-QA graders (#126). These new graders implement OpenAI's eval methodology.
- Auto-escape vars when prompt is a JSON object (#127).
- Improvements to custom providers - Pass context including `vars` to callApi and make `TestCase` generic for ease of typing
- Add `prompt` to Javascript, Python, and Webhook assertion context
- Fix llama.cpp usage of provider config overrides
- Fix ollama provider parsing for llama versions like llama:13b, llama:70b etc.
- Trim var strings in CLI table (prevents slowness during CLI table output)

## [0.21.4] - 2023-09-01

### Changed

- Add support for test case threshold value (#125)
- Add support for pass/fail threshold for javascript and python numeric return values

## [0.21.3] - 2023-09-01

### Changed

- Increase request backoff and add optional delay between API calls (#122)

## [0.21.2] - 2023-08-31

### Changed

- Fix symlink bug on Windows

## [0.21.1] - 2023-08-30

### Changed

- Consistent envars and configs across providers (#119)
- Add configuration for API keys in WebUI (#120)
- Add CodeLlama to WebUI
- Fix issue with numeric values in some assert types
- Add support for running specific prompts for specific providers using `{id, prompts, config}` format
- Add a feedback command

## [0.21.0] - 2023-08-28

### Changed

- Add webhook provider (#117)
- Add support for editing config in web view (#115)
- Standalone server with database with self-hosting support (#118)
- Add support for custom llm-rubric grading via `rubricPrompt` in Assertion objects
- Add support for `vars` in `rubricPrompt`, making it easier to pass expected values per test case
- Add a handful of new supported parameters to OpenAI, Azure, Anthropic, and Replicate providers
- Allow setting `config` on `provider` attached to Assertion or TestCase
- Add/improve support for custom providers in matchesSimilarity and matchesLlmRubric

## [0.20.1] - 2023-08-18

### Changed

- Fix issue when there's not enough data to display useful charts
- Add charts to web viewer (#112)
- Add support for multiline javascript asserts
- Add support for Levenshtein distance assert type (#111)

## [0.20.0] - 2023-08-18

### Changed

- Add charts to web viewer (#112)
- Add support for multiline javascript asserts
- Add support for Levenshtein distance assert type (#111)

## [0.19.3] - 2023-08-17

### Changed

- llm-rubric provider fixes (#110)
- New diff viewer for evals
- Web UI for running evals (#103)
- Add support for OpenAI organization (#106)
- function call azure fix (#95)
- Add support for JSON schema validation for is-json and contains-json (#108)
- Other misc fixes and API improvements

## [0.19.2] - 2023-08-15

### Changed

- function call azure fix (#95)
- Add support for JSON schema validation for is-json and contains-json (#108)
- New diff viewer for evals
- Web UI for running evals (#103)
- Add support for OpenAI organization (#106)
- Other misc fixes and API improvements

## [0.19.1] - 2023-08-14

### Changed

- Add support for OpenAI organization (#106)
- New diff viewer for evals
- Web UI for running evals (#103)
- Other misc fixes and API improvements

## [0.19.0] - 2023-08-14

### Changed

- New diff viewer for evals
- Web UI for running evals (#103)
- Other misc fixes and API improvements

## [0.18.4] - 2023-08-11

### Fixed

- fix(providers): resolve Ollama provider issue with empty line handling (c4d1e5f)

### Dependencies

- chore(deps): bump certifi from 2023.5.7 to 2023.7.22 in /examples/langchain-python (#104)

## [0.18.3] - 2023-08-08

### Added

- feat(providers): add Ollama provider (#102)

### Changed

- chore(webui): disable nunjucks autoescaping by default (#101)
- chore(webui): stop forcing manual line breaks in results view (76d18f5)

### Fixed

- fix(history): remove stale `latest` symlinks before regenerating eval output (a603eee)

## [0.18.2] - 2023-08-08

### Added

- feat(webui): display assertion summaries in the results viewer (#100)

### Changed

- feat(providers): allow testing identical models with different parameters (#83)

### Fixed

- fix(cli): repair `promptfoo share` regression (01df513)
- fix(config): handle provider map parsing when entries are strings (bdd1dea)
- fix(scoring): keep weighted averages accurate by running all test cases (7854424)

## [0.18.1] - 2023-08-06

### Added

- feat(providers): add llama.cpp server support (#94)

### Changed

- chore(providers): expose `LLAMA_BASE_URL` environment variable (f4b4c39)

### Fixed

- fix(history): repair symlink detection when writing latest results (e6aed7a)

## [0.18.0] - 2023-07-28

### Added

- feat(assertions): add `python` assertion type (#78)
- feat(api): support native function ApiProviders and assertions (#93)
- feat(evals): introduce Promptfoo scenarios for data-driven testing - allows datasets to be associated with specific tests, eliminating the need to copy tests for each dataset by @Skylertodd (#89)
- feat(cli): allow specifying `outputPath` when using the Node evaluate helper (#91)

### Changed

- chore(evals): rename default "theories" concept to "scenarios" (aca0821)

### Fixed

- fix(history): repair symlink handling when persisting latest results (81a4a26)
- fix(history): clean up stale eval history entries (253ae60)
- fix(cli): restore ANSI escape code rendering in console tables (497b698)

## [0.17.9] - 2023-07-24

### Added

- feat(evals): load test cases from file or directory paths (#88)

### Changed

- feat(metrics): record latency in eval results (#85)

### Fixed

- fix(windows): resolve path compatibility issues (8de6e12)

## [0.17.8] - 2023-07-22

### Added

- feat(evals): support post-processing hooks in test cases (#84)

### Changed

- feat(webui): show recent runs in the results viewer (#82)
- feat(providers): expose additional OpenAI parameters (#81)

### Fixed

- fix(evaluator): support empty test suites without crashing (31fb876)
- fix(network): ensure fetch timeouts bubble up correctly (9e4bf94)

## [0.17.7] - 2023-07-20

### Added

- feat(config): allow provider-specific prompts in test suites (#76)

### Changed

- chore(runtime): require Node.js 16 or newer (f7f85e3)
- chore(providers): reuse context configuration for Replicate provider (48819a7)

### Fixed

- fix(providers): handle missing provider prompt maps gracefully (7c6bb35)
- fix(grading): escape user input in grading prompts (4049b3f)

## [0.17.6] - 2023-07-20

### Added

- feat(cli): add `--repeat` support to evaluations (#71)
- feat(providers): add Azure YAML prompt support (#72)
- feat(providers): implement Replicate provider (#75)

### Changed

- chore(providers): refine Replicate provider behaviour (57fa43f)
- chore(cli): default `promptfoo share` prompt to Yes on enter (1a4c080)
- chore(webui): simplify dark mode and hide identical rows in history (c244403)

## [0.17.5] - 2023-07-14

### Added

- feat(assertions): add starts-with assertion type (#64)
- feat(providers): add Azure OpenAI provider (#66)

### Changed

- feat(providers): support YAML-formatted OpenAI prompts (#67)
- chore(cli): allow disabling sharing prompts (#69)
- chore(cli): require confirmation before running `promptfoo share` (f3de0e4)
- chore(env): add `PROMPTFOO_DISABLE_UPDATE` environment variable (60fee72)

### Fixed

- fix(config): read prompts relative to the config directory (ddc370c)

## [0.17.4] - 2023-07-13

### Added

- feat(assertions): add `contains-any` assertion support (#61)

### Changed

- chore(cli): handle npm outages without crashing (3177715)

### Fixed

- fix(cli): support terminals without `process.stdout.columns` (064dcb3)
- fix(cli): correct `promptfoo init` output to reference YAML (404be34)

### Documentation

- docs: add telemetry notice (#39)

## [0.17.3] - 2023-07-10

### Added

- feat(providers): add Anthropic provider (#58)

### Changed

- chore(onboarding): refresh init onboarding content (992c0b6)

### Fixed

- fix(cli): maintain table header ordering (1e3a711)
- fix(runtime): ensure compatibility with Node 14 (59e2bb1)

## [0.17.2] - 2023-07-07

### Changed

- feat(providers): improve support for running external scripts (#55)

## [0.17.1] - 2023-07-07

### Fixed

- fix(webui): restore output rendering in results view (5ce5598)

## [0.17.0] - 2023-07-06

### Added

- feat(models): add gpt-3.5-16k checkpoints (#51)
- feat(providers): add `script:` provider prefix for custom providers (bae14ec)
- feat(webui): view raw prompts in the web viewer (#54)
- feat(cli): add `cache clear` command (970ee67)

### Changed

- chore(providers): change default suggestion provider (cc11e59)
- chore(providers): ensure OpenAI chat completions fail on invalid JSON (c456c01)
- chore(assertions): allow numeric values for contains/icontains assertions (dc04329)

### Fixed

- fix(evals): avoid creating assertions from empty expected columns (d398866)

## [0.16.0] - 2023-06-28

### Added

- feat(cli): retry failed HTTP requests to reduce transient failures (#47)
- feat(templates): allow object vars inside nunjucks templates for richer prompts (#50)

### Documentation

- docs: refresh the Question reference page with updated guidance (#46)

## [0.15.0] - 2023-06-26

### Added

- feat(scoring): add continuous scoring support for evaluations (#44)
- feat(assertions): introduce assertion weights to fine-tune scoring (0688a64)

### Changed

- chore(prompt): rename grading prompt field from `content` to `output` (fa20a25)
- chore(webui): maintain backwards compatibility for row outputs in the viewer (b2fc084)

### Fixed

- fix(config): ensure `defaultTest` populates when configs load implicitly (44acb91)

## [0.14.2] - 2023-06-24

### Changed

- chore(assertions): switch the default grading provider to `gpt-4-0613` (0d26776)
- chore(cli): trim stray progress-bar newlines for cleaner output (8d624d6)

### Fixed

- fix(cli): update cached table output correctly when results change (8fe5f84)
- fix(cli): allow non-string result payloads during rendering (61d349e)

## [0.14.1] - 2023-06-19

### Fixed

- fix(config): only apply the config base path when a path override is provided (e67918b)

## [0.14.0] - 2023-06-18

### Added

- feat(cli)!: add shareable URLs and the `promptfoo share` command by @typpo (#42)
- feat(cli): add `--no-progress-bar` option to `promptfoo eval` (75adf8a)
- feat(cli): add `--no-table` flag for evaluation output (ecf79a4)
- feat(cli): add `--share` flag to automatically create shareable URLs (7987f6e)

### Changed

- chore(cli)!: resolve config-relative file references from the config directory, not working directory (dffb091)
- chore(api)!: restructure JSON/YAML output formats to include `results`, `config`, and `shareableUrl` properties (d1b7038)

### Fixed

- fix(cli): write the latest results before launching the viewer with `--view` (496f2fb)

## [0.13.1] - 2023-06-17

### Fixed

- fix(cli): ensure command arguments override config values (c425d3a)

## [0.13.0] - 2023-06-16

### Added

- feat(providers): support OpenAI functions and custom provider arguments by @typpo (#34)
- feat(cli): add JSONL prompt file support by @typpo (#40)
- feat(cli): export `generateTable()` for external tooling reuse by @tizmagik (#37)
- feat(openai): enable OpenAI ChatCompletion function calling (0f10cdd)

### Changed

- chore(openai): add official support for OpenAI `*-0613` models (4d5f827)
- chore(cli): allow optional configs when invoking the CLI (a9140d6)
- chore(cli): respect the `LOG_LEVEL` environment variable in the logger (1f1f05f)
- chore(cli): stabilize progress display when using var arrays (340da53)

### Fixed

- fix(build): fix HTML output generation in production builds (46a2233)

## [0.12.0] - 2023-06-12

### Added

- feat(share): publish evaluations with the `promptfoo share` workflow by @typpo (#33)
- feat(telemetry): add basic usage telemetry for insight gathering (7e7e3ea)
- feat(assertions): support CSV definitions for `rouge-n` and webhook assertions (7f8be15)

### Changed

- chore(build): resolve build output paths for the web client (#32)
- chore(cli): notify users when a newer promptfoo release is available by @typpo (#31)

## [0.11.0] - 2023-06-11

### Added

- feat(assertions): add contains, icontains, contains-some, contains-any, regex, webhook, and rouge-n assertion types (#30)
- feat(assertions): allow negating any assertion type with `not-` prefix (cc5fef1)
- feat(assertions): pass context objects with vars to custom functions (1e4df7e)
- feat(webui): add failure filtering and improved table layout (69189fe)
- feat(webui): add word-break toggle to results (9c1fd3b)
- feat(webui): highlight highest passing scores in matrix (6e2942f)

### Changed

- chore(cli): limit console table rows for readability (52a28c9)
- chore(cli): add more detailed custom function failure output (6fcc37a)

### Fixed

- fix(config): respect CLI write/cache options from config (5b456ec)
- fix(webui): improve dark mode colours and rating overflow (eb7bd54)
- fix(config): parse YAML references correctly in configs (62561b5)

## [0.10.0] - 2023-06-09

### Added

- feat(prompts): add support for named prompts by @typpo (#28)

### Changed

- chore(env)!: rename `OPENAI_MAX_TEMPERATURE` to `OPENAI_TEMPERATURE` (4830557)
- chore(config): read `.yml` files by default as configs (d5c179e)
- chore(build): add native ts-node compatibility by @MentalGear (#25)
- chore(openai): add chatml stopwords by default (561437f)
- chore(webui): adjust column ordering and styling (27977c5)

### Fixed

- fix(config): support `defaultTest` overrides in CLI (59c3cbb)
- fix(env): correctly parse `OPENAI_MAX_TOKENS` and `OPENAI_MAX_TEMPERATURE` by @abi (#29)
- fix(cli): improve JSON formatting error messages (5f59900)

## [0.9.0] - 2023-06-05

### Added

- feat(vars): add support for var arrays by @typpo (#21)

### Changed

- chore(core): set a default semantic similarity threshold (4ebea73)
- chore(cli): refresh `promptfoo init` output messaging (cdbf806)

### Fixed

- fix(cache): register cache manager types for TypeScript (1a82de7)
- fix(evals): handle string interpolation issues in prompts (6b8c175)

## [0.8.3] - 2023-05-31

### Fixed

- fix(cache): create cache directory on first use (423f375)
- fix(config): throw a clearer error for malformed default configs (0d759c4)

## [0.8.2] - 2023-05-30

### Fixed

- fix(cache): only persist cache entries on successful API responses (71c10a6)

## [0.8.1] - 2023-05-30

### Added

- feat(data): add Google Sheets loader support (df900c3)

### Fixed

- fix(cli): restore backward compatibility for `-t/--tests` flags (aad1822)

## [0.8.0] - 2023-05-30

### Added

- feat(api)!: simplify the API and support unified test suite definitions by @typpo (#14)

### Changed

- chore(api)!: move evaluation settings under `evaluateOptions` (`maxConcurrency`, `showProgressBar`, `generateSuggestions`) (#14)
- chore(api)!: move CLI flag defaults under `commandLineOptions` (`write`, `cache`, `verbose`, `view`) (#14)

## [0.7.0] - 2023-05-29

### Changed

- chore(cache): improve caching defaults and enable caching by default (#17)

## [0.6.0] - 2023-05-28

### Added

- feat(providers): add LocalAI support for open-source LLMs like Llama, Alpaca, Vicuna, GPT4All (6541bb2)
- feat(cli): add glob pattern support for prompts and tests (#13)
- feat(assertions): rename `eval:` to `fn:` for custom JavaScript assertions by @MentalGear (#11)
- feat(webui): add dark mode support (0a2bb49)
- feat(api): add exports for types and useful utility functions (57ac4bb)
- feat(tests): add Jest and Mocha integrations (00d9aa2)

### Changed

- chore(cli): improve error handling and word wrapping in CLI output (398f4b0)
- chore(cli): support non-ES module requires (c451362)

### Fixed

- fix(cli): move API key validation into OpenAI subclasses (c451362)
- fix(webui): correct HTML table rendering errors in the viewer (64c9161)
- fix(providers): improve handling of third-party API errors (398f4b0)

### Dependencies

- chore(deps): bump socket.io-parser from 4.2.2 to 4.2.3 in /src/web/client (#15)

## [0.5.1] - 2023-05-23

### Changed

- chore(cli): add glob support for prompt selection (#13)

### Fixed

- fix(cli): prevent crashes when `OPENAI_API_KEY` is not set (c451362)

## [0.5.0] - 2023-05-22

### Added

- feat(assertions): add semantic similarity grading (#7)

### Changed

- chore(cli): improve error handling and word wrapping in CLI output (398f4b0)

## [0.4.0] - 2023-05-13

### Added

- feat(webui): add web viewer for evaluation results (#5)

### Changed

- chore(openai): support `OPENAI_STOP` environment variable for stopwords (79d590e)
- chore(cli): increase the default request timeout (c73e055)

## [0.3.0] - 2023-05-07

### Added

- feat(grading): enable LLM automatic grading of outputs (#4)
- feat(webui): improve how test results are shown - PASS/FAIL is shown in matrix view rather than its own column (2c3f489)

### Changed

- chore(config): allow overriding `OPENAI_API_HOST` environment variable (e390678)
- chore(cli): add `REQUEST_TIMEOUT_MS` environment variable for API timeouts (644abf9)
- chore(webui): improve HTML table output readability (2384c69)

## [0.2.2] - 2023-05-04

### Added

- feat(cli): add `promptfoo --version` output (77e862b)

### Changed

- chore(cli): improve error messages when API calls fail (af2c8d3)

### Fixed

- fix(cli): correct `promptfoo init` output text (862d7a7)
- fix(evals): preserve table ordering when building concurrently (2e3ddfa)

## [0.2.0] - 2023-05-04

### Added

- feat(cli): add `promptfoo init` command (c6a3a59)
- feat(providers): improve custom provider loading and add example (4f6b6e2)<|MERGE_RESOLUTION|>--- conflicted
+++ resolved
@@ -51,11 +51,8 @@
 
 ### Changed
 
-<<<<<<< HEAD
 - feat(redteam): display specific subcategory metrics for harmful plugins (e.g., "Copyright Violations", "Child Exploitation") instead of generic "Harmful" label, enabling granular vulnerability tracking and analysis (#6134)
-=======
 - chore(examples): update openai-agents-basic example from weather to D&D dungeon master with gpt-5-mini, comprehensive D&D 5e tools (dice rolling, character stats, inventory), and maxTurns increased to 20 (#6114)
->>>>>>> dd51cb02
 - fix(python): use REQUEST_TIMEOUT_MS for consistent timeout behavior across providers (300s default, previously 120s) (#6098)
 - refactor(redteam): Prevent early (evaluator-based) exits in Jailbreak, Crescendo, and Custom Strategies (#6047)
 - chore(webui): expand language options to 486 ISO 639-2 languages with support for all 687 ISO codes (639-1, 639-2/T, 639-2/B) in red team run settings (#6069)
