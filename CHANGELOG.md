# Changelog

All notable changes to this project will be documented in this file.

The format is based on [Keep a Changelog](https://keepachangelog.com/en/1.1.0/).

## [Unreleased]

### Added

<<<<<<< HEAD
- feat(webui): add eval copy functionality to duplicate evaluations with all results, configuration, and relationships via UI menu (#6079)
=======
- feat(integrations): add Microsoft SharePoint dataset support with certificate-based authentication for importing CSV files (#6080)
- feat(providers): add `initialMessages` support to simulated-user provider for starting conversations from specific states, with support for loading from JSON/YAML files via `file://` syntax (#6090)
- feat(providers): add local config override support for cloud providers - merge local configuration with cloud provider settings for per-eval customization while keeping API keys centralized (#6100)
- feat(providers): add linkedTargetId validation with comprehensive error messages (#6053)
- feat(redteam): add pharmacy plugins (controlled substance compliance, dosage calculation, drug interaction) and insurance plugins (coverage discrimination, network misinformation, PHI disclosure) (#6064)
>>>>>>> 5de5aa17
- feat(redteam): add goal-misalignment plugin for detecting Goodhart's Law vulnerabilities (#6045)
- feat(webui): add jailbreak:meta strategy configuration UI in red team setup with numIterations parameter (#6086)
- feat(redteam): OpenTelemetry traces feed back into red team strategies
- feat(redteam): expand OWASP Agentic preset to cover 8/10 threats with 20 plugins; add 'owasp:agentic:redteam' alias for easy selection (#6099)
- fix: max concurrency run options override scan template settings

### Changed

- fix(python): use REQUEST_TIMEOUT_MS for consistent timeout behavior across providers (300s default, previously 120s) (#6098)
- chore(telemetry): defer PostHog identify() to first telemetry event to keep module initialization synchronous (#6094)
- refactor(redteam): Prevent early (evaluator-based) exits in Jailbreak, Crescendo, and Custom Strategies (#6047)
- chore(webui): expand language options to 486 ISO 639-2 languages with support for all 687 ISO codes (639-1, 639-2/T, 639-2/B) in red team run settings (#6069)
- chore(app): larger eval selector dialog (#6063)
- refactor(app): Adds useApplyFilterFromMetric hook (#6095)
- refactor(cli): extract duplicated organization context display logic into shared utility function to fix dynamic import issue and improve code maintainability (#6070)

### Fixed

- fix(core): handle Nunjucks template variables in URL sanitization to prevent parsing errors when sharing evals; add unit tests covering sanitizer behavior for Nunjucks template URLs (#6089)
- fix(app): Fixes the metric is defined filter (#6082)
- fix(webui): handle plugin generation when target URL is not set (#6055)
- fix(redteam): improve image strategy text wrapping to handle long lines and prevent overflow (#6066)
- fix(evaluator): force uncached provider calls for repeat iterations (#6043)
- fix(providers): fix Python worker ENOENT errors by ensuring error responses are written before completion signal, improving error messages with function suggestions and fuzzy matching, and removing premature function validation to support embeddings-only and classification-only providers (#6073)

### Tests

- test(providers): add coverage for simulated-user initialMessages (vars/config precedence, file:// loading from JSON/YAML, validation, conversation flow when ending with user role) (#6090)
- test(providers): add Python worker regression tests for ENOENT prevention, helpful error messages with function name suggestions, and embeddings-only provider support without call_api function (#6073)

### Documentation

- docs(python): update timeout documentation with REQUEST_TIMEOUT_MS environment variable and add retry logic example for handling rate limits (#6098)
- docs(redteam): add comprehensive documentation for `jailbreak:meta` strategy including usage guide, comparison with other jailbreak strategies, and integration into strategy tables (#6088)
- docs(site): add remediation reports documentation (#6083)
- docs(site): add custom strategy to the strategies reference table (#6081)
- docs(site): pricing page updates (#6068)
- docs(site): clarify remote inference in Community edition (#6065)

### Dependencies

- chore(deps): bump the github-actions group with 4 updates (#6092)
- chore(deps): bump @aws-sdk/client-bedrock-runtime from 3.920.0 to 3.921.0 (#6075)
- chore(deps): bump @aws-sdk/client-bedrock-runtime from 3.919.0 to 3.920.0 (#6060)

## [0.119.1] - 2025-10-29

### Changed

- chore(redteam): categorize `jailbreak:meta` under agentic strategies and mark as remote-only for correct UI grouping and Cloud behavior (#6049)
- chore(redteam): improve support for custom policy metric names that should include strategy suffix (#6048)

### Fixed

- fix(providers): render environment variables in provider config at load time (#6007)
- fix(redteam): validate custom strategy strategyText requirement to prevent confusing errors during test execution (#6046)
- fix(init): include helpful error message and cleanup any directories created when example download fails (#6051)
- fix(providers): removing axios as a runtime dependency in google live provider (#6050)
- fix(csv): handle primitive values directly in red team CSV export to avoid double-quoting strings (#6040)
- fix(csv): fix column count mismatch in red team CSV export when rows have multiple outputs (#6040)
- fix(internals): propagate originalProvider context to all model-graded assertions (#5973)

### Dependencies

- chore(deps): bump better-sqlite3 from 11.10.0 to 12.4.1 for Node.js v24 support (#6052) by @cdolek-twilio
- chore(deps): update Biome version with force-include patterns (`!!`) for faster local linting/CI by @sklein12 (#6042)

## [0.119.0] - 2025-10-27

### Added

- feat(webui): filtering eval results by metric values w/ numeric operators (e.g. EQ, GT, LTE, etc.) (#6011)
- feat(providers): add Python provider persistence for 10-100x performance improvement with persistent worker pools (#5968)
- feat(providers): add OpenAI Agents SDK integration with support for agents, tools, handoffs, and OTLP tracing (#6009)
- feat(providers): add function calling/tool support for Ollama chat provider (#5977)
- feat(providers): add support for Claude Haiku 4.5 (#5937)
- feat(redteam): add `jailbreak:meta` strategy with intelligent meta-agent that builds dynamic attack taxonomy and learns from full attempt history (#6021)
- feat(redteam): add COPPA plugin (#5997)
- feat(redteam): add GDPR preset mappings for red team testing (#5986)
- feat(redteam): add modifiers support to iterative strategies (#5972)
- feat(redteam): add authoritative markup injection strategy (#5961)
- feat(redteam): add wordplay plugin (#5889)
- feat(redteam): add pluginId, strategyId, sessionId, and sessionIds to metadata columns in CSV export (#6016)
- feat(redteam): add subcategory filtering to BeaverTails plugin (a70372f)
- feat(redteam): Add Simba Red Team Agent Strategy (#5795)
- feat(webui): persist inline-defined custom policy names (#5990)
- feat(webui): show target response to generated red team plugin test case (#5869)
- feat(cli): log all errors in a log file and message to the console (#5992)
- feat(cli): add errors to eval progress bar (#5942)
- feat(cache): preserve and display latency measurements when provider responses are cached (#5978)

### Changed

- chore(internals): custom policy type def (#6037)
- chore(changelog): organize and improve Unreleased section with consistent scoping and formatting (#6024)
- refactor(redteam): migrate multilingual from per-strategy config to global language configuration; plugins now generate tests directly in target languages without post-generation translation (#5984)
- chore(cli): show telemetryDisabled/telemetryDebug in `promptfoo debug` output (#6015)
- chore(cli): improve error handling and error logging (#5930)
- chore(cli): revert "feat: Improved error handling in CLI and error logging" (#5939)
- chore(webui): add label column to prompts table (#6002)
- chore(webui): gray out strategies requiring remote generation when disabled (#5985)
- chore(webui): gray out remote plugins when remote generation is disabled (#5970)
- chore(webui): improve test transform modal editor (#5962)
- chore(webui): add readOnly prop to EvalOutputPromptDialog (#5952)
- refactor(webui): organize red team plugins page into tabs with separate components (#5865)
- chore(redteam): remove "LLM Risk Assessment" prefix (#6004)
- chore(redteam): add top-level redteam telemetry events (#5951)
- refactor(webui): reduce unnecessary API health requests (#5979)
- chore(api): export GUARDRAIL_BLOCKED_REASON constant for external use (#5956)
- chore(providers): add rendered request headers to http provider debug output (#5950)
- refactor(transforms): refactor transform code to avoid 'require' (#5943)
- refactor(transforms): refactor createRequest/ResponseTransform functions into separate module (#5925)
- chore(examples): consolidate Ollama examples into unified directory (#5977)
- chore(deps): move dependencies to optional instead of peer (#5948)
- chore(deps): move `natural` to optional dependency (#5946)
- chore(redteam): improve GOAT and Crescendo error logs with additional error details for easier debugging (#6036)

### Fixed

- fix(providers): revert eager template rendering that broke runtime variable substitution (5423f80)
- fix(providers): improve Python provider reliability with automatic python3/python detection, worker cleanup, request count tracking, and reduced logging noise (#6034)
- fix(providers): simulated-user and mischievous-user now respect assistant system prompts in multi-turn conversations (#6020)
- fix(providers): improve MCP tool schema transformation for OpenAI compatibility (#5965)
- fix(providers): sessionId now properly stored in metadata for providers that use server side generated sessionIds (#6016)
- fix(redteam): don't test session management if target is not stateful (#5989)
- fix(redteam): improve crescendo prompt example alignment with actual objective statements to increase accuracy (#5964)
- fix(redteam): fewer duplicate errors for invalid strategy and plugin ids (#5954)
- fix(fetch): use consistent units in retry counter log messages - now shows attempt count vs total attempts (#6017)
- fix(fetch): include error details in final error message when rate limited (#6019)
- fix(webui): pass extensions config when running eval from UI (#6006)
- fix(webui): in red team setup, reset config button hidden by version banner (#5896)
- fix(webui): sync selected plugins to global config in red team setup UI (#5991)
- fix(webui): HTTP test agent (#6033)
- fix(webui): reset red team strategy config dialog when switching strategies (#6035)

### Dependencies

- chore(deps): bump @aws-sdk/client-bedrock-runtime from 3.914.0 to 3.916.0 (#6008)
- chore(deps): bump @aws-sdk/client-bedrock-runtime from 3.913.0 to 3.914.0 (#5996)
- chore(deps): bump pypdf from 6.0.0 to 6.1.3 in /examples/rag-full (#5998)
- chore(deps): bump @aws-sdk/client-bedrock-runtime from 3.911.0 to 3.913.0 (#5975)
- chore(deps): bump @aws-sdk/client-bedrock-runtime from 3.910.0 to 3.911.0 (#5945)
- chore(deps): bump @anthropic-ai/sdk from 0.65.0 to 0.66.0 (#5944)

### Documentation

- docs(model-audit): improve accuracy and clarity of ModelAudit documentation (#6023)
- docs(contributing): add changelog and GitHub Actions enforcement (#6012)
- docs(redteam): add global language configuration section to red team configuration docs; remove multilingual strategy documentation (#5984)
- docs(providers): add OpenAI Agents provider documentation and example (#6009)
- docs(providers): update AWS Bedrock model access documentation (#5953)
- docs(providers): fix apiKey environment variable syntax across provider docs and examples (#6018)
- docs(providers): add echo provider examples for evaluating logged production outputs (#5941)
- docs(blog): add blog post on RLVR (Reinforcement Learning with Verifiable Rewards) (#5987)
- docs(site): configuring inference (#5983)
- docs(site): update about page (#5971)
- docs(site): add export formats (#5958)
- docs(site): September release notes (#5712)
- docs(site): add red-team claude guidelines (616844d)
- docs(site): remove duplicate links (5aea733)
- docs(examples): add example demonstrating conversation session id management using hooks (#5940)

### Tests

- test(server): add comprehensive unit tests for POST /providers/test route (#6031)
- test(providers): fix flaky latencyMs assertions in TrueFoundry provider tests (#6026)
- test(providers): add unit test verifying assistant system prompt inclusion for simulated-user provider (#6020)
- test(providers): add comprehensive tests for OpenAI Agents provider, loader, and tracing (#6009)
- test(redteam): update strategy and frontend tests for global language configuration migration (#5984)
- test(redteam): remove redteam constants mocks from unit tests (#6010)
- test(webui): add tests for evaluation UI components and hooks (#5981)

## [0.118.17] - 2025-10-15

### Changed

- chore: bump version to 0.118.17 (#5936)

### Fixed

- fix(evaluator): support `defaultTest.options.provider` for model-graded assertions (#5931)
- fix(webui): improve UI email validation handling when email is invalid; add better tests (#5932)
- fix(deps): move `claude-agent-sdk` to optionalDependencies (#5935)

### Dependencies

- chore(deps): bump `@aws-sdk/client-bedrock-runtime` from 3.908.0 to 3.910.0 (#5933)

## [0.118.16] - 2025-10-15

### Added

- feat(providers): add TrueFoundry LLM Gateway provider (#5839)
- feat(redteam): add test button for request and response transforms in red-team setup UI (#5482)

### Changed

- chore(providers): count errors in websocket responses as errors (#5915)
- chore(providers): update Alibaba model support (#5919)
- chore(redteam): validate emails after prompt for red team evaluations (#5912)
- chore(redteam): implement web UI email verification (#5928)
- chore(redteam): display estimated probes on red team review page (#5863)
- chore(webui): add flag to hide traces (#5924)
- chore(build): stop tracking TypeScript build cache file (#5914)
- chore(build): update dependencies to latest minor versions (#5916)
- chore(cli): remove duplicate 'Successfully logged in' message from auth login (#5907)
- chore(redteam): add max height and scroll to custom policies container (#5910)
- chore: bump version to 0.118.16 (#5920)
- docs: add docstrings to `feat/ruby-provider` (#5903)
- test: cover red team setup components and hooks in `src/app` (#5911)

### Fixed

- fix(providers): dynamically import `DefaultAzureCredential` from `@azure/identity` (#5921)
- fix(providers): improve debugging and address hanging in websocket provider (#5918)
- fix(http): parse stringified JSON body in provider config (#5927)
- fix(redteam): improve ASR calculation accuracy in redteam report (#5792)

### Documentation

- docs(site): fix typo (#5922)

## [0.118.15] - 2025-10-13

### Added

- feat(providers): add ruby provider (#5902)
- feat(providers): Claude Agent SDK provider support (#5509)
- feat(providers): Azure AI Foundry Assistants provider (#5181)
- feat(providers): add support for streaming websocket responses (#5890)
- feat(providers): snowflake cortex provider (#5882)

### Changed

- chore(providers): add support for new OpenAI models (GPT-5 Pro, gpt-audio-mini, gpt-realtime-mini) (#5876)
- chore(providers): rename azure ai foundry assistant to ai foundry agent (#5908)
- chore(providers): update params passed to azure ai foundry provider (#5906)
- chore(webui): group agentic strategies by turn compatibility in red team UI (#5861)
- chore(webui): sort red team plugins alphabetically by display name (#5862)
- chore(webui): improved color consistency and dark mode legibility on Red Team dashboard (#5829)
- chore(test): add snowflake provider tests and environment variables (#5883)
- chore(config): add conductor config (#5904)
- chore: bump version 0.118.15 (#5909)

### Fixed

- fix(app): disable red team scan Run Now button when Promptfoo Cloud is unavailable (#5891)
- fix(webui): fix infinite re-render when custom intents are specified (#5897)
- fix(redteam): clean up multilingual strategy logging and fix chunk numbering (#5878)
- fix(redteam): requested column in 'redteam generate' output incorporates fan out strategies (#5864)
- fix(core): resolve Windows path compatibility issues (#5841)
- fix(core): restore correct cache matching behavior for test results (#5879)

### Dependencies

- chore(deps): bump @aws-sdk/client-bedrock-runtime from 3.901.0 to 3.906.0 (#5877)
- chore(deps): bump @aws-sdk/client-bedrock-runtime from 3.906.0 to 3.907.0 (#5888)
- chore(deps): bump openai from 6.2.0 to 6.3.0 (#5887)
- chore(deps): update dependencies to latest safe minor/patch versions (#5900)

### Documentation

- docs(providers): add missing providers and troubleshooting pages to index (#5905)
- docs(guardrails): remove open source guardrails page (#5880)

## [0.118.14] - 2025-10-09

### Changed

- fix: there should always be a guardrails field passed out form openai chat provider (#5874)
- chore: bump version 0.118.14 (#5875)

## [0.118.13] - 2025-10-08

### Added

- feat(cli): Add connectivity tests to promptfoo validate (#5802)
- feat(guardrails): map content filter response to guardrails output (#5859)
- feat(webui): Download full results (#5674)

### Changed

- chore(core): change default log level to debug for network errors (#5860)
- chore(core): Don't log all request error messages (#5870)
- chore(linter): Enforce no unused function params (#5853)
- chore(providers): remove deprecated IBM BAM provider (#5843)
- refactor(webui): improve EvalOutputPromptDialog with grouped dependency injection (#5845)
- chore: bump version 0.118.13 (#5873)

### Fixed

- fix(webui): Don't prepend fail reasons to output text (#5872)
- fix(redteam): filter out placeholders before purpose generation (#5852)
- fix(tests): make auth login test tolerate colorized output (#5851)

### Dependencies

- chore(deps): bump @azure/identity from 4.12.0 to 4.13.0 (#5858)
- chore(deps): bump langchain-text-splitters from 0.3.5 to 1.0.0a1 in /examples/redteam-langchain in the pip group across 1 directory (#5855)

## [0.118.12] - 2025-10-08

### Added

- feat(providers): add Slack provider (#3469)

### Changed

- feat: postman import for http provider (#5778)
- feat: Bring request transform to parity with response transform (#5850)
- fix: import command (#5794)
- fix: implement remote generation environment variable controls (#5815)
- fix: resolve Windows path handling issues (#5827)
- fix: custom strategy UI (#5834)
- fix: eliminate Python validation race condition on Windows (#5837)
- fix: escape JSON special characters in raw HTTP request variables (#5842)
- fix: Show response headers in test target results (#5848)
- fix: double sharing red teams (#5854)
- chore: update DeepSeek provider to V3.2-Exp (#5787)
- chore: bump the github-actions group with 3 updates (#5789)
- chore: bump openai from 5.23.2 to 6.0.0 (#5790)
- chore: Revert "perf: Don't create new agent for every fetch (#5633)" (#5793)
- chore: add /index to directory imports for ESM compatibility (#5798)
- chore: bump @aws-sdk/client-bedrock-runtime from 3.899.0 to 3.901.0 (#5799)
- chore: bump openai from 6.0.0 to 6.0.1 (#5800)
- chore(telemetry): Add CI flag to identify call (#5801)
- chore: bump openai from 6.0.1 to 6.1.0 (#5806)
- chore: fix npm audit vulnerabilities (#5810)
- chore: Fix incorrect session parser help text (#5811)
- chore(internals): make `runAssertion` easier to read by moving const outside function scope (#5813)
- chore: update investor info and user count (#5816)
- chore(internals): Prevent `GradingResult.assertion` definition from being overridden in select red team grading cases (#5785)
- chore: show "why" in modelaudit ui (#5821)
- chore(site): migrate OG image generation to Satori (#5826)
- chore: remove outdated license notice (#5828)
- chore: show # github stars on site (#5831)
- chore(site): update Docusaurus to v3.9.1 and fix deprecated config (#5835)
- chore: bump openai from 6.1.0 to 6.2.0 (#5844)
- chore: invert default unblocking behavior (#5856)
- chore: bump version 0.118.12 (#5857)
- chore(site): Adds Travis to team page (#5786)
- docs: update readme.md (#5812)
- docs(contributing): add CLAUDE.md context files for Claude Code (#5819)
- docs(blog): safety benchmark blog post (#5781)
- docs(providers): update IBM WatsonX model list (#5838)
- docs(contributing): add warning against using commit --amend and force push (#5840)
- test: fix vitest timeout error in EvalOutputPromptDialog tests (#5820)
- test: fix flaky Python test failures on Windows (#5824)
- test: add mock cleanup to Python provider tests (#5825)
- refactor: Remove null from GradingResult.assertion type (#5818)

### Fixed

- fix(site): add metadata key to the provider response class (#5796)
- fix(webui): prevent empty state flash when loading large evals (#5797)
- fix(webui): Clicking "Show Charts" does not show charts (#5814)
- fix(webui): remove delimiter stripping logic from EvalOutputCell (#5817)
- fix(provider): merge config and prompt systemInstruction instead of throwing error in gemini (#5823)
- fix(assertions): allow is-refusal to detect refusals in provider error messages (#5830)
- fix(webui): improve usability of number inputs (#5804)
- test: Unit tests for fix(webui): improve usability of number inputs (#5836)

### Documentation

- docs(site): adding new hire bio (#5788)
- docs(site): fix formatting issue in about page (#5803)
- docs(site): add Dane to About page team section (#5833)

## [0.118.11] - 2025-09-30

### Added

- feat(providers): add support for Claude Sonnet 4.5 (#5764)
- feat(providers): add support for Gemini 2.5 Flash and Flash-Lite (#5737)
- feat(providers): add gpt-5-codex model support (#5733)
- feat(providers): add support for Qwen models in AWS Bedrock provider (#5718)
- feat(cli): add browser opening support for auth login command (#5722)
- feat(cli): add team switching functionality (#5750)
- feat(webui): add latency to eval export CSV (#5771)
- feat(cli): sanitize all log objects (#5773)
- feat(providers): add Anthropic web_fetch_20250910 and web_search_20250305 tool support (#5573)
- feat(providers): add CometAPI provider support with environment variable configuration and example usage (#5721)
- feat(providers): add Nscale provider support (#5690)
- feat(providers): add OpenAI gpt-realtime model with full audio support (#5426)
- feat(webui): add metadata `exists` operator to eval results filter (#5697)

### Changed

- chore(cli): improve installer-aware command generation utility for consistent CLI invocation (#5747)
- chore(core): sort metadata entries (#5751)
- chore(core): update error mapping (#5783)
- chore(providers): update Claude 4.5 Sonnet (#5763)
- chore(providers): update default Granite model to granite-3-3-8b-instruct (#5768)
- chore(redteam): remove on-topic call (#5774)
- chore(redteam): update red team init default to gpt-5 (#5756)
- chore: bump version 0.118.11 (#5784)
- chore: Add docstrings to `feat/add-latency-to-csv` (#5772)

### Fixed

- fix(core): ensure `-filter-failing` correctly filters failing tests when re-running an eval (#5770)
- fix(core): ensure Python and JavaScript providers have appropriate path prefix (#5765)
- fix(core): preserve glob patterns in vars context for test case expansion (#5701)
- fix(core): suppress verbose error logging for update check timeouts (#5745)
- fix(providers): improve OpenAI embedding provider error handling (#5742)
- fix(tests): resolve Windows test failures in Python tests (#5767)
- fix(webui): apply proper truncation initialization to variable cells (#5657)
- fix(webui): disable prompt editing in header row dialogs (#5746)
- fix(webui): handle login redirects (#5734)
- fix(webui): improve empty state UI and handle null eval data (#5780)

### Dependencies

- chore(deps): bump @anthropic-ai/sdk from 0.63.1 to 0.64.0 (#5758)
- chore(deps): bump @anthropic-ai/sdk from 0.64.0 to 0.65.0 (#5776)
- chore(deps): bump @aws-sdk/client-bedrock-runtime from 3.896.0 to 3.899.0 (#5777)
- chore(deps): bump openai from 5.23.0 to 5.23.1 (#5759)
- chore(deps): bump openai from 5.23.1 to 5.23.2 (#5775)

### Documentation

- docs(site): add new hire bio (#5769)
- docs(site): improve AWS Bedrock SSO authentication documentation (#5585)
- docs(site): refine and extend e2b sandbox evaluation guide with improved examples and fixes (#5753)
- docs(site): remove incorrect Python globals persistence tip (#5782)
- docs(site): strengthen git workflow warnings in CLAUDE.md (#5762)
- docs(site): write lethal trifecta blog (#5754)

### Tests

- test(webui): add tests for evaluation UI components (`src/app`) (#5766)

## [0.118.10] - 2025-09-26

### Changed

- feat: Revamp HTTP Provider setup (#5717)
- chore: introduce grading provider to RedteamProviderManager (#5741)
- chore(webui): UX improvements for displaying custom policies in Eval Results and Red Team Vulnerabilities Reports (#5562)
- chore: bump version 0.118.10 (#5749)

## [0.118.9] - 2025-09-25

### Changed

- feat: envoy ai gateway provider (#5731)
- feat: iso 42001 mappings (#5724)
- feat: Compress data when sharing an eval (#5738)
- fix: rename agentcore provider to bedrock agents provider (#5709)
- fix: increase timeout for version checks from 1s to 10s (#5715)
- fix: add missing backend support for filtering by highlights, plus tests (#5735)
- chore: improve parsing so in case a redteam provider doesn't take json obje… (#5700)
- chore: bump @aws-sdk/client-bedrock-runtime from 3.893.0 to 3.894.0 (#5706)
- chore: bump openai from 5.22.0 to 5.22.1 (#5707)
- chore: support multilingual provider set from server boot (#5703)
- chore: Add docstrings to `applying-column-format` (#5719)
- chore(webui): in eval creator disable `Run Eval` button if no prompts or test cases are available (#5558)
- chore: bump @aws-sdk/client-bedrock-runtime from 3.894.0 to 3.895.0 (#5727)
- chore: bump @anthropic-ai/sdk from 0.62.0 to 0.63.1 (#5728)
- chore: bump openai from 5.22.1 to 5.23.0 (#5729)
- chore: bump @aws-sdk/client-bedrock-runtime from 3.895.0 to 3.896.0 (#5732)
- chore: bump version 0.118.9 (#5740)

### Fixed

- fix(webui): prioritize JSON prettify over Markdown rendering when both enabled (#5705)
- fix(webui): Copying truncated text in eval results (#5711)
- fix(internals/redteam): decrease debug access grading false negatives (#5713)

## [0.118.8] - 2025-09-23

### Added

- feat(webui): populate metadata filter keys in results dropdown (#5584)

### Fixed

- fix: improve iterative judge parsing (#5691)
- fix(cli): prevent promptfoo CLI from hanging after commands complete (#5698)
- fix(dev): suppress noisy health check logs during local startup (#5667)
- fix(prompts): tune prompt set to reduce model refusals (#5689)

### Changed

- chore: bump version 0.118.8 (#5699)

### Documentation

- docs(site): publish August release notes (#5625)
- docs(site): document `linkedTargetId` usage for custom provider linking (#5684)

## [0.118.7] - 2025-09-22

### Added

- feat(webui): connect login page to promptfoo auth system (#5685)
- feat: ability to retry errors from cli (#5647)

### Changed

- chore(webui): add 404 page (#5687)
- refactor(webui): Vulnerability Report Table Improvements (#5638)
- chore: bump version 0.118.7 (#5695)
- chore: bump openai from 5.21.0 to 5.22.0 (#5694)
- chore: bump @aws-sdk/client-bedrock-runtime from 3.891.0 to 3.893.0 (#5693)

## [0.118.6] - 2025-09-18

### Tests

- test: network isolation for tests (#5673)

### Dependencies

- chore(deps): upgrade Vite to v7 and fix browser compatibility issues (#5681)

### Documentation

- docs(site): clarify webhook issue meaning (#5679)
- docs(examples): add HTTP provider streaming example (#5648)
- docs(blog): add autonomy and agency in AI article (#5512)

### Added

- feat(redteam): support threshold in custom plugin configuration (#5644)
- feat: upgrade Material UI from v6 to v7 (#5669)
- feat(redteam): Adds support for `metric` field on custom plugins (#5656)
- feat: migrate from MUI Grid to Grid2 across all components (#5578)
- feat: report filters (#5634)
- feat: Add string array support for context-based assertions (#5631)

### Changed

- chore: Exclude node modules and build/dist from biome (#5641)
- chore: improvements to framework compliance cards (#5642)
- chore: improve design of eval download dialog (#5622)
- chore: bump @aws-sdk/client-bedrock-runtime from 3.888.0 to 3.890.0 (#5636)
- chore: bump @aws-sdk/client-bedrock-runtime from 3.890.0 to 3.891.0 (#5649)
- chore: bump openai from 5.20.3 to 5.21.0 (#5651)
- chore: update redteam small model to gpt-4.1-mini-2025-04-14 (#5645)
- chore: reduce coloration on Report View Test Suites table (#5643)
- chore: bump version 0.118.6 (#5655)
- chore(webui): minor style tweaks to datagrid pages for consistency (#5686)
- chore: persistent header on report view (#5678)
- chore(webui): fix z-index on version update banner (#5677)
- refactor(webui): Reports table UX Improvements (#5637)
- ci: revert temporarily disable redteam multi-lingual strategy in integration tests (#5658)
- ci: temporarily disable redteam multi-lingual strategy in integration tests (#5639)
- refactor(redteam): remove dead code and optimize page meta handling (#5672)
- chore: remove accidentally committed site/package-lock.json (#5688)
- chore: Allow overwriting the logger (#5663)
- chore: Update names in workflow (#5659)
- chore: update dependencies to latest compatible versions (#5627)
- chore(internals): Improves support for defining LLM-Rubric assertion threshold in CSV test cases (#5389)

### Fixed

- fix(webui): Filtering eval results on severity (#5632)
- fix(tests): correct TypeScript errors in test files (#5683)
- fix(webui): unify page layout styles (#5682)
- fix: trace visualization circular dependency (#5676)
- fix(webui): re-enable sharing button by default (#5675)
- fix: apply prettier formatting to blog post (#5670)
- fix: Remove global fetch patch (#5665)
- fix(webui): Include description column, if defined, in CSV export of eval results (#5654)
- fix(redteam): add robust fallbacks, partial retries, dedupe, safer logs to multilingual strategy (#5652)
- fix: handle dynamic imports without eval (#5630)
- fix: Catch exception when no vertex projectId is found (#5640)
- fix: spacing on report view (#5646)
- fix: plugin counts flickering (#5635)

## [0.118.5] - 2025-09-16

### Tests

- test: Unit tests for feat: upload csv for custom policies (#5629)
- test: Unit tests for chore: organize EvalOutputPromptDialog and change it to a drawer (#5628)

### Added

- feat(webui): organize `EvalOutputPromptDialog` and convert it to a drawer, (#5619)
- feat(webui): add keyboard navigation to the web UI results table, (#5591)
- feat(webui): enable bulk deletion of eval results, (#5438)
- feat(providers): add `azure:responses` provider alias for Azure Responses API, (#5293)
- feat(providers): support application inference profiles in Bedrock, (#5617)
- feat(redteam): add "layer" strategy for combining multiple strategies, (#5606)
- feat(redteam): set severity on reusable custom policies, (#5539)
- feat(redteam): display unencrypted attacks in the web UI results table, (#5565)
- feat(redteam): enable test generation for custom policies in the plugins view, (#5587)
- feat(redteam): allow uploading CSVs for custom policies, (#5618)
- feat(cli): add ability to pause and resume evals, (#5570)

### Changed

- chore(examples): update model IDs to GPT-5 and latest models, (#5593)
- chore(providers): remove Lambda Labs provider due to API deprecation, (#5599)
- chore(providers): update Cloudflare AI models and remove deprecated ones, (#5590)
- chore(redteam): add MCP plugin preset, (#5557)
- chore(redteam): add UI indicators and documentation for HuggingFace gated datasets in redteam web UI, (#5545)
- chore(internals): improve error logging on redteam test generation failures, (#5458)
- chore(internals): reduce log level of global fetch logs, (#5588)
- chore(server): add context to health check logging during startup, (#5568)
- chore(webui): hide trace timeline section when no traces are available, (#5582)
- chore(webui): improve delete confirmation dialog styling, (#5610)
- chore(webui): remove `React.FC` type annotations for React 19 compatibility, (#5572)
- ci: increase test timeout from 8 to 10 minutes, (#5586)
- ci: temporarily disable macOS Node 24.x tests due to flaky failures, (#5579)
- refactor: move `src/util/file.node.ts` path utilities, (#5596)
- refactor: standardize all directory import paths for ESM compatibility, (#5603)
- refactor: standardize directory import paths for ESM compatibility, (#5605)
- refactor: standardize import paths for ESM preparation, (#5600)
- refactor: standardize TypeScript import paths for ESM compatibility, (#5597)
- test: CoverBot: add tests for UI interaction utilities and components (`src/app`), (#5611)
- chore: update `act` import for React 19 compatibility, (#5574)
- chore(dependencies): bump `@aws-sdk/client-bedrock-runtime` from 3.886.0 to 3.887.0, (#5580)
- chore(dependencies): bump `@aws-sdk/client-bedrock-runtime` from 3.887.0 to 3.888.0, (#5602)
- chore(dependencies): bump `axios` from 1.11.0 to 1.12.0 in npm_and_yarn group across one directory, (#5569)
- chore(dependencies): bump `openai` from 5.20.1 to 5.20.2, (#5601)
- chore(dependencies): bump `openai` from 5.20.2 to 5.20.3, (#5624)
- chore(dependencies): bump version to 0.118.5, (#5626)

### Fixed

- fix(assertions): handle `threshold=0` correctly across all assertion types, (#5581)
- fix(cli): prevent accidental escaping of Python path override, (#5589)
- fix(cli): fix table display for `promptfoo list`, (#5616)
- fix(cli): temporarily disable SIGINT handler, (#5620)
- fix(internal): strip authentication headers in HTTP provider metadata, (#5577)
- fix(redteam): ensure custom policies skip the basic refusal check, (#5614)
- fix(server): hide non-critical `hasModelAuditBeenShared` error logging, (#5607)
- fix(webui): always show failure reasons in the results view when available, (#5608)
- fix(webui): improve filter component styling and layout, (#5604)
- fix(webui): prevent phantom strategy filter options for non-redteam evaluations, (#5575)
- fix(webui): fix undulating CSS header animation, (#5571)

### Documentation

- docs(site): clarify llm-rubric pass/score/threshold semantics, (#5623)
- docs(site): add August 2025 release highlights (#5518)

## [0.118.4] - 2025-09-12

### Added

- feat(cli): Add CI-friendly progress reporting for long-running evaluations (#5144)
- feat(cli): Auto-share if connected to the cloud (#5475)
- feat(cli): Log all requests and persist debug logs (#5504)
- feat(internals): Reuse FilterMode type across backend (#5542)
- feat(providers): Add AWS Bedrock AgentCore provider (#5267)
- feat(providers): Extend configuration options for Ollama provider to support thinking (#5212)
- feat(providers): OpenAI real-time custom ws URLs (#5528)
- feat(redteam): Add VLGuard plugin for multi-modal red teaming (#5243)
- feat(redteam): More financial plugins (#5419)
- feat(redteam): Risk scoring (#5191)
- feat(redteam): Special token injection plugin (#5489)
- feat(webui): Add passes-only filter to results view (#5430)

### Changed

- chore(internals): Add probes and token metrics to eval event (#5538)
- chore(internals): Add support for reusable custom policies (#5290)
- chore(internals): Remove node-fetch (#5503)
- chore(internals): Send auth info to cloud (#3744)
- chore(modelaudit): Add support for modelaudit v0.2.5 CLI arguments (#5500)
- chore(onboarding): Add Azure preset (#5537)
- chore(onboarding): Make provider menu single-select (#5536)
- chore(providers): Make OpenAI max retries configurable (#5541)
- chore(providers): Update OpenAI pricing and add missing models (#5495)
- chore(redteam): Consolidate accordion UIs on review page (#5508)
- chore(redteam): Improve user persona question in config (#5559)
- chore(redteam): Minor improvements to red team setup flow (#5523)
- chore(redteam): Retire Pandamonium redteam strategy (#5122)
- chore(redteam): Unify all date formats across tables (#5561)
- chore(redteam): Update plugin prompts to reduce rejection (#5560)
- chore(redteam): Use sharp to modify unsafeBench image formats (#5304)
- perf(webui): Optimize history endpoint to eliminate N+1 queries (#5333)
- refactor(modelaudit): Move modelAuditCliParser.ts to correct directory (#5511)
- refactor(internals): Gracefully handle remote generation disabled in plugins that require it (#5413)
- revert(redteam): Remove red team limits functionality (#5527)

### Fixed

- fix(redteam): Allow users to delete values from numeric inputs and then type (#5530)
- fix(redteam): Deduplicate assertions in DoNotAnswer and XSTest (#5513)
- fix(internals): Eliminate flaky Unicode test timeouts on Windows CI (#5485)
- fix(config): Handle function references in external file loading (#5548)
- fix(providers): Fix MCP tool calls returning [object Object] in Azure Chat provider (#5423)
- fix(config): Preserve Python assertion file references in YAML tests (issue #5519) (#5550)
- fix(providers): Proxy HTTP provider generate request through server (#5486)
- fix(internals): Resolve SIGSEGV crash in evaluator tests on macOS Node 24 (#5525)
- fix(webui): Revert migration from MUI Grid to Grid2 across all components (#5510)
- fix(cli): Use fetch with proxy to get server version (#5490)
- fix(internals): Read evaluateOptions from config file properly (#5375)
- fix(onboarding): Don't throw error when user refuses permission to write (#5535)
- fix(provider): Prioritize explicit projectId config over google-auth-library (#5492)
- fix(providers): Handle system-only prompt in Gemini (#5502)
- fix(providers): Update outdated Azure OpenAI Provider data sources (#5411)
- fix(redteam): Add missing finance graders (#5564)
- fix(redteam): Add missing plugins to webui (#5546)
- fix(redteam): Handle empty string responses in multi-turn strategies (#5549)
- fix(redteam): Prevent JSON blob injection in Crescendo chat templates (#5532)
- fix(webui): Text truncation initialization on eval page (#5483)

### Dependencies

- chore(deps): Bump @anthropic-ai/sdk from 0.61.0 to 0.62.0 (#5551)
- chore(deps): Bump @aws-sdk/client-bedrock-runtime from 3.879.0 to 3.882.0 (#5480)
- chore(deps): Bump @aws-sdk/client-bedrock-runtime from 3.882.0 to 3.883.0 (#5506)
- chore(deps): Bump @aws-sdk/client-bedrock-runtime from 3.883.0 to 3.886.0 (#5553)
- chore(deps): Bump @azure/identity from 4.11.2 to 4.12.0 (#5533)
- chore(deps): Bump langchain-community from 0.3.14 to 0.3.27 in /examples/redteam-langchain in the pip group across 1 directory (#5481)
- chore(deps): Bump langchain-community from 0.3.3 to 0.3.27 in /examples/langchain-python in the pip group across 1 directory (#5484)
- chore(deps): Bump openai from 5.19.1 to 5.20.0 (#5526)
- chore(deps): Bump openai from 5.20.0 to 5.20.1 (#5552)
- chore(deps): Bump version to 0.118.4 (#5567)
- chore(deps): Bump vite from 6.3.5 to 6.3.6 in the npm_and_yarn group across 1 directory (#5531)

### Documentation

- docs(e2b-example): Add e2b-code-eval example (promptfoo + e2b sandbox) (#5477)
- docs(examples): Add Google ADK integration example (#5520)
- docs(examples): Add YAML schema directives to example configs (#5476)
- docs(redteam): Add missing plugins to sidebar and improve bias docs (#5498)
- docs(site): Add Alan DeLong to the team section on the About page (#5507)
- docs(site): Add comprehensive multilingual evaluation support (#5505)
- docs(site): Add SKIP_OG_GENERATION environment variable for faster docs builds (#5521)
- docs(site): Clarify file extension requirements for custom providers (#5478)
- docs(site): Clarify JFrog ML vs JFrog Artifactory distinction (#5543)
- docs(site): Complete parameters page migration (#5494)
- docs(site): Redteam limits documentation (#5516)
- docs(site): Update Lily bio (#5515)
- docs(site): Updates to agent guide (#5499)
- docs(site): Latency assertion description (#5479)

### Tests

- test(webui): CoverBot: Added tests for frontend UI components and discovery utility (`src/app`) (#5514)

## [0.118.3] - 2025-09-04

### Added

- feat: migrate MUI Grid to Grid2 across all components (#5435)
- feat: Add open source red team limits (#5230)

### Changed

- Add AWS Bedrock support for OpenAI GPT OSS models (#5444)
- Add Amazon Bedrock API key authentication support (#5468)
- Ability to filter evals view by severity (#5443)
- Check cloud permissions for target before running red team (#5400)
- Make vars and context available for request transform (#5461)
- Add Vertex AI responseSchema file loading support (#5414)
- Close menus when mouse leaves (#5456)
- Default sharing to false (#5473)
- Handle empty function arguments in OpenAI Responses API tool callbacks (#5454)
- Improve Windows Python detection and add sys.executable support (#5467)
- Prioritize tool calls over content in openrouter provider (#5417)
- Support commandLineOptions.envPath in config files (#5415)
- Support setting HELICONE_API_KEY for Cloud Gateway (#5465)
- Token tracking (#5239)
- Add "results" menu, link to red team reports view (#5459)
- Bump version 0.118.3 (#5474)
- Include provider response metadata on test case transform (#5316)
- Refactor Crescendo maxTurns property (#4528)
- Remove accidental server directory (#5471)
- Replace direct process.env calls with environment helpers (#5472)
- Reorganize misplaced test files from src/ to test/ directory (#5470)
- Fix enterprise email (#5463)
- Bump openai from 5.18.1 to 5.19.1 (#5466)
- Add Tusk test runner workflow for src Jest unit tests (#5469)

## [0.118.2] - 2025-09-03

### Added

- feat(providers): Add support for Meta Llama API provider (#5432)
- feat(providers): Support TLS certs in http provider (#5452)
- feat(providers): add support for xAI Grok Code Fast models (#5425)

### Changed

- fix: Update util.ts to reflect correct Anthropic Haiku 3.5 pricing (#5436)
- chore: drop Node.js 18 support (#5428)
- chore(http): improve PFX debug logging + tests (#5445)
- chore(webui): Show footer on custom metrics dialog (#5424)
- chore: silence dotenv commercial logging messages (#5453)
- chore: remove example (#5420)
- test: CoverBot: Added tests for analytics tracking and red team reporting components (`src/app`) (#5441)
- test: optimize Python Unicode test suite for CI reliability (#5449)
- chore: bump the github-actions group with 3 updates (#5440)
- chore: update dependencies (non-breaking) (#5448)
- chore: update dependencies to latest minor/patch versions (#5433)
- chore: bump version 0.118.2 (#5457)

### Fixed

- fix(sharing): Share when it's enabled via the Config or the CLI command (#5404)
- fix(grader): reduce grader false positives (#5431)

### Documentation

- docs(site): add more guardrails assertion doc (#5434)
- docs(site): add multi-lingual RAG evaluation guidance (#5447)
- docs(site): optimize OG image generation performance (#5451)
- docs(site): update blog post (#5422)

## [0.118.1] - 2025-08-29

### Added

- feat(redteam): Add AI auto-fill for HTTP target configuration in redteam target setup ui (#5391)
- feat(redteam): Handle uploaded signatureAuth in target setup ui (#5405)

### Changed

- chore(site): integrate pylon chat into site (#5407)
- chore: bump version 0.118.1 (#5418)

### Fixed

- fix(providers): Handle Qwen tool call responses in openrouter provider (#5416)

### Documentation

- docs(site): avoid logging full image/base64; use boolean presence only (#5408)

## [0.118.0] - 2025-08-28

### Added

- feat(providers): add support for database-stored certificates in HTTP provider for promptfoo cloud (#5401)

### Changed

- fix: stop progress bar to show a clearer share error message (#5399)
- chore(internals)!: send provider-transformed output directly to test context transforms (#5376)
  **Breaking:** `contextTransform` now receives the provider transform directly.
- chore(providers): sanitize sensitive credentials in HTTP provider debug logs (#5387)
- chore: warn when tests and red-team configuration are both present during generation (#5398)
- chore(release): bump version to 0.118.0 (#5402)
- test: add tests for CoverBot store management and red-team reporting components (`src/app`) (#5372)

### Documentation

- docs(site): update model-graded metrics (#5285)
- docs(site): remove references to "parallel" introduced by #5376 (#5403)

## [0.117.11] - 2025-08-27

### Added

- feat(redteam): add -t/--target option to redteam generate command (#5338)

### Changed

- feat: MCP Agent example to red team with tool call results (#5379)
- feat: medical offlabel use (#5342)
- feat: modelaudit ability to remove recent paths (#5330)
- fix: Address design nits in redteam setup UI (#5264)
- fix: allow custom ApiProvider instances in defaultTest configuration (#5381)
- fix: mcp eval example (#5390)
- fix: Prioritize tool calls over thinking for openrouter reasoning models (#5395)
- fix: use `model` role for gemini ai studio models (#5386)
- chore: Adjust padding in plugins page (#5396)
- chore: bump version 0.117.11 (#5397)
- chore(CI): enable and refactor Docker build for caching (#5374)
- chore: remove promptfoo/package-lock.json (#5380)
- chore: visual formatting for modelaudit flat list (#5331)
- refactor(webui): Clicking "show more" on eval results metric pills renders dialog (#5337)
- docs: expose sidebar on pages that aren't in the sidebar (#5377)
- docs: model audit ci/cd (#5335)
- docs: remove orphaned star animation gif (#5383)
- docs: update site user count to 150,000+ across site constants and pages (#5394)
- chore: bump @aws-sdk/client-bedrock-runtime from 3.873.0 to 3.876.0 (#5392)
- chore: bump openai from 5.15.0 to 5.16.0 (#5388)

### Documentation

- docs(site): fix context transform examples to use context.vars.prompt (#5393)

## [0.117.10] - 2025-08-25

### Changed

- feat: improve HuggingFace dataset fetching performance and reliability (#5346)
- feat: add Google AI Studio default providers (#5361)
- feat: share model audit scans to cloud (#5336)
- feat: add google vertex credentials in config (#5179)
- fix: safe raw HTTP templating via Nunjucks raw-wrap + CRLF normalization (#5358)
- fix: improve JSON export error handling for large datasets (#5344)
- fix: replace raw-request editor with auto-growing textarea to prevent layout overflow (#5369)
- chore: better error messages for browser (#5226)
- chore: improve strategy presets (#5357)
- chore: set onboarding defaults to gpt 5 (#5360)
- chore: update dependencies to latest minor versions (#5363)
- chore: log posthog errors to debug (#5359)
- chore: sync dependencies (#5367)
- test: clean up skipped tests and add FunctionCallbackHandler coverage (#5366)
- chore: bump version 0.117.10 (#5373)
- docs: add critical git workflow guidelines to CLAUDE.md (#5362)
- docs: add SARIF output format documentation for ModelAudit (#5364)

### Fixed

- fix(CI): refactor docker build (#5353)
- fix(internals): defaultTest.provider doesn't override (#5348)

## [0.117.9] - 2025-08-22

### Added

- feat(ollama): support for `think` and passthrough parameters (#5341)
- feat: Persist model audit scans (#5308)
- feat: add support for Claude Opus 4.1 (#5183)
- feat: support file:// in http provider `body` (#5321)

### Fixed

- fix(ui): prevent header dropdown collapse on hover (#5355)
- fix(webui): Apply metric filters to eval results via url search params (#5332)
- fix: loaders on all pages (#5339)
- fix(internals): Pass `vars.output` and `vars.rubric` to LLM rubric grading call (#5315)
- fix: resolve TypeScript errors in test files (7992892)
- fix: validation for no target label set (#5318)

### Changed

- chore(webui): add navigation in redteam report from severity table to vulnerabilities table filtered by severity (#5320)
- chore: dropdown menu design consistency (#5328)
- chore: fix build (#5326)
- chore: recursively resolve file:// references in json and yaml prompts (#5215)
- chore(modelAudit): defer auth to modelaudit via environment variable (#5296)
- chore: more share debug info on error (#5266)
- chore: add stack trace to redteam error in web runner (#5319)
- chore: copy for Review page (e957b5c)
- chore: explain why things are disabled on the targets page (#5312)

### Dependencies

- chore: bump @aws-sdk/client-bedrock-runtime from 3.864.0 to 3.872.0 (#5323)
- chore: bump openai from 5.13.1 to 5.15.0 (#5345)
- chore(deps): run npm audit fix dependencies (#5343)
- chore: bump openai from 5.12.2 to 5.13.1 (#5314)

### Documentation

- docs(site): add truncation marker to top-5-open-source-ai-red-teaming-tools-2025 blog post (#5351)
- docs: add writing for promptfoo guidelines to sidebar (#5277)
- docs(site): describe llm-rubric default grading providers (#5350)
- docs: og image updates (#5324)
- docs: red team data flow (#5325)
- docs: modelaudit updates (#5322)
- docs(site): Add GitHub Actions caching optimization tip (#5301)

### Tests

- test: Unit tests for fix: loaders on all pages (#5347)

## [0.117.8] - 2025-08-20

### Tests

- test: Unit tests for fix: loaders on all pages (#5347)

### Fixed

- fix(ui): prevent header dropdown collapse on hover (#5355)
- fix: audit fix dependencies (#5343)
- fix: loaders on all pages (#5339)
- fix(webui): Apply metric filters to eval results via url search params (#5332)
- fix: validation for no target label set (#5318)
- fix(internals): Pass `vars.output` and `vars.rubric` to LLM rubric grading call (#5315)

### Documentation

- docs(site): describe llm-rubric default grading providers (#5350)
- docs: red team data flow (#5325)
- docs: og image updates (#5324)
- docs: modelaudit updates (#5322)
- docs(site): Add GitHub Actions caching optimization tip (#5301)
- docs(site): correct author attribution (#5297)
- docs: add writing for promptfoo guidelines to sidebar (#5277)
- docs(site): add truncation marker to top-5-open-source-ai-red-teaming-tools-2025 blog post (#5351)
- docs(site): update security quiz questions and answers for prompt injection blog (#5302)

### Added

- feat(redteam): make unblock call optional for multi-turn strategies (#5292)
- feat(ollama): support for `think` and passthrough parameters (#5341)
- feat: support file:// in http provider `body` (#5321)
- feat: Persist model audit scans (#5308)
- feat: add support for Claude Opus 4.1 (#5183)

### Changed

- fix: add lru-cache dependency (#5309)
- chore: many plugins and strategies selected warning (#5306)
- chore: add max max concurrency to generate (#5305)
- chore: bump version 0.117.8 (#5311)
- ci: add depcheck (#5310)
- chore: fix build (#5326)
- chore(webui): add navigation in redteam report from severity table to vulnerabilities table filtered by severity (#5320)
- chore: explain why things are disabled on the targets page (#5312)
- chore: bump version 0.117.9 (#5356)
- chore: bump openai from 5.13.1 to 5.15.0 (#5345)
- chore: dropdown menu design consistency (#5328)
- chore: bump @aws-sdk/client-bedrock-runtime from 3.864.0 to 3.872.0 (#5323)
- chore: add stack trace to redteam error in web runner (#5319)
- chore: bump openai from 5.12.2 to 5.13.1 (#5314)
- chore(modelAudit): defer auth to modelaudit via environment variable (#5296)
- chore: more share debug info on error (#5266)
- chore: recursively resolve file:// references in json and yaml prompts (#5215)

## [0.117.7] - 2025-08-19

### Added

- feat(site): add hero image for red teaming tools blog post (#5291)
- feat(webui): Demarcate redteam results (#5255)

### Changed

- feat: Add unverifiable claims red team plugin (#5190)
- fix: lower sharing chunk size (#5270)
- chore(webui): Rename "Redteam" to "Red Team" in evals datagrid (#5288)
- chore: bump version 0.117.7 (#5299)
- test: CoverBot: Added test coverage for History page component (`src/app`) (#5289)
- docs: add open source ai red teaming tools post (#5259)
- docs: add red team github action info (#5294)

### Fixed

- fix(webui/reports): Don't exclude failure cases from stats (#5298)
- fix(internals): Gracefully handle object responses during target purpose discovery (#5236)
- fix(site): fix YAML front matter parsing error in jailbreaking blog post (#5287)
- fix(webui): Improved handling of long loglines (#5227)

### Documentation

- docs(site): add AI Safety vs AI Security blog post with interactive quiz (#5268)
- docs(site): add blog post about prompt injection vs jailbreaking differences (#5282)
- docs(site): document transform and contextTransform for model-graded assertions (#5258)
- docs(site): improve context assertion documentation (#5249)

## [0.117.6] - 2025-08-18

### Changed

- feat: Add Agent provider types in red team setup (#5244)
- feat: add update check for modelaudit package (#5278)
- feat: add update notification banner to web UI (#5279)
- feat: edit and replay requests in details dialog (#5242)
- feat: Surface run options and probes on red team review page (#5272)
- fix: composite indices and query optimization (#5275)
- fix: exclude errors from report (#5271)
- fix: Fix json-output example (#5213)
- fix: handle json schema for openrouter provider (#5284)
- fix: handle thinking tokens for openrouter (#5263)
- fix: OpenAI Responses API function callbacks and Azure implementation (#5176)
- fix: throw error instead of failing when trace data is unavailable (#5192)
- perf(webui): Reduces eval results load-time when filters are applied via search param (#5234)
- chore: add bias to foundation plugins list (#5280)
- chore: Add .serena to .gitignore (#5225)
- chore: bump version 0.117.6 (#5273)
- chore: fix model id name (#5232)
- chore: improve generated constants handling to prevent accidental commits (#5148)
- chore: remove file (#5229)
- chore: show final prompt in table view for attacks that mutate prompts (#5269)
- chore: simplify eval progress bar (#5238)
- chore: update dark mode styles, formatting, etc (#5251)
- chore(webui): Don't show loading animations while streaming eval results (#5201)
- chore(webui/eval results): Sticky header sticks to the top of the viewport (#5208)
- test: CoverBot: Added tests for red team reporting components (`src/app`) (#5228)
- docs: Add AWS Bedrock Guardrails image testing documentation (#5253)
- docs: add july release notes (#5133)
- docs: hide events banner (#5217)
- docs: separate malicious code plugin documentation (#5222)
- chore: bump @anthropic-ai/sdk from 0.58.0 to 0.59.0 (#5218)
- chore: bump @anthropic-ai/sdk from 0.59.0 to 0.60.0 (#5257)
- chore: bump @aws-sdk/client-bedrock-runtime from 3.862.0 to 3.863.0 (#5211)
- chore: bump @aws-sdk/client-bedrock-runtime from 3.863.0 to 3.864.0 (#5221)
- chore: bump openai from 5.12.0 to 5.12.1 (#5210)
- chore: bump openai from 5.12.1 to 5.12.2 (#5219)
- chore: bump pypdf from 5.7.0 to 6.0.0 in /examples/rag-full in the pip group across 1 directory (#5252)
- chore: bump the npm_and_yarn group with 2 updates (#5276)

### Fixed

- fix(provider): Remove maxTokens for gpt-5 calls (#5224)
- fix(providers): Validate that OpenAI response reasoning outputs have summary items (#5235)
- fix(site): suppress noisy font loading warnings in OG image plugin (#5254)

### Documentation

- docs(site): add cross-links between multimodal strategy documentation (#5241)
- docs(site): add missing meta descriptions and optimize existing ones for SEO (#5247)
- docs(site): enhance OG image generation with full metadata support (#5246)
- docs(site): remove unused markdown-page.md (#5245)

## [0.117.5] - 2025-08-08

### Added

- feat(assertions): add conversational relevancy metric (#2130)
- feat(export): add metadata to exported evaluation files (#4886)
- feat(providers): add support for Docker Model Runner provider (#5081)
- feat(webui): add plugin and strategy filters for red team results (#5086)

### Changed

- feat: add GPT-5 support (#5205)
- feat: add collapsible header to ResultsView (#5159)
- feat: add contains-html and is-html assertions (#5161)
- feat: add Google Imagen image generation support (#5104)
- feat: add max-score assertion for objective output selection (#5067)
- feat: add selected state to provider type picker (#5152)
- feat: add unified page wrapper around each red team setup step (#5136)
- feat: apply plugin modifiers for crescendo (#5032)
- feat: help text to nudge towards better red teams (#5153)
- feat: improve red team plugin selection UI with test generation (#5125)
- feat: respect prompt config override in all providers (#5189)
- feat: update red team provider selection UI (#5078)
- fix: adjust padding on docs sidebar to prevent overlap (#5099)
- fix: fix XML crash (#5194)
- fix: list reasoning tokens on the left side of token breakdown tooltip (#5113)
- fix: map critical severity to error in ModelAudit scanner output (#5098)
- fix: prevent double stateful target question in strategies page (#4988)
- fix: prevent Unicode corruption in Python providers (#5108)
- fix: remove problematic caching from ModelAudit installation check (#5120)
- fix: replace broken Ashby iframe with link to careers page (#5088)
- fix: reset provider type correctly and handle Go providers (#5154)
- fix: share debugging (#5131)
- chore: add link to documentation in plugin sample modal (#5193)
- chore: add missing image back to home page (#5196)
- chore: fix width on application details page (#5139)
- chore: improve RAG metrics with detailed metadata and fix context relevance scoring (#5164)
- chore: memoize context value in PostHog provider (#5089)
- chore: remove accidentally committed PR description file (#5175)
- chore: rename scan templates to attack profiles (#5165)
- chore: support verbosity and reasoning parameters for GPT-5 (#5207)
- chore: update dependencies to latest minor and patch versions (#5109)
- chore: update dependencies to latest minor and patch versions (#5173)
- chore: update Replicate provider (#5085)
- chore(providers): improve Google API key error handling and test reliability (#5147)
- chore(webui): add intelligent scroll-timeline polyfill loading (#5130)
- chore: bump @anthropic-ai/sdk from 0.57.0 to 0.58.0 (#5186)
- chore: bump @aws-sdk/client-bedrock-runtime from 3.848.0 to 3.855.0 (#5096)
- chore: bump @aws-sdk/client-bedrock-runtime from 3.855.0 to 3.856.0 (#5107)
- chore: bump @aws-sdk/client-bedrock-runtime from 3.856.0 to 3.857.0 (#5126)
- chore: bump @aws-sdk/client-bedrock-runtime from 3.857.0 to 3.858.0 (#5145)
- chore: bump @aws-sdk/client-bedrock-runtime from 3.858.0 to 3.859.0 (#5167)
- chore: bump @aws-sdk/client-bedrock-runtime from 3.859.0 to 3.861.0 (#5188)
- chore: bump @aws-sdk/client-bedrock-runtime from 3.861.0 to 3.862.0 (#5198)
- chore: bump @azure/identity from 4.10.2 to 4.11.0 (#5180)
- chore: bump @azure/identity from 4.11.0 to 4.11.1 (#5185)
- chore: bump openai from 5.10.2 to 5.11.0 (#5127)
- chore: bump openai from 5.11.0 to 5.12.0 (#5187)
- chore: bump version to 0.117.5 (#5206)
- chore(webui/evals): filter by categorical plugins (#5118)
- docs: add bert-score example (#5091)
- docs: add dynamic OG image generation for social media previews (#5157)
- docs: add red teaming best practices (#5155)
- docs: clarify contains-any/contains-all CSV format (#5150)
- docs: fix company name (#5143)
- docs: fix images (#5197)
- docs: fix multi-turn strategy documentation (#5156)
- docs: guide for evaluating LangGraph agents with Promptfoo (#4926)
- docs: include font for meta image (#5158)
- docs: make MCP image taller (#5199)
- docs: update Ollama documentation with latest models and defaultTest guidance (#5084)
- perf: make database migrations non-blocking and fix error handling (#5105)
- style: extract helper function for deduplicating strategy IDs (#5138)
- test: add tests for fix width on application details page (#5140)
- test: add tests for red team compliance reporting utilities in src/app (#5170)
- test: fix flaky Python Unicode tests (#5128)
- test: fix modelGradedClosedQa test segmentation fault on macOS/Node 24 (#5163)
- test: increase test coverage for unified page wrapper around each red team setup step (#5142)

### Fixed

- fix(internals): force CommonJS mode for db:migrate in Node 24 (#5123)
- fix(openrouter): handle Gemini thinking tokens correctly (#5116)
- fix(providers): correct WebP image detection in Google provider (#5171)
- fix(webui): deduplicate strategy IDs (#5132)
- fix(webui): fix custom policy validation timing issue (#5141)
- fix(webui): refresh eval list when navigating back after editing eval name (#5090)
- fix(webui/evals): prevent applying the same plugin/strategy multiple times (#5114)
- fix(webui/evals): show highlights after search results (#5137)

### Documentation

- docs(site): add comprehensive command line options documentation (#5135)
- docs(site): add Lily Liu to team page (#5177)
- docs(site): add Series A post (#5097)
- docs(site): rename will.jpg to will.jpeg for consistency (#5178)

## [0.117.4] - 2025-07-29

### Changed

- fix: progress bars incrementing beyond their maximum values (#5049)
- docs: clarifiy derivedMetrics documentation (#5068)
- chore: refactor token tracking utilities, track all tokens (#4897)
- fix: resolve Jest test failures and open handles (#5052)
- fix: skip validation for defaultTest to allow partial test case properties (#4732)
- chore: add new fields to eval_ran telemetry (#4638)
- chore(redteam): improve redteam plugin error messaging (#4330)
- feat: add support for OpenAI deep research models (#4661)
- feat: add mcp server (#4595)
- feat: add support for connecting to existing Chrome browser sessions (#5069)
- docs: update defcon posting (#5070)
- docs: update defcon posting (#5071)
- fix: Nested config field for custom target json (#5076)
- docs: switch to likert preview image (#5083)
- test: CoverBot: Added tests for model audit and prompt management UI components (`src/app`) (#5087)
- fix: handle multi-line prompts in parseGeneratedPrompts for testGenerationInstructions (#5093)
- chore: bump version 0.117.4 (#5094)

### Fixed

- fix(providers): Preserve text formatting when no images present for Google provider (#5058)
- fix(simba): fix simba host (#5092)

### Documentation

- docs(site): add AI red teaming for first-timers blog post (#5017)
- docs(blog): defcon and blackhat info (#5050)

## [0.117.3] - 2025-07-25

### Added

- feat(eval-creator): add YAML file upload support for test cases (#5054)

### Changed

- fix: improve x.ai provider error handling for 502 errors (#5051)
- fix: Infinite re-render on redteam review page (#5061)
- fix: sessionid(s) in extension hooks (#5053)
- fix: Bias Plugins should send config in remote generation (#5064)
- chore(redteam): regenerate sessionId for each iteration in single-turn strategies (#4835)
- chore: Change mcp log from error to debug (#5060)
- chore: Improve telemetry (#5062)
- chore: Add simba command (#5063)
- chore(webui): improve redteam setup UI with progressive disclosure for advanced options (#5028)
- refactor: remove redundant dotenv from Vite app (#4983)
- chore: bump version 0.117.3 (#5066)
- test: CoverBot: Added tests for eval-creator components and feature flag hook (`src/app`) (#5013)
- docs: fix cli command and remove gratuitous hover (#5056)
- docs: update user count from 100,000 to 125,000 (#5046)
- docs: updates to political bias post (#5057)
- docs: improve crewai eval example (#5035)
- docs: update GitHub Actions to v4 across documentation and examples (#5008)
- docs: add style check guidance to CLAUDE.md (#5065)

### Fixed

- fix(webui): Eval results pass rate chart rendering incorrect percentages (#5048)
- fix(webui): Eval results histogram improvements (#5059)
- fix(google): handle multiple candidates in gemini response (#5020)

### Documentation

- docs(blog): grok-4 political bias post (#4953)

## [0.117.2] - 2025-07-24

### Added

- feat(webui): First-class support for zooming eval results table by @will-holley in #4966
- feat(webui): Apply metrics filter when clicking on a metric pill rendered in eval results cell by @will-holley in #4991

### Changed

- feat: Grading and test generation improvements for BFLA, BOLA and RBAC by @sklein12 in #4982
- feat: New Sample Target by @sklein12 in #4979
- feat: HTTP Target test button improvements by @faizanminhas in #5007
- feat: Add metadata filtering to eval results by @will-holley in #5014
- fix: add goal related rubric when grade crescendo turns to increase grading accuracy by @MrFlounder in #4980
- fix: update HTTP config generator endpoint to use v1 API by @mldangelo in #4989
- fix: View logs button on redteam report by @sklein12 in #5009
- fix: undo unintended changes to http config editor by @faizanminhas in #5012
- fix: Autofocus on Redteam configuration description field by @sklein12 in #5019
- fix: remove filter icon by @sklein12 in #5021
- fix: Ollama token usage by @SamPatt in #5022
- chore: revert eval view ui improvements by @mldangelo in #4969
- chore(webui): Improvements to pagination "go to" functionality by @will-holley in #4976
- chore(webui): Eval results sticky header improvements by @will-holley in #4978
- chore: update custom strategy prompt by @MrFlounder in #4994
- chore(cli): add support for 'help' argument to display command help by @mldangelo in #4823
- chore(examples): remove redteam-agent example by @mldangelo in #5001
- chore(providers): add GEMINI_API_KEY environment variable support by @mldangelo in #5004
- chore(webui): Migrate from JS to CSS for eval results scroll effects by @will-holley in #4995
- chore(webui): Eval result pagination UX improvements by @will-holley in #4993
- chore: Sort imports and turn on rule against unused imports by @faizanminhas in #5010
- chore: Make default target stateful by @faizanminhas in #4992
- chore: add medical plugins collection by @MrFlounder in #5006
- chore: Improve grading accuracy with Goal-Aware Grading for iterative/iterative tree by @MrFlounder in #4996
- chore: Add additionalRubric and storedGraderResult to GOAT and Custom providers by @MrFlounder in #5015
- chore: prevent testGenerationInstructions from being serialized if not present by @faizanminhas in #5029
- chore: Add lint rule to ensure key in jsx by @faizanminhas in #5034
- chore(webui): Eval Results UI Tweaks by @will-holley in #5023
- chore: skip goal extraction for datasets by @MrFlounder in #5036
- chore(providers): add GitHub Models provider by @mldangelo in #4998
- chore: bump version 0.117.2 by @MrFlounder in #5045
- ci: increase build job timeout from 4 to 5 minutes by @mldangelo in #5043
- test: refactor share.test.ts to prevent flaky timeouts by @mldangelo in #5037
- test: remove share.test.ts file by @mldangelo in #5044
- docs: remove label from featured blog post by @typpo in #5011
- chore: bump @aws-sdk/client-bedrock-runtime from 3.846.0 to 3.848.0 by @dependabot in #4985
- chore: bump the npm_and_yarn group with 2 updates by @dependabot in #4984
- chore: bump @anthropic-ai/sdk from 0.56.0 to 0.57.0 by @dependabot in #5016
- chore: bump openai from 5.10.1 to 5.10.2 by @dependabot in #5024
- chore: bump the npm_and_yarn group with 2 updates by @dependabot in #5026
- chore: bump axios from 1.10.0 to 1.11.0 in the npm_and_yarn group by @dependabot in #5031

### Fixed

- fix(redteam): find plugin assertion in strategy providers by @MrFlounder in #4981
- fix(site): dark mode style on redteam setup ui by @mldangelo in #5000
- fix(test): improve share test isolation to prevent CI timeouts by @mldangelo in #5038

### Documentation

- docs(providers): update OpenAI Assistants example by @aloisklink in #4987
- docs(redteam): improve custom strategy documentation by @mldangelo in #4990
- docs(blog): correct author attribution in DeepSeek censorship post by @mldangelo in #5002
- docs(openai): remove gpt-4.5-preview references after API deprecation by @mldangelo in #5005
- docs(site): vegas contact redirect by @typpo in #5033
- docs(browser): improve browser provider documentation and examples by @mldangelo in #5030
- docs(providers): remove deprecated claude-3-sonnet-20240229 model references by @mldangelo in #5018
- docs(site): add hipaa badge by @typpo in #5039
- docs(site): add documentation for using text and embedding providers with Azure by @mldangelo in #5027
- docs(blog): fix missing blog posts by removing even-number enforcement by @mldangelo in #5042

## [0.117.1] - 2025-07-17

### Changed

- fix: move inquirer dependencies to production dependencies (#4973)
- fix: grading in crescendo (#4960)
- fix: composite strategy test generation (#4971)
- chore: bump version 0.117.1 (#4974)
- docs: remove tags from blog card (#4970)

### Documentation

- docs(blog): add system cards security analysis with vulnerability testing (#4937)

## [0.117.0] - 2025-07-17

### Added

- feat(http): support JKS and PFX Certificates in HTTP providers (#4865)
- feat(langfuse): add Langfuse prompt label support with improved parsing (#4847)
- feat(prompts): preserve function names when using glob patterns (#4927)
- feat(providers): add grok-4 support (#4855)
- feat(providers): image understanding for Google providers (#4767)
- feat(azure): add system prompt support for azure provider (#4869)
- feat(cli): xml output (#4912)

### Changed

- chore(knip): integrate knip for unused code detection and clean up codebase (#4464)
- chore(linting): migrate from ESLint + Prettier to Biome (#4903)
- chore(assertions): additional checking on llm-rubric response (#4954)
- chore(assertions): include reason in model-graded-closedqa pass reason (#4931)
- chore(build): resolve build warnings and optimize bundle size (#4895)
- chore(csv): improve \_\_metadata warning message and test coverage (#4842)
- chore(providers): improve guardrails handling in Azure providers (#4788)
- chore(redteam): add domain-specific risks section and reduce verbose descriptions (#4879)
- chore(release): bump version 0.117.0 (#4963)
- chore(server): check if server is already running before starting (#4896)
- chore(server): log correct eval ID instead of description in WebSocket updates (#4910)
- chore(telemetry): add telemetry logging when tracing is enabled (#4925)
- chore(types): typings needed for enterprise (#4955)
- chore(vscode): use Biome as default formatter of TS files in vscode (#4920)
- chore(webui): conditionally render metrics selector (#4936)
- chore(webui): display context values in eval results (#4856)
- chore(webui): improves eval results table spacing (#4965)
- chore(webui): revert eval view ui improvements (#4967)
- chore(webui/eval): allow filtering results by >1 metrics simultaneously (disabled by default) (#4870)
- refactor(eval-config): modernize eval-creator state management (#4908)
- refactor(webui): improve metrics ui (#4938)
- refactor(webui/eval results): pagination improvements (#4914)

### Fixed

- fix(cli): --filter-failing not working with custom providers (#4911)
- fix(google-sheets): replace hardcoded range with dynamic approach (#4822)
- fix(internal): fixes filtering by metric keys which contain dots (#4964)
- fix(providers): add thinking token tracking for Google Gemini models (#4944)
- fix(providers): esm provider loading (#4915)
- fix(providers): implement callEmbeddingApi for LiteLLM embedding provider (#4952)
- fix(redteam): prevent redteam run from hanging when using an mcp client (#4924)
- fix(redteam): respect PROMPTFOO_DISABLE_REDTEAM_REMOTE_GENERATION for cloud users (#4839)
- fix(redteam): set pluginId on eval results (#4928)
- fix(redteam): test target in http provider setup with non-200 status codes (#4932)
- fix(webui): eval results table horizontal scrolling (#4826)
- fix(webui): fix hard-coded light mode colors in model audit interface (#4907)
- fix(webui): handle null table.body in DownloadMenu disabled prop (#4913)
- fix(webui): resolve pagination scrolling and layout issues in ResultsTable (#4943)
- fix(webui): scrolling when `tbody` is outside of viewport (#4948)

### Dependencies

- chore(deps): add overrides to fix build issues (#4957)
- chore(deps): bump @aws-sdk/client-bedrock-runtime from 3.842.0 to 3.844.0 (#4850)
- chore(deps): bump aiohttp from 3.11.11 to 3.12.14 in /examples/redteam-langchain in the pip group across 1 directory (#4922)
- chore(deps): bump openai from 5.8.3 to 5.9.0 (#4863)
- chore(deps): bump openai from 5.9.2 to 5.10.1 (#4961)
- chore(deps): move knip to dev dependencies (#4958)
- chore(deps): npm audit fix (#4962)
- chore(deps): test removing knip to resolve installation errors (#4956)
- chore(deps): update all example dependencies to latest versions (#4900)
- chore(deps): update dependencies to latest minor/patch versions (#4899)
- chore(deps): update non-breaking dependencies (#4935)
- chore(deps): update Jest to version 30 (#4939)

### Documentation

- docs(analytics): add google tag manager (#4904)
- docs(api): improves `contextTransform` documentation (#4854)
- docs(assertions): add missing deterministic assertions (#4891)
- docs(azure): improve Azure provider documentation (#4836)
- docs(blog): add blog image generation script (#4945)
- docs(blog): add truncation markers to articles without them (#4934)
- docs(blog): add truncation markers to blog posts (#4906)
- docs(blog): mcp proxy blog (#4860)
- docs(blog): revise article tags (#4949)
- docs(blog): soc2 type ii and iso 27001 blog (#4880)
- docs(comparison): pyrit comparison (#4679)
- docs(config): clarify PROMPTFOO_EVAL_TIMEOUT_MS and PROMPTFOO_MAX_EVAL_TIME_MS descriptions (#4947)
- docs(enterprise): adaptive guardrails enterprise (#4951)
- docs(events): blackhat landing page (#4862)
- docs(events): defcon landing page (#4864)
- docs(events): events banner (#4867)
- docs(examples): add mischievous-user strategy to redteam multi-turn examples (#4837)
- docs(gemini): update experimental Gemini model IDs to stable versions (#4894)
- docs(google): add examples for gemini URL context and code execution tools (#4923)
- docs(guide): guide for evaluating CrewAI agents with Promptfoo (#4861)
- docs(images): standardize CrewAI image filenames to kebab-case (#4941)
- docs(integration): add n8n integration (#4917)
- docs(litellm): fix example with modern model IDs and proper embedding config (#4885)
- docs(mcp): add mcp testing guide (#4846)
- docs(mcp): add mcp to sidebar (#4852)
- docs(metrics): add similar to model graded metrics table (#4830)
- docs(providers): update available databricks models (#4887)
- docs(providers): update provider index with missing providers and latest 2025 model IDs (#4888)
- docs(release): add monthly release notes (#4358)
- docs(resources): add arsenal link (#4878)
- docs(security): add soc2 badge (#4877)
- docs(site): add OWASP top 10 tldr blog post (#4853)
- docs(site): expand June 2025 release notes with detailed feature documentation (#4881)
- docs(site): improve Google AI and Vertex authentication documentation (#4892)
- docs(site): improve NLP metric explanations and add SEO metadata (#4890)
- docs(site): update python documentation for basePath config option (#4819)
- docs(ui): better mobile wrap on homepage tabs (#4884)
- docs(ui): colors (#4875)
- docs(ui): contrast fixes (#4901)
- docs(ui): fix button clickability issue on hero sections (#4905)
- docs(ui): remove bouncing down arrow in mobile (#4882)
- docs(ui): remove text shadow (#4898)

### Tests

- test(core): coverBot: added tests for core UI components and user context hooks (`src/app`) (#4929)
- test(EnterpriseBanner): add unit tests for EnterpriseBanner component (#4919)
- test(redteam): add unit test for src/redteam/remoteGeneration.ts (#4834)
- test(server): fix flaky server share tests (#4942)
- test(server): fix flaky server tests (#4968)
- test(server): mock database in server tests (#4959)
- test(tusk): update Tusk test runner workflow - coverage script (#4921)

## [0.116.7] - 2025-07-09

### Tests

- test: add unit test for src/commands/export.ts (#4889)
- test: add unit test for src/commands/upgrade.ts (#4874)
- test: add unit test for src/main.ts (#4873)
- test: add unit test for src/models/eval.ts (#4868)
- test: add unit test for src/assertions/contextRecall.ts (#4859)
- test: add unit test for src/assertions/contextFaithfulness.ts (#4858)
- test: add unit test for src/assertions/contextRelevance.ts (#4857)
- test: add unit test for src/util/xlsx.ts (#4843)
- test: add unit test for src/commands/eval.ts (#4824)

### Changed

- fix: Always do remote generation if logged into cloud (#4832)
- chore(providers/sagemaker): Improves error handling in SageMakerCompletionProvider (#4808)
- chore(providers/sagemaker): Improves validation of user-provided config (#4809)
- chore: update graderExamplesString (#4821)
- chore: bump version 0.116.7 (#4833)

## [0.116.6] - 2025-07-09

### Changed

- fix: Failing test (#4829)
- chore: bump version 0.116.6 (#4831)

## [0.116.5] - 2025-07-09

### Changed

- feat: add support for loading defaultTest from external files (#4720)
- feat: add embedding support to LiteLLM provider (#4804)
- feat: add mischievous user strategy (#4107)
- fix: add glob pattern support for loading scenario files (#4761)
- fix: improve model-audit installation check dark mode display (#4816)
- fix: pass env vars to MCP server (#4827)
- chore: better remote grading logs (#4820)
- chore: bump openai from 5.8.2 to 5.8.3 (#4817)
- chore: bump version 0.116.5 (#4828)
- chore: capitalize 'Red Team' in navigation menu for consistency (#4799)
- chore: remove redundant 'Done.' message from evaluation output (#4810)
- chore: remove python script result data type debug log (#4807)
- chore: update website with MCP Proxy (#4812)
- docs: add Azure OpenAI vision example (#4806)
- docs: add looper guide (#4814)
- docs: add SonarQube integration (#4815)
- test: add unit test for src/assertions/guardrails.ts (#4765)
- test: add unit test for src/redteam/commands/generate.ts (#4789)
- test: add unit test for src/redteam/constants/strategies.ts (#4800)
- test: add unit test for src/redteam/plugins/pii.ts (#4780)
- test: add unit test for src/types/providers.ts (#4766)
- test: add unit test for src/validators/redteam.ts (#4803)

## [0.116.4] - 2025-07-08

### Tests

- test: add unit test for src/redteam/types.ts (#4795)

### Added

- feat(redteam): add support for custom multi-turn strategy by @MrFlounder in #4783
- feat(redteam): expose generate function in redteam namespace by @mldangelo in #4793

### Changed

- chore: bump version 0.116.4 by @MrFlounder in #4805
- chore: rename strategy name from playbook to custom by @MrFlounder in #4798
- refactor: inline MEMORY_POISONING_PLUGIN_ID constant by @mldangelo in #4794
- docs: add doc for custom strategy by @MrFlounder in #4802
- docs: modular configuration management by @typpo in #4763
- refactor: move MULTI_MODAL_STRATEGIES constant (#4801)

## [0.116.3] - 2025-07-07

### Added

- feat(providers): add MCP provider (#4768)
- feat(providers): add new AIMLAPI provider (#4721)
- feat(assertions): add contextTransform support for RAG evaluation (#4467)
- feat(assertions): add finish reason as assertion option (#3879)
- feat(assertions): trace assertions (#4750)
- feat(tracing): add traces to JavaScript, Python asserts (#4745)

### Changed

- chore(schema): remove duplicate 'bias' entry in config-schema.json (#4773)
- chore(telemetry): add PostHog client to app (#4726)
- chore(redteam): add reason field to give clear/customized guardrails triggering reason (#4764)
- chore(providers): expose MCP plugin in UI (#4762)
- chore(providers): AWS SageMaker AI provider cleanup (#4667)
- chore(providers): update AIML integration (#4751)
- chore(redteam): improve organization of redteam strategies in setup UI (#4738)
- chore(telemetry): identify to PostHog whether user is also cloud user (#4782)
- chore: expose doRedteamRun in package exports (#4758)
- docs: add Gemini Live API audio (#4729)
- docs: ModelAudit vs ModelScan (#4769)
- docs: multiple MCP server connections (#4755)
- docs: update ModelAudit documentation with new features and fixes (#4699)
- test: add integrity check for generated-constants.ts (#4753)
- test: fix flaky Google Live test and improve test speed (#4774)
- test: fix mock pollution in testCaseReader (#4775)
- test: isolate mocks so tests can run in any order with --randomize (#4744)

### Fixed

- fix(telemetry): prevent PostHog initialization when telemetry is disabled (#4772)
- fix(redteam): fix modifiers application order in PII plugins (#4779)

### Dependencies

- chore(deps): bump @anthropic-ai/sdk from 0.55.1 to 0.56.0 (#4756)
- chore(deps): bump @aws-sdk/client-bedrock-runtime from 3.840.0 to 3.842.0 (#4747)
- chore(deps): bump @azure/identity from 4.10.1 to 4.10.2 (#4748)
- chore(deps): bump version 0.116.3 (#4792)
- chore(deps): update pbkdf2 to 3.1.3 (#4777)
- chore(deps): upgrade glob from v10 to v11 (#4776)

## [0.116.2] - 2025-07-02

### Changed

- fix: unblock postbuild for ci by @MrFlounder in #4742
- chore: bump version 0.116.2 by @MrFlounder in #4743

## [0.116.1] - 2025-07-02

### Added

- feat(cli): support pdb tracing in 3rd party Python scripts by @will-holley in #4723

### Changed

- fix: http body parsing when it comes from yaml string by @MrFlounder in #4728
- fix: remove accidentally committed redteam.yaml file by @mldangelo in #4733
- fix: fix the case when http body has not escaped charactors by @MrFlounder in #4739
- fix: update package-lock.json by @mldangelo in #4719
- test: fix SIGSEGV caused by better-sqlite3 in test environment by @mldangelo in #4737
- chore: Add unblocking detection to GOAT strategy by @MrFlounder in #4532
- chore: add preset for guardrails eval by @MrFlounder in #4640
- chore: Improve telemetry delivery by @sklein12 in #4655
- chore: reset generated constants after build by @mldangelo in #4731
- chore: update onboarding model defaults by @typpo in #4708
- chore(webui): improve styling of EvalsDataGrid by @mldangelo in #4736
- ci(workflows): gracefully handle missing PostHog secret in forks by @ggiiaa in #4725
- test: refactor assertion tests by @mldangelo in #4718
- chore: bump version 0.116.1 by @MrFlounder in #4741
- docs: add system prompt hardening blog post by @ladyofcode in #4630
- chore: bump @anthropic-ai/sdk from 0.55.0 to 0.55.1 by @dependabot in #4710
- chore: bump @aws-sdk/client-bedrock-runtime from 3.839.0 to 3.840.0 by @dependabot in #4709

### Fixed

- fix(webui): replace window.location.href with React Router navigation by @mldangelo in #4717

### Documentation

- docs(site): add guide on humanity's last exam by @mldangelo in #4694
- docs(site): clarify self-hosting workflow for eval sharing by @mldangelo in #4730
- docs(site): fix relative link in HLE benchmark guide by @mldangelo in #4711

## [0.116.0] - 2025-07-01

### Tests

- test: add unit test for src/redteam/providers/advNoise.ts (#4716)
- test: add unit test for src/redteam/strategies/advNoise.ts (#4715)
- test: add unit test for src/redteam/strategies/index.ts (#4714)
- test: add unit test for src/redteam/constants/strategies.ts (#4713)
- test: add unit test for src/providers/openai/image.ts (#4706)
- test: add unit test for src/providers/openai/util.ts (#4705)
- test: add unit test for src/providers/openai/completion.ts (#4703)

### Added

- feat(redteam): add financial plugins (#4416)
- feat(redteam): add bias plugins (#4382)
- feat(providers): add Helicone AI Gateway provider (#4662)

### Changed

- chore: enable WAL mode for SQLite (#4104)
- chore(providers): add thread ID function call for OpenAI and Azure assistants (#2263)
- chore(app): improve target test error handling (#4652)
- chore(cli): add missing CLI options to scan-model command for feature parity (#4670)
- chore(providers): convert Cloudflare AI to use OpenAI-compatible endpoints (#4683)
- chore(providers): log flagged output for Azure chat models (#4636)
- chore(redteam): add centralized REDTEAM_DEFAULTS and maxConcurrency support (#4656)
- chore(webui): add checkbox to clear all variables (#666)
- chore(webui): add defaultTest variables to red team setup UI (#4671)
- chore(webui): remove unused components (#4695)
- chore(webui): set page titles on every page (#4668)
- chore(telemetry): add pass/fail/errors to eval_run event (#4639)
- chore(telemetry): improve page view deduplication (#4651)
- test: add unit test for src/server/routes/providers.ts (#4658)
- test: verify that plugins are synced between code and documentation (#4681)

### Fixed

- fix(app): use client-generated session IDs when testing targets (#4653)
- fix(matchers): track token usage for successful API calls (#4677)
- fix(providers): handle content filter errors in Azure Assistant API (#4674)
- fix(providers): fix SageMaker Llama inference configuration serialization (#4637)
- fix(redteam): respect maxConcurrency from Web UI (#4605)
- fix(simulated-user): pass context variables to custom providers (#4654)
- fix(telemetry): add telemetry for red teams (#4641)
- fix(webui): handle undefined outputs in DownloadMenu (#4693)
- fix(webui): prevent pass/fail badge from disappearing when toggling highlight (#4700)
- fix(webui): support derived metrics in eval configuration uploaded via Web UI (#4647)
- fix(webui): use backendCounts first before counting metrics on page (#4659)
- fix(sharing): fix file outputs when sharing (#4698)

### Dependencies

- chore(deps): bump @anthropic-ai/sdk from 0.54.0 to 0.55.0 (#4628)
- chore(deps): bump openai from 5.7.0 to 5.8.1 (#4664)
- chore(deps): bump version to 0.116.0 (#4707)
- chore(deps): update minor and patch dependencies (#4686)

### Documentation

- docs(site): add async Python note (#4680)
- docs(site): add Garak comparison (#4660)
- docs(site): update Garak post (#4672)
- docs(site): add ModelAudit HuggingFace scanner (#4645)
- docs(redteam): add missing docs to sidebar (#4690)
- docs(redteam): remove duplicate ToxicChat plugin (#4689)
- docs(redteam): update Target Purpose documentation (#4523)
- docs(site): add FAQ section for offline environment usage (#4650)
- docs(site): add HuggingFace datasets integration documentation (#4691)
- docs(site): add truncation marker to Garak blog post (#4666)
- docs(site): clarify self-hosting replica limitations (#4669)
- docs(site): remove copy for LLM button (#4665)
- docs(site): remove unnecessary configuration review text from getting started guide (#4597)
- docs(site): reorganize configuration documentation structure (#4692)
- docs(site): use relative URLs for internal links and fix broken references (#4688)
- docs(site): correct typos in red team agent blog post (#4634)

## [0.115.4] - 2025-06-25

### Tests

- test: add unit test for src/providers/browser.ts (#4687)
- test: add unit test for src/migrate.ts (#4685)
- test: add unit test for src/commands/debug.ts (#4684)
- test: add unit test for src/esm.ts (#4682)
- test: add unit test for src/constants.ts (#4657)
- test: add comprehensive test coverage for SageMaker provider (#4646)
- test: add unit test for src/providers/shared.ts (#4643)
- test: add unit test for src/redteam/constants/plugins.ts (#4642)
- test: add unit test for src/assertions/counterfactual.ts (#4629)

### Changed

- feat: opentelemetry tracing support (#4600)
- chore: bump version 0.115.4 (#4635)
- chore: remove invariant (#4633)
- chore: update Tusk test runner workflow (#4627)\*
- docs: prevent copy button from overlapping screenshot overlay (#4632)

## [0.115.3] - 2025-06-24

### Tests

- test: add unit test for src/models/eval.ts (#4624)

### Changed

- fix: empty vars array on eval results [#4621](https://github.com/promptfoo/promptfoo/pull/4621) by @sklein12
- fix: save sessionId for multi-turn strategies [#4625](https://github.com/promptfoo/promptfoo/pull/4625) by @sklein12
- chore: PROMPTFOO_DISABLE_TEMPLATE_ENV_VARS controls process.env access, not `env:` access [#4620](https://github.com/promptfoo/promptfoo/pull/4620) by @mldangelo
- chore: bump version to 0.115.3 [#4626](https://github.com/promptfoo/promptfoo/pull/4626) by @sklein12

### Fixed

- fix(webui): handle null scores in ResultsCharts component [#4610](https://github.com/promptfoo/promptfoo/pull/4610) by @mldangelo
- fix(redteam): skip goal extraction when remote generation is disabled [#4623](https://github.com/promptfoo/promptfoo/pull/4623) by @mldangelo
- fix(test): hyperbolic provider tests failing due to env variable pollution [#4619](https://github.com/promptfoo/promptfoo/pull/4619) by @mldangelo
- fix(cli): remove context schema validation from extension hooks [#4622](https://github.com/promptfoo/promptfoo/pull/4622) by @will-holley

## [0.115.2] - 2025-06-24

### Added

- feat(cli): add assertion generation (#4559)
- feat(providers): add support for hyperbolic image and audio providers (#4260)

### Changed

- chore(redteam): add cross-session leak strategy exclusions (#4516)
- chore(cli): display key metrics (success, failures, pass rate) at the bottom of output (#4580)
- chore: remove unused import (#4530)
- chore(webui): show provider breakdown only for multiple providers (#4599)
- chore(redteam): update Target Purpose Discovery (#4480)
- chore(ci): update CodeRabbit config to be less aggressive (#4586)
- chore(providers): update Gemini models to include latest 2.5 Pro Preview and Flash models (#4499)
- chore(providers): update tau-simulated-user docs and example (#4468)
- chore(webui): use CSS to create PDF-optimized report and browser to save as PDF (#4535)
- chore(app): remove discovered purpose from report view (#4541)
- chore(cli): add cache busting for select provider API calls (#4508)
- chore(cli): improve concurrency log statements (#4606)
- chore(eval): add first-class support for `beforeAll` and `beforeEach` extension hooks mutation of context (#4197)
- chore(providers): document support for loading system instructions from files (#4582)
- chore(providers): enhance OpenAI provider with legacy models and new parameters (#4502)
- chore(redteam): add continueAfterSuccess option to multi-turn strategies (#4570)
- chore(webui): improve purpose form (#4603)
- chore(redteam): add JSON file support to intent plugin with enhanced UI (#4574)
- chore(redteam): add unblock multiturn (#4498)
- chore(ci): clean up CodeRabbit configuration and minimize automated comments (#4573)
- build: update Tusk vitest reporter (#4602)
- chore: bump version to 0.115.2 (#4617)
- docs: add audit logging documentation for enterprise features (#4482)
- docs: add feedback page and update CLI link (#4591)
- docs: add ISO badge (#4534)
- docs: improve contact form (#4531)
- docs: update ModelAudit documentation (#4585)
- docs: clarify no OpenAI key required for Claude redteam (#4524)
- docs: add red team Gemini documentation (#4542)
- docs: add trust center documentation (#4539)
- docs: update contact form (#4529)
- test: add unit test for src/commands/delete.ts (#4572)
- test: add unit test for src/commands/modelScan.ts (#4526)
- test: add unit test for src/commands/show.ts (#4571)
- test: add unit test for src/providers/azure/completion.ts (#4510)
- test: add unit test for src/providers/ollama.ts (#4509)
- test: add unit test for src/providers/ollama.ts (#4512)
- test: add unit test for src/providers/openai/completion.ts (#4511)
- test: add unit test for src/python/pythonUtils.ts (#4486)
- test: improve mock setup and teardown for --randomize (#4569)

### Fixed

- fix(openrouter): unpack passthrough at the root level (#4592)
- fix(webui): escape HTML special characters in output reports (#4555)
- fix(webui): sort EvalsDataGrid by creation date (#4594)
- fix(cli): include cached results in grand total (#4581)
- fix(webui): improve base64 matching (#4609)
- fix(modelaudit): use modelaudit binary (#4525)
- fix(webui): make Citations font consistent with other headers (#4598)
- fix(redteam): respect maxTurns from dev doc in crescendo (#4527)
- fix(webui): prevent Welcome component from rendering while loading eval data (#4604)
- fix(cli): prevent RangeError in progress bar variable display (#4475)
- fix(server): resolve Express.js NotFoundError when serving app (#4601)

### Dependencies

- chore(deps): bump @aws-sdk/client-bedrock-runtime from 3.830.0 to 3.835.0 (#4614)
- chore(deps): bump openai from 5.5.0 to 5.5.1 (#4537)
- chore(deps): bump openai from 5.5.1 to 5.6.0 (#4596)
- chore(deps): bump openai from 5.6.0 to 5.7.0 (#4615)
- chore(deps): bump urllib3 from 1.26.19 to 2.5.0 in /examples/docker-code-generation-sandbox (#4556)
- chore(deps): bump urllib3 from 2.3.0 to 2.5.0 in /examples/redteam-langchain (#4557)

### Documentation

- docs(blog): add authors to blog posts and update authors.yml (#4564)
- docs(blog): add descriptions and keywords to blog posts (#4565)
- docs(examples): add pydantic-ai example with structured output evaluation (#4575)
- docs(examples): consolidate Google Vertex Tools examples (#4587)
- docs(examples): consolidate Python assertion examples into unified folder (#4588)
- docs(examples): consolidate translation examples (#4590)
- docs(site): document new features in ModelAudit (#4593)
- docs(site): document new features in modelaudit (#4593)
- docs(site): fix author reference on 2025-summer-new-redteam-agent blog post (#4563)
- docs(site): Update ModelAudit scanners documentation with comprehensive scanner coverage (#4562)

## [0.115.1] - 2025-06-17

### Tests

- test: add unit test for src/redteam/sharedFrontend.ts (#4608)
- test: add unit test for src/redteam/types.ts (#4607)
- test: add unit test for src/redteam/providers/simulatedUser.ts (#4584)
- test: add unit test for src/redteam/strategies/index.ts (#4583)
- test: add unit test for src/providers/hyperbolic/chat.ts (#4578)
- test: add unit test for src/providers/hyperbolic/image.ts (#4577)
- test: add unit test for src/providers/hyperbolic/audio.ts (#4576)
- test: add unit test for src/redteam/strategies/counterfactual.ts (#4548)
- test: add unit test for src/redteam/strategies/index.ts (#4547)
- test: add unit test for src/redteam/constants/strategies.ts (#4545)
- test: add unit test for src/telemetry.ts (#4543)

### Changed

- fix: Windows Python path validation race condition (#4485)
- fix: View results as evaluation runs (#4459)
- chore: refactor modifiers and apply to all plugins (#4454)
- chore(cli): update plugin severity overrides API endpoint (#4460)
- chore(webui): fix text length reset value to use reasonable default (#4469)
- chore(webui): remove unused hook files (#4470)
- chore: remove unused token usage utilities (#4471)
- chore: convert console.logs to logger (#4479)
- chore: improve tusk workflow (#4461)
- chore: bump version to 0.115.1 (#4520)
- docs: add log file location section to troubleshooting guide (#4473)
- docs: capitalize Promptfoo (#4515)
- docs: update red-teaming agent blog post title (#4497)
- docs: improve installation and getting-started pages with tabbed interface and SEO metadata (#4395)
- docs: improve Python provider documentation (#4484)
- docs: add ModelAudit binary formats documentation (#4500)
- docs: update ModelAudit documentation (#4514)
- docs: add ModelAudit weighted distribution scanner documentation (#4501)
- docs: add ModelAudit ZIP feature documentation (#4491)
- docs: separate pages for prompts, test cases, and outputs (#4505)
- docs: update model reference in guide.md (#4513)
- docs: fix typo in blog post (#4496)
- docs: update title on blog post (#4495)
- test: add unit test for src/util/cloud.ts (#4462)
- test: add unit test for src/util/convertEvalResultsToTable.ts (#4457)

### Dependencies

- chore(deps): bump @aws-sdk/client-bedrock-runtime from 3.828.0 to 3.830.0 (#4519)
- chore(deps): bump @azure/identity from 4.10.0 to 4.10.1 (#4477)
- chore(deps): bump openai from 5.3.0 to 5.5.0 (#4518)
- chore(deps): update zod to 3.25.63 and zod-validation-error to 3.5.0 (#4463)

### Documentation

- docs(blog): add new redteam agent documentation (#4494)
- docs(examples): fix custom-grader-csv README inconsistencies (#4474)
- docs(site): add llms.txt mentions and documentation standards (#4481)
- docs(site): add robots.txt (#4488)

## [0.115.0] - 2025-06-12

### Added

- feat(providers): Google live audio output ([#4280](https://github.com/promptfoo/promptfoo/pull/4280)) by **@adelmuursepp**
- feat(webui): static model-scanning UI ([#4368](https://github.com/promptfoo/promptfoo/pull/4368)) by **@typpo**
- feat(tests): configuration support for test generators ([#4301](https://github.com/promptfoo/promptfoo/pull/4301)) by **@mldangelo**
- feat(cli): per-provider token-usage statistics ([#4044](https://github.com/promptfoo/promptfoo/pull/4044)) by **@mldangelo**
- feat(providers): optional token-estimation for HTTP provider ([#4439](https://github.com/promptfoo/promptfoo/pull/4439)) by **@mldangelo**
- feat(redteam): enable HTTP-token estimation by default in red-team mode ([#4449](https://github.com/promptfoo/promptfoo/pull/4449)) by **@mldangelo**
- feat(redteam): cloud-based plugin-severity overrides ([#4348](https://github.com/promptfoo/promptfoo/pull/4348)) by **@will-holley**
- feat(providers): custom-header support for Azure API ([#4409](https://github.com/promptfoo/promptfoo/pull/4409)) by **@yurchik11**
- feat(core): maximum evaluation-time limit via `PROMPTFOO_MAX_EVAL_TIME_MS` ([#4322](https://github.com/promptfoo/promptfoo/pull/4322)) by **@mldangelo**
- feat(redteam): Aegis red-team dataset ([#4119](https://github.com/promptfoo/promptfoo/pull/4119)) by **@mldangelo**
- feat(providers): Mistral Magistral reasoning models ([#4435](https://github.com/promptfoo/promptfoo/pull/4435)) by **@mldangelo**
- feat(core): WebSocket header support ([#4456](https://github.com/promptfoo/promptfoo/pull/4456)) by **@typpo**

### Changed

- refactor(redteam): consolidate constants ([#4372](https://github.com/promptfoo/promptfoo/pull/4372)) by **@mldangelo**
- chore(ci): set CodeRabbit review settings ([#4413](https://github.com/promptfoo/promptfoo/pull/4413)) by **@sklein12**
- chore(core): coding-rules for error messages ([#4401](https://github.com/promptfoo/promptfoo/pull/4401)) by **@sklein12**
- chore(core): improve `RangeError` diagnostics ([#4431](https://github.com/promptfoo/promptfoo/pull/4431)) by **@mldangelo**
- chore(core): prefer remote-purpose generation ([#4444](https://github.com/promptfoo/promptfoo/pull/4444)) by **@typpo**
- chore(core): remove unused types & deprecated functions ([#4450](https://github.com/promptfoo/promptfoo/pull/4450)) by **@mldangelo**
- chore(cursor): local-dev guidance for coding agents ([#4403](https://github.com/promptfoo/promptfoo/pull/4403)) by **@mldangelo**
- chore(docs): add README for missing examples ([#4404](https://github.com/promptfoo/promptfoo/pull/4404)) by **@mldangelo**
- chore(providers): initial o3-pro support ([#4397](https://github.com/promptfoo/promptfoo/pull/4397)) by **@mldangelo**
- chore(providers): o3-pro improvements ([#4396](https://github.com/promptfoo/promptfoo/pull/4396)) by **@mldangelo**
- chore(redteam): delimit user-inputs in purpose discovery ([#4405](https://github.com/promptfoo/promptfoo/pull/4405)) by **@typpo**
- chore(redteam): turn off discovery by default ([#4393](https://github.com/promptfoo/promptfoo/pull/4393)) by **@sklein12**
- chore(release): bump version → 0.115.0 ([#4451](https://github.com/promptfoo/promptfoo/pull/4451)) by **@mldangelo**
- chore(ui): improve `EvalOutputPromptDialog` styling ([#4364](https://github.com/promptfoo/promptfoo/pull/4364)) by **@typpo**
- chore(webui): remove extra OpenAI targets ([#4447](https://github.com/promptfoo/promptfoo/pull/4447)) by **@mldangelo**
- chore(webui): add token-estimation UI ([#4448](https://github.com/promptfoo/promptfoo/pull/4448)) by **@mldangelo**
- chore(docs): fix link to careers page (#4506)
- chore: bump @anthropic-ai/sdk from 0.53.0 to 0.54.0 (#4441)

### Fixed

- fix(eval): gracefully handle `RangeError` & truncate oversized output ([#4424](https://github.com/promptfoo/promptfoo/pull/4424)) by **@Sly1029**
- fix(providers): add timeout to `ProxyAgent` ([#4369](https://github.com/promptfoo/promptfoo/pull/4369)) by **@AegisAurora**
- fix(config): persist Goat configuration ([#4370](https://github.com/promptfoo/promptfoo/pull/4370)) by **@sklein12**
- fix(parser): lenient JSON parsing for MathPrompt ([#4361](https://github.com/promptfoo/promptfoo/pull/4361)) by **@typpo**
- fix(redteam): standardize plugin parameter to `prompt` ([#4425](https://github.com/promptfoo/promptfoo/pull/4425)) by **@mldangelo**
- fix(assertions): support `snake_case` fields in Python assertions ([#4398](https://github.com/promptfoo/promptfoo/pull/4398)) by **@mldangelo**
- fix(redteam): handle purpose without prompts ([#4445](https://github.com/promptfoo/promptfoo/pull/4445)) by **@typpo**
- fix(webui): stream test-cases to viewer ([#4440](https://github.com/promptfoo/promptfoo/pull/4440)) by **@mldangelo**
- fix(redteam): connect `MisinformationDisinformationGrader` ([#4452](https://github.com/promptfoo/promptfoo/pull/4452)) by **@mldangelo**

### Dependencies

- chore(deps): bump `@aws-sdk/client-bedrock-runtime` → 3.826.0 ([#4366](https://github.com/promptfoo/promptfoo/pull/4366)) by **@dependabot**
- chore(deps): bump `@aws-sdk/client-bedrock-runtime` → 3.828.0 ([#4442](https://github.com/promptfoo/promptfoo/pull/4442)) by **@dependabot**
- chore(deps): bump `brace-expansion` → 1.1.12 ([#4423](https://github.com/promptfoo/promptfoo/pull/4423)) by **@dependabot**
- chore(deps): bump `openai` → 5.3.0 ([#4407](https://github.com/promptfoo/promptfoo/pull/4407)) by **@dependabot**
- chore(deps): bump pip group dependencies ([#4379](https://github.com/promptfoo/promptfoo/pull/4379)) by **@dependabot**
- chore(deps): minor + patch bumps across workspaces ([#4377](https://github.com/promptfoo/promptfoo/pull/4377)) by **@mldangelo**
- chore(deps): upgrade Express → 5.1.0 ([#4378](https://github.com/promptfoo/promptfoo/pull/4378)) by **@mldangelo**

### Documentation

- docs(blog): GPT red-team post ([#4363](https://github.com/promptfoo/promptfoo/pull/4363)) by **@typpo**
- docs(blog): Claude red-team post ([#4365](https://github.com/promptfoo/promptfoo/pull/4365)) by **@typpo**
- docs(guides): clarify completion-variable for factuality ([#4385](https://github.com/promptfoo/promptfoo/pull/4385)) by **@mldangelo**
- docs(blog): fix broken image link in GPT post ([#4391](https://github.com/promptfoo/promptfoo/pull/4391)) by **@mldangelo**
- docs(blog): update Claude-4 post date ([#4392](https://github.com/promptfoo/promptfoo/pull/4392)) by **@mldangelo**
- docs(site): move discovery docs under _Tools_ ([#4408](https://github.com/promptfoo/promptfoo/pull/4408)) by **@typpo**
- docs(guides): GPT-4.1 vs GPT-4o MMLU comparison ([#4399](https://github.com/promptfoo/promptfoo/pull/4399)) by **@mldangelo**
- docs(blog): 100 k-users milestone post ([#4402](https://github.com/promptfoo/promptfoo/pull/4402)) by **@mldangelo**
- docs(redteam): configuration precedence section ([#4412](https://github.com/promptfoo/promptfoo/pull/4412)) by **@typpo**
- docs(policies): PromptBlock format for custom policies ([#4327](https://github.com/promptfoo/promptfoo/pull/4327)) by **@mldangelo**
- docs(site): improve copy-button positioning ([#4414](https://github.com/promptfoo/promptfoo/pull/4414)) by **@mldangelo**
- docs(workflow): GH-CLI rule improvements ([#4415](https://github.com/promptfoo/promptfoo/pull/4415)) by **@mldangelo**
- docs(blog): overflow in MCP blog post ([#4367](https://github.com/promptfoo/promptfoo/pull/4367)) by **@AISimplyExplained**
- docs(redteam): remove duplicate memory-poisoning entry ([#4388](https://github.com/promptfoo/promptfoo/pull/4388)) by **@mldangelo**

### Tests

- test(redteam): unique risk-category IDs ([#4390](https://github.com/promptfoo/promptfoo/pull/4390)) by **@mldangelo**
- test(pricing): add missing o3 pricing information ([#4400](https://github.com/promptfoo/promptfoo/pull/4400)) by **@mldangelo**
- test(providers): Azure embedding ([#4411](https://github.com/promptfoo/promptfoo/pull/4411)) & completion ([#4410](https://github.com/promptfoo/promptfoo/pull/4410)) by **@gru-agent**
- test(redteam): graders unit tests ([#4433](https://github.com/promptfoo/promptfoo/pull/4433), [#4455](https://github.com/promptfoo/promptfoo/pull/4455)) by **@gru-agent**
- test(redteam): Aegis plugin unit tests ([#4434](https://github.com/promptfoo/promptfoo/pull/4434)) by **@gru-agent**
- test(redteam): memory-poisoning plugin tests ([#4453](https://github.com/promptfoo/promptfoo/pull/4453)) by **@gru-agent**
- test: add unit test for src/util/tokenUsage.ts (#4472)
- test: add unit test for src/redteam/extraction/purpose.ts (#4446)
- test: add unit test for src/providers/defaults.ts (#4438)
- test: add unit test for src/providers/mistral.ts (#4437)
- test: add unit test for src/database/index.ts (#4436)
- test: add unit test for src/redteam/plugins/medical/medicalIncorrectKnowledge.ts (#4430)
- test: add unit test for src/redteam/plugins/medical/medicalSycophancy.ts (#4429)
- test: add unit test for src/redteam/plugins/medical/medicalAnchoringBias.ts (#4428)
- test: add unit test for src/redteam/plugins/medical/medicalPrioritizationError.ts (#4427)
- test: add unit test for src/redteam/plugins/medical/medicalHallucination.ts (#4426)
- test: add unit test for src/redteam/plugins/financial/financialComplianceViolation.ts (#4422)
- test: add unit test for src/redteam/plugins/financial/financialDataLeakage.ts (#4421)
- test: add unit test for src/redteam/plugins/financial/financialCalculationError.ts (#4420)
- test: add unit test for src/redteam/plugins/financial/financialSycophancy.ts (#4419)
- test: add unit test for src/redteam/plugins/financial/financialHallucination.ts (#4418)
- test: add unit test for src/redteam/graders.ts (#4417)

## [0.114.7] - 2025-06-06

### Tests

- test: add unit test for src/assertions/python.ts (#4406)
- test: add unit test for src/redteam/plugins/agentic/memoryPoisoning.ts (#4389)
- test: add unit test for src/redteam/plugins/harmful/graders.ts (#4384)
- test: add unit test for src/redteam/graders.ts (#4383)
- test: add unit test for src/server/server.ts (#4380)
- test: add unit test for src/redteam/constants/metadata.ts (#4376)
- test: add unit test for src/redteam/constants/plugins.ts (#4375)
- test: add unit test for src/redteam/constants/frameworks.ts (#4374)
- test: add unit test for src/redteam/constants/strategies.ts (#4373)
- test: add unit test for src/redteam/providers/goat.ts (#4371)

### Changed

- Revert "chore(redteam): add target option to generate command (#4215)" (#4359)
- chore: bump version 0.114.7 (#4360)

## [0.114.6] - 2025-06-06

### Added

- feat(redteam): add medical plugins for testing medical anchoring bias (#4196)

### Changed

- chore(redteam): add target option to generate command (#4215)
- chore(redteam): update OpenAI model options in redteam setup (#4344)
- chore(webui): update OpenAI model options with GPT-4.1 series and o4-mini models in eval-creator (#4350)
- docs: update getting-started example (#4346)
- test: clean up teardown and setup to remove side effects from tests (#4351)

### Fixed

- fix(redteam): include plugin and strategy IDs in report CSV output (#4347)
- fix(webui): reset defaultTest configuration on setup page (#4345)

### Dependencies

- chore(deps): bump @aws-sdk/client-bedrock-runtime from 3.823.0 to 3.825.0 (#4355)
- chore(deps): bump openai from 5.1.0 to 5.1.1 (#4354)
- chore(deps): bump version to 0.114.6 (#4357)

## [0.114.5] - 2025-06-05

### Changed

- chore(redteam): update custom policy template and generatedPrompts parser (#4324)
- chore(redteam): add severity levels to redteam plugin objects (#4310)
- chore(redteam): store original text for encoding strategies (#4248)
- chore(redteam): add emoji encoding strategy (#4263)
- chore(cli): terminal cleanup on Ctrl+C (#4313)
- chore(providers): improve logging when inheriting from OpenAiChatCompletionProvider (#4320)
- chore(tusk): fix tusk test runner workflow configuration (#4328)
- chore(tusk): add Tusk test runner workflow for even more unit tests (#4326)
- test: add unit test for src/redteam/providers/agentic/memoryPoisoning.ts (#4319)
- test: improve test setup and teardown for better isolation (#4331)

### Fixed

- fix(redteam): exclude memory poisoning plugin from strategies (#4317)
- fix(redteam): agent discovered info dark mode (#4312)
- fix(eval): handle undefined maxConcurrency with proper fallbacks (#4314)

### Dependencies

- chore(deps): bump @anthropic-ai/sdk from 0.52.0 to 0.53.0 (#4333)
- chore(deps): bump version 0.114.5 (#4332)

### Documentation

- docs(site): add Tabs Fakier as Founding Developer Advocate to team page (#4315)

### Tests

- test(webui): add telemetry hook tests (#4329)
- test: add unit test for src/redteam/plugins/eu-ai-act/deepfakeDisclosure.ts (#4342)
- test: add unit test for src/redteam/plugins/eu-ai-act/biometricEmotion.ts (#4341)
- test: add unit test for src/redteam/plugins/eu-ai-act/datasetShift.ts (#4340)
- test: add unit test for src/redteam/plugins/eu-ai-act/lawenforcementBiometricId.ts (#4339)
- test: add unit test for src/redteam/plugins/eu-ai-act/lawenforcementPredictivePolicing.ts (#4338)
- test: add unit test for src/redteam/plugins/eu-ai-act/biometricInference.ts (#4337)
- test: add unit test for src/redteam/plugins/eu-ai-act/explainability.ts (#4336)
- test: add unit test for src/redteam/plugins/eu-ai-act/identityAiDisclosure.ts (#4335)
- test: add unit test for src/redteam/plugins/policy.ts (#4325)
- test: add unit test for src/envars.ts (#4323)

## [0.114.4] - 2025-06-04

### Changed

- chore(templating): add PROMPTFOO_DISABLE_OBJECT_STRINGIFY environment variable for object template handling (#4297)
- chore(cli): improve token usage presentation (#4294)
- chore(providers): add base URL override for Google provider (#4255)
- chore(providers): add custom headers support for Google Gemini (#4308)
- chore(redteam): add tool-discovery:multi-turn alias to tool-discovery (#4302)
- chore(redteam): remove empty values from discovery result (#4295)
- chore(redteam): improve shell injection attack generation (#4304)
- chore(redteam): update goal extraction logic (#4285)
- chore(webui): add highlight count to eval view (#4249)
- docs: update GPT-4o to GPT-4.1 references (#4296)
- docs: refresh getting started models section (#4290)
- docs: standardize file references to use file:// scheme (#4291)
- docs: add descriptions to example configs (#4283)

### Fixed

- fix(webui): restore dark mode cell highlighting without breaking status pill visibility (#4300)
- fix(redteam): set plugin severity (#4303)
- fix(redteam): remove empty values from discovery result (#4295)
- fix: improve logging when inheriting from OpenAiChatCompletionProvider (#4110)

### Dependencies

- chore(deps): bump @aws-sdk/client-bedrock-runtime from 3.821.0 to 3.823.0 (#4306)
- chore(deps): bump openai from 5.0.1 to 5.0.2 (#4292)
- chore(deps): bump openai from 5.0.2 to 5.1.0 (#4307)
- chore(deps): bump tar-fs from 2.1.2 to 2.1.3 in npm_and_yarn group (#4293)
- chore(deps): bump version to 0.114.4 (#4309)

### Documentation

- docs(examples): update model references from gpt-4o-mini to gpt-4.1-mini (#4289)

### Tests

- test(redteam): add unit test for discover command (#4298)
- test: add unit test for src/redteam/strategies/mathPrompt.ts (#4316)
- test: add unit test for src/validators/redteam.ts (#4311)
- test: add unit test for src/redteam/plugins/shellInjection.ts (#4305)

## [0.114.3] - 2025-06-02

### Tests

- test: add unit test for src/envars.ts (#4299)

### Added

- **feat(redteam):** Update application definition flow to collect better info

### Changed

- **feat:** Display audio file variables in result table
  [#3864](https://github.com/promptfoo/promptfoo/pull/3864) by @faizanminhas
  [#4244](https://github.com/promptfoo/promptfoo/pull/4244) by @faizanminhas
- **fix:** Resolve model-graded assertion providers from providerMap
  [#4273](https://github.com/promptfoo/promptfoo/pull/4273) by @mldangelo
- **fix:** File content not being loaded when referenced with `file://` prefix in vars
  [#3793](https://github.com/promptfoo/promptfoo/pull/3793) by @adityabharadwaj198
- **fix:** Use array as type for vars
  [#4281](https://github.com/promptfoo/promptfoo/pull/4281) by @sklein12
- **test:** Add unit test for `src/globalConfig/accounts.ts`
  [#4259](https://github.com/promptfoo/promptfoo/pull/4259) by @gru-agent
- **test:** Add unit test for `src/util/config/manage.ts`
  [#4258](https://github.com/promptfoo/promptfoo/pull/4258) by @gru-agent
- **test:** Add vitest coverage for frontend pages
  [#4274](https://github.com/promptfoo/promptfoo/pull/4274) by @mldangelo
- **test:** Add unit test for `renderVarsInObject` formatting
  [#4254](https://github.com/promptfoo/promptfoo/pull/4254) by @mldangelo
- **test:** Add unit test for `src/redteam/plugins/base.ts`
  [#4233](https://github.com/promptfoo/promptfoo/pull/4233) by @gru-agent
- **test:** Add unit test for `src/redteam/providers/crescendo/index.ts`
  [#4211](https://github.com/promptfoo/promptfoo/pull/4211)
  [#4214](https://github.com/promptfoo/promptfoo/pull/4214) by @gru-agent
- **test:** Add unit test for `src/redteam/providers/crescendo/prompts.ts`
  [#4213](https://github.com/promptfoo/promptfoo/pull/4213) by @gru-agent
- **docs:** Add job board
  [#4264](https://github.com/promptfoo/promptfoo/pull/4264) by @typpo
- **docs:** Add custom policy to sidebar
  [#4272](https://github.com/promptfoo/promptfoo/pull/4272) by @typpo
- **docs:** Add native build guidance to troubleshooting section
  [#4253](https://github.com/promptfoo/promptfoo/pull/4253) by @mldangelo
- **docs:** Add anchor links to press page section headings
  [#4265](https://github.com/promptfoo/promptfoo/pull/4265) by @mldangelo
- **docs:** Add JSON schema to example
  [#4276](https://github.com/promptfoo/promptfoo/pull/4276) by @ladyofcode
- **docs:** Add schema header to example configs
  [#4277](https://github.com/promptfoo/promptfoo/pull/4277) by @mldangelo
- **docs:** Unify formatting across site
  [#4270](https://github.com/promptfoo/promptfoo/pull/4270) by @mldangelo
- **chore:** Fix open handles in readline tests preventing graceful Jest exit
  [#4242](https://github.com/promptfoo/promptfoo/pull/4242) by @mldangelo
- **chore:** Add external file loading support for `response_format` in OpenAI API
  [#4240](https://github.com/promptfoo/promptfoo/pull/4240) by @mldangelo
- **chore:** Always have unique redteam file when running live
  [#4237](https://github.com/promptfoo/promptfoo/pull/4237) by @sklein12
- **chore:** Add metadata to generated `redteam.yaml`
  [#4257](https://github.com/promptfoo/promptfoo/pull/4257) by @typpo
- **chore:** Bump `openai` from 4.103.0 to 5.0.1
  [#4250](https://github.com/promptfoo/promptfoo/pull/4250) by @dependabot
- **chore:** Redteam → red team
  [#4268](https://github.com/promptfoo/promptfoo/pull/4268) by @typpo
- **chore:** Improve dark mode highlight styling for eval cell views
  [#4269](https://github.com/promptfoo/promptfoo/pull/4269) by @mldangelo
- **chore:** Update dependencies to latest minor/patch versions
  [#4271](https://github.com/promptfoo/promptfoo/pull/4271) by @mldangelo
- **chore:** Clarify wording
  [#4278](https://github.com/promptfoo/promptfoo/pull/4278) by @typpo
- **chore:** Format estimated probes
  [#4279](https://github.com/promptfoo/promptfoo/pull/4279) by @typpo
- **chore:** Update grader for malicious code
  [#4286](https://github.com/promptfoo/promptfoo/pull/4286) by @MrFlounder
- **chore:** Add back example config to red team create flow
  [#4282](https://github.com/promptfoo/promptfoo/pull/4282) by @faizanminhas
- **chore:** Bump version 0.114.3
  [#4287](https://github.com/promptfoo/promptfoo/pull/4287) by @sklein12
- **chore(webui):** Hide diff filter option on /eval when single column
  [#4246](https://github.com/promptfoo/promptfoo/pull/4246) by @mldangelo
- **chore(webui):** Allow toggling highlight on eval outputs
  [#4252](https://github.com/promptfoo/promptfoo/pull/4252) by @mldangelo

## [0.114.2] - 2025-05-29

### Tests

- test: add unit test for src/redteam/strategies/index.ts (#4267)
- test: add unit test for src/redteam/constants.ts (#4266)
- test: add unit test for src/redteam/types.ts (#4245)
- test: add unit test for src/redteam/util.ts (#4234)
- test: add unit test for src/validators/redteam.ts (#4227)
- test: add unit test for src/redteam/plugins/bola.ts (#4226)
- test: add unit test for src/redteam/plugins/bfla.ts (#4225)
- test: add unit test for src/redteam/providers/goat.ts (#4223)
- test: add unit test for src/util/readline.ts (#4220)

### Added

- feat(redteam): Off-Topic Plugin (#4168)
- feat(redteam): Set a goal for attacks (#4217)

### Changed

- fix: fix border radius on purpose example (#4229)
- fix: resolve env variables in renderVarsInObject (issue #4143) (#4231)
- fix: Check if body is good json before sending warning (#4239)
- chore: bump version 0.114.2 (#4241)
- chore(redteam): handle null goal (#4232)

### Documentation

- docs(site): clarify deepseek model aliases and fix configuration examples (#4236)

## [0.114.1] - 2025-05-29

### Added

- feat(redteam): Target Discovery Agent (#4203)
- feat(providers): add OpenAI MCP (Model Context Protocol) support to Responses API (#4180)

### Changed

- fix: Relax private key validation (#4216)
- fix: Undefined values on red team application purpose page (#4202)
- chore: Add purpose to crescendo prompt (#4212)
- chore: Add purpose with goat generation (#4222)
- chore: Always include raw output from http provider, status code and status text (#4206)
- chore: centralize readline utilities to fix Jest open handle issues (#4219)
- chore: move http data to metadata (#4209)
- chore(redteam): tight up some graders (#4210)
- chore(redteam): tight up some graders (#4224)
- chore: bump version 0.114.1 (#4228)

## [0.114.0] - 2025-05-28

### Added

- feat(providers): Add xAI image provider (#4130)
- feat(cli): add validate command (#4134)
- feat(redteam): add camelCase strategy (#4146)

### Changed

- feat: add typed row interfaces for eval queries (#4186)
- feat: add goal/intent extraction (#4178)
- fix: isolate proxy vars in bedrock tests (#4181)
- fix: when there’s too many intents result won’t render error (#4175)
- fix: need to send auth request to api path (#4199)
- fix: Gemini MCP integration - can not parse $schema field (#4200)
- chore(redteam): add harmful plugin preset to redteam setup ui (#4132)
- chore(redteam): add label strategy-less plugins in redteam setup ui (#4131)
- chore(redteam): improve style of redteam purpose field in webui (#4124)
- chore(providers): add xai live search support (#4123)
- chore(providers): add Claude 4 support to anthropic, bedrock, and vertex providers (#4129)
- chore: bump @aws-sdk/client-bedrock-runtime from 3.816.0 to 3.817.0 (#4164)
- chore(providers): update fal provider (#4182)
- chore: remove redundant test comments (#4183)
- chore: add typed interface for MCP tool schemas (#4187)
- chore(redteam): add ToxicChat dataset as redteam plugin (#4121)
- chore(webui): add max concurrency as an option for run in browser (#4147)
- chore(app/evals): Adds Agent Discovered Information to Redteam Report (#4198)
- chore: bump version 0.114.0 (#4201)
- docs: fix DOM nesting warning and sort plugins array (#4174)
- docs: iterative jailbreak diagram (#4191)

### Fixed

- fix(prompts): splitting when PROMPTFOO_PROMPT_SEPARATOR is contained within a string with text files (#4142)
- fix(docs): Fix issue with docs links not scrolling to the top (#4195)

### Documentation

- docs(site): minimal copy page button + sanitize text (#4156)
- docs(site): scroll to top when using (#4162)
- docs(site): document missing redteam plugins (#4169)
- docs(site): restore scroll-to-top behavior on page navigation (#4176)

## [0.113.4] - 2025-05-26

### Tests

- test: add unit test for src/commands/canary.ts (#4193)
- test: add unit test for src/canary/index.ts (#4192)
- test: add unit test for src/assertions/sql.ts (#4185)
- test: re-enable sql assertion edge cases (#4184)
- test: add unit test for src/redteam/plugins/intent.ts (#4179)
- test: add unit test for src/redteam/graders.ts (#4173)
- test: add unit test for src/providers/xai/chat.ts (#4172)
- test: add unit test for src/redteam/plugins/offTopic.ts (#4171)
- test: add unit test for src/providers/xai/image.ts (#4170)
- test: add unit test for src/redteam/graders.ts (#4166)
- test: add unit test for src/providers/xai.ts (#4163)
- test: add unit test for src/redteam/constants.ts (#4161)

### Changed

- feat: Server-side pagination, filtering and search for eval results table (#4054)
- feat: add score to pass/fail in CSV and add json download (#4153)
- fix: Run red team from UI without email (#4158)
- chore: bump version 0.113.4 (#4160)
- refactor: unify React import style (#4177)
- refactor: organize xai providers into dedicated folder (#4167)
- refactor: organize bedrock providers into dedicated folder (#4165)

### Fixed

- fix(webui): defaultTest shown in webui YAML editor (#4152)

### Documentation

- docs(site): reduce sidebar padding (#4154)

## [0.113.3] - 2025-05-24

### Changed

- fix: zod error when state.answer has object (#4136)
- fix: use current working directory for redteam file if loading from cloud (#4145)
- fix: Throw error on un-supported command - redteam run with a cloud target but no config (#4144)
- fix: bias:gender plugin generation (#4126)
- chore: bump openai from 4.100.0 to 4.103.0 (#4140)
- chore: bump @aws-sdk/client-bedrock-runtime from 3.812.0 to 3.816.0 (#4137)
- chore: bump @anthropic-ai/sdk from 0.51.0 to 0.52.0 (#4138)
- chore(telemetry): add isRedteam property to telemetry events (#4149)
- build: increase build job timeout from 3 to 4 minutes (#4150)
- chore: bump version 0.113.3 (#4151)

## [0.113.2] - 2025-05-22

### Changed

- fix: intent grader crescendo (#4113)
- chore: revert telemtry changes (#4122)
- chore: bump version 0.113.2 (#4128)
- chore(cli/redteam/discover): Small improvements (#4117)

### Dependencies

- chore(deps): update peer dependencies to latest versions (#4125)

## [0.113.1] - 2025-05-21

### Tests

- test: add unit test for src/redteam/plugins/intent.ts (#4114)

### Changed

- chore(redteam): Target discovery agent by @sklein12 in [#4084](https://github.com/promptfoo/promptfoo/pull/4084)
- chore(redteam): Add log by @MrFlounder in [#4108](https://github.com/promptfoo/promptfoo/pull/4108)
- chore(redteam): Update purpose example by @MrFlounder in [#4109](https://github.com/promptfoo/promptfoo/pull/4109)
- chore(providers): Support templated URLs in HTTP by @mldangelo in [#4103](https://github.com/promptfoo/promptfoo/pull/4103)
- chore(redteam): Update default REDTEAM_MODEL from 'openai:chat:gpt-4o' to 'openai:chat:gpt-4.1-2025-04-14' by @mldangelo in [#4100](https://github.com/promptfoo/promptfoo/pull/4100)
- chore(telemetry): Add isRunningInCi flag to telemetry events by @mldangelo in [#4115](https://github.com/promptfoo/promptfoo/pull/4115)
- chore: Bump version 0.113.1 by @mldangelo in [#4116](https://github.com/promptfoo/promptfoo/pull/4116)
- docs: Add enterprise disclaimer to self-hosting by @mldangelo in [#4102](https://github.com/promptfoo/promptfoo/pull/4102)

### Fixed

- fix(redteam): Skip plugins when validation fails by @faizanminhas in [#4101](https://github.com/promptfoo/promptfoo/pull/4101)

### Dependencies

- chore(deps): Update Smithy dependencies to latest version by @mldangelo in [#4105](https://github.com/promptfoo/promptfoo/pull/4105)

## [0.113.0] - 2025-05-20

### Tests

- test: add unit test for src/assertions/llmRubric.ts (#4096)
- test: add unit test for src/telemetry.ts (#4094)

## [0.112.9] - 2025-05-20

### Fixed

- fix: target purpose not making it into redteam config (#4097)

### Changed

- chore: Remove deprecated sharing setups (#4082)
- chore: add vision grading example (#4090)

## [0.112.8] - 2025-05-20

### Changed

- feat: multilingual combinations (#4048)
- feat: add copy as markdown button to doc pages (#4039)
- fix: telemetry key (#4093)
- chore: bump @anthropic-ai/sdk from 0.50.4 to 0.51.0 (#4030)
- chore: add headers support for url remote mcp servers (#4018)
- chore(providers): Adds support for openai codex-mini-latest (#4041)
- chore(redteam): improve multilingual strategy performance and reliability (#4055)
- chore(providers): update default openai models for openai:chat alias (#4066)
- chore: Update prompt suffix help text (#4058)
- chore(docs): update model IDs in documentation to reflect latest naming convention (#4046)
- chore(redteam): introduce strategy collection for other-encodings (#4075)
- chore(webui): display currently selected eval in eval dialogue (#4079)
- chore: Improve memory usage when sharing results (#4050)
- chore(docs): Handle index.md files for copy page (#4081)
- chore: update Google Sheets fetch to use proxy helper (#4087)
- chore: simplify crypto usage in sagemaker provider (#4089)
- chore: bump version 0.112.8 (#4095)
- docs: add curl example for medical agent (#4049)
- docs: update CLI docs (#4063)
- docs: standardize code block titles (#4067)
- test: add unit test for src/redteam/commands/discover.ts (#4034)
- test: add unit test for src/redteam/commands/generate.ts (#4036)
- test: add unit test for src/providers/ai21.ts (#4056)
- test: add unit test for src/commands/eval.ts (#4062)
- test: add unit test for src/evaluatorHelpers.ts (#4037)

### Fixed

- fix(providers): AI21 response validation (#4052)
- fix(redteam): respect cliState.webUI in multilingual progressbar (#4047)
- fix(redteam): fix test count calculation for multiple strategies (#4065)
- fix(redteam): replace other-encodings with individual morse and piglatin strategies (#4064)
- fix(webui): evaluateOptions removal in YAML editor (#4059)
- fix(redteam): fix open handle in video test (#4069)
- fix(hooks): add missing results to afterAll hook context (#4071)

### Dependencies

- chore(deps): update dependencies (#4073)

### Documentation

- docs(examples): add uniform init commands to all example READMEs (#4068)

## [0.112.7] - 2025-05-15

### Tests

- test: add unit test for src/redteam/constants.ts (#4076)
- test: add unit test for src/redteam/strategies/multilingual.ts (#4060)
- test: add unit test for src/redteam/index.ts (#4057)
- test: add unit test for src/providers/openai/util.ts (#4042)
- test: add unit test for src/redteam/providers/offTopic.ts (#4028)
- test: add unit test for src/redteam/plugins/offTopic.ts (#4027)
- test: add unit test for src/redteam/constants.ts (#4026)
- test: add unit test for src/redteam/constants.ts (#4019)

### Added

- feat(redteam): add MCP plugin (#3989)
- feat(redteam): Target Purpose Discovery (#3907)

### Changed

- fix: stringify objects in matcher templates (#3896)
- fix: Azure auth headers get set to null in subclass (#4015)
- fix: move custom policies into the correct accordion (#4017)
- fix: update return type for task extract-goat-failure (#4021)
- chore: adjust framework compliance column width (#4005)
- chore: bump @aws-sdk/client-bedrock-runtime from 3.808.0 to 3.810.0 (#4012)
- chore: bump @azure/identity from 4.9.1 to 4.10.0 (#4013)
- chore: bump version 0.112.7 (#4023)
- chore: exclude response from crescendo if privacy setting is enabled (#4009)
- chore: remove accidentally committed example prompt (#4008)
- chore: update GOAT implementation (#4011)
- chore: update multilingual description (#4016)
- chore(cli): improve color of Red Team test generation table headers (#4004)
- chore(redteam): add link to view all logs at top of report (#4007)
- chore(redteam): add feature flag for purpose discovery agent (#4040)
- chore(cli/redteam/discover): Sets default turn count to 5 (#4035)

### Fixed

- fix(redteam): remove duplicate Datasets section in Plugins component (#4022)
- fix(cli): Discovery bugs (#4032)
- fix: dont bomb redteam if discovery fails (#4029)

### Documentation

- docs(blog): Agent2Agent Protocol (#3981)
- docs(examples): add OpenAI Agents SDK example (#4006)
- docs(usage): update sharing instructions with API key details (#4010)

## [0.112.6] - 2025-05-14

### Added

- feat(redteam): add EU AI Act mappings (#4000)
- feat(redteam): add gender bias plugin (#3886)
- feat(eval): add evaluation duration display (#3996)

### Changed

- fix: autowrap prompts with partial nunjucks tags (#3999)
- chore(providers): improve Perplexity API integration (#3990)
- build: add Node.js 24 support (#3941)
- chore(redteam): set plugin config type (#3982)
- chore(providers): add EU Claude 3.7 Sonnet model to Bedrock (#3998)
- chore(redteam): update iterative tree (#3987)
- chore: bump version to 0.112.6 (#4003)
- refactor: clean up providers for redteam generate (#3954)
- docs: add basic enterprise architecture diagram (#3988)
- test: add unit test for src/redteam/types.ts (#3983)

### Fixed

- fix(python): resolve paths relative to promptfooconfig when not cloud config (#4001)

### Dependencies

- chore(deps): update dependencies (#3985)

### Documentation

- docs(ci): add Azure pipelines (#3986)
- docs(ci): add Bitbucket and Travis CI (#3997)
- docs(examples): add medical agent example (#3993)
- docs(blog): add truncation marker to MCP blog post (#3984)

## [0.112.5] - 2025-05-12

### Tests

- test: add unit test for src/redteam/constants.ts (#3995)
- test: add unit test for src/redteam/plugins/mcp.ts (#3994)

### Added

- chore(cli): revert "feat(cli): adds global `--verbose` option" (#3945)

### Changed

- chore(cli): add global env-file option to all commands recursively (#3969)
- chore(cli): add global verbose option to all commands recursively (#3950)
- chore(cli): better error handling and logging for remote generation (#3965)
- chore(cli): better error handling for remote generation (#3956)
- revert: "chore: better error handling for remote generation" (#3964)
- chore(cli): better response parsing errors (#3955)
- chore(providers): add support for Amazon Nova Premier model (#3951)
- chore(redteam): improvement, include purpose in iterative attacker prompt (#3948)
- chore(redteam): minor changes to category descriptions and ordering (#3960)
- chore(redteam): order attack methods by decreasing ASR (#3959)
- chore(redteam): red teamer two words (#3976)
- chore(logger): replace console.error with logger.error in MCPClient (#3944)
- chore(providers): add google ai studio embedding provider and improve docs (#3686)
- chore: lint with type info (#3932)
- docs: how to create inline assertions for package users (#3974)
- docs: improve Docusaurus documentation instructions (#3977)
- docs: instructions on how to run the documentation (#3973)
- docs: update CLAUDE.md with additional commands and project conventions (#3972)
- docs: update user count from 75,000 to 80,000 (#3940)
- test: add unit test for src/redteam/plugins/pii.ts (#3947)

### Fixed

- fix(config): resolve relative paths in combineConfigs (#3942)
- fix(evaluator): correctly count named scores based on contributing assertions (#3968)
- fix(fetch): no proxy values should take priority in fetch (#3962)
- fix(providers): combine prompt config with provider config for bedrock (#3970)
- fix(providers): ensure correct addition for bedrock token counts (#3762)
- fix(redteam): crescendo formatting (#3952)
- fix(redteam): pii grader false positives (#3946)
- fix(redteam): shell injection false positives (#3957)
- fix(redteam): add strategy pills and output details to passed tests (#3961)

### Dependencies

- chore(deps): bump version 0.112.5 (#3980)
- chore(deps): sync dependencies (#3971)
- chore(deps): update dependencies (#3943)

### Documentation

- docs(google-vertex): fix duplicate readme (#3979)
- docs(openai): update structured output external schema file example (#3967)

## [0.112.4] - 2025-05-08

### Tests

- test: add unit test for src/redteam/constants.ts (#3963)
- test: add unit test for src/commands/view.ts (#3928)
- test: add unit test for src/redteam/commands/setup.ts (#3923)
- test: add unit test for src/constants.ts (#3922)
- test: add unit test for src/redteam/commands/report.ts (#3921)
- test: add unit test for src/redteam/types.ts (#3912)

### Added

- feat(assertions): add PI scorer (#3799)
- feat(redteam): add video strategy (#3820)
- feat(evals): optionally time out eval steps (#3765)

### Changed

- fix: foreign key error in better-sqlite3 and adapt new transaction API (#3937)
- chore(cli): add global `--verbose` option (#3931)
- chore(redteam): implement agentic plugin UI (#3880)
- chore(providers): improve error message in http provider transform (#3910)
- chore(cloud): improve error messages on cloud requests (#3934)
- chore: bump version 0.112.4 (#3939)
- chore(telemetry): implement minor telemetry changes (#3895)
- chore(telemetry): remove assertion-used event (#3894)
- chore(assertions): add throw error option for LLM Rubric if provider doesn't return a result or errors out (#3909)
- chore(cli): allow sharing urls with auth credentials (#3903)
- revert: "chore(cli): allow sharing urls with auth credentials" (#3918)
- refactor: improve self hosting environment variable handling (#3920)
- test: add unit test for src/models/eval.ts (#3904)
- test: add unit test for src/python/pythonUtils.ts (#3915)
- test: add unit test for src/redteam/constants.ts (#3881)
- test: fix huggingface dataset tests to mock environment variables (#3936)

### Fixed

- fix(redteam): filter null values in harmful completion provider output (#3908)
- fix(python): increase timeout for python path validation (#3914)
- fix(cli): read `.env` file prior to calling env var getters (#3892)

### Dependencies

- chore(deps): bump @anthropic-ai/sdk from 0.40.1 to 0.41.0 (#3930)
- chore(deps): bump @aws-sdk/client-bedrock-runtime from 3.799.0 to 3.803.0 (#3898)
- chore(deps): bump @aws-sdk/client-bedrock-runtime from 3.803.0 to 3.804.0 (#3913)
- chore(deps): bump openai from 4.96.2 to 4.97.0 (#3890)

### Documentation

- docs(http-provider): add documentation about returning object for custom parser (#3897)
- docs(http-provider): fix missing return statement in HTTP provider example (#3925)
- docs(blog): fix scroll to top when linking into blog post (#3889)
- docs(assertions): improve PI scorer documentation (#3924)
- docs(redteam): add memory poisoning plugin documentation (#3867)
- docs(usage): add information about HTTP Basic Authentication (#3919)
- docs(site): fix landing page content jumping on step switch (#3891)
- docs(blog): add mcp blog (#3893)

## [0.112.3] - 2025-05-02

### Tests

- test: add unit test for src/util/convertEvalResultsToTable.ts (#3876)
- test: add unit test for src/models/evalResult.ts (#3875)
- test: add unit test for src/types/index.ts (#3874)

### Changed

- Red team: Added memory poisoning plugin ([#3785](https://github.com/promptfoo/promptfoo/pull/3785)) @will-holley
- CLI: Improved progress bar visualization with thread grouping ([#3768](https://github.com/promptfoo/promptfoo/pull/3768)) @AISimplyExplained
- Improved red team strategy documentation ([#3870](https://github.com/promptfoo/promptfoo/pull/3870)) @mldangelo
- Bumped version to 0.112.2 ([#3872](https://github.com/promptfoo/promptfoo/pull/3872)) @sklein12
- Bumped version to 0.112.3 ([#3877](https://github.com/promptfoo/promptfoo/pull/3877)) @sklein12
- Implemented plumbing and prompt enabling customers to use cloud attacker and unified configurations ([#3852](https://github.com/promptfoo/promptfoo/pull/3852)) @MrFlounder
- Optimized Meteor tests for improved performance ([#3869](https://github.com/promptfoo/promptfoo/pull/3869)) @mldangelo
- Optimized Nova Sonic tests for improved performance ([#3868](https://github.com/promptfoo/promptfoo/pull/3868)) @mldangelo
- Retrieve unified config with provider from cloud ([#3865](https://github.com/promptfoo/promptfoo/pull/3865)) @sklein12
- Dataset plugins now clearly marked in setup UI ([#3859](https://github.com/promptfoo/promptfoo/pull/3859)) @mldangelo
- Moved maybeLoadFromExternalFile to file.ts ([#3851](https://github.com/promptfoo/promptfoo/pull/3851)) @benbuzz790

## [0.112.2] - 2025-05-01

### Tests

- test: add unit test for src/redteam/constants.ts (#3860)

### Added

- **feat(providers):** support Google Search grounding [#3800](https://github.com/promptfoo/promptfoo/pull/3800)
- **feat(providers):** mcp support for all models that support function calling [#3832](https://github.com/promptfoo/promptfoo/pull/3832)
- **feat(providers):** Add support for Amazon nova-sonic [#3713](https://github.com/promptfoo/promptfoo/pull/3713)

### Changed

- **fix:** allow escaping of `{{ }}` placeholders in prompts [#3858](https://github.com/promptfoo/promptfoo/pull/3858)
- **fix:** Trim CSV assertion values [#3863](https://github.com/promptfoo/promptfoo/pull/3863)
- **chore(providers):** add llama4 support for bedrock [#3850](https://github.com/promptfoo/promptfoo/pull/3850)
- **chore:** make custom metrics more obviously clickable [#3682](https://github.com/promptfoo/promptfoo/pull/3682)
- **refactor:** colocate fetching evalID [#3715](https://github.com/promptfoo/promptfoo/pull/3715)
- **chore:** Respect Max text length for variable cells in results table [#3862](https://github.com/promptfoo/promptfoo/pull/3862)
- **docs:** updates to grading documentation [#3848](https://github.com/promptfoo/promptfoo/pull/3848)
- **docs:** add false positives [#3857](https://github.com/promptfoo/promptfoo/pull/3857)
- **chore(workflows):** update permissions in GitHub workflows [#3849](https://github.com/promptfoo/promptfoo/pull/3849)
- **chore:** bump `openai` from 4.96.0 to 4.96.2 [#3853](https://github.com/promptfoo/promptfoo/pull/3853)
- **chore:** bump `vite` from 6.2.6 to 6.2.7 [#3856](https://github.com/promptfoo/promptfoo/pull/3856)
- **chore:** bump `@aws-sdk/client-bedrock-runtime` from 3.798.0 to 3.799.0 [#3854](https://github.com/promptfoo/promptfoo/pull/3854)
- **chore:** bump `@aws-sdk/client-bedrock-runtime` from 3.797.0 to 3.798.0 [#3843](https://github.com/promptfoo/promptfoo/pull/3843)
- **chore:** bump `@anthropic-ai/sdk` from 0.40.0 to 0.40.1 [#3842](https://github.com/promptfoo/promptfoo/pull/3842)
- **chore:** bump `formidable` from 3.5.2 to 3.5.4 [#3845](https://github.com/promptfoo/promptfoo/pull/3845)

### Fixed

- **fix(sharing):** sharing to self-hosted [#3839](https://github.com/promptfoo/promptfoo/pull/3839)
- **fix(webui):** align settings icon to top right in strategy cards [#2938](https://github.com/promptfoo/promptfoo/pull/2938)

### Documentation

- **docs(site):** improve pricing page [#3790](https://github.com/promptfoo/promptfoo/pull/3790)

## [0.112.1] - 2025-04-29

### Tests

- test: add unit test for src/share.ts (#3840)

### Changed

- chore: set telemetry key (#3838)
- chore: improve chunking (#3846)
- chore: bump version 0.112.1 (#3847)

## [0.112.0] - 2025-04-29

### Added

- feat(env): allow every env variable to be overridden within the env block in a promptfoo config (#3786)
- feat(redteam): homoglyph strategy (#3811)
- feat(redteam): add more encodings (#3815)
- feat(providers): add cerebras provider (#3814)

### Changed

- feat: persist search in url (#3717)
- feat: METEOR score (#3776)
- feat: enable custom response parser to optionally return provider response (#3824)
- fix: update dependencies to address npm audit issues (#3791)
- fix: accordion positioning in plugins view (#3807)
- fix: results api returns elements ordered by date (#3826)
- chore: write static plugin severity to metadata (#3783)
- chore: respect redteam commandLineOptions from config (#3782)
- chore: update telemetry endpoint (#3751)
- chore: add cloud log in link (#3787)
- chore: bump h11 from 0.14.0 to 0.16.0 in /examples/python-provider in the pip group across 1 directory (#3794)
- chore: bump openai from 4.95.1 to 4.96.0 (#3792)
- chore: bump h11 from 0.14.0 to 0.16.0 in /examples/redteam-langchain in the pip group across 1 directory (#3796)
- chore: add target option to cli redteam run (#3795)
- chore: bump @aws-sdk/client-bedrock-runtime from 3.787.0 to 3.796.0 (#3802)
- refactor: remove if string check (#3801) (Refactor categorized as chore)
- chore: add info banner for community red teams (#3809)
- chore(examples): remove moderation assertions from foundation model redteam (#3804)
- refactor: remove unused datasetGenerationProvider in favor of synthesizeProvider (#3818) (Refactor categorized as chore)
- chore: resolve relative provider paths from cloud configs (#3805)
- chore: bump @aws-sdk/client-bedrock-runtime from 3.796.0 to 3.797.0 (#3829)
- chore: bump @anthropic-ai/sdk from 0.39.0 to 0.40.0 (#3828)
- chore: bump version 0.112.0 (#3844)
- docs: donotanswer example (#3780)
- docs: "red team" two words (#3798)
- docs: add self-hosting caveats (#3808)
- docs: add CLAUDE.md (#3810)
- test: add unit test for src/redteam/plugins/xstest.ts (#3779)
- test: add unit test for src/models/eval.ts (#3827)

### Fixed

- fix(provider): OpenAI Realtime history issue (#3719)
- fix(matchers): score results correctly with trailing newlines. (#3823)
- fix(webui): overlapping text results pill on narrow screens (#3831)
- fix(build): add missing strategy entries for build (#3836)

### Dependencies

- chore(deps): update react-router-dom to v7.5.2 (#3803)
- chore(deps): move 'natural' to peer dependency (#3813)

### Documentation

- docs(plugins): `harmful:bias` => `bias` name correction (#3731)
- docs(vertex): put setup and config at the top (#3830)
- docs(site): add redirect from /docs to /docs/intro (#3837)

## [0.111.1] - 2025-04-22

### Tests

- test: add unit test for src/providers/mcp/client.ts (#3835)
- test: add unit test for src/providers/mcp/transform.ts (#3834)
- test: add unit test for src/redteam/strategies/simpleVideo.ts (#3822)
- test: add unit test for src/redteam/strategies/index.ts (#3821)
- test: add unit test for src/providers/cerebras.ts (#3819)
- test: add unit test for src/redteam/strategies/otherEncodings.ts (#3817)
- test: add unit test for src/redteam/strategies/index.ts (#3816)
- test: add unit test for src/redteam/strategies/homoglyph.ts (#3812)
- test: add unit test for src/util/file.ts (#3806)
- test: add unit test for src/envars.ts (#3788)

### Changed

- chore(release): bump version to 0.111.1 (#3778)
- chore(ui): capitalize "UI" in text (#3773)

### Fixed

- fix(redteam): correct the URL format in XSTest plugin (#3777)

### Dependencies

- chore(deps): bump @azure/identity from 4.9.0 to 4.9.1 (#3775)

### Documentation

- docs(about): add Ben Shipley to team section (#3758)

## [0.111.0] - 2025-04-21

### Tests

- test: add unit test for src/providers/defaults.ts (#3757)

### Added

- feat(grading): update OpenAI grading model to GPT-4.1 (#3741)
- feat(assertions): modify LLM Rubric rubricPrompt rendering to support arbitrary objects (#3746)
- feat(redteam): add donotanswer plugin (#3754)
- feat(redteam): add xstest plugin (#3771)
- feat(webui): add anchor link to specific row and show on top (#1582)

### Changed

- chore!(redteam): default to outputting generated Redteam config in same dir as input config (#3721)
- chore(providers): add support for gemini-2.5-flash (#3747)
- chore: use ajv with formats everywhere (#3716)
- chore(cli): improve readline handling and tests (#3763)
- chore(eval): add warning for redteam config without test cases (#3740)
- chore(providers): increase max output tokens for `google:gemini-2.5-pro-exp-03-25` to 2048 in Gemini example (#3753)
- chore(redteam): add canGenerateRemote property to redteam plugins (#3761)
- chore(webui): improve Eval Quick Selector (cmd+k) (#3742)
- chore: bump version to 0.111.0 (#3772)
- docs: update homepage (#3733)
- test: add unit test for src/redteam/plugins/donotanswer.ts (#3755)

### Dependencies

- chore(deps): bump @azure/identity from 4.8.0 to 4.9.0 (#3737)
- chore(deps): bump openai from 4.94.0 to 4.95.0 (#3736)
- chore(deps): bump openai from 4.95.0 to 4.95.1 (#3766)

### Documentation

- docs(redteam): add donotanswer to sidebar and plugins list (#3767)
- docs(redteam): add isRemote to all harmful plugins (#3769)
- docs(providers): update model IDs to latest versions (#3770)
- docs(about): add Asmi Gulati to team section (#3760)
- docs(about): add Matthew Bou to team section (#3759)

## [0.110.1] - 2025-04-17

### Added

- feat(openai): add support for GPT-4.1 model by [@mldangelo](https://github.com/promptfoo/promptfoo/pull/3698)
- feat(openai): add support for o4-mini reasoning model by [@mldangelo](https://github.com/promptfoo/promptfoo/pull/3727)
- feat(openai): add support for o4-mini reasoning model (#3727)

### Changed

- feat: Change pass rate to ASR and add export in report by [@sklein12](https://github.com/promptfoo/promptfoo/pull/3694)
- fix: Update prompt extraction to work in more scenarios without providing a prompt by [@sklein12](https://github.com/promptfoo/promptfoo/pull/3697)
- fix: google is valid function call allow property_ordering field in tool schema by [@abrayne](https://github.com/promptfoo/promptfoo/pull/3704)
- fix: settings positioning in strategies view by [@typpo](https://github.com/promptfoo/promptfoo/pull/3723)
- fix: stricter test for null or undefined in transform response by [@typpo](https://github.com/promptfoo/promptfoo/pull/3730)
- chore(dependencies): update dependencies to latest versions by [@mldangelo](https://github.com/promptfoo/promptfoo/pull/3693)
- chore: rename owasp plugin presets by [@typpo](https://github.com/promptfoo/promptfoo/pull/3695)
- chore: expand frameworks section by [@typpo](https://github.com/promptfoo/promptfoo/pull/3700)
- chore(self-hosting): update self-hosting instructions by [@mldangelo](https://github.com/promptfoo/promptfoo/pull/3701)
- chore: bump openai from 4.93.0 to 4.94.0 by [@dependabot](https://github.com/promptfoo/promptfoo/pull/3702)
- chore(cli): When sharing, show auth-gate prior to re-share confirmation by [@will-holley](https://github.com/promptfoo/promptfoo/pull/3706)
- chore: email verification analytics by [@sklein12](https://github.com/promptfoo/promptfoo/pull/3708)
- chore(cli): improves robustness of hasEvalBeenShared util by [@will-holley](https://github.com/promptfoo/promptfoo/pull/3709)
- chore: easily remove plugins/strats from review page by [@typpo](https://github.com/promptfoo/promptfoo/pull/3711)
- chore: bump the npm_and_yarn group with 2 updates by [@dependabot](https://github.com/promptfoo/promptfoo/pull/3714)
- chore(cli): Health check API before running Redteam by [@will-holley](https://github.com/promptfoo/promptfoo/pull/3718)
- chore: make strategies configurable where applicable by [@typpo](https://github.com/promptfoo/promptfoo/pull/3722)
- chore: remove moderation assertions from foundation model redteam example by [@mldangelo](https://github.com/promptfoo/promptfoo/pull/3725)
- chore(cli): Improve description of Redteam run command by [@will-holley](https://github.com/promptfoo/promptfoo/pull/3720)
- chore: better parsing by [@MrFlounder](https://github.com/promptfoo/promptfoo/pull/3732)
- docs: add owasp selection image by [@typpo](https://github.com/promptfoo/promptfoo/pull/3696)
- docs: best-of-n documentation fixes by [@typpo](https://github.com/promptfoo/promptfoo/pull/3712)
- perf(webui): Reduce memory usage of eval results by [@will-holley](https://github.com/promptfoo/promptfoo/pull/3678)
- refactor: update export syntax for functions by [@mldangelo](https://github.com/promptfoo/promptfoo/pull/3734)
- test: add unit test for src/providers/google/util.ts by [@gru-agent](https://github.com/promptfoo/promptfoo/pull/3705)
- test: add unit test for src/redteam/commands/poison.ts by [@gru-agent](https://github.com/promptfoo/promptfoo/pull/3728)
- chore: bump version 0.110.1 (#3739)
- refactor: update export syntax for functions (#3734)

### Fixed

- fix(providers): output json rather than string from google live provider by [@abrayne](https://github.com/promptfoo/promptfoo/pull/3703)
- fix(cli): Use correct url for sharing validation by [@will-holley](https://github.com/promptfoo/promptfoo/pull/3710)
- fix(cli/redteam/poison): Write docs to the output dir by [@will-holley](https://github.com/promptfoo/promptfoo/pull/3726)
- fix(evaluator): handle prompt rendering errors gracefully by [@mldangelo](https://github.com/promptfoo/promptfoo/pull/3729)
- fix: stricter test for null or undefined in transform response (#3730)
- fix(evaluator): handle prompt rendering errors gracefully (#3729)

### Documentation

- docs(sharing): add troubleshooting section for upload issues by [@mldangelo](https://github.com/promptfoo/promptfoo/pull/3699)

## [0.110.0] - 2025-04-14

### Tests

- test: add unit test for src/redteam/commands/poison.ts (#3728)
- test: add unit test for src/providers/google/util.ts (#3705)
- test: add unit test for src/app/src/pages/eval/components/TableSettings/hooks/useSettingsState.ts (#3679)

### Added

- feat(assertions): add GLEU metric (#3674)
- feat(providers): add Grok-3 support (#3663)
- feat(providers): add support for AWS Bedrock Knowledge Base (#3576)
- feat(openai): add support for GPT-4.1 model (#3698)
- feat: Change pass rate to ASR and add export (#3694)

### Changed

- fix: correct formatting issues (#3688)
- chore(webui): add X to report drawer (#3680)
- chore(share): improve error message on sharing (#3654)
- chore(redteam): implement reset button for strategies (#3684)
- chore(report): make eval output text expansion clearer (#3681)
- chore(report): make it clearer that plugins on the report can be clicked (#3683)
- chore(webui): change model to target in report view (#3646)
- chore(strategies): update Large preset strategies (#3675)
- chore(docker): update base images to Node.js 22 (#3666)
- chore(redteam): make audio strategy remote-only (#3618)
- chore(redteam): remove stale check for buildDate when fetching a config from cloud (#3658)
- docs: improve styles on nav buttons (#3637)
- docs: update user count to 75,000+ (#3662)
- refactor: change multimodal live to live (#3657)
- refactor(util): consolidate tool loading and rendering (#3642)
- test: add unit test for src/commands/auth.ts (#3652)
- chore: easily remove plugins/strats from review page (#3711)
- perf(webui): Reduce memory usage of eval results (#3678)
- chore: bump version 0.110.0 (#3692)
- chore: better parsing (#3732)
- chore: remove moderation assertions from foundation model redteam example (#3725)
- chore: make strategies configurable where applicable (#3722)
- chore(cli): Improve description of Redteam run command (#3720)
- chore(cli): Health check API before running Redteam (#3718)
- chore: bump the npm_and_yarn group with 2 updates (#3714)
- chore(cli): improves robustness of hasEvalBeenShared util (#3709)
- chore: email verification analytics (#3708)
- chore(cli): When sharing, show auth-gate prior to re-share confirmation (#3706)
- chore: bump openai from 4.93.0 to 4.94.0 (#3702)
- chore: expand frameworks section (#3700)
- chore: rename owasp plugin presets (#3695)
- chore(dependencies): update dependencies to latest versions (#3693)

### Fixed

- fix(auth): remove deprecated login flow (#3650)
- fix(evals): implement sharing idempotence (#3653)
- fix(huggingface): disable var expansion for huggingface datasets to prevent array field expansion (#3687)
- fix(logger): resolve `[Object object]` empty string error (#3638)
- fix(providers): address scenario where type refers to function field rather than schema type (#3647)
- fix(providers): handle transformRequest for Raw HTTP (#3665)
- fix(providers): resolve Google Vertex AI output format (#3660)
- fix(providers): support gemini system_instruction prompt format (#3672)
- fix(share): add backward compatibility for '-y' flag (#3640)
- fix(share): ensure promptfoo share respects sharing config from promptfooconfig.yaml (#3668)
- fix(testCaseReader): make JSON test file parsing preserve test case structure (#3651)
- fix(webui): fix eval comparison mode filter (#3671)
- fix(cli/redteam/poison): Write docs to the output dir (#3726)
- fix: settings positioning in strategies view (#3723)
- fix(cli): Use correct url for sharing validation (#3710)
- fix: google is valid function call allow property_ordering field in tool schema (#3704)
- fix(providers): output json rather than string from google live provider (#3703)
- fix: Update prompt extraction to work in more scenarios without providing a prompt (#3697)

### Dependencies

- chore(deps): bump @aws-sdk/client-bedrock-runtime from 3.784.0 to 3.785.0 (#3644)
- chore(deps): bump @aws-sdk/client-bedrock-runtime from 3.785.0 to 3.787.0 (#3670)
- chore(deps): bump openai from 4.92.1 to 4.93.0 (#3643)
- chore(deps): bump vite from 6.2.5 to 6.2.6 in the npm_and_yarn group (#3677)

### Documentation

- docs(nav): add lm security db to nav (#3690)
- docs(blog): add interactive blog on invisible Unicode threats (#3621)
- docs: best-of-n documentation fixes (#3712)
- docs(self-hosting): update self-hosting instructions (#3701)
- docs(sharing): add troubleshooting section for upload issues (#3699)
- docs: add owasp selection image (#3696)

## [0.109.1] - 2025-04-08

### Added

- feat: Eval sharing idempotence (#3608)

### Changed

- chore(schema): make extensions field nullable (#3611)
- chore(webui): add multi-turn tool discovery to UI (#3622)
- chore(scripts): ensure GitHub CLI is installed in preversion (#3614)
- refactor(share): improve formatting of cloud sharing instructions (#3628)
- refactor(tests): consolidate and reorganize test files (#3616)
- chore: bump version 0.109.1 (#3634)
- chore: bump version 0.109.0 (#3613)

### Fixed

- fix(assertions): handle both string and object outputs from llm-rubric providers (#3624)
- fix(assertions): fix google is-valid-function-call (#3625)
- fix(eval): handle providers array with file references to multiple providers (#3617)

### Dependencies

- chore(deps): bump @aws-sdk/client-bedrock-runtime from 3.782.0 to 3.784.0 (#3619)
- chore(deps): bump openai from 4.91.1 to 4.92.1 (#3620)
- chore(deps): update dependencies to resolve vulnerabilities (#3631)

### Documentation

- docs(contributing): add guidance on adding a new assertion (#3610)
- docs(enterprise): add enterprise documentation (#3596)
- docs(moderation): update moderation documentation for LlamaGuard 3 (#3630)
- docs(providers): clarify AWS Bedrock credential resolution order (#3633)
- docs(providers): improve Lambda Labs documentation (#3615)

### Tests

- test(providers): add unit test for src/providers/google/util.ts (#3626)
- test: add unit test for src/commands/share.ts (#3641)
- test: add unit test for src/app/src/pages/eval/components/store.ts (#3635)
- test: add unit test for src/types/index.ts (#3612)

## [0.109.0] - 2025-04-08

### Added

- feat(eval): track assertion tokens in token usage (#3551)
- feat(plugins): add CCA plugin with documentation and grader (#3590)
- feat(providers): add Google valid function call support (#3605)
- feat(providers): add Lambda Labs integration (#3601)
- feat(webui): add pass rate column (#3580)

### Changed

- chore(api): prefix API routes with /api/v1/ (#3587)
- chore(evals): remove print option from evals data grid (#3595)
- chore(webui): update provider selector in create eval page (#3597)

### Fixed

- fix(dataset): resolve issue when generating a dataset without a `providers` key in configuration (#3603)
- fix(server): prevent server crash when unknown model is selected (#3593)

### Dependencies

- chore(deps): bump vite from 6.2.4 to 6.2.5 in the npm_and_yarn group (#3594)
- chore(deps): bump @aws-sdk/client-bedrock-runtime from 3.779.0 to 3.782.0 (#3592)

### Documentation

- docs(plugins): add llms.txt plugin and convert config to TypeScript (#3600)
- docs(plugins): remove duplicate plugins in list (#3599)
- docs(providers): add Llama 4 model details (#3598)
- docs(self-hosting): clarify configuration and sharing options (#3591)

## [0.108.0] - 2025-04-03

### Tests

- test: add unit test for src/providers/lambdalabs.ts (#3602)

### Added

- feat(sharing): migrate sharing to promptfoo.app (#3572)
- feat(providers): add Google AI Studio tool use (#3564)
- feat(providers): add promptfoo model endpoint (#3534)
- feat(providers): implement Google Live mock stateful API (#3500)
- feat(redteam): add multi-turn tool discovery plugin (#3448)
- feat(dataset-generation): output generated datasets as CSV (#3573)

### Changed

- chore(redteam): add OWASP red team mappings (#3581)
- chore(webui): link URLs in metadata (#3569)
- chore(webui): use datagrids for Prompts, Datasets, and History (#3556)
- chore(build): split test and build jobs for faster CI workflow (#3586)
- chore: 0.108.0 (#3589)
- docs: add link to API reference (#3583)
- docs: add screenshot (#3582)
- docs: update docs around Google tools and rename multimodal live (#3578)
- refactor: rename vertexUtil to util and Google provider to AIS provider (#3567)
- test: add unit test for src/commands/generate/dataset.ts (#3575)

### Fixed

- fix(providers): make AIStudio & Live handle system prompts as thoroughly as vertex (#3588)
- fix(providers): enable Google to load tools from vars (#3579)
- fix(csv): update CSV docs and trim whitespace for keys in CSV test files (#3571)

### Dependencies

- chore(deps): bump @aws-sdk/client-bedrock-runtime from 3.778.0 to 3.779.0 (#3563)
- chore(deps): bump openai from 4.90.0 to 4.91.0 (#3562)
- chore(deps): bump openai from 4.91.0 to 4.91.1 (#3577)
- chore(deps): update jspdf and dompurify dependencies (#3585)
- chore(deps): update to vite 6 (#3584)

### Documentation

- docs(azure): add guidance on configuring DeepSeek models (#3559)

## [0.107.7] - 2025-04-01

### Added

- feat(evals): add evals index page (#3554)
- feat(guardrails): implement adaptive prompting guardrails (#3536)
- feat(prompts): add support for loading prompts from CSV files (#3542)
- feat(providers): load arbitrary files in nested configs in python provider (#3540)
- feat(redteam): add UnsafeBench plugin for testing unsafe image handling (#3422)

### Changed

- chore: fix type of Prompt to use omit (#3526)
- chore: hide navbar during report PDF generation (#3558)
- chore(dependencies): update package dependencies to latest versions (#3544)
- docs: add openapi reference page (#3550)
- docs: add foundation model guide (#3531)
- docs: rename guide (#3546)
- docs: update multi modal guide (#3547)
- refactor: improve google types (#3549)
- refactor: unify google apis (#3548)
- test: add unit test for src/python/pythonUtils.ts (#3508)
- chore: bump @aws-sdk/client-bedrock-runtime from 3.775.0 to 3.777.0 (#3521)
- chore: bump @aws-sdk/client-bedrock-runtime from 3.777.0 to 3.778.0 (#3541)
- chore: bump openai from 4.89.1 to 4.90.0 (#3520)
- chore: bump version 0.107.7 (#3560)
- chore: bump vite from 5.4.15 to 5.4.16 in the npm_and_yarn group (#3555)
- Revert "docs(azure): add guidance on configuring DeepSeek models" (#3561)

### Fixed

- fix(assertions): include reason in python score threshold message (#3528)
- fix(assertions): log all reasons in g-eval (#3522)
- fix(datasets): add support for jsonl test cases (#3533)
- fix(http): template strings directly in url (#3525)
- fix(providers): add logging and fix custom python provider caching (#3507)
- fix(redteam): correct tool count (#3557)
- fix(webui): handle : characters better in metadata search (#3530)

### Documentation

- docs(azure-example): update assistant prompts and test cases (#3529)
- docs(red-team): add metadata to foundation models guide (#3532)
- docs(sagemaker): improve documentation (#3539)
- docs(troubleshooting): add guidance for better-sqlite version mismatch (#3537)

## [0.107.6] - 2025-03-28

### Tests

- test: add unit test for src/models/eval.ts (#3553)
- test: add unit test for src/prompts/processors/csv.ts (#3543)
- test: add unit test for src/providers/promptfooModel.ts (#3535)

### Added

- feat(providers): add support for Amazon SageMaker (#3413)

### Changed

- feat: litellm provider (#3517)
- fix: handle circular provider references (#3511)
- chore: bump openai from 4.89.0 to 4.89.1 (#3509)
- chore(blog): improve pagination and post grid UI (#3504)
- chore: add support for `apiKeyRequired` in openai provider (#3513)
- chore: bump version 0.107.6 (#3519)
- docs: owasp red teaming guide (#3101)

### Fixed

- fix(providers): support token counting for every major type of bedrock model (#3506)
- fix(env): add override option to dotenv.config for --env-file support (#3502)

## [0.107.5] - 2025-03-26

### Tests

- test: add unit test for src/providers/openai/index.ts (#3514)
- test: add unit test for src/models/evalResult.ts (#3512)

### Added

- feat(csv): add CSV metadata column support with array values (#2709)

### Changed

- chore: add filepaths to debug output (#3464)
- chore: remove generate test cases button from UI (#3475)
- chore(content): update user statistics (#3460)
- chore(providers): add support and docs for gemini 2.5 pro to Google Chat Provider (#3485)
- chore(providers): support refusal and JSON schemas in openai responses api (#3456)
- chore(providers): update openai model costs and add missing models (#3454)
- chore(redteam): add a PlinyGrader to more accurately grade Pliny results (#3478)
- chore: bump @aws-sdk/client-bedrock-runtime from 3.758.0 to 3.772.0 (#3452)
- chore: bump @aws-sdk/client-bedrock-runtime from 3.772.0 to 3.774.0 (#3482)
- chore: bump @aws-sdk/client-bedrock-runtime from 3.774.0 to 3.775.0 (#3498)
- chore: bump openai from 4.88.0 to 4.89.0 (#3451)
- chore: bump version 0.107.5 (#3505)
- chore: bump vite from 5.4.14 to 5.4.15 in the npm_and_yarn group (#3483)
- docs: ensure consistent redteam flag usage in guides (#3477)
- docs: reduce size of profile pic (#3484)
- test: add unit test for src/app/src/pages/redteam/setup/components/strategies/utils.ts (#3495)
- test: add unit test for src/providers/openai/util.ts (#3455)

### Fixed

- fix(togetherai): ensure max_tokens is respected in configuration (#3468)
- fix(providers): handle malformed response in a21 (#3465)
- fix(csv): newlines in CSVs (#3459)
- fix(providers): simulated user bugs (#3463)
- fix(assertions): replace logical OR with nullish coalescing for thresholds (#3486)
- fix(redteam): filter out template variables in entity extraction (#3476)
- fix(redteam): type of ALL_STRATEGIES to be as const (#3494)

### Dependencies

- chore(deps): update dependencies to latest versions (#3453)

### Documentation

- docs(contributing): enhance contributing guide with additional details and formatting (#3457)
- docs(examples): improve instructions for running 4o vs. 4o mini example (#3474)
- docs(multilingual): improve multilingual strategy documentation (#3487)
- docs(readme): improve README formatting and add new sections (#3461)
- docs(security): add security policy (#3470)
- docs(site): add Faizan to team page (#3473)
- docs(site): add will to team page (#3472)

## [0.107.4] - 2025-03-20

### Tests

- test: add unit test for src/assertions/similar.ts (#3490)
- test: add unit test for src/assertions/rouge.ts (#3489)
- test: add unit test for src/assertions/levenshtein.ts (#3488)
- test: add unit test for src/redteam/graders.ts (#3479)
- test: add unit test for src/logger.ts (#3467)
- test: add unit test for src/redteam/providers/toolDiscoveryMulti.ts (#3450)
- test: add unit test for src/redteam/graders.ts (#3449)
- test: add unit test for src/providers/openai/util.ts (#3441)

### Added

- feat(providers): Added support for OpenAI Responses API (#3440)

### Changed

- chore(dependencies): Bumped OpenAI from 4.87.4 to 4.88.0 (#3436)
- chore(webui): Included error message in toast (#3437)
- chore(providers): Added o1-pro (#3438)
- chore(scripts): Specified repository for postversion PR creation (#3432)
- test: Added unit test for src/evaluatorHelpers.ts (#3430)
- chore: bump version 0.107.4 (#3447)

### Fixed

- fix(Dockerfile): Created .promptfoo directory in Dockerfile and removed initContainer (#3435)
- fix(providers): Fixed caching behavior for Azure assistants (#3443)
- fix(providers): Resolved Go provider CallApi redeclaration issue (#3414)
- fix(redteam): Added missing constants for RAG poisoning plugin (#3375)

### Documentation

- docs(blog): Added misinformation blog post (#3433)
- docs(examples): Added redteam-azure-assistant example (#3446)
- docs(redteam): Added guidance on purpose for image redteams (#3444)
- docs(redteam): Created guides section under red teaming (#3445)
- docs(site): Added responsible disclosure policy (#3434)

## [0.107.3] - 2025-03-19

### Tests

- test: add unit test for src/providers/azure/util.ts (#3427)
- test: add unit test for src/providers/azure/warnings.ts (#3426)

### Changed

- chore(providers): improve Azure Assistant integration (#3424)
- chore(providers): add Google multimodal live function callbacks (#3421)
- refactor(providers): split Azure provider into multiple files and update model pricing (#3425)
- docs: add multi-modal redteam example (#3416)
- chore: bump version 0.107.3 (#3431)

### Dependencies

- chore(deps): bump openai from 4.87.3 to 4.87.4 (#3428)

## [0.107.2] - 2025-03-17

### Tests

- test: add unit test for src/redteam/graders.ts (#3423)
- test: add unit test for src/providers/golangCompletion.ts (#3415)

### Added

- feat(assertions): update factuality grading prompt to improve compatibility across many different providers (#3408)
- feat(providers): add support for OpenAI Realtime API (#3383)
- feat(providers): update default Anthropic providers to latest version (#3388)

### Changed

- chore(cli): set PROMPTFOO_INSECURE_SSL to true by default (#3397)
- chore(webui): add success filter mode (#3387)
- chore(webui): add more copying options in EvalOutputPromptDialog (#3379)
- chore(onboarding): update presets (#3411)
- chore(auth): improve login text formatting (#3389)
- chore(init): add fallback to 'main' branch for example fetching (#3417)
- chore(prompts): remove unused prompts from grading.ts (#3407)
- chore(redteam): update entity extraction prompt (#3405)
- refactor(providers): split Anthropic provider into modular components (#3406)
- chore: bump version 0.107.2 (#3419)
- revert: "fix(workflow): temporarily disable redteam-custom-enterprise-server job" (#3418)

### Fixed

- fix(providers): update Bedrock output method signature (#3409)
- fix(redteam): correct strategyId for jailbreak (#3399)

### Dependencies

- chore(deps): update dependencies to latest stable versions (#3385)

### Documentation

- docs(blog): add data poisoning article (#2566)
- docs(examples): update Amazon Bedrock provider documentation (#3401)
- docs(guides): add documentation on testing guardrails (#3403)
- docs(guides): add more content on agent and RAG testing (#3412)
- docs(providers): update AWS Bedrock documentation with Nova details (#3395)
- docs(redteam): remove duplicate plugin entry (#3393)
- docs(redteam): update examples (#3394)
- docs(style): introduce a cursor rule for documentation and do some cleanup (#3404)

## [0.107.1] - 2025-03-14

### Tests

- test: add unit test for src/redteam/strategies/iterative.ts (#3400)

### Fixed

- fix(workflow): temporarily disable redteam-custom-enterprise-server job (#3410)

### Changed

- chore: more copying options in EvalOutputPromptDialog (#3379)
- chore: add filter mode (#3387)
- chore(providers): update default Anthropic providers to latest version (#3388)
- chore(auth): improve login text formatting (#3389)
- chore: PROMPTFOO_INSECURE_SSL true by default (#3397)
- chore: bump version 0.107.1 (#3398)
- docs: update redteam examples (#3394)

### Dependencies

- chore(deps): update dependencies to latest stable versions (#3385)

### Documentation

- docs(redteam): remove duplicate plugin entry (#3393)

## [0.107.0] - 2025-03-13

### Tests

- test: add unit test for src/globalConfig/cloud.ts (#3391)
- test: add unit test for src/providers/openai/util.ts (#3384)
- test: add unit test for src/redteam/graders.ts (#3382)

### Added

- feat(cli): Add model-scan command (#3323)
- feat(webui): Add metadata filtering in ResultsTable (#3368)
- feat(providers): Add multi-modal live sequential function calls (#3345)
- feat(server): Load dotenv file when starting server (#3321)
- feat(redteam): Add audio strategy (#3347)
- feat(redteam): Add convert to image strategy (#3342)
- feat(webui): Add download failed tests dialog (#3327)

### Changed

- chore(providers): Add Bedrock support for DeepSeek (#3363)
- chore(docs): Add Cursor AI rules for development workflow (#3326)
- chore(webui): Sync custom policies UI changes from promptfoo-cloud (#3257)
- chore(redteam): Make image jailbreak strategy runnable (#3361)
- chore(redteam): Add missing audio and image descriptions (#3372)
- chore(webui): Improve keyboard shortcut order in DownloadMenu (#3330)
- chore(error): Improve malformed target response error message (#3341)
- chore(prompts): Support j2 files (#3338)
- chore(providers): Add missing Bedrock models (#3362)
- chore(providers): Improve support for Azure reasoning models and update documentation (#3332)
- chore(providers): Integrate DeepSeek reasoning context into output (#3285)
- chore(providers): Support entire ProviderResponse output (#3343)
- chore(providers): Support multi-segment prompts in google:live provider (#3373)
- chore(redteam): Add fallback to harmful grader for specific ID patterns (#3366)
- chore(redteam): Add pluginId to plugin metadata (#3367)
- chore(redteam): Add strategyId metadata to test cases (#3365)
- chore(release): Bump version to 0.107.0 (#3378)
- chore(webui): Clean up YAML from download menu (#3328)
- chore(webui): Improve styling of table settings modal (#3329)
- chore(webui): Improve YAML editor component (#3325)
- chore(webui): Sort display metrics alphabetically in eval output cells (#3364)
- refactor(redteam): Remove harmCategory from harmful plugin vars (#3371)

### Fixed

- fix(evaluator): Merge test case metadata with provider response metadata (#3344)
- fix(redteam): Include assertion in remote grading result (#3349)
- fix(providers): Fix environment variable substitution in HTTP provider headers (#3335)
- fix(redteam): Update moderation flag default and adjust test case metadata (#3377)
- fix(share): Correct URL display when self-hosting (#3312)
- fix(webui): Fix missing plugins in report view (#3356)

### Dependencies

- chore(deps): Bump @azure/identity from 4.7.0 to 4.8.0 (#3352)
- chore(deps): Bump @babel/runtime from 7.26.7 to 7.26.10 in the npm_and_yarn group (#3348)
- chore(deps): Bump openai from 4.86.2 to 4.87.3 (#3353)
- chore(deps): Bump the npm_and_yarn group with 3 updates (#3336)
- chore(deps): Run `npm audit fix` (#3359)

### Documentation

- docs(blog): Add sensitive information disclosure post (#3350)
- docs(examples): Add foundation model redteam example (#3333)
- docs(scanner): Add model scanner documentation (#3322)

## [0.106.3] - 2025-03-07

### Added

- feat(redteam): Advanced redteam configurations from cloud provider (#3303)
- feat(redteam): Advanced redteam configurations from cloud provider (#3303)

### Changed

- chore: Bump version 0.106.3 (#3320)
- chore(providers): Add EU Nova models to Bedrock (#3318)
- chore: bump version 0.106.2 (#3317)

### Fixed

- fix(webui): Setting custom target ID (#3319)
- fix(providers): amazon nova outputs

### Documentation

- docs(self-hosting): Add a note about PROMPTFOO_CONFIG_DIR (#3315)

## [0.106.2] - 2025-03-07

### Changed

- chore(providers): add claude 3.7 thinking support in bedrock (#3313)
- chore(providers): add `showThinking` option to anthropic and bedrock (#3316)
- chore: Update cloud provider prefix (#3311)

## [0.106.1] - 2025-03-06

### Tests

- test: add unit test for src/providers/azure/moderation.ts (#3298)
- test: add unit test for src/providers/defaults.ts (#3297)
- test: add unit test for src/providers/defaults.ts (#3294)

### Added

- feat(providers): Google Multimodal Live provider by @abrayne in #3270
- feat(providers): add support for gpt-4o-audio-preview by @mldangelo in #3302
- feat(cloud): Fetch provider from cloud by @sklein12 in #3299
- feat(moderation): add Azure Content Safety API moderation by @MrFlounder in #3292

### Changed

- chore: bump version 0.106.1 by @MrFlounder in #3310
- chore(build): add pnpm support by @mldangelo in #3307
- chore(config): add fallback for eval without configuration by @mldangelo in #3279
- chore(config): enhance error message formatting by @mldangelo in #3306
- chore(dep): bump @anthropic-ai/sdk from 0.38.0 to 0.39.0 by @dependabot in #3269
- chore(dep): bump openai from 4.86.1 to 4.86.2 by @dependabot in #3305
- chore(providers): enable templating of Google API credentials by @mldangelo in #3283
- chore(providers): support for xai region by @typpo in #3281
- chore(scripts): remove unused and undocumented install script by @mldangelo in #3308
- chore(webui): set proper MIME types for JavaScript files by @mldangelo in #3271
- docs: more bedrock multimodal docs by @typpo in #3268
- docs: show remote status for plugins by @typpo in #3272
- docs: update azure moderation doc by @MrFlounder in #3309
- docs: improve JavaScript provider documentation by @mldangelo in #3301
- test: add unit test for src/globalConfig/accounts.ts by @gru-agent in #3254
- test: add unit test for src/providers/vertexUtil.ts by @gru-agent in #3278
- test: add unit test for src/util/cloud.ts by @gru-agent in #3300
- test: add unit test for src/providers/golangCompletion.ts by @gru-agent in #3276

### Fixed

- fix(providers): remove duplicate CallApi in golang completion by @MrFlounder in #3275
- fix(providers): support @smithy/node-http-handler ^4.0.0 by @aloisklink in #3288
- fix(config): env vars in promptfooconfig.yaml files are strings by @mldangelo in #3273
- fix(eval): honor evaluateOptions when config file is in a different directory by @mldangelo in #3287
- fix(providers): catch Vertex finish_reason errors correctly by @kieranmilan in #3277

## [0.106.0] - 2025-03-03

### Tests

- test: add unit test for src/providers/google.ts (#3284)
- test: add unit test for src/types/index.ts (#3274)

### Changed

- feat: base64 loader for images (#3262)
- feat: allow prompt functions to return config (#3239)
- fix: infinite rerender in provider editor (#3242)
- chore(providers): refactor OpenAI image provider to remove OpenAI Node SDK dependency (#3245)
- chore(providers): replace OpenAI moderation provider SDK with fetch (#3248)
- chore: Add Foundational Model Reports links to Resources menu and footer (#3250)
- chore: inference limit warning (#3253)
- chore: Fix an error in Google SpreadSheet(Authenticated) with a header without a value (#3255)
- chore: bump version 0.106.0 (#3267)
- test: add unit test for src/providers/openai/util.ts (#3241)

### Dependencies

- chore(deps): update dependencies to latest versions (#3247)

### Documentation

- docs(press): add new podcast to press page (#3252)

## [0.105.1] - 2025-02-28

### Added

- feat(providers): add support for execution of function/tool callbacks in Vertex provider (@abrayne) [#3215](https://github.com/promptfoo/promptfoo/pull/3215)

### Changed

- chore(cli): refactor share command (@mldangelo) [#3234](https://github.com/promptfoo/promptfoo/pull/3234)
- chore(providers): add support for GPT-4.5 OpenAI model (@mldangelo) [#3240](https://github.com/promptfoo/promptfoo/pull/3240)
- chore(providers): lazy load replicate provider (@typpo) [#3220](https://github.com/promptfoo/promptfoo/pull/3220)
- chore(providers): support inject vars in query params for raw requests for http provider (@sklein12) [#3233](https://github.com/promptfoo/promptfoo/pull/3233)
- chore(redteam): map RBAC-tagIds when pulling redteam configs from the cloud (@sklein12) [#3229](https://github.com/promptfoo/promptfoo/pull/3229)
- chore(webui): add reusable error boundary component (@mldangelo) [#3224](https://github.com/promptfoo/promptfoo/pull/3224)
- chore(webui): fix progress to history redirects (@mldangelo) [#3217](https://github.com/promptfoo/promptfoo/pull/3217)
- chore(webui): make datasets optional in history and prompts components (@mldangelo) [#3235](https://github.com/promptfoo/promptfoo/pull/3235)
- revert: "chore: Map RBAC-tagIds when pulling redteam configs from the cloud" (@sklein12) [#3231](https://github.com/promptfoo/promptfoo/pull/3231)
- docs: update Claude vs GPT comparison (@AISimplyExplained) [#3216](https://github.com/promptfoo/promptfoo/pull/3216)
- test: add unit test for src/app/src/pages/history/History.tsx (@gru-agent) [#3197](https://github.com/promptfoo/promptfoo/pull/3197)
- test: add unit test for src/providers/vertexUtil.ts (@gru-agent) [#3208](https://github.com/promptfoo/promptfoo/pull/3208)
- test: add unit test for src/server/server.ts (@gru-agent) [#3198](https://github.com/promptfoo/promptfoo/pull/3198)

### Dependencies

- chore(deps): bump @aws-sdk/client-bedrock-runtime from 3.751.0 to 3.755.0 (@dependabot) [#3213](https://github.com/promptfoo/promptfoo/pull/3213)
- chore(deps): bump version 0.105.1 (@mldangelo) [#3244](https://github.com/promptfoo/promptfoo/pull/3244)

### Documentation

- docs(command-line): update documentation with new commands and options (@mldangelo) [#3223](https://github.com/promptfoo/promptfoo/pull/3223)
- docs(vertex): enhance and update Vertex AI documentation (@mldangelo) [#3107](https://github.com/promptfoo/promptfoo/pull/3107)

### Tests

- test(history): remove obsolete History component tests (@mldangelo) [#3218](https://github.com/promptfoo/promptfoo/pull/3218)

## [0.105.0] - 2025-02-25

### Added

- feat(assertions): add custom assertion scoring functions (#3142)
- feat(providers): add Claude 3.7 (#3200)
- feat(providers): add Databricks provider (#3124)
- feat(providers): add support for multiple providers in single config file (#3156)
- feat(webui): add HTTPS option for raw request in redteam setup (#3149)

### Changed

- chore!(providers): remove direct provider exports in favor of loadApiProvider (#3183)
- chore(build): enable SWC for ts-node for faster dev server (#3126)
- chore(eval): add eval-id to --filter-failing and --filter-errors-only eval flags (#3174)
- chore(logging): replace console.error with logger.error (#3175)
- chore(providers): add support for Anthropic Claude 3.7 Sonnet model (#3202)
- chore(providers): add support for Claude on Vertex (#3209)
- chore(providers): update Claude 3.7 Sonnet configurations (#3199)
- chore(redteam): refactor HarmBench plugin (#3176)
- chore(release): bump version to 0.105.0 (#3210)
- chore(webui): add pagination to eval selector (#3189)
- chore(webui): add pagination to reports index frontend (#3190)
- chore(webui): add toggle for application vs model testing (#3194)
- chore(webui): enhance dataset dialog and table UI (#3154)
- chore(webui): improve external systems section styling (#3195)
- chore(webui): improve prompts page view (#3135)
- chore(webui): modernize UI components (#3150)
- chore(webui): refactor data loading in progress view for reusability (#3136)
- chore(webui): return detailed error messages from fetch (#3145)
- chore(webui): sync UI improvements from cloud (#3164)
- chore(webui): update outdated onboarding models (#3130)
- refactor(env): centralize environment variable schema (#3105)
- refactor(providers): extract provider registry to dedicated module (#3127)
- refactor(utils): separate database utilities from general utilities (#3184)
- refactor(webui): rename progress to history (#3196)

### Fixed

- fix(cli): fix list command for datasets (#3163)
- fix(cli): resolve issue where script.py:myFunc fails fs stat check with PROMPTFOO_STRICT_FILES=true (#3133)
- fix(env): ensure environment variables are properly merged and rendered in Nunjucks (#3134)
- fix(providers): update Go toolchain version to valid syntax (#3170)
- fix(providers): add JSON stringify for debug output in `http` provider (#3131)
- fix(providers): correct Gemini/OpenAI format conversion (#3206)
- fix(providers): handle OpenRouter empty content (#3205)
- fix(providers): properly classify API errors with ResultFailureReason.ERROR (#3141)
- fix(providers): remove content length header in HTTP provider (#3147)
- fix(site): resolve mobile responsiveness issues (#3201)
- fix(webui): improve dark mode colors (#3187)
- fix(webui): resolve share modal infinite loop (#3171)

### Dependencies

- chore(deps): bump @aws-sdk/client-bedrock-runtime from 3.744.0 to 3.749.0 (#3121)
- chore(deps): bump @aws-sdk/client-bedrock-runtime from 3.749.0 to 3.750.0 (#3128)
- chore(deps): bump @aws-sdk/client-bedrock-runtime from 3.750.0 to 3.751.0 (#3159)
- chore(deps): bump @azure/identity from 4.6.0 to 4.7.0 (#3160)
- chore(deps): bump openai from 4.85.0 to 4.85.1 (#3120)
- chore(deps): bump openai from 4.85.1 to 4.85.2 (#3161)
- chore(deps): bump openai from 4.85.2 to 4.85.3 (#3173)
- chore(deps): bump openai from 4.85.3 to 4.85.4 (#3192)
- chore(deps): update dependencies to latest versions (#3193)

### Documentation

- docs(vertex): add gemini-2.0-flash-001 fixes #3167 (#3168)
- docs(metrics): improve derived metrics documentation (#3157)
- docs(configuration): enhance CSV documentation with custom assertion example (#3158)
- docs(press): update press page with new content and resources (#3103)

### Tests

- test(routes): add unit test for src/server/routes/redteam.ts (#3181)

## [0.104.4] - 2025-02-17

### Added

- feat(redteam): add reasoning denial of service plugin (#3109)
- feat(providers): add support for tools in Vertex provider (#3077)

### Changed

- chore(providers): update replicate default moderation provider (#3097)
- chore(redteam): update grader prompt (#3092)
- chore(testCases): improve error message clarity in testCaseReader, clean up tests (#3108)
- chore(testCases): improve JSON field support in CSV test cases (#3102)
- chore(webui): add extension hooks support to red team configuration (#3067)
- chore(webui): display suggestion note (#3116)
- chore(webui): refine suggestion behavior (#3112)

### Fixed

- fix(providers): support nested directory structures in Go provider (#3118)

### Dependencies

- chore(deps): bump openai from 4.84.0 to 4.85.0 (#3095)
- chore(deps): bump version to 0.104.4 (#3119)

### Documentation

- docs(blog): add agent security blog post (#3072)
- docs(google-sheets): improve documentation clarity (#3104)
- docs: adds deprecation notice for PaLM models (#3172)

### Tests

- test(providers): add unit test for src/providers/openai/image.ts (#3086)
- test(redteam): add unit test for src/redteam/plugins/overreliance.ts (#3093)
- test(core): add unit test for src/table.ts (#3084)
- test: add unit test for src/types/index.ts (#3177)
- test: add unit test for src/types/index.ts (#3144)
- test: add unit test for src/assertions/assertionsResult.ts (#3143)

## [0.104.3] - 2025-02-14

### Tests

- test: add unit test for src/providers/replicate.ts (#3098)

### Changed

- chore(release): bump version to 0.104.3 (#3091)
- refactor(prompts): consolidate prompt processing logic (#3081)
- refactor(utils): move utils to util (#3083)

### Fixed

- fix(testCaseReader): correctly process file:// URLs for YAML files (#3082)

## [0.104.2] - 2025-02-13

### Tests

- test: add unit test for src/validators/redteam.ts (#3074)

### Changed

- chore(providers): add extra_body support for Anthropic API (#3079)
- chore(webui): add pagination and show more/less controls to intent sections (#2955)
- chore(auth): sync email between config and login commands (#3062)
- chore: remove debug log (#3071)
- chore(testCases): add HuggingFace Hub token support for datasets (#3063)
- docs: document `NO_PROXY` environment variable (#3070)

### Fixed

- fix(providers): Anthropic API error handling for 413s (#3078)
- fix(redteam): correct foundation plugin collection expansion (#3073)

### Dependencies

- chore(deps): bump openai from 4.83.0 to 4.84.0 (#3075)
- chore(deps): bump version to 0.104.2 (#3080)

## [0.104.1] - 2025-02-11

### Documentation

- docs: improve getting started guide (#3065)

### Added

- feat(test-cases): add support for loading dynamic test cases from Python and JavaScript/TypeScript files (#2993)
- feat(assertions): add `threshold` support for `llm-rubric` (#2999)
- feat(package): add guardrails in node package (#3034)

### Changed

- chore(assertions): improve parsing of llm-rubric outputs (#3021)
- chore(assertions): make JSON parsing less strict for matchers (#3002)
- chore(assertions): parse string scores in llm rubric outputs (#3037)
- chore(build): resolve CodeQL invalid Go toolchain version warning (#3022)
- chore(ci): remove unused nexe build workflow (#3014)
- chore(config): enhance email validation with zod schema (#3011)
- chore(config): handle empty config files gracefully (#3027)
- chore(download): include comment in download data (#3052)
- chore(eval): add redteamFinalPrompt to download menu (#3035)
- chore(harmful): refine grader logic for specific categories (#3054)
- chore(hooks): improve handling of absolute paths in hook/code import (#3060)
- chore(providers): add bedrock llama3.3 support (#3031)
- chore(providers): add fireworks provider (#3001)
- chore(providers): allow Alibaba API base URL override (#3040)
- chore(providers): correct golang behavior for prompts with quotes (#3026)
- chore(providers): expose `deleteFromCache` to evict cache keys after fetch by providers (#3009)
- chore(providers): handle edge case in openai chat completion provider (#3033)
- chore(providers): validate dynamic method call (#3023)
- chore(redteam): add --no-progress-bar support for redteam generate and run (#3043)
- chore(redteam): add support for job progress in RunEvalOptions (#3042)
- chore(redteam): enhance refusal detection (#3015)
- chore(redteam): improve progress plumbing changes (#3053)
- chore(redteam): purge signature auth from redteam config if disabled (#2995)
- chore(redteam): support progress callback in redteam run (#3049)
- chore(release): bump version 0.104.1 (#3061)
- chore(webui): add clear search buttons to search fields (#3048)
- chore(webui): color pass rates on a gradient (#2997)
- chore(webui): ensure extensions are serialized from config in getUnifiedConfig (#3050)
- chore(webui): ensure thumbs remain active after selection (#3059)
- chore(webui): improve column selector tooltip placement (#3005)
- chore(webui): move dropdown chevron to correct position (#3007)
- chore(webui): reorganize provider configurations (#3028)
- refactor(test): split test case loading from synthesis (#3004)
- docs: fix PromptFoo vs. Promptfoo capitalization (#3013)
- docs: update assert function context docs and examples (#3008)

### Fixed

- fix(providers): escape single quotes in golang provider (#3025)

### Dependencies

- chore(deps): bump @aws-sdk/client-bedrock-runtime from 3.741.0 to 3.743.0 (#3020)
- chore(deps): bump @aws-sdk/client-bedrock-runtime from 3.743.0 to 3.744.0 (#3038)
- chore(deps): bump esbuild from 0.24.2 to 0.25.0 (#3056)
- chore(deps): bump openai from 4.82.0 to 4.83.0 (#3019)
- chore(deps): bump vitest from 2.1.8 to 2.1.9 (#3018)
- chore(deps): update dependencies (#3032)
- chore(deps): update dependencies to latest versions (#3024)
- chore(deps): update vitest to resolve CVE issues (#3016)

### Tests

- test(unit): add test for src/redteam/sharedFrontend.ts (#3051)
- test: add unit test for src/integrations/huggingfaceDatasets.ts (#3064)

## [0.104.0] - 2025-02-06

### Tests

- test: add unit test for src/redteam/util.ts (#3017)

### Added

- feat(openai): Updated default grading provider to gpt-4o-2024-11-20 (#2987)
- feat(assertions): Added `.js` file support for `rubricPrompt` in `llm-rubric` assertion (#2972)
- feat(redteam): Added pandamonium strategy (#2920)
- feat(redteam): Added retry strategy for regression testing (#2924)
- feat(redteam): Added support for base64-encoded key strings in webui in addition to file paths and file upload (#2983)

### Changed

- chore(redteam): Improved RBAC grader (#2976)
- chore(redteam): Improved BOLA grader (#2982)
- chore(site): Added HTTP endpoint config generator link (#2957)
- chore(webui): Synced test target configuration key file UI with cloud (#2959)
- chore(docs): Changed Docusaurus default port (#2964)
- chore(redteam): Added foundation model plugin collection (#2967)
- chore(redteam): Cleaned up key validation code (#2992)
- chore(redteam): Sorted constants (#2988)
- chore(redteam): Sorted strategy list (#2989)
- chore(redteam): UI - Added new strategy presents and client-side session IDs (#2968)
- chore(share): Added confirmation step before generating public share link (#2921)
- chore(providers): Restructured OpenAI provider into modular files (#2953)
- chore: Fixed build due to duplicate import and cyclic dependency (#2969)
- chore(docusaurus): Added ability to override port via environment variable (#2986)
- test: Added unit test for src/assertions/utils.ts (#2974)
- test: Added unit test for src/redteam/plugins/rbac.ts (#2977)

### Fixed

- fix(redteam): Improved Crescendo strategy on refusals (#2979)
- fix(redteam): Added support for target delay in redteam setup UI (#2991)
- fix(redteam): Stringified guardrail headers (#2981)
- fix(redteam): Fixed harmbench plugin dataset pull location (#2963)

### Dependencies

- chore(deps): Bumped @aws-sdk/client-bedrock-runtime from 3.738.0 to 3.741.0 (#2973)
- chore(deps): Bumped version to 0.104.0 (#2994)
- chore(deps): Bumped vitest from 1.6.0 to 1.6.1 in /examples/jest-integration (#2978)

### Documentation

- docs(blog): DeepSeek tweaks (#2970)
- docs(blog): DeepSeek redteam (#2966)
- docs(cloud): Added service accounts (#2984)
- docs(guide): Added guide for doing evals with harmbench (#2943)
- docs(press): Added dedicated press page (#2990)
- docs(python): Updated Python provider docs to add guardrails usage example (#2962)

## [0.103.19] - 2025-02-02

### Tests

- test: add unit test for src/redteam/strategies/hex.ts (#2951)

### Added

- feat(redteam): Add a plugin to run redteams against the HarmBench dataset (#2896)
- feat(redteam): add hex strategy (#2950)

### Changed

- chore(providers): add o3 mini as an option to OpenAI provider (#2940)
- chore(providers): migrate Groq to use OpenAI provider - add groq reasoning example (#2952)
- chore(providers): update openai api version to support o3 models (#2942)
- chore(redteam): reduce false positives in politics plugin (#2935)
- chore(docs): re-add plugin documentation to the example (#2939)
- chore(examples): Example of a very simple barebones eval with Harmbench (#2873)
- chore: Reduced watched files for nodemon (#2949)
- chore(redteam): use shared penalized phrase function in `iterativeTree (#2946)
- chore: bump version 0.103.19 (#2954)

### Dependencies

- chore(deps): bump various dependencies (#2941)

## [0.103.18] - 2025-01-31

### Tests

- test: add unit test for src/redteam/constants.ts (#2928)
- test: add unit test for src/redteam/strategies/retry.ts (#2927)

### Added

- feat(providers): add Alibaba Model Studio provider (#2908)

### Changed

- fix: added tsx back to dependencies (#2923)
- fix: full rubricPrompt support for json/yaml filetypes (#2931)
- chore(grader): improve false positive detection for religion grader (#2909)
- chore(redteam): upgrade replicate moderation api to Llama Guard 3 (#2904)
- chore(webui): add preset collections for redteam plugins (#2853)
- chore: Move callEval outside of the function so we can re-use it (#2897)
- chore: Save test case from EvalResult (#2902)
- chore: bump @aws-sdk/client-bedrock-runtime from 3.734.0 to 3.738.0 (#2906)
- chore: bump openai from 4.80.1 to 4.81.0 (#2905)
- chore: bump version 0.103.18 (#2932)
- chore: improvements to refusal detection (#2903)
- test: configure default globalConfig mock and logger mock (#2915)

### Fixed

- fix(generation): handle cases where vars is not an array (#2916)
- fix(providers): handle function expressions in transform response (#2917)
- fix(webui): improve dark mode syntax highlighting in HTTP request editor (#2911)
- fix(webui): improve spacing between Back and Next buttons (#2912)
- fix(webui): update Next button styling to support dark mode (#2898)
- fix: broken docs build (#2937)

### Documentation

- docs(examples): update and clean up DeepSeek R1 example README (#2918)

## [0.103.17] - 2025-01-30

### Added

- feat(launcher): Add launcher page and Cloudflare deploy action (#2599)
- feat(providers): Add JFrog ML provider (#2872)

### Changed

- chore(build): Move dependencies to devDependencies (#2876)
- chore(redteam): Update grader SpecializedAdviceGrader (#2895)
- chore(redteam): Update graders: imitation, overreliance (#2882)
- chore(redteam): Update graders: politics and RBAC (#2878)
- chore(redteam): Update SQL injection and shell injection graders (#2870)
- chore(redteam): Remove RedTeamProvider response (#2899)
- chore(build): Bump version to 0.103.17 (#2900)
- docs: Fix broken transformVars example (#2887)
- test: Add unit test for src/providers/bedrockUtil.ts (#2879)
- test: Add unit test for src/redteam/plugins/shellInjection.ts (#2871)

### Fixed

- fix(assertions): Add valueFromScript support to contains, equals, and startsWith assertions (#2890)
- fix(golang-provider): Support internal package imports by preserving module structure (#2888)

### Dependencies

- chore(deps): Move tsx to dev dependencies (#2884)
- chore(deps): Update Drizzle dependencies (#2877)

### Documentation

- docs(providers): Fix syntax and formatting in examples (#2875)

## [0.103.16] - 2025-01-28

### Added

- feat(eval): Support reasoning effort and usage tokens (#2817)
- feat(providers): Add support for anthropic citations (#2854)
- feat(redteam): Add RAG Full Document Exfiltration plugin (#2820)
- feat(tests): Add support for loading tests from JSONL files (#2842)

### Changed

- chore(eval): Support reasoning field (#2867)
- chore(providers): Add common provider types for redteam providers (#2856)
- chore(providers): Update google provider with better support for latest gemini models (#2838)
- chore(redteam): Add redteam run analytics (#2852)
- chore(package): Bump version 0.103.16 (#2869)
- chore(package): Ensure correct branch name when incrementing package version (#2851)
- chore(package): Exclude test files from npm package (#2862)
- chore(package): Simplify files field in package.json (#2868)
- chore(dev): Upgrade development versions of Node.js to v22 and Python to 3.13 (#2340)

### Fixed

- fix(openrouter): Pass through `passthrough` (#2863)
- fix(redteam): Run strategies on intents (#2866)
- fix(sharing): Combine sharing configuration from multiple promptfooconfigs (#2855)

### Dependencies

- chore(deps): Remove unused dependencies (#2861)
- chore(deps): Update patch and minor dependency versions (#2860)

### Documentation

- docs(deepseek): Deepseek censorship article (#2864)
- docs(simulated-user): Improve simulated user example (#2865)

### Tests

- test(redteam): Add unit test for src/redteam/plugins/beavertails.ts (#2844)
- test(redteam): Add unit test for src/redteam/plugins/contracts.ts (#2845)
- test: add unit test for src/providers.ts (#2874)
- test: add unit test for src/redteam/providers/iterative.ts (#2858)
- test: add unit test for src/types/index.ts (#2857)

## [0.103.15] - 2025-01-28

### Changed

- chore(providers): Add Hyperbolic alias (#2826)
- chore(providers): Add Perplexity alias (#2836)
- chore(providers): Add Cloudera alias (#2823)
- chore(providers): Make Adaline a peer dependency (#2833)
- chore(providers): Support chatgpt-4o-latest alias in OpenAI provider (#2841)
- chore(providers): Handle empty content due to Azure content filter (#2822)
- chore(assertions): Add not-is-refusal assertion (#2840)
- chore(redteam): Add stack trace to generate/run errors (#2831)
- chore(redteam): Reduce science fiction jailbreaks (#2830)
- chore(redteam): Switch from stateless to stateful (#2839)
- docs: Update contributing guide and fix docs build break (#2849)
- docs: Add terms of service (#2821)
- docs: Clean up LocalAI title (#2824)
- docs: Minor updates to provider documentation sidebar order (#2827)
- docs: Update contributing guide with helpful links and update new release documentation (#2843)
- docs: Update documentation with new models and features (#2837)
- test: Add unit test for src/providers/portkey.ts (#2825)
- test: Add unit test for src/redteam/plugins/asciiSmuggling.ts (#2846)

### Dependencies

- chore(deps): Bump OpenAI from 4.80.0 to 4.80.1 (#2835)
- chore(deps): Bump version to 0.103.15 (#2850)

## [0.103.14] - 2025-01-24

### Added

- feat(redteam): add InsultsGrader for insult detection (#2814)

### Changed

- feat: ability to export to burp (#2807)
- feat: pull and set sessionIds in the request and response body (#2784)
- fix: use controlled accordion for signature auth (#2789)
- chore: bump @anthropic-ai/sdk from 0.33.1 to 0.35.0 (#2790)
- chore: bump openai from 4.79.1 to 4.79.4 (#2791)
- chore: improve specialized advice grader (#2793)
- chore: unsafe practices grader (#2796)
- chore: more harmful graders (#2797)
- chore: sort by priority strategies in report view (#2809)
- chore: add graders for drugs, illegal activities, cybercrime, radicalization (#2810)
- chore: burp docs, improvements, and ui (#2818)
- chore: bump @aws-sdk/client-bedrock-runtime from 3.731.1 to 3.734.0 (#2815)
- chore: add keyfile upload (#2787)
- test: add unit test for src/assertions/contextRelevance.ts (#2804)
- test: add unit test for src/assertions/geval.ts (#2803)
- test: add unit test for src/fetch.ts (#2781)
- test: add unit test for src/assertions/contextFaithfulness.ts (#2798)
- test: add unit test for src/assertions/answerRelevance.ts (#2799)
- test: add unit test for src/assertions/contextRecall.ts (#2800)
- test: add unit test for src/assertions/modelGradedClosedQa.ts (#2801)
- refactor(fetch): remove unnecessary debug log (#2806)

### Fixed

- fix(azure): handle 400 response for content filter errors (#2812)
- fix(ui): ensure that a default value of the signature data field is populated into the redteam config (#2788)
- fix(docs): random grammar fix for model-graded metrics (#2794)

### Dependencies

- chore(deps): update LLM provider dependencies (#2795)

### Documentation

- docs(config): add status page link to footer (#2811)

### Tests

- test(openai): move OpenAI provider tests to dedicated file (#2802)
- test: add unit test for src/providers/adaline.gateway.ts (#2834)

## [0.103.13] - 2025-01-21

### Tests

- test: add unit test for src/types/providers.ts (#2766)
- test: add unit test for src/redteam/plugins/competitors.ts (#2764)

### Added

- feat(redteam): Add guardrail option to redteam ui & update transform response (#2688)
- feat: Share chunked results (#2632)

### Changed

- feat: http provider auth signature support (#2755)
- chore: improve http signature setup (#2779)
- chore(fetch): sanitize sensitive data in debug logs (#2778)
- chore(redteam): enhance logging and test count formatting (#2775)

### Fixed

- fix(fetch): correct TLS options for proxy settings (#2783)

### Dependencies

- chore(deps): bump vite from 5.4.11 to 5.4.12 in the npm_and_yarn group (#2777)
- chore(deps): bump vite from 5.4.9 to 5.4.14 in /examples/jest-integration in the npm_and_yarn group across 1 directory (#2776)

## [0.103.12] - 2025-01-21

### Changed

- chore(providers): Add DeepSeek provider alias (#2768)
- chore(types): Remove unused 'getSessionId' field from ApiProvider (#2765)
- chore(redteam): Add copyright violations grader (#2770)
- chore(redteam): Show plugin in strategy stats prompt/response examples (#2758)
- chore(redteam): Improve competitors grader (#2761)
- chore(lint): Resolve trailing whitespace issues in YAML file (#2767)
- test: Add unit test for src/providers/bam.ts (#2748)
- test: Add unit test for src/redteam/graders.ts (#2762)
- test: Add unit test for src/redteam/plugins/harmful/graders.ts (#2763)
- test: Add unit test for src/redteam/plugins/harmful/graders.ts (#2771)
- test: Add unit test for src/redteam/providers/crescendo/index.ts (#2749)
- test: Add mocks to reduce CI flakes and logs (#2774)

### Fixed

- fix(providers): Add support for tool_resources in OpenAI assistants (#2772)
- fix(providers): Do not set top_p, presence_penalty, or frequency_penalty by default in OpenAI providers (#2753)
- fix(providers): Handle serialization bug in defaultTest for provider overrides with self references (Groq) (#2760)
- fix(webui): Add error boundary to React Markdown component (#2756)
- fix(redteam): Add missing strategy tags (#2769)
- fix(redteam): Empty response is not a failure for red team (#2754)
- fix(redteam): Self-harm, graphic, sexual content, competitors false positives (#2759)

### Dependencies

- chore(deps): Bump @aws-sdk/client-bedrock-runtime from 3.730.0 to 3.731.1 (#2750)
- chore(deps): Bump openai from 4.78.1 to 4.79.1 (#2751)

## [0.103.11] - 2025-01-20

### Changed

- chore: update vars type definition in Test Case to support nested objects (#2738)
- chore(providers): add config.o1 flag for Azure o1 model support (#2710)
- chore(assertions): handle OpenAI tool call with content (#2741)
- chore(fetch): use undici to set global proxy dispatcher (#2737)
- chore(providers): update Groq documentation with latest models (#2733)
- chore(logger): expose additional logger methods (#2731)
- refactor: remove dynamic import for OpenAiChatCompletionProvider (#2739)
- refactor: remove async imports for third-party integrations (#2746)
- refactor: remove dynamic import for fetchWithProxy (#2742)
- build: create `dist/` using TypeScript's `"module": "Node16"` setting (#2686)
- revert: "build: create `dist/` using TypeScript's `"module": "Node16"` setting (#2686)" (#2747)
- docs: LangChain example (#2735)
- docs: resolve duplicate route warning on docs/providers (#2676)
- docs: update app details (#2734)
- test: add unit test for src/logger.ts (#2732)
- test: Add unit test for src/providers/openai.ts (#2700)
- test: Add unit test for src/providers/websocket.ts (#2658)
- test: Add unit test for src/redteam/strategies/crescendo.ts (#2679)
- test: Add unit test for src/redteam/strategies/gcg.ts (#2680)
- test: Add unit test for src/redteam/strategies/index.ts (#2682)
- test: Add unit test for src/util/exportToFile/index.ts (#2666)

### Fixed

- fix(webui): ensure nested variables are rendered correctly (#2736)
- fix(assertions): support JavaScript files in CSV assertions file:// protocol (#2723)
- fix(redteam): don't blow up when translation fails (#2740)

### Dependencies

- chore(deps): bump @aws-sdk/client-bedrock-runtime from 3.726.1 to 3.730.0 (#2727)
- chore(deps): bump @azure/identity from 4.5.0 to 4.6.0 (#2728)
- chore(deps): update Docusaurus version (#2730)

### Documentation

- docs(faq): enhance documentation on proxies and SSL certificates (#2725)

## [0.103.10] - 2025-01-16

### Tests

- test: Add unit test for src/redteam/sharedFrontend.ts (#2690)

### Added

- feat(moderation): Add guardrail checks and logging for moderation (#2624)
- feat(redteam): Add support for built-in guardrails (#2654)

### Changed

- fix: Don't throw in HTTP provider on non-2xx (#2689)
- fix: Eval description in `promptfoo list evals` (#2668)
- fix: Handle HTTP errors better (#2687)
- fix: Make back/next icons consistent (#2707)
- fix: Resolve defaultTest and test providers when called via Node (#2664)
- fix: WebUI should automatically refresh with new evals (#2672)
- chore: Add email to remote inference requests (#2647)
- chore: Add envar for max harmful tests per request (#2714)
- chore: Bump @aws-sdk/client-bedrock-runtime from 3.726.0 to 3.726.1 (#2641)
- chore: Bump groq-sdk from 0.11.0 to 0.12.0 (#2642)
- chore: Bump openai from 4.78.0 to 4.78.1 (#2643)
- chore: Check email status (#2651)
- chore: Organize advanced configurations UI (#2713)
- chore: Standardize ellipsize function across codebase (#2698)
- chore: Update unaligned timeout (#2696)
- chore(assertion): Update doc (#2705)
- chore(ci): Add shell format check to CI workflow (#2669)
- chore(cli): Update show command to default to most recent eval (#2718)
- chore(config): Clean up and comment unused configurations (#2646)
- chore(providers): Add error handling for request transforms in HTTP provider (#2697)
- chore(providers): Add validateStatus option to HTTP provider (#2691)
- chore(providers): Change default validateStatus to accept all HTTP status codes (#2712)
- chore(redteam): Add more abort checkpoints for redteam runs (#2717)
- chore(redteam): Enhance debug logging in iterative provider (#2695)
- chore(redteam): Improve HTTP transform configuration placeholders (#2702)
- chore(webui): Add configurable validateStatus to redteam HTTP target setup (#2706)
- docs: Add redirect for troubleshooting link (#2653)
- docs: Updated plugin table and harmful page (#2560)
- test: Add unit test for src/assertions/guardrail.ts (#2656)
- test: Add unit test for src/providers/promptfoo.ts (#2662)
- test: Add unit test for src/providers/simulatedUser.ts (#2670)
- test: Add unit test for src/providers/webhook.ts (#2661)
- test: Add unit test for src/redteam/plugins/indirectPromptInjection.ts (#2663)
- test: Add unit test for src/redteam/strategies/bestOfN.ts (#2677)
- test: Add unit test for src/redteam/strategies/likert.ts (#2681)
- test: Add unit test for src/utils/text.ts (#2701)
- test: Fix flaky test (#2715)
- test: Make share test more robust (#2716)
- test: Support randomizing test execution order (#2556)
- chore(providers): automate watsonx provider to fetch model costs dynamically (#2703)
- Revert "test: Add unit test for src/redteam/sharedFrontend.ts" (#2721)

### Fixed

- fix(ci): Resolve redteam integration test failure by setting author (#2667)
- fix(logging): Enforce single-argument type for logger methods (#2719)
- fix(providers): Lazy load @azure/identity (#2708)
- fix(redteam): Adjust divergent repetition plugin prompt formatting (#2639)
- fix(ui): Don't select a stateful/stateless setting if discrepancy exists between configured providers (#2650)
- fix(ui): Fix stateful/stateless setting for providers (#2649)
- fix(webui): Ensure user's selection of system statefulness is correctly persisted in config and UI (#2645)

### Documentation

- docs(links): Update Discord links to new invite (#2675)
- docs(strategy-table): Enhance grouping and ordering logic (#2640)

## [0.103.9] - 2025-01-13

### Tests

- test: Add unit test for src/providers.ts (#2671)
- test: Add unit test for src/globalConfig/accounts.ts (#2652)

### Added

- feat(tests): Import tests from JS/TS (#2635)
- feat(redteam): Add GCG strategy (#2637)
- feat(redteam): Add Likert-based jailbreak strategy (#2614)

### Changed

- chore(redteam): Catch errors during iterative attacks and continue (#2631)
- chore(redteam): GCG number config (#2638)
- chore(redteam): Wrap iterative providers in try/catch (#2630)
- chore(webui): Don't actually truncate vars because they are scrollable (#2636)

### Fixed

- fix(webui): Revert 49bdcba - restore TruncatedText for var display (#2634)

## [0.103.8] - 2025-01-11

### Changed

- fix: Running redteam from cloud (#2627)
- fix: redteam strategies (#2629)
- chore: show # plugins and strats selected (#2628)o/pull/2626

## [0.103.7] - 2025-01-10

### Changed

- chore(redteam): record iterative history in metadata (#2625)
- chore(redteam): integrate grader into goat for ASR improvement (#2612)
- chore(cli): make db migrations quieter (#2621)
- chore(providers): update Azure API version for Azure provider (#2611)
- chore: Revert "chore(redteam): expose redteam run command and auto-share remote results" (#2613)
- docs: owasp illustrations (#2615)
- docs: plugin and strategy graphics (#2610)
- chore(site): add bio and photo of new team member (#2626)

### Fixed

- fix(webui): add default background for image lightbox (#2616)
- fix(openrouter): pass through openrouter-specific options (#2620)

### Dependencies

- chore(deps): bump @aws-sdk/client-bedrock-runtime from 3.723.0 to 3.726.0 (#2618)
- chore(deps): bump groq-sdk from 0.10.0 to 0.11.0 (#2619)
- chore(deps): bump openai from 4.77.4 to 4.78.0 (#2617)

### Documentation

- docs(site): add vedant to the about page (#2622)
- docs(site): update grid breakpoints for better spacing of team members on about page (#2623)

## [0.103.6] - 2025-01-09

### Changed

- chore(examples): add image saving hook for DALL-E outputs in redteam-dalle (#2607)
- chore(redteam): expose redteam run command and auto-share remote results (#2609)
- chore(redteam): store attack prompt instead of rendered prompt in metadata (#2602)
- chore(workflows): add actionlint GitHub Action for workflow validation (#2604)
- chore(ci): updated yanked dependency and ruff format (#2608)

### Fixed

- fix(docker): correct string concatenation for BUILD_DATE in GitHub Actions (#2603)
- fix(providers): convert anthropic bedrock lone system messages to user messages for compatibility with model graded metrics (#2606)

### Documentation

- docs(caching): expand documentation on caching mechanisms (#2605)

## [0.103.5] - 2025-01-09

### Added

- feat(fetch): Add support for custom SSL certificates (#2591)

### Changed

- chore(assertions): Improve Python assertion configuration passing (#2583)
- chore(debug): Enhance logging for null/undefined template variables (#2588)
- chore(providers): Allow ability to set custom default embedding provider (#2587)
- chore(providers): Improve error handling in HTTP provider (#2593)
- chore(redteam): Add grader to crescendo to increase ASR (#2594)
- chore(webui): Add plugin category on the recently used cards (#2600)
- chore(webui): Highlight selected strats just like plugins (#2601)
- chore(webui): Replace initial prompt with last redteam prompt when it exists (#2598)
- chore(webui): Response parser -> response transform (#2584)

### Fixed

- fix(cli): filterMode `failures` should omit `errors` (#2590)
- fix(providers): Handle bad HTTP status code (#2589)
- fix(redteam): ascii-smuggling is a plugin, not a strategy (#2585)
- fix(redteam): Use OS-agnostic temp file (#2586)

### Dependencies

- chore(deps): Update dependencies to latest versions (#2597)

### Documentation

- docs(license): Update year and clarify licensing terms (#2596)
- docs(providers): Update overview table with new entries (#2592)

## [0.103.4] - 2025-01-08

### Added

- feat(cli): add --filter-errors-only parameter to `eval` (#2539)
- feat(providers): f5 provider placeholder (#2563)
- feat(assertions): add support for specifying function names in external assertions (#2548)

### Changed

- chore(providers): add support for the WATSONX_AI_AUTH_TYPE env (#2547)
- chore(providers): add debug logs to llama provider (#2569)
- chore(redteam): add debug to cyberseceval (#2549)
- chore(redteam): add english language cyberseceval (#2561)
- chore(redteam): adjust parameters for iterativeTree strategy (#2535)
- chore(redteam): improve dialog content for load example configuration (#2574)
- chore(redteam): improve grader in jailbreak:tree strategy (#2565)
- chore(redteam): improve iterative provider with test case grader (#2552)
- chore(redteam): improve tree node selection. Add metadata (#2538)
- chore(redteam): reduce iterative image provider refusals (#2578)
- chore(tests): improve misc test setup and teardown (#2579)
- chore(webui): enhance metadata expand/collapse handling (#2550)
- chore(webui): Add type for provider test response (#2567)
- chore(assertions): minor change to python assert example and revert provider to gpt4 mini (#2564)
- chore(webui): ensure provider overrides are displayed correctly (#2546)
- docs: improve dark mode styles on security page (#2562)
- docs: jailbreak blog post (#2575)
- docs: missing plugins (#2558)
- docs: updates to llm vulnerability types page (#2527)
- docs: updating typo for g-eval pages (#2568)
- docs: only show frameworks in compliance section (#2559)
- chore(docs): improve dark mode on redteam configuration (#2553)
- chore(docs): sort plugins by pluginId (#2536)

### Fixed

- fix(assertions): ensure that Python assertions can reference the config as per the example given (#2551)

### Dependencies

- chore(deps): update dependencies to latest minor and patch versions (#2533)
- chore(deps): bump @aws-sdk/client-bedrock-runtime from 3.716.0 to 3.721.0 (#2532)
- chore(deps): bump @aws-sdk/client-bedrock-runtime from 3.721.0 to 3.723.0 (#2554)
- chore(deps): bump openai from 4.77.0 to 4.77.3 (#2544)
- chore(deps): update lock file to resolve dependency issues (#2545)
- chore(deps): update lock file to resolve yanked dependency (#2581)

### Documentation

- docs(blog): improve the usage instructions for jailbreak dalle post (#2576)
- docs(llm-vulnerability-scanner): improve dark mode styles (#2577)
- docs(styles): improve dark mode styles for index page (#2580)
- docs(troubleshooting): adjust sidebar order and update example version (#2557)

## [0.103.3] - 2025-01-03

### Added

- feat(redteam): add system prompt override plugin (#2524)

### Changed

- feat: cyberseceval plugin (#2523)
- chore(vertex): ability to override api version (#2529)
- chore: add more debug info to API health check (#2531)
- chore: switch cloud `run` to use --config param (#2520)
- docs: update owasp top 10 page (#2515)
- docs: misc improvements (#2525)

### Fixed

- fix(gemini): support gemini thinking model (#2526)
- fix(docs): correct broken link in blog post (#2522)
- fix(docs): conditionally enable gtag only in production (#2530)

### Documentation

- docs(blog): unbounded consumption (#2521)
- docs(redteam): update configuration.md (#2543)

## [0.103.2] - 2024-12-31

### Changed

- feat: run redteam from cloud config (#2503)
- feat: divergent repetition plugin (#2517)
- docs: guardrails ui (#2518)
- feat: granular envars for memory control (#2509)
- fix: use `default` when importing cjs module (#2506)
- docs: readme overhaul (#2502)
- chore(redteam): make numIterations configurable for iterative strategy (#2511)
- chore(webui): enhance styling and responsiveness for StrategyStats component (#2485)
- chore(providers): make number of retry attempts configurable for HTTP provider (#2512)
- chore(providers): add configurable retry attempts for AWS Bedrock. Improve error handling (#2514)
- chore(redteam): handle empty and refusal responses (#2516)
- docs: divergent repetition to plugins table (#2519)

### Fixed

- fix(moderation): handle empty output to avoid false positives (#2508)
- fix(fetch): correct retries logic to ensure at least one attempt (#2513)

## [0.103.1] - 2024-12-24

### Changed

- fix: send config purpose when running in web ui (#2504)
- fix: include `sharing` in generated redteam config (#2505)
- docs: g-eval docs (#2501)

## [0.103.0] - 2024-12-23

### Added

- feat(eval): Add sheet identifier to Google Sheets URL for saving eval results (#2348)
- feat(eval): Add support for Hugging Face datasets (#2497)
- feat(redteam): Ability to set the number of test cases per plugin (#2480)
- feat(redteam): Beavertails plugin (#2500)
- feat(redteam): Best-of-n jailbreak (#2495)
- feat(redteam): Dedicated custom input section (#2493)
- feat(redteam): Harmful:cybercrime:malicious-code (#2481)
- feat(redteam): Recently used plugins (#2488)
- feat(redteam): Support `intent` sequences (#2487)

### Changed

- chore(redteam): Add "View Probes" button (#2492)
- chore(redteam): Enhance metadata tracking for iterative provider (#2482)
- chore(redteam): Improve scoring in iterative providers (#2486)
- chore(redteam): Record stateless telemetry (#2477)
- chore(examples): Revert redteam-ollama example to previous version (#2499)
- docs: Cyberseceval (#2494)
- docs: Plugins overview (#2448)
- docs: Strategy overview (#2449)

### Fixed

- fix(redteam): Ability to set custom target (#2483)
- fix(redteam): Apply delay to redteam providers (#2498)
- fix(redteam): Scroll to top when changing tabs (#2484)
- fix(redteam): State management for raw HTTP requests (#2491)

### Dependencies

- chore(deps): Bump @aws-sdk/client-bedrock-runtime from 3.714.0 to 3.716.0 (#2479)

### Documentation

- docs(providers): Add new providers to documentation (#2496)

## [0.102.4] - 2024-12-20

### Changed

- feat: add G-Eval assertion (#2436)
- feat: ability to set delay from webui (#2474)
- fix: resolve circular reference issue in groq provider (#2475)
- chore: placeholder for ied (#2478)

### Fixed

- fix(provider): ensure system prompt is formatted correctly for amazon nova models (#2476)

### Documentation

- docs(red-team): update default strategy documentation (#2473)

## [0.102.3] - 2024-12-19

### Changed

- feat: pliny plugin (#2469)
- feat: meth plugin (#2470)

### Fixed

- fix(redteam): resolve prompt rendering issue in goat provider (#2472)

### Dependencies

- chore(deps): update dependencies to latest versions (#2442)

## [0.102.2] - 2024-12-19

### Added

- feat(eval): Add metadata filtering to `promptfoo eval` (#2460)
- feat(redteam): Implement `basic` strategy to skip strategy-less tests (#2461)
- feat(redteam): Show messages for multi-turn providers (#2454)
- feat(webui): Add search bar for reports (#2458)

### Changed

- chore(providers): Add new OpenAI O1 model versions (#2450)
- chore(ci): Handle fork PRs without secrets correctly (#2443)
- chore(ci): Update Node.js 22.x matrix configuration (#2444)
- chore(ci): Move workflow assets to .github/assets (#2445)
- chore(redteam): Update target handling for model-based strategies (#2466)
- docs: Update RAG red team details (#2459)

### Fixed

- fix(providers): Fix O1 model detection (#2455)
- fix(redteam): Handle invalid message from GOAT (#2462)
- fix(redteam): Handle null target model responses in GOAT and improve safeJsonStringify (#2465)
- fix(redteam): Improve logging and message handling in Crescendo and GOAT providers (#2467)
- fix(redteam): Properly write target response to iterative (#2447)
- fix(redteam): Skip iterative turn on refusal (#2464)

### Dependencies

- chore(deps): Bump @anthropic-ai/sdk from 0.32.1 to 0.33.1 (#2451)
- chore(deps): Bump @aws-sdk/client-bedrock-runtime from 3.712.0 to 3.714.0 (#2446)
- chore(deps): Bump openai from 4.76.3 to 4.77.0 (#2452)

## [0.102.1] - 2024-12-17

### Added

- feat(redteam): ability to upload intents from csv (#2424)
- feat(redteam): switch to rag example (#2432)

### Changed

- chore(cli): address punycode deprecation warning for Node.js 22 (#2440)
- chore(redteam): format extraction prompts as chat messages (#2429)
- chore(redteam): integration tests (#2413)
- chore(redteam): move plugin collections out of plugin type (#2435)
- chore(redteam): raise timeout on unaligned provider to 60s (#2434)
- chore(redteam): update owasp mappings (#2316)
- chore(redteam): update plugin and strategy display names and descriptions (#2387)
- chore(redteam): minor styling improvements to TestTargetConfiguration (#2430)
- chore(redteam): remove horizontal scroll from redteam setup tabs (#2420)

### Fixed

- fix(redteam): add support for entity merging in config (#2433)
- fix(redteam): combine strategy configs for chained strategies (#2415)
- fix(redteam): don't fall back if entity and purpose extraction fails (#2428)
- fix(redteam): integration test (#2431)
- fix(redteam): make cross-session-leak not default (#2427)
- fix(redteam): remove duplicate `intent` plugin (#2426)
- fix(redteam): dark mode in test targets ui (#2425)
- fix(redteam): resolve invalid DOM nesting of ul elements in Strategies component (#2421)
- fix(evaluator): handle circular references during error logging (#2441)

### Dependencies

- chore(deps): bump @aws-sdk/client-bedrock-runtime from 3.709.0 to 3.712.0 (#2418)
- chore(deps): bump groq-sdk from 0.9.0 to 0.9.1 (#2416)
- chore(deps): bump openai from 4.76.2 to 4.76.3 (#2417)

## [0.102.0] - 2024-12-16

### Added

- feat(redteam): add api healthcheck to redteam generate (#2398)

### Changed

- feat: add raw HTTP request support to Targets UI (#2407)
- feat: add HTTP provider configuration generator (#2409)
- feat: generate http config button (#2411)
- feat: run redteam in web ui (#2025)
- fix: exit codes and tests (#2414)
- docs: add docs for model-graded metrics (#2406)

## [0.101.2] - 2024-12-14

### Added

- feat(webui): implement cloud API health check functionality (#2397)
- feat(webui): redteam attack flow chart (#2389)
- feat(webui): strategy stats drawer (#2388)
- feat(webui): Filter Results view by errors (#2394)

### Changed

- revert: refactor(evaluator): enhance variable resolution and prompt rendering (#2386)
- chore(docker): add version info to docker build (#2401)
- chore(docs): Update README.md (#2391)

### Fixed

- fix(redteam): improve error message for plugin validation (#2395)
- fix(redteam): improve redteam strategy validation with detailed error messages (#2396)
- fix(webui): hide "show failures" checkbox on 1-column evals (#2393)

### Dependencies

- chore(deps): bump openai from 4.76.1 to 4.76.2 (#2390)

## [0.101.1] - 2024-12-13

### Added

- feat(eval): Separate errors from assert failures (#2214)
- feat(eval): Support more than one multi-turn conversation in the same eval with conversationId metadata field (#2360)
- feat: chunk results during share to handle large evals (#2381)

### Changed

- fix: use safeJsonStringify (#2385)
- chore(evaluator): Enhance variable resolution and prompt rendering (#2380)
- chore(ci): Remove outdated package-lock.json after enabling workspaces in package.json (#2377)
- chore(examples): Add Ollama red team example from blog post (#2374)
- Revert "feat: chunk results during share to handle large evals" (#2399)

### Fixed

- fix(cli): Fix punycode deprecation warning (#2384)
- fix(cli): Re-enable validation warning for invalid dereferenced configs (#2373)
- fix(prompts): Restore behavior that delays YAML parsing until after variable substitution (#2383)
- fix(redteam): Support file:// protocol for custom plugins (#2376)
- fix(webui): Use injectVar in redteam report view (#2366)

### Documentation

- docs(configuration): Add documentation for shared variables in tests (#2379)

## [0.101.0] - 2024-12-12

### Added

- feat(eval): Separate errors from assert failures (#2214)
- feat(eval): Support more than one multi-turn conversation in the same eval with conversationId metadata field (#2360)

### Changed

- chore(evaluator): Enhance variable resolution and prompt rendering (#2380)
- chore(ci): Remove outdated package-lock.json after enabling workspaces in package.json (#2377)
- chore(examples): Add Ollama red team example from blog post (#2374)

### Fixed

- fix(cli): Fix punycode deprecation warning (#2384)
- fix(cli): Re-enable validation warning for invalid dereferenced configs (#2373)
- fix(prompts): Restore behavior that delays YAML parsing until after variable substitution (#2383)
- fix(redteam): Support file:// protocol for custom plugins (#2376)
- fix(webui): Use injectVar in redteam report view (#2366)

### Documentation

- docs(configuration): Add documentation for shared variables in tests (#2379)

## [0.100.6] - 2024-12-11

### Changed

- chore: clean up invariant references (#2367)
- chore: invariant (#2363)
- chore(examples): add YAML schema and descriptions to config files (#2358)
- chore(providers): add debugs and make provider invariants more detailed (#2365)
- chore(redteam): add better error logging for multilingual (#2347)
- chore(redteam): add getRemoteGenerationUrl mocks to redteam tests (#2349)
- chore(redteam): Better error messaging for composite jailbreaks (#2372)
- chore(redteam): fix composite jailbreak docs (#2370)
- chore(redteam): respect --delay with redteam providers (#2369)
- chore(webui): add "save YAML" option to Save Config dialog (#2356)
- chore(webui): enhance redteam preset cards layout and styling (#2353)

### Fixed

- fix(providers): add regional model support to Bedrock (#2354)
- fix(webui): redteam setup UI should support request body objects (#2355)
- fix(providers): use Replicate moderation provider when OpenAI key not present (#2346)

### Dependencies

- chore(deps): bump @aws-sdk/client-bedrock-runtime from 3.706.0 to 3.709.0 (#2362)
- chore(deps): bump openai from 4.76.0 to 4.76.1 (#2361)
- chore(deps): update dependencies (#2350)

### Documentation

- docs(blog): new post on the EU AI Act (#2357)
- docs(redteam): Update documentation to suggest a detailed purpose (#2345)
- docs(troubleshooting): replace auto-generated index with custom overview (#2352)

## [0.100.5] - 2024-12-09

### Changed

- feat: Show current redteam and save state by @sklein12 in [#2336](https://github.com/promptfoo/promptfoo/pull/2336)
- fix: Our task API responds with a JSON object by @sklein12 in [#2337](https://github.com/promptfoo/promptfoo/pull/2337)
- fix: Attempt to fix metrics after share to self-hosted by @GICodeWarrior in [#2338](https://github.com/promptfoo/promptfoo/pull/2338)
- fix: Merge `defaultTest.vars` before applying `transformVars` by @mldangelo in [#2339](https://github.com/promptfoo/promptfoo/pull/2339)
- fix: Catch errors on purpose extraction and continue by @sklein12 in [#2344](https://github.com/promptfoo/promptfoo/pull/2344)
- chore: Allow overriding default and redteam providers globally by @sklein12 in [#2333](https://github.com/promptfoo/promptfoo/pull/2333)
- chore(providers): Align `transformRequest` with `transformResponse` behavior by @mldangelo in [#2334](https://github.com/promptfoo/promptfoo/pull/2334)
- chore: Update Node.js to v20.18.1 by @mldangelo in [#2342](https://github.com/promptfoo/promptfoo/pull/2342)
- chore: Add support for multiple Google Sheets in `promptfooconfig` by @mldangelo in [#2343](https://github.com/promptfoo/promptfoo/pull/2343)

## [0.100.4] - 2024-12-08

### Changed

- feat: "try example" in target configuration (#2335)
- chore(webui): add a reset config button (#2328)
- chore(redteam): add comments and schema to generated yaml (#2329)
- chore(webui): add select all/none for all plugins (#2326)
- chore: automate CITATION.cff version bump. Sort npm scripts (#2320)
- docs: Fix docs to reflect non-root docker user (#2324)

### Fixed

- fix(cli): recommend npx if necessary (#2325)
- fix(providers): use prompt config for structured outputs in azure (#2331)
- fix(redteam): Use cloud api for remote harmful generation (#2323)
- fix(webui): redteam bug where purpose was using old state (#2330)
- fix(webui): redteam config persist between refreshes (#2327)

### Dependencies

- chore(deps): bump openai from 4.75.0 to 4.76.0 (#2321)

## [0.100.3] - 2024-12-06

### Changed

- chore(providers): improve JSON schema support for openai azure (#2318)

### Dependencies

- chore(deps): bump the npm_and_yarn group with 2 updates (#2317)

### Documentation

- docs(aws-bedrock): add Nova model documentation and update examples (#2319)
- docs(multilingual): add language code references (#2311)

## [0.100.2] - 2024-12-06

### Added

- feat: multiline editor for http request body (#2314) by @typpo

### Fixed

- fix(redteam): Do not fail crescendo if the provider sends the wrong response (#2315) by @sklein12
- fix: remove log line (c539341)

## [0.100.1] - 2024-12-05

### Added

- feat(redteam): Multilingual generates test cases across all strats (#2313) by @sklein12

### Fixed

- fix(redteam): preserve assertion types in multilingual strategy (#2312) by @mldangelo

### Changed

- chore(redteam): Improve purpose output (779a8d4)
- chore: re-reorder target setup page (7dd11ae)
- chore: copy (158d841)
- ci: increase Docker workflow timeout to 60 minutes (414db79)

### Dependencies

- chore(deps): update multiple package dependencies (#2308) by @mldangelo

### Documentation

- docs: fix multilingual (e78e77d)

## [0.100.0] - 2024-12-05

### Added

- feat(providers): Add Amazon Nova models to Bedrock provider (#2300)
- feat(providers): Support TypeScript custom providers (#2285)
- feat(providers): Add transformRequest to HTTP provider. Rename responseParser to transformResponse (#2228)
- feat(cli): Add configurable CSV delimiter support (#2294)
- feat(redteam): Load `intents` plugin from file (#2283)
- feat(webui): Ability to configure strategies in redteam setup (#2304)
- feat(webui): Ability to upload YAML file to setup view (#2297)
- feat(webui): Column selector (#2288)

### Changed

- chore(webui): Add YAML preview and strategies to redteamReview page (#2305)
- chore(prompts): TypeScript for prompt functions (#2287)
- chore(webui): Display # selected plugins in accordion text (#2298)
- chore(redteam): Remote generation if logged into cloud (#2286)
- chore(cli): Write `promptfoo-errors.log` on error (#2303)
- chore(cli): Improve error message when attempting to share incomplete eval (#2301)
- chore(redteam): Fix stateless warning (#2282)
- chore(redteam): Plugin page UX (#2299)
- chore(webui): Display average cost alongside total (#2274)
- chore(webui): Remove prompt from redteam setup purpose page (#2295)
- docs: Guide on LangChain PromptTemplates (#2235)

### Fixed

- fix(redteam): Do not store config hash if redteam generation failed (#2296)
- fix(webui): Minor bugs in redteam config UI (#2278)
- fix(cli): Replace process.exitCode with process.exit calls in share command (#2307)

### Dependencies

- chore(deps): Bump @aws-sdk/client-bedrock-runtime from 3.699.0 to 3.704.0 (#2279)
- chore(deps): Bump @aws-sdk/client-bedrock-runtime from 3.704.0 to 3.705.0 (#2290)
- chore(deps): Bump groq-sdk from 0.8.0 to 0.9.0 (#2291)
- chore(deps): Bump openai from 4.73.1 to 4.74.0 (#2280)
- chore(deps): Bump openai from 4.74.0 to 4.75.0 (#2289)

### Documentation

- docs(examples): Add redteam chatbot example (#2306)

## [0.99.1] - 2024-12-02

### Changed

- chore(docs): update --config YAML file references to match actual behavior (#2170)
- chore(providers): add \*-latest models for Anthropic (#2262)
- chore(providers): remove optional chaining in goat provider (#2253)
- chore(redteam): ability to override severity (#2260)
- chore(redteam): improve hijacking grader (#2251)
- chore(redteam): improve overreliance grader (#2246)
- chore(redteam): improve politics grader (#2258)
- chore(redteam): move harmful specialized advice plugin to unaligned provider (#2239)
- chore(redteam): move misinformation plugin from aligned to unaligned provider (#2232)
- chore(redteam): shell injection grader improvement (25%) (#2277)
- chore(redteam): update policy grader (#2244)
- chore(site): improve architecture diagram dark mode (#2254)
- chore(site): move careers link (#2242)
- chore(tests): remove console.error debug statement (#2275)
- chore(types): add Zod schema for assertion types (#2276)
- chore(webui): ability to set image min/max height (#2268)
- chore(webui): add metric column in assertions table (#2238)
- chore(webui): add pointer cursor to report view (#2272)
- chore(webui): add support for custom targets to redteam setup (#2215)
- chore(webui): combine assertion context to eval output comment dialog (#2240)
- chore(webui): improve back and next buttons for purpose/targets pages (#2269)
- chore(webui): minor improvements to redteam setup strategy and plugin selection (#2247)
- chore(webui): only show action buttons for the currently hovered cell, rather than both cells for that row (#2270)
- chore(webui): preserve whitespace in TableCommentDialog (#2237)
- chore(webui): prevent dialog from popping up repeatedly when component rerenders (#2273)
- chore(webui): remove local dashboard (#2261)
- chore(webui): select all/none in redteam setup plugins view (#2241)
- docs: GitLab integration (#2234)

### Fixed

- fix(cli): improve debugging for fetchWithRetries (#2233)
- fix(cli): refuse to share incomplete evals (#2259)
- fix(webui): support sorting on pass/fail count & raw score (#2271)
- fix(redteam): stringify non-string target provider responses in goat (#2252)

### Dependencies

- chore(deps): bump openai from 4.73.0 to 4.73.1 (#2243)
- chore(deps): sync dependency versions with promptfoo cloud (#2256)
- chore(deps): update dependencies (#2257)
- chore(deps): update lock file for yanked dependency (#2250)

## [0.99.0] - 2024-11-25

### Added

- feat(cli): `promptfoo debug` command (#2220)
- feat(eval): Read variables from PDF (#2218)
- feat(providers): Add `sequence` provider (#2217)
- feat(redteam): Citation strategy (#2223)
- feat(redteam): Composite jailbreak strategy (#2227)
- feat(redteam): Ability to limit strategies to specific plugins (#2222)

### Changed

- chore(redteam): Attempt to reuse existing server for redteam init (#2210)
- chore(redteam): Naive GOAT error handling (#2213)
- chore(redteam): Improve competitors plugin and grading (#2208)

### Fixed

- fix(eval): CSV BOM parsing (#2230)
- fix(redteam): Add missing entities field to redteam schema (#2226)
- fix(redteam): Ensure numTests is properly inherited in config for all plugin types (#2229)
- fix(redteam): Strip prompt asterisks (#2212)
- fix(redteam): Validate plugins before starting (#2219)

### Dependencies

- chore(deps): Bump @aws-sdk/client-bedrock-runtime from 3.696.0 to 3.699.0 (#2231)

### Documentation

- docs(redteam): Ollama redteam blog (#2221)
- docs(redteam): Add troubleshooting documentation (#2211)

## [0.98.0] - 2024-11-22

### Added

- feat(providers): Maintain session-id in HTTP provider (#2101)
- feat(redteam): Add custom strategy (#2166)
- feat(webui): Add CSV download to report view (#2168)
- feat(webui): Add image preview lightbox for base64 image strings (#2194)

### Changed

- chore(providers): Add GPT-4-0-2024-11-20 to supported models (#2203)
- chore(providers): Add support for UUID in transformVars (#2204)
- chore(cli): Display help for invalid args (#2196)
- chore(redteam): Add `promptfoo redteam setup` (#2172)
- chore(redteam): Init now opens web setup UI (#2191)
- chore(redteam): Update purpose UI to capture better information (#2180)
- chore(redteam): Instrument redteam setup (#2193)
- chore(redteam): Remove OpenAI key requirement in onboarding (#2187)
- chore(redteam): Remove overreliance from default (#2201)
- chore(redteam): Remove redundant harmful plugin when all subcategories are selected (#2206)
- chore(redteam): Reorganize plugins in setup (#2173)
- chore(redteam): Session parsing in UI (#2192)
- chore(redteam): Update docs for multi-turn strategies (#2182)
- chore(redteam): Update redteam init instructions (#2190)
- chore(redteam): Wrap more system purpose tags (#2202)
- chore(redteam): Wrap purposes in <Purpose> tags (#2175)

### Fixed

- fix(prompts): Parse YAML files into JSON before Nunjucks template render (#2205)
- fix(providers): Handle more response parser failures in HTTP provider (#2200)
- fix(redteam): Attempt to fix undefined redteam testcase bug (#2186)
- fix(redteam): Debug access plugin grader improvement (#2178)
- fix(redteam): Handle missing prompts in indirect prompt injection setup (#2199)
- fix(redteam): Pass isRedteam from eval database model (#2171)
- fix(webui): Handle division by zero cases in CustomMetrics component (#2195)

### Dependencies

- chore(deps): Bump @aws-sdk/client-bedrock-runtime from 3.693.0 to 3.696.0 (#2176)
- chore(deps): Update dependencies - resolve lock file issue (#2179)
- chore(deps): Update dependencies (#2169)

### Documentation

- docs(examples): Add F-score example (#2198)
- docs(examples): Modernize image classification example (#2197)
- docs(site): Add red team Hugging Face model guide (#2181)
- docs(site): Use `https` id with `url` config (#2189)

## [0.97.0] - 2024-11-18

### Added

- feat(azure): adding AzureCliCredential as a fallback authentication option (#2149)

### Changed

- feat: report shows % framework compliance as progress bar (#2160)
- feat: support for grader fewshot examples (#2162)
- feat: add support for bedrock guardrails (#2163)
- fix: crescendo feedback (#2145)
- fix: handle null test cases in strategy generation (#2146)
- refactor(redteam): extract parseGeneratedPrompts from redteam base class (#2155)
- refactor(redteam): modularize and simplify harmful plugin (#2154)
- chore: bump @aws-sdk/client-bedrock-runtime from 3.691.0 to 3.693.0 (#2147)
- chore: bump @eslint/plugin-kit from 0.2.0 to 0.2.3 in the npm_and_yarn group (#2151)
- chore: track token usage for redteam providers (#2150)
- chore(providers): misc harmful completion provider enhancements (#2153)
- chore: display strategy used in report view (#2156)
- chore: open result details in report view (#2159)
- chore: add # requests to token usage (#2158)
- chore: set redteamFinalPrompt in goat provider (#2161)
- chore(redteam): refactor harmful plugin into aligned and unaligned modules (#2164)
- chore(redteam): refactor unaligned inference API response handling (#2167)

### Fixed

- fix(share): update eval author to logged-in user when sharing (#2165)

## [0.96.2] - 2024-11-14

### Added

- feat(redteam): redteam fewshot overrides (#2138)
- feat(cli): make README.md file during onboarding init flow optional (#2054)

### Changed

- feat: helm chart for self hosted (#2003)

### Fixed

- fix(cli): remove validation warning on yaml files (#2137)
- fix(providers): handle system messages correctly for bedrock Claude models (#2141)
- fix(redteam): Config for all strategies (#2126)
- fix(webui): potential divide by 0s (#2135)
- fix(webui): restore token usage display (#2143)

### Dependencies

- chore(deps): clean up plugin action params (#2139)
- chore(deps): bump @aws-sdk/client-bedrock-runtime from 3.687.0 to 3.691.0 (#2140)
- chore(deps): update dependencies (#2133)

## [0.96.1] - 2024-11-12

### Added

- feat(ui): Respect max text length in Markdown cells (#2109)

### Changed

- chore(assertions): split assertions into separate modules (#2116)\* chore(blog): update API endpoint to canonical domain by @mldangelo in https://github.com/promptfoo/promptfoo/pull/2119
- chore(cli): add promptfoo version header to all requests (#2121)
- chore(redteam): allow goat to be used stateless or not (#2102)
- chore(redteam): Break out Prompt Metrics Types (#2120)
- chore(redteam): re-organize report categories (#2127)
- chore(docs): Fix AWS default region to match documentation (#2117)

### Fixed

- fix(cli): validate config after dereferencing (#2129)
- fix(providers): handle system messages correctly in anthropic parseMessages (#2128)

### Dependencies

- chore(deps): bump groq-sdk from 0.7.0 to 0.8.0 (#2131)
- chore(deps): update multiple dependencies (#2118)

## [0.96.0] - 2024-11-10

### Added

- feat(redteam): intent plugin (#2072)
- feat(redteam): rag poisoning plugin (#2078)
- feat(cli): --filter-sample on eval to randomly sample (#2115)
- feat(providers): azure default provider (#2107)
- feat(assertions): BLEU score (#2081)

### Changed

- chore(assertions): refactor JSON assertions (#2098)
- chore(assertions): split assertions into separate files (#2089)
- chore(cli): add --ids-only to list commands (#2076)
- chore(cli): lazily init csv assertion regex (#2111)
- chore(cli): validate json, yaml, js configs on load (#2114)
- chore(lint): format lint (#2082)
- chore(providers): add envar support for azure auth (#2106)
- chore(providers): add support for Claude 3.5 Haiku model (#2066)
- chore(providers): add support for external response_format in azure openai (#2092)
- chore(providers): azureopenai -> azure (#2113)
- chore(providers): Support AWS sessionToken and profile for authentication (#2085)
- chore(redteam): improve rbac grader (#2067)
- chore(redteam): pass context and options to target in iterativeTree provider (#2093)
- chore(redteam): Use purpose in graders (#2077)
- chore(webui): prevent unnecessary state resets in plugin configuration in redteam ui (#2071)
- chore: add yaml config validation tests (#2070)
- chore(docs): goat-blog demo component usability improvements (#2095)
- docs: use "provider" key in python prompt function (#2103)
- docs: add GOAT blog post (#2068)
- chore(blog): update API endpoint to canonical domain (#2119)

### Fixed

- fix(cli): keep eval id on `import` (#2112)
- fix(providers): portkey provider and headers (#2088)
- fix(redteam): provide target context (#2090)
- fix(providers): ensure consistent message parsing for Anthropic Claude Vision (#2069)
- fix(redteam): make remote generation URL dynamic to support dotenv loading (#2086)

### Dependencies

- chore(deps): bump @anthropic-ai/sdk from 0.31.0 to 0.32.0 (#2074)
- chore(deps): bump @anthropic-ai/sdk from 0.32.0 to 0.32.1 (#2083)
- chore(deps): bump @aws-sdk/client-bedrock-runtime from 3.686.0 to 3.687.0 (#2104)
- chore(deps): bump openai from 4.70.2 to 4.71.0 (#2073)
- chore(deps): bump openai from 4.71.0 to 4.71.1 (#2087)

## [0.95.0] - 2024-11-04

### Added

- **feat(redteam):** goat (#2006)
- **feat(webui):** add support for file providers in eval creation view via file upload by @mldangelo in https://github.com/promptfoo/promptfoo/pull/2055
- feat(webui): add support for file providers in eval creation view via file upload (#2055)

### Changed

- **feat:** save and load configs (#2044)
- **feat:** index page for report view (#2048)
- **fix:** competitors grader (#2042)
- **fix:** llm rubric markup (#2043)
- **fix:** OOM on large evals (#2049)
- **chore:** migrate rag-full example to langchain 0.3.0 (#2041)
- **chore:** add some loaders to webui pages (#2050)
- **chore(providers):** add bedrock regional inference profile IDs (#2058)
- **chore(webui):** optimize custom policy handling (#2061)
- **chore:** bump @anthropic-ai/sdk from 0.30.1 to 0.31.0 (#2062)
- **chore:** bump openai from 4.69.0 to 4.70.2 (#2063)

### Fixed

- **fix(webui):** preserve target label when switching target types (#2060)

### Dependencies

- **chore(deps):** bump langchain from 0.2.10 to 0.3.0 in /examples/rag-full (#2040)
- **chore(deps):** bump openai from 4.68.4 to 4.69.0 (#2045)
- **chore(deps):** update patch and minor dependencies (#2064)

## [0.94.6] - 2024-10-30

### Added

- feat(webui): make table header sticky (#2001)

### Changed

- feat: `promptfoo auth whoami` (#2034)
- fix: minor redteam run fixes (#2033)
- fix: report issue counts (#2037)
- fix: Integration backlink to portkey docs (#2039)
- chore: add provider to assertion function context (#2036)
- chore: add `--verbose` to redteam run (#2032)
- chore(deps-dev): bump @aws-sdk/client-bedrock-runtime from 3.679.0 to 3.682.0 (#2038)

### Dependencies

- chore(deps): bump elliptic from 6.5.7 to 6.6.0 in /src/app (#2031)
- chore(deps): bump langchain from 0.1.14 to 0.3.0 in /examples/langchain-python (#2035)

## [0.94.5] - 2024-10-28

### Changed

- fix: bump version on fetch cache key (#2029)
- fix: support browser back/forward in redteam setup (#2022)
- chore: improve ui for plugin configs (#2024)
- chore(webui): improve redteam plugin configuration UI (#2028)
- chore: Add Missing Statuses to Risk Categories (#2030)

### Fixed

- fix(ci): add disk space cleanup steps to prevent runner failures (#2018)
- fix(redteam): auto-extract injectVar from prompt template in redteam image provider (#2021)
- fix(providers): adjust bedrock anthropic default temperature (#2027)
- fix(webui): hide redteam setup dialog after seen (#2023)

### Documentation

- docs(provider): fix dalle-3 provider name (#2020)

## [0.94.4] - 2024-10-27

### Added

- **Feature:** Add simulated user provider ([#2014](https://github.com/promptfoo/promptfoo/pull/2014) by [@typpo](https://github.com/typpo))

### Changed

- **Fix:** Handle basic auth credentials in fetch requests ([#2013](https://github.com/promptfoo/promptfoo/pull/2013) by [@mldangelo](https://github.com/mldangelo))
- **Chore:** Add configuration option to disable template environment variables ([#2017](https://github.com/promptfoo/promptfoo/pull/2017) by [@mldangelo](https://github.com/mldangelo))
- **Chore (Redteam):** Improve onboarding CLI plugin configuration handling ([#2015](https://github.com/promptfoo/promptfoo/pull/2015) by [@mldangelo](https://github.com/mldangelo))

## [0.94.3] - 2024-10-26

### Changed

- feat: package import support improvements (#1995)
- feat: add adaline gateway provider (#1980)
- fix: template creation for `promptfoo init` and `promptfoo redteam init`
- chore(providers): merge prompt and provider config in azure (#2011)

## [0.94.2] - 2024-10-25

### Added

- feat(browser): `optional` arg on `click` commands (#1997)

### Changed

- feat: add browser support in redteam setup (#1998)
- fix: test case descriptions (#2000)
- fix: Http Provider parser (#1994)
- chore: save user consent when logged in via webui (#1999)
- chore: Constants are lower case (#2007)
- style(eslint): add sort-keys rule and sort type constituents (#2008)
- chore(redteam): alphabetize and normalize ordering of constants (#2002)
- revert: style(eslint): add sort-keys rule and sort type constituents (#2009)

## [0.94.1] - 2024-10-24

### Added

- **feat(schema):** Add YAML schema validation to config files by [@mldangelo](https://github.com/mldangelo) in [#1990](https://github.com/promptfoo/promptfoo/pull/1990)

### Changed

- **chore:** Don't run Docker as root by [@typpo](https://github.com/typpo) in [#1884](https://github.com/promptfoo/promptfoo/pull/1884)
- **chore(webui):** Move Snackbar out of component for reuse by [@sklein12](https://github.com/sklein12) in [#1989](https://github.com/promptfoo/promptfoo/pull/1989)
- **chore(redteam):** Send version to remote endpoint by [@typpo](https://github.com/typpo) in [#1982](https://github.com/promptfoo/promptfoo/pull/1982)
- **refactor(tests):** Reorganize test files into subdirectories by [@mldangelo](https://github.com/mldangelo) in [#1984](https://github.com/promptfoo/promptfoo/pull/1984)
- site: additional landing page (#1996)

### Fixed

- **fix(providers):** Better OpenAI rate limit handling by [@typpo](https://github.com/typpo) in [#1981](https://github.com/promptfoo/promptfoo/pull/1981)
- **fix(providers):** Refusals are not failures by [@typpo](https://github.com/typpo) in [#1991](https://github.com/promptfoo/promptfoo/pull/1991)
- **fix(redteam):** Better error handling in strategies by [@typpo](https://github.com/typpo) in [#1983](https://github.com/promptfoo/promptfoo/pull/1983)
- **fix(redteam):** Better error on remote plugins when remote is disabled by [@typpo](https://github.com/typpo) in [#1979](https://github.com/promptfoo/promptfoo/pull/1979)
- fix: prompt validation (#1993)

### Dependencies

- **chore(deps):** Bump @aws-sdk/client-bedrock-runtime from 3.677.0 to 3.678.0 by [@dependabot](https://github.com/dependabot) in [#1987](https://github.com/promptfoo/promptfoo/pull/1987)
- **chore(deps):** Bump @anthropic-ai/sdk from 0.30.0 to 0.30.1 by [@dependabot](https://github.com/dependabot) in [#1986](https://github.com/promptfoo/promptfoo/pull/1986)
- **chore(deps):** Bump OpenAI from 4.68.2 to 4.68.4 by [@dependabot](https://github.com/dependabot) in [#1985](https://github.com/promptfoo/promptfoo/pull/1985)

## [0.94.0] - 2024-10-23

### Added

- feat(providers): add support for `github` provider (#1927)
- feat(providers): add support for xAI (Grok) provider (#1967)
- feat(providers): Update HTTP Provider to support any type of request (#1920)
- feat(prompts): add context to python and javascript prompts (#1974)
- feat(webui): add ability to update eval author (#1951)
- feat(webui): add login page (#1964)
- feat(webui): add support for displaying base64-encoded images (#1937)
- feat(cli): allow referencing specific gsheet (#1942)
- feat(redteam): show passes and fails in report drawer (#1972)

### Changed

- chore(cli): disable database logging by default (#1953)
- chore(cli): move db migrations up (#1975)
- chore(cli): replace node-fetch with native fetch API (#1968)
- chore(cli): warn on unsupported test format (#1945)
- chore(providers): support AWS credentials in config file for bedrock provider (#1936)
- chore(providers): support response_format in prompt config in openai provider (#1966)
- chore(providers): update Claude 3.5 model version (#1973)
- chore(providers): update implementation of togetherAI provider (#1934)
- chore(redteam): Add redteam descriptions and display names (#1962)
- chore(redteam): Better typing for the new constants (#1965)
- chore(redteam): fix typing issue, don't return in route (#1933)
- chore(redteam): move all redteam constants to one spot (#1952)
- chore(redteam): remove providers from db (#1955)
- chore(redteam): update providers to id by id or label (#1924)
- chore(redteam): Use Provider Label as Unique ID for redteam targets (#1938)
- chore(webui): add user email management endpoints (#1949)
- chore(webui): create dedicated eval router (#1948)
- chore(webui): expose redteam init ui in navigation dropdown menu (#1926)
- chore(webui): improve max text length slider (#1939)
- chore(webui): optimize Material-UI imports for better tree-shaking (#1928)
- chore(webui): optionally record anonymous telemetry (#1940)
- chore(webui): resolve fast refresh warning by separating useToast hook (#1941)
- refactor(assertions): move utility functions to separate file (#1944)
- chore: add citation generation script and update CITATION.cff (#1914)

### Fixed

- fix(cli): add metadata to EvaluateResult model (#1978)
- fix(cli): check for python3 alias (#1971)
- fix(cli): cli properly watches all types of configs (#1929)
- fix(cli): resolve deep copy issue when using grader cli arg (#1943)
- fix(eval): set author from getUserEmail when creating Eval (#1950)
- fix(providers): improve Gemini format coercion and add tests (#1925)
- fix(providers): maybeCoerceToGeminiFormat in palm provider - parse system_instruction (#1947)

### Dependencies

- chore(deps): bump aiohttp from 3.9.5 to 3.10.2 in /examples/rag-full (#1959)
- chore(deps): bump certifi from 2023.11.17 to 2024.7.4 in /examples/python-provider (#1958)
- chore(deps): bump idna from 3.6 to 3.7 in /examples/python-provider (#1957)
- chore(deps): bump rollup from 4.21.3 to 4.24.0 in /src/app (#1961)
- chore(deps): bump starlette from 0.37.2 to 0.40.0 in /examples/rag-full (#1956)
- chore(deps): bump vite from 5.3.3 to 5.4.9 in /examples/jest-integration (#1960)
- chore(deps): migrate drizzle (#1922)
- chore(deps): update dependencies (#1913)

### Documentation

- docs(blog): adding fuzzing post (#1921)

## [0.93.3] - 2024-10-17

### Added

- **feat(assertions):** Support array of files in assertion values by [@danpe](https://github.com/promptfoo/promptfoo/pull/1897)
- **feat(redteam):** Math-prompt strategy by [@AISimplyExplained](https://github.com/promptfoo/promptfoo/pull/1907)
- feat(redteam): math-prompt strategy (#1907)
- feat: add watsonx bearer token auth and display model cost (#1904)
- feat: support array of files in assertion values (#1897)

### Changed

- **chore(providers):** Add WatsonX bearer token auth and display model cost by [@gprem09](https://github.com/promptfoo/promptfoo/pull/1904)
- **chore(redteam):** Rename math-prompt strategy and update docs by [@mldangelo](https://github.com/promptfoo/promptfoo/pull/1912)
- **chore(webui):** Redesign navigation and dark mode components by [@mldangelo](https://github.com/promptfoo/promptfoo/pull/1903)
- **chore(ci):** Correct GitHub Actions syntax for secret access by [@mldangelo](https://github.com/promptfoo/promptfoo/pull/1911)
- **chore(ci):** Fix Docker build by [@sklein12](https://github.com/promptfoo/promptfoo/pull/1910)
- **chore(ci):** Test eval share for hosted container by [@sklein12](https://github.com/promptfoo/promptfoo/pull/1908)
- **chore(ci):** Test sharing to cloud by [@sklein12](https://github.com/promptfoo/promptfoo/pull/1909)
- chore: fix docker build (#1910)
- chore(redteam): rename math-prompt strategy and update docs (#1912)
- chore: Test sharing to cloud (#1909)
- chore: Test eval share for hosted container (#1908)

### Fixed

- **fix(webui):** Navigating directly to an eval by [@sklein12](https://github.com/promptfoo/promptfoo/pull/1905)
- fix(providers): lazy load watsonx dependencies (#1977)
- fix(ci): correct GitHub Actions syntax for secret access (#1911)
- fix: Navigating directly to an eval (#1905)

### Documentation

- **docs(redteam):** Add documentation for Custom and PII plugins by [@mldangelo](https://github.com/promptfoo/promptfoo/pull/1892)

## [0.93.2] - 2024-10-16

### Fixed

- fix: sharing to hosted (#1902)
- fix: update cloud share URL path from 'results' to 'eval' (#1901)
- fix: gemini chat formatting (#1900)

### Documentation

- docs(redteam): add documentation for Custom and PII plugins (#1892)

### Changed

- **fix:** update cloud share URL path from 'results' to 'eval' by [@mldangelo](https://github.com/promptfoo/promptfoo/pull/1901)
- **fix:** gemini chat formatting by [@typpo](https://github.com/promptfoo/promptfoo/pull/1900)
- **fix:** sharing to hosted by [@sklein12](https://github.com/promptfoo/promptfoo/pull/1902)
- **chore:** add `--filter-targets` to `redteam run` by [@typpo](https://github.com/promptfoo/promptfoo/pull/1893)
- **chore:** warn users about unknown arguments after 'eval' command by [@mldangelo](https://github.com/promptfoo/promptfoo/pull/1898)
- chore(webui): redesign navigation and dark mode components (#1903)
- chore(cli): warn users about unknown arguments after 'eval' command (#1898)
- chore: add `--filter-targets` to `redteam run` (#1893)

### Dependencies

- **chore(deps):** bump `@anthropic-ai/sdk` from 0.29.0 to 0.29.1 by [@dependabot](https://github.com/promptfoo/promptfoo/pull/1894)
- chore(deps): bump @anthropic-ai/sdk from 0.29.0 to 0.29.1 (#1894)

## [0.93.1] - 2024-10-15

### Fixed

- fix: Delete all evals broken (#1891)

### Added

- feat: Redteam http target tester (#1883)

### Changed

- **feat:** Crisp chat on certain pages by [@typpo](https://github.com/promptfoo/promptfoo/pull/1880)
- **feat:** Redteam HTTP target tester by [@sklein12](https://github.com/promptfoo/promptfoo/pull/1883)
- **fix:** Do not use default config when config is explicitly set by [@typpo](https://github.com/promptfoo/promptfoo/pull/1878)
- **fix:** Delete all evals broken by [@sklein12](https://github.com/promptfoo/promptfoo/pull/1891)
- **docs:** Add RAG architecture blog post by [@vsauter](https://github.com/promptfoo/promptfoo/pull/1886)
- **refactor(webui):** Move dashboard to redteam directory by [@mldangelo](https://github.com/promptfoo/promptfoo/pull/1890)
- refactor(webui): move dashboard to redteam directory (#1890)

## [0.93.0] - 2024-10-14

### Documentation

- docs: add rag architecture blog post (#1886)

### Added

- feat(cli): add example download functionality to init command (#1875)
- feat(redteam): introduce experimental redteam setup ui (#1872)
- feat(providers): watsonx provider (#1869)
- feat(providers): node package provider (#1855)
- feat: crisp chat on certain pages (#1880)

### Changed

- chore(webui): show tools in report view (#1871)

### Fixed

- fix(cli): only set redteam on combined configs when necessary (#1879)
- fix(cli): disable remote grading with rubric prompt override (#1877)
- fix(webui): rendering evals (#1881)
- fix: do not use default config when config is explicitly set (#1878)

## [0.92.3] - 2024-10-12

### Changed

- fix: request correct structure in prompt (#1851)
- fix: Only persist custom API url in local storage if it's set through the UI (#1854)
- fix: equality failure message (#1868)
- fix: don't always persist providers (#1870)
- feat: env variable to host pf at a different url path then base (#1853)
- chore(redteam): improve custom plugin definition and validation (#1860)
- chore: move skip logic to generate (#1834)
- chore: add `--filter-targets` alias (#1863)
- chore: Cloud sharing with new format (#1840)

### Fixed

- fix(webui): resolve undefined version display in InfoModal (#1856)

### Dependencies

- chore(deps-dev): bump @aws-sdk/client-bedrock-runtime from 3.667.0 to 3.668.0 (#1857)
- chore(deps-dev): bump @aws-sdk/client-bedrock-runtime from 3.668.0 to 3.669.0 (#1865)

## [0.92.2] - 2024-10-09

### Changed

- **ci(tests)**: Separate unit and integration tests in CI pipeline by [@mldangelo](https://github.com/mldangelo) in [#1849](https://github.com/promptfoo/promptfoo/pull/1849)
  - Bump `@aws-sdk/client-bedrock-runtime` from 3.666.0 to 3.667.0 by [@dependabot](https://github.com/dependabot) in [#1845](https://github.com/promptfoo/promptfoo/pull/1845)
  - Bump `@anthropic-ai/sdk` from 0.28.0 to 0.29.0 by [@dependabot](https://github.com/dependabot) in [#1846](https://github.com/promptfoo/promptfoo/pull/1846)
  - Bump `openai` from 4.67.2 to 4.67.3 by [@dependabot](https://github.com/dependabot) in [#1844](https://github.com/promptfoo/promptfoo/pull/1844)

### Fixed

- **fix(providers)**: Dynamically import FAL-AI serverless client by [@mldangelo](https://github.com/mldangelo) in [#1850](https://github.com/promptfoo/promptfoo/pull/1850)

### Dependencies

- **chore(deps)**:

## [0.92.1] - 2024-10-08

### Added

- **feat(providers):** Add support for an optional `responseSchema` file to Google Gemini by [@aud](https://github.com/promptfoo/promptfoo/pull/1839)
- feat(providers): Add support for an optional `responseSchema` file to google gemini (#1839)

### Changed

- **fix:** count could be off if there was a test that wasn't recorded by [@sklein12](https://github.com/promptfoo/promptfoo/pull/1841)
- **fix:** support relative paths by [@sklein12](https://github.com/promptfoo/promptfoo/pull/1842)
- **fix:** Prompt ordering on tables by [@sklein12](https://github.com/promptfoo/promptfoo/pull/1843)
- **chore:** delete empty file by [@sklein12](https://github.com/promptfoo/promptfoo/pull/1829)
- **chore:** rename tables by [@sklein12](https://github.com/promptfoo/promptfoo/pull/1831)
- chore(deps-dev): bump @aws-sdk/client-bedrock-runtime from 3.665.0 to 3.666.0 (#1836)

### Fixed

- **fix(provider):** fal prompt config overrides by [@drochetti](https://github.com/promptfoo/promptfoo/pull/1835)
- fix: Prompt ordering on tables (#1843)
- fix: support relative paths (#1842)
- fix: count could be off if there was a test that wasn't recorded (#1841)

### Dependencies

- **chore(deps):** bump openai from 4.67.1 to 4.67.2 by [@dependabot](https://github.com/promptfoo/promptfoo/pull/1837)
- **chore(deps-dev):** bump @aws-sdk/client-bedrock-runtime from 3.665.0 to 3.666.0 by [@dependabot](https://github.com/promptfoo/promptfoo/pull/1836)
- chore(deps): bump openai from 4.67.1 to 4.67.2 (#1837)

### Documentation

- **docs(contributing):** expand guide for adding new providers by [@mldangelo](https://github.com/promptfoo/promptfoo/pull/1833)

## [0.92.0] - 2024-10-07

### Fixed

- fix(provider): fal prompt config overrides (#1835)

### Documentation

- docs(contributing): expand guide for adding new providers (#1833)

### Changed

- Normalize eval results in db (#1776)
- foundation model blog post (#1823)
- site: custom blog index page (#1824)
- chore(build): allow-composite-ts (#1825)
- chore(cli): improve validation for extension hooks (#1827)
- chore: rename tables (#1831)
- chore: delete empty file (#1829)

## [0.91.3] - 2024-10-04

### Added

- feat(redteam): add religion plugin (#1822)
- feat(provider-fal): allow prompt config overrides (#1815)
- feat: remove in memory table (#1820)

## [0.91.2] - 2024-10-04

### Added

- feat(cli): Add input validation to eval command (@mldangelo #1810)
- feat(cli): Add real-time logging for Python script execution (@mldangelo #1818)
- feat(providers): Add support for setting cookies in `browser` provider (@typpo #1809)

### Changed

- chore(ci): Move integration tests to separate job in GitHub Actions workflow (@mldangelo #1821)
- chore(providers): Add support for file-based response parser for HTTP provider (@mldangelo #1808)
- chore(providers): Improve error message for browser provider missing imports (67c5fed2 @typpo)
- chore(redteam): Update to specific GPT-4 model (0be9c87f @mldangelo)
- chore(site): Update intro cal.com link (ff36972e @typpo)
- chore(webui): Remove 'use client' directives from React components (bc6f4214 @mldangelo)
- docs: Add Streamlit application in browser documentation (855e80f4 @typpo)
- docs: Escape tag in documentation (9c3ae83b @typpo)
- docs: Remove responseparser from quickstart (fe17b837 @typpo)
- docs: Remove responseParser from redteam template (feda3c60 @typpo)
- docs: Update test case reference documentation (d7c7a507 @mldangelo)
- docs: Update to use `redteam run` and `redteam report` (@typpo #1814)

### Fixed

- fix(redteam): Resolve cross-session templating issues (@typpo #1811)
- fix(webui): Ensure weight is not 0 (@sklein12 #1817)

### Dependencies

- chore(deps-dev): Bump @aws-sdk/client-bedrock-runtime from 3.658.1 to 3.662.0 (@dependabot #1805)
- chore(deps-dev): Bump @aws-sdk/client-bedrock-runtime from 3.663.0 to 3.664.0 (@dependabot #1819)
- chore(deps): Bump openai from 4.66.1 to 4.67.0 (@dependabot #1804)
- chore(deps): Bump replicate from 0.34.0 to 0.34.1 (@dependabot #1806)
- chore(deps): Update dependencies (ec37ca4e @mldangelo)

## [0.91.1] - 2024-10-01

### Changed

- feat: prompts as python classmethods (#1799)

### Fixed

- fix(redteam): read redteam config during redteam eval command (#1803)

### Documentation

- docs(custom-api): update documentation and improve typing (#1802)

## [0.91.0] - 2024-10-01

### Added

- feat(cli): ask for email on public share by @typpo in #1798
- feat(cli): support input transforms by @MrFlounder in #1704
- feat(redteam): add `redteam run` command by @typpo in #1791
- feat(webui): new Chart type on the eval page of web UI by @YingjiaLiu99 in #1147

### Changed

- fix: calc the same prompt id everywhere by @sklein12 in #1795
- docs: add troubleshooting section for timeouts by @mldangelo
- docs: fix indentation by @typpo
- docs: provider index by @mldangelo in #1792
- docs: update ts-config example README with tsx loader options by @mldangelo
- site: misc redteam guide clarifications by @typpo
- chore(cli): reorganize command structure and add program name by @mldangelo
- chore(cli): simplify node version check by @mldangelo in #1794
- chore(openai): use omni moderation by default by @typpo in #1797
- chore(providers): add support for special chars in browser provider by @typpo in #1790
- chore(providers): render provider label using Nunjucks by @mldangelo in #1789
- chore(providers): warn on unknown provider types by @mldangelo in #1787
- chore(redteam): include package version in redteam run hash by @typpo in 6d2d0c65
- chore(redteam): rename and export base classes by @mldangelo in #1801
- chore(redteam): serverside generation for indirect-prompt-injection by @mldangelo
- chore(redteam): update adversarial generation to specific gpt-4o model by @typpo in 1f397f62
- chore(cli): reorganize command structure and add program name by @mldangelo in 66781927

### Fixed

- fix(build): remove ts-config path aliases until compilation works correctly by @sklein12 in #1796
- fix(cli): don't ask for email when sharing in ci or without tty by @typpo
- fix(package): use provider prompt map when running via Node package by @vsauter in #1788
- fix(redteam): don't include entities if list is empty by @typpo
- fix(redteam): OWASP aliases by @typpo in #1765

### Dependencies

- chore(deps): bump openai from 4.65.0 to 4.66.1 by @dependabot in #1800
- chore(deps): update dependencies by @mldangelo

## [0.90.3] - 2024-09-27

### Changed

- fix: browser provider ignores cert errors by @ianw_github in 9fcc9f5974d919291456292e187fba1b1bacb3e2

## [0.90.2] - 2024-09-27

### Changed

- **feat:** Add fal.ai provider by [@drochetti](https://github.com/drochetti) in [#1778](https://github.com/promptfoo/promptfoo/pull/1778)
- **feat:** Add install script for pre-built binary installation by [@mldangelo](https://github.com/mldangelo) in [#1755](https://github.com/promptfoo/promptfoo/pull/1755)
- **fix:** Improve JSON parser handling for multiple braces by [@typpo](https://github.com/typpo) in [#1766](https://github.com/promptfoo/promptfoo/pull/1766)
- **refactor(eval):** Reorganize and improve eval command options by [@mldangelo](https://github.com/mldangelo) in [#1762](https://github.com/promptfoo/promptfoo/pull/1762)
- **chore(bedrock):** Improve support for LLAMA3.1 and LLAMA3.2 model configurations by [@mldangelo](https://github.com/mldangelo) in [#1777](https://github.com/promptfoo/promptfoo/pull/1777)
- **chore(config):** Simplify config loading by [@mldangelo](https://github.com/mldangelo) in [#1779](https://github.com/promptfoo/promptfoo/pull/1779)
- **chore(redteam):** Move select plugins for server-side generation by [@mldangelo](https://github.com/mldangelo) in [#1783](https://github.com/promptfoo/promptfoo/pull/1783)
- **ci(nexe-build):** Add ARM64 support for nexe builds by [@mldangelo](https://github.com/mldangelo) in [#1780](https://github.com/promptfoo/promptfoo/pull/1780)
- **ci(nexe-build):** Update runner selection for macOS and add Windows file extension by [@mldangelo](https://github.com/mldangelo) in [#1784](https://github.com/promptfoo/promptfoo/pull/1784)

### Fixed

- **fix(providers):** Correct data types for `responseParser` in HTTP provider by [@typpo](https://github.com/typpo) in [#1764](https://github.com/promptfoo/promptfoo/pull/1764)

### Dependencies

- **chore(deps-dev):** Bump `@aws-sdk/client-bedrock-runtime` from 3.658.0 to 3.658.1 by [@dependabot](https://github.com/dependabot) in [#1769](https://github.com/promptfoo/promptfoo/pull/1769)
- **chore(deps):** Bump `replicate` from 0.33.0 to 0.34.0 by [@dependabot](https://github.com/dependabot) in [#1767](https://github.com/promptfoo/promptfoo/pull/1767)
- **chore(deps):** Bump `openai` from 4.63.0 to 4.64.0 by [@dependabot](https://github.com/dependabot) in [#1768](https://github.com/promptfoo/promptfoo/pull/1768)

## [0.90.1] - 2024-09-26

### Changed

- **chore(providers):** Updated Bedrock integration to support Llama 3.2 models. [#1763](https://github.com/promptfoo/promptfoo/pull/1763) by [@aristsakpinis93](https://github.com/aristsakpinis93)
- **chore:** Added support for config objects in JavaScript and Python assertions. [#1729](https://github.com/promptfoo/promptfoo/pull/1729) by [@vedantr](https://github.com/vedantr)
- **fix:** Improved prompts handling per provider. [#1757](https://github.com/promptfoo/promptfoo/pull/1757) by [@typpo](https://github.com/typpo)
- **fix:** Updated `--no-interactive` description and added it to the documentation. [#1761](https://github.com/promptfoo/promptfoo/pull/1761) by [@kentyman23](https://github.com/kentyman23)
- site: adding blog post for Prompt Airlines (#1774)

### Dependencies

- **chore(deps-dev):** Bumped `@aws-sdk/client-bedrock-runtime` from 3.654.0 to 3.658.0. [#1758](https://github.com/promptfoo/promptfoo/pull/1758) by [@dependabot](https://github.com/dependabot)

## [0.90.0] - 2024-09-24

### Changed

- cli: Added 'pf' as an alias for the 'promptfoo' command (@mldangelo, #1745)
- providers(bedrock): Added support for AI21 Jamba Models and Meta Llama 3.1 Models (@mldangelo, #1753)
- providers(python): Added support for file:// syntax for Python providers (@mldangelo, #1748)
- providers(http): Added support for raw requests (@typpo, #1749)
- cli: implement cloud Login functionality for private sharing (@sklein12, #1719)
- cli(redteam): aliased 'eval' in redteam namespace and prioritized redteam.yaml over promptfooconfig.yaml (@typpo, #1664)
- providers(http): Added templating support for provider URLs (@mldangelo, #1747)
- cli: read config files from directory paths (@andretran, #1721)
- Added PROMPTFOO_EXPERIMENTAL environment variable (@typpo)
- Simplified redteam consent process (@typpo)
- Improved input handling for login prompts (@mldangelo)
- Updated dependencies (@mldangelo)
- webui: fix route to edit eval description(@sklein12, #1754)
- cli: prevent logging of empty output paths (@mldangelo)
- Added raw HTTP request example (@typpo)
- Updated documentation to prefer prebuilt versions (@sklein12, #1752)
- Triggered release step in nexe build for tagged branches (@mldangelo)
- Updated release token in GitHub Actions workflow (@mldangelo)
- Added continue-on-error to nexe-build job (@mldangelo)

## [0.89.4] - 2024-09-23

### Added

- feat(webui): display suggestions (#1739)

### Changed

- feat: headless browser provider (#1736)
- feat: suggestions (#1723)
- feat: improvements to http and websocket providers (#1732)
- fix: empty state for webui (#1727)
- chore: add costs for OpenAI model "gpt-4o-2024-08-06" (#1728)
- fix: catch errors when creating share url (#1726)https://github.com/promptfoo/promptfoo/pull/1725
- fix: add missing outputPath (#1734)
- fix: output path when PROMPTFOO_LIGHTWEIGHT_RESULTS is set (#1737)
- chore: Move share action to server (#1743)
- docs: Update documentation for Tree-based Jailbreaks Strategy by @vingiarrusso in

### Fixed

- fix(prompts): add handling for function prompt (#1724)

## [0.89.3] - 2024-09-20

### Changed

- **Bug Fixes:**
  - Improved sanitization of generations ([#1713](https://github.com/promptfoo/promptfoo/pull/1713) by [@typpo](https://github.com/typpo))
  - Reverted config changes to resolve prompt file bug ([#1722](https://github.com/promptfoo/promptfoo/pull/1722) by [@mldangelo](https://github.com/mldangelo))
- **Docs**
  - Added more information to the enterprise page ([#1714](https://github.com/promptfoo/promptfoo/pull/1714) by [@typpo](https://github.com/typpo))
  - Updated the about page ([#1715](https://github.com/promptfoo/promptfoo/pull/1715) by [@typpo](https://github.com/typpo))
  - Minor landing page updates ([#1718](https://github.com/promptfoo/promptfoo/pull/1718) by [@typpo](https://github.com/typpo))
- Update documentation for Tree-based Jailbreaks Strategy (#1725)

## [0.89.2] - 2024-09-18

### Changed

- **Dependencies**: Updated project dependencies (@mldangelo)
- **Website**: Added truncate functionality to the site (@typpo)
- Fixed Node cache dependency issue (@typpo)
- Improved nexe build workflow artifact handling in CI pipeline (@mldangelo)
- Bumped version to 0.89.2 (@typpo)
-

## [0.89.1] - 2024-09-18

### Added

- **feat(provider/openai)**: support loading `response_format` from a file by [@albertlieyingadrian](https://github.com/albertlieyingadrian) in [#1711](https://github.com/promptfoo/promptfoo/pull/1711)
- **feat(matchers)**: add external file loader for LLM rubric by [@albertlieyingadrian](https://github.com/albertlieyingadrian) in [#1698](https://github.com/promptfoo/promptfoo/pull/1698)

### Changed

- **feat**: Redteam dashboard by [@typpo](https://github.com/typpo) in [#1709](https://github.com/promptfoo/promptfoo/pull/1709)
- **feat**: add WebSocket provider by [@typpo](https://github.com/typpo) in [#1712](https://github.com/promptfoo/promptfoo/pull/1712)
- **docs**: GPT vs O1 guide by [@typpo](https://github.com/typpo) in [#1703](https://github.com/promptfoo/promptfoo/pull/1703)

### Dependencies

- **chore(deps)**: bump `openai` from `4.61.1` to `4.62.0` by [@dependabot](https://github.com/dependabot) in [#1706](https://github.com/promptfoo/promptfoo/pull/1706)
- **chore(deps)**: bump `@azure/openai-assistants` from `1.0.0-beta.5` to `1.0.0-beta.6` by [@dependabot](https://github.com/dependabot) in [#1707](https://github.com/promptfoo/promptfoo/pull/1707)

## [0.89.0] - 2024-09-17

### Added

- feat(util): add nunjucks template support for file path (#1688) by @albertlieyingadrian
- feat(redteam): top level targets, plugins, strategies (#1689) by @typpo

### Changed

- feat: Migrate NextUI to a React App (#1637) by @sklein12
- feat: add golang provider (#1693) by @typpo
- feat: make config `prompts` optional (#1694) by @typpo
- chore(redteam): plumb scores per plugin and strategy (#1684) by @typpo
- chore(redteam): redteam init indent plugins and strategies by @typpo
- chore(redteam): redteam onboarding updates (#1695) by @typpo
- chore(redteam): update some framework mappings by @typpo
- refactor(csv): improve assertion parsing and add warning for single underscore usage (#1692) by @mldangelo
- docs: improve Python provider example with stub LLM function by @mldangelo

### Fixed

- fix(python): change PythonShell mode to binary to fix unicode encoding issues (#1671) by @mldangelo
- fix(python): check --version for executable path validation (#1690) by @mldangelo
- fix(providers): Mistral Error Reporting (#1691) by @GICodeWarrior

### Dependencies

- chore(deps): bump openai from 4.61.0 to 4.61.1 (#1696) by @dependabot
- chore(deps): remove nexe dev dependency by @mldangelo
- chore(deps): update eslint and related packages by @mldangelo

## [0.88.0] - 2024-09-16

### Dependencies

- chore(deps): bump replicate from 0.32.1 to 0.33.0 (#1682)

### Added

- feat(webui): display custom namedScores (#1669)

### Changed

- **Added** `--env-path` as an alias for the `--env-file` option in CLI (@mldangelo)
- **Introduced** `PROMPTFOO_LIGHTWEIGHT_RESULTS` environment variable to optimize result storage (@typpo)
- **Added** `validatePythonPath` function and improved error handling for Python scripts (@mldangelo)
- **Displayed** custom named scores in the Web UI (@khp)
- **Improved** support for structured outputs in the OpenAI provider (@mldangelo)
- **Added** OpenAI Assistant's token usage statistics (@albertlieyingadrian)
- **Added** pricing information for Azure OpenAI models (@mldangelo)
- **Improved** API URL formatting for Azure OpenAI provider (@mldangelo)
- **Fixed** prompt normalization when reading configurations (@mldangelo)
- **Resolved** Docker image issues by adding Python, ensuring the `next` output directory exists, and disabling telemetry (@mldangelo)
- **Improved** message parsing for the Anthropic provider (@mldangelo)
- **Fixed** error in loading externally defined OpenAI function calls (@mldangelo)
- **Corrected** latency assertion error for zero milliseconds latency (@albertlieyingadrian)
- **Added** a new Red Team introduction and case studies to the documentation (@typpo)
- **Updated** model references and default LLM models in the documentation (@mldangelo)
- **Fixed** typos and broken image links in the documentation (@mldangelo, @typpo)
- **Refactored** Red Team commands and types to improve code organization (@mldangelo)
- **Moved** `evaluateOptions` initialization to `evalCommand` (@mldangelo)
- **Centralized** cost calculation logic in providers (@mldangelo)
- ci: improve nexe build workflow and caching (#1683)
- chore(providers): add pricing information for Azure OpenAI models (#1681)

### Tests

- **Added** support for `file://` prefix for local file paths in the `tests:` field in configuration (@mldangelo)

## [0.87.1] - 2024-09-12

### Fixed

- fix(docker): add Python to Docker image and verify in CI (#1677)
- fix(assertions): fix latencyMs comparison with undefined to allow 0 ms latency (#1668)
- fix(providers): improve parseMessages function for anthropic (#1666)
- fix(dockerfile): ensure next out directory exists and disable next telemetry (#1665)
- fix: normalize prompts when reading configs (#1659)

### Added

- feat(python): add validatePythonPath function and improve error handling (#1670)
- feat(cli): accept '--env-path' as an alias for '--env-file' option (#1654)
- feat: PROMPTFOO_LIGHTWEIGHT_RESULTS envar (#1450)

### Documentation

- docs: red team intro (#1662)
- docs: update model references from gpt-3.5-turbo to gpt-4o-mini (#1655)

### Changed

- **Add OpenAI `o1` pricing** by [@typpo](https://github.com/typpo) in [#1649](https://github.com/promptfoo/promptfoo/pull/1649)
- **Add support for OpenAI `o1` max completion tokens** by [@mldangelo](https://github.com/mldangelo) in [#1650](https://github.com/promptfoo/promptfoo/pull/1650)
- **Share link issue when self-hosting** by [@typpo](https://github.com/typpo) in [#1647](https://github.com/promptfoo/promptfoo/pull/1647)
- **Fix OpenAI function tool callbacks handling** by [@mldangelo](https://github.com/mldangelo) in [#1648](https://github.com/promptfoo/promptfoo/pull/1648)
- **Fix broken anchor links** by [@mldangelo](https://github.com/mldangelo) in [#1645](https://github.com/promptfoo/promptfoo/pull/1645)
- **Add documentation for Echo provider** by [@mldangelo](https://github.com/mldangelo) in [#1646](https://github.com/promptfoo/promptfoo/pull/1646)
- ci: add push trigger to docker workflow (#1678)
- refactor(providers): centralize cost calculation logic (#1679)
- refactor: move evaluateOptions initialization to evalCommand (#1674)
- refactor(redteam): move redteam types to src/redteam/types (#1653)
- refactor(redteam): move redteam commands to src/redteam/commands (#1652)
- chore(providers): improve API URL formatting for Azure OpenAI provider (#1672)
- chore(providers): add openai assistant's token usage (#1661)
- chore(openai): improve support for structured outputs (#1656)
- chore: support file:// prefix for local file paths in `tests:` field in config (#1651)

## [0.87.0] - 2024-09-12

### Changed

- feat: remote strategy execution (#1592)
- fix: run db migrations first thing in cli (#1638)
- chore: add --remote to `eval` (#1639)
- chore: ability to record when feature is used (#1643)
- site: intro and image updates (#1636)

### Dependencies

- chore(deps-dev): bump @aws-sdk/client-bedrock-runtime from 3.649.0 to 3.650.0 (#1640)
- chore(deps): bump openai from 4.58.2 to 4.59.0 (#1641)

## [0.86.1] - 2024-09-11

### Changed

- feat: cross-session leak plugin (#1631)
- fix: quickswitcher (#1635)

## [0.86.0] - 2024-09-11

### Changed

- **feat**: Added MITRE Atlas plugin aliases by [@typpo](https://github.com/typpo) in [#1629](https://github.com/promptfoo/promptfoo/pull/1629)
- **chore**: Removed the NextAPI by [@sklein12](https://github.com/sklein12) in [#1599](https://github.com/promptfoo/promptfoo/pull/1599)
- **fix**: Improved rate limiting handling by [@sinedied](https://github.com/sinedied) in [#1633](https://github.com/promptfoo/promptfoo/pull/1633)
- **fix**: Ensured `name:value` pairs are unique, rather than just names, for tags by [@sklein12](https://github.com/sklein12) in [#1621](https://github.com/promptfoo/promptfoo/pull/1621)
- **chore**: Fixed paths for `ts-node` by [@sklein12](https://github.com/sklein12) in [#1628](https://github.com/promptfoo/promptfoo/pull/1628)
- **chore**: Standardized paths by [@sklein12](https://github.com/sklein12) in [#1627](https://github.com/promptfoo/promptfoo/pull/1627)

### Dependencies

- **chore(deps-dev)**: Bumped `@aws-sdk/client-bedrock-runtime` from 3.645.0 to 3.649.0 by [@dependabot](https://github.com/dependabot) in [#1632](https://github.com/promptfoo/promptfoo/pull/1632)
- **chore(deps)**: Bumped `@anthropic-ai/sdk` from 0.27.2 to 0.27.3 by [@dependabot](https://github.com/dependabot) in [#1625](https://github.com/promptfoo/promptfoo/pull/1625)
- **chore(deps)**: Bumped `openai` from 4.58.1 to 4.58.2 by [@dependabot](https://github.com/dependabot) in [#1624](https://github.com/promptfoo/promptfoo/pull/1624)

## [0.85.2] - 2024-09-10

### Changed

- feat: compliance status in redteam reports (#1619)
- fix: prompt parsing (#1620)

## [0.85.1] - 2024-09-09

### Changed

- feat: add support for markdown prompts (#1616)
- fix: Indirect Prompt Injection missing purpose and will only generate… (#1618)

### Dependencies

- chore(deps): bump openai from 4.58.0 to 4.58.1 (#1617)

## [0.85.0] - 2024-09-06

### Added

- **feat(mistral):** Update chat models and add embedding provider by @mldangelo in [#1614](https://github.com/promptfoo/promptfoo/pull/1614)
- **feat(templates):** Allow Nunjucks templating in grader context by @mldangelo in [#1606](https://github.com/promptfoo/promptfoo/pull/1606)
- **feat(redteam):** Add remote generation for multilingual strategy by @mldangelo in [#1603](https://github.com/promptfoo/promptfoo/pull/1603)
- **feat(redteam):** ASCII smuggling plugin by @typpo in [#1602](https://github.com/promptfoo/promptfoo/pull/1602)
- **feat(redteam):** More direct prompt injections by @typpo in [#1600](https://github.com/promptfoo/promptfoo/pull/1600)
- **feat(redteam):** Prompt injections for all test cases by @typpo in [commit 28605413](https://github.com/promptfoo/promptfoo/commit/28605413)

### Changed

- **refactor:** Improve project initialization and error handling by @mldangelo in [#1591](https://github.com/promptfoo/promptfoo/pull/1591)
- **chore:** Warn if API keys are not present when running `promptfoo init` by @cristiancavalli in [#1577](https://github.com/promptfoo/promptfoo/pull/1577)
- **chore:** Add info to contains-all and icontains-all error by @typpo in [#1596](https://github.com/promptfoo/promptfoo/pull/1596)
- **chore(redteam):** Export graders by @sklein12 in [#1593](https://github.com/promptfoo/promptfoo/pull/1593)
- **chore(redteam):** Export prompt generators by @sklein12 in [#1583](https://github.com/promptfoo/promptfoo/pull/1583)
- **docs:** Add information on loading scenarios from external files by @mldangelo in [commit ddcc6e59](https://github.com/promptfoo/promptfoo/commit/ddcc6e59)

### Fixed

- **fix(redteam):** Correct metric name for misinfo/pii/etc plugins by @typpo in [#1605](https://github.com/promptfoo/promptfoo/pull/1605)
- **fix(redteam):** Remove quotes and numbered results from generated prompts by @typpo in [#1601](https://github.com/promptfoo/promptfoo/pull/1601)
- **fix(redteam):** Move purpose to the right place in redteam template by @typpo in [commit 00b2ed1c](https://github.com/promptfoo/promptfoo/commit/00b2ed1c)

### Dependencies

- **chore(deps):** Bump openai from 4.57.3 to 4.58.0 by @dependabot in [#1608](https://github.com/promptfoo/promptfoo/pull/1608)
- **chore(deps):** Bump openai from 4.57.2 to 4.57.3 by @dependabot in [#1594](https://github.com/promptfoo/promptfoo/pull/1594)

### Documentation

- **docs(redteam):** Red team introduction by @typpo in [commit ba5fe14c](https://github.com/promptfoo/promptfoo/commit/ba5fe14c) and [commit 60624456](https://github.com/promptfoo/promptfoo/commit/60624456)
- **docs(redteam):** Minor redteam update by @typpo in [commit 7cad8da5](https://github.com/promptfoo/promptfoo/commit/7cad8da5)

### Tests

- **test(redteam):** Enhance nested quotes handling in parseGeneratedPrompts by @mldangelo in [commit 36f6464a](https://github.com/promptfoo/promptfoo/commit/36f6464a)

## [0.84.1] - 2024-09-04

### Changed

- fix: json parsing infinite loop (#1590)
- fix: add cache and timeout to remote grading (#1589)

## [0.84.0] - 2024-09-04

### Changed

- Support for remote `llm-rubric` (@typpo in #1585)
- Resolve foreign key constraint in `deleteAllEvals` (@mldangelo in #1581)
- Don't set OpenAI chat completion `seed=0` by default (@Sasja in #1580)
- Improve strategy JSON parsing (@typpo in #1587)
- Multilingual strategy now uses redteam provider (@typpo in #1586)
- Handle redteam remote generation error (@typpo)
- Redteam refusals are not failures for Vertex AI (@typpo)
- Reorganize redteam exports and add Strategies (@mldangelo in #1588)
- Update OpenAI config documentation (@mldangelo)
- Improve Azure environment variables and configuration documentation (@mldangelo)
- Bump dependencies and devDependencies (@mldangelo)
- Set `stream: false` in Ollama provider (@typpo, #1568)
- Bump openai from 4.57.0 to 4.57.1 (@dependabot in #1579)
- Regenerate JSON schema based on type change (@mldangelo)
- Synchronize EnvOverrides in types and validators (@mldangelo)

## [0.83.2] - 2024-09-03

### Added

- feat: add --remote to redteam generate (#1576)

## [0.83.1] - 2024-09-03

## [0.83.0] - 2024-09-03

### Changed

- feat: add onboarding flow for http endpoint (#1572)
- feat: remote generation on the cli (#1570)
- docs: update YAML syntax for prompts and providers arrays (#1574)

## [0.82.0] - 2024-09-02

### Added

- feat(redteam): add remote generation for purpose and entities by @mldangelo

### Changed

- feat: add `delay` option for redteam generate and refactor plugins by @typpo
- fix: validate all plugins before running any by @typpo
- fix: remove indirect prompt injection `config.systemPrompt` dependency by @typpo
- fix: show all strategies on report by @typpo
- fix: bfla grading by @typpo
- chore: simplify redteam types by @typpo
- chore: move redteam command locations by @typpo
- chore: defaults for redteam plugins/strategies by @typpo
- chore: clean up some redteam onboarding questions by @typpo
- chore: export redteam plugins by @typpo
- chore: rename envar by @typpo
- chore: add `PROMPTFOO_NO_REDTEAM_MODERATION` envar by @typpo
- chore(redteam): add progress bar to multilingual strategy by @mldangelo
- chore(redteam): export extraction functions by @mldangelo
- chore(docker): install peer dependencies during build by @mldangelo
- docs: update file paths to use file:// prefix by @mldangelo
- chore: clean up some redteam onboarding questions (#1569)
- chore: defaults for redteam plugins/strategies (#1521)

### Dependencies

- chore(deps-dev): bump @aws-sdk/client-bedrock-runtime from 3.637.0 to 3.642.0 by @dependabot
- chore(deps): bump replicate from 0.32.0 to 0.32.1 by @dependabot
- chore(deps): bump openai from 4.56.1 to 4.57.0 by @dependabot
- chore(deps): bump the github-actions group with 2 updates by @dependabot

## [0.81.5] - 2024-08-30

### Dependencies

- chore(deps): bump the github-actions group with 2 updates (#1566)
- chore(deps): bump replicate from 0.32.0 to 0.32.1 (#1559)
- chore(deps): bump openai from 4.56.1 to 4.57.0 (#1558)

### Fixed

- fix: remove indirect prompt injection `config.systemPrompt` dependency (#1562)
- fix: validate all plugins before running any (#1561)

### Added

- feat: add `delay` option for redteam generate and refactor plugins (#1564)
- feat(redteam): add remote generation for purpose and entities (#1555)

### Changed

- feat: global `env` var in templates (#1553)
- fix: harmful grader (#1554)
- chore: include createdAt in getStandaloneEvals (#1550)
- chore: write eval tags to database and add migration (#1551)
- style: enforce object shorthand rule (#1557)
- chore: move redteam command locations (#1565)
- chore: simplify redteam types (#1563)
- chore(deps-dev): bump @aws-sdk/client-bedrock-runtime from 3.637.0 to 3.642.0 (#1560)

## [0.81.4] - 2024-08-29

### Changed

- **fix:** redteam progress bar by @typpo in [#1548](https://github.com/promptfoo/promptfoo/pull/1548)
- **fix:** redteam grading should use defaultTest by @typpo in [#1549](https://github.com/promptfoo/promptfoo/pull/1549)
- **refactor:** move extractJsonObjects to json utility module by @mldangelo in [#1539](https://github.com/promptfoo/promptfoo/pull/1539)

### Fixed

- **fix(redteam):** fix modifier handling in PluginBase by @mldangelo in [#1538](https://github.com/promptfoo/promptfoo/pull/1538)
- **fix(testCases):** improve test case generation with retry logic by @mldangelo in [#1544](https://github.com/promptfoo/promptfoo/pull/1544)
- **fix(docker):** link peer dependencies in Docker build by @mldangelo in [#1545](https://github.com/promptfoo/promptfoo/pull/1545)
- **fix(devcontainer):** simplify and standardize development environment by @mldangelo in [#1547](https://github.com/promptfoo/promptfoo/pull/1547)

### Dependencies

- **chore(deps):** update dependencies by @mldangelo in [#1540](https://github.com/promptfoo/promptfoo/pull/1540)
- **chore(deps):** bump @anthropic-ai/sdk from 0.27.0 to 0.27.1 by @dependabot in [#1541](https://github.com/promptfoo/promptfoo/pull/1541)
- **chore(deps):** bump openai from 4.56.0 to 4.56.1 by @dependabot in [#1542](https://github.com/promptfoo/promptfoo/pull/1542)

## [0.81.3] - 2024-08-28

### Changed

- fix: use redteam provider in extractions (#1536)
- feat: Indirect prompt injection plugin (#1518)
- feat: add support for tags property in config (#1526)
- feat: ability to reference external files in plugin config (#1530)
- feat: custom redteam plugins (#1529)
- fix: remove failure messages from output (#1531)
- fix: reduce pii false positives (#1532)
- fix: Addtl Pii false positives (#1533)
- fix: RBAC plugin false positives (#1534)
- fix: redteam providers should be overriddeable (#1516)
- fix: dont use openai moderation if key not present (#1535)

### Fixed

- fix(redteam): update logic for json only response format in default provider (#1537)

## [0.81.2] - 2024-08-27

### Changed

- fix: use redteam provider in extractions (#1536)
- feat: Indirect prompt injection plugin (#1518)
- feat: add support for tags property in config (#1526)
- feat: ability to reference external files in plugin config (#1530)
- feat: custom redteam plugins (#1529)
- fix: remove failure messages from output (#1531)
- fix: reduce pii false positives (#1532)
- fix: Addtl Pii false positives (#1533)
- fix: RBAC plugin false positives (#1534)
- fix: redteam providers should be overriddeable (#1516)
- fix: dont use openai moderation if key not present (#1535)

## [0.81.1] - 2024-08-27

### Changed

- feat: Indirect prompt injection plugin (#1518)
- feat: add support for `tags` property in config (#1526)
- feat: ability to reference external files in plugin config (#1530)
- feat: custom redteam plugins (#1529)
- fix: remove failure messages from output (#1531)
- fix: reduce pii false positives (#1532)
- fix: Addtl Pii false positives (#1533)
- fix: RBAC plugin false positives (#1534)
- fix: redteam providers should be overriddeable (#1516)
- fix: dont use openai moderation if key not present (#1535)
- chore: Set jest command line setting for jest extension (#1527)

## [0.81.0] - 2024-08-26

### Added

- feat(report): performance by strategy (#1524)
- feat(ai21): Add AI21 Labs provider (#1514)
- feat(docker): add Python runtime to final image (#1519)
- feat(anthropic): add support for create message headers (prompt caching) (#1503)

### Changed

- feat: report view sidebar for previewing test failures (#1522)
- chore: add plugin/strategy descriptions (#1520)
- chore: add `promptfoo redteam plugins` command to list plugins (#1523)
- chore: clear cache status messages (#1517)

### Fixed

- fix(scriptCompletionProvider): handle UTF-8 encoding in script output (#1515)
- fix(config): support loading scenarios and tests from external files (#331)

### Dependencies

- chore(deps-dev): bump @aws-sdk/client-bedrock-runtime from 3.635.0 to 3.637.0 (#1513)

## [0.80.3] - 2024-08-22

### Changed

- **Add Support for Embeddings API (Cohere)**: Added support for the embeddings API. [#1502](https://github.com/promptfoo/promptfoo/pull/1502) by @typpo
- **Improve Download Menu**: Enhanced the web UI by improving the download menu, adding an option to download human eval test cases, and adding tests. [#1500](https://github.com/promptfoo/promptfoo/pull/1500) by @mldangelo
- **Python IPC Encoding**: Resolved an issue by ensuring that Python IPC uses UTF-8 encoding. [#1511](https://github.com/promptfoo/promptfoo/pull/1511) by @typpo
- **Dependencies**:
  - Bumped `@anthropic-ai/sdk` from `0.26.1` to `0.27.0`. [#1507](https://github.com/promptfoo/promptfoo/pull/1507) by @dependabot
  - Upgraded Docusaurus to version `3.5.2`. [#1512](https://github.com/promptfoo/promptfoo/pull/1512) by @mldangelo

## [0.80.2] - 2024-08-22

### Changed

- fix: remove prompt-extraction from base plugins (#1505)

## [0.80.1] - 2024-08-21

### Added

- feat(redteam): improve test generation and reporting (#1481)
- feat(eval)!: remove interactive providers option (#1487)

### Changed

- refactor(harmful): improve test generation and deduplication (#1480)
- fix: hosted load shared eval (#1482)
- fix: Generate correct url for hosted shared evals (#1484)
- feat: multilingual strategy (#1483)
- chore(eslint): add and configure eslint-plugin-unicorn (#1489)
- fix: include vars in python provider cache key (#1493)
- fix: Including prompt extraction broke redteam generation (#1494)
- fix: floating point comparisons in matchers (#1486)
- site: enterprise breakdown (#1495)
- fix: Prompt setup during redteam generation (#1496)
- fix: hardcoded injectVars in harmful plugin (#1498)
- site: enterprise blog post (#1497)

### Fixed

- fix(assertions): update error messages for context-relevance and context-faithfulness (#1485)

### Dependencies

- chore(deps-dev): bump @aws-sdk/client-bedrock-runtime from 3.632.0 to 3.635.0 (#1490)

## [0.80.0] - 2024-08-21

### Changed

- **Multilingual Strategy**: Added multilingual strategy by @typpo in [#1483](https://github.com/promptfoo/promptfoo/pull/1483)
- **Redteam**: Improved test generation and reporting by @mldangelo in [#1481](https://github.com/promptfoo/promptfoo/pull/1481)
- **Evaluation**: Removed interactive providers option by @mldangelo in [#1487](https://github.com/promptfoo/promptfoo/pull/1487)
- **Hosted Load**: Fixed hosted load shared eval by @sklein12 in [#1482](https://github.com/promptfoo/promptfoo/pull/1482)
- **Shared Evals**: Generated correct URL for hosted shared evals by @sklein12 in [#1484](https://github.com/promptfoo/promptfoo/pull/1484)
- **Assertions**: Updated error messages for context-relevance and context-faithfulness by @mldangelo in [#1485](https://github.com/promptfoo/promptfoo/pull/1485)
- **Python Provider**: Included vars in Python provider cache key by @typpo in [#1493](https://github.com/promptfoo/promptfoo/pull/1493)
- **Prompt Extraction**: Fixed prompt extraction during redteam generation by @sklein12 in [#1494](https://github.com/promptfoo/promptfoo/pull/1494)
- **Matchers**: Fixed floating point comparisons in matchers by @typpo in [#1486](https://github.com/promptfoo/promptfoo/pull/1486)
- **Redteam Generation**: Fixed prompt setup during redteam generation by @sklein12 in [#1496](https://github.com/promptfoo/promptfoo/pull/1496)
- **Harmful Tests**: Improved test generation and deduplication by @mldangelo in [#1480](https://github.com/promptfoo/promptfoo/pull/1480)
- **ESLint**: Added and configured eslint-plugin-unicorn by @mldangelo in [#1489](https://github.com/promptfoo/promptfoo/pull/1489)
- **Dependencies**: Bumped @aws-sdk/client-bedrock-runtime from 3.632.0 to 3.635.0 by @dependabot in [#1490](https://github.com/promptfoo/promptfoo/pull/1490)
- **Crescendo**: Crescendo now uses gpt-4o-mini instead of gpt-4o by @typpo
- **Environment Variables**: Added GROQ_API_KEY and alphabetized 3rd party environment variables by @mldangelo
- **Enterprise Breakdown**: Added enterprise breakdown by @typpo in [#1495](https://github.com/promptfoo/promptfoo/pull/1495)

## [0.79.0] - 2024-08-20

### Added

- feat(groq): integrate native Groq SDK and update documentation by @mldangelo in #1479
- feat(redteam): support multiple policies in redteam config by @mldangelo in #1470
- feat(redteam): handle graceful exit on Ctrl+C during initialization by @mldangelo

### Changed

- feat: Prompt Extraction Redteam Plugin by @sklein12 in #1471
- feat: nexe build artifacts by @typpo in #1472
- fix: expand supported config file extensions by @mldangelo in #1473
- fix: onboarding.ts should assume context.py by @typpo
- fix: typo in onboarding example by @typpo
- fix: reduce false positives in `policy` and `sql-injection` by @typpo
- docs: remove references to optional Supabase environment variables by @mldangelo in #1474
- docs: owasp llm top 10 updates by @typpo
- test: mock logger in util test suite by @mldangelo
- chore(workflow): change release trigger type from 'published' to 'created' in Docker workflow, remove pull request and push triggers by @mldangelo
- chore(webui): update plugin display names by @typpo
- chore: refine pass rate threshold logging by @mldangelo
- ci: upload artifact by @typpo

### Fixed

- fix(devcontainer): improve Docker setup for development environment by @mldangelo
- fix(devcontainer): update Dockerfile.dev for Node.js development by @mldangelo
- fix(webui): truncate floating point scores by @typpo

### Dependencies

- chore(deps): update dependencies by @mldangelo in #1478
- chore(deps): update dependencies including @swc/core, esbuild, @anthropic-ai/sdk, and openai by @mldangelo

### Tests

- test(config): run tests over example promptfoo configs by @mldangelo in #1475

## [0.78.3] - 2024-08-19

### Added

- feat(redteam): add base path to CLI state for redteam generate by @mldangelo in [#1464](https://github.com/promptfoo/promptfoo/pull/1464)
- feat(eval): add global pass rate threshold by @mldangelo in [#1443](https://github.com/promptfoo/promptfoo/pull/1443)

### Changed

- chore: check config.redteam instead of config.metadata.redteam by @mldangelo in [#1463](https://github.com/promptfoo/promptfoo/pull/1463)
- chore: Add vscode settings for prettier formatting by @sklein12 in [#1469](https://github.com/promptfoo/promptfoo/pull/1469)
- build: add defaults for supabase environment variables by @sklein12 in [#1468](https://github.com/promptfoo/promptfoo/pull/1468)
- fix: smarter caching in exec provider by @typpo in [#1467](https://github.com/promptfoo/promptfoo/pull/1467)
- docs: display consistent instructions for npx vs npm vs brew by @typpo in [#1465](https://github.com/promptfoo/promptfoo/pull/1465)

### Dependencies

- chore(deps): bump openai from 4.55.9 to 4.56.0 by @dependabot in [#1466](https://github.com/promptfoo/promptfoo/pull/1466)
- chore(deps): replace rouge with js-rouge by @QuarkNerd in [#1420](https://github.com/promptfoo/promptfoo/pull/1420)

## [0.78.2] - 2024-08-18

### Changed

- feat: multi-turn jailbreak (#1459)
- feat: plugin aliases for owasp, nist (#1410)
- refactor(redteam): aliase `generate redteam` to `redteam generate`. (#1461)
- chore: strongly typed envars (#1452)
- chore: further simplify redteam onboarding (#1462)
- docs: strategies (#1460)

## [0.78.1] - 2024-08-16

### Changed

- **feat:** Helicone integration by @maamalama in [#1434](https://github.com/promptfoo/promptfoo/pull/1434)
- **fix:** is-sql assertion `databaseType` not `database` by @typpo in [#1451](https://github.com/promptfoo/promptfoo/pull/1451)
- **chore:** Use temporary file for Python interprocess communication by @enkoder in [#1447](https://github.com/promptfoo/promptfoo/pull/1447)
- **chore:** Redteam onboarding updates by @typpo in [#1453](https://github.com/promptfoo/promptfoo/pull/1453)
- **site:** Add blog post by @typpo in [#1444](https://github.com/promptfoo/promptfoo/pull/1444)

### Fixed

- **fix(redteam):** Improve iterative tree-based red team attack provider by @mldangelo in [#1458](https://github.com/promptfoo/promptfoo/pull/1458)

### Dependencies

- **chore(deps):** Update various dependencies by @mldangelo in [#1442](https://github.com/promptfoo/promptfoo/pull/1442)
- **chore(deps):** Bump `@aws-sdk/client-bedrock-runtime` from 3.629.0 to 3.631.0 by @dependabot in [#1448](https://github.com/promptfoo/promptfoo/pull/1448)
- **chore(deps):** Bump `@aws-sdk/client-bedrock-runtime` from 3.631.0 to 3.632.0 by @dependabot in [#1455](https://github.com/promptfoo/promptfoo/pull/1455)
- **chore(deps):** Bump `@anthropic-ai/sdk` from 0.25.2 to 0.26.0 by @dependabot in [#1449](https://github.com/promptfoo/promptfoo/pull/1449)
- **chore(deps):** Bump `@anthropic-ai/sdk` from 0.26.0 to 0.26.1 by @dependabot in [#1456](https://github.com/promptfoo/promptfoo/pull/1456)
- **chore(deps):** Bump `openai` from 4.55.7 to 4.55.9 by @dependabot in [#1457](https://github.com/promptfoo/promptfoo/pull/1457)

## [0.78.0] - 2024-08-14

### Changed

- **Web UI**: Added ability to choose prompt/provider column in report view by @typpo in [#1426](https://github.com/promptfoo/promptfoo/pull/1426)
- **Eval**: Support loading scenarios and tests from external files by @mldangelo in [#1432](https://github.com/promptfoo/promptfoo/pull/1432)
- **Redteam**: Added language support for generated tests by @mldangelo in [#1433](https://github.com/promptfoo/promptfoo/pull/1433)
- **Transform**: Support custom function names in file transforms by @mldangelo in [#1435](https://github.com/promptfoo/promptfoo/pull/1435)
- **Extension Hook API**: Introduced extension hook API by @aantn in [#1249](https://github.com/promptfoo/promptfoo/pull/1249)
- **Report**: Hide unused plugins in report by @typpo in [#1425](https://github.com/promptfoo/promptfoo/pull/1425)
- **Memory**: Optimize memory usage in `listPreviousResults` by not loading all results into memory by @typpo in [#1439](https://github.com/promptfoo/promptfoo/pull/1439)
- **TypeScript**: Added TypeScript `promptfooconfig` example by @mldangelo in [#1427](https://github.com/promptfoo/promptfoo/pull/1427)
- **Tests**: Moved `evaluatorHelpers` tests to a separate file by @mldangelo in [#1437](https://github.com/promptfoo/promptfoo/pull/1437)
- **Dev**: Bumped `@aws-sdk/client-bedrock-runtime` from 3.624.0 to 3.629.0 by @dependabot in [#1428](https://github.com/promptfoo/promptfoo/pull/1428)
- **SDK**: Bumped `@anthropic-ai/sdk` from 0.25.1 to 0.25.2 by @dependabot in [#1429](https://github.com/promptfoo/promptfoo/pull/1429)
- **SDK**: Bumped `openai` from 4.55.4 to 4.55.7 by @dependabot in [#1436](https://github.com/promptfoo/promptfoo/pull/1436)

## [0.77.0] - 2024-08-12

### Added

- feat(assertions): add option to disable AJV strict mode (#1415)

### Changed

- feat: ssrf plugin (#1411)
- feat: `basic` strategy to represent raw payloads only (#1417)
- refactor: transform function (#1423)
- fix: suppress docker lint (#1412)
- fix: update eslint config and resolve unused variable warnings (#1413)
- fix: handle retries for harmful generations (#1422)
- docs: add plugin documentation (#1421)

### Fixed

- fix(redteam): plugins respect config-level numTest (#1409)

### Dependencies

- chore(deps): bump openai from 4.55.3 to 4.55.4 (#1418)

### Documentation

- docs(faq): expand and restructure FAQ content (#1416)

## [0.76.1] - 2024-08-11

## [0.76.0] - 2024-08-10

### Changed

- feat: add `delete eval latest` and `delete eval all` (#1383)
- feat: bfla and bofa plugins (#1406)
- feat: Support loading tools from multiple files (#1384)
- feat: `promptfoo eval --description` override (#1399)
- feat: add `default` strategy and remove `--add-strategies` (#1401)
- feat: assume unrecognized openai models are chat models (#1404)
- feat: excessive agency grader looks at tools (#1403)
- fix: dont check SSL certs (#1396)
- fix: reduce rbac and moderation false positives (#1400)
- fix: `redteam` property was not read in config (#1407)
- fix: Do not ignored derived metrics (#1381)
- fix: add indexes for sqlite (#1382)

### Fixed

- fix(types): allow boolean values in VarsSchema (#1386)

### Dependencies

- chore(deps-dev): bump @aws-sdk/client-bedrock-runtime from 3.623.0 to 3.624.0 (#1379)
- chore(deps): bump openai from 4.54.0 to 4.55.0 (#1387)
- chore(deps): bump openai from 4.55.0 to 4.55.1 (#1392)
- chore(deps): bump @anthropic-ai/sdk from 0.25.0 to 0.25.1 (#1397)
- chore(deps): bump openai from 4.55.1 to 4.55.3 (#1398)

## [0.75.2] - 2024-08-06

### Added

- feat: ability to attach configs to prompts (#1391)

### Changed

- fix: Update "Edit Comment" dialog background for the dark mode (#1374)
- fix: undefined var in hallucination template (#1375)
- fix: restore harmCategory var (#1380)

## [0.75.1] - 2024-08-05

### Changed

- fix: temporarily disable nunjucks strict mode by @typpo

### Dependencies

- chore(deps): update dependencies (#1373)

## [0.75.0] - 2024-08-05

### Added

- feat(webui): Download report as PDF by @typpo in #1348
- feat(redteam): Add custom policy plugin by @mldangelo in #1346
- feat(config): Add writePromptfooConfig function and orderKeys utility by @mldangelo in #1360
- feat(redteam): Add purpose and entities to defaultTest metadata by @mldangelo in #1359
- feat(webui): Show metadata in details dialog by @typpo in #1362
- feat(redteam): Add some simple requested strategies by @typpo in #1364

### Changed

- feat: Implement defaultTest metadata in tests and scenarios by @mldangelo in #1361
- feat!: Add `default` plugin collection and remove --add-plugins by @typpo in #1369
- fix: Moderation assert and iterative provider handle output objects by @typpo in #1353
- fix: Improve PII grader by @typpo in #1354
- fix: Improve RBAC grading by @typpo in #1347
- fix: Make graders set assertion value by @typpo in #1355
- fix: Allow falsy provider response outputs by @typpo in #1356
- fix: Improve entity extraction and enable for PII by @typpo in #1358
- fix: Do not dereference external tool files by @typpo in #1357
- fix: Google sheets output by @typpo in #1367
- docs: How to red team RAG applications by @typpo in #1368
- refactor(redteam): Consolidate graders and plugins by @mldangelo in #1370
- chore(redteam): Collect user consent for harmful generation by @typpo in #1365

### Dependencies

- chore(deps): Bump openai from 4.53.2 to 4.54.0 by @dependabot in #1349
- chore(deps-dev): Bump @aws-sdk/client-bedrock-runtime from 3.622.0 to 3.623.0 by @dependabot in #1372

## [0.74.0] - 2024-08-01

### Changed

- **feat**: Split types vs validators for prompts, providers, and redteam [#1325](https://github.com/promptfoo/promptfoo/pull/1325) by [@typpo](https://github.com/typpo)
- **feat**: Load provider `tools` and `functions` from external file [#1342](https://github.com/promptfoo/promptfoo/pull/1342) by [@typpo](https://github.com/typpo)
- **fix**: Show gray icon when there are no tests in report [#1335](https://github.com/promptfoo/promptfoo/pull/1335) by [@typpo](https://github.com/typpo)
- **fix**: numTests calculation for previous evals [#1336](https://github.com/promptfoo/promptfoo/pull/1336) by [@onyck](https://github.com/onyck)
- **fix**: Only show the number of tests actually run in the eval [#1338](https://github.com/promptfoo/promptfoo/pull/1338) by [@typpo](https://github.com/typpo)
- **fix**: better-sqlite3 in arm64 docker image [#1344](https://github.com/promptfoo/promptfoo/pull/1344) by [@cmrfrd](https://github.com/cmrfrd)
- **fix**: Correct positive example in DEFAULT_GRADING_PROMPT [#1337](https://github.com/promptfoo/promptfoo/pull/1337) by [@tbuckley](https://github.com/tbuckley)
- **chore**: Integrate red team evaluation into promptfoo init [#1334](https://github.com/promptfoo/promptfoo/pull/1334) by [@mldangelo](https://github.com/mldangelo)
- **chore**: Enforce consistent type imports [#1341](https://github.com/promptfoo/promptfoo/pull/1341) by [@mldangelo](https://github.com/mldangelo)
- **refactor(redteam)**: Update plugin architecture and improve error handling [#1343](https://github.com/promptfoo/promptfoo/pull/1343) by [@mldangelo](https://github.com/mldangelo)
- **docs**: Expand installation instructions in README and docs [#1345](https://github.com/promptfoo/promptfoo/pull/1345) by [@mldangelo](https://github.com/mldangelo)

### Dependencies

- **chore(deps)**: Bump @azure/identity from 4.4.0 to 4.4.1 [#1340](https://github.com/promptfoo/promptfoo/pull/1340) by [@dependabot](https://github.com/dependabot)
- **chore(deps)**: Bump the github-actions group with 3 updates [#1339](https://github.com/promptfoo/promptfoo/pull/1339) by [@dependabot](https://github.com/dependabot)

## [0.73.9] - 2024-07-30

### Dependencies

- chore(deps): update dev dependencies and minor package versions (#1331)
- chore(deps): bump @anthropic-ai/sdk from 0.24.3 to 0.25.0 (#1326)

### Fixed

- fix: chain provider and test transform (#1316)

### Added

- feat: handle rate limits in generic fetch path (#1324)

### Changed

- **Features:**
  - feat: handle rate limits in generic fetch path by @typpo in https://github.com/promptfoo/promptfoo/pull/1324
- **Fixes:**
  - fix: show default vars in table by @typpo in https://github.com/promptfoo/promptfoo/pull/1306
  - fix: chain provider and test transform by @fvdnabee in https://github.com/promptfoo/promptfoo/pull/1316
- **Refactors:**
  - refactor(redteam): extract entity and purpose logic, update imitation plugin by @mldangelo in https://github.com/promptfoo/promptfoo/pull/1301
- **Chores:**
  - chore(deps): bump openai from 4.53.1 to 4.53.2 by @dependabot in https://github.com/promptfoo/promptfoo/pull/1314
  - chore: set page titles by @typpo in https://github.com/promptfoo/promptfoo/pull/1315
  - chore: add devcontainer setup by @cmrfrd in https://github.com/promptfoo/promptfoo/pull/1317
  - chore(webui): persist column selection in evals view by @mldangelo in https://github.com/promptfoo/promptfoo/pull/1302
  - chore(redteam): allow multiple provider selection by @mldangelo in https://github.com/promptfoo/promptfoo/pull/1319
  - chore(deps): bump @anthropic-ai/sdk from 0.24.3 to 0.25.0 by @dependabot in https://github.com/promptfoo/promptfoo/pull/1326
  - chore(deps-dev): bump @aws-sdk/client-bedrock-runtime from 3.620.0 to 3.620.1 by @dependabot in https://github.com/promptfoo/promptfoo/pull/1327
  - chore(deps): update dev dependencies and minor package versions by @mldangelo in https://github.com/promptfoo/promptfoo/pull/1331
- **CI/CD:**
  - ci: add assets generation job and update json schema by @mldangelo in https://github.com/promptfoo/promptfoo/pull/1321
  - docs: add CITATION.cff file by @mldangelo in https://github.com/promptfoo/promptfoo/pull/1322
  - docs: update examples and docs to use gpt-4o and gpt-4o-mini models by @mldangelo in https://github.com/promptfoo/promptfoo/pull/1323
- chore(deps-dev): bump @aws-sdk/client-bedrock-runtime from 3.620.0 to 3.620.1 (#1327)

### Documentation

- **Documentation:**

## [0.73.8] - 2024-07-29

### Dependencies

- chore(deps): bump openai from 4.53.1 to 4.53.2 (#1314)

### Documentation

- docs: update examples and docs to use gpt-4o and gpt-4o-mini models (#1323)
- docs: add CITATION.cff file (#1322)

### Added

- feat(webui): tooltip with provider config on hover (#1312)

### Changed

- feat: Imitation redteam plugin (#1163)
- fix: report cached tokens from assertions (#1299)
- fix: trim model-graded-closedqa response (#1309)
- refactor(utils): move transform logic to separate file (#1310)
- chore(cli): add option to strip auth info from shared URLs (#1304)
- chore: set page titles (#1315)
- chore(webui): persist column selection in evals view (#1302)
- ci: add assets generation job and update json schema (#1321)
- refactor(redteam): extract entity and purpose logic, update imitation plugin (#1301)
- chore(redteam): allow multiple provider selection (#1319)
- chore: add devcontainer setup (#1317)

### Fixed

- fix(webui): make it easier to select text without toggling cell (#1295)
- fix(docker): add sqlite-dev to runtime dependencies (#1297)
- fix(redteam): update CompetitorsGrader rubric (#1298)
- fix(redteam): improve plugin and strategy selection UI (#1300)
- fix(redteam): decrease false positives in hallucination grader (#1305)
- fix(redteam): misc fixes in grading and calculations (#1313)
- fix: show default vars in table (#1306)

## [0.73.7] - 2024-07-26

### Changed

- **Standalone graders for redteam** by [@typpo](https://github.com/typpo) in [#1256](https://github.com/promptfoo/promptfoo/pull/1256)
- **Punycode deprecation warning on node 22** by [@typpo](https://github.com/typpo) in [#1287](https://github.com/promptfoo/promptfoo/pull/1287)
- **Improve iterative providers and update provider API interface to pass original prompt** by [@mldangelo](https://github.com/mldangelo) in [#1293](https://github.com/promptfoo/promptfoo/pull/1293)
- **Add issue templates** by [@typpo](https://github.com/typpo) in [#1288](https://github.com/promptfoo/promptfoo/pull/1288)
- **Support TS files for prompts providers and assertions** by [@benasher44](https://github.com/benasher44) in [#1286](https://github.com/promptfoo/promptfoo/pull/1286)
- **Update dependencies** by [@mldangelo](https://github.com/mldangelo) in [#1292](https://github.com/promptfoo/promptfoo/pull/1292)
- **Move circular dependency check to style-check job** by [@mldangelo](https://github.com/mldangelo) in [#1291](https://github.com/promptfoo/promptfoo/pull/1291)
- **Add examples for embedding and classification providers** by [@Luca-Hackl](https://github.com/Luca-Hackl) in [#1296](https://github.com/promptfoo/promptfoo/pull/1296)

## [0.73.6] - 2024-07-25

### Added

- feat(ci): add Docker image publishing to GitHub Container Registry (#1263)
- feat(webui): add yaml upload button (#1264)

### Changed

- docs: fix javascript configuration guide variable example (#1268)
- site(careers): update application instructions and preferences (#1270)
- chore(python): enhance documentation, tests, formatting, and CI (#1282)
- fix: treat .cjs and .mjs files as javascript vars (#1267)
- fix: add xml tags for better delineation in `llm-rubric`, reduce `harmful` plugin false positives (#1269)
- fix: improve handling of json objects in http provider (#1274)
- fix: support provider json filepath (#1279)
- chore(ci): implement multi-arch Docker image build and push (#1266)
- chore(docker): add multi-arch image description (#1271)
- chore(eslint): add new linter rules and improve code quality (#1277)
- chore: move types files (#1278)
- refactor(redteam): rename strategies and improve type safety (#1275)
- ci: re-enable Node 22.x in CI matrix (#1272)
- chore: support loading .{,m,c}ts promptfooconfig files (#1284)

### Dependencies

- chore(deps): update ajv-formats from 2.1.1 to 3.0.1 (#1276)
- chore(deps): update @swc/core to version 1.7.1 (#1285)

## [0.73.5] - 2024-07-24

### Added

- **feat(cli):** Add the ability to share a specific eval by [@typpo](https://github.com/promptfoo/promptfoo/pull/1250)
- **feat(webui):** Hide long metrics lists by [@typpo](https://github.com/promptfoo/promptfoo/pull/1262)
- feat(webui): hide long metrics lists (#1262)
- feat: ability to share a specific eval (#1250)

### Changed

- **fix:** Resolve node-fetch TypeScript errors by [@mldangelo](https://github.com/promptfoo/promptfoo/pull/1254)
- **fix:** Correct color error in local `checkNodeVersion` test by [@mldangelo](https://github.com/promptfoo/promptfoo/pull/1255)
- **fix:** Multiple Docker fixes by [@typpo](https://github.com/promptfoo/promptfoo/pull/1257)
- **fix:** Improve `--add-strategies` validation error messages by [@typpo](https://github.com/promptfoo/promptfoo/pull/1260)
- **chore:** Warn when a variable is named `assert` by [@typpo](https://github.com/promptfoo/promptfoo/pull/1259)
- **chore:** Update Llama examples and add support for chat-formatted prompts in Replicate by [@typpo](https://github.com/promptfoo/promptfoo/pull/1261)
- chore: update llama examples and add support for chat formatted prompts in Replicate (#1261)
- chore: warn when a var is named assert (#1259)

### Fixed

- **fix(redteam):** Allow arbitrary `injectVar` name for redteam providers by [@mldangelo](https://github.com/promptfoo/promptfoo/pull/1253)
- fix: make --add-strategies validation have useful error (#1260)
- fix: multiple docker fixes (#1257)
- fix: color error in local checkNodeVersion test (#1255)
- fix: resolve node-fetch typescript errors (#1254)
- fix(redteam): allow arbitrary injectVar name for redteam providers (#1253)

## [0.73.4] - 2024-07-24

### Changed

- **schema**: Update config schema for strategies by @mldangelo in [#1244](https://github.com/promptfoo/promptfoo/pull/1244)
- **defaultTest**: Fix scenario assert merging by @onyck in [#1251](https://github.com/promptfoo/promptfoo/pull/1251)
- **webui**: Handle port already in use error by @mldangelo in [#1246](https://github.com/promptfoo/promptfoo/pull/1246)
- **webui**: Update provider list in `ProviderSelector` and add tests by @mldangelo in [#1245](https://github.com/promptfoo/promptfoo/pull/1245)
- **site**: Add blog post by @typpo in [#1247](https://github.com/promptfoo/promptfoo/pull/1247)
- **site**: Improve navigation and consistency by @mldangelo in [#1248](https://github.com/promptfoo/promptfoo/pull/1248)
- **site**: Add careers page by @mldangelo in [#1222](https://github.com/promptfoo/promptfoo/pull/1222)
- **docs**: Full RAG example by @typpo in [#1228](https://github.com/promptfoo/promptfoo/pull/1228)

## [0.73.3] - 2024-07-23

### Changed

- **WebUI:** Make eval switcher more obvious by @typpo in [#1232](https://github.com/promptfoo/promptfoo/pull/1232)
- **Redteam:** Add iterative tree provider and strategy by @mldangelo in [#1238](https://github.com/promptfoo/promptfoo/pull/1238)
- Improve `CallApiFunctionSchema`/`ProviderFunction` type by @aloisklink in [#1235](https://github.com/promptfoo/promptfoo/pull/1235)
- **Redteam:** CLI nits, plugins, provider functionality, and documentation by @mldangelo in [#1231](https://github.com/promptfoo/promptfoo/pull/1231)
- **Redteam:** PII false positives by @typpo in [#1233](https://github.com/promptfoo/promptfoo/pull/1233)
- **Redteam:** `--add-strategies` flag didn't work by @typpo in [#1234](https://github.com/promptfoo/promptfoo/pull/1234)
- Cleanup logging and fix nextui TS error by @mldangelo in [#1243](https://github.com/promptfoo/promptfoo/pull/1243)
- **CI:** Add registry URL to npm publish workflow by @mldangelo in [#1241](https://github.com/promptfoo/promptfoo/pull/1241)
- Remove redundant chalk invocations by @mldangelo in [#1240](https://github.com/promptfoo/promptfoo/pull/1240)
- Update dependencies by @mldangelo in [#1242](https://github.com/promptfoo/promptfoo/pull/1242)
- Update some images by @typpo in [#1236](https://github.com/promptfoo/promptfoo/pull/1236)
- More image updates by @typpo in [#1237](https://github.com/promptfoo/promptfoo/pull/1237)
- Update capitalization of Promptfoo and fix site deprecation warning by @mldangelo in [#1239](https://github.com/promptfoo/promptfoo/pull/1239)

## [0.73.2] - 2024-07-23

### Changed

- fix: add support for anthropic bedrock tools (#1229)
- chore(redteam): add a warning for no openai key set (#1230)

## [0.73.1] - 2024-07-22

### Changed

- fix: dont try to parse yaml content on load (#1226)

## [0.73.0] - 2024-07-22

### Added

- feat(redteam): add 4 new basic plugins (#1201)
- feat(redteam): improve test generation logic and add batching by @mldangelo in
- feat(redteam): settings dialog (#1215)https://github.com/promptfoo/promptfoo/pull/1208
- feat(redteam): introduce redteam section for promptfooconfig.yaml (#1192)

### Changed

- fix: gpt-4o-mini price (#1218)
- chore(openai): update model list (#1219)
- test: improve type safety and resolve TypeScript errors (#1216)
- refactor: resolve circular dependencies and improve code organization (#1212)
- docs: fix broken links (#1211)
- site: image updates and bugfixes (#1217)
- site: improve human readability of validator errors (#1221)
- site: yaml/json config validator for promptfoo configs (#1207)

### Fixed

- fix(validator): fix errors in default example (#1220)
- fix(webui): misc fixes and improvements to webui visuals (#1213)
- fix(redteam): mismatched categories and better overall scoring (#1214)
- fix(gemini): improve error handling (#1193)

### Dependencies

- chore(deps): update multiple dependencies to latest minor and patch versions (#1210)

## [0.72.2] - 2024-07-19

### Documentation

- docs: add guide for comparing GPT-4o vs GPT-4o-mini (#1200)

### Added

- **feat(openai):** add GPT-4o-mini models by [@mldangelo](https://github.com/promptfoo/promptfoo/pull/1196)
- feat(redteam): improve test generation logic and add batching (#1208)

### Changed

- **feat:** add schema validation to `promptfooconfig.yaml` by [@mldangelo](https://github.com/promptfoo/promptfoo/pull/1185)
- **fix:** base path for custom filter resolution by [@onyck](https://github.com/promptfoo/promptfoo/pull/1198)
- **chore(redteam):** refactor PII categories and improve plugin handling by [@mldangelo](https://github.com/promptfoo/promptfoo/pull/1191)
- **build(deps-dev):** bump `@aws-sdk/client-bedrock-runtime` from 3.614.0 to 3.616.0 by [@dependabot](https://github.com/promptfoo/promptfoo/pull/1203)
- **docs:** add guide for comparing GPT-4o vs GPT-4o-mini by [@mldangelo](https://github.com/promptfoo/promptfoo/pull/1200)
- **site:** contact page by [@typpo](https://github.com/promptfoo/promptfoo/pull/1190)
- **site:** newsletter form by [@typpo](https://github.com/promptfoo/promptfoo/pull/1194)
- **site:** miscellaneous images and improvements by [@typpo](https://github.com/promptfoo/promptfoo/pull/1199)
- build(deps-dev): bump @aws-sdk/client-bedrock-runtime from 3.614.0 to 3.616.0 (#1203)
- site: misc images and improvements (#1199)

### Fixed

- **fix(webui):** eval ID not being properly set by [@typpo](https://github.com/promptfoo/promptfoo/pull/1195)
- **fix(Dockerfile):** install curl for healthcheck by [@orange-anjou](https://github.com/promptfoo/promptfoo/pull/1204)
- fix(Dockerfile): install curl for healthcheck (#1204)
- fix: base path for custom filter resolution (#1198)

### Tests

- **test(webui):** add unit tests for `InfoModal` component by [@mldangelo](https://github.com/promptfoo/promptfoo/pull/1187)

## [0.72.1] - 2024-07-18

### Tests

- test(webui): add unit tests for InfoModal component (#1187)

### Fixed

- fix(webui): eval id not being properly set (#1195)

### Added

- feat(openai): add gpt-4o-mini models (#1196)
- feat: add schema validation to promptfooconfig.yaml (#1185)

### Changed

- Fix: Consider model name when caching Bedrock responses by @fvdnabee in [#1181](https://github.com/promptfoo/promptfoo/pull/1181)
- Fix: Parsing of the model name tag in Ollama embeddings provider by @minamijoyo in [#1189](https://github.com/promptfoo/promptfoo/pull/1189)
- Refactor (redteam): Simplify CLI command structure and update provider options by @mldangelo in [#1174](https://github.com/promptfoo/promptfoo/pull/1174)
- Refactor (types): Convert interfaces to Zod schemas by @mldangelo in [#1178](https://github.com/promptfoo/promptfoo/pull/1178)
- Refactor (redteam): Improve type safety and simplify code structure by @mldangelo in [#1175](https://github.com/promptfoo/promptfoo/pull/1175)
- Chore (redteam): Another injection by @typpo in [#1173](https://github.com/promptfoo/promptfoo/pull/1173)
- Chore (deps): Upgrade inquirer to v10 by @mldangelo in [#1176](https://github.com/promptfoo/promptfoo/pull/1176)
- Chore (redteam): Update CLI for test case generation by @mldangelo in [#1177](https://github.com/promptfoo/promptfoo/pull/1177)
- Chore: Include hostname in share confirmation by @typpo in [#1183](https://github.com/promptfoo/promptfoo/pull/1183)
- Build (deps-dev): Bump @azure/identity from 4.3.0 to 4.4.0 by @dependabot in [#1180](https://github.com/promptfoo/promptfoo/pull/1180)
- chore(redteam): refactor PII categories and improve plugin handling (#1191)
- site: newsletter form (#1194)
- site: contact page (#1190)

## [0.72.0] - 2024-07-17

### Added

- feat(webui): add about component with helpful links (#1149)
- feat(webui): Ability to compare evals (#1148)

### Changed

- feat: manual input provider (#1168)
- chore(mistral): add codestral-mamba (#1170)
- chore: static imports for iterative providers (#1169)

### Fixed

- fix(webui): dark mode toggle (#1171)
- fix(redteam): set harmCategory label for harmful tests (#1172)

## [0.71.1] - 2024-07-15

### Added

- feat(redteam): specify the default number of test cases to generate per plugin (#1154)

### Changed

- feat: add image classification example and xml assertions (#1153)

### Fixed

- fix(redteam): fix dynamic import paths (#1162)

## [0.71.0] - 2024-07-15

### Changed

- **Eval picker for web UI** by [@typpo](https://github.com/typpo) in [#1143](https://github.com/promptfoo/promptfoo/pull/1143)
- **Update default model providers to Claude 3.5** by [@mldangelo](https://github.com/mldangelo) in [#1157](https://github.com/promptfoo/promptfoo/pull/1157)
- **Allow provider customization for dataset generation** by [@mldangelo](https://github.com/mldangelo) in [#1158](https://github.com/promptfoo/promptfoo/pull/1158)
- **Predict Redteam injectVars** by [@mldangelo](https://github.com/mldangelo) in [#1141](https://github.com/promptfoo/promptfoo/pull/1141)
- **Fix JSON prompt escaping in HTTP provider and add LM Studio example** by [@mldangelo](https://github.com/mldangelo) in [#1156](https://github.com/promptfoo/promptfoo/pull/1156)
- **Fix poor performing harmful test generation** by [@mldangelo](https://github.com/mldangelo) in [#1124](https://github.com/promptfoo/promptfoo/pull/1124)
- **Update overreliance grading prompt** by [@mldangelo](https://github.com/mldangelo) in [#1146](https://github.com/promptfoo/promptfoo/pull/1146)
- **Move multiple variables warning to before progress bar** by [@typpo](https://github.com/typpo) in [#1160](https://github.com/promptfoo/promptfoo/pull/1160)
- **Add contributing guide** by [@mldangelo](https://github.com/mldangelo) in [#1150](https://github.com/promptfoo/promptfoo/pull/1150)
- **Refactor and optimize injection and iterative methods** by [@mldangelo](https://github.com/mldangelo) in [#1138](https://github.com/promptfoo/promptfoo/pull/1138)
- **Update plugin base class to support multiple assertions** by [@mldangelo](https://github.com/mldangelo) in [#1139](https://github.com/promptfoo/promptfoo/pull/1139)
- **Structural refactor, abstract plugin and method actions** by [@mldangelo](https://github.com/mldangelo) in [#1140](https://github.com/promptfoo/promptfoo/pull/1140)
- **Move CLI commands into individual files** by [@mldangelo](https://github.com/mldangelo) in [#1155](https://github.com/promptfoo/promptfoo/pull/1155)
- **Update Jest linter rules** by [@mldangelo](https://github.com/mldangelo) in [#1161](https://github.com/promptfoo/promptfoo/pull/1161)
- **Bump openai from 4.52.4 to 4.52.5** by [@dependabot](https://github.com/dependabot) in [#1137](https://github.com/promptfoo/promptfoo/pull/1137)
- **Bump @aws-sdk/client-bedrock-runtime from 3.613.0 to 3.614.0** by [@dependabot](https://github.com/dependabot) in [#1136](https://github.com/promptfoo/promptfoo/pull/1136)
- **Bump openai from 4.52.5 to 4.52.7** by [@dependabot](https://github.com/dependabot) in [#1142](https://github.com/promptfoo/promptfoo/pull/1142)
- **Update documentation and MUI dependencies** by [@mldangelo](https://github.com/mldangelo) in [#1152](https://github.com/promptfoo/promptfoo/pull/1152)
- **Update Drizzle dependencies and configuration** by [@mldangelo](https://github.com/mldangelo) in [#1151](https://github.com/promptfoo/promptfoo/pull/1151)
- **Bump dependencies with patch and minor version updates** by [@mldangelo](https://github.com/mldangelo) in [#1159](https://github.com/promptfoo/promptfoo/pull/1159)

## [0.70.1] - 2024-07-11

### Changed

- **provider**: put provider in outer loop to reduce model swap by @typpo in [#1132](https://github.com/promptfoo/promptfoo/pull/1132)
- **evaluator**: ensure unique prompt handling with labeled and unlabeled providers by @mldangelo in [#1134](https://github.com/promptfoo/promptfoo/pull/1134)
- **eval**: validate --output file extension before running eval by @mldangelo in [#1135](https://github.com/promptfoo/promptfoo/pull/1135)
- **deps-dev**: bump @aws-sdk/client-bedrock-runtime from 3.609.0 to 3.613.0 by @dependabot in [#1126](https://github.com/promptfoo/promptfoo/pull/1126)
- fix pythonCompletion test by @mldangelo in [#1133](https://github.com/promptfoo/promptfoo/pull/1133)

## [0.70.0] - 2024-07-10

### Changed

- feat: Add `promptfoo redteam init` command (#1122)
- chore: refactor eval and generate commands out of main.ts (#1121)
- build(deps): bump openai from 4.52.3 to 4.52.4 (#1118)
- refactor(redteam): relocate harmful and pii plugins from legacy directory (#1123)
- refactor(redteam): Migrate harmful test generators to plugin-based architecture (#1116)

### Fixed

- fix(redteam): use final prompt in moderation instead of original (#1117)

## [0.69.2] - 2024-07-08

### Changed

- feat: add support for nested grading results (#1101)
- fix: issue that caused harmful prompts to not save (#1112)
- fix: resolve relative paths for prompts (#1110)
- ci: compress images in PRs (#1108)
- site: landing page updates (#1096)

## [0.69.1] - 2024-07-06

### Changed

- **feat**: Add Zod schema validation for providers in `promptfooconfig` by @mldangelo in [#1102](https://github.com/promptfoo/promptfoo/pull/1102)
- **fix**: Re-add provider context in prompt functions by @mldangelo in [#1106](https://github.com/promptfoo/promptfoo/pull/1106)
- **fix**: Add missing `gpt-4-turbo-2024-04-09` by @aloisklink in [#1100](https://github.com/promptfoo/promptfoo/pull/1100)
- **chore**: Update minor and patch versions of several packages by @mldangelo in [#1107](https://github.com/promptfoo/promptfoo/pull/1107)
- **chore**: Format Python code and add check job to GitHub Actions workflow by @mldangelo in [#1105](https://github.com/promptfoo/promptfoo/pull/1105)
- **chore**: Bump version to 0.69.1 by @mldangelo
- **docs**: Add example and configuration guide for using `llama.cpp` by @mldangelo in [#1104](https://github.com/promptfoo/promptfoo/pull/1104)
- **docs**: Add Vitest integration guide by @mldangelo in [#1103](https://github.com/promptfoo/promptfoo/pull/1103)

## [0.69.0] - 2024-07-05

### Added

- feat(redteam): `extra-jailbreak` plugin that applies jailbreak to all probes (#1085)
- feat(webui): show metrics as % in column header (#1087)
- feat: add support for PROMPTFOO_AUTHOR environment variable (#1099)

### Changed

- feat: `llm-rubric` uses tools API for model-grading anthropic evals (#1079)
- feat: `--filter-providers` eval option (#1089)
- feat: add `author` field to evals (#1045)
- fix: improper path resolution for file:// prefixes (#1094)
- chore(webui): small changes to styling (#1088)
- docs: guide on how to do sandboxed evals on generated code (#1097)
- build(deps): bump replicate from 0.30.2 to 0.31.0 (#1090)

### Fixed

- fix(webui): Ability to toggle visibility of description column (#1095)

## [0.68.3] - 2024-07-04

### Tests

- test: fix assertion result mock pollution (#1086)

### Fixed

- fix: browser error on eval page with derived metrics that results when a score is null (#1093)
- fix(prompts): treat non-existent files as prompt strings (#1084)
- fix: remove test mutation for classifer and select-best assertion types (#1083)

### Added

- feat(openai): support for attachments for openai assistants (#1080)

### Changed

- **Features:**
  - Added support for attachments in OpenAI assistants by [@typpo](https://github.com/promptfoo/promptfoo/pull/1080)
- **Fixes:**
  - Removed test mutation for classifier and select-best assertion types by [@typpo](https://github.com/promptfoo/promptfoo/pull/1083)
  - Treated non-existent files as prompt strings by [@typpo](https://github.com/promptfoo/promptfoo/pull/1084)
  - Fixed assertion result mock pollution by [@mldangelo](https://github.com/promptfoo/promptfoo/pull/1086)
- **Dependencies:**
  - Bumped `openai` from 4.52.2 to 4.52.3 by [@dependabot](https://github.com/promptfoo/promptfoo/pull/1073)
  - Bumped `@aws-sdk/client-bedrock-runtime` from 3.606.0 to 3.609.0 by [@dependabot](https://github.com/promptfoo/promptfoo/pull/1072)

## [0.68.2] - 2024-07-03

### Changed

- build(deps): bump openai from 4.52.2 to 4.52.3 (#1073)
- build(deps-dev): bump @aws-sdk/client-bedrock-runtime from 3.606.0 to 3.609.0 (#1072)

### Added

- feat(webui): add scenarios to test suite configuration in yaml editor (#1071)

## [0.68.1] - 2024-07-02

### Fixed

- fix: resolve issues with relative prompt paths (#1066)
- fix: handle replicate ids without version (#1059)

### Added

- feat: support calling specific function from python provider (#1053)

### Changed

- **feat:** Support calling specific function from Python provider by [@typpo](https://github.com/promptfoo/promptfoo/pull/1053)
- **fix:** Resolve issues with relative prompt paths by [@mldangelo](https://github.com/promptfoo/promptfoo/pull/1066)
- **fix:** Handle replicate IDs without version by [@typpo](https://github.com/promptfoo/promptfoo/pull/1059)
- **build(deps):** Bump `@anthropic-ai/sdk` from 0.24.2 to 0.24.3 by [@dependabot](https://github.com/promptfoo/promptfoo/pull/1062)
- build(deps): bump @anthropic-ai/sdk from 0.24.2 to 0.24.3 (#1062)

## [0.68.0] - 2024-07-01

### Documentation

- docs: dalle jailbreak blog post (#1052)

### Added

- feat(webui): Add support for markdown tables and other extras by @typpo in [#1042](https://github.com/promptfoo/promptfoo/pull/1042)

### Changed

- feat: support for image model redteaming by @typpo in [#1051](https://github.com/promptfoo/promptfoo/pull/1051)
- feat: prompt syntax for bedrock llama3 by @fvdnabee in [#1038](https://github.com/promptfoo/promptfoo/pull/1038)
- fix: http provider returns the correct response format by @typpo in [#1027](https://github.com/promptfoo/promptfoo/pull/1027)
- fix: handle when stdout columns are not set by @typpo in [#1029](https://github.com/promptfoo/promptfoo/pull/1029)
- fix: support additional models via AWS Bedrock and update documentation by @mldangelo in [#1034](https://github.com/promptfoo/promptfoo/pull/1034)
- fix: handle imported single test case by @typpo in [#1041](https://github.com/promptfoo/promptfoo/pull/1041)
- fix: dereference promptfoo test files by @fvdnabee in [#1035](https://github.com/promptfoo/promptfoo/pull/1035)
- chore: expose runAssertion and runAssertions to node package by @typpo in [#1026](https://github.com/promptfoo/promptfoo/pull/1026)
- chore: add Node.js version check to ensure compatibility by @mldangelo in [#1030](https://github.com/promptfoo/promptfoo/pull/1030)
- chore: enable '@typescript-eslint/no-use-before-define' linter rule by @mldangelo in [#1043](https://github.com/promptfoo/promptfoo/pull/1043)
- docs: fix broken documentation links by @mldangelo in [#1033](https://github.com/promptfoo/promptfoo/pull/1033)
- docs: update anthropic.md by @Codeshark-NET in [#1036](https://github.com/promptfoo/promptfoo/pull/1036)
- ci: add GitHub Action for automatic version tagging by @mldangelo in [#1046](https://github.com/promptfoo/promptfoo/pull/1046)
- ci: npm publish workflow by @typpo in [#1044](https://github.com/promptfoo/promptfoo/pull/1044)
- build(deps): bump openai from 4.52.1 to 4.52.2 by @dependabot in [#1057](https://github.com/promptfoo/promptfoo/pull/1057)
- build(deps): bump @anthropic-ai/sdk from 0.24.1 to 0.24.2 by @dependabot in [#1056](https://github.com/promptfoo/promptfoo/pull/1056)
- build(deps-dev): bump @aws-sdk/client-bedrock-runtime from 3.602.0 to 3.606.0 by @dependabot in [#1055](https://github.com/promptfoo/promptfoo/pull/1055)
- build(deps): bump docker/setup-buildx-action from 2 to 3 in the github-actions group by @dependabot in [#1054](https://github.com/promptfoo/promptfoo/pull/1054)

## [0.67.0] - 2024-06-27

### Added

- feat(bedrock): add proxy support for AWS SDK (#1021)
- feat(redteam): Expose modified prompt for iterative jailbreaks (#1024)
- feat: replicate image provider (#1049)

### Changed

- feat: add support for gemini embeddings via vertex (#1004)
- feat: normalize prompt input formats, introduce single responsibility handlers, improve test coverage, and fix minor bugs (#994)
- fix: more robust json extraction for llm-rubric (#1019)
- build(deps): bump openai from 4.52.0 to 4.52.1 (#1015)
- build(deps): bump @anthropic-ai/sdk from 0.24.0 to 0.24.1 (#1016)
- chore: sort imports (#1006)
- chore: switch to smaller googleapis dependency (#1009)
- chore: add config telemetry (#1005)
- docs: update GitHub urls to reflect promptfoo github org repository location (#1011)
- docs: fix incorrect yaml ref in guide (#1018)

## [0.66.0] - 2024-06-24

### Changed

- `config get/set` commands, ability for users to set their email by [@typpo](https://github.com/typpo) in [#971](https://github.com/promptfoo/promptfoo/pull/971)
- **webui**: Download as CSV by [@typpo](https://github.com/typpo) in [#1000](https://github.com/promptfoo/promptfoo/pull/1000)
- Add support for Gemini default grader if credentials are present by [@typpo](https://github.com/typpo) in [#998](https://github.com/promptfoo/promptfoo/pull/998)
- **redteam**: Allow arbitrary providers by [@mldangelo](https://github.com/mldangelo) in [#1002](https://github.com/promptfoo/promptfoo/pull/1002)
- Derived metrics by [@typpo](https://github.com/typpo) in [#985](https://github.com/promptfoo/promptfoo/pull/985)
- Python provider can import modules with same name as built-ins by [@typpo](https://github.com/typpo) in [#989](https://github.com/promptfoo/promptfoo/pull/989)
- Include error text in all cases by [@typpo](https://github.com/typpo) in [#990](https://github.com/promptfoo/promptfoo/pull/990)
- Ensure tests inside scenarios are filtered by filter patterns by [@mldangelo](https://github.com/mldangelo) in [#996](https://github.com/promptfoo/promptfoo/pull/996)
- Anthropic message API support for env vars by [@typpo](https://github.com/typpo) in [#997](https://github.com/promptfoo/promptfoo/pull/997)
- Add build documentation workflow and fix typos by [@mldangelo](https://github.com/mldangelo) in [#993](https://github.com/promptfoo/promptfoo/pull/993)
- Block network calls in tests by [@typpo](https://github.com/typpo) in [#972](https://github.com/promptfoo/promptfoo/pull/972)
- Export `AnthropicMessagesProvider` from providers by [@greysteil](https://github.com/greysteil) in [#975](https://github.com/promptfoo/promptfoo/pull/975)
- Add Claude 3.5 sonnet pricing by [@typpo](https://github.com/typpo) in [#976](https://github.com/promptfoo/promptfoo/pull/976)
- Pass `tool_choice` to Anthropic when set in config by [@greysteil](https://github.com/greysteil) in [#977](https://github.com/promptfoo/promptfoo/pull/977)
- Fixed according to Ollama API specifications by [@keishidev](https://github.com/keishidev) in [#981](https://github.com/promptfoo/promptfoo/pull/981)
- Add Dependabot config and update provider dependencies by [@mldangelo](https://github.com/mldangelo) in [#984](https://github.com/promptfoo/promptfoo/pull/984)
- Don't commit `.env` to Git by [@will-holley](https://github.com/will-holley) in [#991](https://github.com/promptfoo/promptfoo/pull/991)
- Update Docker base image to Node 20, improve self-hosting documentation, and add CI action for Docker build by [@mldangelo](https://github.com/mldangelo) in [#995](https://github.com/promptfoo/promptfoo/pull/995)
- Allow variable cells to scroll instead of exploding the table height by [@grrowl](https://github.com/grrowl) in [#973](https://github.com/promptfoo/promptfoo/pull/973)

## [0.65.2] - 2024-06-20

### Documentation

- docs: update claude vs gpt guide with claude 3.5 (#986)

### Added

- feat(redteam): make it easier to add non default plugins (#958)

### Changed

- feat: contains-sql assert (#964)
- fix: handle absolute paths for js providers (#966)
- fix: label not showing problem when using eval with config option (#928)
- fix: should return the whole message if the OpenAI return the content and the function call/tools at the same time. (#968)
- fix: label support for js prompts (#970)
- docs: Add CLI delete command to docs (#959)
- docs: text to sql validation guide (#962)

### Fixed

- fix(redteam): wire ui to plugins (#965)
- fix(redteam): reduce overreliance, excessive-agency false positive rates (#963)

## [0.65.1] - 2024-06-18

### Changed

- chore(docs): add shell syntax highlighting and fix typos (#953)
- chore(dependencies): update package dependencies (#952)
- Revert "feat(cli): add tests for CLI commands and fix version flag bug" (#967)

### Fixed

- fix: handle case where returned python result is null (#957)
- fix(webui): handle empty fail reasons and null componentResults (#956)

### Added

- feat(cli): add tests for CLI commands and fix version flag bug (#954)
- feat(eslint): integrate eslint-plugin-jest and configure rules (#951)
- feat: add eslint-plugin-unused-imports and remove unused imports (#949)
- feat: assertion type: is-sql (#926)

## [0.65.0] - 2024-06-17

### Added

- feat(webui): show pass/fail toggle (#938)
- feat(webui): carousel for multiple failure reasons (#939)
- feat(webui): clicking metric pills filters by nonzero only (#941)
- feat(redteam): political statements (#944)
- feat(redteam): indicate performance with moderation filter (#933)

### Changed

- feat: add hf to onboarding flow (#947)
- feat: add support for `promptfoo export latest` (#948)
- fix: serialize each item in `vars` when its type is a string (#823) (#943)
- chore(webui): split ResultsTable into separate files (#942)

### Fixed

- fix(redteam): more aggressive contract testing (#946)

### Dependencies

- chore(deps): update dependencies without breaking changes (#937)

## [0.64.0] - 2024-06-15

### Added

- feat(redteam): add unintended contracts test (#934)
- feat(anthropic): support tool use (#932)

### Changed

- feat: export `promptfoo.cache` to node package (#923)
- feat: add Voyage AI embeddings provider (#931)
- feat: Add more Portkey header provider options and create headers automatically (#909)
- fix: handle openai chat-style messages better in `moderation` assert (#930)
- ci: add next.js build caching (#908)
- chore(docs): update installation and GitHub Actions guides (#935)
- chore(dependencies): bump LLM providers in package.json (#936)

### Fixed

- fix(bedrock): support cohere embeddings (#924)

### Dependencies

- chore(deps): bump braces from 3.0.2 to 3.0.3 (#918)

## [0.63.2] - 2024-06-10

### Added

- feat: report view for redteam evals (#920)

### Fixed

- fix(bedrock): default value for configs (#917)
- fix: prevent assertions from being modified as they run (#929)

## [0.63.1] - 2024-06-10

### Fixed

- fix(vertex): correct handling of system instruction (#911)
- fix(bedrock): support for llama, cohere command and command-r, mistral (#915)

## [0.63.0] - 2024-06-09

### Added

- feat(bedrock): Add support for mistral, llama, cohere (#885)
- feat(ollama): add OLLAMA_API_KEY to support authentication (#883)
- feat(redteam): add test for competitor recommendations (#877)
- feat(webui): Show the number of passes and failures (#888)
- feat(webui): show manual grading record in test details view (#906)
- feat(webui): use indexeddb instead of localstorage (#905)

### Changed

- feat: ability to set test case metric from csv (#889)
- feat: interactive onboarding (#886)
- feat: support `threshold` param from csv (#903)
- feat: support array of values for `similar` assertion (#895)
- fix: Prompt variable reads unprocessed spaces on both sides (#887)
- fix: windows node 22 flake (#907)
- [fix: ci passing despite failing build (](https://github.com/promptfoo/promptfoo/commit/ce6090be5d70fbe71c6da0a5ec1a73253a9d8a0e)https://github.com/promptfoo/promptfoo/pull/876[)](https://github.com/promptfoo/promptfoo/commit/ce6090be5d70fbe71c6da0a5ec1a73253a9d8a0e)
- [fix: incorrect migrations path in docker build](https://github.com/promptfoo/promptfoo/commit/6a1eef4e4b006b32de9ce6e5e2d7c0bd3b9fa95a) https://github.com/promptfoo/promptfoo/issues/861
- chore(ci): add `workflow_dispatch` trigger (#897)
- chore: add more gemini models (#894)
- chore: introduce eslint (#904)
- chore: switch to SWC for faster Jest tests (#899)
- chore: update to prettier 3 (#901)
- [chore(openai): add tool_choice required type](https://github.com/promptfoo/promptfoo/commit/e97ce63221b0e06f7e03f46c466da36c5b713017)

### Fixed

- fix(vertex): support var templating in system instruction (#902)
- [fix(webui): display latency when available](https://github.com/promptfoo/promptfoo/commit/bb335efbe9e8d6b23526c837402787a1cbba9969)

### Dependencies

- chore(deps): update most dependencies to latest stable versions (#898)

## [0.62.1] - 2024-06-06

### Added

- feat(webui): Ability to suppress browser open on `promptfoo view` (#881)
- feat(anthropic): add support for base url (#850)
- feat(openai): Support function/tool callbacks (#830)
- feat(vertex/gemini): add support for toolConfig and systemInstruction (#841)
- feat(webui): Ability to filter to highlighted cells (#852)
- feat(webui): ability to click to filter metric (#849)
- feat(webui): add copy and highlight cell actions (#847)

### Changed

- fix: migrate database before writing results (#882)
- chore: upgrade default graders to gpt-4o (#848)
- ci: Introduce jest test coverage reports (#868)
- ci: add support for node 22, remove support for node 16 (#836)
- docs: Addresses minor typographical errors (#845)
- docs: Help description of default `--output` (#844)
- feat: Add Red Team PII Tests (#862)
- feat: Support custom gateway URLs in Portkey (#840)
- feat: add support for python embedding and classification providers (#864)
- feat: add support for titan premier on bedrock (#839)
- feat: pass evalId in results (#758)
- fix: Broken types (#854)
- fix: Fix broken progress callback in web ui (#860)
- fix: Fix formatting and add style check to CI (#872)
- fix: Fix type error eval page.tsx (#867)
- fix: Improve Error Handling for Python Assertions and Provider Exceptions (#863)
- fix: Pass evaluateOptions from web ui yaml (#859)
- fix: Render multiple result images with markdown, if markdown contains multiple images (#873)
- fix: The values of defaultTest and evaluateOptions are not set when editing the eval yaml file. (#834)
- fix: crash on db migration when cache is disabled on first run (#842)
- fix: csv and html outputs include both prompt and provider labels (#851)
- fix: docker build and prepublish script (#846)
- fix: show labels for custom provider (#875)
- chore: fix windows node 22 build issues by adding missing encoding dependency and updating webpack config (#900)
- chore: update Node.js version management and improve documentation (#896)
- Fix CI Passing Despite Failing Build (#866) (#876)

## [0.62.0] - 2024-06-05

### Fixed

- fix: Parameter evaluateOptions not passed correctly in jobs created using web (#870)

### Added

- feat(anthropic): add support for base url (#850)
- feat(openai): Support function/tool callbacks (#830)
- feat(vertex/gemini): add support for toolConfig and systemInstruction (#841)
- feat(webui): Ability to filter to highlighted cells (#852)
- feat(webui): ability to click to filter metric (#849)
- feat(webui): add copy and highlight cell actions (#847)

### Changed

- feat: Add Red Team PII Tests (#862)
- feat: Support custom gateway URLs in Portkey (#840)
- feat: add support for python embedding and classification providers (#864)
- feat: add support for titan premier on bedrock (#839)
- feat: pass evalId in results (#758)
- feat: upgrade default graders to gpt-4o (#848)
- fix: Broken types (#854)
- fix: Fix broken progress callback in web ui (#860)
- fix: Fix formatting and add style check to CI (#872)
- fix: Fix type error eval page.tsx (#867)
- fix: Improve Error Handling for Python Assertions and Provider Exceptions (#863)
- fix: Pass evaluateOptions from web ui yaml (#859)
- fix: Render multiple result images with markdown, if markdown contains multiple images (#873)
- fix: The values of defaultTest and evaluateOptions are not set when editing the eval yaml file. (#834)
- fix: crash on db migration when cache is disabled on first run (#842)
- fix: csv and html outputs include both prompt and provider labels (#851)
- fix: docker build and prepublish script (#846)
- fix: show labels for custom provider (#875)
- ci: Introduce jest test coverage reports (#868)
- ci: add support for node 22, remove support for node 16 (#836)
- docs: Addresses minor typographical errors (#845)
- docs: Help description of default `--output` (#844)

## [0.61.0] - 2024-05-30

### Changed

- feat: `moderation` assert type (#821)
- feat: general purpose http/https provider (#822)
- feat: add portkey provider (#819)
- feat: Add Cloudflare AI Provider (#817)
- fix: Remove duplicate logging line (#825)
- fix: The ‘defaultTest’ option has no effect during evaluation. (#829)
- fix: Improve Error Handling in Python Script Execution (#833)
- docs: How to red team LLMs (#828)
- chore(mistral): add codestral (#831)

## [0.60.0] - 2024-05-25

### Added

- feat(webui): Add image viewer (#816)

### Changed

- feat: redteam testset generation (#804)
- feat: support for deep equality check in equals assertion (#805)
- feat: Allow functions in renderVarsInObject (#813)
- feat: ability to reference previous llm outputs via storeOutputAs (#808)
- feat: support for prompt objects (#818)
- fix: huggingface api key handling (#809)
- docs: Restore ProviderResponse class name (#806)
- docs: Fix typo in local build command (#811)

## [0.59.1] - 2024-05-18

### Changed

- [fix: handle null result timestamp when writing to db.](https://github.com/promptfoo/promptfoo/commit/40e1ebfbfd512fea56761b4cbdfff0cd25d61ae1) https://github.com/promptfoo/promptfoo/issues/800

## [0.59.0] - 2024-05-18

### Added

- feat(webui): add --filter-description option to `promptfoo view` (#780)
- feat(bedrock): add support for embeddings models (#797)

### Changed

- fix: python prompts break when using whole file (#784)
- Langfuse need to compile variables (#779)
- chore(webui): display prompt and completion tokens (#794)
- chore: include full error response in openai errors (#791)
- chore: add logprobs to assertion context (#790)
- feat: support var interpolation in function calls (#792)
- chore: add timestamp to EvaluateSummary (#785)
- fix: render markdown in variables too (#796)

### Fixed

- fix(vertex): remove leftover dependency on apiKey (#798)

## [0.58.1] - 2024-05-14

### Changed

- fix: improve GradingResult validation (#772)
- [fix: update python ProviderResponse error message and docs.](https://github.com/promptfoo/promptfoo/commit/258013080809bc782afe3de51c9309230cb5cdb2) https://github.com/promptfoo/promptfoo/issues/769
- [chore(openai): add gpt-4o models (](https://github.com/promptfoo/promptfoo/commit/ff4655d31d3588972522bb162733cb61e460f36f)https://github.com/promptfoo/promptfoo/pull/776[)](https://github.com/promptfoo/promptfoo/commit/ff4655d31d3588972522bb162733cb61e460f36f)
- add gpt-4o models (#776)

### Fixed

- fix(langfuse): Check runtime type of `getPrompt`, stringify the result (#774)

## [0.58.0] - 2024-05-09

### Changed

- feat: assert-set (#765)
- feat: add comma-delimited string support for array-type assertion values (#755)
- fix: Resolve JS assertion paths relative to configuration file (#756)
- fix: not-equals assertion (#763)
- fix: upgrade rouge package and limit to strings (#764)

## [0.57.1] - 2024-05-02

### Changed

- fix: do not serialize js objects to non-js providers (#754)
- **[See 0.57.0 release notes](https://github.com/promptfoo/promptfoo/releases/tag/0.57.0)**

## [0.57.0] - 2024-05-01

### Changed

- feat: ability to override provider per test case (#725)
- feat: eval tests matching pattern (#735)
- feat: add `-n` limit arg for `promptfoo list` (#749)
- feat: `promptfoo import` and `promptfoo export` commands (#750)
- feat: add support for `--var name=value` cli option (#745)
- feat: promptfoo eval --filter-failing outputFile.json (#742)
- fix: eval --first-n arg (#734)
- chore: Update openai package to 3.48.5 (#739)
- chore: include logger and cache utils in javascript provider context (#748)
- chore: add `PROMPTFOO_FAILED_TEST_EXIT_CODE` envar (#751)
- docs: Document `python:` prefix when loading assertions in CSV (#731)
- docs: update README.md (#733)
- docs: Fixes to Python docs (#728)
- docs: Update to include --filter-\* cli args (#747)

## [0.56.0] - 2024-04-28

### Added

- feat(webui): improved comment dialog (#713)

### Changed

- feat: Intergration with Langfuse (#707)
- feat: Support IBM Research BAM provider (#711)
- fix: Make errors uncached in Python completion. (#706)
- fix: include python tracebacks in python errors (#724)
- fix: `getCache` should return a memory store when disk caching is disabled (#715)
- chore(webui): improve eval view performance (#719)
- chore(webui): always show provider in header (#721)
- chore: add support for OPENAI_BASE_URL envar (#717)

### Fixed

- fix(vertex/gemini): support nested generationConfig (#714)

## [0.55.0] - 2024-04-24

### Changed

- [Docs] Add llama3 example to ollama docs (#695)
- bugfix in answer-relevance (#697)
- feat: add support for provider `transform` property (#696)
- feat: add support for provider-specific delays (#699)
- feat: portkey.ai integration (#698)
- feat: `eval -n` arg for running the first n test cases (#700)
- feat: ability to write outputs to google sheet (#701)
- feat: first-class support for openrouter (#702)
- Fix concurrent cache request behaviour (#703)

## [0.54.1] - 2024-04-20

### Changed

- Add support for Mixtral 8x22B (#687)
- fix: google sheets async loading (#688)
- fix: trim spaces in csv assertions that can have file:// prefixes (#689)
- fix: apply thresholds to custom python asserts (#690)
- fix: include detail from external python assertion (#691)
- chore(webui): allow configuration of results per page (#694)
- fix: ability to override rubric prompt for all model-graded metrics (#692)

## [0.54.0] - 2024-04-18

### Changed

- feat: support for authenticated google sheets access (#686)
- fix: bugs in `Answer-relevance` calculation (#683)
- fix: Add tool calls to response from azure openai (#685)

## [0.53.0] - 2024-04-16

### Changed

- fix!: make `javascript` assert function call consistent with external js function call (#674)
- fix: node library supports prompt files (#668)
- feat: Enable post-hoc evaluations through defining and using output value in TestSuite (#671)
- feat: Allow local files to define providerOutput value for TestCase (#675)
- feat: detect suitable anthropic default provider (#677)
- feat: Ability to delete evals (#676)
- feat: ability to create derived metrics (#670)

## [0.52.0] - 2024-04-12

### Added

- feat(webui): add pagination (#649)

### Changed

- feat: support for inline yaml for is-json, contains-json in csv (#651)
- feat: run providers 1 at a time with --interactive-providers (#645)
- feat: --env-file arg (#615)
- fix: Do not fail with api error when azure datasource is used (#644)
- fix: allow loading of custom provider in windows (#518) (#652)
- fix: don't show telemetry message without telemtry (#658)
- fix: `E2BIG` error during the execution of Python asserts (#660)
- fix: support relative filepaths for non-code assert values (#664)

### Fixed

- fix(webui): handle invalid search regexes (#663)

## [0.51.0] - 2024-04-07

### Added

- feat(webui): store settings in localstorage (#617)
- feat(azureopenai): apiKeyEnvar support (#628)
- feat(webui): "progress" page that shows provider/prompt pairs (#631)

### Changed

- chore: improve json parsing errors (#620)
- feat: ability to override path to python binary (#619)
- Add documentation for openai vision (#637)
- Support claude vision and images (#639)
- fix: assertion files use relative path (#624)
- feat: add provider reference to prompt function (#633)
- feat: ability to import vars using glob (#641)
- feat!: return values directly in python assertions (#638)

### Fixed

- fix(webui): ability to save defaultTest and evaluateOptions in yaml editor (#629)

## [0.50.1] - 2024-04-02

### Changed

- fix: compiled esmodule interop (#613)
- fix: downgrade var resolution failure to warning (#614)
- fix: glob behavior on windows (#612)

## [0.50.0] - 2024-04-01

### Added

- feat(webui): download button (#482)
- feat(webui): toggle for showing full prompt in output cell (#603)

### Changed

- feat: support .mjs external imports (#601)
- feat: load .env from cli (#602)
- feat: ability to use js files as `transform` (#605)
- feat: ability to reference vars from other vars (#607)
- fix: handling for nonscript assertion files (#608)

### Fixed

- fix(selfhost): add support for prompts and datasets api endpoints (#600)
- fix(selfhost): Consolidate to `NEXT_PUBLIC_PROMPTFOO_REMOTE_BASE_URL` (#609)

## [0.49.3] - 2024-03-29

### Changed

- fix: bedrock model parsing (#593)
- [fix: make llm-rubric more resilient to bad json responses.](https://github.com/promptfoo/promptfoo/commit/93fd059a13454ed7a251a90a33306fb1f3c81895) https://github.com/promptfoo/promptfoo/issues/596
- feat: display progress bar for each parallel execution (#597)

## [0.49.2] - 2024-03-27

### Changed

- fix: support relative paths for custom providers (#589)
- fix: gemini generationConfig and safetySettings (#590)
- feat: cli watch for vars and providers (#591)

## [0.49.1] - 2024-03-25

### Changed

- fix: lazy import of azure peer dependency (#586)

## [0.49.0] - 2024-03-23

### Added

- feat(vertexai): use gcloud application default credentials (#580)

### Changed

- feat: Add support for huggingface token classification (#574)
- feat: Mistral provider support for URL and API key envar (#570)
- feat: run assertions in parallel (#575)
- feat: support for azure openai assistants (#577)
- feat: ability to set tags on standalone assertion llm outputs (#581)
- feat: add support for claude3 on bedrock (#582)
- fix: load file before running prompt function (#583)
- [fix: broken ansi colors on cli table](https://github.com/promptfoo/promptfoo/commit/bbb0157b09c0ffb5366d3cbd112438ca3d2d61c9)
- [fix: remove duplicate instruction output](https://github.com/promptfoo/promptfoo/commit/fb095617d36102f5b6256e9718e736378c0a5cea)
- chore: better error messages when expecting json but getting text (#576)

### Fixed

- fix(selfhost): handle sqlite db in docker image and build (#568)

### Dependencies

- chore(deps): bump webpack-dev-middleware from 5.3.3 to 5.3.4 in /site (#579)

## [0.48.0] - 2024-03-18

### Added

- feat(csv): add support for `__description` field (#556)

### Changed

- feat: migrate filesystem storage to sqlite db (#558)
  - **When you first run `eval` or `view` with 0.48.0, your saved evals will be migrated from `.json` files to a sqlite db. Please open an issue if you run into problems.**
  - Restoration: By default, the migration process runs on the promptfoo output directory `~/.promptfoo/output`. This directory is backed up at `~/.promptfoo/output-backup-*` and you can restore it and use a previous version by renaming that directory back to `output`
- feat: Add anthropic:messages and replicate:mistral as default providers to web ui (#562)
- feat: add label field to provider options (#563)
- docs: adjust configuration for python provider (#565)
- chore: db migration and cleanup (#564)

### Fixed

- fix(azureopenai): add support for `max_tokens` and `seed` (#561)

## [0.47.0] - 2024-03-14

### Changed

- feat: improve python inline asserts to not require printing (#542)
- feat: add tools and tool_choice config parameters to azure openai provider (#550)
- feat: Add support for Claude 3 Haiku (#552)
- fix: validate custom js function return values (#548)
- fix: dedupe prompts from combined configs (#554)

### Fixed

- fix(replicate): support non-array outputs (#547)

## [0.46.0] - 2024-03-08

### Added

- feat(self-host): run evals via web ui (#540)
- feat(self-host): Persist changes on self-deployed UI without sharing a new link (#538)
- feat(webui): ability to change eval name (#537)

### Changed

- feat: add support for calling specific functions for python prompt (#533)
- fix: openai tools and function checks handle plaintext responses (#541)

### Fixed

- fix(anthropic): wrap text if prompt supplied as json (#536)

## [0.45.2] - 2024-03-07

### Changed

- fix: python provider handles relative script paths correctly (#535)

## [0.45.1] - 2024-03-06

### Changed

- fix: json and yaml vars files (#531)

### Fixed

- fix(python): deserialize objects from json (#532)

## [0.45.0] - 2024-03-06

### Added

- feat(anthropic): Add Claude 3 support (#526)

### Changed

- feat: ability to load `vars` values at runtime (#496)
  // Example logic to return a value based on the varName
  if (varName === 'context') {
  return `Processed ${otherVars.input} for prompt: ${prompt}`;
  }
  return {
  output: 'default value',
  };
  // Handle potential errors
  // return { error: 'Error message' }
  # Example logic to dynamically generate variable content
  if var_name == 'context':
  return {
  'output': f"Context for {other_vars['input']} in prompt: {prompt}"
  }
  return {'output': 'default context'}
  # Handle potential errors
  # return { 'error': 'Error message' }

## [0.44.0] - 2024-03-04

### Added

- feat(mistral): Add new models, JSON mode, and update pricing (#500)

### Changed

- fix: Print incorrect response from factuality checker (#503)
- fix: Support missing open parenthesis (fixes #504) (#505)
- feat: include prompt in transform (#512)
- feat: Support csv and json files in the `tests` array (#520)

### Fixed

- fix(ollama): dont send invalid options for `OllamaChatProvider` (#506)
- fix(huggingface): do not pass through non-hf parameters (#519)

## [0.43.1] - 2024-02-25

### Changed

- fix: pass through PROMPTFOO\_\* variables from docker run (#498)
- docs: clean up python provider header

### Fixed

- fix(huggingface): support `apiKey` config param (#494)
- fix(bedrock): transform model output from cache. #474

### Documentation

- docs(huggingface): example of private huggingface inference endpoint (#497)

## [0.43.0] - 2024-02-23

### Added

- feat(webui): Display test suite description (#487)
- feat(webui): Add upload testcase csv to eval page (#484)

### Changed

- feat: pass `test` to assertion context (#485)
- fix: Change variable name to what the prompt template expects (#489)
- (docs): Replace references to deprecated postprocess option (#483)
- chore: update replicate library and add new common params (#491)

### Fixed

- fix(self-hosting): remove supabase dependency from webui eval view (#492)

## [0.42.0] - 2024-02-19

### Added

- feat(webview): toggle for prettifying json outputs (#472)
- feat(openai): support handling OpenAI Assistant functions tool calls (#473)

### Changed

- feat: add support for claude 2.1 on bedrock (#470)
- feat: support for overriding `select-best` provider (#478)
- feat: ability to disable var expansion (#476)
- fix: improve escaping for python prompt shell (#481)

## [0.41.0] - 2024-02-12

### Added

- feat(openai)!: Allow apiBaseUrl to override /v1 endpoint (#464)

### Changed

- feat: add support for async python providers (#465)
- fix: pass config to python provider (#460)
- chore: include progress output in debug logs (#461)
- docs: perplexity example (#463)

### Fixed

- fix(factuality): make factuality output case-insensitive (#468)
- fix: ensure that only valid ollama params are passed (#480)

## [0.40.0] - 2024-02-06

### Added

- feat(mistral): Add Mistral provider (#455)
- feat(openai): add support for `apiKeyEnvar` (#456)
- feat(azureopenai): add apiBaseUrl config (#459)

### Changed

- feat: cohere api support (#457)
- feat: ability to override select-best prompt. #289
- fix: support for gemini generationConfig and safetySettings (#454)

### Fixed

- fix(vertex/gemini): add support for llm-rubric and other OpenAI-formatted prompts (#450)

### Documentation

- documentation: update python.md typo in yaml (#446)

## [0.39.1] - 2024-02-02

### Changed

- fix: func => function in index.ts (#443)
- feat: add support for google ai studio gemini (#445)

## [0.39.0] - 2024-02-01

### Changed

- feat: Add DefaultGradingJsonProvider to improve `llm-rubric` reliability (#432)
- feat: add caching for exec and python providers (#435)
- feat: add `--watch` option to eval command (#439)
- feat: ability to transform output on per-assertion level (#437)
- feat: compare between multiple outputs with `select-best` (#438)
- fix: pass through cost to runAssertion
- fix: pass through cost to runAssertion

## [0.38.0] - 2024-01-29

### Added

- feat(openai): Jan 25 model updates (#416)
- feat(webui): eval deeplinks (#426)
- feat(huggingface): Support sentence similarity inference API (#425)

### Changed

- fix: Only open previous results when necessary (uses lots of memory) (#418)
- fix: html output (#430)
- feat: add a `python` provider that supports native python function calls (#419)
- feat: support for image models such as dall-e (#406)
- feat: support for `PROMPTFOO_PROMPT_SEPARATOR envar. #424

## [0.37.1] - 2024-01-26

### Changed

- fix: do not require token usage info on openai provider (#414)

## [0.37.0] - 2024-01-24

### Added

- feat(webui): add markdown support (#403)

### Changed

- feat: standalone share server (#408)
- feat: `PROMPTFOO_DISABLE_TEMPLATING` disables nunjucks templates (#405)

## [0.36.0] - 2024-01-18

### Added

- feat(webui): Ability to comment on outputs (#395)
- feat(azure): Add response_format support (#402)
- feat(azure): add support for `passthrough` and `apiVersion` (#399)

### Changed

- feat: add `promptfoo generate dataset` (#397)
- fix: typo (#401)

## [0.35.1] - 2024-01-12

### Added

- feat(bedrock): introduce amazon titan models as another option for Bedrock (#380)
- feat(openai): add support for `passthrough` request args (#388)
- feat(azure): add support for client id/secret auth (#389)
- feat(webui): label evals using `description` field (#391)

### Changed

- fix: proper support for multiple types of test providers (#386)
- feat: update CSV and HTML outputs with more details (#393)

## [0.35.0] - 2024-01-07

### Added

- feat(webview): add regex search (#378)

### Changed

- feat: support standalone assertions on CLI (#368)
- feat: add perplexity-score metric (#377)
- feat: add logprobs support for azure openai (#376)
- fix: use relative paths consistently and handle object formats (#375)
- [fix: restore **prefix and **suffix column handlers when loading test csv](https://github.com/promptfoo/promptfoo/commit/3a058684b3389693f4c5899f786fb090b04e3c93)

## [0.34.1] - 2024-01-02

### Added

- feat(openai): add support for overriding provider cost (1be1072)

### Fixed

- fix(webview): increase the request payload size limit (ef4c30f)

## [0.34.0] - 2024-01-02

### Changed

- feat: Support for evaluating cost of LLM inference (#358)
- feat: save manual edits to test outputs in webview (#362)
- feat: add `cost` assertion type (#367)
- fix: handle huggingface text generation returning dict (#357)
- fix: disable cache when using repeat (#361)
- fix: do not dereference tools and functions in config (#365)
- docs: optimize docs of openai tool usage (#355)

## [0.33.2] - 2023-12-23

### Changed

- fix: bad indentation for inline python sript (#353)
- [fix: truncate CLI table headers](https://github.com/promptfoo/promptfoo/commit/9aa9106cc9bc1660df40117d3c8f053f361fa09c)
- feat: add openai tool parameter (#350)
- feat: add `is-valid-openai-tools-call` assertion type (#354)

## [0.33.1] - 2023-12-18

### Changed

- [fix: pass env to providers when using CLI](https://github.com/promptfoo/promptfoo/commit/e8170a7f0e9d4033ef219169115f6474d978f1a7)
- [fix: correctly handle bedrock models containing :](https://github.com/promptfoo/promptfoo/commit/4469b693993934192fee2e84cc27c21e31267e5f)
- feat: add latency assertion type (#344)
- feat: add perplexity assertion type (#346)
- feat: add support for ollama chat API (#342)
- feat: retry when getting internal server error with PROMPTFOO_RETRY_5XX envar (#327)
- fix: properly escape arguments for external python assertions (#338)
- fix: use execFile/spawn for external processes (#343)
- [fix: handle null score in custom metrics](https://github.com/promptfoo/promptfoo/commit/514feed49e2f83f3e04d3e167e5833dc075e6c10)
- [fix: increment failure counter for script errors.](https://github.com/promptfoo/promptfoo/commit/61d1b068f26c63f3234dc49c9d5f5104b9cf1cda)

## [0.33.0] - 2023-12-17

### Changed

- feat: add latency assertion type (#344)
- feat: add perplexity assertion type (#346)
- feat: add support for ollama chat API (#342)
- feat: retry when getting internal server error with PROMPTFOO_RETRY_5XX envar (#327)
- fix: properly escape arguments for external python assertions (#338)
- fix: use execFile/spawn for external processes (#343)
- [fix: handle null score in custom metrics](https://github.com/promptfoo/promptfoo/commit/514feed49e2f83f3e04d3e167e5833dc075e6c10)
- [fix: increment failure counter for script errors.](https://github.com/promptfoo/promptfoo/commit/61d1b068f26c63f3234dc49c9d5f5104b9cf1cda)

## [0.32.0] - 2023-12-14

### Added

- feat(webview): Layout and styling improvements (#333)

### Changed

- feat: add support for Google Gemini model (#336)
- feat: add download yaml button in config modal. Related to #330 (#332)
- fix: set process exit code on failure

## [0.31.2] - 2023-12-11

### Added

- feat(webview): Show aggregated named metrics at top of column (#322)

### Changed

- fix: sharing option is degraded (#325)

## [0.31.1] - 2023-12-04

### Changed

- fix: issues when evaling multiple config files
- feat: support for web viewer running remotely (#321)

## [0.31.0] - 2023-12-02

### Added

- feat(openai): Adds support for function call validation (#316)

### Changed

- feat: add support for ajv formats (#314)
- feat: support prompt functions via nodejs interface (#315)
- fix: webview handling of truncated cell contents with html (#318)
- docs: Merge docs into main repo (#317)

## [0.30.2] - 2023-11-29

### Changed

- feat(cli): simplify onboarding and provide npx-specific instructions (f81bd88)

## [0.30.1] - 2023-11-29

### Changed

- feat: add bedrock in webui setup (#301)
- feat: add support for custom metrics (#305)
- feat: show table by default, even with --output (#306)
- fix: handle multiple configs that import multiple prompts (#304)
- fix: remove use of dangerouslySetInnerHTML in results table (#309)

### Fixed

- fix(openai): add support for overriding api key, host, baseurl, org in Assistants API (#311)

## [0.30.0] - 2023-11-29

### Changed

- feat: add bedrock in webui setup (#301)
- feat: add support for custom metrics (#305)
- feat: show table by default, even with --output (#306)
- fix: handle multiple configs that import multiple prompts (#304)
- fix: remove use of dangerouslySetInnerHTML in results table (#309)

## [0.29.0] - 2023-11-28

### Changed

- feat: Add support for external provider configs via file:// (#296)
- feat: Add support for HTTP proxies (#299)
- feat: claude-based models on amazon bedrock (#298)

## [0.28.2] - 2023-11-27

### Added

- feat(azureopenai): Warn when test provider should be overwritten with azure (#293)
- feat(webview): Display test descriptions if available (#294)
- feat(webview): Ability to set test scores manually (#295)

### Changed

- feat: add support for self-hosted huggingface text generation inference (#290)
- fix: prevent duplicate asserts with `defaultTest` (#287)
- fix: multiple configs handle external test and prompt files correctly (#291)

## [0.28.0] - 2023-11-19

### Changed

- feat: Add support for multiple "\_\_expected" columns (#284)
- feat: Support for OpenAI assistants API (#283)
- feat: Ability to combine multiple configs into a single eval (#285)

## [0.27.1] - 2023-11-14

### Added

- [feat(node-package): Add support for raw objects in prompts](https://github.com/promptfoo/promptfoo/commit/e6a5fe2fa7c05aabd2f52bd4fa143d957a7953dd)
- feat(openai): Add support for OpenAI `seed` param (#275)
- [feat(openai): Add support for OpenAI response_format](https://github.com/promptfoo/promptfoo/commit/12781f11f495bed21db1070e987f1b40a43b72e3)
- [feat(webview): Round score in details modal](https://github.com/promptfoo/promptfoo/commit/483c31d79486a75efc497508b9a42257935585cf)

### Changed

- fix: Set `vars._conversation` only if it is used in prompt (#282)
- feat: Add new RAG metrics (answer-relevance, context-recall, context-relevance, context-faithfulness) (#279)
- feat: throw error correctly when invalid api key is passed for OpenAI (#276)
- Bump langchain from 0.0.325 to 0.0.329 in /examples/langchain-python (#278)
- Provide the prompt in the context to external assertion scripts (#277)
- fix the following error : 'List should have at least 1 item after val… (#280)
- [chore: Add HuggingFace debug output](https://github.com/promptfoo/promptfoo/commit/2bae118e3fa7f8164fd78d29a3a30d187026bf13)

## [0.27.0] - 2023-11-14

### Added

- [feat(node-package): Add support for raw objects in prompts](https://github.com/promptfoo/promptfoo/commit/e6a5fe2fa7c05aabd2f52bd4fa143d957a7953dd)
- feat(openai): Add support for OpenAI `seed` param (#275)
- [feat(openai): Add support for OpenAI response_format](https://github.com/promptfoo/promptfoo/commit/12781f11f495bed21db1070e987f1b40a43b72e3)
- [feat(webview): Round score in details modal](https://github.com/promptfoo/promptfoo/commit/483c31d79486a75efc497508b9a42257935585cf)

### Changed

- feat: Add new RAG metrics (answer-relevance, context-recall, context-relevance, context-faithfulness) (#279)
- feat: throw error correctly when invalid api key is passed for OpenAI (#276)
- Bump langchain from 0.0.325 to 0.0.329 in /examples/langchain-python (#278)
- Provide the prompt in the context to external assertion scripts (#277)
- fix the following error : 'List should have at least 1 item after val… (#280)
- [chore: Add HuggingFace debug output](https://github.com/promptfoo/promptfoo/commit/2bae118e3fa7f8164fd78d29a3a30d187026bf13)

## [0.26.5] - 2023-11-10

### Changed

- feat: Support for Azure OpenAI Cognitive Search (#274)
- [feat: Add PROMPTFOO_PYTHON environment variable](https://github.com/promptfoo/promptfoo/commit/33ecca3dab9382f063e68529c047cfd3fbd959e5)

## [0.26.4] - 2023-11-09

### Fixed

- fix(providers): use Azure OpenAI extensions endpoint when dataSources is set (2e5f14d)

### Tests

- test(assertions): add tests for object outputs (9e0909c)

## [0.26.3] - 2023-11-08

### Added

- [feat(AzureOpenAI): Add support for deployment_id and dataSources](https://github.com/promptfoo/promptfoo/commit/3f6dee99b4ef860af1088c4ceda1a74726070f37)

### Changed

- [Stringify output display string if output is a JSON object](https://github.com/promptfoo/promptfoo/commit/e6eff1fb75e09bfd602c08edd89ec154e3e61bf9)
- [Add JSON schema dereferencing support for JSON configs](https://github.com/promptfoo/promptfoo/commit/c32f9b051a51ee6e1ee08738e0921b4e05a5c23d)
- Update chat completion endpoint in azureopenai.ts (#273)

### Fixed

- fix(openai): Improve handling for function call responses (#270)

## [0.26.2] - 2023-11-07

### Changed

- [Fix issue with named prompt function imports](https://github.com/promptfoo/promptfoo/commit/18a4d751af15b996310eceafc5a75e114ce1bf56)
- [Fix OpenAI finetuned model parsing](https://github.com/promptfoo/promptfoo/commit/b52de61c6e1fd0a9e67d2476a9f3f9153084ad61)
- [Add new OpenAI models](https://github.com/promptfoo/promptfoo/commit/d9432d3b5747516aea1a7e8a744167fbd10a69d2)
- Fix: Broken custom api host for OpenAI. (#261)
- Add `classifier` assert type (#263)
- Send provider options and test context to ScriptCompletion (exec) provider (#268)
- Support for loading JSON schema from external file (#266)

## [0.26.1] - 2023-11-01

### Changed

- Fix broken default config for OpenAI evals created in web app (#255)
- Fix prompt per provider (#253)
- Add support for custom config directory (#257)
- Add latency and token metrics per prompt (#258)
- Add caching support to Anthropic provider (#259)
- webview: Preserve formatting of LLM outputs
- Bump langchain from 0.0.317 to 0.0.325 in /examples/langchain-python (#254)

## [0.26.0] - 2023-10-28

### Changed

- cli: Add support for raw text prompts (#252)
- Ensure the directory for the output file is created if it does not exist

## [0.25.2] - 2023-10-26

### Changed

- allow Python in tests.csv (#237)
- Improve escaping in matchers (#242)
- Add support for nunjucks filters (#243)
- Fix issue where outputPath from the configuration file is not used when `-c` option is provided
- Add envar PROMPTFOO_DISABLE_CONVERSATION_VAR
- Resolve promises in external assert files

## [0.25.1] - 2023-10-19

### Changed

- Fix issue with loading google sheets directly. (#222)
- Add \_conversation variable for testing multiple-turn chat conversations (#224)
- Allow multiple output formats simultaneously with `outputPath` (#229)
- Fall back to default embedding model if provided model doesn't support embeddings
- Various fixes and improvements
- Bump langchain from 0.0.312 to 0.0.317 in /examples/langchain-python (#245)

## [0.25.0] - 2023-10-10

### Changed

- Add support for icontains-any and icontains-all (#210)
- Bump langchain from 0.0.279 to 0.0.308 in /examples/langchain-python (#213)
- Add support for .cjs file extensions (#214)
- Add Prompts and Datasets pages (#211)
- Add CLI commands for listing and showing evals, prompts, and datasets (#218)
- Add support for `config` object in webhook provider payload. (#217)
- Other misc changes and improvements
- Bump langchain from 0.0.308 to 0.0.312 in /examples/langchain-python (#219)

## [0.24.4] - 2023-10-01

### Changed

- Fix bug in custom function boolean return value score (#208)
- Fix ollama provider with `--no-cache` and improve error handling
- Add support for HuggingFace Inference API (text generation) (#205)
- Add `apiHost` config key to Azure provider

## [0.24.3] - 2023-09-28

### Changed

- Better LocalAI/Ollama embeddings traversal failure (#191)
- `OPENAI_API_HOST` to `OPENAI_API_BASE_URL` (#187)
- Ability to include files as assertion values (#180)
- Add hosted db for evals (#149)
- Webview details pane improvements (#196)
- Add support for ollama options (#199)
- Adding TXT and HTML to `--output` help/error message (#201)

## [0.24.2] - 2023-09-23

### Changed

- Specify repo in package.json (#174)
- Add support for parsing multiple json blobs in responses (#178)
- Updated node version update of Google Colab notebook example (#171)
- Fix arg escaping for external python prompts on Windows (#179)
- Better OpenAI embeddings traversal failure (#190)
- Adds embeddings providers for LocalAI and Oolama (#189)
- Add `noindex` to shared results
- Many other misc fixes and improvements

## [0.24.1] - 2023-09-21

### Changed

- Fix prompt errors caused by leading and trailing whitespace for var file imports
- Fix an issue with response parsing in LocalAI chat
- Fix issue preventing custom provider for similarity check (#152)
- Fix escaping in python asserts (#156)
- Fix README link to providers docs (#153)
- Allow object with function name as a value for function_call (#158)
- Add a -y/--yes option to `promptfoo view` command to skip confirmation (#166)
- Other misc fixes and improvements

## [0.24.0] - 2023-09-18

### Changed

- Support for custom functions as prompts (#147)
- Refactor parts of util into more descriptive files (#148)
- Misc fixes and improvements

## [0.23.1] - 2023-09-14

### Changed

- Improvements to custom grading (#140)
- Support for Google Vertex and PaLM chat APIs (#131)
- Add support for including files in defaultTest (#137)
- Add support for disabling cache in evaluate() options (#135)
- Add support for loading vars directly from file (#139)
- Include `provider` in `EvaluateResult`
- Other misc improvements and fixes

## [0.23.0] - 2023-09-14

### Changed

- Improvements to custom grading (#140)
- Support for Google Vertex and PaLM chat APIs (#131)
- Add support for including files in defaultTest (#137)
- Add support for disabling cache in evaluate() options (#135)
- Add support for loading vars directly from file (#139)
- Include `provider` in `EvaluateResult`
- Other misc improvements and fixes

## [0.22.1] - 2023-09-14

### Added

- feat(vars): add support for loading vars directly from file (#139)
- feat(config): add support for including files in defaultTest (#137)
- feat(config): add support for disabling cache in evaluate() options (#135)
- feat(providers): support for Google Vertex and PaLM chat APIs (#131)
- feat(api): include provider in EvaluateResult (#130)

### Changed

- chore(providers): improve PaLM recognized model detection (2317eac)

### Documentation

- docs(examples): add conversation history example (#136)
- docs(examples): update node-package example with context (#134)

## [0.22.0] - 2023-09-04

### Changed

- Add OpenAI factuality and closed-QA graders (#126). These new graders implement OpenAI's eval methodology.
- Auto-escape vars when prompt is a JSON object (#127).
- Improvements to custom providers - Pass context including `vars` to callApi and make `TestCase` generic for ease of typing
- Add `prompt` to Javascript, Python, and Webhook assertion context
- Fix llama.cpp usage of provider config overrides
- Fix ollama provider parsing for llama versions like llama:13b, llama:70b etc.
- Trim var strings in CLI table (prevents slowness during CLI table output)

## [0.21.4] - 2023-09-01

### Changed

- Add support for test case threshold value (#125)
- Add support for pass/fail threshold for javascript and python numeric return values

## [0.21.3] - 2023-09-01

### Changed

- Increase request backoff and add optional delay between API calls (#122)

## [0.21.2] - 2023-08-31

### Changed

- Fix symlink bug on Windows

## [0.21.1] - 2023-08-30

### Changed

- Consistent envars and configs across providers (#119)
- Add configuration for API keys in WebUI (#120)
- Add CodeLlama to WebUI
- Fix issue with numeric values in some assert types
- Add support for running specific prompts for specific providers using `{id, prompts, config}` format
- Add a feedback command

## [0.21.0] - 2023-08-28

### Changed

- Add webhook provider (#117)
- Add support for editing config in web view (#115)
- Standalone server with database with self-hosting support (#118)
- Add support for custom llm-rubric grading via `rubricPrompt` in Assertion objects
- Add support for `vars` in `rubricPrompt`, making it easier to pass expected values per test case
- Add a handful of new supported parameters to OpenAI, Azure, Anthropic, and Replicate providers
- Allow setting `config` on `provider` attached to Assertion or TestCase
- Add/improve support for custom providers in matchesSimilarity and matchesLlmRubric

## [0.20.1] - 2023-08-18

### Changed

- Fix issue when there's not enough data to display useful charts
- Add charts to web viewer (#112)
- Add support for multiline javascript asserts
- Add support for Levenshtein distance assert type (#111)

## [0.20.0] - 2023-08-18

### Changed

- Add charts to web viewer (#112)
- Add support for multiline javascript asserts
- Add support for Levenshtein distance assert type (#111)

## [0.19.3] - 2023-08-17

### Changed

- llm-rubric provider fixes (#110)
- New diff viewer for evals
- Web UI for running evals (#103)
- Add support for OpenAI organization (#106)
- function call azure fix (#95)
- Add support for JSON schema validation for is-json and contains-json (#108)
- Other misc fixes and API improvements

## [0.19.2] - 2023-08-15

### Changed

- function call azure fix (#95)
- Add support for JSON schema validation for is-json and contains-json (#108)
- New diff viewer for evals
- Web UI for running evals (#103)
- Add support for OpenAI organization (#106)
- Other misc fixes and API improvements

## [0.19.1] - 2023-08-14

### Changed

- Add support for OpenAI organization (#106)
- New diff viewer for evals
- Web UI for running evals (#103)
- Other misc fixes and API improvements

## [0.19.0] - 2023-08-14

### Changed

- New diff viewer for evals
- Web UI for running evals (#103)
- Other misc fixes and API improvements

## [0.18.4] - 2023-08-11

### Fixed

- fix(providers): resolve Ollama provider issue with empty line handling (c4d1e5f)

### Dependencies

- chore(deps): bump certifi from 2023.5.7 to 2023.7.22 in /examples/langchain-python (#104)

## [0.18.3] - 2023-08-08

### Added

- feat(providers): add Ollama provider (#102)

### Changed

- chore(webui): disable nunjucks autoescaping by default (#101)
- chore(webui): stop forcing manual line breaks in results view (76d18f5)

### Fixed

- fix(history): remove stale `latest` symlinks before regenerating eval output (a603eee)

## [0.18.2] - 2023-08-08

### Added

- feat(webui): display assertion summaries in the results viewer (#100)

### Changed

- feat(providers): allow testing identical models with different parameters (#83)

### Fixed

- fix(cli): repair `promptfoo share` regression (01df513)
- fix(config): handle provider map parsing when entries are strings (bdd1dea)
- fix(scoring): keep weighted averages accurate by running all test cases (7854424)

## [0.18.1] - 2023-08-06

### Added

- feat(providers): add llama.cpp server support (#94)

### Changed

- chore(providers): expose `LLAMA_BASE_URL` environment variable (f4b4c39)

### Fixed

- fix(history): repair symlink detection when writing latest results (e6aed7a)

## [0.18.0] - 2023-07-28

### Added

- feat(assertions): add `python` assertion type (#78)
- feat(api): support native function ApiProviders and assertions (#93)
- feat(evals): introduce Promptfoo scenarios for data-driven testing - allows datasets to be associated with specific tests, eliminating the need to copy tests for each dataset by @Skylertodd (#89)
- feat(cli): allow specifying `outputPath` when using the Node evaluate helper (#91)

### Changed

- chore(evals): rename default "theories" concept to "scenarios" (aca0821)

### Fixed

- fix(history): repair symlink handling when persisting latest results (81a4a26)
- fix(history): clean up stale eval history entries (253ae60)
- fix(cli): restore ANSI escape code rendering in console tables (497b698)

## [0.17.9] - 2023-07-24

### Added

- feat(evals): load test cases from file or directory paths (#88)

### Changed

- feat(metrics): record latency in eval results (#85)

### Fixed

- fix(windows): resolve path compatibility issues (8de6e12)

## [0.17.8] - 2023-07-22

### Added

- feat(evals): support post-processing hooks in test cases (#84)

### Changed

- feat(webui): show recent runs in the results viewer (#82)
- feat(providers): expose additional OpenAI parameters (#81)

### Fixed

- fix(evaluator): support empty test suites without crashing (31fb876)
- fix(network): ensure fetch timeouts bubble up correctly (9e4bf94)

## [0.17.7] - 2023-07-20

### Added

- feat(config): allow provider-specific prompts in test suites (#76)

### Changed

- chore(runtime): require Node.js 16 or newer (f7f85e3)
- chore(providers): reuse context configuration for Replicate provider (48819a7)

### Fixed

- fix(providers): handle missing provider prompt maps gracefully (7c6bb35)
- fix(grading): escape user input in grading prompts (4049b3f)

## [0.17.6] - 2023-07-20

### Added

- feat(cli): add `--repeat` support to evaluations (#71)
- feat(providers): add Azure YAML prompt support (#72)
- feat(providers): implement Replicate provider (#75)

### Changed

- chore(providers): refine Replicate provider behaviour (57fa43f)
- chore(cli): default `promptfoo share` prompt to Yes on enter (1a4c080)
- chore(webui): simplify dark mode and hide identical rows in history (c244403)

## [0.17.5] - 2023-07-14

### Added

- feat(assertions): add starts-with assertion type (#64)
- feat(providers): add Azure OpenAI provider (#66)

### Changed

- feat(providers): support YAML-formatted OpenAI prompts (#67)
- chore(cli): allow disabling sharing prompts (#69)
- chore(cli): require confirmation before running `promptfoo share` (f3de0e4)
- chore(env): add `PROMPTFOO_DISABLE_UPDATE` environment variable (60fee72)

### Fixed

- fix(config): read prompts relative to the config directory (ddc370c)

## [0.17.4] - 2023-07-13

### Added

- feat(assertions): add `contains-any` assertion support (#61)

### Changed

- chore(cli): handle npm outages without crashing (3177715)

### Fixed

- fix(cli): support terminals without `process.stdout.columns` (064dcb3)
- fix(cli): correct `promptfoo init` output to reference YAML (404be34)

### Documentation

- docs: add telemetry notice (#39)

## [0.17.3] - 2023-07-10

### Added

- feat(providers): add Anthropic provider (#58)

### Changed

- chore(onboarding): refresh init onboarding content (992c0b6)

### Fixed

- fix(cli): maintain table header ordering (1e3a711)
- fix(runtime): ensure compatibility with Node 14 (59e2bb1)

## [0.17.2] - 2023-07-07

### Changed

- feat(providers): improve support for running external scripts (#55)

## [0.17.1] - 2023-07-07

### Fixed

- fix(webui): restore output rendering in results view (5ce5598)

## [0.17.0] - 2023-07-06

### Added

- feat(models): add gpt-3.5-16k checkpoints (#51)
- feat(providers): add `script:` provider prefix for custom providers (bae14ec)
- feat(webui): view raw prompts in the web viewer (#54)
- feat(cli): add `cache clear` command (970ee67)

### Changed

- chore(providers): change default suggestion provider (cc11e59)
- chore(providers): ensure OpenAI chat completions fail on invalid JSON (c456c01)
- chore(assertions): allow numeric values for contains/icontains assertions (dc04329)

### Fixed

- fix(evals): avoid creating assertions from empty expected columns (d398866)

## [0.16.0] - 2023-06-28

### Added

- feat(cli): retry failed HTTP requests to reduce transient failures (#47)
- feat(templates): allow object vars inside nunjucks templates for richer prompts (#50)

### Documentation

- docs: refresh the Question reference page with updated guidance (#46)

## [0.15.0] - 2023-06-26

### Added

- feat(scoring): add continuous scoring support for evaluations (#44)
- feat(assertions): introduce assertion weights to fine-tune scoring (0688a64)

### Changed

- chore(prompt): rename grading prompt field from `content` to `output` (fa20a25)
- chore(webui): maintain backwards compatibility for row outputs in the viewer (b2fc084)

### Fixed

- fix(config): ensure `defaultTest` populates when configs load implicitly (44acb91)

## [0.14.2] - 2023-06-24

### Changed

- chore(assertions): switch the default grading provider to `gpt-4-0613` (0d26776)
- chore(cli): trim stray progress-bar newlines for cleaner output (8d624d6)

### Fixed

- fix(cli): update cached table output correctly when results change (8fe5f84)
- fix(cli): allow non-string result payloads during rendering (61d349e)

## [0.14.1] - 2023-06-19

### Fixed

- fix(config): only apply the config base path when a path override is provided (e67918b)

## [0.14.0] - 2023-06-18

### Added

- feat(cli)!: add shareable URLs and the `promptfoo share` command by @typpo (#42)
- feat(cli): add `--no-progress-bar` option to `promptfoo eval` (75adf8a)
- feat(cli): add `--no-table` flag for evaluation output (ecf79a4)
- feat(cli): add `--share` flag to automatically create shareable URLs (7987f6e)

### Changed

- chore(cli)!: resolve config-relative file references from the config directory, not working directory (dffb091)
- chore(api)!: restructure JSON/YAML output formats to include `results`, `config`, and `shareableUrl` properties (d1b7038)

### Fixed

- fix(cli): write the latest results before launching the viewer with `--view` (496f2fb)

## [0.13.1] - 2023-06-17

### Fixed

- fix(cli): ensure command arguments override config values (c425d3a)

## [0.13.0] - 2023-06-16

### Added

- feat(providers): support OpenAI functions and custom provider arguments by @typpo (#34)
- feat(cli): add JSONL prompt file support by @typpo (#40)
- feat(cli): export `generateTable()` for external tooling reuse by @tizmagik (#37)
- feat(openai): enable OpenAI ChatCompletion function calling (0f10cdd)

### Changed

- chore(openai): add official support for OpenAI `*-0613` models (4d5f827)
- chore(cli): allow optional configs when invoking the CLI (a9140d6)
- chore(cli): respect the `LOG_LEVEL` environment variable in the logger (1f1f05f)
- chore(cli): stabilize progress display when using var arrays (340da53)

### Fixed

- fix(build): fix HTML output generation in production builds (46a2233)

## [0.12.0] - 2023-06-12

### Added

- feat(share): publish evaluations with the `promptfoo share` workflow by @typpo (#33)
- feat(telemetry): add basic usage telemetry for insight gathering (7e7e3ea)
- feat(assertions): support CSV definitions for `rouge-n` and webhook assertions (7f8be15)

### Changed

- chore(build): resolve build output paths for the web client (#32)
- chore(cli): notify users when a newer promptfoo release is available by @typpo (#31)

## [0.11.0] - 2023-06-11

### Added

- feat(assertions): add contains, icontains, contains-some, contains-any, regex, webhook, and rouge-n assertion types (#30)
- feat(assertions): allow negating any assertion type with `not-` prefix (cc5fef1)
- feat(assertions): pass context objects with vars to custom functions (1e4df7e)
- feat(webui): add failure filtering and improved table layout (69189fe)
- feat(webui): add word-break toggle to results (9c1fd3b)
- feat(webui): highlight highest passing scores in matrix (6e2942f)

### Changed

- chore(cli): limit console table rows for readability (52a28c9)
- chore(cli): add more detailed custom function failure output (6fcc37a)

### Fixed

- fix(config): respect CLI write/cache options from config (5b456ec)
- fix(webui): improve dark mode colours and rating overflow (eb7bd54)
- fix(config): parse YAML references correctly in configs (62561b5)

## [0.10.0] - 2023-06-09

### Added

- feat(prompts): add support for named prompts by @typpo (#28)

### Changed

- chore(env)!: rename `OPENAI_MAX_TEMPERATURE` to `OPENAI_TEMPERATURE` (4830557)
- chore(config): read `.yml` files by default as configs (d5c179e)
- chore(build): add native ts-node compatibility by @MentalGear (#25)
- chore(openai): add chatml stopwords by default (561437f)
- chore(webui): adjust column ordering and styling (27977c5)

### Fixed

- fix(config): support `defaultTest` overrides in CLI (59c3cbb)
- fix(env): correctly parse `OPENAI_MAX_TOKENS` and `OPENAI_MAX_TEMPERATURE` by @abi (#29)
- fix(cli): improve JSON formatting error messages (5f59900)

## [0.9.0] - 2023-06-05

### Added

- feat(vars): add support for var arrays by @typpo (#21)

### Changed

- chore(core): set a default semantic similarity threshold (4ebea73)
- chore(cli): refresh `promptfoo init` output messaging (cdbf806)

### Fixed

- fix(cache): register cache manager types for TypeScript (1a82de7)
- fix(evals): handle string interpolation issues in prompts (6b8c175)

## [0.8.3] - 2023-05-31

### Fixed

- fix(cache): create cache directory on first use (423f375)
- fix(config): throw a clearer error for malformed default configs (0d759c4)

## [0.8.2] - 2023-05-30

### Fixed

- fix(cache): only persist cache entries on successful API responses (71c10a6)

## [0.8.1] - 2023-05-30

### Added

- feat(data): add Google Sheets loader support (df900c3)

### Fixed

- fix(cli): restore backward compatibility for `-t/--tests` flags (aad1822)

## [0.8.0] - 2023-05-30

### Added

- feat(api)!: simplify the API and support unified test suite definitions by @typpo (#14)

### Changed

- chore(api)!: move evaluation settings under `evaluateOptions` (`maxConcurrency`, `showProgressBar`, `generateSuggestions`) (#14)
- chore(api)!: move CLI flag defaults under `commandLineOptions` (`write`, `cache`, `verbose`, `view`) (#14)

## [0.7.0] - 2023-05-29

### Changed

- chore(cache): improve caching defaults and enable caching by default (#17)

## [0.6.0] - 2023-05-28

### Added

- feat(providers): add LocalAI support for open-source LLMs like Llama, Alpaca, Vicuna, GPT4All (6541bb2)
- feat(cli): add glob pattern support for prompts and tests (#13)
- feat(assertions): rename `eval:` to `fn:` for custom JavaScript assertions by @MentalGear (#11)
- feat(webui): add dark mode support (0a2bb49)
- feat(api): add exports for types and useful utility functions (57ac4bb)
- feat(tests): add Jest and Mocha integrations (00d9aa2)

### Changed

- chore(cli): improve error handling and word wrapping in CLI output (398f4b0)
- chore(cli): support non-ES module requires (c451362)

### Fixed

- fix(cli): move API key validation into OpenAI subclasses (c451362)
- fix(webui): correct HTML table rendering errors in the viewer (64c9161)
- fix(providers): improve handling of third-party API errors (398f4b0)

### Dependencies

- chore(deps): bump socket.io-parser from 4.2.2 to 4.2.3 in /src/web/client (#15)

## [0.5.1] - 2023-05-23

### Changed

- chore(cli): add glob support for prompt selection (#13)

### Fixed

- fix(cli): prevent crashes when `OPENAI_API_KEY` is not set (c451362)

## [0.5.0] - 2023-05-22

### Added

- feat(assertions): add semantic similarity grading (#7)

### Changed

- chore(cli): improve error handling and word wrapping in CLI output (398f4b0)

## [0.4.0] - 2023-05-13

### Added

- feat(webui): add web viewer for evaluation results (#5)

### Changed

- chore(openai): support `OPENAI_STOP` environment variable for stopwords (79d590e)
- chore(cli): increase the default request timeout (c73e055)

## [0.3.0] - 2023-05-07

### Added

- feat(grading): enable LLM automatic grading of outputs (#4)
- feat(webui): improve how test results are shown - PASS/FAIL is shown in matrix view rather than its own column (2c3f489)

### Changed

- chore(config): allow overriding `OPENAI_API_HOST` environment variable (e390678)
- chore(cli): add `REQUEST_TIMEOUT_MS` environment variable for API timeouts (644abf9)
- chore(webui): improve HTML table output readability (2384c69)

## [0.2.2] - 2023-05-04

### Added

- feat(cli): add `promptfoo --version` output (77e862b)

### Changed

- chore(cli): improve error messages when API calls fail (af2c8d3)

### Fixed

- fix(cli): correct `promptfoo init` output text (862d7a7)
- fix(evals): preserve table ordering when building concurrently (2e3ddfa)

## [0.2.0] - 2023-05-04

### Added

- feat(cli): add `promptfoo init` command (c6a3a59)
- feat(providers): improve custom provider loading and add example (4f6b6e2)<|MERGE_RESOLUTION|>--- conflicted
+++ resolved
@@ -8,15 +8,12 @@
 
 ### Added
 
-<<<<<<< HEAD
-- feat(webui): add eval copy functionality to duplicate evaluations with all results, configuration, and relationships via UI menu (#6079)
-=======
 - feat(integrations): add Microsoft SharePoint dataset support with certificate-based authentication for importing CSV files (#6080)
 - feat(providers): add `initialMessages` support to simulated-user provider for starting conversations from specific states, with support for loading from JSON/YAML files via `file://` syntax (#6090)
 - feat(providers): add local config override support for cloud providers - merge local configuration with cloud provider settings for per-eval customization while keeping API keys centralized (#6100)
 - feat(providers): add linkedTargetId validation with comprehensive error messages (#6053)
+- feat(webui): add eval copy functionality to duplicate evaluations with all results, configuration, and relationships via UI menu (#6079)
 - feat(redteam): add pharmacy plugins (controlled substance compliance, dosage calculation, drug interaction) and insurance plugins (coverage discrimination, network misinformation, PHI disclosure) (#6064)
->>>>>>> 5de5aa17
 - feat(redteam): add goal-misalignment plugin for detecting Goodhart's Law vulnerabilities (#6045)
 - feat(webui): add jailbreak:meta strategy configuration UI in red team setup with numIterations parameter (#6086)
 - feat(redteam): OpenTelemetry traces feed back into red team strategies
