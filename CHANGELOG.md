--- conflicted
+++ resolved
@@ -8,9 +8,7 @@
 
 ### Added
 
-<<<<<<< HEAD
 - feat(config): add per-test structured output configuration - test-level `options` now override prompt-level config for all providers, enabling different `response_format` (OpenAI) or `responseSchema` (Google) per test without duplicating prompts; works with all providers (OpenAI, Azure, Google Vertex, Mistral, etc.); supports external schema files with `file://` prefix and variable substitution; uses shallow merge (object spread) where test options completely replace conflicting prompt config objects; 100% backward compatible (0000000)
-=======
 - feat(plugins): organize domain-specific risks into vertical suites
 - feat(providers): add Gemini 3 Pro support with thinking configuration (#6241)
 
@@ -23,7 +21,7 @@
 
 ### Added
 
->>>>>>> 6340782f
+
 - feat(assertions): add dot product and euclidean distance metrics for similarity assertion - use `similar:dot` and `similar:euclidean` assertion types to match production vector database metrics and support different similarity use cases (#6202)
 - feat(webui): expose Hydra strategy configuration (max turns and stateful toggle) in red team setup UI (#6165)
 - fix(app): aligning risk scores with documentation (#6212)
