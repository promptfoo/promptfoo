--- conflicted
+++ resolved
@@ -8,11 +8,8 @@
 
 ### Added
 
-<<<<<<< HEAD
 - feat(providers): add ElevenLabs provider integration with support for TTS, STT, Conversational Agents, Audio Isolation, Forced Alignment, and History (#6022)
-=======
 - feat(redteam): add `jailbreak:meta` strategy with intelligent meta-agent that builds dynamic attack taxonomy and learns from full attempt history (#XXXX)
->>>>>>> 76776d9d
 - feat(providers): add OpenAI Agents SDK integration with support for agents, tools, handoffs, and OTLP tracing (#6009)
 - feat(providers): add function calling/tool support for Ollama chat provider (#5977)
 - feat(app): persist inline-defined custom policy names (#5990)
