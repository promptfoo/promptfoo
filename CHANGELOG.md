# Changelog

All notable changes to this project will be documented in this file.

The format is based on [Keep a Changelog](https://keepachangelog.com/en/1.1.0/).

## [Unreleased]

### Added

<<<<<<< HEAD
- feat(providers): add Groq reasoning model support (GPT-OSS, DeepSeek R1, Qwen3), Responses API provider (`groq-responses:` prefix), compound model tool control (`compound_custom.tools.enabled_tools`), and built-in tools (browser_search, code execution, web search) (#6231)

### Changed

- chore(providers)!: remove deprecated Groq gemma2-9b-it model - model no longer supported by Groq API. Use llama-3.3-70b-versatile or llama-3.1-8b-instant instead (#6231)
=======
>>>>>>> cd915a64
- chore: Add visiblity button for PFX passphrase (#6258)
- feat(app): Red Team Strategy Test Generation (#6005)

## [0.119.8] - 2025-11-18

### Added

- feat(plugins): organize domain-specific risks into vertical suites
- feat(providers): add Gemini 3 Pro support with thinking configuration (#6241)

### Fixed

- fix(code-scan): in `code-scans run`, don't log anything to stdout except json results when --json is used—fixes GitHub action (#6248)
- fix(code-scan): update default API host to https://api.promptfoo.app to fix websocket connection issues (#6247)

## [0.119.7] - 2025-11-17

### Added

- feat(assertions): add dot product and euclidean distance metrics for similarity assertion - use `similar:dot` and `similar:euclidean` assertion types to match production vector database metrics and support different similarity use cases (#6202)
- feat(webui): expose Hydra strategy configuration (max turns and stateful toggle) in red team setup UI (#6165)
- fix(app): aligning risk scores with documentation (#6212)
- feat(providers): add GPT-5.1 model support including gpt-5.1, gpt-5.1-mini, gpt-5.1-nano, and gpt-5.1-codex with new 'none' reasoning mode for low-latency interactions and configurable verbosity control (#6208)
- feat(redteam): allow configuring `redteam.frameworks` to limit compliance frameworks surfaced in reports and commands (#6170)
- feat(webui): add layer strategy configuration UI in red team setup with per-step plugin targeting (#6180)
- feat(app): Metadata value autocomplete eval filter (#6176)
- feat(webui): display both total and filtered metrics simultaneously when filters are active, showing "X/Y filtered, Z total" format in evaluation results table for better visibility into filtered vs unfiltered data (#5969)
- feat(app): eval results filters permalinking (#6196)
- fix(site): fix missing background color on safari api reference search modal (#6218)

### Changed

- fix: exclude source maps from npm package to reduce bundle size by ~22MB (#6235)
- chore(ci): synchronize package-lock.json to resolve npm ci failures (#6195)
- chore(ci): increase webui test timeout to 8 minutes in GitHub Actions workflow to prevent CI timeouts (#6201)
- chore(redteam): update foundation model report redteam config to use newer redteam strategies (#6216)

### Fixed

- fix(providers): correctly handle reasoning field in OpenAI-compatible models like gpt-oss-20b, extracting both reasoning and content instead of only reasoning (#6062)
- fix(redteam): exclude cyberseceval and beavertails static dataset plugins from iterative strategies to prevent wasted compute and silent grading failures during Hydra/Meta/Tree iterations (#6230)
- fix(mcp): allow colons in eval ID validation for get_evaluation_details tool - fixes rejection of valid eval IDs returned by list_evaluations (e.g., eval-8h1-2025-11-15T14:17:18) by updating regex to accept ISO timestamp format (#6222)
- fix(redteam): don't set default 'en' language when no language is configured - prevents unnecessary language modifiers from being passed to meta agent and other iterative strategies, keeping prompts focused on actual task without implied translation requirements (#6214)
- fix(webui): fix duplicate React key warning in DefaultTestVariables component by implementing counter-based unique ID generation (#6201)
- fix(samples): downlevel pem dependency to supported version
- fix(deps): remove unused dependency on @libsql/client
- fix(redteam): store rendered grading rubric in assertion.value for agentic strategies to display in UI Value column (#6125)

### Tests

- test(webui): suppress expected test error logs (109+ occurrences across parsing errors, API errors, context provider errors) and React/MUI warnings (act() warnings, DOM nesting, prop types) in setupTests.ts and vite.config.ts (#6201)

### Dependencies

- chore(deps): upgrade to React 19 (#6229)
- chore(deps): upgrade @googleapis/sheets from 9.8.0 to 12.0.0 (#6227)
- chore(deps): bump openai from 6.8.1 to 6.9.0 (#6208)

## [0.119.6] - 2025-11-12

### Documentation

- docs(providers): update Vertex AI documentation - removed deprecated models (PaLM/Bison, Claude 3 Opus, Claude 3.5 Sonnet v2), added Claude Sonnet 4.5, added missing Gemini 2.0 models, reorganized model listings by generation (Gemini 2.5/2.0/1.5, Claude 4/3, Llama 4/3.3/3.2/3.1), marked Preview/Experimental models, removed temporal language to make docs evergreen (#3169)

### Changed

- chore(site): remove Koala analytics and migrate Google tracking to Docusaurus built-in gtag configuration with multiple tracking IDs (G-3TS8QLZQ93, G-3YM29CN26E, AW-17347444171) (#6169)
- chore(webui): order 'plugins' before 'steps' in layer strategy YAML to match documentation examples (#6180)

### Fixed

- fix(webui): prevent infinite loop in StrategyConfigDialog useEffect - fixes vitest tests hanging by using stable empty array references for default parameters (#6203)
- fix(webui): require configuration for layer strategy before allowing navigation in red team setup - layer strategy now shows red border and blocks Next button until steps array is configured, similar to plugins requiring configuration
- fix(webui): filter hidden metadata keys from metadata filter dropdown - ensures consistent filtering of 'citations' and '\_promptfooFileMetadata' keys across MetadataPanel, EvalOutputPromptDialog, and metadata filter dropdown (#6177)
- fix(cli): format object and array variables with pretty-printed JSON in console table and HTML outputs for improved readability (#6175)
- fix(cli): only show error counter when >0
- fix(redteam): respect redteam.provider configuration for local grading - fixes issue where configuring a local provider (e.g., ollama:llama3.2) still sent grading requests to remote API instead of using the configured provider (#5959)
- fix: Reverts #6142 (#6189)

### Documentation

- docs(redteam): document Hydra configuration options for max turns, backtracking, and stateful operation (#6165)

## [0.119.5] - 2025-11-10

### Added

- feat(test-cases): add support for Excel files (.xlsx, .xls) as test case sources with optional xlsx dependency and sheet selection syntax (file.xlsx#SheetName or file.xlsx#2) (#4841)
- feat(providers): add OpenAI audio transcription support for whisper-1, gpt-4o-transcribe, gpt-4o-mini-transcribe, and gpt-4o-transcribe-diarize models with speaker identification, timestamp granularities, and per-minute cost tracking (#5957)
- feat(webui): display rendered assertion values with substituted variables in Evaluation tab instead of raw templates, improving readability for assertions with Nunjucks variables and loops (#5988)
- feat(prompts): add executable prompt scripts - use any script/binary to dynamically generate prompts via `exec:` prefix or auto-detection for common extensions (.sh, .bash, .rb, .pl); scripts receive context as JSON (#5329)
- feat(providers): add variable templating support for initialMessages in simulated-user provider, enabling template reuse across test cases with Nunjucks variables (#6143)
- feat(redteam): add `jailbreak:hydra` strategy - multi-turn conversational adversarial agent that learns from target responses and shares learnings across tests in the same scan for improved attack success rates (#6151)
- feat(providers): add missing Alibaba Cloud models - qwen3-vl-flash, qwen3-asr-flash-realtime, qwen3-vl-32b/8b (thinking/instruct), text-embedding-v4 (#6118)
- feat(eval): add 'not_equals' operator for plugin filters (#6155)

### Fixed

- fix(webui): correct multi-target filtering in red team report - statistics now properly filter by selected target instead of showing aggregated data across all targets; replaced modal with Select dropdown for clearer UX (#4251)
- fix(providers): auto-detect reasoning models by deployment name in Azure provider - now recognizes o1, o3, o4, and gpt-5 models and automatically uses `max_completion_tokens` instead of `max_tokens` (#6154)
- fix(prompts): fix basePath resolution for executable prompts with `exec:` prefix - relative paths now resolve correctly (5308c5d)
- fix(prompts): convert sync fs operations to async in executable prompt processor for better performance (5308c5d)
- fix(test-cases): improve xlsx error handling to avoid double-wrapping validation errors, provide clearer error messages for file not found, empty sheets, and invalid data (#4841)
- fix(docs): update xlsx documentation to use consistent version (0.18.5) and correct anchor links (#4841)
- fix(assertions): fix runtime variables not working in custom rubricPrompt for factuality and model-graded-closedqa assertions (#5340)
- fix(openai): fix timeouts on gpt-5-pro models by extending automatic timeout to 10 minutes (#6147)
- fix(deps): add @vitest/coverage-v8@3.2.4 to app workspace to match vitest version and fix coverage reporting "Cannot read properties of undefined (reading 'reportsDirectory')" error
- fix(deps): fix test coverage reporting errors (#6122)
- fix(cli): honor `commandLineOptions` from config file for `maxConcurrency`, `repeat`, `delay`, `cache`, `progressBar`, `generateSuggestions`, `table`, `share`, and `write` — previously ignored in favor of defaults (#6142)

### Changed

- chore(ci): make staging redteam test non-blocking to prevent intermittent API timeouts from failing CI runs (#6159)
- refactor(redteam): update risk score thresholds to match CVSS v3.x/v4.0 standards (Critical: 9.0-10.0, High: 7.0-8.9, Medium: 4.0-6.9, Low: 0.1-3.9) (#6132)
- chore(server): change traces fetch log to debug level (#6152)
- chore(redteam): rename `gradingGuidance` to `graderGuidance` for consistency with `graderExamples` - `gradingGuidance` still works as a deprecated alias for backward compatibility (#6128)

### Documentation

- docs(cli): document `promptfoo view --no` flag in command-line docs (#6067)
- docs(site): add blog post on Anthropic threat intelligence covering PROMPTFLUX and PROMPTSTEAL (first observed LLM-querying malware by Google), AI-orchestrated extortion campaigns, three categories of AI-assisted attacks (operator/builder/enabler), operational security implications, and practical Promptfoo testing examples for AI system exploitation risks (#5583)
- docs(site): re-add adaptive guardrails documentation covering enterprise feature for generating target-specific security policies from red team findings, including architecture, API integration, use cases, troubleshooting, and comparison to AWS Bedrock/Azure AI Content Safety (#5955)
- docs(guides): add comprehensive Portkey integration guide covering prompt management, multi-model testing across 1600+ providers, red-teaming workflows, and production deployment strategies by @ladyofcode (#5730)

### Tests

- test(webui): fix act() warnings and clean up test output by wrapping 16 tests in act(), removing 22 unnecessary console suppression patterns, and reducing setupTests.ts from 95 to 37 lines (#6199)
- test(providers): add test coverage for auto-detection of reasoning models by deployment name in Azure provider (#6154)
- test(assertions): add comprehensive test coverage for rendered assertion value metadata including variable substitution, loops, static text handling, and UI display fallback priority (#6145)

### Dependencies

- chore(deps): update 76 packages to latest minor and patch versions across all workspaces (#6139)

## [0.119.4] - 2025-11-06

### Added

- feat(cli): add `code-scans run` command for scanning code changes for LLM security vulnerabilities including prompt injection, PII exposure, and excessive agency - uses AI agents to trace data flows, analyze vulnerabilities across batches, and suggest fixes with configurable severity thresholds (see https://promptfoo.com/docs/code-scanning/ for more details) (#6121)
- feat(github-action): add Code Scan GitHub Action for automated PR security scanning with GitHub App OIDC authentication or manual API token setup; automatically posts review comments with severity levels and suggested fixes (see https://promptfoo.com/docs/code-scanning/ for more details) (#6121)
- feat(webui): add confirmation dialog and smart navigation for delete eval with improved UX (Material-UI dialog, next→previous→home navigation, loading states, toast notifications) (#6113)
- feat(redteam): pass policy text to intent extraction for custom policy tests, enabling more accurate and self-contained testing objectives that include specific policy requirements (#6116)
- feat(redteam): add timestamp context to all grading rubrics for time-aware evaluation and temporal context in security assessments (#6110)
- feat(model-audit): add revision tracking, content hash generation, and deduplication for model scans to prevent re-scanning unchanged models (saving ~99% time and bandwidth); add `--stream` flag to delete downloaded files immediately after scan ([#6058](https://github.com/promptfoo/promptfoo/pull/6058))
- feat(redteam): add FERPA compliance plugin

### Fixed

- fix(redteam): dynamically update crescendo system prompt with currentRound and successFlag each iteration instead of rendering once with stale values (#6133)
- fix(examples): change Zod schema from `.optional()` to `.default('')` for OpenAI Agents SDK compatibility (#6114)
- fix(redteam): pass all gradingContext properties to rubric templates to fix categoryGuidance rendering errors in BeavertailsGrader (#6111)
- fix(webui): custom policy name consistency (#6123)
- fix(docker): resolve @swc/core SIGSEGV on Alpine Linux by upgrading to 1.15.0 and aligning base image with Node 24 (#6127)

## [0.119.2] - 2025-11-03

### Added

- feat(integrations): add Microsoft SharePoint dataset support with certificate-based authentication for importing CSV files (#6080)
- feat(providers): add `initialMessages` support to simulated-user provider for starting conversations from specific states, with support for loading from JSON/YAML files via `file://` syntax (#6090)
- feat(providers): add local config override support for cloud providers - merge local configuration with cloud provider settings for per-eval customization while keeping API keys centralized (#6100)
- feat(providers): add linkedTargetId validation with comprehensive error messages (#6053)
- feat(redteam): add `gradingGuidance` config option for plugin-specific grading rules to reduce false positives by allowing per-plugin evaluation context (#6108)
- feat(webui): add Grading Guidance field to plugin configuration dialogs in open-source UI (#6108)
- feat(webui): add eval copy functionality to duplicate evaluations with all results, configuration, and relationships via UI menu (#6079)
- feat(redteam): add pharmacy plugins (controlled substance compliance, dosage calculation, drug interaction) and insurance plugins (coverage discrimination, network misinformation, PHI disclosure) (#6064)
- feat(redteam): add goal-misalignment plugin for detecting Goodhart's Law vulnerabilities (#6045)
- feat(webui): add jailbreak:meta strategy configuration UI in red team setup with numIterations parameter (#6086)
- feat(redteam): OpenTelemetry traces feed back into red team strategies
- feat(redteam): expand OWASP Agentic preset to cover 8/10 threats with 20 plugins; add 'owasp:agentic:redteam' alias for easy selection (#6099)
- fix: max concurrency run options override scan template settings

### Changed

- feat(redteam): display specific subcategory metrics for harmful plugins (e.g., "Copyright Violations", "Child Exploitation") instead of generic "Harmful" label, enabling granular vulnerability tracking and analysis (#6134)
- chore(examples): update openai-agents-basic example from weather to D&D dungeon master with gpt-5-mini, comprehensive D&D 5e tools (dice rolling, character stats, inventory), and maxTurns increased to 20 (#6114)
- fix(python): use REQUEST_TIMEOUT_MS for consistent timeout behavior across providers (300s default, previously 120s) (#6098)
- refactor(redteam): Prevent early (evaluator-based) exits in Jailbreak, Crescendo, and Custom Strategies (#6047)
- chore(webui): expand language options to 486 ISO 639-2 languages with support for all 687 ISO codes (639-1, 639-2/T, 639-2/B) in red team run settings (#6069)
- chore(app): larger eval selector dialog (#6063)
- refactor(app): Adds useApplyFilterFromMetric hook (#6095)
- refactor(cli): extract duplicated organization context display logic into shared utility function to fix dynamic import issue and improve code maintainability (#6070)
- chore: make meta-agent a default strategy

### Fixed

- fix(providers): selective env var rendering in provider config with full Nunjucks filter support (preserves runtime variables for per-test customization) (#6091)
- fix(core): handle Nunjucks template variables in URL sanitization to prevent parsing errors when sharing evals; add unit tests covering sanitizer behavior for Nunjucks template URLs (#6089)
- fix(app): Fixes the metric is defined filter (#6082)
- fix(webui): handle plugin generation when target URL is not set (#6055)
- fix(redteam): improve image strategy text wrapping to handle long lines and prevent overflow (#6066)
- fix(evaluator): force uncached provider calls for repeat iterations (#6043)
- fix(providers): fix Python worker ENOENT errors by ensuring error responses are written before completion signal, improving error messages with function suggestions and fuzzy matching, and removing premature function validation to support embeddings-only and classification-only providers (#6073)

### Tests

- test(examples): add 9 D&D test scenarios for openai-agents-basic (combat, stats, inventory, scenes, saves, crits, edge cases, short rest, magic item) (#6114)
- test(providers): add coverage for simulated-user initialMessages (vars/config precedence, file:// loading from JSON/YAML, validation, conversation flow when ending with user role) (#6090)
- test(redteam): add comprehensive tests for `gradingGuidance` feature and `graderExamples` flow-through, including full integration regression tests (#6108)
- test(webui): add tests for gradingGuidance UI in PluginConfigDialog and CustomIntentPluginSection (#6108)
- test(providers): add Python worker regression tests for ENOENT prevention, helpful error messages with function name suggestions, and embeddings-only provider support without call_api function (#6073)

### Documentation

- docs(examples): update openai-agents-basic README for D&D theme with tracing setup and example interactions; shorten openai-agents.md provider documentation (#6114)
- docs(python): update timeout documentation with REQUEST_TIMEOUT_MS environment variable and add retry logic example for handling rate limits (#6098)
- docs(redteam): add comprehensive documentation for `jailbreak:meta` strategy including usage guide, comparison with other jailbreak strategies, and integration into strategy tables (#6088)
- docs(site): add remediation reports documentation (#6083)
- docs(site): add custom strategy to the strategies reference table (#6081)
- docs(site): pricing page updates (#6068)
- docs(site): clarify remote inference in Community edition (#6065)

### Dependencies

- chore(deps): bump the github-actions group with 4 updates (#6092)
- chore(deps): bump @aws-sdk/client-bedrock-runtime from 3.920.0 to 3.921.0 (#6075)
- chore(deps): bump @aws-sdk/client-bedrock-runtime from 3.919.0 to 3.920.0 (#6060)

### Fixed

- fix(redteam): enable layer strategy with multilingual language support; plugins now generate tests in multiple languages even when layer strategy is present (#6084)
- fix(redteam): reduce multilingual deprecation logging noise by moving from warn to debug level (#6084)

## [0.119.1] - 2025-10-29

### Changed

- chore(redteam): categorize `jailbreak:meta` under agentic strategies and mark as remote-only for correct UI grouping and Cloud behavior (#6049)
- chore(redteam): improve support for custom policy metric names that should include strategy suffix (#6048)

### Fixed

- fix(providers): render environment variables in provider config at load time (#6007)
- fix(redteam): validate custom strategy strategyText requirement to prevent confusing errors during test execution (#6046)
- fix(init): include helpful error message and cleanup any directories created when example download fails (#6051)
- fix(providers): removing axios as a runtime dependency in google live provider (#6050)
- fix(csv): handle primitive values directly in red team CSV export to avoid double-quoting strings (#6040)
- fix(csv): fix column count mismatch in red team CSV export when rows have multiple outputs (#6040)
- fix(internals): propagate originalProvider context to all model-graded assertions (#5973)

### Dependencies

- chore(deps): bump better-sqlite3 from 11.10.0 to 12.4.1 for Node.js v24 support (#6052) by @cdolek-twilio
- chore(deps): update Biome version with force-include patterns (`!!`) for faster local linting/CI by @sklein12 (#6042)

## [0.119.0] - 2025-10-27

### Added

- feat(webui): filtering eval results by metric values w/ numeric operators (e.g. EQ, GT, LTE, etc.) (#6011)
- feat(providers): add Python provider persistence for 10-100x performance improvement with persistent worker pools (#5968)
- feat(providers): add OpenAI Agents SDK integration with support for agents, tools, handoffs, and OTLP tracing (#6009)
- feat(providers): add function calling/tool support for Ollama chat provider (#5977)
- feat(providers): add support for Claude Haiku 4.5 (#5937)
- feat(redteam): add `jailbreak:meta` strategy with intelligent meta-agent that builds dynamic attack taxonomy and learns from full attempt history (#6021)
- feat(redteam): add COPPA plugin (#5997)
- feat(redteam): add GDPR preset mappings for red team testing (#5986)
- feat(redteam): add modifiers support to iterative strategies (#5972)
- feat(redteam): add authoritative markup injection strategy (#5961)
- feat(redteam): add wordplay plugin (#5889)
- feat(redteam): add pluginId, strategyId, sessionId, and sessionIds to metadata columns in CSV export (#6016)
- feat(redteam): add subcategory filtering to BeaverTails plugin (a70372f)
- feat(redteam): Add Simba Red Team Agent Strategy (#5795)
- feat(webui): persist inline-defined custom policy names (#5990)
- feat(webui): show target response to generated red team plugin test case (#5869)
- feat(cli): log all errors in a log file and message to the console (#5992)
- feat(cli): add errors to eval progress bar (#5942)
- feat(cache): preserve and display latency measurements when provider responses are cached (#5978)

### Changed

- chore(internals): custom policy type def (#6037)
- chore(changelog): organize and improve Unreleased section with consistent scoping and formatting (#6024)
- refactor(redteam): migrate multilingual from per-strategy config to global language configuration; plugins now generate tests directly in target languages without post-generation translation (#5984)
- chore(cli): show telemetryDisabled/telemetryDebug in `promptfoo debug` output (#6015)
- chore(cli): improve error handling and error logging (#5930)
- chore(cli): revert "feat: Improved error handling in CLI and error logging" (#5939)
- chore(webui): add label column to prompts table (#6002)
- chore(webui): gray out strategies requiring remote generation when disabled (#5985)
- chore(webui): gray out remote plugins when remote generation is disabled (#5970)
- chore(webui): improve test transform modal editor (#5962)
- chore(webui): add readOnly prop to EvalOutputPromptDialog (#5952)
- refactor(webui): organize red team plugins page into tabs with separate components (#5865)
- chore(redteam): remove "LLM Risk Assessment" prefix (#6004)
- chore(redteam): add top-level redteam telemetry events (#5951)
- refactor(webui): reduce unnecessary API health requests (#5979)
- chore(api): export GUARDRAIL_BLOCKED_REASON constant for external use (#5956)
- chore(providers): add rendered request headers to http provider debug output (#5950)
- refactor(transforms): refactor transform code to avoid 'require' (#5943)
- refactor(transforms): refactor createRequest/ResponseTransform functions into separate module (#5925)
- chore(examples): consolidate Ollama examples into unified directory (#5977)
- chore(deps): move dependencies to optional instead of peer (#5948)
- chore(deps): move `natural` to optional dependency (#5946)
- chore(redteam): improve GOAT and Crescendo error logs with additional error details for easier debugging (#6036)

### Fixed

- fix(providers): revert eager template rendering that broke runtime variable substitution (5423f80)
- fix(providers): support environment variables in provider config while preserving runtime variable templates
- fix(providers): improve Python provider reliability with automatic python3/python detection, worker cleanup, request count tracking, and reduced logging noise (#6034)
- fix(providers): simulated-user and mischievous-user now respect assistant system prompts in multi-turn conversations (#6020)
- fix(providers): improve MCP tool schema transformation for OpenAI compatibility (#5965)
- fix(providers): sessionId now properly stored in metadata for providers that use server side generated sessionIds (#6016)
- fix(redteam): don't test session management if target is not stateful (#5989)
- fix(redteam): improve crescendo prompt example alignment with actual objective statements to increase accuracy (#5964)
- fix(redteam): fewer duplicate errors for invalid strategy and plugin ids (#5954)
- fix(fetch): use consistent units in retry counter log messages - now shows attempt count vs total attempts (#6017)
- fix(fetch): include error details in final error message when rate limited (#6019)
- fix(webui): pass extensions config when running eval from UI (#6006)
- fix(webui): in red team setup, reset config button hidden by version banner (#5896)
- fix(webui): sync selected plugins to global config in red team setup UI (#5991)
- fix(webui): HTTP test agent (#6033)
- fix(webui): reset red team strategy config dialog when switching strategies (#6035)

### Dependencies

- chore(deps): bump @aws-sdk/client-bedrock-runtime from 3.914.0 to 3.916.0 (#6008)
- chore(deps): bump @aws-sdk/client-bedrock-runtime from 3.913.0 to 3.914.0 (#5996)
- chore(deps): bump pypdf from 6.0.0 to 6.1.3 in /examples/rag-full (#5998)
- chore(deps): bump @aws-sdk/client-bedrock-runtime from 3.911.0 to 3.913.0 (#5975)
- chore(deps): bump @aws-sdk/client-bedrock-runtime from 3.910.0 to 3.911.0 (#5945)
- chore(deps): bump @anthropic-ai/sdk from 0.65.0 to 0.66.0 (#5944)

### Documentation

- docs(model-audit): improve accuracy and clarity of ModelAudit documentation (#6023)
- docs(contributing): add changelog and GitHub Actions enforcement (#6012)
- docs(redteam): add global language configuration section to red team configuration docs; remove multilingual strategy documentation (#5984)
- docs(providers): add OpenAI Agents provider documentation and example (#6009)
- docs(providers): update AWS Bedrock model access documentation (#5953)
- docs(providers): fix apiKey environment variable syntax across provider docs and examples (#6018)
- docs(providers): add echo provider examples for evaluating logged production outputs (#5941)
- docs(blog): add blog post on RLVR (Reinforcement Learning with Verifiable Rewards) (#5987)
- docs(site): configuring inference (#5983)
- docs(site): update about page (#5971)
- docs(site): add export formats (#5958)
- docs(site): September release notes (#5712)
- docs(site): add red-team claude guidelines (616844d)
- docs(site): remove duplicate links (5aea733)
- docs(examples): add example demonstrating conversation session id management using hooks (#5940)

### Tests

- test(server): add comprehensive unit tests for POST /providers/test route (#6031)
- test(providers): fix flaky latencyMs assertions in TrueFoundry provider tests (#6026)
- test(providers): add unit test verifying assistant system prompt inclusion for simulated-user provider (#6020)
- test(providers): add comprehensive tests for OpenAI Agents provider, loader, and tracing (#6009)
- test(redteam): update strategy and frontend tests for global language configuration migration (#5984)
- test(redteam): remove redteam constants mocks from unit tests (#6010)
- test(webui): add tests for evaluation UI components and hooks (#5981)

## [0.118.17] - 2025-10-15

### Changed

- chore: bump version to 0.118.17 (#5936)

### Fixed

- fix(evaluator): support `defaultTest.options.provider` for model-graded assertions (#5931)
- fix(webui): improve UI email validation handling when email is invalid; add better tests (#5932)
- fix(deps): move `claude-agent-sdk` to optionalDependencies (#5935)

### Dependencies

- chore(deps): bump `@aws-sdk/client-bedrock-runtime` from 3.908.0 to 3.910.0 (#5933)

## [0.118.16] - 2025-10-15

### Added

- feat(providers): add TrueFoundry LLM Gateway provider (#5839)
- feat(redteam): add test button for request and response transforms in red-team setup UI (#5482)

### Changed

- chore(providers): count errors in websocket responses as errors (#5915)
- chore(providers): update Alibaba model support (#5919)
- chore(redteam): validate emails after prompt for red team evaluations (#5912)
- chore(redteam): implement web UI email verification (#5928)
- chore(redteam): display estimated probes on red team review page (#5863)
- chore(webui): add flag to hide traces (#5924)
- chore(build): stop tracking TypeScript build cache file (#5914)
- chore(build): update dependencies to latest minor versions (#5916)
- chore(cli): remove duplicate 'Successfully logged in' message from auth login (#5907)
- chore(redteam): add max height and scroll to custom policies container (#5910)
- chore: bump version to 0.118.16 (#5920)
- docs: add docstrings to `feat/ruby-provider` (#5903)
- test: cover red team setup components and hooks in `src/app` (#5911)

### Fixed

- fix(providers): dynamically import `DefaultAzureCredential` from `@azure/identity` (#5921)
- fix(providers): improve debugging and address hanging in websocket provider (#5918)
- fix(http): parse stringified JSON body in provider config (#5927)
- fix(redteam): improve ASR calculation accuracy in redteam report (#5792)

### Documentation

- docs(site): fix typo (#5922)

## [0.118.15] - 2025-10-13

### Added

- feat(providers): add ruby provider (#5902)
- feat(providers): Claude Agent SDK provider support (#5509)
- feat(providers): Azure AI Foundry Assistants provider (#5181)
- feat(providers): add support for streaming websocket responses (#5890)
- feat(providers): snowflake cortex provider (#5882)

### Changed

- chore(providers): add support for new OpenAI models (GPT-5 Pro, gpt-audio-mini, gpt-realtime-mini) (#5876)
- chore(providers): rename azure ai foundry assistant to ai foundry agent (#5908)
- chore(providers): update params passed to azure ai foundry provider (#5906)
- chore(webui): group agentic strategies by turn compatibility in red team UI (#5861)
- chore(webui): sort red team plugins alphabetically by display name (#5862)
- chore(webui): improved color consistency and dark mode legibility on Red Team dashboard (#5829)
- chore(test): add snowflake provider tests and environment variables (#5883)
- chore(config): add conductor config (#5904)
- chore: bump version 0.118.15 (#5909)

### Fixed

- fix(app): disable red team scan Run Now button when Promptfoo Cloud is unavailable (#5891)
- fix(webui): fix infinite re-render when custom intents are specified (#5897)
- fix(redteam): clean up multilingual strategy logging and fix chunk numbering (#5878)
- fix(redteam): requested column in 'redteam generate' output incorporates fan out strategies (#5864)
- fix(core): resolve Windows path compatibility issues (#5841)
- fix(core): restore correct cache matching behavior for test results (#5879)

### Dependencies

- chore(deps): bump @aws-sdk/client-bedrock-runtime from 3.901.0 to 3.906.0 (#5877)
- chore(deps): bump @aws-sdk/client-bedrock-runtime from 3.906.0 to 3.907.0 (#5888)
- chore(deps): bump openai from 6.2.0 to 6.3.0 (#5887)
- chore(deps): update dependencies to latest safe minor/patch versions (#5900)

### Documentation

- docs(providers): add missing providers and troubleshooting pages to index (#5905)
- docs(guardrails): remove open source guardrails page (#5880)

## [0.118.14] - 2025-10-09

### Changed

- fix: there should always be a guardrails field passed out form openai chat provider (#5874)
- chore: bump version 0.118.14 (#5875)

## [0.118.13] - 2025-10-08

### Added

- feat(cli): Add connectivity tests to promptfoo validate (#5802)
- feat(guardrails): map content filter response to guardrails output (#5859)
- feat(webui): Download full results (#5674)

### Changed

- chore(core): change default log level to debug for network errors (#5860)
- chore(core): Don't log all request error messages (#5870)
- chore(linter): Enforce no unused function params (#5853)
- chore(providers): remove deprecated IBM BAM provider (#5843)
- refactor(webui): improve EvalOutputPromptDialog with grouped dependency injection (#5845)
- chore: bump version 0.118.13 (#5873)

### Fixed

- fix(webui): Don't prepend fail reasons to output text (#5872)
- fix(redteam): filter out placeholders before purpose generation (#5852)
- fix(tests): make auth login test tolerate colorized output (#5851)

### Dependencies

- chore(deps): bump @azure/identity from 4.12.0 to 4.13.0 (#5858)
- chore(deps): bump langchain-text-splitters from 0.3.5 to 1.0.0a1 in /examples/redteam-langchain in the pip group across 1 directory (#5855)

## [0.118.12] - 2025-10-08

### Added

- feat(providers): add Slack provider (#3469)

### Changed

- feat: postman import for http provider (#5778)
- feat: Bring request transform to parity with response transform (#5850)
- fix: import command (#5794)
- fix: implement remote generation environment variable controls (#5815)
- fix: resolve Windows path handling issues (#5827)
- fix: custom strategy UI (#5834)
- fix: eliminate Python validation race condition on Windows (#5837)
- fix: escape JSON special characters in raw HTTP request variables (#5842)
- fix: Show response headers in test target results (#5848)
- fix: double sharing red teams (#5854)
- chore: update DeepSeek provider to V3.2-Exp (#5787)
- chore: bump the github-actions group with 3 updates (#5789)
- chore: bump openai from 5.23.2 to 6.0.0 (#5790)
- chore: Revert "perf: Don't create new agent for every fetch (#5633)" (#5793)
- chore: add /index to directory imports for ESM compatibility (#5798)
- chore: bump @aws-sdk/client-bedrock-runtime from 3.899.0 to 3.901.0 (#5799)
- chore: bump openai from 6.0.0 to 6.0.1 (#5800)
- chore(telemetry): Add CI flag to identify call (#5801)
- chore: bump openai from 6.0.1 to 6.1.0 (#5806)
- chore: fix npm audit vulnerabilities (#5810)
- chore: Fix incorrect session parser help text (#5811)
- chore(internals): make `runAssertion` easier to read by moving const outside function scope (#5813)
- chore: update investor info and user count (#5816)
- chore(internals): Prevent `GradingResult.assertion` definition from being overridden in select red team grading cases (#5785)
- chore: show "why" in modelaudit ui (#5821)
- chore(site): migrate OG image generation to Satori (#5826)
- chore: remove outdated license notice (#5828)
- chore: show # github stars on site (#5831)
- chore(site): update Docusaurus to v3.9.1 and fix deprecated config (#5835)
- chore: bump openai from 6.1.0 to 6.2.0 (#5844)
- chore: invert default unblocking behavior (#5856)
- chore: bump version 0.118.12 (#5857)
- chore(site): Adds Travis to team page (#5786)
- docs: update readme.md (#5812)
- docs(contributing): add CLAUDE.md context files for Claude Code (#5819)
- docs(blog): safety benchmark blog post (#5781)
- docs(providers): update IBM WatsonX model list (#5838)
- docs(contributing): add warning against using commit --amend and force push (#5840)
- test: fix vitest timeout error in EvalOutputPromptDialog tests (#5820)
- test: fix flaky Python test failures on Windows (#5824)
- test: add mock cleanup to Python provider tests (#5825)
- refactor: Remove null from GradingResult.assertion type (#5818)

### Fixed

- fix(site): add metadata key to the provider response class (#5796)
- fix(webui): prevent empty state flash when loading large evals (#5797)
- fix(webui): Clicking "Show Charts" does not show charts (#5814)
- fix(webui): remove delimiter stripping logic from EvalOutputCell (#5817)
- fix(provider): merge config and prompt systemInstruction instead of throwing error in gemini (#5823)
- fix(assertions): allow is-refusal to detect refusals in provider error messages (#5830)
- fix(webui): improve usability of number inputs (#5804)
- test: Unit tests for fix(webui): improve usability of number inputs (#5836)

### Documentation

- docs(site): adding new hire bio (#5788)
- docs(site): fix formatting issue in about page (#5803)
- docs(site): add Dane to About page team section (#5833)

## [0.118.11] - 2025-09-30

### Added

- feat(providers): add support for Claude Sonnet 4.5 (#5764)
- feat(providers): add support for Gemini 2.5 Flash and Flash-Lite (#5737)
- feat(providers): add gpt-5-codex model support (#5733)
- feat(providers): add support for Qwen models in AWS Bedrock provider (#5718)
- feat(cli): add browser opening support for auth login command (#5722)
- feat(cli): add team switching functionality (#5750)
- feat(webui): add latency to eval export CSV (#5771)
- feat(cli): sanitize all log objects (#5773)
- feat(providers): add Anthropic web_fetch_20250910 and web_search_20250305 tool support (#5573)
- feat(providers): add CometAPI provider support with environment variable configuration and example usage (#5721)
- feat(providers): add Nscale provider support (#5690)
- feat(providers): add OpenAI gpt-realtime model with full audio support (#5426)
- feat(webui): add metadata `exists` operator to eval results filter (#5697)

### Changed

- chore(cli): improve installer-aware command generation utility for consistent CLI invocation (#5747)
- chore(core): sort metadata entries (#5751)
- chore(core): update error mapping (#5783)
- chore(providers): update Claude 4.5 Sonnet (#5763)
- chore(providers): update default Granite model to granite-3-3-8b-instruct (#5768)
- chore(redteam): remove on-topic call (#5774)
- chore(redteam): update red team init default to gpt-5 (#5756)
- chore: bump version 0.118.11 (#5784)
- chore: Add docstrings to `feat/add-latency-to-csv` (#5772)

### Fixed

- fix(core): ensure `-filter-failing` correctly filters failing tests when re-running an eval (#5770)
- fix(core): ensure Python and JavaScript providers have appropriate path prefix (#5765)
- fix(core): preserve glob patterns in vars context for test case expansion (#5701)
- fix(core): suppress verbose error logging for update check timeouts (#5745)
- fix(providers): improve OpenAI embedding provider error handling (#5742)
- fix(tests): resolve Windows test failures in Python tests (#5767)
- fix(webui): apply proper truncation initialization to variable cells (#5657)
- fix(webui): disable prompt editing in header row dialogs (#5746)
- fix(webui): handle login redirects (#5734)
- fix(webui): improve empty state UI and handle null eval data (#5780)

### Dependencies

- chore(deps): bump @anthropic-ai/sdk from 0.63.1 to 0.64.0 (#5758)
- chore(deps): bump @anthropic-ai/sdk from 0.64.0 to 0.65.0 (#5776)
- chore(deps): bump @aws-sdk/client-bedrock-runtime from 3.896.0 to 3.899.0 (#5777)
- chore(deps): bump openai from 5.23.0 to 5.23.1 (#5759)
- chore(deps): bump openai from 5.23.1 to 5.23.2 (#5775)

### Documentation

- docs(site): add new hire bio (#5769)
- docs(site): improve AWS Bedrock SSO authentication documentation (#5585)
- docs(site): refine and extend e2b sandbox evaluation guide with improved examples and fixes (#5753)
- docs(site): remove incorrect Python globals persistence tip (#5782)
- docs(site): strengthen git workflow warnings in CLAUDE.md (#5762)
- docs(site): write lethal trifecta blog (#5754)

### Tests

- test(webui): add tests for evaluation UI components (`src/app`) (#5766)

## [0.118.10] - 2025-09-26

### Changed

- feat: Revamp HTTP Provider setup (#5717)
- chore: introduce grading provider to RedteamProviderManager (#5741)
- chore(webui): UX improvements for displaying custom policies in Eval Results and Red Team Vulnerabilities Reports (#5562)
- chore: bump version 0.118.10 (#5749)

## [0.118.9] - 2025-09-25

### Changed

- feat: envoy ai gateway provider (#5731)
- feat: iso 42001 mappings (#5724)
- feat: Compress data when sharing an eval (#5738)
- fix: rename agentcore provider to bedrock agents provider (#5709)
- fix: increase timeout for version checks from 1s to 10s (#5715)
- fix: add missing backend support for filtering by highlights, plus tests (#5735)
- chore: improve parsing so in case a redteam provider doesn't take json obje… (#5700)
- chore: bump @aws-sdk/client-bedrock-runtime from 3.893.0 to 3.894.0 (#5706)
- chore: bump openai from 5.22.0 to 5.22.1 (#5707)
- chore: support multilingual provider set from server boot (#5703)
- chore: Add docstrings to `applying-column-format` (#5719)
- chore(webui): in eval creator disable `Run Eval` button if no prompts or test cases are available (#5558)
- chore: bump @aws-sdk/client-bedrock-runtime from 3.894.0 to 3.895.0 (#5727)
- chore: bump @anthropic-ai/sdk from 0.62.0 to 0.63.1 (#5728)
- chore: bump openai from 5.22.1 to 5.23.0 (#5729)
- chore: bump @aws-sdk/client-bedrock-runtime from 3.895.0 to 3.896.0 (#5732)
- chore: bump version 0.118.9 (#5740)

### Fixed

- fix(webui): prioritize JSON prettify over Markdown rendering when both enabled (#5705)
- fix(webui): Copying truncated text in eval results (#5711)
- fix(internals/redteam): decrease debug access grading false negatives (#5713)

## [0.118.8] - 2025-09-23

### Added

- feat(webui): populate metadata filter keys in results dropdown (#5584)

### Fixed

- fix: improve iterative judge parsing (#5691)
- fix(cli): prevent promptfoo CLI from hanging after commands complete (#5698)
- fix(dev): suppress noisy health check logs during local startup (#5667)
- fix(prompts): tune prompt set to reduce model refusals (#5689)

### Changed

- chore: bump version 0.118.8 (#5699)

### Documentation

- docs(site): publish August release notes (#5625)
- docs(site): document `linkedTargetId` usage for custom provider linking (#5684)

## [0.118.7] - 2025-09-22

### Added

- feat(webui): connect login page to promptfoo auth system (#5685)
- feat: ability to retry errors from cli (#5647)

### Changed

- chore(webui): add 404 page (#5687)
- refactor(webui): Vulnerability Report Table Improvements (#5638)
- chore: bump version 0.118.7 (#5695)
- chore: bump openai from 5.21.0 to 5.22.0 (#5694)
- chore: bump @aws-sdk/client-bedrock-runtime from 3.891.0 to 3.893.0 (#5693)

## [0.118.6] - 2025-09-18

### Tests

- test: network isolation for tests (#5673)

### Dependencies

- chore(deps): upgrade Vite to v7 and fix browser compatibility issues (#5681)

### Documentation

- docs(site): clarify webhook issue meaning (#5679)
- docs(examples): add HTTP provider streaming example (#5648)
- docs(blog): add autonomy and agency in AI article (#5512)

### Added

- feat(redteam): support threshold in custom plugin configuration (#5644)
- feat: upgrade Material UI from v6 to v7 (#5669)
- feat(redteam): Adds support for `metric` field on custom plugins (#5656)
- feat: migrate from MUI Grid to Grid2 across all components (#5578)
- feat: report filters (#5634)
- feat: Add string array support for context-based assertions (#5631)

### Changed

- chore: Exclude node modules and build/dist from biome (#5641)
- chore: improvements to framework compliance cards (#5642)
- chore: improve design of eval download dialog (#5622)
- chore: bump @aws-sdk/client-bedrock-runtime from 3.888.0 to 3.890.0 (#5636)
- chore: bump @aws-sdk/client-bedrock-runtime from 3.890.0 to 3.891.0 (#5649)
- chore: bump openai from 5.20.3 to 5.21.0 (#5651)
- chore: update redteam small model to gpt-4.1-mini-2025-04-14 (#5645)
- chore: reduce coloration on Report View Test Suites table (#5643)
- chore: bump version 0.118.6 (#5655)
- chore(webui): minor style tweaks to datagrid pages for consistency (#5686)
- chore: persistent header on report view (#5678)
- chore(webui): fix z-index on version update banner (#5677)
- refactor(webui): Reports table UX Improvements (#5637)
- ci: revert temporarily disable redteam multi-lingual strategy in integration tests (#5658)
- ci: temporarily disable redteam multi-lingual strategy in integration tests (#5639)
- refactor(redteam): remove dead code and optimize page meta handling (#5672)
- chore: remove accidentally committed site/package-lock.json (#5688)
- chore: Allow overwriting the logger (#5663)
- chore: Update names in workflow (#5659)
- chore: update dependencies to latest compatible versions (#5627)
- chore(internals): Improves support for defining LLM-Rubric assertion threshold in CSV test cases (#5389)

### Fixed

- fix(webui): Filtering eval results on severity (#5632)
- fix(tests): correct TypeScript errors in test files (#5683)
- fix(webui): unify page layout styles (#5682)
- fix: trace visualization circular dependency (#5676)
- fix(webui): re-enable sharing button by default (#5675)
- fix: apply prettier formatting to blog post (#5670)
- fix: Remove global fetch patch (#5665)
- fix(webui): Include description column, if defined, in CSV export of eval results (#5654)
- fix(redteam): add robust fallbacks, partial retries, dedupe, safer logs to multilingual strategy (#5652)
- fix: handle dynamic imports without eval (#5630)
- fix: Catch exception when no vertex projectId is found (#5640)
- fix: spacing on report view (#5646)
- fix: plugin counts flickering (#5635)

## [0.118.5] - 2025-09-16

### Tests

- test: Unit tests for feat: upload csv for custom policies (#5629)
- test: Unit tests for chore: organize EvalOutputPromptDialog and change it to a drawer (#5628)

### Added

- feat(webui): organize `EvalOutputPromptDialog` and convert it to a drawer, (#5619)
- feat(webui): add keyboard navigation to the web UI results table, (#5591)
- feat(webui): enable bulk deletion of eval results, (#5438)
- feat(providers): add `azure:responses` provider alias for Azure Responses API, (#5293)
- feat(providers): support application inference profiles in Bedrock, (#5617)
- feat(redteam): add "layer" strategy for combining multiple strategies, (#5606)
- feat(redteam): set severity on reusable custom policies, (#5539)
- feat(redteam): display unencrypted attacks in the web UI results table, (#5565)
- feat(redteam): enable test generation for custom policies in the plugins view, (#5587)
- feat(redteam): allow uploading CSVs for custom policies, (#5618)
- feat(cli): add ability to pause and resume evals, (#5570)

### Changed

- chore(examples): update model IDs to GPT-5 and latest models, (#5593)
- chore(providers): remove Lambda Labs provider due to API deprecation, (#5599)
- chore(providers): update Cloudflare AI models and remove deprecated ones, (#5590)
- chore(redteam): add MCP plugin preset, (#5557)
- chore(redteam): add UI indicators and documentation for HuggingFace gated datasets in redteam web UI, (#5545)
- chore(internals): improve error logging on redteam test generation failures, (#5458)
- chore(internals): reduce log level of global fetch logs, (#5588)
- chore(server): add context to health check logging during startup, (#5568)
- chore(webui): hide trace timeline section when no traces are available, (#5582)
- chore(webui): improve delete confirmation dialog styling, (#5610)
- chore(webui): remove `React.FC` type annotations for React 19 compatibility, (#5572)
- ci: increase test timeout from 8 to 10 minutes, (#5586)
- ci: temporarily disable macOS Node 24.x tests due to flaky failures, (#5579)
- refactor: move `src/util/file.node.ts` path utilities, (#5596)
- refactor: standardize all directory import paths for ESM compatibility, (#5603)
- refactor: standardize directory import paths for ESM compatibility, (#5605)
- refactor: standardize import paths for ESM preparation, (#5600)
- refactor: standardize TypeScript import paths for ESM compatibility, (#5597)
- test: CoverBot: add tests for UI interaction utilities and components (`src/app`), (#5611)
- chore: update `act` import for React 19 compatibility, (#5574)
- chore(dependencies): bump `@aws-sdk/client-bedrock-runtime` from 3.886.0 to 3.887.0, (#5580)
- chore(dependencies): bump `@aws-sdk/client-bedrock-runtime` from 3.887.0 to 3.888.0, (#5602)
- chore(dependencies): bump `axios` from 1.11.0 to 1.12.0 in npm_and_yarn group across one directory, (#5569)
- chore(dependencies): bump `openai` from 5.20.1 to 5.20.2, (#5601)
- chore(dependencies): bump `openai` from 5.20.2 to 5.20.3, (#5624)
- chore(dependencies): bump version to 0.118.5, (#5626)

### Fixed

- fix(assertions): handle `threshold=0` correctly across all assertion types, (#5581)
- fix(cli): prevent accidental escaping of Python path override, (#5589)
- fix(cli): fix table display for `promptfoo list`, (#5616)
- fix(cli): temporarily disable SIGINT handler, (#5620)
- fix(internal): strip authentication headers in HTTP provider metadata, (#5577)
- fix(redteam): ensure custom policies skip the basic refusal check, (#5614)
- fix(server): hide non-critical `hasModelAuditBeenShared` error logging, (#5607)
- fix(webui): always show failure reasons in the results view when available, (#5608)
- fix(webui): improve filter component styling and layout, (#5604)
- fix(webui): prevent phantom strategy filter options for non-redteam evaluations, (#5575)
- fix(webui): fix undulating CSS header animation, (#5571)

### Documentation

- docs(site): clarify llm-rubric pass/score/threshold semantics, (#5623)
- docs(site): add August 2025 release highlights (#5518)

## [0.118.4] - 2025-09-12

### Added

- feat(cli): Add CI-friendly progress reporting for long-running evaluations (#5144)
- feat(cli): Auto-share if connected to the cloud (#5475)
- feat(cli): Log all requests and persist debug logs (#5504)
- feat(internals): Reuse FilterMode type across backend (#5542)
- feat(providers): Add AWS Bedrock AgentCore provider (#5267)
- feat(providers): Extend configuration options for Ollama provider to support thinking (#5212)
- feat(providers): OpenAI real-time custom ws URLs (#5528)
- feat(redteam): Add VLGuard plugin for multi-modal red teaming (#5243)
- feat(redteam): More financial plugins (#5419)
- feat(redteam): Risk scoring (#5191)
- feat(redteam): Special token injection plugin (#5489)
- feat(webui): Add passes-only filter to results view (#5430)

### Changed

- chore(internals): Add probes and token metrics to eval event (#5538)
- chore(internals): Add support for reusable custom policies (#5290)
- chore(internals): Remove node-fetch (#5503)
- chore(internals): Send auth info to cloud (#3744)
- chore(modelaudit): Add support for modelaudit v0.2.5 CLI arguments (#5500)
- chore(onboarding): Add Azure preset (#5537)
- chore(onboarding): Make provider menu single-select (#5536)
- chore(providers): Make OpenAI max retries configurable (#5541)
- chore(providers): Update OpenAI pricing and add missing models (#5495)
- chore(redteam): Consolidate accordion UIs on review page (#5508)
- chore(redteam): Improve user persona question in config (#5559)
- chore(redteam): Minor improvements to red team setup flow (#5523)
- chore(redteam): Retire Pandamonium redteam strategy (#5122)
- chore(redteam): Unify all date formats across tables (#5561)
- chore(redteam): Update plugin prompts to reduce rejection (#5560)
- chore(redteam): Use sharp to modify unsafeBench image formats (#5304)
- perf(webui): Optimize history endpoint to eliminate N+1 queries (#5333)
- refactor(modelaudit): Move modelAuditCliParser.ts to correct directory (#5511)
- refactor(internals): Gracefully handle remote generation disabled in plugins that require it (#5413)
- revert(redteam): Remove red team limits functionality (#5527)

### Fixed

- fix(redteam): Allow users to delete values from numeric inputs and then type (#5530)
- fix(redteam): Deduplicate assertions in DoNotAnswer and XSTest (#5513)
- fix(internals): Eliminate flaky Unicode test timeouts on Windows CI (#5485)
- fix(config): Handle function references in external file loading (#5548)
- fix(providers): Fix MCP tool calls returning [object Object] in Azure Chat provider (#5423)
- fix(config): Preserve Python assertion file references in YAML tests (issue #5519) (#5550)
- fix(providers): Proxy HTTP provider generate request through server (#5486)
- fix(internals): Resolve SIGSEGV crash in evaluator tests on macOS Node 24 (#5525)
- fix(webui): Revert migration from MUI Grid to Grid2 across all components (#5510)
- fix(cli): Use fetch with proxy to get server version (#5490)
- fix(internals): Read evaluateOptions from config file properly (#5375)
- fix(onboarding): Don't throw error when user refuses permission to write (#5535)
- fix(provider): Prioritize explicit projectId config over google-auth-library (#5492)
- fix(providers): Handle system-only prompt in Gemini (#5502)
- fix(providers): Update outdated Azure OpenAI Provider data sources (#5411)
- fix(redteam): Add missing finance graders (#5564)
- fix(redteam): Add missing plugins to webui (#5546)
- fix(redteam): Handle empty string responses in multi-turn strategies (#5549)
- fix(redteam): Prevent JSON blob injection in Crescendo chat templates (#5532)
- fix(webui): Text truncation initialization on eval page (#5483)

### Dependencies

- chore(deps): Bump @anthropic-ai/sdk from 0.61.0 to 0.62.0 (#5551)
- chore(deps): Bump @aws-sdk/client-bedrock-runtime from 3.879.0 to 3.882.0 (#5480)
- chore(deps): Bump @aws-sdk/client-bedrock-runtime from 3.882.0 to 3.883.0 (#5506)
- chore(deps): Bump @aws-sdk/client-bedrock-runtime from 3.883.0 to 3.886.0 (#5553)
- chore(deps): Bump @azure/identity from 4.11.2 to 4.12.0 (#5533)
- chore(deps): Bump langchain-community from 0.3.14 to 0.3.27 in /examples/redteam-langchain in the pip group across 1 directory (#5481)
- chore(deps): Bump langchain-community from 0.3.3 to 0.3.27 in /examples/langchain-python in the pip group across 1 directory (#5484)
- chore(deps): Bump openai from 5.19.1 to 5.20.0 (#5526)
- chore(deps): Bump openai from 5.20.0 to 5.20.1 (#5552)
- chore(deps): Bump version to 0.118.4 (#5567)
- chore(deps): Bump vite from 6.3.5 to 6.3.6 in the npm_and_yarn group across 1 directory (#5531)

### Documentation

- docs(e2b-example): Add e2b-code-eval example (promptfoo + e2b sandbox) (#5477)
- docs(examples): Add Google ADK integration example (#5520)
- docs(examples): Add YAML schema directives to example configs (#5476)
- docs(redteam): Add missing plugins to sidebar and improve bias docs (#5498)
- docs(site): Add Alan DeLong to the team section on the About page (#5507)
- docs(site): Add comprehensive multilingual evaluation support (#5505)
- docs(site): Add SKIP_OG_GENERATION environment variable for faster docs builds (#5521)
- docs(site): Clarify file extension requirements for custom providers (#5478)
- docs(site): Clarify JFrog ML vs JFrog Artifactory distinction (#5543)
- docs(site): Complete parameters page migration (#5494)
- docs(site): Redteam limits documentation (#5516)
- docs(site): Update Lily bio (#5515)
- docs(site): Updates to agent guide (#5499)
- docs(site): Latency assertion description (#5479)

### Tests

- test(webui): CoverBot: Added tests for frontend UI components and discovery utility (`src/app`) (#5514)

## [0.118.3] - 2025-09-04

### Added

- feat: migrate MUI Grid to Grid2 across all components (#5435)
- feat: Add open source red team limits (#5230)

### Changed

- Add AWS Bedrock support for OpenAI GPT OSS models (#5444)
- Add Amazon Bedrock API key authentication support (#5468)
- Ability to filter evals view by severity (#5443)
- Check cloud permissions for target before running red team (#5400)
- Make vars and context available for request transform (#5461)
- Add Vertex AI responseSchema file loading support (#5414)
- Close menus when mouse leaves (#5456)
- Default sharing to false (#5473)
- Handle empty function arguments in OpenAI Responses API tool callbacks (#5454)
- Improve Windows Python detection and add sys.executable support (#5467)
- Prioritize tool calls over content in openrouter provider (#5417)
- Support commandLineOptions.envPath in config files (#5415)
- Support setting HELICONE_API_KEY for Cloud Gateway (#5465)
- Token tracking (#5239)
- Add "results" menu, link to red team reports view (#5459)
- Bump version 0.118.3 (#5474)
- Include provider response metadata on test case transform (#5316)
- Refactor Crescendo maxTurns property (#4528)
- Remove accidental server directory (#5471)
- Replace direct process.env calls with environment helpers (#5472)
- Reorganize misplaced test files from src/ to test/ directory (#5470)
- Fix enterprise email (#5463)
- Bump openai from 5.18.1 to 5.19.1 (#5466)
- Add Tusk test runner workflow for src Jest unit tests (#5469)

## [0.118.2] - 2025-09-03

### Added

- feat(providers): Add support for Meta Llama API provider (#5432)
- feat(providers): Support TLS certs in http provider (#5452)
- feat(providers): add support for xAI Grok Code Fast models (#5425)

### Changed

- fix: Update util.ts to reflect correct Anthropic Haiku 3.5 pricing (#5436)
- chore: drop Node.js 18 support (#5428)
- chore(http): improve PFX debug logging + tests (#5445)
- chore(webui): Show footer on custom metrics dialog (#5424)
- chore: silence dotenv commercial logging messages (#5453)
- chore: remove example (#5420)
- test: CoverBot: Added tests for analytics tracking and red team reporting components (`src/app`) (#5441)
- test: optimize Python Unicode test suite for CI reliability (#5449)
- chore: bump the github-actions group with 3 updates (#5440)
- chore: update dependencies (non-breaking) (#5448)
- chore: update dependencies to latest minor/patch versions (#5433)
- chore: bump version 0.118.2 (#5457)

### Fixed

- fix(sharing): Share when it's enabled via the Config or the CLI command (#5404)
- fix(grader): reduce grader false positives (#5431)

### Documentation

- docs(site): add more guardrails assertion doc (#5434)
- docs(site): add multi-lingual RAG evaluation guidance (#5447)
- docs(site): optimize OG image generation performance (#5451)
- docs(site): update blog post (#5422)

## [0.118.1] - 2025-08-29

### Added

- feat(redteam): Add AI auto-fill for HTTP target configuration in redteam target setup ui (#5391)
- feat(redteam): Handle uploaded signatureAuth in target setup ui (#5405)

### Changed

- chore(site): integrate pylon chat into site (#5407)
- chore: bump version 0.118.1 (#5418)

### Fixed

- fix(providers): Handle Qwen tool call responses in openrouter provider (#5416)

### Documentation

- docs(site): avoid logging full image/base64; use boolean presence only (#5408)

## [0.118.0] - 2025-08-28

### Added

- feat(providers): add support for database-stored certificates in HTTP provider for promptfoo cloud (#5401)

### Changed

- fix: stop progress bar to show a clearer share error message (#5399)
- chore(internals)!: send provider-transformed output directly to test context transforms (#5376)
  **Breaking:** `contextTransform` now receives the provider transform directly.
- chore(providers): sanitize sensitive credentials in HTTP provider debug logs (#5387)
- chore: warn when tests and red-team configuration are both present during generation (#5398)
- chore(release): bump version to 0.118.0 (#5402)
- test: add tests for CoverBot store management and red-team reporting components (`src/app`) (#5372)

### Documentation

- docs(site): update model-graded metrics (#5285)
- docs(site): remove references to "parallel" introduced by #5376 (#5403)

## [0.117.11] - 2025-08-27

### Added

- feat(redteam): add -t/--target option to redteam generate command (#5338)

### Changed

- feat: MCP Agent example to red team with tool call results (#5379)
- feat: medical offlabel use (#5342)
- feat: modelaudit ability to remove recent paths (#5330)
- fix: Address design nits in redteam setup UI (#5264)
- fix: allow custom ApiProvider instances in defaultTest configuration (#5381)
- fix: mcp eval example (#5390)
- fix: Prioritize tool calls over thinking for openrouter reasoning models (#5395)
- fix: use `model` role for gemini ai studio models (#5386)
- chore: Adjust padding in plugins page (#5396)
- chore: bump version 0.117.11 (#5397)
- chore(CI): enable and refactor Docker build for caching (#5374)
- chore: remove promptfoo/package-lock.json (#5380)
- chore: visual formatting for modelaudit flat list (#5331)
- refactor(webui): Clicking "show more" on eval results metric pills renders dialog (#5337)
- docs: expose sidebar on pages that aren't in the sidebar (#5377)
- docs: model audit ci/cd (#5335)
- docs: remove orphaned star animation gif (#5383)
- docs: update site user count to 150,000+ across site constants and pages (#5394)
- chore: bump @aws-sdk/client-bedrock-runtime from 3.873.0 to 3.876.0 (#5392)
- chore: bump openai from 5.15.0 to 5.16.0 (#5388)

### Documentation

- docs(site): fix context transform examples to use context.vars.prompt (#5393)

## [0.117.10] - 2025-08-25

### Changed

- feat: improve HuggingFace dataset fetching performance and reliability (#5346)
- feat: add Google AI Studio default providers (#5361)
- feat: share model audit scans to cloud (#5336)
- feat: add google vertex credentials in config (#5179)
- fix: safe raw HTTP templating via Nunjucks raw-wrap + CRLF normalization (#5358)
- fix: improve JSON export error handling for large datasets (#5344)
- fix: replace raw-request editor with auto-growing textarea to prevent layout overflow (#5369)
- chore: better error messages for browser (#5226)
- chore: improve strategy presets (#5357)
- chore: set onboarding defaults to gpt 5 (#5360)
- chore: update dependencies to latest minor versions (#5363)
- chore: log posthog errors to debug (#5359)
- chore: sync dependencies (#5367)
- test: clean up skipped tests and add FunctionCallbackHandler coverage (#5366)
- chore: bump version 0.117.10 (#5373)
- docs: add critical git workflow guidelines to CLAUDE.md (#5362)
- docs: add SARIF output format documentation for ModelAudit (#5364)

### Fixed

- fix(CI): refactor docker build (#5353)
- fix(internals): defaultTest.provider doesn't override (#5348)

## [0.117.9] - 2025-08-22

### Added

- feat(ollama): support for `think` and passthrough parameters (#5341)
- feat: Persist model audit scans (#5308)
- feat: add support for Claude Opus 4.1 (#5183)
- feat: support file:// in http provider `body` (#5321)

### Fixed

- fix(ui): prevent header dropdown collapse on hover (#5355)
- fix(webui): Apply metric filters to eval results via url search params (#5332)
- fix: loaders on all pages (#5339)
- fix(internals): Pass `vars.output` and `vars.rubric` to LLM rubric grading call (#5315)
- fix: resolve TypeScript errors in test files (7992892)
- fix: validation for no target label set (#5318)

### Changed

- chore(webui): add navigation in redteam report from severity table to vulnerabilities table filtered by severity (#5320)
- chore: dropdown menu design consistency (#5328)
- chore: fix build (#5326)
- chore: recursively resolve file:// references in json and yaml prompts (#5215)
- chore(modelAudit): defer auth to modelaudit via environment variable (#5296)
- chore: more share debug info on error (#5266)
- chore: add stack trace to redteam error in web runner (#5319)
- chore: copy for Review page (e957b5c)
- chore: explain why things are disabled on the targets page (#5312)

### Dependencies

- chore: bump @aws-sdk/client-bedrock-runtime from 3.864.0 to 3.872.0 (#5323)
- chore: bump openai from 5.13.1 to 5.15.0 (#5345)
- chore(deps): run npm audit fix dependencies (#5343)
- chore: bump openai from 5.12.2 to 5.13.1 (#5314)

### Documentation

- docs(site): add truncation marker to top-5-open-source-ai-red-teaming-tools-2025 blog post (#5351)
- docs: add writing for promptfoo guidelines to sidebar (#5277)
- docs(site): describe llm-rubric default grading providers (#5350)
- docs: og image updates (#5324)
- docs: red team data flow (#5325)
- docs: modelaudit updates (#5322)
- docs(site): Add GitHub Actions caching optimization tip (#5301)

### Tests

- test: Unit tests for fix: loaders on all pages (#5347)

## [0.117.8] - 2025-08-20

### Tests

- test: Unit tests for fix: loaders on all pages (#5347)

### Fixed

- fix(ui): prevent header dropdown collapse on hover (#5355)
- fix: audit fix dependencies (#5343)
- fix: loaders on all pages (#5339)
- fix(webui): Apply metric filters to eval results via url search params (#5332)
- fix: validation for no target label set (#5318)
- fix(internals): Pass `vars.output` and `vars.rubric` to LLM rubric grading call (#5315)

### Documentation

- docs(site): describe llm-rubric default grading providers (#5350)
- docs: red team data flow (#5325)
- docs: og image updates (#5324)
- docs: modelaudit updates (#5322)
- docs(site): Add GitHub Actions caching optimization tip (#5301)
- docs(site): correct author attribution (#5297)
- docs: add writing for promptfoo guidelines to sidebar (#5277)
- docs(site): add truncation marker to top-5-open-source-ai-red-teaming-tools-2025 blog post (#5351)
- docs(site): update security quiz questions and answers for prompt injection blog (#5302)

### Added

- feat(redteam): make unblock call optional for multi-turn strategies (#5292)
- feat(ollama): support for `think` and passthrough parameters (#5341)
- feat: support file:// in http provider `body` (#5321)
- feat: Persist model audit scans (#5308)
- feat: add support for Claude Opus 4.1 (#5183)

### Changed

- fix: add lru-cache dependency (#5309)
- chore: many plugins and strategies selected warning (#5306)
- chore: add max max concurrency to generate (#5305)
- chore: bump version 0.117.8 (#5311)
- ci: add depcheck (#5310)
- chore: fix build (#5326)
- chore(webui): add navigation in redteam report from severity table to vulnerabilities table filtered by severity (#5320)
- chore: explain why things are disabled on the targets page (#5312)
- chore: bump version 0.117.9 (#5356)
- chore: bump openai from 5.13.1 to 5.15.0 (#5345)
- chore: dropdown menu design consistency (#5328)
- chore: bump @aws-sdk/client-bedrock-runtime from 3.864.0 to 3.872.0 (#5323)
- chore: add stack trace to redteam error in web runner (#5319)
- chore: bump openai from 5.12.2 to 5.13.1 (#5314)
- chore(modelAudit): defer auth to modelaudit via environment variable (#5296)
- chore: more share debug info on error (#5266)
- chore: recursively resolve file:// references in json and yaml prompts (#5215)

## [0.117.7] - 2025-08-19

### Added

- feat(site): add hero image for red teaming tools blog post (#5291)
- feat(webui): Demarcate redteam results (#5255)

### Changed

- feat: Add unverifiable claims red team plugin (#5190)
- fix: lower sharing chunk size (#5270)
- chore(webui): Rename "Redteam" to "Red Team" in evals datagrid (#5288)
- chore: bump version 0.117.7 (#5299)
- test: CoverBot: Added test coverage for History page component (`src/app`) (#5289)
- docs: add open source ai red teaming tools post (#5259)
- docs: add red team github action info (#5294)

### Fixed

- fix(webui/reports): Don't exclude failure cases from stats (#5298)
- fix(internals): Gracefully handle object responses during target purpose discovery (#5236)
- fix(site): fix YAML front matter parsing error in jailbreaking blog post (#5287)
- fix(webui): Improved handling of long loglines (#5227)

### Documentation

- docs(site): add AI Safety vs AI Security blog post with interactive quiz (#5268)
- docs(site): add blog post about prompt injection vs jailbreaking differences (#5282)
- docs(site): document transform and contextTransform for model-graded assertions (#5258)
- docs(site): improve context assertion documentation (#5249)

## [0.117.6] - 2025-08-18

### Changed

- feat: Add Agent provider types in red team setup (#5244)
- feat: add update check for modelaudit package (#5278)
- feat: add update notification banner to web UI (#5279)
- feat: edit and replay requests in details dialog (#5242)
- feat: Surface run options and probes on red team review page (#5272)
- fix: composite indices and query optimization (#5275)
- fix: exclude errors from report (#5271)
- fix: Fix json-output example (#5213)
- fix: handle json schema for openrouter provider (#5284)
- fix: handle thinking tokens for openrouter (#5263)
- fix: OpenAI Responses API function callbacks and Azure implementation (#5176)
- fix: throw error instead of failing when trace data is unavailable (#5192)
- perf(webui): Reduces eval results load-time when filters are applied via search param (#5234)
- chore: add bias to foundation plugins list (#5280)
- chore: Add .serena to .gitignore (#5225)
- chore: bump version 0.117.6 (#5273)
- chore: fix model id name (#5232)
- chore: improve generated constants handling to prevent accidental commits (#5148)
- chore: remove file (#5229)
- chore: show final prompt in table view for attacks that mutate prompts (#5269)
- chore: simplify eval progress bar (#5238)
- chore: update dark mode styles, formatting, etc (#5251)
- chore(webui): Don't show loading animations while streaming eval results (#5201)
- chore(webui/eval results): Sticky header sticks to the top of the viewport (#5208)
- test: CoverBot: Added tests for red team reporting components (`src/app`) (#5228)
- docs: Add AWS Bedrock Guardrails image testing documentation (#5253)
- docs: add july release notes (#5133)
- docs: hide events banner (#5217)
- docs: separate malicious code plugin documentation (#5222)
- chore: bump @anthropic-ai/sdk from 0.58.0 to 0.59.0 (#5218)
- chore: bump @anthropic-ai/sdk from 0.59.0 to 0.60.0 (#5257)
- chore: bump @aws-sdk/client-bedrock-runtime from 3.862.0 to 3.863.0 (#5211)
- chore: bump @aws-sdk/client-bedrock-runtime from 3.863.0 to 3.864.0 (#5221)
- chore: bump openai from 5.12.0 to 5.12.1 (#5210)
- chore: bump openai from 5.12.1 to 5.12.2 (#5219)
- chore: bump pypdf from 5.7.0 to 6.0.0 in /examples/rag-full in the pip group across 1 directory (#5252)
- chore: bump the npm_and_yarn group with 2 updates (#5276)

### Fixed

- fix(provider): Remove maxTokens for gpt-5 calls (#5224)
- fix(providers): Validate that OpenAI response reasoning outputs have summary items (#5235)
- fix(site): suppress noisy font loading warnings in OG image plugin (#5254)

### Documentation

- docs(site): add cross-links between multimodal strategy documentation (#5241)
- docs(site): add missing meta descriptions and optimize existing ones for SEO (#5247)
- docs(site): enhance OG image generation with full metadata support (#5246)
- docs(site): remove unused markdown-page.md (#5245)

## [0.117.5] - 2025-08-08

### Added

- feat(assertions): add conversational relevancy metric (#2130)
- feat(export): add metadata to exported evaluation files (#4886)
- feat(providers): add support for Docker Model Runner provider (#5081)
- feat(webui): add plugin and strategy filters for red team results (#5086)

### Changed

- feat: add GPT-5 support (#5205)
- feat: add collapsible header to ResultsView (#5159)
- feat: add contains-html and is-html assertions (#5161)
- feat: add Google Imagen image generation support (#5104)
- feat: add max-score assertion for objective output selection (#5067)
- feat: add selected state to provider type picker (#5152)
- feat: add unified page wrapper around each red team setup step (#5136)
- feat: apply plugin modifiers for crescendo (#5032)
- feat: help text to nudge towards better red teams (#5153)
- feat: improve red team plugin selection UI with test generation (#5125)
- feat: respect prompt config override in all providers (#5189)
- feat: update red team provider selection UI (#5078)
- fix: adjust padding on docs sidebar to prevent overlap (#5099)
- fix: fix XML crash (#5194)
- fix: list reasoning tokens on the left side of token breakdown tooltip (#5113)
- fix: map critical severity to error in ModelAudit scanner output (#5098)
- fix: prevent double stateful target question in strategies page (#4988)
- fix: prevent Unicode corruption in Python providers (#5108)
- fix: remove problematic caching from ModelAudit installation check (#5120)
- fix: replace broken Ashby iframe with link to careers page (#5088)
- fix: reset provider type correctly and handle Go providers (#5154)
- fix: share debugging (#5131)
- chore: add link to documentation in plugin sample modal (#5193)
- chore: add missing image back to home page (#5196)
- chore: fix width on application details page (#5139)
- chore: improve RAG metrics with detailed metadata and fix context relevance scoring (#5164)
- chore: memoize context value in PostHog provider (#5089)
- chore: remove accidentally committed PR description file (#5175)
- chore: rename scan templates to attack profiles (#5165)
- chore: support verbosity and reasoning parameters for GPT-5 (#5207)
- chore: update dependencies to latest minor and patch versions (#5109)
- chore: update dependencies to latest minor and patch versions (#5173)
- chore: update Replicate provider (#5085)
- chore(providers): improve Google API key error handling and test reliability (#5147)
- chore(webui): add intelligent scroll-timeline polyfill loading (#5130)
- chore: bump @anthropic-ai/sdk from 0.57.0 to 0.58.0 (#5186)
- chore: bump @aws-sdk/client-bedrock-runtime from 3.848.0 to 3.855.0 (#5096)
- chore: bump @aws-sdk/client-bedrock-runtime from 3.855.0 to 3.856.0 (#5107)
- chore: bump @aws-sdk/client-bedrock-runtime from 3.856.0 to 3.857.0 (#5126)
- chore: bump @aws-sdk/client-bedrock-runtime from 3.857.0 to 3.858.0 (#5145)
- chore: bump @aws-sdk/client-bedrock-runtime from 3.858.0 to 3.859.0 (#5167)
- chore: bump @aws-sdk/client-bedrock-runtime from 3.859.0 to 3.861.0 (#5188)
- chore: bump @aws-sdk/client-bedrock-runtime from 3.861.0 to 3.862.0 (#5198)
- chore: bump @azure/identity from 4.10.2 to 4.11.0 (#5180)
- chore: bump @azure/identity from 4.11.0 to 4.11.1 (#5185)
- chore: bump openai from 5.10.2 to 5.11.0 (#5127)
- chore: bump openai from 5.11.0 to 5.12.0 (#5187)
- chore: bump version to 0.117.5 (#5206)
- chore(webui/evals): filter by categorical plugins (#5118)
- docs: add bert-score example (#5091)
- docs: add dynamic OG image generation for social media previews (#5157)
- docs: add red teaming best practices (#5155)
- docs: clarify contains-any/contains-all CSV format (#5150)
- docs: fix company name (#5143)
- docs: fix images (#5197)
- docs: fix multi-turn strategy documentation (#5156)
- docs: guide for evaluating LangGraph agents with Promptfoo (#4926)
- docs: include font for meta image (#5158)
- docs: make MCP image taller (#5199)
- docs: update Ollama documentation with latest models and defaultTest guidance (#5084)
- perf: make database migrations non-blocking and fix error handling (#5105)
- style: extract helper function for deduplicating strategy IDs (#5138)
- test: add tests for fix width on application details page (#5140)
- test: add tests for red team compliance reporting utilities in src/app (#5170)
- test: fix flaky Python Unicode tests (#5128)
- test: fix modelGradedClosedQa test segmentation fault on macOS/Node 24 (#5163)
- test: increase test coverage for unified page wrapper around each red team setup step (#5142)

### Fixed

- fix(internals): force CommonJS mode for db:migrate in Node 24 (#5123)
- fix(openrouter): handle Gemini thinking tokens correctly (#5116)
- fix(providers): correct WebP image detection in Google provider (#5171)
- fix(webui): deduplicate strategy IDs (#5132)
- fix(webui): fix custom policy validation timing issue (#5141)
- fix(webui): refresh eval list when navigating back after editing eval name (#5090)
- fix(webui/evals): prevent applying the same plugin/strategy multiple times (#5114)
- fix(webui/evals): show highlights after search results (#5137)

### Documentation

- docs(site): add comprehensive command line options documentation (#5135)
- docs(site): add Lily Liu to team page (#5177)
- docs(site): add Series A post (#5097)
- docs(site): rename will.jpg to will.jpeg for consistency (#5178)

## [0.117.4] - 2025-07-29

### Changed

- fix: progress bars incrementing beyond their maximum values (#5049)
- docs: clarifiy derivedMetrics documentation (#5068)
- chore: refactor token tracking utilities, track all tokens (#4897)
- fix: resolve Jest test failures and open handles (#5052)
- fix: skip validation for defaultTest to allow partial test case properties (#4732)
- chore: add new fields to eval_ran telemetry (#4638)
- chore(redteam): improve redteam plugin error messaging (#4330)
- feat: add support for OpenAI deep research models (#4661)
- feat: add mcp server (#4595)
- feat: add support for connecting to existing Chrome browser sessions (#5069)
- docs: update defcon posting (#5070)
- docs: update defcon posting (#5071)
- fix: Nested config field for custom target json (#5076)
- docs: switch to likert preview image (#5083)
- test: CoverBot: Added tests for model audit and prompt management UI components (`src/app`) (#5087)
- fix: handle multi-line prompts in parseGeneratedPrompts for testGenerationInstructions (#5093)
- chore: bump version 0.117.4 (#5094)

### Fixed

- fix(providers): Preserve text formatting when no images present for Google provider (#5058)
- fix(simba): fix simba host (#5092)

### Documentation

- docs(site): add AI red teaming for first-timers blog post (#5017)
- docs(blog): defcon and blackhat info (#5050)

## [0.117.3] - 2025-07-25

### Added

- feat(eval-creator): add YAML file upload support for test cases (#5054)

### Changed

- fix: improve x.ai provider error handling for 502 errors (#5051)
- fix: Infinite re-render on redteam review page (#5061)
- fix: sessionid(s) in extension hooks (#5053)
- fix: Bias Plugins should send config in remote generation (#5064)
- chore(redteam): regenerate sessionId for each iteration in single-turn strategies (#4835)
- chore: Change mcp log from error to debug (#5060)
- chore: Improve telemetry (#5062)
- chore: Add simba command (#5063)
- chore(webui): improve redteam setup UI with progressive disclosure for advanced options (#5028)
- refactor: remove redundant dotenv from Vite app (#4983)
- chore: bump version 0.117.3 (#5066)
- test: CoverBot: Added tests for eval-creator components and feature flag hook (`src/app`) (#5013)
- docs: fix cli command and remove gratuitous hover (#5056)
- docs: update user count from 100,000 to 125,000 (#5046)
- docs: updates to political bias post (#5057)
- docs: improve crewai eval example (#5035)
- docs: update GitHub Actions to v4 across documentation and examples (#5008)
- docs: add style check guidance to CLAUDE.md (#5065)

### Fixed

- fix(webui): Eval results pass rate chart rendering incorrect percentages (#5048)
- fix(webui): Eval results histogram improvements (#5059)
- fix(google): handle multiple candidates in gemini response (#5020)

### Documentation

- docs(blog): grok-4 political bias post (#4953)

## [0.117.2] - 2025-07-24

### Added

- feat(webui): First-class support for zooming eval results table by @will-holley in #4966
- feat(webui): Apply metrics filter when clicking on a metric pill rendered in eval results cell by @will-holley in #4991

### Changed

- feat: Grading and test generation improvements for BFLA, BOLA and RBAC by @sklein12 in #4982
- feat: New Sample Target by @sklein12 in #4979
- feat: HTTP Target test button improvements by @faizanminhas in #5007
- feat: Add metadata filtering to eval results by @will-holley in #5014
- fix: add goal related rubric when grade crescendo turns to increase grading accuracy by @MrFlounder in #4980
- fix: update HTTP config generator endpoint to use v1 API by @mldangelo in #4989
- fix: View logs button on redteam report by @sklein12 in #5009
- fix: undo unintended changes to http config editor by @faizanminhas in #5012
- fix: Autofocus on Redteam configuration description field by @sklein12 in #5019
- fix: remove filter icon by @sklein12 in #5021
- fix: Ollama token usage by @SamPatt in #5022
- chore: revert eval view ui improvements by @mldangelo in #4969
- chore(webui): Improvements to pagination "go to" functionality by @will-holley in #4976
- chore(webui): Eval results sticky header improvements by @will-holley in #4978
- chore: update custom strategy prompt by @MrFlounder in #4994
- chore(cli): add support for 'help' argument to display command help by @mldangelo in #4823
- chore(examples): remove redteam-agent example by @mldangelo in #5001
- chore(providers): add GEMINI_API_KEY environment variable support by @mldangelo in #5004
- chore(webui): Migrate from JS to CSS for eval results scroll effects by @will-holley in #4995
- chore(webui): Eval result pagination UX improvements by @will-holley in #4993
- chore: Sort imports and turn on rule against unused imports by @faizanminhas in #5010
- chore: Make default target stateful by @faizanminhas in #4992
- chore: add medical plugins collection by @MrFlounder in #5006
- chore: Improve grading accuracy with Goal-Aware Grading for iterative/iterative tree by @MrFlounder in #4996
- chore: Add additionalRubric and storedGraderResult to GOAT and Custom providers by @MrFlounder in #5015
- chore: prevent testGenerationInstructions from being serialized if not present by @faizanminhas in #5029
- chore: Add lint rule to ensure key in jsx by @faizanminhas in #5034
- chore(webui): Eval Results UI Tweaks by @will-holley in #5023
- chore: skip goal extraction for datasets by @MrFlounder in #5036
- chore(providers): add GitHub Models provider by @mldangelo in #4998
- chore: bump version 0.117.2 by @MrFlounder in #5045
- ci: increase build job timeout from 4 to 5 minutes by @mldangelo in #5043
- test: refactor share.test.ts to prevent flaky timeouts by @mldangelo in #5037
- test: remove share.test.ts file by @mldangelo in #5044
- docs: remove label from featured blog post by @typpo in #5011
- chore: bump @aws-sdk/client-bedrock-runtime from 3.846.0 to 3.848.0 by @dependabot in #4985
- chore: bump the npm_and_yarn group with 2 updates by @dependabot in #4984
- chore: bump @anthropic-ai/sdk from 0.56.0 to 0.57.0 by @dependabot in #5016
- chore: bump openai from 5.10.1 to 5.10.2 by @dependabot in #5024
- chore: bump the npm_and_yarn group with 2 updates by @dependabot in #5026
- chore: bump axios from 1.10.0 to 1.11.0 in the npm_and_yarn group by @dependabot in #5031

### Fixed

- fix(redteam): find plugin assertion in strategy providers by @MrFlounder in #4981
- fix(site): dark mode style on redteam setup ui by @mldangelo in #5000
- fix(test): improve share test isolation to prevent CI timeouts by @mldangelo in #5038

### Documentation

- docs(providers): update OpenAI Assistants example by @aloisklink in #4987
- docs(redteam): improve custom strategy documentation by @mldangelo in #4990
- docs(blog): correct author attribution in DeepSeek censorship post by @mldangelo in #5002
- docs(openai): remove gpt-4.5-preview references after API deprecation by @mldangelo in #5005
- docs(site): vegas contact redirect by @typpo in #5033
- docs(browser): improve browser provider documentation and examples by @mldangelo in #5030
- docs(providers): remove deprecated claude-3-sonnet-20240229 model references by @mldangelo in #5018
- docs(site): add hipaa badge by @typpo in #5039
- docs(site): add documentation for using text and embedding providers with Azure by @mldangelo in #5027
- docs(blog): fix missing blog posts by removing even-number enforcement by @mldangelo in #5042

## [0.117.1] - 2025-07-17

### Changed

- fix: move inquirer dependencies to production dependencies (#4973)
- fix: grading in crescendo (#4960)
- fix: composite strategy test generation (#4971)
- chore: bump version 0.117.1 (#4974)
- docs: remove tags from blog card (#4970)

### Documentation

- docs(blog): add system cards security analysis with vulnerability testing (#4937)

## [0.117.0] - 2025-07-17

### Added

- feat(http): support JKS and PFX Certificates in HTTP providers (#4865)
- feat(langfuse): add Langfuse prompt label support with improved parsing (#4847)
- feat(prompts): preserve function names when using glob patterns (#4927)
- feat(providers): add grok-4 support (#4855)
- feat(providers): image understanding for Google providers (#4767)
- feat(azure): add system prompt support for azure provider (#4869)
- feat(cli): xml output (#4912)

### Changed

- chore(knip): integrate knip for unused code detection and clean up codebase (#4464)
- chore(linting): migrate from ESLint + Prettier to Biome (#4903)
- chore(assertions): additional checking on llm-rubric response (#4954)
- chore(assertions): include reason in model-graded-closedqa pass reason (#4931)
- chore(build): resolve build warnings and optimize bundle size (#4895)
- chore(csv): improve \_\_metadata warning message and test coverage (#4842)
- chore(providers): improve guardrails handling in Azure providers (#4788)
- chore(redteam): add domain-specific risks section and reduce verbose descriptions (#4879)
- chore(release): bump version 0.117.0 (#4963)
- chore(server): check if server is already running before starting (#4896)
- chore(server): log correct eval ID instead of description in WebSocket updates (#4910)
- chore(telemetry): add telemetry logging when tracing is enabled (#4925)
- chore(types): typings needed for enterprise (#4955)
- chore(vscode): use Biome as default formatter of TS files in vscode (#4920)
- chore(webui): conditionally render metrics selector (#4936)
- chore(webui): display context values in eval results (#4856)
- chore(webui): improves eval results table spacing (#4965)
- chore(webui): revert eval view ui improvements (#4967)
- chore(webui/eval): allow filtering results by >1 metrics simultaneously (disabled by default) (#4870)
- refactor(eval-config): modernize eval-creator state management (#4908)
- refactor(webui): improve metrics ui (#4938)
- refactor(webui/eval results): pagination improvements (#4914)

### Fixed

- fix(cli): --filter-failing not working with custom providers (#4911)
- fix(google-sheets): replace hardcoded range with dynamic approach (#4822)
- fix(internal): fixes filtering by metric keys which contain dots (#4964)
- fix(providers): add thinking token tracking for Google Gemini models (#4944)
- fix(providers): esm provider loading (#4915)
- fix(providers): implement callEmbeddingApi for LiteLLM embedding provider (#4952)
- fix(redteam): prevent redteam run from hanging when using an mcp client (#4924)
- fix(redteam): respect PROMPTFOO_DISABLE_REDTEAM_REMOTE_GENERATION for cloud users (#4839)
- fix(redteam): set pluginId on eval results (#4928)
- fix(redteam): test target in http provider setup with non-200 status codes (#4932)
- fix(webui): eval results table horizontal scrolling (#4826)
- fix(webui): fix hard-coded light mode colors in model audit interface (#4907)
- fix(webui): handle null table.body in DownloadMenu disabled prop (#4913)
- fix(webui): resolve pagination scrolling and layout issues in ResultsTable (#4943)
- fix(webui): scrolling when `tbody` is outside of viewport (#4948)

### Dependencies

- chore(deps): add overrides to fix build issues (#4957)
- chore(deps): bump @aws-sdk/client-bedrock-runtime from 3.842.0 to 3.844.0 (#4850)
- chore(deps): bump aiohttp from 3.11.11 to 3.12.14 in /examples/redteam-langchain in the pip group across 1 directory (#4922)
- chore(deps): bump openai from 5.8.3 to 5.9.0 (#4863)
- chore(deps): bump openai from 5.9.2 to 5.10.1 (#4961)
- chore(deps): move knip to dev dependencies (#4958)
- chore(deps): npm audit fix (#4962)
- chore(deps): test removing knip to resolve installation errors (#4956)
- chore(deps): update all example dependencies to latest versions (#4900)
- chore(deps): update dependencies to latest minor/patch versions (#4899)
- chore(deps): update non-breaking dependencies (#4935)
- chore(deps): update Jest to version 30 (#4939)

### Documentation

- docs(analytics): add google tag manager (#4904)
- docs(api): improves `contextTransform` documentation (#4854)
- docs(assertions): add missing deterministic assertions (#4891)
- docs(azure): improve Azure provider documentation (#4836)
- docs(blog): add blog image generation script (#4945)
- docs(blog): add truncation markers to articles without them (#4934)
- docs(blog): add truncation markers to blog posts (#4906)
- docs(blog): mcp proxy blog (#4860)
- docs(blog): revise article tags (#4949)
- docs(blog): soc2 type ii and iso 27001 blog (#4880)
- docs(comparison): pyrit comparison (#4679)
- docs(config): clarify PROMPTFOO_EVAL_TIMEOUT_MS and PROMPTFOO_MAX_EVAL_TIME_MS descriptions (#4947)
- docs(enterprise): adaptive guardrails enterprise (#4951)
- docs(events): blackhat landing page (#4862)
- docs(events): defcon landing page (#4864)
- docs(events): events banner (#4867)
- docs(examples): add mischievous-user strategy to redteam multi-turn examples (#4837)
- docs(gemini): update experimental Gemini model IDs to stable versions (#4894)
- docs(google): add examples for gemini URL context and code execution tools (#4923)
- docs(guide): guide for evaluating CrewAI agents with Promptfoo (#4861)
- docs(images): standardize CrewAI image filenames to kebab-case (#4941)
- docs(integration): add n8n integration (#4917)
- docs(litellm): fix example with modern model IDs and proper embedding config (#4885)
- docs(mcp): add mcp testing guide (#4846)
- docs(mcp): add mcp to sidebar (#4852)
- docs(metrics): add similar to model graded metrics table (#4830)
- docs(providers): update available databricks models (#4887)
- docs(providers): update provider index with missing providers and latest 2025 model IDs (#4888)
- docs(release): add monthly release notes (#4358)
- docs(resources): add arsenal link (#4878)
- docs(security): add soc2 badge (#4877)
- docs(site): add OWASP top 10 tldr blog post (#4853)
- docs(site): expand June 2025 release notes with detailed feature documentation (#4881)
- docs(site): improve Google AI and Vertex authentication documentation (#4892)
- docs(site): improve NLP metric explanations and add SEO metadata (#4890)
- docs(site): update python documentation for basePath config option (#4819)
- docs(ui): better mobile wrap on homepage tabs (#4884)
- docs(ui): colors (#4875)
- docs(ui): contrast fixes (#4901)
- docs(ui): fix button clickability issue on hero sections (#4905)
- docs(ui): remove bouncing down arrow in mobile (#4882)
- docs(ui): remove text shadow (#4898)

### Tests

- test(core): coverBot: added tests for core UI components and user context hooks (`src/app`) (#4929)
- test(EnterpriseBanner): add unit tests for EnterpriseBanner component (#4919)
- test(redteam): add unit test for src/redteam/remoteGeneration.ts (#4834)
- test(server): fix flaky server share tests (#4942)
- test(server): fix flaky server tests (#4968)
- test(server): mock database in server tests (#4959)
- test(tusk): update Tusk test runner workflow - coverage script (#4921)

## [0.116.7] - 2025-07-09

### Tests

- test: add unit test for src/commands/export.ts (#4889)
- test: add unit test for src/commands/upgrade.ts (#4874)
- test: add unit test for src/main.ts (#4873)
- test: add unit test for src/models/eval.ts (#4868)
- test: add unit test for src/assertions/contextRecall.ts (#4859)
- test: add unit test for src/assertions/contextFaithfulness.ts (#4858)
- test: add unit test for src/assertions/contextRelevance.ts (#4857)
- test: add unit test for src/util/xlsx.ts (#4843)
- test: add unit test for src/commands/eval.ts (#4824)

### Changed

- fix: Always do remote generation if logged into cloud (#4832)
- chore(providers/sagemaker): Improves error handling in SageMakerCompletionProvider (#4808)
- chore(providers/sagemaker): Improves validation of user-provided config (#4809)
- chore: update graderExamplesString (#4821)
- chore: bump version 0.116.7 (#4833)

## [0.116.6] - 2025-07-09

### Changed

- fix: Failing test (#4829)
- chore: bump version 0.116.6 (#4831)

## [0.116.5] - 2025-07-09

### Changed

- feat: add support for loading defaultTest from external files (#4720)
- feat: add embedding support to LiteLLM provider (#4804)
- feat: add mischievous user strategy (#4107)
- fix: add glob pattern support for loading scenario files (#4761)
- fix: improve model-audit installation check dark mode display (#4816)
- fix: pass env vars to MCP server (#4827)
- chore: better remote grading logs (#4820)
- chore: bump openai from 5.8.2 to 5.8.3 (#4817)
- chore: bump version 0.116.5 (#4828)
- chore: capitalize 'Red Team' in navigation menu for consistency (#4799)
- chore: remove redundant 'Done.' message from evaluation output (#4810)
- chore: remove python script result data type debug log (#4807)
- chore: update website with MCP Proxy (#4812)
- docs: add Azure OpenAI vision example (#4806)
- docs: add looper guide (#4814)
- docs: add SonarQube integration (#4815)
- test: add unit test for src/assertions/guardrails.ts (#4765)
- test: add unit test for src/redteam/commands/generate.ts (#4789)
- test: add unit test for src/redteam/constants/strategies.ts (#4800)
- test: add unit test for src/redteam/plugins/pii.ts (#4780)
- test: add unit test for src/types/providers.ts (#4766)
- test: add unit test for src/validators/redteam.ts (#4803)

## [0.116.4] - 2025-07-08

### Tests

- test: add unit test for src/redteam/types.ts (#4795)

### Added

- feat(redteam): add support for custom multi-turn strategy by @MrFlounder in #4783
- feat(redteam): expose generate function in redteam namespace by @mldangelo in #4793

### Changed

- chore: bump version 0.116.4 by @MrFlounder in #4805
- chore: rename strategy name from playbook to custom by @MrFlounder in #4798
- refactor: inline MEMORY_POISONING_PLUGIN_ID constant by @mldangelo in #4794
- docs: add doc for custom strategy by @MrFlounder in #4802
- docs: modular configuration management by @typpo in #4763
- refactor: move MULTI_MODAL_STRATEGIES constant (#4801)

## [0.116.3] - 2025-07-07

### Added

- feat(providers): add MCP provider (#4768)
- feat(providers): add new AIMLAPI provider (#4721)
- feat(assertions): add contextTransform support for RAG evaluation (#4467)
- feat(assertions): add finish reason as assertion option (#3879)
- feat(assertions): trace assertions (#4750)
- feat(tracing): add traces to JavaScript, Python asserts (#4745)

### Changed

- chore(schema): remove duplicate 'bias' entry in config-schema.json (#4773)
- chore(telemetry): add PostHog client to app (#4726)
- chore(redteam): add reason field to give clear/customized guardrails triggering reason (#4764)
- chore(providers): expose MCP plugin in UI (#4762)
- chore(providers): AWS SageMaker AI provider cleanup (#4667)
- chore(providers): update AIML integration (#4751)
- chore(redteam): improve organization of redteam strategies in setup UI (#4738)
- chore(telemetry): identify to PostHog whether user is also cloud user (#4782)
- chore: expose doRedteamRun in package exports (#4758)
- docs: add Gemini Live API audio (#4729)
- docs: ModelAudit vs ModelScan (#4769)
- docs: multiple MCP server connections (#4755)
- docs: update ModelAudit documentation with new features and fixes (#4699)
- test: add integrity check for generated-constants.ts (#4753)
- test: fix flaky Google Live test and improve test speed (#4774)
- test: fix mock pollution in testCaseReader (#4775)
- test: isolate mocks so tests can run in any order with --randomize (#4744)

### Fixed

- fix(telemetry): prevent PostHog initialization when telemetry is disabled (#4772)
- fix(redteam): fix modifiers application order in PII plugins (#4779)

### Dependencies

- chore(deps): bump @anthropic-ai/sdk from 0.55.1 to 0.56.0 (#4756)
- chore(deps): bump @aws-sdk/client-bedrock-runtime from 3.840.0 to 3.842.0 (#4747)
- chore(deps): bump @azure/identity from 4.10.1 to 4.10.2 (#4748)
- chore(deps): bump version 0.116.3 (#4792)
- chore(deps): update pbkdf2 to 3.1.3 (#4777)
- chore(deps): upgrade glob from v10 to v11 (#4776)

## [0.116.2] - 2025-07-02

### Changed

- fix: unblock postbuild for ci by @MrFlounder in #4742
- chore: bump version 0.116.2 by @MrFlounder in #4743

## [0.116.1] - 2025-07-02

### Added

- feat(cli): support pdb tracing in 3rd party Python scripts by @will-holley in #4723

### Changed

- fix: http body parsing when it comes from yaml string by @MrFlounder in #4728
- fix: remove accidentally committed redteam.yaml file by @mldangelo in #4733
- fix: fix the case when http body has not escaped charactors by @MrFlounder in #4739
- fix: update package-lock.json by @mldangelo in #4719
- test: fix SIGSEGV caused by better-sqlite3 in test environment by @mldangelo in #4737
- chore: Add unblocking detection to GOAT strategy by @MrFlounder in #4532
- chore: add preset for guardrails eval by @MrFlounder in #4640
- chore: Improve telemetry delivery by @sklein12 in #4655
- chore: reset generated constants after build by @mldangelo in #4731
- chore: update onboarding model defaults by @typpo in #4708
- chore(webui): improve styling of EvalsDataGrid by @mldangelo in #4736
- ci(workflows): gracefully handle missing PostHog secret in forks by @ggiiaa in #4725
- test: refactor assertion tests by @mldangelo in #4718
- chore: bump version 0.116.1 by @MrFlounder in #4741
- docs: add system prompt hardening blog post by @ladyofcode in #4630
- chore: bump @anthropic-ai/sdk from 0.55.0 to 0.55.1 by @dependabot in #4710
- chore: bump @aws-sdk/client-bedrock-runtime from 3.839.0 to 3.840.0 by @dependabot in #4709

### Fixed

- fix(webui): replace window.location.href with React Router navigation by @mldangelo in #4717

### Documentation

- docs(site): add guide on humanity's last exam by @mldangelo in #4694
- docs(site): clarify self-hosting workflow for eval sharing by @mldangelo in #4730
- docs(site): fix relative link in HLE benchmark guide by @mldangelo in #4711

## [0.116.0] - 2025-07-01

### Tests

- test: add unit test for src/redteam/providers/advNoise.ts (#4716)
- test: add unit test for src/redteam/strategies/advNoise.ts (#4715)
- test: add unit test for src/redteam/strategies/index.ts (#4714)
- test: add unit test for src/redteam/constants/strategies.ts (#4713)
- test: add unit test for src/providers/openai/image.ts (#4706)
- test: add unit test for src/providers/openai/util.ts (#4705)
- test: add unit test for src/providers/openai/completion.ts (#4703)

### Added

- feat(redteam): add financial plugins (#4416)
- feat(redteam): add bias plugins (#4382)
- feat(providers): add Helicone AI Gateway provider (#4662)

### Changed

- chore: enable WAL mode for SQLite (#4104)
- chore(providers): add thread ID function call for OpenAI and Azure assistants (#2263)
- chore(app): improve target test error handling (#4652)
- chore(cli): add missing CLI options to scan-model command for feature parity (#4670)
- chore(providers): convert Cloudflare AI to use OpenAI-compatible endpoints (#4683)
- chore(providers): log flagged output for Azure chat models (#4636)
- chore(redteam): add centralized REDTEAM_DEFAULTS and maxConcurrency support (#4656)
- chore(webui): add checkbox to clear all variables (#666)
- chore(webui): add defaultTest variables to red team setup UI (#4671)
- chore(webui): remove unused components (#4695)
- chore(webui): set page titles on every page (#4668)
- chore(telemetry): add pass/fail/errors to eval_run event (#4639)
- chore(telemetry): improve page view deduplication (#4651)
- test: add unit test for src/server/routes/providers.ts (#4658)
- test: verify that plugins are synced between code and documentation (#4681)

### Fixed

- fix(app): use client-generated session IDs when testing targets (#4653)
- fix(matchers): track token usage for successful API calls (#4677)
- fix(providers): handle content filter errors in Azure Assistant API (#4674)
- fix(providers): fix SageMaker Llama inference configuration serialization (#4637)
- fix(redteam): respect maxConcurrency from Web UI (#4605)
- fix(simulated-user): pass context variables to custom providers (#4654)
- fix(telemetry): add telemetry for red teams (#4641)
- fix(webui): handle undefined outputs in DownloadMenu (#4693)
- fix(webui): prevent pass/fail badge from disappearing when toggling highlight (#4700)
- fix(webui): support derived metrics in eval configuration uploaded via Web UI (#4647)
- fix(webui): use backendCounts first before counting metrics on page (#4659)
- fix(sharing): fix file outputs when sharing (#4698)

### Dependencies

- chore(deps): bump @anthropic-ai/sdk from 0.54.0 to 0.55.0 (#4628)
- chore(deps): bump openai from 5.7.0 to 5.8.1 (#4664)
- chore(deps): bump version to 0.116.0 (#4707)
- chore(deps): update minor and patch dependencies (#4686)

### Documentation

- docs(site): add async Python note (#4680)
- docs(site): add Garak comparison (#4660)
- docs(site): update Garak post (#4672)
- docs(site): add ModelAudit HuggingFace scanner (#4645)
- docs(redteam): add missing docs to sidebar (#4690)
- docs(redteam): remove duplicate ToxicChat plugin (#4689)
- docs(redteam): update Target Purpose documentation (#4523)
- docs(site): add FAQ section for offline environment usage (#4650)
- docs(site): add HuggingFace datasets integration documentation (#4691)
- docs(site): add truncation marker to Garak blog post (#4666)
- docs(site): clarify self-hosting replica limitations (#4669)
- docs(site): remove copy for LLM button (#4665)
- docs(site): remove unnecessary configuration review text from getting started guide (#4597)
- docs(site): reorganize configuration documentation structure (#4692)
- docs(site): use relative URLs for internal links and fix broken references (#4688)
- docs(site): correct typos in red team agent blog post (#4634)

## [0.115.4] - 2025-06-25

### Tests

- test: add unit test for src/providers/browser.ts (#4687)
- test: add unit test for src/migrate.ts (#4685)
- test: add unit test for src/commands/debug.ts (#4684)
- test: add unit test for src/esm.ts (#4682)
- test: add unit test for src/constants.ts (#4657)
- test: add comprehensive test coverage for SageMaker provider (#4646)
- test: add unit test for src/providers/shared.ts (#4643)
- test: add unit test for src/redteam/constants/plugins.ts (#4642)
- test: add unit test for src/assertions/counterfactual.ts (#4629)

### Changed

- feat: opentelemetry tracing support (#4600)
- chore: bump version 0.115.4 (#4635)
- chore: remove invariant (#4633)
- chore: update Tusk test runner workflow (#4627)\*
- docs: prevent copy button from overlapping screenshot overlay (#4632)

## [0.115.3] - 2025-06-24

### Tests

- test: add unit test for src/models/eval.ts (#4624)

### Changed

- fix: empty vars array on eval results [#4621](https://github.com/promptfoo/promptfoo/pull/4621) by @sklein12
- fix: save sessionId for multi-turn strategies [#4625](https://github.com/promptfoo/promptfoo/pull/4625) by @sklein12
- chore: PROMPTFOO_DISABLE_TEMPLATE_ENV_VARS controls process.env access, not `env:` access [#4620](https://github.com/promptfoo/promptfoo/pull/4620) by @mldangelo
- chore: bump version to 0.115.3 [#4626](https://github.com/promptfoo/promptfoo/pull/4626) by @sklein12

### Fixed

- fix(webui): handle null scores in ResultsCharts component [#4610](https://github.com/promptfoo/promptfoo/pull/4610) by @mldangelo
- fix(redteam): skip goal extraction when remote generation is disabled [#4623](https://github.com/promptfoo/promptfoo/pull/4623) by @mldangelo
- fix(test): hyperbolic provider tests failing due to env variable pollution [#4619](https://github.com/promptfoo/promptfoo/pull/4619) by @mldangelo
- fix(cli): remove context schema validation from extension hooks [#4622](https://github.com/promptfoo/promptfoo/pull/4622) by @will-holley

## [0.115.2] - 2025-06-24

### Added

- feat(cli): add assertion generation (#4559)
- feat(providers): add support for hyperbolic image and audio providers (#4260)

### Changed

- chore(redteam): add cross-session leak strategy exclusions (#4516)
- chore(cli): display key metrics (success, failures, pass rate) at the bottom of output (#4580)
- chore: remove unused import (#4530)
- chore(webui): show provider breakdown only for multiple providers (#4599)
- chore(redteam): update Target Purpose Discovery (#4480)
- chore(ci): update CodeRabbit config to be less aggressive (#4586)
- chore(providers): update Gemini models to include latest 2.5 Pro Preview and Flash models (#4499)
- chore(providers): update tau-simulated-user docs and example (#4468)
- chore(webui): use CSS to create PDF-optimized report and browser to save as PDF (#4535)
- chore(app): remove discovered purpose from report view (#4541)
- chore(cli): add cache busting for select provider API calls (#4508)
- chore(cli): improve concurrency log statements (#4606)
- chore(eval): add first-class support for `beforeAll` and `beforeEach` extension hooks mutation of context (#4197)
- chore(providers): document support for loading system instructions from files (#4582)
- chore(providers): enhance OpenAI provider with legacy models and new parameters (#4502)
- chore(redteam): add continueAfterSuccess option to multi-turn strategies (#4570)
- chore(webui): improve purpose form (#4603)
- chore(redteam): add JSON file support to intent plugin with enhanced UI (#4574)
- chore(redteam): add unblock multiturn (#4498)
- chore(ci): clean up CodeRabbit configuration and minimize automated comments (#4573)
- build: update Tusk vitest reporter (#4602)
- chore: bump version to 0.115.2 (#4617)
- docs: add audit logging documentation for enterprise features (#4482)
- docs: add feedback page and update CLI link (#4591)
- docs: add ISO badge (#4534)
- docs: improve contact form (#4531)
- docs: update ModelAudit documentation (#4585)
- docs: clarify no OpenAI key required for Claude redteam (#4524)
- docs: add red team Gemini documentation (#4542)
- docs: add trust center documentation (#4539)
- docs: update contact form (#4529)
- test: add unit test for src/commands/delete.ts (#4572)
- test: add unit test for src/commands/modelScan.ts (#4526)
- test: add unit test for src/commands/show.ts (#4571)
- test: add unit test for src/providers/azure/completion.ts (#4510)
- test: add unit test for src/providers/ollama.ts (#4509)
- test: add unit test for src/providers/ollama.ts (#4512)
- test: add unit test for src/providers/openai/completion.ts (#4511)
- test: add unit test for src/python/pythonUtils.ts (#4486)
- test: improve mock setup and teardown for --randomize (#4569)

### Fixed

- fix(openrouter): unpack passthrough at the root level (#4592)
- fix(webui): escape HTML special characters in output reports (#4555)
- fix(webui): sort EvalsDataGrid by creation date (#4594)
- fix(cli): include cached results in grand total (#4581)
- fix(webui): improve base64 matching (#4609)
- fix(modelaudit): use modelaudit binary (#4525)
- fix(webui): make Citations font consistent with other headers (#4598)
- fix(redteam): respect maxTurns from dev doc in crescendo (#4527)
- fix(webui): prevent Welcome component from rendering while loading eval data (#4604)
- fix(cli): prevent RangeError in progress bar variable display (#4475)
- fix(server): resolve Express.js NotFoundError when serving app (#4601)

### Dependencies

- chore(deps): bump @aws-sdk/client-bedrock-runtime from 3.830.0 to 3.835.0 (#4614)
- chore(deps): bump openai from 5.5.0 to 5.5.1 (#4537)
- chore(deps): bump openai from 5.5.1 to 5.6.0 (#4596)
- chore(deps): bump openai from 5.6.0 to 5.7.0 (#4615)
- chore(deps): bump urllib3 from 1.26.19 to 2.5.0 in /examples/docker-code-generation-sandbox (#4556)
- chore(deps): bump urllib3 from 2.3.0 to 2.5.0 in /examples/redteam-langchain (#4557)

### Documentation

- docs(blog): add authors to blog posts and update authors.yml (#4564)
- docs(blog): add descriptions and keywords to blog posts (#4565)
- docs(examples): add pydantic-ai example with structured output evaluation (#4575)
- docs(examples): consolidate Google Vertex Tools examples (#4587)
- docs(examples): consolidate Python assertion examples into unified folder (#4588)
- docs(examples): consolidate translation examples (#4590)
- docs(site): document new features in ModelAudit (#4593)
- docs(site): document new features in modelaudit (#4593)
- docs(site): fix author reference on 2025-summer-new-redteam-agent blog post (#4563)
- docs(site): Update ModelAudit scanners documentation with comprehensive scanner coverage (#4562)

## [0.115.1] - 2025-06-17

### Tests

- test: add unit test for src/redteam/sharedFrontend.ts (#4608)
- test: add unit test for src/redteam/types.ts (#4607)
- test: add unit test for src/redteam/providers/simulatedUser.ts (#4584)
- test: add unit test for src/redteam/strategies/index.ts (#4583)
- test: add unit test for src/providers/hyperbolic/chat.ts (#4578)
- test: add unit test for src/providers/hyperbolic/image.ts (#4577)
- test: add unit test for src/providers/hyperbolic/audio.ts (#4576)
- test: add unit test for src/redteam/strategies/counterfactual.ts (#4548)
- test: add unit test for src/redteam/strategies/index.ts (#4547)
- test: add unit test for src/redteam/constants/strategies.ts (#4545)
- test: add unit test for src/telemetry.ts (#4543)

### Changed

- fix: Windows Python path validation race condition (#4485)
- fix: View results as evaluation runs (#4459)
- chore: refactor modifiers and apply to all plugins (#4454)
- chore(cli): update plugin severity overrides API endpoint (#4460)
- chore(webui): fix text length reset value to use reasonable default (#4469)
- chore(webui): remove unused hook files (#4470)
- chore: remove unused token usage utilities (#4471)
- chore: convert console.logs to logger (#4479)
- chore: improve tusk workflow (#4461)
- chore: bump version to 0.115.1 (#4520)
- docs: add log file location section to troubleshooting guide (#4473)
- docs: capitalize Promptfoo (#4515)
- docs: update red-teaming agent blog post title (#4497)
- docs: improve installation and getting-started pages with tabbed interface and SEO metadata (#4395)
- docs: improve Python provider documentation (#4484)
- docs: add ModelAudit binary formats documentation (#4500)
- docs: update ModelAudit documentation (#4514)
- docs: add ModelAudit weighted distribution scanner documentation (#4501)
- docs: add ModelAudit ZIP feature documentation (#4491)
- docs: separate pages for prompts, test cases, and outputs (#4505)
- docs: update model reference in guide.md (#4513)
- docs: fix typo in blog post (#4496)
- docs: update title on blog post (#4495)
- test: add unit test for src/util/cloud.ts (#4462)
- test: add unit test for src/util/convertEvalResultsToTable.ts (#4457)

### Dependencies

- chore(deps): bump @aws-sdk/client-bedrock-runtime from 3.828.0 to 3.830.0 (#4519)
- chore(deps): bump @azure/identity from 4.10.0 to 4.10.1 (#4477)
- chore(deps): bump openai from 5.3.0 to 5.5.0 (#4518)
- chore(deps): update zod to 3.25.63 and zod-validation-error to 3.5.0 (#4463)

### Documentation

- docs(blog): add new redteam agent documentation (#4494)
- docs(examples): fix custom-grader-csv README inconsistencies (#4474)
- docs(site): add llms.txt mentions and documentation standards (#4481)
- docs(site): add robots.txt (#4488)

## [0.115.0] - 2025-06-12

### Added

- feat(providers): Google live audio output ([#4280](https://github.com/promptfoo/promptfoo/pull/4280)) by **@adelmuursepp**
- feat(webui): static model-scanning UI ([#4368](https://github.com/promptfoo/promptfoo/pull/4368)) by **@typpo**
- feat(tests): configuration support for test generators ([#4301](https://github.com/promptfoo/promptfoo/pull/4301)) by **@mldangelo**
- feat(cli): per-provider token-usage statistics ([#4044](https://github.com/promptfoo/promptfoo/pull/4044)) by **@mldangelo**
- feat(providers): optional token-estimation for HTTP provider ([#4439](https://github.com/promptfoo/promptfoo/pull/4439)) by **@mldangelo**
- feat(redteam): enable HTTP-token estimation by default in red-team mode ([#4449](https://github.com/promptfoo/promptfoo/pull/4449)) by **@mldangelo**
- feat(redteam): cloud-based plugin-severity overrides ([#4348](https://github.com/promptfoo/promptfoo/pull/4348)) by **@will-holley**
- feat(providers): custom-header support for Azure API ([#4409](https://github.com/promptfoo/promptfoo/pull/4409)) by **@yurchik11**
- feat(core): maximum evaluation-time limit via `PROMPTFOO_MAX_EVAL_TIME_MS` ([#4322](https://github.com/promptfoo/promptfoo/pull/4322)) by **@mldangelo**
- feat(redteam): Aegis red-team dataset ([#4119](https://github.com/promptfoo/promptfoo/pull/4119)) by **@mldangelo**
- feat(providers): Mistral Magistral reasoning models ([#4435](https://github.com/promptfoo/promptfoo/pull/4435)) by **@mldangelo**
- feat(core): WebSocket header support ([#4456](https://github.com/promptfoo/promptfoo/pull/4456)) by **@typpo**

### Changed

- refactor(redteam): consolidate constants ([#4372](https://github.com/promptfoo/promptfoo/pull/4372)) by **@mldangelo**
- chore(ci): set CodeRabbit review settings ([#4413](https://github.com/promptfoo/promptfoo/pull/4413)) by **@sklein12**
- chore(core): coding-rules for error messages ([#4401](https://github.com/promptfoo/promptfoo/pull/4401)) by **@sklein12**
- chore(core): improve `RangeError` diagnostics ([#4431](https://github.com/promptfoo/promptfoo/pull/4431)) by **@mldangelo**
- chore(core): prefer remote-purpose generation ([#4444](https://github.com/promptfoo/promptfoo/pull/4444)) by **@typpo**
- chore(core): remove unused types & deprecated functions ([#4450](https://github.com/promptfoo/promptfoo/pull/4450)) by **@mldangelo**
- chore(cursor): local-dev guidance for coding agents ([#4403](https://github.com/promptfoo/promptfoo/pull/4403)) by **@mldangelo**
- chore(docs): add README for missing examples ([#4404](https://github.com/promptfoo/promptfoo/pull/4404)) by **@mldangelo**
- chore(providers): initial o3-pro support ([#4397](https://github.com/promptfoo/promptfoo/pull/4397)) by **@mldangelo**
- chore(providers): o3-pro improvements ([#4396](https://github.com/promptfoo/promptfoo/pull/4396)) by **@mldangelo**
- chore(redteam): delimit user-inputs in purpose discovery ([#4405](https://github.com/promptfoo/promptfoo/pull/4405)) by **@typpo**
- chore(redteam): turn off discovery by default ([#4393](https://github.com/promptfoo/promptfoo/pull/4393)) by **@sklein12**
- chore(release): bump version → 0.115.0 ([#4451](https://github.com/promptfoo/promptfoo/pull/4451)) by **@mldangelo**
- chore(ui): improve `EvalOutputPromptDialog` styling ([#4364](https://github.com/promptfoo/promptfoo/pull/4364)) by **@typpo**
- chore(webui): remove extra OpenAI targets ([#4447](https://github.com/promptfoo/promptfoo/pull/4447)) by **@mldangelo**
- chore(webui): add token-estimation UI ([#4448](https://github.com/promptfoo/promptfoo/pull/4448)) by **@mldangelo**
- chore(docs): fix link to careers page (#4506)
- chore: bump @anthropic-ai/sdk from 0.53.0 to 0.54.0 (#4441)

### Fixed

- fix(eval): gracefully handle `RangeError` & truncate oversized output ([#4424](https://github.com/promptfoo/promptfoo/pull/4424)) by **@Sly1029**
- fix(providers): add timeout to `ProxyAgent` ([#4369](https://github.com/promptfoo/promptfoo/pull/4369)) by **@AegisAurora**
- fix(config): persist Goat configuration ([#4370](https://github.com/promptfoo/promptfoo/pull/4370)) by **@sklein12**
- fix(parser): lenient JSON parsing for MathPrompt ([#4361](https://github.com/promptfoo/promptfoo/pull/4361)) by **@typpo**
- fix(redteam): standardize plugin parameter to `prompt` ([#4425](https://github.com/promptfoo/promptfoo/pull/4425)) by **@mldangelo**
- fix(assertions): support `snake_case` fields in Python assertions ([#4398](https://github.com/promptfoo/promptfoo/pull/4398)) by **@mldangelo**
- fix(redteam): handle purpose without prompts ([#4445](https://github.com/promptfoo/promptfoo/pull/4445)) by **@typpo**
- fix(webui): stream test-cases to viewer ([#4440](https://github.com/promptfoo/promptfoo/pull/4440)) by **@mldangelo**
- fix(redteam): connect `MisinformationDisinformationGrader` ([#4452](https://github.com/promptfoo/promptfoo/pull/4452)) by **@mldangelo**

### Dependencies

- chore(deps): bump `@aws-sdk/client-bedrock-runtime` → 3.826.0 ([#4366](https://github.com/promptfoo/promptfoo/pull/4366)) by **@dependabot**
- chore(deps): bump `@aws-sdk/client-bedrock-runtime` → 3.828.0 ([#4442](https://github.com/promptfoo/promptfoo/pull/4442)) by **@dependabot**
- chore(deps): bump `brace-expansion` → 1.1.12 ([#4423](https://github.com/promptfoo/promptfoo/pull/4423)) by **@dependabot**
- chore(deps): bump `openai` → 5.3.0 ([#4407](https://github.com/promptfoo/promptfoo/pull/4407)) by **@dependabot**
- chore(deps): bump pip group dependencies ([#4379](https://github.com/promptfoo/promptfoo/pull/4379)) by **@dependabot**
- chore(deps): minor + patch bumps across workspaces ([#4377](https://github.com/promptfoo/promptfoo/pull/4377)) by **@mldangelo**
- chore(deps): upgrade Express → 5.1.0 ([#4378](https://github.com/promptfoo/promptfoo/pull/4378)) by **@mldangelo**

### Documentation

- docs(blog): GPT red-team post ([#4363](https://github.com/promptfoo/promptfoo/pull/4363)) by **@typpo**
- docs(blog): Claude red-team post ([#4365](https://github.com/promptfoo/promptfoo/pull/4365)) by **@typpo**
- docs(guides): clarify completion-variable for factuality ([#4385](https://github.com/promptfoo/promptfoo/pull/4385)) by **@mldangelo**
- docs(blog): fix broken image link in GPT post ([#4391](https://github.com/promptfoo/promptfoo/pull/4391)) by **@mldangelo**
- docs(blog): update Claude-4 post date ([#4392](https://github.com/promptfoo/promptfoo/pull/4392)) by **@mldangelo**
- docs(site): move discovery docs under _Tools_ ([#4408](https://github.com/promptfoo/promptfoo/pull/4408)) by **@typpo**
- docs(guides): GPT-4.1 vs GPT-4o MMLU comparison ([#4399](https://github.com/promptfoo/promptfoo/pull/4399)) by **@mldangelo**
- docs(blog): 100 k-users milestone post ([#4402](https://github.com/promptfoo/promptfoo/pull/4402)) by **@mldangelo**
- docs(redteam): configuration precedence section ([#4412](https://github.com/promptfoo/promptfoo/pull/4412)) by **@typpo**
- docs(policies): PromptBlock format for custom policies ([#4327](https://github.com/promptfoo/promptfoo/pull/4327)) by **@mldangelo**
- docs(site): improve copy-button positioning ([#4414](https://github.com/promptfoo/promptfoo/pull/4414)) by **@mldangelo**
- docs(workflow): GH-CLI rule improvements ([#4415](https://github.com/promptfoo/promptfoo/pull/4415)) by **@mldangelo**
- docs(blog): overflow in MCP blog post ([#4367](https://github.com/promptfoo/promptfoo/pull/4367)) by **@AISimplyExplained**
- docs(redteam): remove duplicate memory-poisoning entry ([#4388](https://github.com/promptfoo/promptfoo/pull/4388)) by **@mldangelo**

### Tests

- test(redteam): unique risk-category IDs ([#4390](https://github.com/promptfoo/promptfoo/pull/4390)) by **@mldangelo**
- test(pricing): add missing o3 pricing information ([#4400](https://github.com/promptfoo/promptfoo/pull/4400)) by **@mldangelo**
- test(providers): Azure embedding ([#4411](https://github.com/promptfoo/promptfoo/pull/4411)) & completion ([#4410](https://github.com/promptfoo/promptfoo/pull/4410)) by **@gru-agent**
- test(redteam): graders unit tests ([#4433](https://github.com/promptfoo/promptfoo/pull/4433), [#4455](https://github.com/promptfoo/promptfoo/pull/4455)) by **@gru-agent**
- test(redteam): Aegis plugin unit tests ([#4434](https://github.com/promptfoo/promptfoo/pull/4434)) by **@gru-agent**
- test(redteam): memory-poisoning plugin tests ([#4453](https://github.com/promptfoo/promptfoo/pull/4453)) by **@gru-agent**
- test: add unit test for src/util/tokenUsage.ts (#4472)
- test: add unit test for src/redteam/extraction/purpose.ts (#4446)
- test: add unit test for src/providers/defaults.ts (#4438)
- test: add unit test for src/providers/mistral.ts (#4437)
- test: add unit test for src/database/index.ts (#4436)
- test: add unit test for src/redteam/plugins/medical/medicalIncorrectKnowledge.ts (#4430)
- test: add unit test for src/redteam/plugins/medical/medicalSycophancy.ts (#4429)
- test: add unit test for src/redteam/plugins/medical/medicalAnchoringBias.ts (#4428)
- test: add unit test for src/redteam/plugins/medical/medicalPrioritizationError.ts (#4427)
- test: add unit test for src/redteam/plugins/medical/medicalHallucination.ts (#4426)
- test: add unit test for src/redteam/plugins/financial/financialComplianceViolation.ts (#4422)
- test: add unit test for src/redteam/plugins/financial/financialDataLeakage.ts (#4421)
- test: add unit test for src/redteam/plugins/financial/financialCalculationError.ts (#4420)
- test: add unit test for src/redteam/plugins/financial/financialSycophancy.ts (#4419)
- test: add unit test for src/redteam/plugins/financial/financialHallucination.ts (#4418)
- test: add unit test for src/redteam/graders.ts (#4417)

## [0.114.7] - 2025-06-06

### Tests

- test: add unit test for src/assertions/python.ts (#4406)
- test: add unit test for src/redteam/plugins/agentic/memoryPoisoning.ts (#4389)
- test: add unit test for src/redteam/plugins/harmful/graders.ts (#4384)
- test: add unit test for src/redteam/graders.ts (#4383)
- test: add unit test for src/server/server.ts (#4380)
- test: add unit test for src/redteam/constants/metadata.ts (#4376)
- test: add unit test for src/redteam/constants/plugins.ts (#4375)
- test: add unit test for src/redteam/constants/frameworks.ts (#4374)
- test: add unit test for src/redteam/constants/strategies.ts (#4373)
- test: add unit test for src/redteam/providers/goat.ts (#4371)

### Changed

- Revert "chore(redteam): add target option to generate command (#4215)" (#4359)
- chore: bump version 0.114.7 (#4360)

## [0.114.6] - 2025-06-06

### Added

- feat(redteam): add medical plugins for testing medical anchoring bias (#4196)

### Changed

- chore(redteam): add target option to generate command (#4215)
- chore(redteam): update OpenAI model options in redteam setup (#4344)
- chore(webui): update OpenAI model options with GPT-4.1 series and o4-mini models in eval-creator (#4350)
- docs: update getting-started example (#4346)
- test: clean up teardown and setup to remove side effects from tests (#4351)

### Fixed

- fix(redteam): include plugin and strategy IDs in report CSV output (#4347)
- fix(webui): reset defaultTest configuration on setup page (#4345)

### Dependencies

- chore(deps): bump @aws-sdk/client-bedrock-runtime from 3.823.0 to 3.825.0 (#4355)
- chore(deps): bump openai from 5.1.0 to 5.1.1 (#4354)
- chore(deps): bump version to 0.114.6 (#4357)

## [0.114.5] - 2025-06-05

### Changed

- chore(redteam): update custom policy template and generatedPrompts parser (#4324)
- chore(redteam): add severity levels to redteam plugin objects (#4310)
- chore(redteam): store original text for encoding strategies (#4248)
- chore(redteam): add emoji encoding strategy (#4263)
- chore(cli): terminal cleanup on Ctrl+C (#4313)
- chore(providers): improve logging when inheriting from OpenAiChatCompletionProvider (#4320)
- chore(tusk): fix tusk test runner workflow configuration (#4328)
- chore(tusk): add Tusk test runner workflow for even more unit tests (#4326)
- test: add unit test for src/redteam/providers/agentic/memoryPoisoning.ts (#4319)
- test: improve test setup and teardown for better isolation (#4331)

### Fixed

- fix(redteam): exclude memory poisoning plugin from strategies (#4317)
- fix(redteam): agent discovered info dark mode (#4312)
- fix(eval): handle undefined maxConcurrency with proper fallbacks (#4314)

### Dependencies

- chore(deps): bump @anthropic-ai/sdk from 0.52.0 to 0.53.0 (#4333)
- chore(deps): bump version 0.114.5 (#4332)

### Documentation

- docs(site): add Tabs Fakier as Founding Developer Advocate to team page (#4315)

### Tests

- test(webui): add telemetry hook tests (#4329)
- test: add unit test for src/redteam/plugins/eu-ai-act/deepfakeDisclosure.ts (#4342)
- test: add unit test for src/redteam/plugins/eu-ai-act/biometricEmotion.ts (#4341)
- test: add unit test for src/redteam/plugins/eu-ai-act/datasetShift.ts (#4340)
- test: add unit test for src/redteam/plugins/eu-ai-act/lawenforcementBiometricId.ts (#4339)
- test: add unit test for src/redteam/plugins/eu-ai-act/lawenforcementPredictivePolicing.ts (#4338)
- test: add unit test for src/redteam/plugins/eu-ai-act/biometricInference.ts (#4337)
- test: add unit test for src/redteam/plugins/eu-ai-act/explainability.ts (#4336)
- test: add unit test for src/redteam/plugins/eu-ai-act/identityAiDisclosure.ts (#4335)
- test: add unit test for src/redteam/plugins/policy.ts (#4325)
- test: add unit test for src/envars.ts (#4323)

## [0.114.4] - 2025-06-04

### Changed

- chore(templating): add PROMPTFOO_DISABLE_OBJECT_STRINGIFY environment variable for object template handling (#4297)
- chore(cli): improve token usage presentation (#4294)
- chore(providers): add base URL override for Google provider (#4255)
- chore(providers): add custom headers support for Google Gemini (#4308)
- chore(redteam): add tool-discovery:multi-turn alias to tool-discovery (#4302)
- chore(redteam): remove empty values from discovery result (#4295)
- chore(redteam): improve shell injection attack generation (#4304)
- chore(redteam): update goal extraction logic (#4285)
- chore(webui): add highlight count to eval view (#4249)
- docs: update GPT-4o to GPT-4.1 references (#4296)
- docs: refresh getting started models section (#4290)
- docs: standardize file references to use file:// scheme (#4291)
- docs: add descriptions to example configs (#4283)

### Fixed

- fix(webui): restore dark mode cell highlighting without breaking status pill visibility (#4300)
- fix(redteam): set plugin severity (#4303)
- fix(redteam): remove empty values from discovery result (#4295)
- fix: improve logging when inheriting from OpenAiChatCompletionProvider (#4110)

### Dependencies

- chore(deps): bump @aws-sdk/client-bedrock-runtime from 3.821.0 to 3.823.0 (#4306)
- chore(deps): bump openai from 5.0.1 to 5.0.2 (#4292)
- chore(deps): bump openai from 5.0.2 to 5.1.0 (#4307)
- chore(deps): bump tar-fs from 2.1.2 to 2.1.3 in npm_and_yarn group (#4293)
- chore(deps): bump version to 0.114.4 (#4309)

### Documentation

- docs(examples): update model references from gpt-4o-mini to gpt-4.1-mini (#4289)

### Tests

- test(redteam): add unit test for discover command (#4298)
- test: add unit test for src/redteam/strategies/mathPrompt.ts (#4316)
- test: add unit test for src/validators/redteam.ts (#4311)
- test: add unit test for src/redteam/plugins/shellInjection.ts (#4305)

## [0.114.3] - 2025-06-02

### Tests

- test: add unit test for src/envars.ts (#4299)

### Added

- **feat(redteam):** Update application definition flow to collect better info

### Changed

- **feat:** Display audio file variables in result table
  [#3864](https://github.com/promptfoo/promptfoo/pull/3864) by @faizanminhas
  [#4244](https://github.com/promptfoo/promptfoo/pull/4244) by @faizanminhas
- **fix:** Resolve model-graded assertion providers from providerMap
  [#4273](https://github.com/promptfoo/promptfoo/pull/4273) by @mldangelo
- **fix:** File content not being loaded when referenced with `file://` prefix in vars
  [#3793](https://github.com/promptfoo/promptfoo/pull/3793) by @adityabharadwaj198
- **fix:** Use array as type for vars
  [#4281](https://github.com/promptfoo/promptfoo/pull/4281) by @sklein12
- **test:** Add unit test for `src/globalConfig/accounts.ts`
  [#4259](https://github.com/promptfoo/promptfoo/pull/4259) by @gru-agent
- **test:** Add unit test for `src/util/config/manage.ts`
  [#4258](https://github.com/promptfoo/promptfoo/pull/4258) by @gru-agent
- **test:** Add vitest coverage for frontend pages
  [#4274](https://github.com/promptfoo/promptfoo/pull/4274) by @mldangelo
- **test:** Add unit test for `renderVarsInObject` formatting
  [#4254](https://github.com/promptfoo/promptfoo/pull/4254) by @mldangelo
- **test:** Add unit test for `src/redteam/plugins/base.ts`
  [#4233](https://github.com/promptfoo/promptfoo/pull/4233) by @gru-agent
- **test:** Add unit test for `src/redteam/providers/crescendo/index.ts`
  [#4211](https://github.com/promptfoo/promptfoo/pull/4211)
  [#4214](https://github.com/promptfoo/promptfoo/pull/4214) by @gru-agent
- **test:** Add unit test for `src/redteam/providers/crescendo/prompts.ts`
  [#4213](https://github.com/promptfoo/promptfoo/pull/4213) by @gru-agent
- **docs:** Add job board
  [#4264](https://github.com/promptfoo/promptfoo/pull/4264) by @typpo
- **docs:** Add custom policy to sidebar
  [#4272](https://github.com/promptfoo/promptfoo/pull/4272) by @typpo
- **docs:** Add native build guidance to troubleshooting section
  [#4253](https://github.com/promptfoo/promptfoo/pull/4253) by @mldangelo
- **docs:** Add anchor links to press page section headings
  [#4265](https://github.com/promptfoo/promptfoo/pull/4265) by @mldangelo
- **docs:** Add JSON schema to example
  [#4276](https://github.com/promptfoo/promptfoo/pull/4276) by @ladyofcode
- **docs:** Add schema header to example configs
  [#4277](https://github.com/promptfoo/promptfoo/pull/4277) by @mldangelo
- **docs:** Unify formatting across site
  [#4270](https://github.com/promptfoo/promptfoo/pull/4270) by @mldangelo
- **chore:** Fix open handles in readline tests preventing graceful Jest exit
  [#4242](https://github.com/promptfoo/promptfoo/pull/4242) by @mldangelo
- **chore:** Add external file loading support for `response_format` in OpenAI API
  [#4240](https://github.com/promptfoo/promptfoo/pull/4240) by @mldangelo
- **chore:** Always have unique redteam file when running live
  [#4237](https://github.com/promptfoo/promptfoo/pull/4237) by @sklein12
- **chore:** Add metadata to generated `redteam.yaml`
  [#4257](https://github.com/promptfoo/promptfoo/pull/4257) by @typpo
- **chore:** Bump `openai` from 4.103.0 to 5.0.1
  [#4250](https://github.com/promptfoo/promptfoo/pull/4250) by @dependabot
- **chore:** Redteam → red team
  [#4268](https://github.com/promptfoo/promptfoo/pull/4268) by @typpo
- **chore:** Improve dark mode highlight styling for eval cell views
  [#4269](https://github.com/promptfoo/promptfoo/pull/4269) by @mldangelo
- **chore:** Update dependencies to latest minor/patch versions
  [#4271](https://github.com/promptfoo/promptfoo/pull/4271) by @mldangelo
- **chore:** Clarify wording
  [#4278](https://github.com/promptfoo/promptfoo/pull/4278) by @typpo
- **chore:** Format estimated probes
  [#4279](https://github.com/promptfoo/promptfoo/pull/4279) by @typpo
- **chore:** Update grader for malicious code
  [#4286](https://github.com/promptfoo/promptfoo/pull/4286) by @MrFlounder
- **chore:** Add back example config to red team create flow
  [#4282](https://github.com/promptfoo/promptfoo/pull/4282) by @faizanminhas
- **chore:** Bump version 0.114.3
  [#4287](https://github.com/promptfoo/promptfoo/pull/4287) by @sklein12
- **chore(webui):** Hide diff filter option on /eval when single column
  [#4246](https://github.com/promptfoo/promptfoo/pull/4246) by @mldangelo
- **chore(webui):** Allow toggling highlight on eval outputs
  [#4252](https://github.com/promptfoo/promptfoo/pull/4252) by @mldangelo

## [0.114.2] - 2025-05-29

### Tests

- test: add unit test for src/redteam/strategies/index.ts (#4267)
- test: add unit test for src/redteam/constants.ts (#4266)
- test: add unit test for src/redteam/types.ts (#4245)
- test: add unit test for src/redteam/util.ts (#4234)
- test: add unit test for src/validators/redteam.ts (#4227)
- test: add unit test for src/redteam/plugins/bola.ts (#4226)
- test: add unit test for src/redteam/plugins/bfla.ts (#4225)
- test: add unit test for src/redteam/providers/goat.ts (#4223)
- test: add unit test for src/util/readline.ts (#4220)

### Added

- feat(redteam): Off-Topic Plugin (#4168)
- feat(redteam): Set a goal for attacks (#4217)

### Changed

- fix: fix border radius on purpose example (#4229)
- fix: resolve env variables in renderVarsInObject (issue #4143) (#4231)
- fix: Check if body is good json before sending warning (#4239)
- chore: bump version 0.114.2 (#4241)
- chore(redteam): handle null goal (#4232)

### Documentation

- docs(site): clarify deepseek model aliases and fix configuration examples (#4236)

## [0.114.1] - 2025-05-29

### Added

- feat(redteam): Target Discovery Agent (#4203)
- feat(providers): add OpenAI MCP (Model Context Protocol) support to Responses API (#4180)

### Changed

- fix: Relax private key validation (#4216)
- fix: Undefined values on red team application purpose page (#4202)
- chore: Add purpose to crescendo prompt (#4212)
- chore: Add purpose with goat generation (#4222)
- chore: Always include raw output from http provider, status code and status text (#4206)
- chore: centralize readline utilities to fix Jest open handle issues (#4219)
- chore: move http data to metadata (#4209)
- chore(redteam): tight up some graders (#4210)
- chore(redteam): tight up some graders (#4224)
- chore: bump version 0.114.1 (#4228)

## [0.114.0] - 2025-05-28

### Added

- feat(providers): Add xAI image provider (#4130)
- feat(cli): add validate command (#4134)
- feat(redteam): add camelCase strategy (#4146)

### Changed

- feat: add typed row interfaces for eval queries (#4186)
- feat: add goal/intent extraction (#4178)
- fix: isolate proxy vars in bedrock tests (#4181)
- fix: when there’s too many intents result won’t render error (#4175)
- fix: need to send auth request to api path (#4199)
- fix: Gemini MCP integration - can not parse $schema field (#4200)
- chore(redteam): add harmful plugin preset to redteam setup ui (#4132)
- chore(redteam): add label strategy-less plugins in redteam setup ui (#4131)
- chore(redteam): improve style of redteam purpose field in webui (#4124)
- chore(providers): add xai live search support (#4123)
- chore(providers): add Claude 4 support to anthropic, bedrock, and vertex providers (#4129)
- chore: bump @aws-sdk/client-bedrock-runtime from 3.816.0 to 3.817.0 (#4164)
- chore(providers): update fal provider (#4182)
- chore: remove redundant test comments (#4183)
- chore: add typed interface for MCP tool schemas (#4187)
- chore(redteam): add ToxicChat dataset as redteam plugin (#4121)
- chore(webui): add max concurrency as an option for run in browser (#4147)
- chore(app/evals): Adds Agent Discovered Information to Redteam Report (#4198)
- chore: bump version 0.114.0 (#4201)
- docs: fix DOM nesting warning and sort plugins array (#4174)
- docs: iterative jailbreak diagram (#4191)

### Fixed

- fix(prompts): splitting when PROMPTFOO_PROMPT_SEPARATOR is contained within a string with text files (#4142)
- fix(docs): Fix issue with docs links not scrolling to the top (#4195)

### Documentation

- docs(site): minimal copy page button + sanitize text (#4156)
- docs(site): scroll to top when using (#4162)
- docs(site): document missing redteam plugins (#4169)
- docs(site): restore scroll-to-top behavior on page navigation (#4176)

## [0.113.4] - 2025-05-26

### Tests

- test: add unit test for src/commands/canary.ts (#4193)
- test: add unit test for src/canary/index.ts (#4192)
- test: add unit test for src/assertions/sql.ts (#4185)
- test: re-enable sql assertion edge cases (#4184)
- test: add unit test for src/redteam/plugins/intent.ts (#4179)
- test: add unit test for src/redteam/graders.ts (#4173)
- test: add unit test for src/providers/xai/chat.ts (#4172)
- test: add unit test for src/redteam/plugins/offTopic.ts (#4171)
- test: add unit test for src/providers/xai/image.ts (#4170)
- test: add unit test for src/redteam/graders.ts (#4166)
- test: add unit test for src/providers/xai.ts (#4163)
- test: add unit test for src/redteam/constants.ts (#4161)

### Changed

- feat: Server-side pagination, filtering and search for eval results table (#4054)
- feat: add score to pass/fail in CSV and add json download (#4153)
- fix: Run red team from UI without email (#4158)
- chore: bump version 0.113.4 (#4160)
- refactor: unify React import style (#4177)
- refactor: organize xai providers into dedicated folder (#4167)
- refactor: organize bedrock providers into dedicated folder (#4165)

### Fixed

- fix(webui): defaultTest shown in webui YAML editor (#4152)

### Documentation

- docs(site): reduce sidebar padding (#4154)

## [0.113.3] - 2025-05-24

### Changed

- fix: zod error when state.answer has object (#4136)
- fix: use current working directory for redteam file if loading from cloud (#4145)
- fix: Throw error on un-supported command - redteam run with a cloud target but no config (#4144)
- fix: bias:gender plugin generation (#4126)
- chore: bump openai from 4.100.0 to 4.103.0 (#4140)
- chore: bump @aws-sdk/client-bedrock-runtime from 3.812.0 to 3.816.0 (#4137)
- chore: bump @anthropic-ai/sdk from 0.51.0 to 0.52.0 (#4138)
- chore(telemetry): add isRedteam property to telemetry events (#4149)
- build: increase build job timeout from 3 to 4 minutes (#4150)
- chore: bump version 0.113.3 (#4151)

## [0.113.2] - 2025-05-22

### Changed

- fix: intent grader crescendo (#4113)
- chore: revert telemtry changes (#4122)
- chore: bump version 0.113.2 (#4128)
- chore(cli/redteam/discover): Small improvements (#4117)

### Dependencies

- chore(deps): update peer dependencies to latest versions (#4125)

## [0.113.1] - 2025-05-21

### Tests

- test: add unit test for src/redteam/plugins/intent.ts (#4114)

### Changed

- chore(redteam): Target discovery agent by @sklein12 in [#4084](https://github.com/promptfoo/promptfoo/pull/4084)
- chore(redteam): Add log by @MrFlounder in [#4108](https://github.com/promptfoo/promptfoo/pull/4108)
- chore(redteam): Update purpose example by @MrFlounder in [#4109](https://github.com/promptfoo/promptfoo/pull/4109)
- chore(providers): Support templated URLs in HTTP by @mldangelo in [#4103](https://github.com/promptfoo/promptfoo/pull/4103)
- chore(redteam): Update default REDTEAM_MODEL from 'openai:chat:gpt-4o' to 'openai:chat:gpt-4.1-2025-04-14' by @mldangelo in [#4100](https://github.com/promptfoo/promptfoo/pull/4100)
- chore(telemetry): Add isRunningInCi flag to telemetry events by @mldangelo in [#4115](https://github.com/promptfoo/promptfoo/pull/4115)
- chore: Bump version 0.113.1 by @mldangelo in [#4116](https://github.com/promptfoo/promptfoo/pull/4116)
- docs: Add enterprise disclaimer to self-hosting by @mldangelo in [#4102](https://github.com/promptfoo/promptfoo/pull/4102)

### Fixed

- fix(redteam): Skip plugins when validation fails by @faizanminhas in [#4101](https://github.com/promptfoo/promptfoo/pull/4101)

### Dependencies

- chore(deps): Update Smithy dependencies to latest version by @mldangelo in [#4105](https://github.com/promptfoo/promptfoo/pull/4105)

## [0.113.0] - 2025-05-20

### Tests

- test: add unit test for src/assertions/llmRubric.ts (#4096)
- test: add unit test for src/telemetry.ts (#4094)

## [0.112.9] - 2025-05-20

### Fixed

- fix: target purpose not making it into redteam config (#4097)

### Changed

- chore: Remove deprecated sharing setups (#4082)
- chore: add vision grading example (#4090)

## [0.112.8] - 2025-05-20

### Changed

- feat: multilingual combinations (#4048)
- feat: add copy as markdown button to doc pages (#4039)
- fix: telemetry key (#4093)
- chore: bump @anthropic-ai/sdk from 0.50.4 to 0.51.0 (#4030)
- chore: add headers support for url remote mcp servers (#4018)
- chore(providers): Adds support for openai codex-mini-latest (#4041)
- chore(redteam): improve multilingual strategy performance and reliability (#4055)
- chore(providers): update default openai models for openai:chat alias (#4066)
- chore: Update prompt suffix help text (#4058)
- chore(docs): update model IDs in documentation to reflect latest naming convention (#4046)
- chore(redteam): introduce strategy collection for other-encodings (#4075)
- chore(webui): display currently selected eval in eval dialogue (#4079)
- chore: Improve memory usage when sharing results (#4050)
- chore(docs): Handle index.md files for copy page (#4081)
- chore: update Google Sheets fetch to use proxy helper (#4087)
- chore: simplify crypto usage in sagemaker provider (#4089)
- chore: bump version 0.112.8 (#4095)
- docs: add curl example for medical agent (#4049)
- docs: update CLI docs (#4063)
- docs: standardize code block titles (#4067)
- test: add unit test for src/redteam/commands/discover.ts (#4034)
- test: add unit test for src/redteam/commands/generate.ts (#4036)
- test: add unit test for src/providers/ai21.ts (#4056)
- test: add unit test for src/commands/eval.ts (#4062)
- test: add unit test for src/evaluatorHelpers.ts (#4037)

### Fixed

- fix(providers): AI21 response validation (#4052)
- fix(redteam): respect cliState.webUI in multilingual progressbar (#4047)
- fix(redteam): fix test count calculation for multiple strategies (#4065)
- fix(redteam): replace other-encodings with individual morse and piglatin strategies (#4064)
- fix(webui): evaluateOptions removal in YAML editor (#4059)
- fix(redteam): fix open handle in video test (#4069)
- fix(hooks): add missing results to afterAll hook context (#4071)

### Dependencies

- chore(deps): update dependencies (#4073)

### Documentation

- docs(examples): add uniform init commands to all example READMEs (#4068)

## [0.112.7] - 2025-05-15

### Tests

- test: add unit test for src/redteam/constants.ts (#4076)
- test: add unit test for src/redteam/strategies/multilingual.ts (#4060)
- test: add unit test for src/redteam/index.ts (#4057)
- test: add unit test for src/providers/openai/util.ts (#4042)
- test: add unit test for src/redteam/providers/offTopic.ts (#4028)
- test: add unit test for src/redteam/plugins/offTopic.ts (#4027)
- test: add unit test for src/redteam/constants.ts (#4026)
- test: add unit test for src/redteam/constants.ts (#4019)

### Added

- feat(redteam): add MCP plugin (#3989)
- feat(redteam): Target Purpose Discovery (#3907)

### Changed

- fix: stringify objects in matcher templates (#3896)
- fix: Azure auth headers get set to null in subclass (#4015)
- fix: move custom policies into the correct accordion (#4017)
- fix: update return type for task extract-goat-failure (#4021)
- chore: adjust framework compliance column width (#4005)
- chore: bump @aws-sdk/client-bedrock-runtime from 3.808.0 to 3.810.0 (#4012)
- chore: bump @azure/identity from 4.9.1 to 4.10.0 (#4013)
- chore: bump version 0.112.7 (#4023)
- chore: exclude response from crescendo if privacy setting is enabled (#4009)
- chore: remove accidentally committed example prompt (#4008)
- chore: update GOAT implementation (#4011)
- chore: update multilingual description (#4016)
- chore(cli): improve color of Red Team test generation table headers (#4004)
- chore(redteam): add link to view all logs at top of report (#4007)
- chore(redteam): add feature flag for purpose discovery agent (#4040)
- chore(cli/redteam/discover): Sets default turn count to 5 (#4035)

### Fixed

- fix(redteam): remove duplicate Datasets section in Plugins component (#4022)
- fix(cli): Discovery bugs (#4032)
- fix: dont bomb redteam if discovery fails (#4029)

### Documentation

- docs(blog): Agent2Agent Protocol (#3981)
- docs(examples): add OpenAI Agents SDK example (#4006)
- docs(usage): update sharing instructions with API key details (#4010)

## [0.112.6] - 2025-05-14

### Added

- feat(redteam): add EU AI Act mappings (#4000)
- feat(redteam): add gender bias plugin (#3886)
- feat(eval): add evaluation duration display (#3996)

### Changed

- fix: autowrap prompts with partial nunjucks tags (#3999)
- chore(providers): improve Perplexity API integration (#3990)
- build: add Node.js 24 support (#3941)
- chore(redteam): set plugin config type (#3982)
- chore(providers): add EU Claude 3.7 Sonnet model to Bedrock (#3998)
- chore(redteam): update iterative tree (#3987)
- chore: bump version to 0.112.6 (#4003)
- refactor: clean up providers for redteam generate (#3954)
- docs: add basic enterprise architecture diagram (#3988)
- test: add unit test for src/redteam/types.ts (#3983)

### Fixed

- fix(python): resolve paths relative to promptfooconfig when not cloud config (#4001)

### Dependencies

- chore(deps): update dependencies (#3985)

### Documentation

- docs(ci): add Azure pipelines (#3986)
- docs(ci): add Bitbucket and Travis CI (#3997)
- docs(examples): add medical agent example (#3993)
- docs(blog): add truncation marker to MCP blog post (#3984)

## [0.112.5] - 2025-05-12

### Tests

- test: add unit test for src/redteam/constants.ts (#3995)
- test: add unit test for src/redteam/plugins/mcp.ts (#3994)

### Added

- chore(cli): revert "feat(cli): adds global `--verbose` option" (#3945)

### Changed

- chore(cli): add global env-file option to all commands recursively (#3969)
- chore(cli): add global verbose option to all commands recursively (#3950)
- chore(cli): better error handling and logging for remote generation (#3965)
- chore(cli): better error handling for remote generation (#3956)
- revert: "chore: better error handling for remote generation" (#3964)
- chore(cli): better response parsing errors (#3955)
- chore(providers): add support for Amazon Nova Premier model (#3951)
- chore(redteam): improvement, include purpose in iterative attacker prompt (#3948)
- chore(redteam): minor changes to category descriptions and ordering (#3960)
- chore(redteam): order attack methods by decreasing ASR (#3959)
- chore(redteam): red teamer two words (#3976)
- chore(logger): replace console.error with logger.error in MCPClient (#3944)
- chore(providers): add google ai studio embedding provider and improve docs (#3686)
- chore: lint with type info (#3932)
- docs: how to create inline assertions for package users (#3974)
- docs: improve Docusaurus documentation instructions (#3977)
- docs: instructions on how to run the documentation (#3973)
- docs: update CLAUDE.md with additional commands and project conventions (#3972)
- docs: update user count from 75,000 to 80,000 (#3940)
- test: add unit test for src/redteam/plugins/pii.ts (#3947)

### Fixed

- fix(config): resolve relative paths in combineConfigs (#3942)
- fix(evaluator): correctly count named scores based on contributing assertions (#3968)
- fix(fetch): no proxy values should take priority in fetch (#3962)
- fix(providers): combine prompt config with provider config for bedrock (#3970)
- fix(providers): ensure correct addition for bedrock token counts (#3762)
- fix(redteam): crescendo formatting (#3952)
- fix(redteam): pii grader false positives (#3946)
- fix(redteam): shell injection false positives (#3957)
- fix(redteam): add strategy pills and output details to passed tests (#3961)

### Dependencies

- chore(deps): bump version 0.112.5 (#3980)
- chore(deps): sync dependencies (#3971)
- chore(deps): update dependencies (#3943)

### Documentation

- docs(google-vertex): fix duplicate readme (#3979)
- docs(openai): update structured output external schema file example (#3967)

## [0.112.4] - 2025-05-08

### Tests

- test: add unit test for src/redteam/constants.ts (#3963)
- test: add unit test for src/commands/view.ts (#3928)
- test: add unit test for src/redteam/commands/setup.ts (#3923)
- test: add unit test for src/constants.ts (#3922)
- test: add unit test for src/redteam/commands/report.ts (#3921)
- test: add unit test for src/redteam/types.ts (#3912)

### Added

- feat(assertions): add PI scorer (#3799)
- feat(redteam): add video strategy (#3820)
- feat(evals): optionally time out eval steps (#3765)

### Changed

- fix: foreign key error in better-sqlite3 and adapt new transaction API (#3937)
- chore(cli): add global `--verbose` option (#3931)
- chore(redteam): implement agentic plugin UI (#3880)
- chore(providers): improve error message in http provider transform (#3910)
- chore(cloud): improve error messages on cloud requests (#3934)
- chore: bump version 0.112.4 (#3939)
- chore(telemetry): implement minor telemetry changes (#3895)
- chore(telemetry): remove assertion-used event (#3894)
- chore(assertions): add throw error option for LLM Rubric if provider doesn't return a result or errors out (#3909)
- chore(cli): allow sharing urls with auth credentials (#3903)
- revert: "chore(cli): allow sharing urls with auth credentials" (#3918)
- refactor: improve self hosting environment variable handling (#3920)
- test: add unit test for src/models/eval.ts (#3904)
- test: add unit test for src/python/pythonUtils.ts (#3915)
- test: add unit test for src/redteam/constants.ts (#3881)
- test: fix huggingface dataset tests to mock environment variables (#3936)

### Fixed

- fix(redteam): filter null values in harmful completion provider output (#3908)
- fix(python): increase timeout for python path validation (#3914)
- fix(cli): read `.env` file prior to calling env var getters (#3892)

### Dependencies

- chore(deps): bump @anthropic-ai/sdk from 0.40.1 to 0.41.0 (#3930)
- chore(deps): bump @aws-sdk/client-bedrock-runtime from 3.799.0 to 3.803.0 (#3898)
- chore(deps): bump @aws-sdk/client-bedrock-runtime from 3.803.0 to 3.804.0 (#3913)
- chore(deps): bump openai from 4.96.2 to 4.97.0 (#3890)

### Documentation

- docs(http-provider): add documentation about returning object for custom parser (#3897)
- docs(http-provider): fix missing return statement in HTTP provider example (#3925)
- docs(blog): fix scroll to top when linking into blog post (#3889)
- docs(assertions): improve PI scorer documentation (#3924)
- docs(redteam): add memory poisoning plugin documentation (#3867)
- docs(usage): add information about HTTP Basic Authentication (#3919)
- docs(site): fix landing page content jumping on step switch (#3891)
- docs(blog): add mcp blog (#3893)

## [0.112.3] - 2025-05-02

### Tests

- test: add unit test for src/util/convertEvalResultsToTable.ts (#3876)
- test: add unit test for src/models/evalResult.ts (#3875)
- test: add unit test for src/types/index.ts (#3874)

### Changed

- Red team: Added memory poisoning plugin ([#3785](https://github.com/promptfoo/promptfoo/pull/3785)) @will-holley
- CLI: Improved progress bar visualization with thread grouping ([#3768](https://github.com/promptfoo/promptfoo/pull/3768)) @AISimplyExplained
- Improved red team strategy documentation ([#3870](https://github.com/promptfoo/promptfoo/pull/3870)) @mldangelo
- Bumped version to 0.112.2 ([#3872](https://github.com/promptfoo/promptfoo/pull/3872)) @sklein12
- Bumped version to 0.112.3 ([#3877](https://github.com/promptfoo/promptfoo/pull/3877)) @sklein12
- Implemented plumbing and prompt enabling customers to use cloud attacker and unified configurations ([#3852](https://github.com/promptfoo/promptfoo/pull/3852)) @MrFlounder
- Optimized Meteor tests for improved performance ([#3869](https://github.com/promptfoo/promptfoo/pull/3869)) @mldangelo
- Optimized Nova Sonic tests for improved performance ([#3868](https://github.com/promptfoo/promptfoo/pull/3868)) @mldangelo
- Retrieve unified config with provider from cloud ([#3865](https://github.com/promptfoo/promptfoo/pull/3865)) @sklein12
- Dataset plugins now clearly marked in setup UI ([#3859](https://github.com/promptfoo/promptfoo/pull/3859)) @mldangelo
- Moved maybeLoadFromExternalFile to file.ts ([#3851](https://github.com/promptfoo/promptfoo/pull/3851)) @benbuzz790

## [0.112.2] - 2025-05-01

### Tests

- test: add unit test for src/redteam/constants.ts (#3860)

### Added

- **feat(providers):** support Google Search grounding [#3800](https://github.com/promptfoo/promptfoo/pull/3800)
- **feat(providers):** mcp support for all models that support function calling [#3832](https://github.com/promptfoo/promptfoo/pull/3832)
- **feat(providers):** Add support for Amazon nova-sonic [#3713](https://github.com/promptfoo/promptfoo/pull/3713)

### Changed

- **fix:** allow escaping of `{{ }}` placeholders in prompts [#3858](https://github.com/promptfoo/promptfoo/pull/3858)
- **fix:** Trim CSV assertion values [#3863](https://github.com/promptfoo/promptfoo/pull/3863)
- **chore(providers):** add llama4 support for bedrock [#3850](https://github.com/promptfoo/promptfoo/pull/3850)
- **chore:** make custom metrics more obviously clickable [#3682](https://github.com/promptfoo/promptfoo/pull/3682)
- **refactor:** colocate fetching evalID [#3715](https://github.com/promptfoo/promptfoo/pull/3715)
- **chore:** Respect Max text length for variable cells in results table [#3862](https://github.com/promptfoo/promptfoo/pull/3862)
- **docs:** updates to grading documentation [#3848](https://github.com/promptfoo/promptfoo/pull/3848)
- **docs:** add false positives [#3857](https://github.com/promptfoo/promptfoo/pull/3857)
- **chore(workflows):** update permissions in GitHub workflows [#3849](https://github.com/promptfoo/promptfoo/pull/3849)
- **chore:** bump `openai` from 4.96.0 to 4.96.2 [#3853](https://github.com/promptfoo/promptfoo/pull/3853)
- **chore:** bump `vite` from 6.2.6 to 6.2.7 [#3856](https://github.com/promptfoo/promptfoo/pull/3856)
- **chore:** bump `@aws-sdk/client-bedrock-runtime` from 3.798.0 to 3.799.0 [#3854](https://github.com/promptfoo/promptfoo/pull/3854)
- **chore:** bump `@aws-sdk/client-bedrock-runtime` from 3.797.0 to 3.798.0 [#3843](https://github.com/promptfoo/promptfoo/pull/3843)
- **chore:** bump `@anthropic-ai/sdk` from 0.40.0 to 0.40.1 [#3842](https://github.com/promptfoo/promptfoo/pull/3842)
- **chore:** bump `formidable` from 3.5.2 to 3.5.4 [#3845](https://github.com/promptfoo/promptfoo/pull/3845)

### Fixed

- **fix(sharing):** sharing to self-hosted [#3839](https://github.com/promptfoo/promptfoo/pull/3839)
- **fix(webui):** align settings icon to top right in strategy cards [#2938](https://github.com/promptfoo/promptfoo/pull/2938)

### Documentation

- **docs(site):** improve pricing page [#3790](https://github.com/promptfoo/promptfoo/pull/3790)

## [0.112.1] - 2025-04-29

### Tests

- test: add unit test for src/share.ts (#3840)

### Changed

- chore: set telemetry key (#3838)
- chore: improve chunking (#3846)
- chore: bump version 0.112.1 (#3847)

## [0.112.0] - 2025-04-29

### Added

- feat(env): allow every env variable to be overridden within the env block in a promptfoo config (#3786)
- feat(redteam): homoglyph strategy (#3811)
- feat(redteam): add more encodings (#3815)
- feat(providers): add cerebras provider (#3814)

### Changed

- feat: persist search in url (#3717)
- feat: METEOR score (#3776)
- feat: enable custom response parser to optionally return provider response (#3824)
- fix: update dependencies to address npm audit issues (#3791)
- fix: accordion positioning in plugins view (#3807)
- fix: results api returns elements ordered by date (#3826)
- chore: write static plugin severity to metadata (#3783)
- chore: respect redteam commandLineOptions from config (#3782)
- chore: update telemetry endpoint (#3751)
- chore: add cloud log in link (#3787)
- chore: bump h11 from 0.14.0 to 0.16.0 in /examples/python-provider in the pip group across 1 directory (#3794)
- chore: bump openai from 4.95.1 to 4.96.0 (#3792)
- chore: bump h11 from 0.14.0 to 0.16.0 in /examples/redteam-langchain in the pip group across 1 directory (#3796)
- chore: add target option to cli redteam run (#3795)
- chore: bump @aws-sdk/client-bedrock-runtime from 3.787.0 to 3.796.0 (#3802)
- refactor: remove if string check (#3801) (Refactor categorized as chore)
- chore: add info banner for community red teams (#3809)
- chore(examples): remove moderation assertions from foundation model redteam (#3804)
- refactor: remove unused datasetGenerationProvider in favor of synthesizeProvider (#3818) (Refactor categorized as chore)
- chore: resolve relative provider paths from cloud configs (#3805)
- chore: bump @aws-sdk/client-bedrock-runtime from 3.796.0 to 3.797.0 (#3829)
- chore: bump @anthropic-ai/sdk from 0.39.0 to 0.40.0 (#3828)
- chore: bump version 0.112.0 (#3844)
- docs: donotanswer example (#3780)
- docs: "red team" two words (#3798)
- docs: add self-hosting caveats (#3808)
- docs: add CLAUDE.md (#3810)
- test: add unit test for src/redteam/plugins/xstest.ts (#3779)
- test: add unit test for src/models/eval.ts (#3827)

### Fixed

- fix(provider): OpenAI Realtime history issue (#3719)
- fix(matchers): score results correctly with trailing newlines. (#3823)
- fix(webui): overlapping text results pill on narrow screens (#3831)
- fix(build): add missing strategy entries for build (#3836)

### Dependencies

- chore(deps): update react-router-dom to v7.5.2 (#3803)
- chore(deps): move 'natural' to peer dependency (#3813)

### Documentation

- docs(plugins): `harmful:bias` => `bias` name correction (#3731)
- docs(vertex): put setup and config at the top (#3830)
- docs(site): add redirect from /docs to /docs/intro (#3837)

## [0.111.1] - 2025-04-22

### Tests

- test: add unit test for src/providers/mcp/client.ts (#3835)
- test: add unit test for src/providers/mcp/transform.ts (#3834)
- test: add unit test for src/redteam/strategies/simpleVideo.ts (#3822)
- test: add unit test for src/redteam/strategies/index.ts (#3821)
- test: add unit test for src/providers/cerebras.ts (#3819)
- test: add unit test for src/redteam/strategies/otherEncodings.ts (#3817)
- test: add unit test for src/redteam/strategies/index.ts (#3816)
- test: add unit test for src/redteam/strategies/homoglyph.ts (#3812)
- test: add unit test for src/util/file.ts (#3806)
- test: add unit test for src/envars.ts (#3788)

### Changed

- chore(release): bump version to 0.111.1 (#3778)
- chore(ui): capitalize "UI" in text (#3773)

### Fixed

- fix(redteam): correct the URL format in XSTest plugin (#3777)

### Dependencies

- chore(deps): bump @azure/identity from 4.9.0 to 4.9.1 (#3775)

### Documentation

- docs(about): add Ben Shipley to team section (#3758)

## [0.111.0] - 2025-04-21

### Tests

- test: add unit test for src/providers/defaults.ts (#3757)

### Added

- feat(grading): update OpenAI grading model to GPT-4.1 (#3741)
- feat(assertions): modify LLM Rubric rubricPrompt rendering to support arbitrary objects (#3746)
- feat(redteam): add donotanswer plugin (#3754)
- feat(redteam): add xstest plugin (#3771)
- feat(webui): add anchor link to specific row and show on top (#1582)

### Changed

- chore!(redteam): default to outputting generated Redteam config in same dir as input config (#3721)
- chore(providers): add support for gemini-2.5-flash (#3747)
- chore: use ajv with formats everywhere (#3716)
- chore(cli): improve readline handling and tests (#3763)
- chore(eval): add warning for redteam config without test cases (#3740)
- chore(providers): increase max output tokens for `google:gemini-2.5-pro-exp-03-25` to 2048 in Gemini example (#3753)
- chore(redteam): add canGenerateRemote property to redteam plugins (#3761)
- chore(webui): improve Eval Quick Selector (cmd+k) (#3742)
- chore: bump version to 0.111.0 (#3772)
- docs: update homepage (#3733)
- test: add unit test for src/redteam/plugins/donotanswer.ts (#3755)

### Dependencies

- chore(deps): bump @azure/identity from 4.8.0 to 4.9.0 (#3737)
- chore(deps): bump openai from 4.94.0 to 4.95.0 (#3736)
- chore(deps): bump openai from 4.95.0 to 4.95.1 (#3766)

### Documentation

- docs(redteam): add donotanswer to sidebar and plugins list (#3767)
- docs(redteam): add isRemote to all harmful plugins (#3769)
- docs(providers): update model IDs to latest versions (#3770)
- docs(about): add Asmi Gulati to team section (#3760)
- docs(about): add Matthew Bou to team section (#3759)

## [0.110.1] - 2025-04-17

### Added

- feat(openai): add support for GPT-4.1 model by [@mldangelo](https://github.com/promptfoo/promptfoo/pull/3698)
- feat(openai): add support for o4-mini reasoning model by [@mldangelo](https://github.com/promptfoo/promptfoo/pull/3727)
- feat(openai): add support for o4-mini reasoning model (#3727)

### Changed

- feat: Change pass rate to ASR and add export in report by [@sklein12](https://github.com/promptfoo/promptfoo/pull/3694)
- fix: Update prompt extraction to work in more scenarios without providing a prompt by [@sklein12](https://github.com/promptfoo/promptfoo/pull/3697)
- fix: google is valid function call allow property_ordering field in tool schema by [@abrayne](https://github.com/promptfoo/promptfoo/pull/3704)
- fix: settings positioning in strategies view by [@typpo](https://github.com/promptfoo/promptfoo/pull/3723)
- fix: stricter test for null or undefined in transform response by [@typpo](https://github.com/promptfoo/promptfoo/pull/3730)
- chore(dependencies): update dependencies to latest versions by [@mldangelo](https://github.com/promptfoo/promptfoo/pull/3693)
- chore: rename owasp plugin presets by [@typpo](https://github.com/promptfoo/promptfoo/pull/3695)
- chore: expand frameworks section by [@typpo](https://github.com/promptfoo/promptfoo/pull/3700)
- chore(self-hosting): update self-hosting instructions by [@mldangelo](https://github.com/promptfoo/promptfoo/pull/3701)
- chore: bump openai from 4.93.0 to 4.94.0 by [@dependabot](https://github.com/promptfoo/promptfoo/pull/3702)
- chore(cli): When sharing, show auth-gate prior to re-share confirmation by [@will-holley](https://github.com/promptfoo/promptfoo/pull/3706)
- chore: email verification analytics by [@sklein12](https://github.com/promptfoo/promptfoo/pull/3708)
- chore(cli): improves robustness of hasEvalBeenShared util by [@will-holley](https://github.com/promptfoo/promptfoo/pull/3709)
- chore: easily remove plugins/strats from review page by [@typpo](https://github.com/promptfoo/promptfoo/pull/3711)
- chore: bump the npm_and_yarn group with 2 updates by [@dependabot](https://github.com/promptfoo/promptfoo/pull/3714)
- chore(cli): Health check API before running Redteam by [@will-holley](https://github.com/promptfoo/promptfoo/pull/3718)
- chore: make strategies configurable where applicable by [@typpo](https://github.com/promptfoo/promptfoo/pull/3722)
- chore: remove moderation assertions from foundation model redteam example by [@mldangelo](https://github.com/promptfoo/promptfoo/pull/3725)
- chore(cli): Improve description of Redteam run command by [@will-holley](https://github.com/promptfoo/promptfoo/pull/3720)
- chore: better parsing by [@MrFlounder](https://github.com/promptfoo/promptfoo/pull/3732)
- docs: add owasp selection image by [@typpo](https://github.com/promptfoo/promptfoo/pull/3696)
- docs: best-of-n documentation fixes by [@typpo](https://github.com/promptfoo/promptfoo/pull/3712)
- perf(webui): Reduce memory usage of eval results by [@will-holley](https://github.com/promptfoo/promptfoo/pull/3678)
- refactor: update export syntax for functions by [@mldangelo](https://github.com/promptfoo/promptfoo/pull/3734)
- test: add unit test for src/providers/google/util.ts by [@gru-agent](https://github.com/promptfoo/promptfoo/pull/3705)
- test: add unit test for src/redteam/commands/poison.ts by [@gru-agent](https://github.com/promptfoo/promptfoo/pull/3728)
- chore: bump version 0.110.1 (#3739)
- refactor: update export syntax for functions (#3734)

### Fixed

- fix(providers): output json rather than string from google live provider by [@abrayne](https://github.com/promptfoo/promptfoo/pull/3703)
- fix(cli): Use correct url for sharing validation by [@will-holley](https://github.com/promptfoo/promptfoo/pull/3710)
- fix(cli/redteam/poison): Write docs to the output dir by [@will-holley](https://github.com/promptfoo/promptfoo/pull/3726)
- fix(evaluator): handle prompt rendering errors gracefully by [@mldangelo](https://github.com/promptfoo/promptfoo/pull/3729)
- fix: stricter test for null or undefined in transform response (#3730)
- fix(evaluator): handle prompt rendering errors gracefully (#3729)

### Documentation

- docs(sharing): add troubleshooting section for upload issues by [@mldangelo](https://github.com/promptfoo/promptfoo/pull/3699)

## [0.110.0] - 2025-04-14

### Tests

- test: add unit test for src/redteam/commands/poison.ts (#3728)
- test: add unit test for src/providers/google/util.ts (#3705)
- test: add unit test for src/app/src/pages/eval/components/TableSettings/hooks/useSettingsState.ts (#3679)

### Added

- feat(assertions): add GLEU metric (#3674)
- feat(providers): add Grok-3 support (#3663)
- feat(providers): add support for AWS Bedrock Knowledge Base (#3576)
- feat(openai): add support for GPT-4.1 model (#3698)
- feat: Change pass rate to ASR and add export (#3694)

### Changed

- fix: correct formatting issues (#3688)
- chore(webui): add X to report drawer (#3680)
- chore(share): improve error message on sharing (#3654)
- chore(redteam): implement reset button for strategies (#3684)
- chore(report): make eval output text expansion clearer (#3681)
- chore(report): make it clearer that plugins on the report can be clicked (#3683)
- chore(webui): change model to target in report view (#3646)
- chore(strategies): update Large preset strategies (#3675)
- chore(docker): update base images to Node.js 22 (#3666)
- chore(redteam): make audio strategy remote-only (#3618)
- chore(redteam): remove stale check for buildDate when fetching a config from cloud (#3658)
- docs: improve styles on nav buttons (#3637)
- docs: update user count to 75,000+ (#3662)
- refactor: change multimodal live to live (#3657)
- refactor(util): consolidate tool loading and rendering (#3642)
- test: add unit test for src/commands/auth.ts (#3652)
- chore: easily remove plugins/strats from review page (#3711)
- perf(webui): Reduce memory usage of eval results (#3678)
- chore: bump version 0.110.0 (#3692)
- chore: better parsing (#3732)
- chore: remove moderation assertions from foundation model redteam example (#3725)
- chore: make strategies configurable where applicable (#3722)
- chore(cli): Improve description of Redteam run command (#3720)
- chore(cli): Health check API before running Redteam (#3718)
- chore: bump the npm_and_yarn group with 2 updates (#3714)
- chore(cli): improves robustness of hasEvalBeenShared util (#3709)
- chore: email verification analytics (#3708)
- chore(cli): When sharing, show auth-gate prior to re-share confirmation (#3706)
- chore: bump openai from 4.93.0 to 4.94.0 (#3702)
- chore: expand frameworks section (#3700)
- chore: rename owasp plugin presets (#3695)
- chore(dependencies): update dependencies to latest versions (#3693)

### Fixed

- fix(auth): remove deprecated login flow (#3650)
- fix(evals): implement sharing idempotence (#3653)
- fix(huggingface): disable var expansion for huggingface datasets to prevent array field expansion (#3687)
- fix(logger): resolve `[Object object]` empty string error (#3638)
- fix(providers): address scenario where type refers to function field rather than schema type (#3647)
- fix(providers): handle transformRequest for Raw HTTP (#3665)
- fix(providers): resolve Google Vertex AI output format (#3660)
- fix(providers): support gemini system_instruction prompt format (#3672)
- fix(share): add backward compatibility for '-y' flag (#3640)
- fix(share): ensure promptfoo share respects sharing config from promptfooconfig.yaml (#3668)
- fix(testCaseReader): make JSON test file parsing preserve test case structure (#3651)
- fix(webui): fix eval comparison mode filter (#3671)
- fix(cli/redteam/poison): Write docs to the output dir (#3726)
- fix: settings positioning in strategies view (#3723)
- fix(cli): Use correct url for sharing validation (#3710)
- fix: google is valid function call allow property_ordering field in tool schema (#3704)
- fix(providers): output json rather than string from google live provider (#3703)
- fix: Update prompt extraction to work in more scenarios without providing a prompt (#3697)

### Dependencies

- chore(deps): bump @aws-sdk/client-bedrock-runtime from 3.784.0 to 3.785.0 (#3644)
- chore(deps): bump @aws-sdk/client-bedrock-runtime from 3.785.0 to 3.787.0 (#3670)
- chore(deps): bump openai from 4.92.1 to 4.93.0 (#3643)
- chore(deps): bump vite from 6.2.5 to 6.2.6 in the npm_and_yarn group (#3677)

### Documentation

- docs(nav): add lm security db to nav (#3690)
- docs(blog): add interactive blog on invisible Unicode threats (#3621)
- docs: best-of-n documentation fixes (#3712)
- docs(self-hosting): update self-hosting instructions (#3701)
- docs(sharing): add troubleshooting section for upload issues (#3699)
- docs: add owasp selection image (#3696)

## [0.109.1] - 2025-04-08

### Added

- feat: Eval sharing idempotence (#3608)

### Changed

- chore(schema): make extensions field nullable (#3611)
- chore(webui): add multi-turn tool discovery to UI (#3622)
- chore(scripts): ensure GitHub CLI is installed in preversion (#3614)
- refactor(share): improve formatting of cloud sharing instructions (#3628)
- refactor(tests): consolidate and reorganize test files (#3616)
- chore: bump version 0.109.1 (#3634)
- chore: bump version 0.109.0 (#3613)

### Fixed

- fix(assertions): handle both string and object outputs from llm-rubric providers (#3624)
- fix(assertions): fix google is-valid-function-call (#3625)
- fix(eval): handle providers array with file references to multiple providers (#3617)

### Dependencies

- chore(deps): bump @aws-sdk/client-bedrock-runtime from 3.782.0 to 3.784.0 (#3619)
- chore(deps): bump openai from 4.91.1 to 4.92.1 (#3620)
- chore(deps): update dependencies to resolve vulnerabilities (#3631)

### Documentation

- docs(contributing): add guidance on adding a new assertion (#3610)
- docs(enterprise): add enterprise documentation (#3596)
- docs(moderation): update moderation documentation for LlamaGuard 3 (#3630)
- docs(providers): clarify AWS Bedrock credential resolution order (#3633)
- docs(providers): improve Lambda Labs documentation (#3615)

### Tests

- test(providers): add unit test for src/providers/google/util.ts (#3626)
- test: add unit test for src/commands/share.ts (#3641)
- test: add unit test for src/app/src/pages/eval/components/store.ts (#3635)
- test: add unit test for src/types/index.ts (#3612)

## [0.109.0] - 2025-04-08

### Added

- feat(eval): track assertion tokens in token usage (#3551)
- feat(plugins): add CCA plugin with documentation and grader (#3590)
- feat(providers): add Google valid function call support (#3605)
- feat(providers): add Lambda Labs integration (#3601)
- feat(webui): add pass rate column (#3580)

### Changed

- chore(api): prefix API routes with /api/v1/ (#3587)
- chore(evals): remove print option from evals data grid (#3595)
- chore(webui): update provider selector in create eval page (#3597)

### Fixed

- fix(dataset): resolve issue when generating a dataset without a `providers` key in configuration (#3603)
- fix(server): prevent server crash when unknown model is selected (#3593)

### Dependencies

- chore(deps): bump vite from 6.2.4 to 6.2.5 in the npm_and_yarn group (#3594)
- chore(deps): bump @aws-sdk/client-bedrock-runtime from 3.779.0 to 3.782.0 (#3592)

### Documentation

- docs(plugins): add llms.txt plugin and convert config to TypeScript (#3600)
- docs(plugins): remove duplicate plugins in list (#3599)
- docs(providers): add Llama 4 model details (#3598)
- docs(self-hosting): clarify configuration and sharing options (#3591)

## [0.108.0] - 2025-04-03

### Tests

- test: add unit test for src/providers/lambdalabs.ts (#3602)

### Added

- feat(sharing): migrate sharing to promptfoo.app (#3572)
- feat(providers): add Google AI Studio tool use (#3564)
- feat(providers): add promptfoo model endpoint (#3534)
- feat(providers): implement Google Live mock stateful API (#3500)
- feat(redteam): add multi-turn tool discovery plugin (#3448)
- feat(dataset-generation): output generated datasets as CSV (#3573)

### Changed

- chore(redteam): add OWASP red team mappings (#3581)
- chore(webui): link URLs in metadata (#3569)
- chore(webui): use datagrids for Prompts, Datasets, and History (#3556)
- chore(build): split test and build jobs for faster CI workflow (#3586)
- chore: 0.108.0 (#3589)
- docs: add link to API reference (#3583)
- docs: add screenshot (#3582)
- docs: update docs around Google tools and rename multimodal live (#3578)
- refactor: rename vertexUtil to util and Google provider to AIS provider (#3567)
- test: add unit test for src/commands/generate/dataset.ts (#3575)

### Fixed

- fix(providers): make AIStudio & Live handle system prompts as thoroughly as vertex (#3588)
- fix(providers): enable Google to load tools from vars (#3579)
- fix(csv): update CSV docs and trim whitespace for keys in CSV test files (#3571)

### Dependencies

- chore(deps): bump @aws-sdk/client-bedrock-runtime from 3.778.0 to 3.779.0 (#3563)
- chore(deps): bump openai from 4.90.0 to 4.91.0 (#3562)
- chore(deps): bump openai from 4.91.0 to 4.91.1 (#3577)
- chore(deps): update jspdf and dompurify dependencies (#3585)
- chore(deps): update to vite 6 (#3584)

### Documentation

- docs(azure): add guidance on configuring DeepSeek models (#3559)

## [0.107.7] - 2025-04-01

### Added

- feat(evals): add evals index page (#3554)
- feat(guardrails): implement adaptive prompting guardrails (#3536)
- feat(prompts): add support for loading prompts from CSV files (#3542)
- feat(providers): load arbitrary files in nested configs in python provider (#3540)
- feat(redteam): add UnsafeBench plugin for testing unsafe image handling (#3422)

### Changed

- chore: fix type of Prompt to use omit (#3526)
- chore: hide navbar during report PDF generation (#3558)
- chore(dependencies): update package dependencies to latest versions (#3544)
- docs: add openapi reference page (#3550)
- docs: add foundation model guide (#3531)
- docs: rename guide (#3546)
- docs: update multi modal guide (#3547)
- refactor: improve google types (#3549)
- refactor: unify google apis (#3548)
- test: add unit test for src/python/pythonUtils.ts (#3508)
- chore: bump @aws-sdk/client-bedrock-runtime from 3.775.0 to 3.777.0 (#3521)
- chore: bump @aws-sdk/client-bedrock-runtime from 3.777.0 to 3.778.0 (#3541)
- chore: bump openai from 4.89.1 to 4.90.0 (#3520)
- chore: bump version 0.107.7 (#3560)
- chore: bump vite from 5.4.15 to 5.4.16 in the npm_and_yarn group (#3555)
- Revert "docs(azure): add guidance on configuring DeepSeek models" (#3561)

### Fixed

- fix(assertions): include reason in python score threshold message (#3528)
- fix(assertions): log all reasons in g-eval (#3522)
- fix(datasets): add support for jsonl test cases (#3533)
- fix(http): template strings directly in url (#3525)
- fix(providers): add logging and fix custom python provider caching (#3507)
- fix(redteam): correct tool count (#3557)
- fix(webui): handle : characters better in metadata search (#3530)

### Documentation

- docs(azure-example): update assistant prompts and test cases (#3529)
- docs(red-team): add metadata to foundation models guide (#3532)
- docs(sagemaker): improve documentation (#3539)
- docs(troubleshooting): add guidance for better-sqlite version mismatch (#3537)

## [0.107.6] - 2025-03-28

### Tests

- test: add unit test for src/models/eval.ts (#3553)
- test: add unit test for src/prompts/processors/csv.ts (#3543)
- test: add unit test for src/providers/promptfooModel.ts (#3535)

### Added

- feat(providers): add support for Amazon SageMaker (#3413)

### Changed

- feat: litellm provider (#3517)
- fix: handle circular provider references (#3511)
- chore: bump openai from 4.89.0 to 4.89.1 (#3509)
- chore(blog): improve pagination and post grid UI (#3504)
- chore: add support for `apiKeyRequired` in openai provider (#3513)
- chore: bump version 0.107.6 (#3519)
- docs: owasp red teaming guide (#3101)

### Fixed

- fix(providers): support token counting for every major type of bedrock model (#3506)
- fix(env): add override option to dotenv.config for --env-file support (#3502)

## [0.107.5] - 2025-03-26

### Tests

- test: add unit test for src/providers/openai/index.ts (#3514)
- test: add unit test for src/models/evalResult.ts (#3512)

### Added

- feat(csv): add CSV metadata column support with array values (#2709)

### Changed

- chore: add filepaths to debug output (#3464)
- chore: remove generate test cases button from UI (#3475)
- chore(content): update user statistics (#3460)
- chore(providers): add support and docs for gemini 2.5 pro to Google Chat Provider (#3485)
- chore(providers): support refusal and JSON schemas in openai responses api (#3456)
- chore(providers): update openai model costs and add missing models (#3454)
- chore(redteam): add a PlinyGrader to more accurately grade Pliny results (#3478)
- chore: bump @aws-sdk/client-bedrock-runtime from 3.758.0 to 3.772.0 (#3452)
- chore: bump @aws-sdk/client-bedrock-runtime from 3.772.0 to 3.774.0 (#3482)
- chore: bump @aws-sdk/client-bedrock-runtime from 3.774.0 to 3.775.0 (#3498)
- chore: bump openai from 4.88.0 to 4.89.0 (#3451)
- chore: bump version 0.107.5 (#3505)
- chore: bump vite from 5.4.14 to 5.4.15 in the npm_and_yarn group (#3483)
- docs: ensure consistent redteam flag usage in guides (#3477)
- docs: reduce size of profile pic (#3484)
- test: add unit test for src/app/src/pages/redteam/setup/components/strategies/utils.ts (#3495)
- test: add unit test for src/providers/openai/util.ts (#3455)

### Fixed

- fix(togetherai): ensure max_tokens is respected in configuration (#3468)
- fix(providers): handle malformed response in a21 (#3465)
- fix(csv): newlines in CSVs (#3459)
- fix(providers): simulated user bugs (#3463)
- fix(assertions): replace logical OR with nullish coalescing for thresholds (#3486)
- fix(redteam): filter out template variables in entity extraction (#3476)
- fix(redteam): type of ALL_STRATEGIES to be as const (#3494)

### Dependencies

- chore(deps): update dependencies to latest versions (#3453)

### Documentation

- docs(contributing): enhance contributing guide with additional details and formatting (#3457)
- docs(examples): improve instructions for running 4o vs. 4o mini example (#3474)
- docs(multilingual): improve multilingual strategy documentation (#3487)
- docs(readme): improve README formatting and add new sections (#3461)
- docs(security): add security policy (#3470)
- docs(site): add Faizan to team page (#3473)
- docs(site): add will to team page (#3472)

## [0.107.4] - 2025-03-20

### Tests

- test: add unit test for src/assertions/similar.ts (#3490)
- test: add unit test for src/assertions/rouge.ts (#3489)
- test: add unit test for src/assertions/levenshtein.ts (#3488)
- test: add unit test for src/redteam/graders.ts (#3479)
- test: add unit test for src/logger.ts (#3467)
- test: add unit test for src/redteam/providers/toolDiscoveryMulti.ts (#3450)
- test: add unit test for src/redteam/graders.ts (#3449)
- test: add unit test for src/providers/openai/util.ts (#3441)

### Added

- feat(providers): Added support for OpenAI Responses API (#3440)

### Changed

- chore(dependencies): Bumped OpenAI from 4.87.4 to 4.88.0 (#3436)
- chore(webui): Included error message in toast (#3437)
- chore(providers): Added o1-pro (#3438)
- chore(scripts): Specified repository for postversion PR creation (#3432)
- test: Added unit test for src/evaluatorHelpers.ts (#3430)
- chore: bump version 0.107.4 (#3447)

### Fixed

- fix(Dockerfile): Created .promptfoo directory in Dockerfile and removed initContainer (#3435)
- fix(providers): Fixed caching behavior for Azure assistants (#3443)
- fix(providers): Resolved Go provider CallApi redeclaration issue (#3414)
- fix(redteam): Added missing constants for RAG poisoning plugin (#3375)

### Documentation

- docs(blog): Added misinformation blog post (#3433)
- docs(examples): Added redteam-azure-assistant example (#3446)
- docs(redteam): Added guidance on purpose for image redteams (#3444)
- docs(redteam): Created guides section under red teaming (#3445)
- docs(site): Added responsible disclosure policy (#3434)

## [0.107.3] - 2025-03-19

### Tests

- test: add unit test for src/providers/azure/util.ts (#3427)
- test: add unit test for src/providers/azure/warnings.ts (#3426)

### Changed

- chore(providers): improve Azure Assistant integration (#3424)
- chore(providers): add Google multimodal live function callbacks (#3421)
- refactor(providers): split Azure provider into multiple files and update model pricing (#3425)
- docs: add multi-modal redteam example (#3416)
- chore: bump version 0.107.3 (#3431)

### Dependencies

- chore(deps): bump openai from 4.87.3 to 4.87.4 (#3428)

## [0.107.2] - 2025-03-17

### Tests

- test: add unit test for src/redteam/graders.ts (#3423)
- test: add unit test for src/providers/golangCompletion.ts (#3415)

### Added

- feat(assertions): update factuality grading prompt to improve compatibility across many different providers (#3408)
- feat(providers): add support for OpenAI Realtime API (#3383)
- feat(providers): update default Anthropic providers to latest version (#3388)

### Changed

- chore(cli): set PROMPTFOO_INSECURE_SSL to true by default (#3397)
- chore(webui): add success filter mode (#3387)
- chore(webui): add more copying options in EvalOutputPromptDialog (#3379)
- chore(onboarding): update presets (#3411)
- chore(auth): improve login text formatting (#3389)
- chore(init): add fallback to 'main' branch for example fetching (#3417)
- chore(prompts): remove unused prompts from grading.ts (#3407)
- chore(redteam): update entity extraction prompt (#3405)
- refactor(providers): split Anthropic provider into modular components (#3406)
- chore: bump version 0.107.2 (#3419)
- revert: "fix(workflow): temporarily disable redteam-custom-enterprise-server job" (#3418)

### Fixed

- fix(providers): update Bedrock output method signature (#3409)
- fix(redteam): correct strategyId for jailbreak (#3399)

### Dependencies

- chore(deps): update dependencies to latest stable versions (#3385)

### Documentation

- docs(blog): add data poisoning article (#2566)
- docs(examples): update Amazon Bedrock provider documentation (#3401)
- docs(guides): add documentation on testing guardrails (#3403)
- docs(guides): add more content on agent and RAG testing (#3412)
- docs(providers): update AWS Bedrock documentation with Nova details (#3395)
- docs(redteam): remove duplicate plugin entry (#3393)
- docs(redteam): update examples (#3394)
- docs(style): introduce a cursor rule for documentation and do some cleanup (#3404)

## [0.107.1] - 2025-03-14

### Tests

- test: add unit test for src/redteam/strategies/iterative.ts (#3400)

### Fixed

- fix(workflow): temporarily disable redteam-custom-enterprise-server job (#3410)

### Changed

- chore: more copying options in EvalOutputPromptDialog (#3379)
- chore: add filter mode (#3387)
- chore(providers): update default Anthropic providers to latest version (#3388)
- chore(auth): improve login text formatting (#3389)
- chore: PROMPTFOO_INSECURE_SSL true by default (#3397)
- chore: bump version 0.107.1 (#3398)
- docs: update redteam examples (#3394)

### Dependencies

- chore(deps): update dependencies to latest stable versions (#3385)

### Documentation

- docs(redteam): remove duplicate plugin entry (#3393)

## [0.107.0] - 2025-03-13

### Tests

- test: add unit test for src/globalConfig/cloud.ts (#3391)
- test: add unit test for src/providers/openai/util.ts (#3384)
- test: add unit test for src/redteam/graders.ts (#3382)

### Added

- feat(cli): Add model-scan command (#3323)
- feat(webui): Add metadata filtering in ResultsTable (#3368)
- feat(providers): Add multi-modal live sequential function calls (#3345)
- feat(server): Load dotenv file when starting server (#3321)
- feat(redteam): Add audio strategy (#3347)
- feat(redteam): Add convert to image strategy (#3342)
- feat(webui): Add download failed tests dialog (#3327)

### Changed

- chore(providers): Add Bedrock support for DeepSeek (#3363)
- chore(docs): Add Cursor AI rules for development workflow (#3326)
- chore(webui): Sync custom policies UI changes from promptfoo-cloud (#3257)
- chore(redteam): Make image jailbreak strategy runnable (#3361)
- chore(redteam): Add missing audio and image descriptions (#3372)
- chore(webui): Improve keyboard shortcut order in DownloadMenu (#3330)
- chore(error): Improve malformed target response error message (#3341)
- chore(prompts): Support j2 files (#3338)
- chore(providers): Add missing Bedrock models (#3362)
- chore(providers): Improve support for Azure reasoning models and update documentation (#3332)
- chore(providers): Integrate DeepSeek reasoning context into output (#3285)
- chore(providers): Support entire ProviderResponse output (#3343)
- chore(providers): Support multi-segment prompts in google:live provider (#3373)
- chore(redteam): Add fallback to harmful grader for specific ID patterns (#3366)
- chore(redteam): Add pluginId to plugin metadata (#3367)
- chore(redteam): Add strategyId metadata to test cases (#3365)
- chore(release): Bump version to 0.107.0 (#3378)
- chore(webui): Clean up YAML from download menu (#3328)
- chore(webui): Improve styling of table settings modal (#3329)
- chore(webui): Improve YAML editor component (#3325)
- chore(webui): Sort display metrics alphabetically in eval output cells (#3364)
- refactor(redteam): Remove harmCategory from harmful plugin vars (#3371)

### Fixed

- fix(evaluator): Merge test case metadata with provider response metadata (#3344)
- fix(redteam): Include assertion in remote grading result (#3349)
- fix(providers): Fix environment variable substitution in HTTP provider headers (#3335)
- fix(redteam): Update moderation flag default and adjust test case metadata (#3377)
- fix(share): Correct URL display when self-hosting (#3312)
- fix(webui): Fix missing plugins in report view (#3356)

### Dependencies

- chore(deps): Bump @azure/identity from 4.7.0 to 4.8.0 (#3352)
- chore(deps): Bump @babel/runtime from 7.26.7 to 7.26.10 in the npm_and_yarn group (#3348)
- chore(deps): Bump openai from 4.86.2 to 4.87.3 (#3353)
- chore(deps): Bump the npm_and_yarn group with 3 updates (#3336)
- chore(deps): Run `npm audit fix` (#3359)

### Documentation

- docs(blog): Add sensitive information disclosure post (#3350)
- docs(examples): Add foundation model redteam example (#3333)
- docs(scanner): Add model scanner documentation (#3322)

## [0.106.3] - 2025-03-07

### Added

- feat(redteam): Advanced redteam configurations from cloud provider (#3303)
- feat(redteam): Advanced redteam configurations from cloud provider (#3303)

### Changed

- chore: Bump version 0.106.3 (#3320)
- chore(providers): Add EU Nova models to Bedrock (#3318)
- chore: bump version 0.106.2 (#3317)

### Fixed

- fix(webui): Setting custom target ID (#3319)
- fix(providers): amazon nova outputs

### Documentation

- docs(self-hosting): Add a note about PROMPTFOO_CONFIG_DIR (#3315)

## [0.106.2] - 2025-03-07

### Changed

- chore(providers): add claude 3.7 thinking support in bedrock (#3313)
- chore(providers): add `showThinking` option to anthropic and bedrock (#3316)
- chore: Update cloud provider prefix (#3311)

## [0.106.1] - 2025-03-06

### Tests

- test: add unit test for src/providers/azure/moderation.ts (#3298)
- test: add unit test for src/providers/defaults.ts (#3297)
- test: add unit test for src/providers/defaults.ts (#3294)

### Added

- feat(providers): Google Multimodal Live provider by @abrayne in #3270
- feat(providers): add support for gpt-4o-audio-preview by @mldangelo in #3302
- feat(cloud): Fetch provider from cloud by @sklein12 in #3299
- feat(moderation): add Azure Content Safety API moderation by @MrFlounder in #3292

### Changed

- chore: bump version 0.106.1 by @MrFlounder in #3310
- chore(build): add pnpm support by @mldangelo in #3307
- chore(config): add fallback for eval without configuration by @mldangelo in #3279
- chore(config): enhance error message formatting by @mldangelo in #3306
- chore(dep): bump @anthropic-ai/sdk from 0.38.0 to 0.39.0 by @dependabot in #3269
- chore(dep): bump openai from 4.86.1 to 4.86.2 by @dependabot in #3305
- chore(providers): enable templating of Google API credentials by @mldangelo in #3283
- chore(providers): support for xai region by @typpo in #3281
- chore(scripts): remove unused and undocumented install script by @mldangelo in #3308
- chore(webui): set proper MIME types for JavaScript files by @mldangelo in #3271
- docs: more bedrock multimodal docs by @typpo in #3268
- docs: show remote status for plugins by @typpo in #3272
- docs: update azure moderation doc by @MrFlounder in #3309
- docs: improve JavaScript provider documentation by @mldangelo in #3301
- test: add unit test for src/globalConfig/accounts.ts by @gru-agent in #3254
- test: add unit test for src/providers/vertexUtil.ts by @gru-agent in #3278
- test: add unit test for src/util/cloud.ts by @gru-agent in #3300
- test: add unit test for src/providers/golangCompletion.ts by @gru-agent in #3276

### Fixed

- fix(providers): remove duplicate CallApi in golang completion by @MrFlounder in #3275
- fix(providers): support @smithy/node-http-handler ^4.0.0 by @aloisklink in #3288
- fix(config): env vars in promptfooconfig.yaml files are strings by @mldangelo in #3273
- fix(eval): honor evaluateOptions when config file is in a different directory by @mldangelo in #3287
- fix(providers): catch Vertex finish_reason errors correctly by @kieranmilan in #3277

## [0.106.0] - 2025-03-03

### Tests

- test: add unit test for src/providers/google.ts (#3284)
- test: add unit test for src/types/index.ts (#3274)

### Changed

- feat: base64 loader for images (#3262)
- feat: allow prompt functions to return config (#3239)
- fix: infinite rerender in provider editor (#3242)
- chore(providers): refactor OpenAI image provider to remove OpenAI Node SDK dependency (#3245)
- chore(providers): replace OpenAI moderation provider SDK with fetch (#3248)
- chore: Add Foundational Model Reports links to Resources menu and footer (#3250)
- chore: inference limit warning (#3253)
- chore: Fix an error in Google SpreadSheet(Authenticated) with a header without a value (#3255)
- chore: bump version 0.106.0 (#3267)
- test: add unit test for src/providers/openai/util.ts (#3241)

### Dependencies

- chore(deps): update dependencies to latest versions (#3247)

### Documentation

- docs(press): add new podcast to press page (#3252)

## [0.105.1] - 2025-02-28

### Added

- feat(providers): add support for execution of function/tool callbacks in Vertex provider (@abrayne) [#3215](https://github.com/promptfoo/promptfoo/pull/3215)

### Changed

- chore(cli): refactor share command (@mldangelo) [#3234](https://github.com/promptfoo/promptfoo/pull/3234)
- chore(providers): add support for GPT-4.5 OpenAI model (@mldangelo) [#3240](https://github.com/promptfoo/promptfoo/pull/3240)
- chore(providers): lazy load replicate provider (@typpo) [#3220](https://github.com/promptfoo/promptfoo/pull/3220)
- chore(providers): support inject vars in query params for raw requests for http provider (@sklein12) [#3233](https://github.com/promptfoo/promptfoo/pull/3233)
- chore(redteam): map RBAC-tagIds when pulling redteam configs from the cloud (@sklein12) [#3229](https://github.com/promptfoo/promptfoo/pull/3229)
- chore(webui): add reusable error boundary component (@mldangelo) [#3224](https://github.com/promptfoo/promptfoo/pull/3224)
- chore(webui): fix progress to history redirects (@mldangelo) [#3217](https://github.com/promptfoo/promptfoo/pull/3217)
- chore(webui): make datasets optional in history and prompts components (@mldangelo) [#3235](https://github.com/promptfoo/promptfoo/pull/3235)
- revert: "chore: Map RBAC-tagIds when pulling redteam configs from the cloud" (@sklein12) [#3231](https://github.com/promptfoo/promptfoo/pull/3231)
- docs: update Claude vs GPT comparison (@AISimplyExplained) [#3216](https://github.com/promptfoo/promptfoo/pull/3216)
- test: add unit test for src/app/src/pages/history/History.tsx (@gru-agent) [#3197](https://github.com/promptfoo/promptfoo/pull/3197)
- test: add unit test for src/providers/vertexUtil.ts (@gru-agent) [#3208](https://github.com/promptfoo/promptfoo/pull/3208)
- test: add unit test for src/server/server.ts (@gru-agent) [#3198](https://github.com/promptfoo/promptfoo/pull/3198)

### Dependencies

- chore(deps): bump @aws-sdk/client-bedrock-runtime from 3.751.0 to 3.755.0 (@dependabot) [#3213](https://github.com/promptfoo/promptfoo/pull/3213)
- chore(deps): bump version 0.105.1 (@mldangelo) [#3244](https://github.com/promptfoo/promptfoo/pull/3244)

### Documentation

- docs(command-line): update documentation with new commands and options (@mldangelo) [#3223](https://github.com/promptfoo/promptfoo/pull/3223)
- docs(vertex): enhance and update Vertex AI documentation (@mldangelo) [#3107](https://github.com/promptfoo/promptfoo/pull/3107)

### Tests

- test(history): remove obsolete History component tests (@mldangelo) [#3218](https://github.com/promptfoo/promptfoo/pull/3218)

## [0.105.0] - 2025-02-25

### Added

- feat(assertions): add custom assertion scoring functions (#3142)
- feat(providers): add Claude 3.7 (#3200)
- feat(providers): add Databricks provider (#3124)
- feat(providers): add support for multiple providers in single config file (#3156)
- feat(webui): add HTTPS option for raw request in redteam setup (#3149)

### Changed

- chore!(providers): remove direct provider exports in favor of loadApiProvider (#3183)
- chore(build): enable SWC for ts-node for faster dev server (#3126)
- chore(eval): add eval-id to --filter-failing and --filter-errors-only eval flags (#3174)
- chore(logging): replace console.error with logger.error (#3175)
- chore(providers): add support for Anthropic Claude 3.7 Sonnet model (#3202)
- chore(providers): add support for Claude on Vertex (#3209)
- chore(providers): update Claude 3.7 Sonnet configurations (#3199)
- chore(redteam): refactor HarmBench plugin (#3176)
- chore(release): bump version to 0.105.0 (#3210)
- chore(webui): add pagination to eval selector (#3189)
- chore(webui): add pagination to reports index frontend (#3190)
- chore(webui): add toggle for application vs model testing (#3194)
- chore(webui): enhance dataset dialog and table UI (#3154)
- chore(webui): improve external systems section styling (#3195)
- chore(webui): improve prompts page view (#3135)
- chore(webui): modernize UI components (#3150)
- chore(webui): refactor data loading in progress view for reusability (#3136)
- chore(webui): return detailed error messages from fetch (#3145)
- chore(webui): sync UI improvements from cloud (#3164)
- chore(webui): update outdated onboarding models (#3130)
- refactor(env): centralize environment variable schema (#3105)
- refactor(providers): extract provider registry to dedicated module (#3127)
- refactor(utils): separate database utilities from general utilities (#3184)
- refactor(webui): rename progress to history (#3196)

### Fixed

- fix(cli): fix list command for datasets (#3163)
- fix(cli): resolve issue where script.py:myFunc fails fs stat check with PROMPTFOO_STRICT_FILES=true (#3133)
- fix(env): ensure environment variables are properly merged and rendered in Nunjucks (#3134)
- fix(providers): update Go toolchain version to valid syntax (#3170)
- fix(providers): add JSON stringify for debug output in `http` provider (#3131)
- fix(providers): correct Gemini/OpenAI format conversion (#3206)
- fix(providers): handle OpenRouter empty content (#3205)
- fix(providers): properly classify API errors with ResultFailureReason.ERROR (#3141)
- fix(providers): remove content length header in HTTP provider (#3147)
- fix(site): resolve mobile responsiveness issues (#3201)
- fix(webui): improve dark mode colors (#3187)
- fix(webui): resolve share modal infinite loop (#3171)

### Dependencies

- chore(deps): bump @aws-sdk/client-bedrock-runtime from 3.744.0 to 3.749.0 (#3121)
- chore(deps): bump @aws-sdk/client-bedrock-runtime from 3.749.0 to 3.750.0 (#3128)
- chore(deps): bump @aws-sdk/client-bedrock-runtime from 3.750.0 to 3.751.0 (#3159)
- chore(deps): bump @azure/identity from 4.6.0 to 4.7.0 (#3160)
- chore(deps): bump openai from 4.85.0 to 4.85.1 (#3120)
- chore(deps): bump openai from 4.85.1 to 4.85.2 (#3161)
- chore(deps): bump openai from 4.85.2 to 4.85.3 (#3173)
- chore(deps): bump openai from 4.85.3 to 4.85.4 (#3192)
- chore(deps): update dependencies to latest versions (#3193)

### Documentation

- docs(vertex): add gemini-2.0-flash-001 fixes #3167 (#3168)
- docs(metrics): improve derived metrics documentation (#3157)
- docs(configuration): enhance CSV documentation with custom assertion example (#3158)
- docs(press): update press page with new content and resources (#3103)

### Tests

- test(routes): add unit test for src/server/routes/redteam.ts (#3181)

## [0.104.4] - 2025-02-17

### Added

- feat(redteam): add reasoning denial of service plugin (#3109)
- feat(providers): add support for tools in Vertex provider (#3077)

### Changed

- chore(providers): update replicate default moderation provider (#3097)
- chore(redteam): update grader prompt (#3092)
- chore(testCases): improve error message clarity in testCaseReader, clean up tests (#3108)
- chore(testCases): improve JSON field support in CSV test cases (#3102)
- chore(webui): add extension hooks support to red team configuration (#3067)
- chore(webui): display suggestion note (#3116)
- chore(webui): refine suggestion behavior (#3112)

### Fixed

- fix(providers): support nested directory structures in Go provider (#3118)

### Dependencies

- chore(deps): bump openai from 4.84.0 to 4.85.0 (#3095)
- chore(deps): bump version to 0.104.4 (#3119)

### Documentation

- docs(blog): add agent security blog post (#3072)
- docs(google-sheets): improve documentation clarity (#3104)
- docs: adds deprecation notice for PaLM models (#3172)

### Tests

- test(providers): add unit test for src/providers/openai/image.ts (#3086)
- test(redteam): add unit test for src/redteam/plugins/overreliance.ts (#3093)
- test(core): add unit test for src/table.ts (#3084)
- test: add unit test for src/types/index.ts (#3177)
- test: add unit test for src/types/index.ts (#3144)
- test: add unit test for src/assertions/assertionsResult.ts (#3143)

## [0.104.3] - 2025-02-14

### Tests

- test: add unit test for src/providers/replicate.ts (#3098)

### Changed

- chore(release): bump version to 0.104.3 (#3091)
- refactor(prompts): consolidate prompt processing logic (#3081)
- refactor(utils): move utils to util (#3083)

### Fixed

- fix(testCaseReader): correctly process file:// URLs for YAML files (#3082)

## [0.104.2] - 2025-02-13

### Tests

- test: add unit test for src/validators/redteam.ts (#3074)

### Changed

- chore(providers): add extra_body support for Anthropic API (#3079)
- chore(webui): add pagination and show more/less controls to intent sections (#2955)
- chore(auth): sync email between config and login commands (#3062)
- chore: remove debug log (#3071)
- chore(testCases): add HuggingFace Hub token support for datasets (#3063)
- docs: document `NO_PROXY` environment variable (#3070)

### Fixed

- fix(providers): Anthropic API error handling for 413s (#3078)
- fix(redteam): correct foundation plugin collection expansion (#3073)

### Dependencies

- chore(deps): bump openai from 4.83.0 to 4.84.0 (#3075)
- chore(deps): bump version to 0.104.2 (#3080)

## [0.104.1] - 2025-02-11

### Documentation

- docs: improve getting started guide (#3065)

### Added

- feat(test-cases): add support for loading dynamic test cases from Python and JavaScript/TypeScript files (#2993)
- feat(assertions): add `threshold` support for `llm-rubric` (#2999)
- feat(package): add guardrails in node package (#3034)

### Changed

- chore(assertions): improve parsing of llm-rubric outputs (#3021)
- chore(assertions): make JSON parsing less strict for matchers (#3002)
- chore(assertions): parse string scores in llm rubric outputs (#3037)
- chore(build): resolve CodeQL invalid Go toolchain version warning (#3022)
- chore(ci): remove unused nexe build workflow (#3014)
- chore(config): enhance email validation with zod schema (#3011)
- chore(config): handle empty config files gracefully (#3027)
- chore(download): include comment in download data (#3052)
- chore(eval): add redteamFinalPrompt to download menu (#3035)
- chore(harmful): refine grader logic for specific categories (#3054)
- chore(hooks): improve handling of absolute paths in hook/code import (#3060)
- chore(providers): add bedrock llama3.3 support (#3031)
- chore(providers): add fireworks provider (#3001)
- chore(providers): allow Alibaba API base URL override (#3040)
- chore(providers): correct golang behavior for prompts with quotes (#3026)
- chore(providers): expose `deleteFromCache` to evict cache keys after fetch by providers (#3009)
- chore(providers): handle edge case in openai chat completion provider (#3033)
- chore(providers): validate dynamic method call (#3023)
- chore(redteam): add --no-progress-bar support for redteam generate and run (#3043)
- chore(redteam): add support for job progress in RunEvalOptions (#3042)
- chore(redteam): enhance refusal detection (#3015)
- chore(redteam): improve progress plumbing changes (#3053)
- chore(redteam): purge signature auth from redteam config if disabled (#2995)
- chore(redteam): support progress callback in redteam run (#3049)
- chore(release): bump version 0.104.1 (#3061)
- chore(webui): add clear search buttons to search fields (#3048)
- chore(webui): color pass rates on a gradient (#2997)
- chore(webui): ensure extensions are serialized from config in getUnifiedConfig (#3050)
- chore(webui): ensure thumbs remain active after selection (#3059)
- chore(webui): improve column selector tooltip placement (#3005)
- chore(webui): move dropdown chevron to correct position (#3007)
- chore(webui): reorganize provider configurations (#3028)
- refactor(test): split test case loading from synthesis (#3004)
- docs: fix PromptFoo vs. Promptfoo capitalization (#3013)
- docs: update assert function context docs and examples (#3008)

### Fixed

- fix(providers): escape single quotes in golang provider (#3025)

### Dependencies

- chore(deps): bump @aws-sdk/client-bedrock-runtime from 3.741.0 to 3.743.0 (#3020)
- chore(deps): bump @aws-sdk/client-bedrock-runtime from 3.743.0 to 3.744.0 (#3038)
- chore(deps): bump esbuild from 0.24.2 to 0.25.0 (#3056)
- chore(deps): bump openai from 4.82.0 to 4.83.0 (#3019)
- chore(deps): bump vitest from 2.1.8 to 2.1.9 (#3018)
- chore(deps): update dependencies (#3032)
- chore(deps): update dependencies to latest versions (#3024)
- chore(deps): update vitest to resolve CVE issues (#3016)

### Tests

- test(unit): add test for src/redteam/sharedFrontend.ts (#3051)
- test: add unit test for src/integrations/huggingfaceDatasets.ts (#3064)

## [0.104.0] - 2025-02-06

### Tests

- test: add unit test for src/redteam/util.ts (#3017)

### Added

- feat(openai): Updated default grading provider to gpt-4o-2024-11-20 (#2987)
- feat(assertions): Added `.js` file support for `rubricPrompt` in `llm-rubric` assertion (#2972)
- feat(redteam): Added pandamonium strategy (#2920)
- feat(redteam): Added retry strategy for regression testing (#2924)
- feat(redteam): Added support for base64-encoded key strings in webui in addition to file paths and file upload (#2983)

### Changed

- chore(redteam): Improved RBAC grader (#2976)
- chore(redteam): Improved BOLA grader (#2982)
- chore(site): Added HTTP endpoint config generator link (#2957)
- chore(webui): Synced test target configuration key file UI with cloud (#2959)
- chore(docs): Changed Docusaurus default port (#2964)
- chore(redteam): Added foundation model plugin collection (#2967)
- chore(redteam): Cleaned up key validation code (#2992)
- chore(redteam): Sorted constants (#2988)
- chore(redteam): Sorted strategy list (#2989)
- chore(redteam): UI - Added new strategy presents and client-side session IDs (#2968)
- chore(share): Added confirmation step before generating public share link (#2921)
- chore(providers): Restructured OpenAI provider into modular files (#2953)
- chore: Fixed build due to duplicate import and cyclic dependency (#2969)
- chore(docusaurus): Added ability to override port via environment variable (#2986)
- test: Added unit test for src/assertions/utils.ts (#2974)
- test: Added unit test for src/redteam/plugins/rbac.ts (#2977)

### Fixed

- fix(redteam): Improved Crescendo strategy on refusals (#2979)
- fix(redteam): Added support for target delay in redteam setup UI (#2991)
- fix(redteam): Stringified guardrail headers (#2981)
- fix(redteam): Fixed harmbench plugin dataset pull location (#2963)

### Dependencies

- chore(deps): Bumped @aws-sdk/client-bedrock-runtime from 3.738.0 to 3.741.0 (#2973)
- chore(deps): Bumped version to 0.104.0 (#2994)
- chore(deps): Bumped vitest from 1.6.0 to 1.6.1 in /examples/jest-integration (#2978)

### Documentation

- docs(blog): DeepSeek tweaks (#2970)
- docs(blog): DeepSeek redteam (#2966)
- docs(cloud): Added service accounts (#2984)
- docs(guide): Added guide for doing evals with harmbench (#2943)
- docs(press): Added dedicated press page (#2990)
- docs(python): Updated Python provider docs to add guardrails usage example (#2962)

## [0.103.19] - 2025-02-02

### Tests

- test: add unit test for src/redteam/strategies/hex.ts (#2951)

### Added

- feat(redteam): Add a plugin to run redteams against the HarmBench dataset (#2896)
- feat(redteam): add hex strategy (#2950)

### Changed

- chore(providers): add o3 mini as an option to OpenAI provider (#2940)
- chore(providers): migrate Groq to use OpenAI provider - add groq reasoning example (#2952)
- chore(providers): update openai api version to support o3 models (#2942)
- chore(redteam): reduce false positives in politics plugin (#2935)
- chore(docs): re-add plugin documentation to the example (#2939)
- chore(examples): Example of a very simple barebones eval with Harmbench (#2873)
- chore: Reduced watched files for nodemon (#2949)
- chore(redteam): use shared penalized phrase function in `iterativeTree (#2946)
- chore: bump version 0.103.19 (#2954)

### Dependencies

- chore(deps): bump various dependencies (#2941)

## [0.103.18] - 2025-01-31

### Tests

- test: add unit test for src/redteam/constants.ts (#2928)
- test: add unit test for src/redteam/strategies/retry.ts (#2927)

### Added

- feat(providers): add Alibaba Model Studio provider (#2908)

### Changed

- fix: added tsx back to dependencies (#2923)
- fix: full rubricPrompt support for json/yaml filetypes (#2931)
- chore(grader): improve false positive detection for religion grader (#2909)
- chore(redteam): upgrade replicate moderation api to Llama Guard 3 (#2904)
- chore(webui): add preset collections for redteam plugins (#2853)
- chore: Move callEval outside of the function so we can re-use it (#2897)
- chore: Save test case from EvalResult (#2902)
- chore: bump @aws-sdk/client-bedrock-runtime from 3.734.0 to 3.738.0 (#2906)
- chore: bump openai from 4.80.1 to 4.81.0 (#2905)
- chore: bump version 0.103.18 (#2932)
- chore: improvements to refusal detection (#2903)
- test: configure default globalConfig mock and logger mock (#2915)

### Fixed

- fix(generation): handle cases where vars is not an array (#2916)
- fix(providers): handle function expressions in transform response (#2917)
- fix(webui): improve dark mode syntax highlighting in HTTP request editor (#2911)
- fix(webui): improve spacing between Back and Next buttons (#2912)
- fix(webui): update Next button styling to support dark mode (#2898)
- fix: broken docs build (#2937)

### Documentation

- docs(examples): update and clean up DeepSeek R1 example README (#2918)

## [0.103.17] - 2025-01-30

### Added

- feat(launcher): Add launcher page and Cloudflare deploy action (#2599)
- feat(providers): Add JFrog ML provider (#2872)

### Changed

- chore(build): Move dependencies to devDependencies (#2876)
- chore(redteam): Update grader SpecializedAdviceGrader (#2895)
- chore(redteam): Update graders: imitation, overreliance (#2882)
- chore(redteam): Update graders: politics and RBAC (#2878)
- chore(redteam): Update SQL injection and shell injection graders (#2870)
- chore(redteam): Remove RedTeamProvider response (#2899)
- chore(build): Bump version to 0.103.17 (#2900)
- docs: Fix broken transformVars example (#2887)
- test: Add unit test for src/providers/bedrockUtil.ts (#2879)
- test: Add unit test for src/redteam/plugins/shellInjection.ts (#2871)

### Fixed

- fix(assertions): Add valueFromScript support to contains, equals, and startsWith assertions (#2890)
- fix(golang-provider): Support internal package imports by preserving module structure (#2888)

### Dependencies

- chore(deps): Move tsx to dev dependencies (#2884)
- chore(deps): Update Drizzle dependencies (#2877)

### Documentation

- docs(providers): Fix syntax and formatting in examples (#2875)

## [0.103.16] - 2025-01-28

### Added

- feat(eval): Support reasoning effort and usage tokens (#2817)
- feat(providers): Add support for anthropic citations (#2854)
- feat(redteam): Add RAG Full Document Exfiltration plugin (#2820)
- feat(tests): Add support for loading tests from JSONL files (#2842)

### Changed

- chore(eval): Support reasoning field (#2867)
- chore(providers): Add common provider types for redteam providers (#2856)
- chore(providers): Update google provider with better support for latest gemini models (#2838)
- chore(redteam): Add redteam run analytics (#2852)
- chore(package): Bump version 0.103.16 (#2869)
- chore(package): Ensure correct branch name when incrementing package version (#2851)
- chore(package): Exclude test files from npm package (#2862)
- chore(package): Simplify files field in package.json (#2868)
- chore(dev): Upgrade development versions of Node.js to v22 and Python to 3.13 (#2340)

### Fixed

- fix(openrouter): Pass through `passthrough` (#2863)
- fix(redteam): Run strategies on intents (#2866)
- fix(sharing): Combine sharing configuration from multiple promptfooconfigs (#2855)

### Dependencies

- chore(deps): Remove unused dependencies (#2861)
- chore(deps): Update patch and minor dependency versions (#2860)

### Documentation

- docs(deepseek): Deepseek censorship article (#2864)
- docs(simulated-user): Improve simulated user example (#2865)

### Tests

- test(redteam): Add unit test for src/redteam/plugins/beavertails.ts (#2844)
- test(redteam): Add unit test for src/redteam/plugins/contracts.ts (#2845)
- test: add unit test for src/providers.ts (#2874)
- test: add unit test for src/redteam/providers/iterative.ts (#2858)
- test: add unit test for src/types/index.ts (#2857)

## [0.103.15] - 2025-01-28

### Changed

- chore(providers): Add Hyperbolic alias (#2826)
- chore(providers): Add Perplexity alias (#2836)
- chore(providers): Add Cloudera alias (#2823)
- chore(providers): Make Adaline a peer dependency (#2833)
- chore(providers): Support chatgpt-4o-latest alias in OpenAI provider (#2841)
- chore(providers): Handle empty content due to Azure content filter (#2822)
- chore(assertions): Add not-is-refusal assertion (#2840)
- chore(redteam): Add stack trace to generate/run errors (#2831)
- chore(redteam): Reduce science fiction jailbreaks (#2830)
- chore(redteam): Switch from stateless to stateful (#2839)
- docs: Update contributing guide and fix docs build break (#2849)
- docs: Add terms of service (#2821)
- docs: Clean up LocalAI title (#2824)
- docs: Minor updates to provider documentation sidebar order (#2827)
- docs: Update contributing guide with helpful links and update new release documentation (#2843)
- docs: Update documentation with new models and features (#2837)
- test: Add unit test for src/providers/portkey.ts (#2825)
- test: Add unit test for src/redteam/plugins/asciiSmuggling.ts (#2846)

### Dependencies

- chore(deps): Bump OpenAI from 4.80.0 to 4.80.1 (#2835)
- chore(deps): Bump version to 0.103.15 (#2850)

## [0.103.14] - 2025-01-24

### Added

- feat(redteam): add InsultsGrader for insult detection (#2814)

### Changed

- feat: ability to export to burp (#2807)
- feat: pull and set sessionIds in the request and response body (#2784)
- fix: use controlled accordion for signature auth (#2789)
- chore: bump @anthropic-ai/sdk from 0.33.1 to 0.35.0 (#2790)
- chore: bump openai from 4.79.1 to 4.79.4 (#2791)
- chore: improve specialized advice grader (#2793)
- chore: unsafe practices grader (#2796)
- chore: more harmful graders (#2797)
- chore: sort by priority strategies in report view (#2809)
- chore: add graders for drugs, illegal activities, cybercrime, radicalization (#2810)
- chore: burp docs, improvements, and ui (#2818)
- chore: bump @aws-sdk/client-bedrock-runtime from 3.731.1 to 3.734.0 (#2815)
- chore: add keyfile upload (#2787)
- test: add unit test for src/assertions/contextRelevance.ts (#2804)
- test: add unit test for src/assertions/geval.ts (#2803)
- test: add unit test for src/fetch.ts (#2781)
- test: add unit test for src/assertions/contextFaithfulness.ts (#2798)
- test: add unit test for src/assertions/answerRelevance.ts (#2799)
- test: add unit test for src/assertions/contextRecall.ts (#2800)
- test: add unit test for src/assertions/modelGradedClosedQa.ts (#2801)
- refactor(fetch): remove unnecessary debug log (#2806)

### Fixed

- fix(azure): handle 400 response for content filter errors (#2812)
- fix(ui): ensure that a default value of the signature data field is populated into the redteam config (#2788)
- fix(docs): random grammar fix for model-graded metrics (#2794)

### Dependencies

- chore(deps): update LLM provider dependencies (#2795)

### Documentation

- docs(config): add status page link to footer (#2811)

### Tests

- test(openai): move OpenAI provider tests to dedicated file (#2802)
- test: add unit test for src/providers/adaline.gateway.ts (#2834)

## [0.103.13] - 2025-01-21

### Tests

- test: add unit test for src/types/providers.ts (#2766)
- test: add unit test for src/redteam/plugins/competitors.ts (#2764)

### Added

- feat(redteam): Add guardrail option to redteam ui & update transform response (#2688)
- feat: Share chunked results (#2632)

### Changed

- feat: http provider auth signature support (#2755)
- chore: improve http signature setup (#2779)
- chore(fetch): sanitize sensitive data in debug logs (#2778)
- chore(redteam): enhance logging and test count formatting (#2775)

### Fixed

- fix(fetch): correct TLS options for proxy settings (#2783)

### Dependencies

- chore(deps): bump vite from 5.4.11 to 5.4.12 in the npm_and_yarn group (#2777)
- chore(deps): bump vite from 5.4.9 to 5.4.14 in /examples/jest-integration in the npm_and_yarn group across 1 directory (#2776)

## [0.103.12] - 2025-01-21

### Changed

- chore(providers): Add DeepSeek provider alias (#2768)
- chore(types): Remove unused 'getSessionId' field from ApiProvider (#2765)
- chore(redteam): Add copyright violations grader (#2770)
- chore(redteam): Show plugin in strategy stats prompt/response examples (#2758)
- chore(redteam): Improve competitors grader (#2761)
- chore(lint): Resolve trailing whitespace issues in YAML file (#2767)
- test: Add unit test for src/providers/bam.ts (#2748)
- test: Add unit test for src/redteam/graders.ts (#2762)
- test: Add unit test for src/redteam/plugins/harmful/graders.ts (#2763)
- test: Add unit test for src/redteam/plugins/harmful/graders.ts (#2771)
- test: Add unit test for src/redteam/providers/crescendo/index.ts (#2749)
- test: Add mocks to reduce CI flakes and logs (#2774)

### Fixed

- fix(providers): Add support for tool_resources in OpenAI assistants (#2772)
- fix(providers): Do not set top_p, presence_penalty, or frequency_penalty by default in OpenAI providers (#2753)
- fix(providers): Handle serialization bug in defaultTest for provider overrides with self references (Groq) (#2760)
- fix(webui): Add error boundary to React Markdown component (#2756)
- fix(redteam): Add missing strategy tags (#2769)
- fix(redteam): Empty response is not a failure for red team (#2754)
- fix(redteam): Self-harm, graphic, sexual content, competitors false positives (#2759)

### Dependencies

- chore(deps): Bump @aws-sdk/client-bedrock-runtime from 3.730.0 to 3.731.1 (#2750)
- chore(deps): Bump openai from 4.78.1 to 4.79.1 (#2751)

## [0.103.11] - 2025-01-20

### Changed

- chore: update vars type definition in Test Case to support nested objects (#2738)
- chore(providers): add config.o1 flag for Azure o1 model support (#2710)
- chore(assertions): handle OpenAI tool call with content (#2741)
- chore(fetch): use undici to set global proxy dispatcher (#2737)
- chore(providers): update Groq documentation with latest models (#2733)
- chore(logger): expose additional logger methods (#2731)
- refactor: remove dynamic import for OpenAiChatCompletionProvider (#2739)
- refactor: remove async imports for third-party integrations (#2746)
- refactor: remove dynamic import for fetchWithProxy (#2742)
- build: create `dist/` using TypeScript's `"module": "Node16"` setting (#2686)
- revert: "build: create `dist/` using TypeScript's `"module": "Node16"` setting (#2686)" (#2747)
- docs: LangChain example (#2735)
- docs: resolve duplicate route warning on docs/providers (#2676)
- docs: update app details (#2734)
- test: add unit test for src/logger.ts (#2732)
- test: Add unit test for src/providers/openai.ts (#2700)
- test: Add unit test for src/providers/websocket.ts (#2658)
- test: Add unit test for src/redteam/strategies/crescendo.ts (#2679)
- test: Add unit test for src/redteam/strategies/gcg.ts (#2680)
- test: Add unit test for src/redteam/strategies/index.ts (#2682)
- test: Add unit test for src/util/exportToFile/index.ts (#2666)

### Fixed

- fix(webui): ensure nested variables are rendered correctly (#2736)
- fix(assertions): support JavaScript files in CSV assertions file:// protocol (#2723)
- fix(redteam): don't blow up when translation fails (#2740)

### Dependencies

- chore(deps): bump @aws-sdk/client-bedrock-runtime from 3.726.1 to 3.730.0 (#2727)
- chore(deps): bump @azure/identity from 4.5.0 to 4.6.0 (#2728)
- chore(deps): update Docusaurus version (#2730)

### Documentation

- docs(faq): enhance documentation on proxies and SSL certificates (#2725)

## [0.103.10] - 2025-01-16

### Tests

- test: Add unit test for src/redteam/sharedFrontend.ts (#2690)

### Added

- feat(moderation): Add guardrail checks and logging for moderation (#2624)
- feat(redteam): Add support for built-in guardrails (#2654)

### Changed

- fix: Don't throw in HTTP provider on non-2xx (#2689)
- fix: Eval description in `promptfoo list evals` (#2668)
- fix: Handle HTTP errors better (#2687)
- fix: Make back/next icons consistent (#2707)
- fix: Resolve defaultTest and test providers when called via Node (#2664)
- fix: WebUI should automatically refresh with new evals (#2672)
- chore: Add email to remote inference requests (#2647)
- chore: Add envar for max harmful tests per request (#2714)
- chore: Bump @aws-sdk/client-bedrock-runtime from 3.726.0 to 3.726.1 (#2641)
- chore: Bump groq-sdk from 0.11.0 to 0.12.0 (#2642)
- chore: Bump openai from 4.78.0 to 4.78.1 (#2643)
- chore: Check email status (#2651)
- chore: Organize advanced configurations UI (#2713)
- chore: Standardize ellipsize function across codebase (#2698)
- chore: Update unaligned timeout (#2696)
- chore(assertion): Update doc (#2705)
- chore(ci): Add shell format check to CI workflow (#2669)
- chore(cli): Update show command to default to most recent eval (#2718)
- chore(config): Clean up and comment unused configurations (#2646)
- chore(providers): Add error handling for request transforms in HTTP provider (#2697)
- chore(providers): Add validateStatus option to HTTP provider (#2691)
- chore(providers): Change default validateStatus to accept all HTTP status codes (#2712)
- chore(redteam): Add more abort checkpoints for redteam runs (#2717)
- chore(redteam): Enhance debug logging in iterative provider (#2695)
- chore(redteam): Improve HTTP transform configuration placeholders (#2702)
- chore(webui): Add configurable validateStatus to redteam HTTP target setup (#2706)
- docs: Add redirect for troubleshooting link (#2653)
- docs: Updated plugin table and harmful page (#2560)
- test: Add unit test for src/assertions/guardrail.ts (#2656)
- test: Add unit test for src/providers/promptfoo.ts (#2662)
- test: Add unit test for src/providers/simulatedUser.ts (#2670)
- test: Add unit test for src/providers/webhook.ts (#2661)
- test: Add unit test for src/redteam/plugins/indirectPromptInjection.ts (#2663)
- test: Add unit test for src/redteam/strategies/bestOfN.ts (#2677)
- test: Add unit test for src/redteam/strategies/likert.ts (#2681)
- test: Add unit test for src/utils/text.ts (#2701)
- test: Fix flaky test (#2715)
- test: Make share test more robust (#2716)
- test: Support randomizing test execution order (#2556)
- chore(providers): automate watsonx provider to fetch model costs dynamically (#2703)
- Revert "test: Add unit test for src/redteam/sharedFrontend.ts" (#2721)

### Fixed

- fix(ci): Resolve redteam integration test failure by setting author (#2667)
- fix(logging): Enforce single-argument type for logger methods (#2719)
- fix(providers): Lazy load @azure/identity (#2708)
- fix(redteam): Adjust divergent repetition plugin prompt formatting (#2639)
- fix(ui): Don't select a stateful/stateless setting if discrepancy exists between configured providers (#2650)
- fix(ui): Fix stateful/stateless setting for providers (#2649)
- fix(webui): Ensure user's selection of system statefulness is correctly persisted in config and UI (#2645)

### Documentation

- docs(links): Update Discord links to new invite (#2675)
- docs(strategy-table): Enhance grouping and ordering logic (#2640)

## [0.103.9] - 2025-01-13

### Tests

- test: Add unit test for src/providers.ts (#2671)
- test: Add unit test for src/globalConfig/accounts.ts (#2652)

### Added

- feat(tests): Import tests from JS/TS (#2635)
- feat(redteam): Add GCG strategy (#2637)
- feat(redteam): Add Likert-based jailbreak strategy (#2614)

### Changed

- chore(redteam): Catch errors during iterative attacks and continue (#2631)
- chore(redteam): GCG number config (#2638)
- chore(redteam): Wrap iterative providers in try/catch (#2630)
- chore(webui): Don't actually truncate vars because they are scrollable (#2636)

### Fixed

- fix(webui): Revert 49bdcba - restore TruncatedText for var display (#2634)

## [0.103.8] - 2025-01-11

### Changed

- fix: Running redteam from cloud (#2627)
- fix: redteam strategies (#2629)
- chore: show # plugins and strats selected (#2628)o/pull/2626

## [0.103.7] - 2025-01-10

### Changed

- chore(redteam): record iterative history in metadata (#2625)
- chore(redteam): integrate grader into goat for ASR improvement (#2612)
- chore(cli): make db migrations quieter (#2621)
- chore(providers): update Azure API version for Azure provider (#2611)
- chore: Revert "chore(redteam): expose redteam run command and auto-share remote results" (#2613)
- docs: owasp illustrations (#2615)
- docs: plugin and strategy graphics (#2610)
- chore(site): add bio and photo of new team member (#2626)

### Fixed

- fix(webui): add default background for image lightbox (#2616)
- fix(openrouter): pass through openrouter-specific options (#2620)

### Dependencies

- chore(deps): bump @aws-sdk/client-bedrock-runtime from 3.723.0 to 3.726.0 (#2618)
- chore(deps): bump groq-sdk from 0.10.0 to 0.11.0 (#2619)
- chore(deps): bump openai from 4.77.4 to 4.78.0 (#2617)

### Documentation

- docs(site): add vedant to the about page (#2622)
- docs(site): update grid breakpoints for better spacing of team members on about page (#2623)

## [0.103.6] - 2025-01-09

### Changed

- chore(examples): add image saving hook for DALL-E outputs in redteam-dalle (#2607)
- chore(redteam): expose redteam run command and auto-share remote results (#2609)
- chore(redteam): store attack prompt instead of rendered prompt in metadata (#2602)
- chore(workflows): add actionlint GitHub Action for workflow validation (#2604)
- chore(ci): updated yanked dependency and ruff format (#2608)

### Fixed

- fix(docker): correct string concatenation for BUILD_DATE in GitHub Actions (#2603)
- fix(providers): convert anthropic bedrock lone system messages to user messages for compatibility with model graded metrics (#2606)

### Documentation

- docs(caching): expand documentation on caching mechanisms (#2605)

## [0.103.5] - 2025-01-09

### Added

- feat(fetch): Add support for custom SSL certificates (#2591)

### Changed

- chore(assertions): Improve Python assertion configuration passing (#2583)
- chore(debug): Enhance logging for null/undefined template variables (#2588)
- chore(providers): Allow ability to set custom default embedding provider (#2587)
- chore(providers): Improve error handling in HTTP provider (#2593)
- chore(redteam): Add grader to crescendo to increase ASR (#2594)
- chore(webui): Add plugin category on the recently used cards (#2600)
- chore(webui): Highlight selected strats just like plugins (#2601)
- chore(webui): Replace initial prompt with last redteam prompt when it exists (#2598)
- chore(webui): Response parser -> response transform (#2584)

### Fixed

- fix(cli): filterMode `failures` should omit `errors` (#2590)
- fix(providers): Handle bad HTTP status code (#2589)
- fix(redteam): ascii-smuggling is a plugin, not a strategy (#2585)
- fix(redteam): Use OS-agnostic temp file (#2586)

### Dependencies

- chore(deps): Update dependencies to latest versions (#2597)

### Documentation

- docs(license): Update year and clarify licensing terms (#2596)
- docs(providers): Update overview table with new entries (#2592)

## [0.103.4] - 2025-01-08

### Added

- feat(cli): add --filter-errors-only parameter to `eval` (#2539)
- feat(providers): f5 provider placeholder (#2563)
- feat(assertions): add support for specifying function names in external assertions (#2548)

### Changed

- chore(providers): add support for the WATSONX_AI_AUTH_TYPE env (#2547)
- chore(providers): add debug logs to llama provider (#2569)
- chore(redteam): add debug to cyberseceval (#2549)
- chore(redteam): add english language cyberseceval (#2561)
- chore(redteam): adjust parameters for iterativeTree strategy (#2535)
- chore(redteam): improve dialog content for load example configuration (#2574)
- chore(redteam): improve grader in jailbreak:tree strategy (#2565)
- chore(redteam): improve iterative provider with test case grader (#2552)
- chore(redteam): improve tree node selection. Add metadata (#2538)
- chore(redteam): reduce iterative image provider refusals (#2578)
- chore(tests): improve misc test setup and teardown (#2579)
- chore(webui): enhance metadata expand/collapse handling (#2550)
- chore(webui): Add type for provider test response (#2567)
- chore(assertions): minor change to python assert example and revert provider to gpt4 mini (#2564)
- chore(webui): ensure provider overrides are displayed correctly (#2546)
- docs: improve dark mode styles on security page (#2562)
- docs: jailbreak blog post (#2575)
- docs: missing plugins (#2558)
- docs: updates to llm vulnerability types page (#2527)
- docs: updating typo for g-eval pages (#2568)
- docs: only show frameworks in compliance section (#2559)
- chore(docs): improve dark mode on redteam configuration (#2553)
- chore(docs): sort plugins by pluginId (#2536)

### Fixed

- fix(assertions): ensure that Python assertions can reference the config as per the example given (#2551)

### Dependencies

- chore(deps): update dependencies to latest minor and patch versions (#2533)
- chore(deps): bump @aws-sdk/client-bedrock-runtime from 3.716.0 to 3.721.0 (#2532)
- chore(deps): bump @aws-sdk/client-bedrock-runtime from 3.721.0 to 3.723.0 (#2554)
- chore(deps): bump openai from 4.77.0 to 4.77.3 (#2544)
- chore(deps): update lock file to resolve dependency issues (#2545)
- chore(deps): update lock file to resolve yanked dependency (#2581)

### Documentation

- docs(blog): improve the usage instructions for jailbreak dalle post (#2576)
- docs(llm-vulnerability-scanner): improve dark mode styles (#2577)
- docs(styles): improve dark mode styles for index page (#2580)
- docs(troubleshooting): adjust sidebar order and update example version (#2557)

## [0.103.3] - 2025-01-03

### Added

- feat(redteam): add system prompt override plugin (#2524)

### Changed

- feat: cyberseceval plugin (#2523)
- chore(vertex): ability to override api version (#2529)
- chore: add more debug info to API health check (#2531)
- chore: switch cloud `run` to use --config param (#2520)
- docs: update owasp top 10 page (#2515)
- docs: misc improvements (#2525)

### Fixed

- fix(gemini): support gemini thinking model (#2526)
- fix(docs): correct broken link in blog post (#2522)
- fix(docs): conditionally enable gtag only in production (#2530)

### Documentation

- docs(blog): unbounded consumption (#2521)
- docs(redteam): update configuration.md (#2543)

## [0.103.2] - 2024-12-31

### Changed

- feat: run redteam from cloud config (#2503)
- feat: divergent repetition plugin (#2517)
- docs: guardrails ui (#2518)
- feat: granular envars for memory control (#2509)
- fix: use `default` when importing cjs module (#2506)
- docs: readme overhaul (#2502)
- chore(redteam): make numIterations configurable for iterative strategy (#2511)
- chore(webui): enhance styling and responsiveness for StrategyStats component (#2485)
- chore(providers): make number of retry attempts configurable for HTTP provider (#2512)
- chore(providers): add configurable retry attempts for AWS Bedrock. Improve error handling (#2514)
- chore(redteam): handle empty and refusal responses (#2516)
- docs: divergent repetition to plugins table (#2519)

### Fixed

- fix(moderation): handle empty output to avoid false positives (#2508)
- fix(fetch): correct retries logic to ensure at least one attempt (#2513)

## [0.103.1] - 2024-12-24

### Changed

- fix: send config purpose when running in web ui (#2504)
- fix: include `sharing` in generated redteam config (#2505)
- docs: g-eval docs (#2501)

## [0.103.0] - 2024-12-23

### Added

- feat(eval): Add sheet identifier to Google Sheets URL for saving eval results (#2348)
- feat(eval): Add support for Hugging Face datasets (#2497)
- feat(redteam): Ability to set the number of test cases per plugin (#2480)
- feat(redteam): Beavertails plugin (#2500)
- feat(redteam): Best-of-n jailbreak (#2495)
- feat(redteam): Dedicated custom input section (#2493)
- feat(redteam): Harmful:cybercrime:malicious-code (#2481)
- feat(redteam): Recently used plugins (#2488)
- feat(redteam): Support `intent` sequences (#2487)

### Changed

- chore(redteam): Add "View Probes" button (#2492)
- chore(redteam): Enhance metadata tracking for iterative provider (#2482)
- chore(redteam): Improve scoring in iterative providers (#2486)
- chore(redteam): Record stateless telemetry (#2477)
- chore(examples): Revert redteam-ollama example to previous version (#2499)
- docs: Cyberseceval (#2494)
- docs: Plugins overview (#2448)
- docs: Strategy overview (#2449)

### Fixed

- fix(redteam): Ability to set custom target (#2483)
- fix(redteam): Apply delay to redteam providers (#2498)
- fix(redteam): Scroll to top when changing tabs (#2484)
- fix(redteam): State management for raw HTTP requests (#2491)

### Dependencies

- chore(deps): Bump @aws-sdk/client-bedrock-runtime from 3.714.0 to 3.716.0 (#2479)

### Documentation

- docs(providers): Add new providers to documentation (#2496)

## [0.102.4] - 2024-12-20

### Changed

- feat: add G-Eval assertion (#2436)
- feat: ability to set delay from webui (#2474)
- fix: resolve circular reference issue in groq provider (#2475)
- chore: placeholder for ied (#2478)

### Fixed

- fix(provider): ensure system prompt is formatted correctly for amazon nova models (#2476)

### Documentation

- docs(red-team): update default strategy documentation (#2473)

## [0.102.3] - 2024-12-19

### Changed

- feat: pliny plugin (#2469)
- feat: meth plugin (#2470)

### Fixed

- fix(redteam): resolve prompt rendering issue in goat provider (#2472)

### Dependencies

- chore(deps): update dependencies to latest versions (#2442)

## [0.102.2] - 2024-12-19

### Added

- feat(eval): Add metadata filtering to `promptfoo eval` (#2460)
- feat(redteam): Implement `basic` strategy to skip strategy-less tests (#2461)
- feat(redteam): Show messages for multi-turn providers (#2454)
- feat(webui): Add search bar for reports (#2458)

### Changed

- chore(providers): Add new OpenAI O1 model versions (#2450)
- chore(ci): Handle fork PRs without secrets correctly (#2443)
- chore(ci): Update Node.js 22.x matrix configuration (#2444)
- chore(ci): Move workflow assets to .github/assets (#2445)
- chore(redteam): Update target handling for model-based strategies (#2466)
- docs: Update RAG red team details (#2459)

### Fixed

- fix(providers): Fix O1 model detection (#2455)
- fix(redteam): Handle invalid message from GOAT (#2462)
- fix(redteam): Handle null target model responses in GOAT and improve safeJsonStringify (#2465)
- fix(redteam): Improve logging and message handling in Crescendo and GOAT providers (#2467)
- fix(redteam): Properly write target response to iterative (#2447)
- fix(redteam): Skip iterative turn on refusal (#2464)

### Dependencies

- chore(deps): Bump @anthropic-ai/sdk from 0.32.1 to 0.33.1 (#2451)
- chore(deps): Bump @aws-sdk/client-bedrock-runtime from 3.712.0 to 3.714.0 (#2446)
- chore(deps): Bump openai from 4.76.3 to 4.77.0 (#2452)

## [0.102.1] - 2024-12-17

### Added

- feat(redteam): ability to upload intents from csv (#2424)
- feat(redteam): switch to rag example (#2432)

### Changed

- chore(cli): address punycode deprecation warning for Node.js 22 (#2440)
- chore(redteam): format extraction prompts as chat messages (#2429)
- chore(redteam): integration tests (#2413)
- chore(redteam): move plugin collections out of plugin type (#2435)
- chore(redteam): raise timeout on unaligned provider to 60s (#2434)
- chore(redteam): update owasp mappings (#2316)
- chore(redteam): update plugin and strategy display names and descriptions (#2387)
- chore(redteam): minor styling improvements to TestTargetConfiguration (#2430)
- chore(redteam): remove horizontal scroll from redteam setup tabs (#2420)

### Fixed

- fix(redteam): add support for entity merging in config (#2433)
- fix(redteam): combine strategy configs for chained strategies (#2415)
- fix(redteam): don't fall back if entity and purpose extraction fails (#2428)
- fix(redteam): integration test (#2431)
- fix(redteam): make cross-session-leak not default (#2427)
- fix(redteam): remove duplicate `intent` plugin (#2426)
- fix(redteam): dark mode in test targets ui (#2425)
- fix(redteam): resolve invalid DOM nesting of ul elements in Strategies component (#2421)
- fix(evaluator): handle circular references during error logging (#2441)

### Dependencies

- chore(deps): bump @aws-sdk/client-bedrock-runtime from 3.709.0 to 3.712.0 (#2418)
- chore(deps): bump groq-sdk from 0.9.0 to 0.9.1 (#2416)
- chore(deps): bump openai from 4.76.2 to 4.76.3 (#2417)

## [0.102.0] - 2024-12-16

### Added

- feat(redteam): add api healthcheck to redteam generate (#2398)

### Changed

- feat: add raw HTTP request support to Targets UI (#2407)
- feat: add HTTP provider configuration generator (#2409)
- feat: generate http config button (#2411)
- feat: run redteam in web ui (#2025)
- fix: exit codes and tests (#2414)
- docs: add docs for model-graded metrics (#2406)

## [0.101.2] - 2024-12-14

### Added

- feat(webui): implement cloud API health check functionality (#2397)
- feat(webui): redteam attack flow chart (#2389)
- feat(webui): strategy stats drawer (#2388)
- feat(webui): Filter Results view by errors (#2394)

### Changed

- revert: refactor(evaluator): enhance variable resolution and prompt rendering (#2386)
- chore(docker): add version info to docker build (#2401)
- chore(docs): Update README.md (#2391)

### Fixed

- fix(redteam): improve error message for plugin validation (#2395)
- fix(redteam): improve redteam strategy validation with detailed error messages (#2396)
- fix(webui): hide "show failures" checkbox on 1-column evals (#2393)

### Dependencies

- chore(deps): bump openai from 4.76.1 to 4.76.2 (#2390)

## [0.101.1] - 2024-12-13

### Added

- feat(eval): Separate errors from assert failures (#2214)
- feat(eval): Support more than one multi-turn conversation in the same eval with conversationId metadata field (#2360)
- feat: chunk results during share to handle large evals (#2381)

### Changed

- fix: use safeJsonStringify (#2385)
- chore(evaluator): Enhance variable resolution and prompt rendering (#2380)
- chore(ci): Remove outdated package-lock.json after enabling workspaces in package.json (#2377)
- chore(examples): Add Ollama red team example from blog post (#2374)
- Revert "feat: chunk results during share to handle large evals" (#2399)

### Fixed

- fix(cli): Fix punycode deprecation warning (#2384)
- fix(cli): Re-enable validation warning for invalid dereferenced configs (#2373)
- fix(prompts): Restore behavior that delays YAML parsing until after variable substitution (#2383)
- fix(redteam): Support file:// protocol for custom plugins (#2376)
- fix(webui): Use injectVar in redteam report view (#2366)

### Documentation

- docs(configuration): Add documentation for shared variables in tests (#2379)

## [0.101.0] - 2024-12-12

### Added

- feat(eval): Separate errors from assert failures (#2214)
- feat(eval): Support more than one multi-turn conversation in the same eval with conversationId metadata field (#2360)

### Changed

- chore(evaluator): Enhance variable resolution and prompt rendering (#2380)
- chore(ci): Remove outdated package-lock.json after enabling workspaces in package.json (#2377)
- chore(examples): Add Ollama red team example from blog post (#2374)

### Fixed

- fix(cli): Fix punycode deprecation warning (#2384)
- fix(cli): Re-enable validation warning for invalid dereferenced configs (#2373)
- fix(prompts): Restore behavior that delays YAML parsing until after variable substitution (#2383)
- fix(redteam): Support file:// protocol for custom plugins (#2376)
- fix(webui): Use injectVar in redteam report view (#2366)

### Documentation

- docs(configuration): Add documentation for shared variables in tests (#2379)

## [0.100.6] - 2024-12-11

### Changed

- chore: clean up invariant references (#2367)
- chore: invariant (#2363)
- chore(examples): add YAML schema and descriptions to config files (#2358)
- chore(providers): add debugs and make provider invariants more detailed (#2365)
- chore(redteam): add better error logging for multilingual (#2347)
- chore(redteam): add getRemoteGenerationUrl mocks to redteam tests (#2349)
- chore(redteam): Better error messaging for composite jailbreaks (#2372)
- chore(redteam): fix composite jailbreak docs (#2370)
- chore(redteam): respect --delay with redteam providers (#2369)
- chore(webui): add "save YAML" option to Save Config dialog (#2356)
- chore(webui): enhance redteam preset cards layout and styling (#2353)

### Fixed

- fix(providers): add regional model support to Bedrock (#2354)
- fix(webui): redteam setup UI should support request body objects (#2355)
- fix(providers): use Replicate moderation provider when OpenAI key not present (#2346)

### Dependencies

- chore(deps): bump @aws-sdk/client-bedrock-runtime from 3.706.0 to 3.709.0 (#2362)
- chore(deps): bump openai from 4.76.0 to 4.76.1 (#2361)
- chore(deps): update dependencies (#2350)

### Documentation

- docs(blog): new post on the EU AI Act (#2357)
- docs(redteam): Update documentation to suggest a detailed purpose (#2345)
- docs(troubleshooting): replace auto-generated index with custom overview (#2352)

## [0.100.5] - 2024-12-09

### Changed

- feat: Show current redteam and save state by @sklein12 in [#2336](https://github.com/promptfoo/promptfoo/pull/2336)
- fix: Our task API responds with a JSON object by @sklein12 in [#2337](https://github.com/promptfoo/promptfoo/pull/2337)
- fix: Attempt to fix metrics after share to self-hosted by @GICodeWarrior in [#2338](https://github.com/promptfoo/promptfoo/pull/2338)
- fix: Merge `defaultTest.vars` before applying `transformVars` by @mldangelo in [#2339](https://github.com/promptfoo/promptfoo/pull/2339)
- fix: Catch errors on purpose extraction and continue by @sklein12 in [#2344](https://github.com/promptfoo/promptfoo/pull/2344)
- chore: Allow overriding default and redteam providers globally by @sklein12 in [#2333](https://github.com/promptfoo/promptfoo/pull/2333)
- chore(providers): Align `transformRequest` with `transformResponse` behavior by @mldangelo in [#2334](https://github.com/promptfoo/promptfoo/pull/2334)
- chore: Update Node.js to v20.18.1 by @mldangelo in [#2342](https://github.com/promptfoo/promptfoo/pull/2342)
- chore: Add support for multiple Google Sheets in `promptfooconfig` by @mldangelo in [#2343](https://github.com/promptfoo/promptfoo/pull/2343)

## [0.100.4] - 2024-12-08

### Changed

- feat: "try example" in target configuration (#2335)
- chore(webui): add a reset config button (#2328)
- chore(redteam): add comments and schema to generated yaml (#2329)
- chore(webui): add select all/none for all plugins (#2326)
- chore: automate CITATION.cff version bump. Sort npm scripts (#2320)
- docs: Fix docs to reflect non-root docker user (#2324)

### Fixed

- fix(cli): recommend npx if necessary (#2325)
- fix(providers): use prompt config for structured outputs in azure (#2331)
- fix(redteam): Use cloud api for remote harmful generation (#2323)
- fix(webui): redteam bug where purpose was using old state (#2330)
- fix(webui): redteam config persist between refreshes (#2327)

### Dependencies

- chore(deps): bump openai from 4.75.0 to 4.76.0 (#2321)

## [0.100.3] - 2024-12-06

### Changed

- chore(providers): improve JSON schema support for openai azure (#2318)

### Dependencies

- chore(deps): bump the npm_and_yarn group with 2 updates (#2317)

### Documentation

- docs(aws-bedrock): add Nova model documentation and update examples (#2319)
- docs(multilingual): add language code references (#2311)

## [0.100.2] - 2024-12-06

### Added

- feat: multiline editor for http request body (#2314) by @typpo

### Fixed

- fix(redteam): Do not fail crescendo if the provider sends the wrong response (#2315) by @sklein12
- fix: remove log line (c539341)

## [0.100.1] - 2024-12-05

### Added

- feat(redteam): Multilingual generates test cases across all strats (#2313) by @sklein12

### Fixed

- fix(redteam): preserve assertion types in multilingual strategy (#2312) by @mldangelo

### Changed

- chore(redteam): Improve purpose output (779a8d4)
- chore: re-reorder target setup page (7dd11ae)
- chore: copy (158d841)
- ci: increase Docker workflow timeout to 60 minutes (414db79)

### Dependencies

- chore(deps): update multiple package dependencies (#2308) by @mldangelo

### Documentation

- docs: fix multilingual (e78e77d)

## [0.100.0] - 2024-12-05

### Added

- feat(providers): Add Amazon Nova models to Bedrock provider (#2300)
- feat(providers): Support TypeScript custom providers (#2285)
- feat(providers): Add transformRequest to HTTP provider. Rename responseParser to transformResponse (#2228)
- feat(cli): Add configurable CSV delimiter support (#2294)
- feat(redteam): Load `intents` plugin from file (#2283)
- feat(webui): Ability to configure strategies in redteam setup (#2304)
- feat(webui): Ability to upload YAML file to setup view (#2297)
- feat(webui): Column selector (#2288)

### Changed

- chore(webui): Add YAML preview and strategies to redteamReview page (#2305)
- chore(prompts): TypeScript for prompt functions (#2287)
- chore(webui): Display # selected plugins in accordion text (#2298)
- chore(redteam): Remote generation if logged into cloud (#2286)
- chore(cli): Write `promptfoo-errors.log` on error (#2303)
- chore(cli): Improve error message when attempting to share incomplete eval (#2301)
- chore(redteam): Fix stateless warning (#2282)
- chore(redteam): Plugin page UX (#2299)
- chore(webui): Display average cost alongside total (#2274)
- chore(webui): Remove prompt from redteam setup purpose page (#2295)
- docs: Guide on LangChain PromptTemplates (#2235)

### Fixed

- fix(redteam): Do not store config hash if redteam generation failed (#2296)
- fix(webui): Minor bugs in redteam config UI (#2278)
- fix(cli): Replace process.exitCode with process.exit calls in share command (#2307)

### Dependencies

- chore(deps): Bump @aws-sdk/client-bedrock-runtime from 3.699.0 to 3.704.0 (#2279)
- chore(deps): Bump @aws-sdk/client-bedrock-runtime from 3.704.0 to 3.705.0 (#2290)
- chore(deps): Bump groq-sdk from 0.8.0 to 0.9.0 (#2291)
- chore(deps): Bump openai from 4.73.1 to 4.74.0 (#2280)
- chore(deps): Bump openai from 4.74.0 to 4.75.0 (#2289)

### Documentation

- docs(examples): Add redteam chatbot example (#2306)

## [0.99.1] - 2024-12-02

### Changed

- chore(docs): update --config YAML file references to match actual behavior (#2170)
- chore(providers): add \*-latest models for Anthropic (#2262)
- chore(providers): remove optional chaining in goat provider (#2253)
- chore(redteam): ability to override severity (#2260)
- chore(redteam): improve hijacking grader (#2251)
- chore(redteam): improve overreliance grader (#2246)
- chore(redteam): improve politics grader (#2258)
- chore(redteam): move harmful specialized advice plugin to unaligned provider (#2239)
- chore(redteam): move misinformation plugin from aligned to unaligned provider (#2232)
- chore(redteam): shell injection grader improvement (25%) (#2277)
- chore(redteam): update policy grader (#2244)
- chore(site): improve architecture diagram dark mode (#2254)
- chore(site): move careers link (#2242)
- chore(tests): remove console.error debug statement (#2275)
- chore(types): add Zod schema for assertion types (#2276)
- chore(webui): ability to set image min/max height (#2268)
- chore(webui): add metric column in assertions table (#2238)
- chore(webui): add pointer cursor to report view (#2272)
- chore(webui): add support for custom targets to redteam setup (#2215)
- chore(webui): combine assertion context to eval output comment dialog (#2240)
- chore(webui): improve back and next buttons for purpose/targets pages (#2269)
- chore(webui): minor improvements to redteam setup strategy and plugin selection (#2247)
- chore(webui): only show action buttons for the currently hovered cell, rather than both cells for that row (#2270)
- chore(webui): preserve whitespace in TableCommentDialog (#2237)
- chore(webui): prevent dialog from popping up repeatedly when component rerenders (#2273)
- chore(webui): remove local dashboard (#2261)
- chore(webui): select all/none in redteam setup plugins view (#2241)
- docs: GitLab integration (#2234)

### Fixed

- fix(cli): improve debugging for fetchWithRetries (#2233)
- fix(cli): refuse to share incomplete evals (#2259)
- fix(webui): support sorting on pass/fail count & raw score (#2271)
- fix(redteam): stringify non-string target provider responses in goat (#2252)

### Dependencies

- chore(deps): bump openai from 4.73.0 to 4.73.1 (#2243)
- chore(deps): sync dependency versions with promptfoo cloud (#2256)
- chore(deps): update dependencies (#2257)
- chore(deps): update lock file for yanked dependency (#2250)

## [0.99.0] - 2024-11-25

### Added

- feat(cli): `promptfoo debug` command (#2220)
- feat(eval): Read variables from PDF (#2218)
- feat(providers): Add `sequence` provider (#2217)
- feat(redteam): Citation strategy (#2223)
- feat(redteam): Composite jailbreak strategy (#2227)
- feat(redteam): Ability to limit strategies to specific plugins (#2222)

### Changed

- chore(redteam): Attempt to reuse existing server for redteam init (#2210)
- chore(redteam): Naive GOAT error handling (#2213)
- chore(redteam): Improve competitors plugin and grading (#2208)

### Fixed

- fix(eval): CSV BOM parsing (#2230)
- fix(redteam): Add missing entities field to redteam schema (#2226)
- fix(redteam): Ensure numTests is properly inherited in config for all plugin types (#2229)
- fix(redteam): Strip prompt asterisks (#2212)
- fix(redteam): Validate plugins before starting (#2219)

### Dependencies

- chore(deps): Bump @aws-sdk/client-bedrock-runtime from 3.696.0 to 3.699.0 (#2231)

### Documentation

- docs(redteam): Ollama redteam blog (#2221)
- docs(redteam): Add troubleshooting documentation (#2211)

## [0.98.0] - 2024-11-22

### Added

- feat(providers): Maintain session-id in HTTP provider (#2101)
- feat(redteam): Add custom strategy (#2166)
- feat(webui): Add CSV download to report view (#2168)
- feat(webui): Add image preview lightbox for base64 image strings (#2194)

### Changed

- chore(providers): Add GPT-4-0-2024-11-20 to supported models (#2203)
- chore(providers): Add support for UUID in transformVars (#2204)
- chore(cli): Display help for invalid args (#2196)
- chore(redteam): Add `promptfoo redteam setup` (#2172)
- chore(redteam): Init now opens web setup UI (#2191)
- chore(redteam): Update purpose UI to capture better information (#2180)
- chore(redteam): Instrument redteam setup (#2193)
- chore(redteam): Remove OpenAI key requirement in onboarding (#2187)
- chore(redteam): Remove overreliance from default (#2201)
- chore(redteam): Remove redundant harmful plugin when all subcategories are selected (#2206)
- chore(redteam): Reorganize plugins in setup (#2173)
- chore(redteam): Session parsing in UI (#2192)
- chore(redteam): Update docs for multi-turn strategies (#2182)
- chore(redteam): Update redteam init instructions (#2190)
- chore(redteam): Wrap more system purpose tags (#2202)
- chore(redteam): Wrap purposes in <Purpose> tags (#2175)

### Fixed

- fix(prompts): Parse YAML files into JSON before Nunjucks template render (#2205)
- fix(providers): Handle more response parser failures in HTTP provider (#2200)
- fix(redteam): Attempt to fix undefined redteam testcase bug (#2186)
- fix(redteam): Debug access plugin grader improvement (#2178)
- fix(redteam): Handle missing prompts in indirect prompt injection setup (#2199)
- fix(redteam): Pass isRedteam from eval database model (#2171)
- fix(webui): Handle division by zero cases in CustomMetrics component (#2195)

### Dependencies

- chore(deps): Bump @aws-sdk/client-bedrock-runtime from 3.693.0 to 3.696.0 (#2176)
- chore(deps): Update dependencies - resolve lock file issue (#2179)
- chore(deps): Update dependencies (#2169)

### Documentation

- docs(examples): Add F-score example (#2198)
- docs(examples): Modernize image classification example (#2197)
- docs(site): Add red team Hugging Face model guide (#2181)
- docs(site): Use `https` id with `url` config (#2189)

## [0.97.0] - 2024-11-18

### Added

- feat(azure): adding AzureCliCredential as a fallback authentication option (#2149)

### Changed

- feat: report shows % framework compliance as progress bar (#2160)
- feat: support for grader fewshot examples (#2162)
- feat: add support for bedrock guardrails (#2163)
- fix: crescendo feedback (#2145)
- fix: handle null test cases in strategy generation (#2146)
- refactor(redteam): extract parseGeneratedPrompts from redteam base class (#2155)
- refactor(redteam): modularize and simplify harmful plugin (#2154)
- chore: bump @aws-sdk/client-bedrock-runtime from 3.691.0 to 3.693.0 (#2147)
- chore: bump @eslint/plugin-kit from 0.2.0 to 0.2.3 in the npm_and_yarn group (#2151)
- chore: track token usage for redteam providers (#2150)
- chore(providers): misc harmful completion provider enhancements (#2153)
- chore: display strategy used in report view (#2156)
- chore: open result details in report view (#2159)
- chore: add # requests to token usage (#2158)
- chore: set redteamFinalPrompt in goat provider (#2161)
- chore(redteam): refactor harmful plugin into aligned and unaligned modules (#2164)
- chore(redteam): refactor unaligned inference API response handling (#2167)

### Fixed

- fix(share): update eval author to logged-in user when sharing (#2165)

## [0.96.2] - 2024-11-14

### Added

- feat(redteam): redteam fewshot overrides (#2138)
- feat(cli): make README.md file during onboarding init flow optional (#2054)

### Changed

- feat: helm chart for self hosted (#2003)

### Fixed

- fix(cli): remove validation warning on yaml files (#2137)
- fix(providers): handle system messages correctly for bedrock Claude models (#2141)
- fix(redteam): Config for all strategies (#2126)
- fix(webui): potential divide by 0s (#2135)
- fix(webui): restore token usage display (#2143)

### Dependencies

- chore(deps): clean up plugin action params (#2139)
- chore(deps): bump @aws-sdk/client-bedrock-runtime from 3.687.0 to 3.691.0 (#2140)
- chore(deps): update dependencies (#2133)

## [0.96.1] - 2024-11-12

### Added

- feat(ui): Respect max text length in Markdown cells (#2109)

### Changed

- chore(assertions): split assertions into separate modules (#2116)\* chore(blog): update API endpoint to canonical domain by @mldangelo in https://github.com/promptfoo/promptfoo/pull/2119
- chore(cli): add promptfoo version header to all requests (#2121)
- chore(redteam): allow goat to be used stateless or not (#2102)
- chore(redteam): Break out Prompt Metrics Types (#2120)
- chore(redteam): re-organize report categories (#2127)
- chore(docs): Fix AWS default region to match documentation (#2117)

### Fixed

- fix(cli): validate config after dereferencing (#2129)
- fix(providers): handle system messages correctly in anthropic parseMessages (#2128)

### Dependencies

- chore(deps): bump groq-sdk from 0.7.0 to 0.8.0 (#2131)
- chore(deps): update multiple dependencies (#2118)

## [0.96.0] - 2024-11-10

### Added

- feat(redteam): intent plugin (#2072)
- feat(redteam): rag poisoning plugin (#2078)
- feat(cli): --filter-sample on eval to randomly sample (#2115)
- feat(providers): azure default provider (#2107)
- feat(assertions): BLEU score (#2081)

### Changed

- chore(assertions): refactor JSON assertions (#2098)
- chore(assertions): split assertions into separate files (#2089)
- chore(cli): add --ids-only to list commands (#2076)
- chore(cli): lazily init csv assertion regex (#2111)
- chore(cli): validate json, yaml, js configs on load (#2114)
- chore(lint): format lint (#2082)
- chore(providers): add envar support for azure auth (#2106)
- chore(providers): add support for Claude 3.5 Haiku model (#2066)
- chore(providers): add support for external response_format in azure openai (#2092)
- chore(providers): azureopenai -> azure (#2113)
- chore(providers): Support AWS sessionToken and profile for authentication (#2085)
- chore(redteam): improve rbac grader (#2067)
- chore(redteam): pass context and options to target in iterativeTree provider (#2093)
- chore(redteam): Use purpose in graders (#2077)
- chore(webui): prevent unnecessary state resets in plugin configuration in redteam ui (#2071)
- chore: add yaml config validation tests (#2070)
- chore(docs): goat-blog demo component usability improvements (#2095)
- docs: use "provider" key in python prompt function (#2103)
- docs: add GOAT blog post (#2068)
- chore(blog): update API endpoint to canonical domain (#2119)

### Fixed

- fix(cli): keep eval id on `import` (#2112)
- fix(providers): portkey provider and headers (#2088)
- fix(redteam): provide target context (#2090)
- fix(providers): ensure consistent message parsing for Anthropic Claude Vision (#2069)
- fix(redteam): make remote generation URL dynamic to support dotenv loading (#2086)

### Dependencies

- chore(deps): bump @anthropic-ai/sdk from 0.31.0 to 0.32.0 (#2074)
- chore(deps): bump @anthropic-ai/sdk from 0.32.0 to 0.32.1 (#2083)
- chore(deps): bump @aws-sdk/client-bedrock-runtime from 3.686.0 to 3.687.0 (#2104)
- chore(deps): bump openai from 4.70.2 to 4.71.0 (#2073)
- chore(deps): bump openai from 4.71.0 to 4.71.1 (#2087)

## [0.95.0] - 2024-11-04

### Added

- **feat(redteam):** goat (#2006)
- **feat(webui):** add support for file providers in eval creation view via file upload by @mldangelo in https://github.com/promptfoo/promptfoo/pull/2055
- feat(webui): add support for file providers in eval creation view via file upload (#2055)

### Changed

- **feat:** save and load configs (#2044)
- **feat:** index page for report view (#2048)
- **fix:** competitors grader (#2042)
- **fix:** llm rubric markup (#2043)
- **fix:** OOM on large evals (#2049)
- **chore:** migrate rag-full example to langchain 0.3.0 (#2041)
- **chore:** add some loaders to webui pages (#2050)
- **chore(providers):** add bedrock regional inference profile IDs (#2058)
- **chore(webui):** optimize custom policy handling (#2061)
- **chore:** bump @anthropic-ai/sdk from 0.30.1 to 0.31.0 (#2062)
- **chore:** bump openai from 4.69.0 to 4.70.2 (#2063)

### Fixed

- **fix(webui):** preserve target label when switching target types (#2060)

### Dependencies

- **chore(deps):** bump langchain from 0.2.10 to 0.3.0 in /examples/rag-full (#2040)
- **chore(deps):** bump openai from 4.68.4 to 4.69.0 (#2045)
- **chore(deps):** update patch and minor dependencies (#2064)

## [0.94.6] - 2024-10-30

### Added

- feat(webui): make table header sticky (#2001)

### Changed

- feat: `promptfoo auth whoami` (#2034)
- fix: minor redteam run fixes (#2033)
- fix: report issue counts (#2037)
- fix: Integration backlink to portkey docs (#2039)
- chore: add provider to assertion function context (#2036)
- chore: add `--verbose` to redteam run (#2032)
- chore(deps-dev): bump @aws-sdk/client-bedrock-runtime from 3.679.0 to 3.682.0 (#2038)

### Dependencies

- chore(deps): bump elliptic from 6.5.7 to 6.6.0 in /src/app (#2031)
- chore(deps): bump langchain from 0.1.14 to 0.3.0 in /examples/langchain-python (#2035)

## [0.94.5] - 2024-10-28

### Changed

- fix: bump version on fetch cache key (#2029)
- fix: support browser back/forward in redteam setup (#2022)
- chore: improve ui for plugin configs (#2024)
- chore(webui): improve redteam plugin configuration UI (#2028)
- chore: Add Missing Statuses to Risk Categories (#2030)

### Fixed

- fix(ci): add disk space cleanup steps to prevent runner failures (#2018)
- fix(redteam): auto-extract injectVar from prompt template in redteam image provider (#2021)
- fix(providers): adjust bedrock anthropic default temperature (#2027)
- fix(webui): hide redteam setup dialog after seen (#2023)

### Documentation

- docs(provider): fix dalle-3 provider name (#2020)

## [0.94.4] - 2024-10-27

### Added

- **Feature:** Add simulated user provider ([#2014](https://github.com/promptfoo/promptfoo/pull/2014) by [@typpo](https://github.com/typpo))

### Changed

- **Fix:** Handle basic auth credentials in fetch requests ([#2013](https://github.com/promptfoo/promptfoo/pull/2013) by [@mldangelo](https://github.com/mldangelo))
- **Chore:** Add configuration option to disable template environment variables ([#2017](https://github.com/promptfoo/promptfoo/pull/2017) by [@mldangelo](https://github.com/mldangelo))
- **Chore (Redteam):** Improve onboarding CLI plugin configuration handling ([#2015](https://github.com/promptfoo/promptfoo/pull/2015) by [@mldangelo](https://github.com/mldangelo))

## [0.94.3] - 2024-10-26

### Changed

- feat: package import support improvements (#1995)
- feat: add adaline gateway provider (#1980)
- fix: template creation for `promptfoo init` and `promptfoo redteam init`
- chore(providers): merge prompt and provider config in azure (#2011)

## [0.94.2] - 2024-10-25

### Added

- feat(browser): `optional` arg on `click` commands (#1997)

### Changed

- feat: add browser support in redteam setup (#1998)
- fix: test case descriptions (#2000)
- fix: Http Provider parser (#1994)
- chore: save user consent when logged in via webui (#1999)
- chore: Constants are lower case (#2007)
- style(eslint): add sort-keys rule and sort type constituents (#2008)
- chore(redteam): alphabetize and normalize ordering of constants (#2002)
- revert: style(eslint): add sort-keys rule and sort type constituents (#2009)

## [0.94.1] - 2024-10-24

### Added

- **feat(schema):** Add YAML schema validation to config files by [@mldangelo](https://github.com/mldangelo) in [#1990](https://github.com/promptfoo/promptfoo/pull/1990)

### Changed

- **chore:** Don't run Docker as root by [@typpo](https://github.com/typpo) in [#1884](https://github.com/promptfoo/promptfoo/pull/1884)
- **chore(webui):** Move Snackbar out of component for reuse by [@sklein12](https://github.com/sklein12) in [#1989](https://github.com/promptfoo/promptfoo/pull/1989)
- **chore(redteam):** Send version to remote endpoint by [@typpo](https://github.com/typpo) in [#1982](https://github.com/promptfoo/promptfoo/pull/1982)
- **refactor(tests):** Reorganize test files into subdirectories by [@mldangelo](https://github.com/mldangelo) in [#1984](https://github.com/promptfoo/promptfoo/pull/1984)
- site: additional landing page (#1996)

### Fixed

- **fix(providers):** Better OpenAI rate limit handling by [@typpo](https://github.com/typpo) in [#1981](https://github.com/promptfoo/promptfoo/pull/1981)
- **fix(providers):** Refusals are not failures by [@typpo](https://github.com/typpo) in [#1991](https://github.com/promptfoo/promptfoo/pull/1991)
- **fix(redteam):** Better error handling in strategies by [@typpo](https://github.com/typpo) in [#1983](https://github.com/promptfoo/promptfoo/pull/1983)
- **fix(redteam):** Better error on remote plugins when remote is disabled by [@typpo](https://github.com/typpo) in [#1979](https://github.com/promptfoo/promptfoo/pull/1979)
- fix: prompt validation (#1993)

### Dependencies

- **chore(deps):** Bump @aws-sdk/client-bedrock-runtime from 3.677.0 to 3.678.0 by [@dependabot](https://github.com/dependabot) in [#1987](https://github.com/promptfoo/promptfoo/pull/1987)
- **chore(deps):** Bump @anthropic-ai/sdk from 0.30.0 to 0.30.1 by [@dependabot](https://github.com/dependabot) in [#1986](https://github.com/promptfoo/promptfoo/pull/1986)
- **chore(deps):** Bump OpenAI from 4.68.2 to 4.68.4 by [@dependabot](https://github.com/dependabot) in [#1985](https://github.com/promptfoo/promptfoo/pull/1985)

## [0.94.0] - 2024-10-23

### Added

- feat(providers): add support for `github` provider (#1927)
- feat(providers): add support for xAI (Grok) provider (#1967)
- feat(providers): Update HTTP Provider to support any type of request (#1920)
- feat(prompts): add context to python and javascript prompts (#1974)
- feat(webui): add ability to update eval author (#1951)
- feat(webui): add login page (#1964)
- feat(webui): add support for displaying base64-encoded images (#1937)
- feat(cli): allow referencing specific gsheet (#1942)
- feat(redteam): show passes and fails in report drawer (#1972)

### Changed

- chore(cli): disable database logging by default (#1953)
- chore(cli): move db migrations up (#1975)
- chore(cli): replace node-fetch with native fetch API (#1968)
- chore(cli): warn on unsupported test format (#1945)
- chore(providers): support AWS credentials in config file for bedrock provider (#1936)
- chore(providers): support response_format in prompt config in openai provider (#1966)
- chore(providers): update Claude 3.5 model version (#1973)
- chore(providers): update implementation of togetherAI provider (#1934)
- chore(redteam): Add redteam descriptions and display names (#1962)
- chore(redteam): Better typing for the new constants (#1965)
- chore(redteam): fix typing issue, don't return in route (#1933)
- chore(redteam): move all redteam constants to one spot (#1952)
- chore(redteam): remove providers from db (#1955)
- chore(redteam): update providers to id by id or label (#1924)
- chore(redteam): Use Provider Label as Unique ID for redteam targets (#1938)
- chore(webui): add user email management endpoints (#1949)
- chore(webui): create dedicated eval router (#1948)
- chore(webui): expose redteam init ui in navigation dropdown menu (#1926)
- chore(webui): improve max text length slider (#1939)
- chore(webui): optimize Material-UI imports for better tree-shaking (#1928)
- chore(webui): optionally record anonymous telemetry (#1940)
- chore(webui): resolve fast refresh warning by separating useToast hook (#1941)
- refactor(assertions): move utility functions to separate file (#1944)
- chore: add citation generation script and update CITATION.cff (#1914)

### Fixed

- fix(cli): add metadata to EvaluateResult model (#1978)
- fix(cli): check for python3 alias (#1971)
- fix(cli): cli properly watches all types of configs (#1929)
- fix(cli): resolve deep copy issue when using grader cli arg (#1943)
- fix(eval): set author from getUserEmail when creating Eval (#1950)
- fix(providers): improve Gemini format coercion and add tests (#1925)
- fix(providers): maybeCoerceToGeminiFormat in palm provider - parse system_instruction (#1947)

### Dependencies

- chore(deps): bump aiohttp from 3.9.5 to 3.10.2 in /examples/rag-full (#1959)
- chore(deps): bump certifi from 2023.11.17 to 2024.7.4 in /examples/python-provider (#1958)
- chore(deps): bump idna from 3.6 to 3.7 in /examples/python-provider (#1957)
- chore(deps): bump rollup from 4.21.3 to 4.24.0 in /src/app (#1961)
- chore(deps): bump starlette from 0.37.2 to 0.40.0 in /examples/rag-full (#1956)
- chore(deps): bump vite from 5.3.3 to 5.4.9 in /examples/jest-integration (#1960)
- chore(deps): migrate drizzle (#1922)
- chore(deps): update dependencies (#1913)

### Documentation

- docs(blog): adding fuzzing post (#1921)

## [0.93.3] - 2024-10-17

### Added

- **feat(assertions):** Support array of files in assertion values by [@danpe](https://github.com/promptfoo/promptfoo/pull/1897)
- **feat(redteam):** Math-prompt strategy by [@AISimplyExplained](https://github.com/promptfoo/promptfoo/pull/1907)
- feat(redteam): math-prompt strategy (#1907)
- feat: add watsonx bearer token auth and display model cost (#1904)
- feat: support array of files in assertion values (#1897)

### Changed

- **chore(providers):** Add WatsonX bearer token auth and display model cost by [@gprem09](https://github.com/promptfoo/promptfoo/pull/1904)
- **chore(redteam):** Rename math-prompt strategy and update docs by [@mldangelo](https://github.com/promptfoo/promptfoo/pull/1912)
- **chore(webui):** Redesign navigation and dark mode components by [@mldangelo](https://github.com/promptfoo/promptfoo/pull/1903)
- **chore(ci):** Correct GitHub Actions syntax for secret access by [@mldangelo](https://github.com/promptfoo/promptfoo/pull/1911)
- **chore(ci):** Fix Docker build by [@sklein12](https://github.com/promptfoo/promptfoo/pull/1910)
- **chore(ci):** Test eval share for hosted container by [@sklein12](https://github.com/promptfoo/promptfoo/pull/1908)
- **chore(ci):** Test sharing to cloud by [@sklein12](https://github.com/promptfoo/promptfoo/pull/1909)
- chore: fix docker build (#1910)
- chore(redteam): rename math-prompt strategy and update docs (#1912)
- chore: Test sharing to cloud (#1909)
- chore: Test eval share for hosted container (#1908)

### Fixed

- **fix(webui):** Navigating directly to an eval by [@sklein12](https://github.com/promptfoo/promptfoo/pull/1905)
- fix(providers): lazy load watsonx dependencies (#1977)
- fix(ci): correct GitHub Actions syntax for secret access (#1911)
- fix: Navigating directly to an eval (#1905)

### Documentation

- **docs(redteam):** Add documentation for Custom and PII plugins by [@mldangelo](https://github.com/promptfoo/promptfoo/pull/1892)

## [0.93.2] - 2024-10-16

### Fixed

- fix: sharing to hosted (#1902)
- fix: update cloud share URL path from 'results' to 'eval' (#1901)
- fix: gemini chat formatting (#1900)

### Documentation

- docs(redteam): add documentation for Custom and PII plugins (#1892)

### Changed

- **fix:** update cloud share URL path from 'results' to 'eval' by [@mldangelo](https://github.com/promptfoo/promptfoo/pull/1901)
- **fix:** gemini chat formatting by [@typpo](https://github.com/promptfoo/promptfoo/pull/1900)
- **fix:** sharing to hosted by [@sklein12](https://github.com/promptfoo/promptfoo/pull/1902)
- **chore:** add `--filter-targets` to `redteam run` by [@typpo](https://github.com/promptfoo/promptfoo/pull/1893)
- **chore:** warn users about unknown arguments after 'eval' command by [@mldangelo](https://github.com/promptfoo/promptfoo/pull/1898)
- chore(webui): redesign navigation and dark mode components (#1903)
- chore(cli): warn users about unknown arguments after 'eval' command (#1898)
- chore: add `--filter-targets` to `redteam run` (#1893)

### Dependencies

- **chore(deps):** bump `@anthropic-ai/sdk` from 0.29.0 to 0.29.1 by [@dependabot](https://github.com/promptfoo/promptfoo/pull/1894)
- chore(deps): bump @anthropic-ai/sdk from 0.29.0 to 0.29.1 (#1894)

## [0.93.1] - 2024-10-15

### Fixed

- fix: Delete all evals broken (#1891)

### Added

- feat: Redteam http target tester (#1883)

### Changed

- **feat:** Crisp chat on certain pages by [@typpo](https://github.com/promptfoo/promptfoo/pull/1880)
- **feat:** Redteam HTTP target tester by [@sklein12](https://github.com/promptfoo/promptfoo/pull/1883)
- **fix:** Do not use default config when config is explicitly set by [@typpo](https://github.com/promptfoo/promptfoo/pull/1878)
- **fix:** Delete all evals broken by [@sklein12](https://github.com/promptfoo/promptfoo/pull/1891)
- **docs:** Add RAG architecture blog post by [@vsauter](https://github.com/promptfoo/promptfoo/pull/1886)
- **refactor(webui):** Move dashboard to redteam directory by [@mldangelo](https://github.com/promptfoo/promptfoo/pull/1890)
- refactor(webui): move dashboard to redteam directory (#1890)

## [0.93.0] - 2024-10-14

### Documentation

- docs: add rag architecture blog post (#1886)

### Added

- feat(cli): add example download functionality to init command (#1875)
- feat(redteam): introduce experimental redteam setup ui (#1872)
- feat(providers): watsonx provider (#1869)
- feat(providers): node package provider (#1855)
- feat: crisp chat on certain pages (#1880)

### Changed

- chore(webui): show tools in report view (#1871)

### Fixed

- fix(cli): only set redteam on combined configs when necessary (#1879)
- fix(cli): disable remote grading with rubric prompt override (#1877)
- fix(webui): rendering evals (#1881)
- fix: do not use default config when config is explicitly set (#1878)

## [0.92.3] - 2024-10-12

### Changed

- fix: request correct structure in prompt (#1851)
- fix: Only persist custom API url in local storage if it's set through the UI (#1854)
- fix: equality failure message (#1868)
- fix: don't always persist providers (#1870)
- feat: env variable to host pf at a different url path then base (#1853)
- chore(redteam): improve custom plugin definition and validation (#1860)
- chore: move skip logic to generate (#1834)
- chore: add `--filter-targets` alias (#1863)
- chore: Cloud sharing with new format (#1840)

### Fixed

- fix(webui): resolve undefined version display in InfoModal (#1856)

### Dependencies

- chore(deps-dev): bump @aws-sdk/client-bedrock-runtime from 3.667.0 to 3.668.0 (#1857)
- chore(deps-dev): bump @aws-sdk/client-bedrock-runtime from 3.668.0 to 3.669.0 (#1865)

## [0.92.2] - 2024-10-09

### Changed

- **ci(tests)**: Separate unit and integration tests in CI pipeline by [@mldangelo](https://github.com/mldangelo) in [#1849](https://github.com/promptfoo/promptfoo/pull/1849)
  - Bump `@aws-sdk/client-bedrock-runtime` from 3.666.0 to 3.667.0 by [@dependabot](https://github.com/dependabot) in [#1845](https://github.com/promptfoo/promptfoo/pull/1845)
  - Bump `@anthropic-ai/sdk` from 0.28.0 to 0.29.0 by [@dependabot](https://github.com/dependabot) in [#1846](https://github.com/promptfoo/promptfoo/pull/1846)
  - Bump `openai` from 4.67.2 to 4.67.3 by [@dependabot](https://github.com/dependabot) in [#1844](https://github.com/promptfoo/promptfoo/pull/1844)

### Fixed

- **fix(providers)**: Dynamically import FAL-AI serverless client by [@mldangelo](https://github.com/mldangelo) in [#1850](https://github.com/promptfoo/promptfoo/pull/1850)

### Dependencies

- **chore(deps)**:

## [0.92.1] - 2024-10-08

### Added

- **feat(providers):** Add support for an optional `responseSchema` file to Google Gemini by [@aud](https://github.com/promptfoo/promptfoo/pull/1839)
- feat(providers): Add support for an optional `responseSchema` file to google gemini (#1839)

### Changed

- **fix:** count could be off if there was a test that wasn't recorded by [@sklein12](https://github.com/promptfoo/promptfoo/pull/1841)
- **fix:** support relative paths by [@sklein12](https://github.com/promptfoo/promptfoo/pull/1842)
- **fix:** Prompt ordering on tables by [@sklein12](https://github.com/promptfoo/promptfoo/pull/1843)
- **chore:** delete empty file by [@sklein12](https://github.com/promptfoo/promptfoo/pull/1829)
- **chore:** rename tables by [@sklein12](https://github.com/promptfoo/promptfoo/pull/1831)
- chore(deps-dev): bump @aws-sdk/client-bedrock-runtime from 3.665.0 to 3.666.0 (#1836)

### Fixed

- **fix(provider):** fal prompt config overrides by [@drochetti](https://github.com/promptfoo/promptfoo/pull/1835)
- fix: Prompt ordering on tables (#1843)
- fix: support relative paths (#1842)
- fix: count could be off if there was a test that wasn't recorded (#1841)

### Dependencies

- **chore(deps):** bump openai from 4.67.1 to 4.67.2 by [@dependabot](https://github.com/promptfoo/promptfoo/pull/1837)
- **chore(deps-dev):** bump @aws-sdk/client-bedrock-runtime from 3.665.0 to 3.666.0 by [@dependabot](https://github.com/promptfoo/promptfoo/pull/1836)
- chore(deps): bump openai from 4.67.1 to 4.67.2 (#1837)

### Documentation

- **docs(contributing):** expand guide for adding new providers by [@mldangelo](https://github.com/promptfoo/promptfoo/pull/1833)

## [0.92.0] - 2024-10-07

### Fixed

- fix(provider): fal prompt config overrides (#1835)

### Documentation

- docs(contributing): expand guide for adding new providers (#1833)

### Changed

- Normalize eval results in db (#1776)
- foundation model blog post (#1823)
- site: custom blog index page (#1824)
- chore(build): allow-composite-ts (#1825)
- chore(cli): improve validation for extension hooks (#1827)
- chore: rename tables (#1831)
- chore: delete empty file (#1829)

## [0.91.3] - 2024-10-04

### Added

- feat(redteam): add religion plugin (#1822)
- feat(provider-fal): allow prompt config overrides (#1815)
- feat: remove in memory table (#1820)

## [0.91.2] - 2024-10-04

### Added

- feat(cli): Add input validation to eval command (@mldangelo #1810)
- feat(cli): Add real-time logging for Python script execution (@mldangelo #1818)
- feat(providers): Add support for setting cookies in `browser` provider (@typpo #1809)

### Changed

- chore(ci): Move integration tests to separate job in GitHub Actions workflow (@mldangelo #1821)
- chore(providers): Add support for file-based response parser for HTTP provider (@mldangelo #1808)
- chore(providers): Improve error message for browser provider missing imports (67c5fed2 @typpo)
- chore(redteam): Update to specific GPT-4 model (0be9c87f @mldangelo)
- chore(site): Update intro cal.com link (ff36972e @typpo)
- chore(webui): Remove 'use client' directives from React components (bc6f4214 @mldangelo)
- docs: Add Streamlit application in browser documentation (855e80f4 @typpo)
- docs: Escape tag in documentation (9c3ae83b @typpo)
- docs: Remove responseparser from quickstart (fe17b837 @typpo)
- docs: Remove responseParser from redteam template (feda3c60 @typpo)
- docs: Update test case reference documentation (d7c7a507 @mldangelo)
- docs: Update to use `redteam run` and `redteam report` (@typpo #1814)

### Fixed

- fix(redteam): Resolve cross-session templating issues (@typpo #1811)
- fix(webui): Ensure weight is not 0 (@sklein12 #1817)

### Dependencies

- chore(deps-dev): Bump @aws-sdk/client-bedrock-runtime from 3.658.1 to 3.662.0 (@dependabot #1805)
- chore(deps-dev): Bump @aws-sdk/client-bedrock-runtime from 3.663.0 to 3.664.0 (@dependabot #1819)
- chore(deps): Bump openai from 4.66.1 to 4.67.0 (@dependabot #1804)
- chore(deps): Bump replicate from 0.34.0 to 0.34.1 (@dependabot #1806)
- chore(deps): Update dependencies (ec37ca4e @mldangelo)

## [0.91.1] - 2024-10-01

### Changed

- feat: prompts as python classmethods (#1799)

### Fixed

- fix(redteam): read redteam config during redteam eval command (#1803)

### Documentation

- docs(custom-api): update documentation and improve typing (#1802)

## [0.91.0] - 2024-10-01

### Added

- feat(cli): ask for email on public share by @typpo in #1798
- feat(cli): support input transforms by @MrFlounder in #1704
- feat(redteam): add `redteam run` command by @typpo in #1791
- feat(webui): new Chart type on the eval page of web UI by @YingjiaLiu99 in #1147

### Changed

- fix: calc the same prompt id everywhere by @sklein12 in #1795
- docs: add troubleshooting section for timeouts by @mldangelo
- docs: fix indentation by @typpo
- docs: provider index by @mldangelo in #1792
- docs: update ts-config example README with tsx loader options by @mldangelo
- site: misc redteam guide clarifications by @typpo
- chore(cli): reorganize command structure and add program name by @mldangelo
- chore(cli): simplify node version check by @mldangelo in #1794
- chore(openai): use omni moderation by default by @typpo in #1797
- chore(providers): add support for special chars in browser provider by @typpo in #1790
- chore(providers): render provider label using Nunjucks by @mldangelo in #1789
- chore(providers): warn on unknown provider types by @mldangelo in #1787
- chore(redteam): include package version in redteam run hash by @typpo in 6d2d0c65
- chore(redteam): rename and export base classes by @mldangelo in #1801
- chore(redteam): serverside generation for indirect-prompt-injection by @mldangelo
- chore(redteam): update adversarial generation to specific gpt-4o model by @typpo in 1f397f62
- chore(cli): reorganize command structure and add program name by @mldangelo in 66781927

### Fixed

- fix(build): remove ts-config path aliases until compilation works correctly by @sklein12 in #1796
- fix(cli): don't ask for email when sharing in ci or without tty by @typpo
- fix(package): use provider prompt map when running via Node package by @vsauter in #1788
- fix(redteam): don't include entities if list is empty by @typpo
- fix(redteam): OWASP aliases by @typpo in #1765

### Dependencies

- chore(deps): bump openai from 4.65.0 to 4.66.1 by @dependabot in #1800
- chore(deps): update dependencies by @mldangelo

## [0.90.3] - 2024-09-27

### Changed

- fix: browser provider ignores cert errors by @ianw_github in 9fcc9f5974d919291456292e187fba1b1bacb3e2

## [0.90.2] - 2024-09-27

### Changed

- **feat:** Add fal.ai provider by [@drochetti](https://github.com/drochetti) in [#1778](https://github.com/promptfoo/promptfoo/pull/1778)
- **feat:** Add install script for pre-built binary installation by [@mldangelo](https://github.com/mldangelo) in [#1755](https://github.com/promptfoo/promptfoo/pull/1755)
- **fix:** Improve JSON parser handling for multiple braces by [@typpo](https://github.com/typpo) in [#1766](https://github.com/promptfoo/promptfoo/pull/1766)
- **refactor(eval):** Reorganize and improve eval command options by [@mldangelo](https://github.com/mldangelo) in [#1762](https://github.com/promptfoo/promptfoo/pull/1762)
- **chore(bedrock):** Improve support for LLAMA3.1 and LLAMA3.2 model configurations by [@mldangelo](https://github.com/mldangelo) in [#1777](https://github.com/promptfoo/promptfoo/pull/1777)
- **chore(config):** Simplify config loading by [@mldangelo](https://github.com/mldangelo) in [#1779](https://github.com/promptfoo/promptfoo/pull/1779)
- **chore(redteam):** Move select plugins for server-side generation by [@mldangelo](https://github.com/mldangelo) in [#1783](https://github.com/promptfoo/promptfoo/pull/1783)
- **ci(nexe-build):** Add ARM64 support for nexe builds by [@mldangelo](https://github.com/mldangelo) in [#1780](https://github.com/promptfoo/promptfoo/pull/1780)
- **ci(nexe-build):** Update runner selection for macOS and add Windows file extension by [@mldangelo](https://github.com/mldangelo) in [#1784](https://github.com/promptfoo/promptfoo/pull/1784)

### Fixed

- **fix(providers):** Correct data types for `responseParser` in HTTP provider by [@typpo](https://github.com/typpo) in [#1764](https://github.com/promptfoo/promptfoo/pull/1764)

### Dependencies

- **chore(deps-dev):** Bump `@aws-sdk/client-bedrock-runtime` from 3.658.0 to 3.658.1 by [@dependabot](https://github.com/dependabot) in [#1769](https://github.com/promptfoo/promptfoo/pull/1769)
- **chore(deps):** Bump `replicate` from 0.33.0 to 0.34.0 by [@dependabot](https://github.com/dependabot) in [#1767](https://github.com/promptfoo/promptfoo/pull/1767)
- **chore(deps):** Bump `openai` from 4.63.0 to 4.64.0 by [@dependabot](https://github.com/dependabot) in [#1768](https://github.com/promptfoo/promptfoo/pull/1768)

## [0.90.1] - 2024-09-26

### Changed

- **chore(providers):** Updated Bedrock integration to support Llama 3.2 models. [#1763](https://github.com/promptfoo/promptfoo/pull/1763) by [@aristsakpinis93](https://github.com/aristsakpinis93)
- **chore:** Added support for config objects in JavaScript and Python assertions. [#1729](https://github.com/promptfoo/promptfoo/pull/1729) by [@vedantr](https://github.com/vedantr)
- **fix:** Improved prompts handling per provider. [#1757](https://github.com/promptfoo/promptfoo/pull/1757) by [@typpo](https://github.com/typpo)
- **fix:** Updated `--no-interactive` description and added it to the documentation. [#1761](https://github.com/promptfoo/promptfoo/pull/1761) by [@kentyman23](https://github.com/kentyman23)
- site: adding blog post for Prompt Airlines (#1774)

### Dependencies

- **chore(deps-dev):** Bumped `@aws-sdk/client-bedrock-runtime` from 3.654.0 to 3.658.0. [#1758](https://github.com/promptfoo/promptfoo/pull/1758) by [@dependabot](https://github.com/dependabot)

## [0.90.0] - 2024-09-24

### Changed

- cli: Added 'pf' as an alias for the 'promptfoo' command (@mldangelo, #1745)
- providers(bedrock): Added support for AI21 Jamba Models and Meta Llama 3.1 Models (@mldangelo, #1753)
- providers(python): Added support for file:// syntax for Python providers (@mldangelo, #1748)
- providers(http): Added support for raw requests (@typpo, #1749)
- cli: implement cloud Login functionality for private sharing (@sklein12, #1719)
- cli(redteam): aliased 'eval' in redteam namespace and prioritized redteam.yaml over promptfooconfig.yaml (@typpo, #1664)
- providers(http): Added templating support for provider URLs (@mldangelo, #1747)
- cli: read config files from directory paths (@andretran, #1721)
- Added PROMPTFOO_EXPERIMENTAL environment variable (@typpo)
- Simplified redteam consent process (@typpo)
- Improved input handling for login prompts (@mldangelo)
- Updated dependencies (@mldangelo)
- webui: fix route to edit eval description(@sklein12, #1754)
- cli: prevent logging of empty output paths (@mldangelo)
- Added raw HTTP request example (@typpo)
- Updated documentation to prefer prebuilt versions (@sklein12, #1752)
- Triggered release step in nexe build for tagged branches (@mldangelo)
- Updated release token in GitHub Actions workflow (@mldangelo)
- Added continue-on-error to nexe-build job (@mldangelo)

## [0.89.4] - 2024-09-23

### Added

- feat(webui): display suggestions (#1739)

### Changed

- feat: headless browser provider (#1736)
- feat: suggestions (#1723)
- feat: improvements to http and websocket providers (#1732)
- fix: empty state for webui (#1727)
- chore: add costs for OpenAI model "gpt-4o-2024-08-06" (#1728)
- fix: catch errors when creating share url (#1726)https://github.com/promptfoo/promptfoo/pull/1725
- fix: add missing outputPath (#1734)
- fix: output path when PROMPTFOO_LIGHTWEIGHT_RESULTS is set (#1737)
- chore: Move share action to server (#1743)
- docs: Update documentation for Tree-based Jailbreaks Strategy by @vingiarrusso in

### Fixed

- fix(prompts): add handling for function prompt (#1724)

## [0.89.3] - 2024-09-20

### Changed

- **Bug Fixes:**
  - Improved sanitization of generations ([#1713](https://github.com/promptfoo/promptfoo/pull/1713) by [@typpo](https://github.com/typpo))
  - Reverted config changes to resolve prompt file bug ([#1722](https://github.com/promptfoo/promptfoo/pull/1722) by [@mldangelo](https://github.com/mldangelo))
- **Docs**
  - Added more information to the enterprise page ([#1714](https://github.com/promptfoo/promptfoo/pull/1714) by [@typpo](https://github.com/typpo))
  - Updated the about page ([#1715](https://github.com/promptfoo/promptfoo/pull/1715) by [@typpo](https://github.com/typpo))
  - Minor landing page updates ([#1718](https://github.com/promptfoo/promptfoo/pull/1718) by [@typpo](https://github.com/typpo))
- Update documentation for Tree-based Jailbreaks Strategy (#1725)

## [0.89.2] - 2024-09-18

### Changed

- **Dependencies**: Updated project dependencies (@mldangelo)
- **Website**: Added truncate functionality to the site (@typpo)
- Fixed Node cache dependency issue (@typpo)
- Improved nexe build workflow artifact handling in CI pipeline (@mldangelo)
- Bumped version to 0.89.2 (@typpo)
-

## [0.89.1] - 2024-09-18

### Added

- **feat(provider/openai)**: support loading `response_format` from a file by [@albertlieyingadrian](https://github.com/albertlieyingadrian) in [#1711](https://github.com/promptfoo/promptfoo/pull/1711)
- **feat(matchers)**: add external file loader for LLM rubric by [@albertlieyingadrian](https://github.com/albertlieyingadrian) in [#1698](https://github.com/promptfoo/promptfoo/pull/1698)

### Changed

- **feat**: Redteam dashboard by [@typpo](https://github.com/typpo) in [#1709](https://github.com/promptfoo/promptfoo/pull/1709)
- **feat**: add WebSocket provider by [@typpo](https://github.com/typpo) in [#1712](https://github.com/promptfoo/promptfoo/pull/1712)
- **docs**: GPT vs O1 guide by [@typpo](https://github.com/typpo) in [#1703](https://github.com/promptfoo/promptfoo/pull/1703)

### Dependencies

- **chore(deps)**: bump `openai` from `4.61.1` to `4.62.0` by [@dependabot](https://github.com/dependabot) in [#1706](https://github.com/promptfoo/promptfoo/pull/1706)
- **chore(deps)**: bump `@azure/openai-assistants` from `1.0.0-beta.5` to `1.0.0-beta.6` by [@dependabot](https://github.com/dependabot) in [#1707](https://github.com/promptfoo/promptfoo/pull/1707)

## [0.89.0] - 2024-09-17

### Added

- feat(util): add nunjucks template support for file path (#1688) by @albertlieyingadrian
- feat(redteam): top level targets, plugins, strategies (#1689) by @typpo

### Changed

- feat: Migrate NextUI to a React App (#1637) by @sklein12
- feat: add golang provider (#1693) by @typpo
- feat: make config `prompts` optional (#1694) by @typpo
- chore(redteam): plumb scores per plugin and strategy (#1684) by @typpo
- chore(redteam): redteam init indent plugins and strategies by @typpo
- chore(redteam): redteam onboarding updates (#1695) by @typpo
- chore(redteam): update some framework mappings by @typpo
- refactor(csv): improve assertion parsing and add warning for single underscore usage (#1692) by @mldangelo
- docs: improve Python provider example with stub LLM function by @mldangelo

### Fixed

- fix(python): change PythonShell mode to binary to fix unicode encoding issues (#1671) by @mldangelo
- fix(python): check --version for executable path validation (#1690) by @mldangelo
- fix(providers): Mistral Error Reporting (#1691) by @GICodeWarrior

### Dependencies

- chore(deps): bump openai from 4.61.0 to 4.61.1 (#1696) by @dependabot
- chore(deps): remove nexe dev dependency by @mldangelo
- chore(deps): update eslint and related packages by @mldangelo

## [0.88.0] - 2024-09-16

### Dependencies

- chore(deps): bump replicate from 0.32.1 to 0.33.0 (#1682)

### Added

- feat(webui): display custom namedScores (#1669)

### Changed

- **Added** `--env-path` as an alias for the `--env-file` option in CLI (@mldangelo)
- **Introduced** `PROMPTFOO_LIGHTWEIGHT_RESULTS` environment variable to optimize result storage (@typpo)
- **Added** `validatePythonPath` function and improved error handling for Python scripts (@mldangelo)
- **Displayed** custom named scores in the Web UI (@khp)
- **Improved** support for structured outputs in the OpenAI provider (@mldangelo)
- **Added** OpenAI Assistant's token usage statistics (@albertlieyingadrian)
- **Added** pricing information for Azure OpenAI models (@mldangelo)
- **Improved** API URL formatting for Azure OpenAI provider (@mldangelo)
- **Fixed** prompt normalization when reading configurations (@mldangelo)
- **Resolved** Docker image issues by adding Python, ensuring the `next` output directory exists, and disabling telemetry (@mldangelo)
- **Improved** message parsing for the Anthropic provider (@mldangelo)
- **Fixed** error in loading externally defined OpenAI function calls (@mldangelo)
- **Corrected** latency assertion error for zero milliseconds latency (@albertlieyingadrian)
- **Added** a new Red Team introduction and case studies to the documentation (@typpo)
- **Updated** model references and default LLM models in the documentation (@mldangelo)
- **Fixed** typos and broken image links in the documentation (@mldangelo, @typpo)
- **Refactored** Red Team commands and types to improve code organization (@mldangelo)
- **Moved** `evaluateOptions` initialization to `evalCommand` (@mldangelo)
- **Centralized** cost calculation logic in providers (@mldangelo)
- ci: improve nexe build workflow and caching (#1683)
- chore(providers): add pricing information for Azure OpenAI models (#1681)

### Tests

- **Added** support for `file://` prefix for local file paths in the `tests:` field in configuration (@mldangelo)

## [0.87.1] - 2024-09-12

### Fixed

- fix(docker): add Python to Docker image and verify in CI (#1677)
- fix(assertions): fix latencyMs comparison with undefined to allow 0 ms latency (#1668)
- fix(providers): improve parseMessages function for anthropic (#1666)
- fix(dockerfile): ensure next out directory exists and disable next telemetry (#1665)
- fix: normalize prompts when reading configs (#1659)

### Added

- feat(python): add validatePythonPath function and improve error handling (#1670)
- feat(cli): accept '--env-path' as an alias for '--env-file' option (#1654)
- feat: PROMPTFOO_LIGHTWEIGHT_RESULTS envar (#1450)

### Documentation

- docs: red team intro (#1662)
- docs: update model references from gpt-3.5-turbo to gpt-4o-mini (#1655)

### Changed

- **Add OpenAI `o1` pricing** by [@typpo](https://github.com/typpo) in [#1649](https://github.com/promptfoo/promptfoo/pull/1649)
- **Add support for OpenAI `o1` max completion tokens** by [@mldangelo](https://github.com/mldangelo) in [#1650](https://github.com/promptfoo/promptfoo/pull/1650)
- **Share link issue when self-hosting** by [@typpo](https://github.com/typpo) in [#1647](https://github.com/promptfoo/promptfoo/pull/1647)
- **Fix OpenAI function tool callbacks handling** by [@mldangelo](https://github.com/mldangelo) in [#1648](https://github.com/promptfoo/promptfoo/pull/1648)
- **Fix broken anchor links** by [@mldangelo](https://github.com/mldangelo) in [#1645](https://github.com/promptfoo/promptfoo/pull/1645)
- **Add documentation for Echo provider** by [@mldangelo](https://github.com/mldangelo) in [#1646](https://github.com/promptfoo/promptfoo/pull/1646)
- ci: add push trigger to docker workflow (#1678)
- refactor(providers): centralize cost calculation logic (#1679)
- refactor: move evaluateOptions initialization to evalCommand (#1674)
- refactor(redteam): move redteam types to src/redteam/types (#1653)
- refactor(redteam): move redteam commands to src/redteam/commands (#1652)
- chore(providers): improve API URL formatting for Azure OpenAI provider (#1672)
- chore(providers): add openai assistant's token usage (#1661)
- chore(openai): improve support for structured outputs (#1656)
- chore: support file:// prefix for local file paths in `tests:` field in config (#1651)

## [0.87.0] - 2024-09-12

### Changed

- feat: remote strategy execution (#1592)
- fix: run db migrations first thing in cli (#1638)
- chore: add --remote to `eval` (#1639)
- chore: ability to record when feature is used (#1643)
- site: intro and image updates (#1636)

### Dependencies

- chore(deps-dev): bump @aws-sdk/client-bedrock-runtime from 3.649.0 to 3.650.0 (#1640)
- chore(deps): bump openai from 4.58.2 to 4.59.0 (#1641)

## [0.86.1] - 2024-09-11

### Changed

- feat: cross-session leak plugin (#1631)
- fix: quickswitcher (#1635)

## [0.86.0] - 2024-09-11

### Changed

- **feat**: Added MITRE Atlas plugin aliases by [@typpo](https://github.com/typpo) in [#1629](https://github.com/promptfoo/promptfoo/pull/1629)
- **chore**: Removed the NextAPI by [@sklein12](https://github.com/sklein12) in [#1599](https://github.com/promptfoo/promptfoo/pull/1599)
- **fix**: Improved rate limiting handling by [@sinedied](https://github.com/sinedied) in [#1633](https://github.com/promptfoo/promptfoo/pull/1633)
- **fix**: Ensured `name:value` pairs are unique, rather than just names, for tags by [@sklein12](https://github.com/sklein12) in [#1621](https://github.com/promptfoo/promptfoo/pull/1621)
- **chore**: Fixed paths for `ts-node` by [@sklein12](https://github.com/sklein12) in [#1628](https://github.com/promptfoo/promptfoo/pull/1628)
- **chore**: Standardized paths by [@sklein12](https://github.com/sklein12) in [#1627](https://github.com/promptfoo/promptfoo/pull/1627)

### Dependencies

- **chore(deps-dev)**: Bumped `@aws-sdk/client-bedrock-runtime` from 3.645.0 to 3.649.0 by [@dependabot](https://github.com/dependabot) in [#1632](https://github.com/promptfoo/promptfoo/pull/1632)
- **chore(deps)**: Bumped `@anthropic-ai/sdk` from 0.27.2 to 0.27.3 by [@dependabot](https://github.com/dependabot) in [#1625](https://github.com/promptfoo/promptfoo/pull/1625)
- **chore(deps)**: Bumped `openai` from 4.58.1 to 4.58.2 by [@dependabot](https://github.com/dependabot) in [#1624](https://github.com/promptfoo/promptfoo/pull/1624)

## [0.85.2] - 2024-09-10

### Changed

- feat: compliance status in redteam reports (#1619)
- fix: prompt parsing (#1620)

## [0.85.1] - 2024-09-09

### Changed

- feat: add support for markdown prompts (#1616)
- fix: Indirect Prompt Injection missing purpose and will only generate… (#1618)

### Dependencies

- chore(deps): bump openai from 4.58.0 to 4.58.1 (#1617)

## [0.85.0] - 2024-09-06

### Added

- **feat(mistral):** Update chat models and add embedding provider by @mldangelo in [#1614](https://github.com/promptfoo/promptfoo/pull/1614)
- **feat(templates):** Allow Nunjucks templating in grader context by @mldangelo in [#1606](https://github.com/promptfoo/promptfoo/pull/1606)
- **feat(redteam):** Add remote generation for multilingual strategy by @mldangelo in [#1603](https://github.com/promptfoo/promptfoo/pull/1603)
- **feat(redteam):** ASCII smuggling plugin by @typpo in [#1602](https://github.com/promptfoo/promptfoo/pull/1602)
- **feat(redteam):** More direct prompt injections by @typpo in [#1600](https://github.com/promptfoo/promptfoo/pull/1600)
- **feat(redteam):** Prompt injections for all test cases by @typpo in [commit 28605413](https://github.com/promptfoo/promptfoo/commit/28605413)

### Changed

- **refactor:** Improve project initialization and error handling by @mldangelo in [#1591](https://github.com/promptfoo/promptfoo/pull/1591)
- **chore:** Warn if API keys are not present when running `promptfoo init` by @cristiancavalli in [#1577](https://github.com/promptfoo/promptfoo/pull/1577)
- **chore:** Add info to contains-all and icontains-all error by @typpo in [#1596](https://github.com/promptfoo/promptfoo/pull/1596)
- **chore(redteam):** Export graders by @sklein12 in [#1593](https://github.com/promptfoo/promptfoo/pull/1593)
- **chore(redteam):** Export prompt generators by @sklein12 in [#1583](https://github.com/promptfoo/promptfoo/pull/1583)
- **docs:** Add information on loading scenarios from external files by @mldangelo in [commit ddcc6e59](https://github.com/promptfoo/promptfoo/commit/ddcc6e59)

### Fixed

- **fix(redteam):** Correct metric name for misinfo/pii/etc plugins by @typpo in [#1605](https://github.com/promptfoo/promptfoo/pull/1605)
- **fix(redteam):** Remove quotes and numbered results from generated prompts by @typpo in [#1601](https://github.com/promptfoo/promptfoo/pull/1601)
- **fix(redteam):** Move purpose to the right place in redteam template by @typpo in [commit 00b2ed1c](https://github.com/promptfoo/promptfoo/commit/00b2ed1c)

### Dependencies

- **chore(deps):** Bump openai from 4.57.3 to 4.58.0 by @dependabot in [#1608](https://github.com/promptfoo/promptfoo/pull/1608)
- **chore(deps):** Bump openai from 4.57.2 to 4.57.3 by @dependabot in [#1594](https://github.com/promptfoo/promptfoo/pull/1594)

### Documentation

- **docs(redteam):** Red team introduction by @typpo in [commit ba5fe14c](https://github.com/promptfoo/promptfoo/commit/ba5fe14c) and [commit 60624456](https://github.com/promptfoo/promptfoo/commit/60624456)
- **docs(redteam):** Minor redteam update by @typpo in [commit 7cad8da5](https://github.com/promptfoo/promptfoo/commit/7cad8da5)

### Tests

- **test(redteam):** Enhance nested quotes handling in parseGeneratedPrompts by @mldangelo in [commit 36f6464a](https://github.com/promptfoo/promptfoo/commit/36f6464a)

## [0.84.1] - 2024-09-04

### Changed

- fix: json parsing infinite loop (#1590)
- fix: add cache and timeout to remote grading (#1589)

## [0.84.0] - 2024-09-04

### Changed

- Support for remote `llm-rubric` (@typpo in #1585)
- Resolve foreign key constraint in `deleteAllEvals` (@mldangelo in #1581)
- Don't set OpenAI chat completion `seed=0` by default (@Sasja in #1580)
- Improve strategy JSON parsing (@typpo in #1587)
- Multilingual strategy now uses redteam provider (@typpo in #1586)
- Handle redteam remote generation error (@typpo)
- Redteam refusals are not failures for Vertex AI (@typpo)
- Reorganize redteam exports and add Strategies (@mldangelo in #1588)
- Update OpenAI config documentation (@mldangelo)
- Improve Azure environment variables and configuration documentation (@mldangelo)
- Bump dependencies and devDependencies (@mldangelo)
- Set `stream: false` in Ollama provider (@typpo, #1568)
- Bump openai from 4.57.0 to 4.57.1 (@dependabot in #1579)
- Regenerate JSON schema based on type change (@mldangelo)
- Synchronize EnvOverrides in types and validators (@mldangelo)

## [0.83.2] - 2024-09-03

### Added

- feat: add --remote to redteam generate (#1576)

## [0.83.1] - 2024-09-03

## [0.83.0] - 2024-09-03

### Changed

- feat: add onboarding flow for http endpoint (#1572)
- feat: remote generation on the cli (#1570)
- docs: update YAML syntax for prompts and providers arrays (#1574)

## [0.82.0] - 2024-09-02

### Added

- feat(redteam): add remote generation for purpose and entities by @mldangelo

### Changed

- feat: add `delay` option for redteam generate and refactor plugins by @typpo
- fix: validate all plugins before running any by @typpo
- fix: remove indirect prompt injection `config.systemPrompt` dependency by @typpo
- fix: show all strategies on report by @typpo
- fix: bfla grading by @typpo
- chore: simplify redteam types by @typpo
- chore: move redteam command locations by @typpo
- chore: defaults for redteam plugins/strategies by @typpo
- chore: clean up some redteam onboarding questions by @typpo
- chore: export redteam plugins by @typpo
- chore: rename envar by @typpo
- chore: add `PROMPTFOO_NO_REDTEAM_MODERATION` envar by @typpo
- chore(redteam): add progress bar to multilingual strategy by @mldangelo
- chore(redteam): export extraction functions by @mldangelo
- chore(docker): install peer dependencies during build by @mldangelo
- docs: update file paths to use file:// prefix by @mldangelo
- chore: clean up some redteam onboarding questions (#1569)
- chore: defaults for redteam plugins/strategies (#1521)

### Dependencies

- chore(deps-dev): bump @aws-sdk/client-bedrock-runtime from 3.637.0 to 3.642.0 by @dependabot
- chore(deps): bump replicate from 0.32.0 to 0.32.1 by @dependabot
- chore(deps): bump openai from 4.56.1 to 4.57.0 by @dependabot
- chore(deps): bump the github-actions group with 2 updates by @dependabot

## [0.81.5] - 2024-08-30

### Dependencies

- chore(deps): bump the github-actions group with 2 updates (#1566)
- chore(deps): bump replicate from 0.32.0 to 0.32.1 (#1559)
- chore(deps): bump openai from 4.56.1 to 4.57.0 (#1558)

### Fixed

- fix: remove indirect prompt injection `config.systemPrompt` dependency (#1562)
- fix: validate all plugins before running any (#1561)

### Added

- feat: add `delay` option for redteam generate and refactor plugins (#1564)
- feat(redteam): add remote generation for purpose and entities (#1555)

### Changed

- feat: global `env` var in templates (#1553)
- fix: harmful grader (#1554)
- chore: include createdAt in getStandaloneEvals (#1550)
- chore: write eval tags to database and add migration (#1551)
- style: enforce object shorthand rule (#1557)
- chore: move redteam command locations (#1565)
- chore: simplify redteam types (#1563)
- chore(deps-dev): bump @aws-sdk/client-bedrock-runtime from 3.637.0 to 3.642.0 (#1560)

## [0.81.4] - 2024-08-29

### Changed

- **fix:** redteam progress bar by @typpo in [#1548](https://github.com/promptfoo/promptfoo/pull/1548)
- **fix:** redteam grading should use defaultTest by @typpo in [#1549](https://github.com/promptfoo/promptfoo/pull/1549)
- **refactor:** move extractJsonObjects to json utility module by @mldangelo in [#1539](https://github.com/promptfoo/promptfoo/pull/1539)

### Fixed

- **fix(redteam):** fix modifier handling in PluginBase by @mldangelo in [#1538](https://github.com/promptfoo/promptfoo/pull/1538)
- **fix(testCases):** improve test case generation with retry logic by @mldangelo in [#1544](https://github.com/promptfoo/promptfoo/pull/1544)
- **fix(docker):** link peer dependencies in Docker build by @mldangelo in [#1545](https://github.com/promptfoo/promptfoo/pull/1545)
- **fix(devcontainer):** simplify and standardize development environment by @mldangelo in [#1547](https://github.com/promptfoo/promptfoo/pull/1547)

### Dependencies

- **chore(deps):** update dependencies by @mldangelo in [#1540](https://github.com/promptfoo/promptfoo/pull/1540)
- **chore(deps):** bump @anthropic-ai/sdk from 0.27.0 to 0.27.1 by @dependabot in [#1541](https://github.com/promptfoo/promptfoo/pull/1541)
- **chore(deps):** bump openai from 4.56.0 to 4.56.1 by @dependabot in [#1542](https://github.com/promptfoo/promptfoo/pull/1542)

## [0.81.3] - 2024-08-28

### Changed

- fix: use redteam provider in extractions (#1536)
- feat: Indirect prompt injection plugin (#1518)
- feat: add support for tags property in config (#1526)
- feat: ability to reference external files in plugin config (#1530)
- feat: custom redteam plugins (#1529)
- fix: remove failure messages from output (#1531)
- fix: reduce pii false positives (#1532)
- fix: Addtl Pii false positives (#1533)
- fix: RBAC plugin false positives (#1534)
- fix: redteam providers should be overriddeable (#1516)
- fix: dont use openai moderation if key not present (#1535)

### Fixed

- fix(redteam): update logic for json only response format in default provider (#1537)

## [0.81.2] - 2024-08-27

### Changed

- fix: use redteam provider in extractions (#1536)
- feat: Indirect prompt injection plugin (#1518)
- feat: add support for tags property in config (#1526)
- feat: ability to reference external files in plugin config (#1530)
- feat: custom redteam plugins (#1529)
- fix: remove failure messages from output (#1531)
- fix: reduce pii false positives (#1532)
- fix: Addtl Pii false positives (#1533)
- fix: RBAC plugin false positives (#1534)
- fix: redteam providers should be overriddeable (#1516)
- fix: dont use openai moderation if key not present (#1535)

## [0.81.1] - 2024-08-27

### Changed

- feat: Indirect prompt injection plugin (#1518)
- feat: add support for `tags` property in config (#1526)
- feat: ability to reference external files in plugin config (#1530)
- feat: custom redteam plugins (#1529)
- fix: remove failure messages from output (#1531)
- fix: reduce pii false positives (#1532)
- fix: Addtl Pii false positives (#1533)
- fix: RBAC plugin false positives (#1534)
- fix: redteam providers should be overriddeable (#1516)
- fix: dont use openai moderation if key not present (#1535)
- chore: Set jest command line setting for jest extension (#1527)

## [0.81.0] - 2024-08-26

### Added

- feat(report): performance by strategy (#1524)
- feat(ai21): Add AI21 Labs provider (#1514)
- feat(docker): add Python runtime to final image (#1519)
- feat(anthropic): add support for create message headers (prompt caching) (#1503)

### Changed

- feat: report view sidebar for previewing test failures (#1522)
- chore: add plugin/strategy descriptions (#1520)
- chore: add `promptfoo redteam plugins` command to list plugins (#1523)
- chore: clear cache status messages (#1517)

### Fixed

- fix(scriptCompletionProvider): handle UTF-8 encoding in script output (#1515)
- fix(config): support loading scenarios and tests from external files (#331)

### Dependencies

- chore(deps-dev): bump @aws-sdk/client-bedrock-runtime from 3.635.0 to 3.637.0 (#1513)

## [0.80.3] - 2024-08-22

### Changed

- **Add Support for Embeddings API (Cohere)**: Added support for the embeddings API. [#1502](https://github.com/promptfoo/promptfoo/pull/1502) by @typpo
- **Improve Download Menu**: Enhanced the web UI by improving the download menu, adding an option to download human eval test cases, and adding tests. [#1500](https://github.com/promptfoo/promptfoo/pull/1500) by @mldangelo
- **Python IPC Encoding**: Resolved an issue by ensuring that Python IPC uses UTF-8 encoding. [#1511](https://github.com/promptfoo/promptfoo/pull/1511) by @typpo
- **Dependencies**:
  - Bumped `@anthropic-ai/sdk` from `0.26.1` to `0.27.0`. [#1507](https://github.com/promptfoo/promptfoo/pull/1507) by @dependabot
  - Upgraded Docusaurus to version `3.5.2`. [#1512](https://github.com/promptfoo/promptfoo/pull/1512) by @mldangelo

## [0.80.2] - 2024-08-22

### Changed

- fix: remove prompt-extraction from base plugins (#1505)

## [0.80.1] - 2024-08-21

### Added

- feat(redteam): improve test generation and reporting (#1481)
- feat(eval)!: remove interactive providers option (#1487)

### Changed

- refactor(harmful): improve test generation and deduplication (#1480)
- fix: hosted load shared eval (#1482)
- fix: Generate correct url for hosted shared evals (#1484)
- feat: multilingual strategy (#1483)
- chore(eslint): add and configure eslint-plugin-unicorn (#1489)
- fix: include vars in python provider cache key (#1493)
- fix: Including prompt extraction broke redteam generation (#1494)
- fix: floating point comparisons in matchers (#1486)
- site: enterprise breakdown (#1495)
- fix: Prompt setup during redteam generation (#1496)
- fix: hardcoded injectVars in harmful plugin (#1498)
- site: enterprise blog post (#1497)

### Fixed

- fix(assertions): update error messages for context-relevance and context-faithfulness (#1485)

### Dependencies

- chore(deps-dev): bump @aws-sdk/client-bedrock-runtime from 3.632.0 to 3.635.0 (#1490)

## [0.80.0] - 2024-08-21

### Changed

- **Multilingual Strategy**: Added multilingual strategy by @typpo in [#1483](https://github.com/promptfoo/promptfoo/pull/1483)
- **Redteam**: Improved test generation and reporting by @mldangelo in [#1481](https://github.com/promptfoo/promptfoo/pull/1481)
- **Evaluation**: Removed interactive providers option by @mldangelo in [#1487](https://github.com/promptfoo/promptfoo/pull/1487)
- **Hosted Load**: Fixed hosted load shared eval by @sklein12 in [#1482](https://github.com/promptfoo/promptfoo/pull/1482)
- **Shared Evals**: Generated correct URL for hosted shared evals by @sklein12 in [#1484](https://github.com/promptfoo/promptfoo/pull/1484)
- **Assertions**: Updated error messages for context-relevance and context-faithfulness by @mldangelo in [#1485](https://github.com/promptfoo/promptfoo/pull/1485)
- **Python Provider**: Included vars in Python provider cache key by @typpo in [#1493](https://github.com/promptfoo/promptfoo/pull/1493)
- **Prompt Extraction**: Fixed prompt extraction during redteam generation by @sklein12 in [#1494](https://github.com/promptfoo/promptfoo/pull/1494)
- **Matchers**: Fixed floating point comparisons in matchers by @typpo in [#1486](https://github.com/promptfoo/promptfoo/pull/1486)
- **Redteam Generation**: Fixed prompt setup during redteam generation by @sklein12 in [#1496](https://github.com/promptfoo/promptfoo/pull/1496)
- **Harmful Tests**: Improved test generation and deduplication by @mldangelo in [#1480](https://github.com/promptfoo/promptfoo/pull/1480)
- **ESLint**: Added and configured eslint-plugin-unicorn by @mldangelo in [#1489](https://github.com/promptfoo/promptfoo/pull/1489)
- **Dependencies**: Bumped @aws-sdk/client-bedrock-runtime from 3.632.0 to 3.635.0 by @dependabot in [#1490](https://github.com/promptfoo/promptfoo/pull/1490)
- **Crescendo**: Crescendo now uses gpt-4o-mini instead of gpt-4o by @typpo
- **Environment Variables**: Added GROQ_API_KEY and alphabetized 3rd party environment variables by @mldangelo
- **Enterprise Breakdown**: Added enterprise breakdown by @typpo in [#1495](https://github.com/promptfoo/promptfoo/pull/1495)

## [0.79.0] - 2024-08-20

### Added

- feat(groq): integrate native Groq SDK and update documentation by @mldangelo in #1479
- feat(redteam): support multiple policies in redteam config by @mldangelo in #1470
- feat(redteam): handle graceful exit on Ctrl+C during initialization by @mldangelo

### Changed

- feat: Prompt Extraction Redteam Plugin by @sklein12 in #1471
- feat: nexe build artifacts by @typpo in #1472
- fix: expand supported config file extensions by @mldangelo in #1473
- fix: onboarding.ts should assume context.py by @typpo
- fix: typo in onboarding example by @typpo
- fix: reduce false positives in `policy` and `sql-injection` by @typpo
- docs: remove references to optional Supabase environment variables by @mldangelo in #1474
- docs: owasp llm top 10 updates by @typpo
- test: mock logger in util test suite by @mldangelo
- chore(workflow): change release trigger type from 'published' to 'created' in Docker workflow, remove pull request and push triggers by @mldangelo
- chore(webui): update plugin display names by @typpo
- chore: refine pass rate threshold logging by @mldangelo
- ci: upload artifact by @typpo

### Fixed

- fix(devcontainer): improve Docker setup for development environment by @mldangelo
- fix(devcontainer): update Dockerfile.dev for Node.js development by @mldangelo
- fix(webui): truncate floating point scores by @typpo

### Dependencies

- chore(deps): update dependencies by @mldangelo in #1478
- chore(deps): update dependencies including @swc/core, esbuild, @anthropic-ai/sdk, and openai by @mldangelo

### Tests

- test(config): run tests over example promptfoo configs by @mldangelo in #1475

## [0.78.3] - 2024-08-19

### Added

- feat(redteam): add base path to CLI state for redteam generate by @mldangelo in [#1464](https://github.com/promptfoo/promptfoo/pull/1464)
- feat(eval): add global pass rate threshold by @mldangelo in [#1443](https://github.com/promptfoo/promptfoo/pull/1443)

### Changed

- chore: check config.redteam instead of config.metadata.redteam by @mldangelo in [#1463](https://github.com/promptfoo/promptfoo/pull/1463)
- chore: Add vscode settings for prettier formatting by @sklein12 in [#1469](https://github.com/promptfoo/promptfoo/pull/1469)
- build: add defaults for supabase environment variables by @sklein12 in [#1468](https://github.com/promptfoo/promptfoo/pull/1468)
- fix: smarter caching in exec provider by @typpo in [#1467](https://github.com/promptfoo/promptfoo/pull/1467)
- docs: display consistent instructions for npx vs npm vs brew by @typpo in [#1465](https://github.com/promptfoo/promptfoo/pull/1465)

### Dependencies

- chore(deps): bump openai from 4.55.9 to 4.56.0 by @dependabot in [#1466](https://github.com/promptfoo/promptfoo/pull/1466)
- chore(deps): replace rouge with js-rouge by @QuarkNerd in [#1420](https://github.com/promptfoo/promptfoo/pull/1420)

## [0.78.2] - 2024-08-18

### Changed

- feat: multi-turn jailbreak (#1459)
- feat: plugin aliases for owasp, nist (#1410)
- refactor(redteam): aliase `generate redteam` to `redteam generate`. (#1461)
- chore: strongly typed envars (#1452)
- chore: further simplify redteam onboarding (#1462)
- docs: strategies (#1460)

## [0.78.1] - 2024-08-16

### Changed

- **feat:** Helicone integration by @maamalama in [#1434](https://github.com/promptfoo/promptfoo/pull/1434)
- **fix:** is-sql assertion `databaseType` not `database` by @typpo in [#1451](https://github.com/promptfoo/promptfoo/pull/1451)
- **chore:** Use temporary file for Python interprocess communication by @enkoder in [#1447](https://github.com/promptfoo/promptfoo/pull/1447)
- **chore:** Redteam onboarding updates by @typpo in [#1453](https://github.com/promptfoo/promptfoo/pull/1453)
- **site:** Add blog post by @typpo in [#1444](https://github.com/promptfoo/promptfoo/pull/1444)

### Fixed

- **fix(redteam):** Improve iterative tree-based red team attack provider by @mldangelo in [#1458](https://github.com/promptfoo/promptfoo/pull/1458)

### Dependencies

- **chore(deps):** Update various dependencies by @mldangelo in [#1442](https://github.com/promptfoo/promptfoo/pull/1442)
- **chore(deps):** Bump `@aws-sdk/client-bedrock-runtime` from 3.629.0 to 3.631.0 by @dependabot in [#1448](https://github.com/promptfoo/promptfoo/pull/1448)
- **chore(deps):** Bump `@aws-sdk/client-bedrock-runtime` from 3.631.0 to 3.632.0 by @dependabot in [#1455](https://github.com/promptfoo/promptfoo/pull/1455)
- **chore(deps):** Bump `@anthropic-ai/sdk` from 0.25.2 to 0.26.0 by @dependabot in [#1449](https://github.com/promptfoo/promptfoo/pull/1449)
- **chore(deps):** Bump `@anthropic-ai/sdk` from 0.26.0 to 0.26.1 by @dependabot in [#1456](https://github.com/promptfoo/promptfoo/pull/1456)
- **chore(deps):** Bump `openai` from 4.55.7 to 4.55.9 by @dependabot in [#1457](https://github.com/promptfoo/promptfoo/pull/1457)

## [0.78.0] - 2024-08-14

### Changed

- **Web UI**: Added ability to choose prompt/provider column in report view by @typpo in [#1426](https://github.com/promptfoo/promptfoo/pull/1426)
- **Eval**: Support loading scenarios and tests from external files by @mldangelo in [#1432](https://github.com/promptfoo/promptfoo/pull/1432)
- **Redteam**: Added language support for generated tests by @mldangelo in [#1433](https://github.com/promptfoo/promptfoo/pull/1433)
- **Transform**: Support custom function names in file transforms by @mldangelo in [#1435](https://github.com/promptfoo/promptfoo/pull/1435)
- **Extension Hook API**: Introduced extension hook API by @aantn in [#1249](https://github.com/promptfoo/promptfoo/pull/1249)
- **Report**: Hide unused plugins in report by @typpo in [#1425](https://github.com/promptfoo/promptfoo/pull/1425)
- **Memory**: Optimize memory usage in `listPreviousResults` by not loading all results into memory by @typpo in [#1439](https://github.com/promptfoo/promptfoo/pull/1439)
- **TypeScript**: Added TypeScript `promptfooconfig` example by @mldangelo in [#1427](https://github.com/promptfoo/promptfoo/pull/1427)
- **Tests**: Moved `evaluatorHelpers` tests to a separate file by @mldangelo in [#1437](https://github.com/promptfoo/promptfoo/pull/1437)
- **Dev**: Bumped `@aws-sdk/client-bedrock-runtime` from 3.624.0 to 3.629.0 by @dependabot in [#1428](https://github.com/promptfoo/promptfoo/pull/1428)
- **SDK**: Bumped `@anthropic-ai/sdk` from 0.25.1 to 0.25.2 by @dependabot in [#1429](https://github.com/promptfoo/promptfoo/pull/1429)
- **SDK**: Bumped `openai` from 4.55.4 to 4.55.7 by @dependabot in [#1436](https://github.com/promptfoo/promptfoo/pull/1436)

## [0.77.0] - 2024-08-12

### Added

- feat(assertions): add option to disable AJV strict mode (#1415)

### Changed

- feat: ssrf plugin (#1411)
- feat: `basic` strategy to represent raw payloads only (#1417)
- refactor: transform function (#1423)
- fix: suppress docker lint (#1412)
- fix: update eslint config and resolve unused variable warnings (#1413)
- fix: handle retries for harmful generations (#1422)
- docs: add plugin documentation (#1421)

### Fixed

- fix(redteam): plugins respect config-level numTest (#1409)

### Dependencies

- chore(deps): bump openai from 4.55.3 to 4.55.4 (#1418)

### Documentation

- docs(faq): expand and restructure FAQ content (#1416)

## [0.76.1] - 2024-08-11

## [0.76.0] - 2024-08-10

### Changed

- feat: add `delete eval latest` and `delete eval all` (#1383)
- feat: bfla and bofa plugins (#1406)
- feat: Support loading tools from multiple files (#1384)
- feat: `promptfoo eval --description` override (#1399)
- feat: add `default` strategy and remove `--add-strategies` (#1401)
- feat: assume unrecognized openai models are chat models (#1404)
- feat: excessive agency grader looks at tools (#1403)
- fix: dont check SSL certs (#1396)
- fix: reduce rbac and moderation false positives (#1400)
- fix: `redteam` property was not read in config (#1407)
- fix: Do not ignored derived metrics (#1381)
- fix: add indexes for sqlite (#1382)

### Fixed

- fix(types): allow boolean values in VarsSchema (#1386)

### Dependencies

- chore(deps-dev): bump @aws-sdk/client-bedrock-runtime from 3.623.0 to 3.624.0 (#1379)
- chore(deps): bump openai from 4.54.0 to 4.55.0 (#1387)
- chore(deps): bump openai from 4.55.0 to 4.55.1 (#1392)
- chore(deps): bump @anthropic-ai/sdk from 0.25.0 to 0.25.1 (#1397)
- chore(deps): bump openai from 4.55.1 to 4.55.3 (#1398)

## [0.75.2] - 2024-08-06

### Added

- feat: ability to attach configs to prompts (#1391)

### Changed

- fix: Update "Edit Comment" dialog background for the dark mode (#1374)
- fix: undefined var in hallucination template (#1375)
- fix: restore harmCategory var (#1380)

## [0.75.1] - 2024-08-05

### Changed

- fix: temporarily disable nunjucks strict mode by @typpo

### Dependencies

- chore(deps): update dependencies (#1373)

## [0.75.0] - 2024-08-05

### Added

- feat(webui): Download report as PDF by @typpo in #1348
- feat(redteam): Add custom policy plugin by @mldangelo in #1346
- feat(config): Add writePromptfooConfig function and orderKeys utility by @mldangelo in #1360
- feat(redteam): Add purpose and entities to defaultTest metadata by @mldangelo in #1359
- feat(webui): Show metadata in details dialog by @typpo in #1362
- feat(redteam): Add some simple requested strategies by @typpo in #1364

### Changed

- feat: Implement defaultTest metadata in tests and scenarios by @mldangelo in #1361
- feat!: Add `default` plugin collection and remove --add-plugins by @typpo in #1369
- fix: Moderation assert and iterative provider handle output objects by @typpo in #1353
- fix: Improve PII grader by @typpo in #1354
- fix: Improve RBAC grading by @typpo in #1347
- fix: Make graders set assertion value by @typpo in #1355
- fix: Allow falsy provider response outputs by @typpo in #1356
- fix: Improve entity extraction and enable for PII by @typpo in #1358
- fix: Do not dereference external tool files by @typpo in #1357
- fix: Google sheets output by @typpo in #1367
- docs: How to red team RAG applications by @typpo in #1368
- refactor(redteam): Consolidate graders and plugins by @mldangelo in #1370
- chore(redteam): Collect user consent for harmful generation by @typpo in #1365

### Dependencies

- chore(deps): Bump openai from 4.53.2 to 4.54.0 by @dependabot in #1349
- chore(deps-dev): Bump @aws-sdk/client-bedrock-runtime from 3.622.0 to 3.623.0 by @dependabot in #1372

## [0.74.0] - 2024-08-01

### Changed

- **feat**: Split types vs validators for prompts, providers, and redteam [#1325](https://github.com/promptfoo/promptfoo/pull/1325) by [@typpo](https://github.com/typpo)
- **feat**: Load provider `tools` and `functions` from external file [#1342](https://github.com/promptfoo/promptfoo/pull/1342) by [@typpo](https://github.com/typpo)
- **fix**: Show gray icon when there are no tests in report [#1335](https://github.com/promptfoo/promptfoo/pull/1335) by [@typpo](https://github.com/typpo)
- **fix**: numTests calculation for previous evals [#1336](https://github.com/promptfoo/promptfoo/pull/1336) by [@onyck](https://github.com/onyck)
- **fix**: Only show the number of tests actually run in the eval [#1338](https://github.com/promptfoo/promptfoo/pull/1338) by [@typpo](https://github.com/typpo)
- **fix**: better-sqlite3 in arm64 docker image [#1344](https://github.com/promptfoo/promptfoo/pull/1344) by [@cmrfrd](https://github.com/cmrfrd)
- **fix**: Correct positive example in DEFAULT_GRADING_PROMPT [#1337](https://github.com/promptfoo/promptfoo/pull/1337) by [@tbuckley](https://github.com/tbuckley)
- **chore**: Integrate red team evaluation into promptfoo init [#1334](https://github.com/promptfoo/promptfoo/pull/1334) by [@mldangelo](https://github.com/mldangelo)
- **chore**: Enforce consistent type imports [#1341](https://github.com/promptfoo/promptfoo/pull/1341) by [@mldangelo](https://github.com/mldangelo)
- **refactor(redteam)**: Update plugin architecture and improve error handling [#1343](https://github.com/promptfoo/promptfoo/pull/1343) by [@mldangelo](https://github.com/mldangelo)
- **docs**: Expand installation instructions in README and docs [#1345](https://github.com/promptfoo/promptfoo/pull/1345) by [@mldangelo](https://github.com/mldangelo)

### Dependencies

- **chore(deps)**: Bump @azure/identity from 4.4.0 to 4.4.1 [#1340](https://github.com/promptfoo/promptfoo/pull/1340) by [@dependabot](https://github.com/dependabot)
- **chore(deps)**: Bump the github-actions group with 3 updates [#1339](https://github.com/promptfoo/promptfoo/pull/1339) by [@dependabot](https://github.com/dependabot)

## [0.73.9] - 2024-07-30

### Dependencies

- chore(deps): update dev dependencies and minor package versions (#1331)
- chore(deps): bump @anthropic-ai/sdk from 0.24.3 to 0.25.0 (#1326)

### Fixed

- fix: chain provider and test transform (#1316)

### Added

- feat: handle rate limits in generic fetch path (#1324)

### Changed

- **Features:**
  - feat: handle rate limits in generic fetch path by @typpo in https://github.com/promptfoo/promptfoo/pull/1324
- **Fixes:**
  - fix: show default vars in table by @typpo in https://github.com/promptfoo/promptfoo/pull/1306
  - fix: chain provider and test transform by @fvdnabee in https://github.com/promptfoo/promptfoo/pull/1316
- **Refactors:**
  - refactor(redteam): extract entity and purpose logic, update imitation plugin by @mldangelo in https://github.com/promptfoo/promptfoo/pull/1301
- **Chores:**
  - chore(deps): bump openai from 4.53.1 to 4.53.2 by @dependabot in https://github.com/promptfoo/promptfoo/pull/1314
  - chore: set page titles by @typpo in https://github.com/promptfoo/promptfoo/pull/1315
  - chore: add devcontainer setup by @cmrfrd in https://github.com/promptfoo/promptfoo/pull/1317
  - chore(webui): persist column selection in evals view by @mldangelo in https://github.com/promptfoo/promptfoo/pull/1302
  - chore(redteam): allow multiple provider selection by @mldangelo in https://github.com/promptfoo/promptfoo/pull/1319
  - chore(deps): bump @anthropic-ai/sdk from 0.24.3 to 0.25.0 by @dependabot in https://github.com/promptfoo/promptfoo/pull/1326
  - chore(deps-dev): bump @aws-sdk/client-bedrock-runtime from 3.620.0 to 3.620.1 by @dependabot in https://github.com/promptfoo/promptfoo/pull/1327
  - chore(deps): update dev dependencies and minor package versions by @mldangelo in https://github.com/promptfoo/promptfoo/pull/1331
- **CI/CD:**
  - ci: add assets generation job and update json schema by @mldangelo in https://github.com/promptfoo/promptfoo/pull/1321
  - docs: add CITATION.cff file by @mldangelo in https://github.com/promptfoo/promptfoo/pull/1322
  - docs: update examples and docs to use gpt-4o and gpt-4o-mini models by @mldangelo in https://github.com/promptfoo/promptfoo/pull/1323
- chore(deps-dev): bump @aws-sdk/client-bedrock-runtime from 3.620.0 to 3.620.1 (#1327)

### Documentation

- **Documentation:**

## [0.73.8] - 2024-07-29

### Dependencies

- chore(deps): bump openai from 4.53.1 to 4.53.2 (#1314)

### Documentation

- docs: update examples and docs to use gpt-4o and gpt-4o-mini models (#1323)
- docs: add CITATION.cff file (#1322)

### Added

- feat(webui): tooltip with provider config on hover (#1312)

### Changed

- feat: Imitation redteam plugin (#1163)
- fix: report cached tokens from assertions (#1299)
- fix: trim model-graded-closedqa response (#1309)
- refactor(utils): move transform logic to separate file (#1310)
- chore(cli): add option to strip auth info from shared URLs (#1304)
- chore: set page titles (#1315)
- chore(webui): persist column selection in evals view (#1302)
- ci: add assets generation job and update json schema (#1321)
- refactor(redteam): extract entity and purpose logic, update imitation plugin (#1301)
- chore(redteam): allow multiple provider selection (#1319)
- chore: add devcontainer setup (#1317)

### Fixed

- fix(webui): make it easier to select text without toggling cell (#1295)
- fix(docker): add sqlite-dev to runtime dependencies (#1297)
- fix(redteam): update CompetitorsGrader rubric (#1298)
- fix(redteam): improve plugin and strategy selection UI (#1300)
- fix(redteam): decrease false positives in hallucination grader (#1305)
- fix(redteam): misc fixes in grading and calculations (#1313)
- fix: show default vars in table (#1306)

## [0.73.7] - 2024-07-26

### Changed

- **Standalone graders for redteam** by [@typpo](https://github.com/typpo) in [#1256](https://github.com/promptfoo/promptfoo/pull/1256)
- **Punycode deprecation warning on node 22** by [@typpo](https://github.com/typpo) in [#1287](https://github.com/promptfoo/promptfoo/pull/1287)
- **Improve iterative providers and update provider API interface to pass original prompt** by [@mldangelo](https://github.com/mldangelo) in [#1293](https://github.com/promptfoo/promptfoo/pull/1293)
- **Add issue templates** by [@typpo](https://github.com/typpo) in [#1288](https://github.com/promptfoo/promptfoo/pull/1288)
- **Support TS files for prompts providers and assertions** by [@benasher44](https://github.com/benasher44) in [#1286](https://github.com/promptfoo/promptfoo/pull/1286)
- **Update dependencies** by [@mldangelo](https://github.com/mldangelo) in [#1292](https://github.com/promptfoo/promptfoo/pull/1292)
- **Move circular dependency check to style-check job** by [@mldangelo](https://github.com/mldangelo) in [#1291](https://github.com/promptfoo/promptfoo/pull/1291)
- **Add examples for embedding and classification providers** by [@Luca-Hackl](https://github.com/Luca-Hackl) in [#1296](https://github.com/promptfoo/promptfoo/pull/1296)

## [0.73.6] - 2024-07-25

### Added

- feat(ci): add Docker image publishing to GitHub Container Registry (#1263)
- feat(webui): add yaml upload button (#1264)

### Changed

- docs: fix javascript configuration guide variable example (#1268)
- site(careers): update application instructions and preferences (#1270)
- chore(python): enhance documentation, tests, formatting, and CI (#1282)
- fix: treat .cjs and .mjs files as javascript vars (#1267)
- fix: add xml tags for better delineation in `llm-rubric`, reduce `harmful` plugin false positives (#1269)
- fix: improve handling of json objects in http provider (#1274)
- fix: support provider json filepath (#1279)
- chore(ci): implement multi-arch Docker image build and push (#1266)
- chore(docker): add multi-arch image description (#1271)
- chore(eslint): add new linter rules and improve code quality (#1277)
- chore: move types files (#1278)
- refactor(redteam): rename strategies and improve type safety (#1275)
- ci: re-enable Node 22.x in CI matrix (#1272)
- chore: support loading .{,m,c}ts promptfooconfig files (#1284)

### Dependencies

- chore(deps): update ajv-formats from 2.1.1 to 3.0.1 (#1276)
- chore(deps): update @swc/core to version 1.7.1 (#1285)

## [0.73.5] - 2024-07-24

### Added

- **feat(cli):** Add the ability to share a specific eval by [@typpo](https://github.com/promptfoo/promptfoo/pull/1250)
- **feat(webui):** Hide long metrics lists by [@typpo](https://github.com/promptfoo/promptfoo/pull/1262)
- feat(webui): hide long metrics lists (#1262)
- feat: ability to share a specific eval (#1250)

### Changed

- **fix:** Resolve node-fetch TypeScript errors by [@mldangelo](https://github.com/promptfoo/promptfoo/pull/1254)
- **fix:** Correct color error in local `checkNodeVersion` test by [@mldangelo](https://github.com/promptfoo/promptfoo/pull/1255)
- **fix:** Multiple Docker fixes by [@typpo](https://github.com/promptfoo/promptfoo/pull/1257)
- **fix:** Improve `--add-strategies` validation error messages by [@typpo](https://github.com/promptfoo/promptfoo/pull/1260)
- **chore:** Warn when a variable is named `assert` by [@typpo](https://github.com/promptfoo/promptfoo/pull/1259)
- **chore:** Update Llama examples and add support for chat-formatted prompts in Replicate by [@typpo](https://github.com/promptfoo/promptfoo/pull/1261)
- chore: update llama examples and add support for chat formatted prompts in Replicate (#1261)
- chore: warn when a var is named assert (#1259)

### Fixed

- **fix(redteam):** Allow arbitrary `injectVar` name for redteam providers by [@mldangelo](https://github.com/promptfoo/promptfoo/pull/1253)
- fix: make --add-strategies validation have useful error (#1260)
- fix: multiple docker fixes (#1257)
- fix: color error in local checkNodeVersion test (#1255)
- fix: resolve node-fetch typescript errors (#1254)
- fix(redteam): allow arbitrary injectVar name for redteam providers (#1253)

## [0.73.4] - 2024-07-24

### Changed

- **schema**: Update config schema for strategies by @mldangelo in [#1244](https://github.com/promptfoo/promptfoo/pull/1244)
- **defaultTest**: Fix scenario assert merging by @onyck in [#1251](https://github.com/promptfoo/promptfoo/pull/1251)
- **webui**: Handle port already in use error by @mldangelo in [#1246](https://github.com/promptfoo/promptfoo/pull/1246)
- **webui**: Update provider list in `ProviderSelector` and add tests by @mldangelo in [#1245](https://github.com/promptfoo/promptfoo/pull/1245)
- **site**: Add blog post by @typpo in [#1247](https://github.com/promptfoo/promptfoo/pull/1247)
- **site**: Improve navigation and consistency by @mldangelo in [#1248](https://github.com/promptfoo/promptfoo/pull/1248)
- **site**: Add careers page by @mldangelo in [#1222](https://github.com/promptfoo/promptfoo/pull/1222)
- **docs**: Full RAG example by @typpo in [#1228](https://github.com/promptfoo/promptfoo/pull/1228)

## [0.73.3] - 2024-07-23

### Changed

- **WebUI:** Make eval switcher more obvious by @typpo in [#1232](https://github.com/promptfoo/promptfoo/pull/1232)
- **Redteam:** Add iterative tree provider and strategy by @mldangelo in [#1238](https://github.com/promptfoo/promptfoo/pull/1238)
- Improve `CallApiFunctionSchema`/`ProviderFunction` type by @aloisklink in [#1235](https://github.com/promptfoo/promptfoo/pull/1235)
- **Redteam:** CLI nits, plugins, provider functionality, and documentation by @mldangelo in [#1231](https://github.com/promptfoo/promptfoo/pull/1231)
- **Redteam:** PII false positives by @typpo in [#1233](https://github.com/promptfoo/promptfoo/pull/1233)
- **Redteam:** `--add-strategies` flag didn't work by @typpo in [#1234](https://github.com/promptfoo/promptfoo/pull/1234)
- Cleanup logging and fix nextui TS error by @mldangelo in [#1243](https://github.com/promptfoo/promptfoo/pull/1243)
- **CI:** Add registry URL to npm publish workflow by @mldangelo in [#1241](https://github.com/promptfoo/promptfoo/pull/1241)
- Remove redundant chalk invocations by @mldangelo in [#1240](https://github.com/promptfoo/promptfoo/pull/1240)
- Update dependencies by @mldangelo in [#1242](https://github.com/promptfoo/promptfoo/pull/1242)
- Update some images by @typpo in [#1236](https://github.com/promptfoo/promptfoo/pull/1236)
- More image updates by @typpo in [#1237](https://github.com/promptfoo/promptfoo/pull/1237)
- Update capitalization of Promptfoo and fix site deprecation warning by @mldangelo in [#1239](https://github.com/promptfoo/promptfoo/pull/1239)

## [0.73.2] - 2024-07-23

### Changed

- fix: add support for anthropic bedrock tools (#1229)
- chore(redteam): add a warning for no openai key set (#1230)

## [0.73.1] - 2024-07-22

### Changed

- fix: dont try to parse yaml content on load (#1226)

## [0.73.0] - 2024-07-22

### Added

- feat(redteam): add 4 new basic plugins (#1201)
- feat(redteam): improve test generation logic and add batching by @mldangelo in
- feat(redteam): settings dialog (#1215)https://github.com/promptfoo/promptfoo/pull/1208
- feat(redteam): introduce redteam section for promptfooconfig.yaml (#1192)

### Changed

- fix: gpt-4o-mini price (#1218)
- chore(openai): update model list (#1219)
- test: improve type safety and resolve TypeScript errors (#1216)
- refactor: resolve circular dependencies and improve code organization (#1212)
- docs: fix broken links (#1211)
- site: image updates and bugfixes (#1217)
- site: improve human readability of validator errors (#1221)
- site: yaml/json config validator for promptfoo configs (#1207)

### Fixed

- fix(validator): fix errors in default example (#1220)
- fix(webui): misc fixes and improvements to webui visuals (#1213)
- fix(redteam): mismatched categories and better overall scoring (#1214)
- fix(gemini): improve error handling (#1193)

### Dependencies

- chore(deps): update multiple dependencies to latest minor and patch versions (#1210)

## [0.72.2] - 2024-07-19

### Documentation

- docs: add guide for comparing GPT-4o vs GPT-4o-mini (#1200)

### Added

- **feat(openai):** add GPT-4o-mini models by [@mldangelo](https://github.com/promptfoo/promptfoo/pull/1196)
- feat(redteam): improve test generation logic and add batching (#1208)

### Changed

- **feat:** add schema validation to `promptfooconfig.yaml` by [@mldangelo](https://github.com/promptfoo/promptfoo/pull/1185)
- **fix:** base path for custom filter resolution by [@onyck](https://github.com/promptfoo/promptfoo/pull/1198)
- **chore(redteam):** refactor PII categories and improve plugin handling by [@mldangelo](https://github.com/promptfoo/promptfoo/pull/1191)
- **build(deps-dev):** bump `@aws-sdk/client-bedrock-runtime` from 3.614.0 to 3.616.0 by [@dependabot](https://github.com/promptfoo/promptfoo/pull/1203)
- **docs:** add guide for comparing GPT-4o vs GPT-4o-mini by [@mldangelo](https://github.com/promptfoo/promptfoo/pull/1200)
- **site:** contact page by [@typpo](https://github.com/promptfoo/promptfoo/pull/1190)
- **site:** newsletter form by [@typpo](https://github.com/promptfoo/promptfoo/pull/1194)
- **site:** miscellaneous images and improvements by [@typpo](https://github.com/promptfoo/promptfoo/pull/1199)
- build(deps-dev): bump @aws-sdk/client-bedrock-runtime from 3.614.0 to 3.616.0 (#1203)
- site: misc images and improvements (#1199)

### Fixed

- **fix(webui):** eval ID not being properly set by [@typpo](https://github.com/promptfoo/promptfoo/pull/1195)
- **fix(Dockerfile):** install curl for healthcheck by [@orange-anjou](https://github.com/promptfoo/promptfoo/pull/1204)
- fix(Dockerfile): install curl for healthcheck (#1204)
- fix: base path for custom filter resolution (#1198)

### Tests

- **test(webui):** add unit tests for `InfoModal` component by [@mldangelo](https://github.com/promptfoo/promptfoo/pull/1187)

## [0.72.1] - 2024-07-18

### Tests

- test(webui): add unit tests for InfoModal component (#1187)

### Fixed

- fix(webui): eval id not being properly set (#1195)

### Added

- feat(openai): add gpt-4o-mini models (#1196)
- feat: add schema validation to promptfooconfig.yaml (#1185)

### Changed

- Fix: Consider model name when caching Bedrock responses by @fvdnabee in [#1181](https://github.com/promptfoo/promptfoo/pull/1181)
- Fix: Parsing of the model name tag in Ollama embeddings provider by @minamijoyo in [#1189](https://github.com/promptfoo/promptfoo/pull/1189)
- Refactor (redteam): Simplify CLI command structure and update provider options by @mldangelo in [#1174](https://github.com/promptfoo/promptfoo/pull/1174)
- Refactor (types): Convert interfaces to Zod schemas by @mldangelo in [#1178](https://github.com/promptfoo/promptfoo/pull/1178)
- Refactor (redteam): Improve type safety and simplify code structure by @mldangelo in [#1175](https://github.com/promptfoo/promptfoo/pull/1175)
- Chore (redteam): Another injection by @typpo in [#1173](https://github.com/promptfoo/promptfoo/pull/1173)
- Chore (deps): Upgrade inquirer to v10 by @mldangelo in [#1176](https://github.com/promptfoo/promptfoo/pull/1176)
- Chore (redteam): Update CLI for test case generation by @mldangelo in [#1177](https://github.com/promptfoo/promptfoo/pull/1177)
- Chore: Include hostname in share confirmation by @typpo in [#1183](https://github.com/promptfoo/promptfoo/pull/1183)
- Build (deps-dev): Bump @azure/identity from 4.3.0 to 4.4.0 by @dependabot in [#1180](https://github.com/promptfoo/promptfoo/pull/1180)
- chore(redteam): refactor PII categories and improve plugin handling (#1191)
- site: newsletter form (#1194)
- site: contact page (#1190)

## [0.72.0] - 2024-07-17

### Added

- feat(webui): add about component with helpful links (#1149)
- feat(webui): Ability to compare evals (#1148)

### Changed

- feat: manual input provider (#1168)
- chore(mistral): add codestral-mamba (#1170)
- chore: static imports for iterative providers (#1169)

### Fixed

- fix(webui): dark mode toggle (#1171)
- fix(redteam): set harmCategory label for harmful tests (#1172)

## [0.71.1] - 2024-07-15

### Added

- feat(redteam): specify the default number of test cases to generate per plugin (#1154)

### Changed

- feat: add image classification example and xml assertions (#1153)

### Fixed

- fix(redteam): fix dynamic import paths (#1162)

## [0.71.0] - 2024-07-15

### Changed

- **Eval picker for web UI** by [@typpo](https://github.com/typpo) in [#1143](https://github.com/promptfoo/promptfoo/pull/1143)
- **Update default model providers to Claude 3.5** by [@mldangelo](https://github.com/mldangelo) in [#1157](https://github.com/promptfoo/promptfoo/pull/1157)
- **Allow provider customization for dataset generation** by [@mldangelo](https://github.com/mldangelo) in [#1158](https://github.com/promptfoo/promptfoo/pull/1158)
- **Predict Redteam injectVars** by [@mldangelo](https://github.com/mldangelo) in [#1141](https://github.com/promptfoo/promptfoo/pull/1141)
- **Fix JSON prompt escaping in HTTP provider and add LM Studio example** by [@mldangelo](https://github.com/mldangelo) in [#1156](https://github.com/promptfoo/promptfoo/pull/1156)
- **Fix poor performing harmful test generation** by [@mldangelo](https://github.com/mldangelo) in [#1124](https://github.com/promptfoo/promptfoo/pull/1124)
- **Update overreliance grading prompt** by [@mldangelo](https://github.com/mldangelo) in [#1146](https://github.com/promptfoo/promptfoo/pull/1146)
- **Move multiple variables warning to before progress bar** by [@typpo](https://github.com/typpo) in [#1160](https://github.com/promptfoo/promptfoo/pull/1160)
- **Add contributing guide** by [@mldangelo](https://github.com/mldangelo) in [#1150](https://github.com/promptfoo/promptfoo/pull/1150)
- **Refactor and optimize injection and iterative methods** by [@mldangelo](https://github.com/mldangelo) in [#1138](https://github.com/promptfoo/promptfoo/pull/1138)
- **Update plugin base class to support multiple assertions** by [@mldangelo](https://github.com/mldangelo) in [#1139](https://github.com/promptfoo/promptfoo/pull/1139)
- **Structural refactor, abstract plugin and method actions** by [@mldangelo](https://github.com/mldangelo) in [#1140](https://github.com/promptfoo/promptfoo/pull/1140)
- **Move CLI commands into individual files** by [@mldangelo](https://github.com/mldangelo) in [#1155](https://github.com/promptfoo/promptfoo/pull/1155)
- **Update Jest linter rules** by [@mldangelo](https://github.com/mldangelo) in [#1161](https://github.com/promptfoo/promptfoo/pull/1161)
- **Bump openai from 4.52.4 to 4.52.5** by [@dependabot](https://github.com/dependabot) in [#1137](https://github.com/promptfoo/promptfoo/pull/1137)
- **Bump @aws-sdk/client-bedrock-runtime from 3.613.0 to 3.614.0** by [@dependabot](https://github.com/dependabot) in [#1136](https://github.com/promptfoo/promptfoo/pull/1136)
- **Bump openai from 4.52.5 to 4.52.7** by [@dependabot](https://github.com/dependabot) in [#1142](https://github.com/promptfoo/promptfoo/pull/1142)
- **Update documentation and MUI dependencies** by [@mldangelo](https://github.com/mldangelo) in [#1152](https://github.com/promptfoo/promptfoo/pull/1152)
- **Update Drizzle dependencies and configuration** by [@mldangelo](https://github.com/mldangelo) in [#1151](https://github.com/promptfoo/promptfoo/pull/1151)
- **Bump dependencies with patch and minor version updates** by [@mldangelo](https://github.com/mldangelo) in [#1159](https://github.com/promptfoo/promptfoo/pull/1159)

## [0.70.1] - 2024-07-11

### Changed

- **provider**: put provider in outer loop to reduce model swap by @typpo in [#1132](https://github.com/promptfoo/promptfoo/pull/1132)
- **evaluator**: ensure unique prompt handling with labeled and unlabeled providers by @mldangelo in [#1134](https://github.com/promptfoo/promptfoo/pull/1134)
- **eval**: validate --output file extension before running eval by @mldangelo in [#1135](https://github.com/promptfoo/promptfoo/pull/1135)
- **deps-dev**: bump @aws-sdk/client-bedrock-runtime from 3.609.0 to 3.613.0 by @dependabot in [#1126](https://github.com/promptfoo/promptfoo/pull/1126)
- fix pythonCompletion test by @mldangelo in [#1133](https://github.com/promptfoo/promptfoo/pull/1133)

## [0.70.0] - 2024-07-10

### Changed

- feat: Add `promptfoo redteam init` command (#1122)
- chore: refactor eval and generate commands out of main.ts (#1121)
- build(deps): bump openai from 4.52.3 to 4.52.4 (#1118)
- refactor(redteam): relocate harmful and pii plugins from legacy directory (#1123)
- refactor(redteam): Migrate harmful test generators to plugin-based architecture (#1116)

### Fixed

- fix(redteam): use final prompt in moderation instead of original (#1117)

## [0.69.2] - 2024-07-08

### Changed

- feat: add support for nested grading results (#1101)
- fix: issue that caused harmful prompts to not save (#1112)
- fix: resolve relative paths for prompts (#1110)
- ci: compress images in PRs (#1108)
- site: landing page updates (#1096)

## [0.69.1] - 2024-07-06

### Changed

- **feat**: Add Zod schema validation for providers in `promptfooconfig` by @mldangelo in [#1102](https://github.com/promptfoo/promptfoo/pull/1102)
- **fix**: Re-add provider context in prompt functions by @mldangelo in [#1106](https://github.com/promptfoo/promptfoo/pull/1106)
- **fix**: Add missing `gpt-4-turbo-2024-04-09` by @aloisklink in [#1100](https://github.com/promptfoo/promptfoo/pull/1100)
- **chore**: Update minor and patch versions of several packages by @mldangelo in [#1107](https://github.com/promptfoo/promptfoo/pull/1107)
- **chore**: Format Python code and add check job to GitHub Actions workflow by @mldangelo in [#1105](https://github.com/promptfoo/promptfoo/pull/1105)
- **chore**: Bump version to 0.69.1 by @mldangelo
- **docs**: Add example and configuration guide for using `llama.cpp` by @mldangelo in [#1104](https://github.com/promptfoo/promptfoo/pull/1104)
- **docs**: Add Vitest integration guide by @mldangelo in [#1103](https://github.com/promptfoo/promptfoo/pull/1103)

## [0.69.0] - 2024-07-05

### Added

- feat(redteam): `extra-jailbreak` plugin that applies jailbreak to all probes (#1085)
- feat(webui): show metrics as % in column header (#1087)
- feat: add support for PROMPTFOO_AUTHOR environment variable (#1099)

### Changed

- feat: `llm-rubric` uses tools API for model-grading anthropic evals (#1079)
- feat: `--filter-providers` eval option (#1089)
- feat: add `author` field to evals (#1045)
- fix: improper path resolution for file:// prefixes (#1094)
- chore(webui): small changes to styling (#1088)
- docs: guide on how to do sandboxed evals on generated code (#1097)
- build(deps): bump replicate from 0.30.2 to 0.31.0 (#1090)

### Fixed

- fix(webui): Ability to toggle visibility of description column (#1095)

## [0.68.3] - 2024-07-04

### Tests

- test: fix assertion result mock pollution (#1086)

### Fixed

- fix: browser error on eval page with derived metrics that results when a score is null (#1093)
- fix(prompts): treat non-existent files as prompt strings (#1084)
- fix: remove test mutation for classifer and select-best assertion types (#1083)

### Added

- feat(openai): support for attachments for openai assistants (#1080)

### Changed

- **Features:**
  - Added support for attachments in OpenAI assistants by [@typpo](https://github.com/promptfoo/promptfoo/pull/1080)
- **Fixes:**
  - Removed test mutation for classifier and select-best assertion types by [@typpo](https://github.com/promptfoo/promptfoo/pull/1083)
  - Treated non-existent files as prompt strings by [@typpo](https://github.com/promptfoo/promptfoo/pull/1084)
  - Fixed assertion result mock pollution by [@mldangelo](https://github.com/promptfoo/promptfoo/pull/1086)
- **Dependencies:**
  - Bumped `openai` from 4.52.2 to 4.52.3 by [@dependabot](https://github.com/promptfoo/promptfoo/pull/1073)
  - Bumped `@aws-sdk/client-bedrock-runtime` from 3.606.0 to 3.609.0 by [@dependabot](https://github.com/promptfoo/promptfoo/pull/1072)

## [0.68.2] - 2024-07-03

### Changed

- build(deps): bump openai from 4.52.2 to 4.52.3 (#1073)
- build(deps-dev): bump @aws-sdk/client-bedrock-runtime from 3.606.0 to 3.609.0 (#1072)

### Added

- feat(webui): add scenarios to test suite configuration in yaml editor (#1071)

## [0.68.1] - 2024-07-02

### Fixed

- fix: resolve issues with relative prompt paths (#1066)
- fix: handle replicate ids without version (#1059)

### Added

- feat: support calling specific function from python provider (#1053)

### Changed

- **feat:** Support calling specific function from Python provider by [@typpo](https://github.com/promptfoo/promptfoo/pull/1053)
- **fix:** Resolve issues with relative prompt paths by [@mldangelo](https://github.com/promptfoo/promptfoo/pull/1066)
- **fix:** Handle replicate IDs without version by [@typpo](https://github.com/promptfoo/promptfoo/pull/1059)
- **build(deps):** Bump `@anthropic-ai/sdk` from 0.24.2 to 0.24.3 by [@dependabot](https://github.com/promptfoo/promptfoo/pull/1062)
- build(deps): bump @anthropic-ai/sdk from 0.24.2 to 0.24.3 (#1062)

## [0.68.0] - 2024-07-01

### Documentation

- docs: dalle jailbreak blog post (#1052)

### Added

- feat(webui): Add support for markdown tables and other extras by @typpo in [#1042](https://github.com/promptfoo/promptfoo/pull/1042)

### Changed

- feat: support for image model redteaming by @typpo in [#1051](https://github.com/promptfoo/promptfoo/pull/1051)
- feat: prompt syntax for bedrock llama3 by @fvdnabee in [#1038](https://github.com/promptfoo/promptfoo/pull/1038)
- fix: http provider returns the correct response format by @typpo in [#1027](https://github.com/promptfoo/promptfoo/pull/1027)
- fix: handle when stdout columns are not set by @typpo in [#1029](https://github.com/promptfoo/promptfoo/pull/1029)
- fix: support additional models via AWS Bedrock and update documentation by @mldangelo in [#1034](https://github.com/promptfoo/promptfoo/pull/1034)
- fix: handle imported single test case by @typpo in [#1041](https://github.com/promptfoo/promptfoo/pull/1041)
- fix: dereference promptfoo test files by @fvdnabee in [#1035](https://github.com/promptfoo/promptfoo/pull/1035)
- chore: expose runAssertion and runAssertions to node package by @typpo in [#1026](https://github.com/promptfoo/promptfoo/pull/1026)
- chore: add Node.js version check to ensure compatibility by @mldangelo in [#1030](https://github.com/promptfoo/promptfoo/pull/1030)
- chore: enable '@typescript-eslint/no-use-before-define' linter rule by @mldangelo in [#1043](https://github.com/promptfoo/promptfoo/pull/1043)
- docs: fix broken documentation links by @mldangelo in [#1033](https://github.com/promptfoo/promptfoo/pull/1033)
- docs: update anthropic.md by @Codeshark-NET in [#1036](https://github.com/promptfoo/promptfoo/pull/1036)
- ci: add GitHub Action for automatic version tagging by @mldangelo in [#1046](https://github.com/promptfoo/promptfoo/pull/1046)
- ci: npm publish workflow by @typpo in [#1044](https://github.com/promptfoo/promptfoo/pull/1044)
- build(deps): bump openai from 4.52.1 to 4.52.2 by @dependabot in [#1057](https://github.com/promptfoo/promptfoo/pull/1057)
- build(deps): bump @anthropic-ai/sdk from 0.24.1 to 0.24.2 by @dependabot in [#1056](https://github.com/promptfoo/promptfoo/pull/1056)
- build(deps-dev): bump @aws-sdk/client-bedrock-runtime from 3.602.0 to 3.606.0 by @dependabot in [#1055](https://github.com/promptfoo/promptfoo/pull/1055)
- build(deps): bump docker/setup-buildx-action from 2 to 3 in the github-actions group by @dependabot in [#1054](https://github.com/promptfoo/promptfoo/pull/1054)

## [0.67.0] - 2024-06-27

### Added

- feat(bedrock): add proxy support for AWS SDK (#1021)
- feat(redteam): Expose modified prompt for iterative jailbreaks (#1024)
- feat: replicate image provider (#1049)

### Changed

- feat: add support for gemini embeddings via vertex (#1004)
- feat: normalize prompt input formats, introduce single responsibility handlers, improve test coverage, and fix minor bugs (#994)
- fix: more robust json extraction for llm-rubric (#1019)
- build(deps): bump openai from 4.52.0 to 4.52.1 (#1015)
- build(deps): bump @anthropic-ai/sdk from 0.24.0 to 0.24.1 (#1016)
- chore: sort imports (#1006)
- chore: switch to smaller googleapis dependency (#1009)
- chore: add config telemetry (#1005)
- docs: update GitHub urls to reflect promptfoo github org repository location (#1011)
- docs: fix incorrect yaml ref in guide (#1018)

## [0.66.0] - 2024-06-24

### Changed

- `config get/set` commands, ability for users to set their email by [@typpo](https://github.com/typpo) in [#971](https://github.com/promptfoo/promptfoo/pull/971)
- **webui**: Download as CSV by [@typpo](https://github.com/typpo) in [#1000](https://github.com/promptfoo/promptfoo/pull/1000)
- Add support for Gemini default grader if credentials are present by [@typpo](https://github.com/typpo) in [#998](https://github.com/promptfoo/promptfoo/pull/998)
- **redteam**: Allow arbitrary providers by [@mldangelo](https://github.com/mldangelo) in [#1002](https://github.com/promptfoo/promptfoo/pull/1002)
- Derived metrics by [@typpo](https://github.com/typpo) in [#985](https://github.com/promptfoo/promptfoo/pull/985)
- Python provider can import modules with same name as built-ins by [@typpo](https://github.com/typpo) in [#989](https://github.com/promptfoo/promptfoo/pull/989)
- Include error text in all cases by [@typpo](https://github.com/typpo) in [#990](https://github.com/promptfoo/promptfoo/pull/990)
- Ensure tests inside scenarios are filtered by filter patterns by [@mldangelo](https://github.com/mldangelo) in [#996](https://github.com/promptfoo/promptfoo/pull/996)
- Anthropic message API support for env vars by [@typpo](https://github.com/typpo) in [#997](https://github.com/promptfoo/promptfoo/pull/997)
- Add build documentation workflow and fix typos by [@mldangelo](https://github.com/mldangelo) in [#993](https://github.com/promptfoo/promptfoo/pull/993)
- Block network calls in tests by [@typpo](https://github.com/typpo) in [#972](https://github.com/promptfoo/promptfoo/pull/972)
- Export `AnthropicMessagesProvider` from providers by [@greysteil](https://github.com/greysteil) in [#975](https://github.com/promptfoo/promptfoo/pull/975)
- Add Claude 3.5 sonnet pricing by [@typpo](https://github.com/typpo) in [#976](https://github.com/promptfoo/promptfoo/pull/976)
- Pass `tool_choice` to Anthropic when set in config by [@greysteil](https://github.com/greysteil) in [#977](https://github.com/promptfoo/promptfoo/pull/977)
- Fixed according to Ollama API specifications by [@keishidev](https://github.com/keishidev) in [#981](https://github.com/promptfoo/promptfoo/pull/981)
- Add Dependabot config and update provider dependencies by [@mldangelo](https://github.com/mldangelo) in [#984](https://github.com/promptfoo/promptfoo/pull/984)
- Don't commit `.env` to Git by [@will-holley](https://github.com/will-holley) in [#991](https://github.com/promptfoo/promptfoo/pull/991)
- Update Docker base image to Node 20, improve self-hosting documentation, and add CI action for Docker build by [@mldangelo](https://github.com/mldangelo) in [#995](https://github.com/promptfoo/promptfoo/pull/995)
- Allow variable cells to scroll instead of exploding the table height by [@grrowl](https://github.com/grrowl) in [#973](https://github.com/promptfoo/promptfoo/pull/973)

## [0.65.2] - 2024-06-20

### Documentation

- docs: update claude vs gpt guide with claude 3.5 (#986)

### Added

- feat(redteam): make it easier to add non default plugins (#958)

### Changed

- feat: contains-sql assert (#964)
- fix: handle absolute paths for js providers (#966)
- fix: label not showing problem when using eval with config option (#928)
- fix: should return the whole message if the OpenAI return the content and the function call/tools at the same time. (#968)
- fix: label support for js prompts (#970)
- docs: Add CLI delete command to docs (#959)
- docs: text to sql validation guide (#962)

### Fixed

- fix(redteam): wire ui to plugins (#965)
- fix(redteam): reduce overreliance, excessive-agency false positive rates (#963)

## [0.65.1] - 2024-06-18

### Changed

- chore(docs): add shell syntax highlighting and fix typos (#953)
- chore(dependencies): update package dependencies (#952)
- Revert "feat(cli): add tests for CLI commands and fix version flag bug" (#967)

### Fixed

- fix: handle case where returned python result is null (#957)
- fix(webui): handle empty fail reasons and null componentResults (#956)

### Added

- feat(cli): add tests for CLI commands and fix version flag bug (#954)
- feat(eslint): integrate eslint-plugin-jest and configure rules (#951)
- feat: add eslint-plugin-unused-imports and remove unused imports (#949)
- feat: assertion type: is-sql (#926)

## [0.65.0] - 2024-06-17

### Added

- feat(webui): show pass/fail toggle (#938)
- feat(webui): carousel for multiple failure reasons (#939)
- feat(webui): clicking metric pills filters by nonzero only (#941)
- feat(redteam): political statements (#944)
- feat(redteam): indicate performance with moderation filter (#933)

### Changed

- feat: add hf to onboarding flow (#947)
- feat: add support for `promptfoo export latest` (#948)
- fix: serialize each item in `vars` when its type is a string (#823) (#943)
- chore(webui): split ResultsTable into separate files (#942)

### Fixed

- fix(redteam): more aggressive contract testing (#946)

### Dependencies

- chore(deps): update dependencies without breaking changes (#937)

## [0.64.0] - 2024-06-15

### Added

- feat(redteam): add unintended contracts test (#934)
- feat(anthropic): support tool use (#932)

### Changed

- feat: export `promptfoo.cache` to node package (#923)
- feat: add Voyage AI embeddings provider (#931)
- feat: Add more Portkey header provider options and create headers automatically (#909)
- fix: handle openai chat-style messages better in `moderation` assert (#930)
- ci: add next.js build caching (#908)
- chore(docs): update installation and GitHub Actions guides (#935)
- chore(dependencies): bump LLM providers in package.json (#936)

### Fixed

- fix(bedrock): support cohere embeddings (#924)

### Dependencies

- chore(deps): bump braces from 3.0.2 to 3.0.3 (#918)

## [0.63.2] - 2024-06-10

### Added

- feat: report view for redteam evals (#920)

### Fixed

- fix(bedrock): default value for configs (#917)
- fix: prevent assertions from being modified as they run (#929)

## [0.63.1] - 2024-06-10

### Fixed

- fix(vertex): correct handling of system instruction (#911)
- fix(bedrock): support for llama, cohere command and command-r, mistral (#915)

## [0.63.0] - 2024-06-09

### Added

- feat(bedrock): Add support for mistral, llama, cohere (#885)
- feat(ollama): add OLLAMA_API_KEY to support authentication (#883)
- feat(redteam): add test for competitor recommendations (#877)
- feat(webui): Show the number of passes and failures (#888)
- feat(webui): show manual grading record in test details view (#906)
- feat(webui): use indexeddb instead of localstorage (#905)

### Changed

- feat: ability to set test case metric from csv (#889)
- feat: interactive onboarding (#886)
- feat: support `threshold` param from csv (#903)
- feat: support array of values for `similar` assertion (#895)
- fix: Prompt variable reads unprocessed spaces on both sides (#887)
- fix: windows node 22 flake (#907)
- [fix: ci passing despite failing build (](https://github.com/promptfoo/promptfoo/commit/ce6090be5d70fbe71c6da0a5ec1a73253a9d8a0e)https://github.com/promptfoo/promptfoo/pull/876[)](https://github.com/promptfoo/promptfoo/commit/ce6090be5d70fbe71c6da0a5ec1a73253a9d8a0e)
- [fix: incorrect migrations path in docker build](https://github.com/promptfoo/promptfoo/commit/6a1eef4e4b006b32de9ce6e5e2d7c0bd3b9fa95a) https://github.com/promptfoo/promptfoo/issues/861
- chore(ci): add `workflow_dispatch` trigger (#897)
- chore: add more gemini models (#894)
- chore: introduce eslint (#904)
- chore: switch to SWC for faster Jest tests (#899)
- chore: update to prettier 3 (#901)
- [chore(openai): add tool_choice required type](https://github.com/promptfoo/promptfoo/commit/e97ce63221b0e06f7e03f46c466da36c5b713017)

### Fixed

- fix(vertex): support var templating in system instruction (#902)
- [fix(webui): display latency when available](https://github.com/promptfoo/promptfoo/commit/bb335efbe9e8d6b23526c837402787a1cbba9969)

### Dependencies

- chore(deps): update most dependencies to latest stable versions (#898)

## [0.62.1] - 2024-06-06

### Added

- feat(webui): Ability to suppress browser open on `promptfoo view` (#881)
- feat(anthropic): add support for base url (#850)
- feat(openai): Support function/tool callbacks (#830)
- feat(vertex/gemini): add support for toolConfig and systemInstruction (#841)
- feat(webui): Ability to filter to highlighted cells (#852)
- feat(webui): ability to click to filter metric (#849)
- feat(webui): add copy and highlight cell actions (#847)

### Changed

- fix: migrate database before writing results (#882)
- chore: upgrade default graders to gpt-4o (#848)
- ci: Introduce jest test coverage reports (#868)
- ci: add support for node 22, remove support for node 16 (#836)
- docs: Addresses minor typographical errors (#845)
- docs: Help description of default `--output` (#844)
- feat: Add Red Team PII Tests (#862)
- feat: Support custom gateway URLs in Portkey (#840)
- feat: add support for python embedding and classification providers (#864)
- feat: add support for titan premier on bedrock (#839)
- feat: pass evalId in results (#758)
- fix: Broken types (#854)
- fix: Fix broken progress callback in web ui (#860)
- fix: Fix formatting and add style check to CI (#872)
- fix: Fix type error eval page.tsx (#867)
- fix: Improve Error Handling for Python Assertions and Provider Exceptions (#863)
- fix: Pass evaluateOptions from web ui yaml (#859)
- fix: Render multiple result images with markdown, if markdown contains multiple images (#873)
- fix: The values of defaultTest and evaluateOptions are not set when editing the eval yaml file. (#834)
- fix: crash on db migration when cache is disabled on first run (#842)
- fix: csv and html outputs include both prompt and provider labels (#851)
- fix: docker build and prepublish script (#846)
- fix: show labels for custom provider (#875)
- chore: fix windows node 22 build issues by adding missing encoding dependency and updating webpack config (#900)
- chore: update Node.js version management and improve documentation (#896)
- Fix CI Passing Despite Failing Build (#866) (#876)

## [0.62.0] - 2024-06-05

### Fixed

- fix: Parameter evaluateOptions not passed correctly in jobs created using web (#870)

### Added

- feat(anthropic): add support for base url (#850)
- feat(openai): Support function/tool callbacks (#830)
- feat(vertex/gemini): add support for toolConfig and systemInstruction (#841)
- feat(webui): Ability to filter to highlighted cells (#852)
- feat(webui): ability to click to filter metric (#849)
- feat(webui): add copy and highlight cell actions (#847)

### Changed

- feat: Add Red Team PII Tests (#862)
- feat: Support custom gateway URLs in Portkey (#840)
- feat: add support for python embedding and classification providers (#864)
- feat: add support for titan premier on bedrock (#839)
- feat: pass evalId in results (#758)
- feat: upgrade default graders to gpt-4o (#848)
- fix: Broken types (#854)
- fix: Fix broken progress callback in web ui (#860)
- fix: Fix formatting and add style check to CI (#872)
- fix: Fix type error eval page.tsx (#867)
- fix: Improve Error Handling for Python Assertions and Provider Exceptions (#863)
- fix: Pass evaluateOptions from web ui yaml (#859)
- fix: Render multiple result images with markdown, if markdown contains multiple images (#873)
- fix: The values of defaultTest and evaluateOptions are not set when editing the eval yaml file. (#834)
- fix: crash on db migration when cache is disabled on first run (#842)
- fix: csv and html outputs include both prompt and provider labels (#851)
- fix: docker build and prepublish script (#846)
- fix: show labels for custom provider (#875)
- ci: Introduce jest test coverage reports (#868)
- ci: add support for node 22, remove support for node 16 (#836)
- docs: Addresses minor typographical errors (#845)
- docs: Help description of default `--output` (#844)

## [0.61.0] - 2024-05-30

### Changed

- feat: `moderation` assert type (#821)
- feat: general purpose http/https provider (#822)
- feat: add portkey provider (#819)
- feat: Add Cloudflare AI Provider (#817)
- fix: Remove duplicate logging line (#825)
- fix: The ‘defaultTest’ option has no effect during evaluation. (#829)
- fix: Improve Error Handling in Python Script Execution (#833)
- docs: How to red team LLMs (#828)
- chore(mistral): add codestral (#831)

## [0.60.0] - 2024-05-25

### Added

- feat(webui): Add image viewer (#816)

### Changed

- feat: redteam testset generation (#804)
- feat: support for deep equality check in equals assertion (#805)
- feat: Allow functions in renderVarsInObject (#813)
- feat: ability to reference previous llm outputs via storeOutputAs (#808)
- feat: support for prompt objects (#818)
- fix: huggingface api key handling (#809)
- docs: Restore ProviderResponse class name (#806)
- docs: Fix typo in local build command (#811)

## [0.59.1] - 2024-05-18

### Changed

- [fix: handle null result timestamp when writing to db.](https://github.com/promptfoo/promptfoo/commit/40e1ebfbfd512fea56761b4cbdfff0cd25d61ae1) https://github.com/promptfoo/promptfoo/issues/800

## [0.59.0] - 2024-05-18

### Added

- feat(webui): add --filter-description option to `promptfoo view` (#780)
- feat(bedrock): add support for embeddings models (#797)

### Changed

- fix: python prompts break when using whole file (#784)
- Langfuse need to compile variables (#779)
- chore(webui): display prompt and completion tokens (#794)
- chore: include full error response in openai errors (#791)
- chore: add logprobs to assertion context (#790)
- feat: support var interpolation in function calls (#792)
- chore: add timestamp to EvaluateSummary (#785)
- fix: render markdown in variables too (#796)

### Fixed

- fix(vertex): remove leftover dependency on apiKey (#798)

## [0.58.1] - 2024-05-14

### Changed

- fix: improve GradingResult validation (#772)
- [fix: update python ProviderResponse error message and docs.](https://github.com/promptfoo/promptfoo/commit/258013080809bc782afe3de51c9309230cb5cdb2) https://github.com/promptfoo/promptfoo/issues/769
- [chore(openai): add gpt-4o models (](https://github.com/promptfoo/promptfoo/commit/ff4655d31d3588972522bb162733cb61e460f36f)https://github.com/promptfoo/promptfoo/pull/776[)](https://github.com/promptfoo/promptfoo/commit/ff4655d31d3588972522bb162733cb61e460f36f)
- add gpt-4o models (#776)

### Fixed

- fix(langfuse): Check runtime type of `getPrompt`, stringify the result (#774)

## [0.58.0] - 2024-05-09

### Changed

- feat: assert-set (#765)
- feat: add comma-delimited string support for array-type assertion values (#755)
- fix: Resolve JS assertion paths relative to configuration file (#756)
- fix: not-equals assertion (#763)
- fix: upgrade rouge package and limit to strings (#764)

## [0.57.1] - 2024-05-02

### Changed

- fix: do not serialize js objects to non-js providers (#754)
- **[See 0.57.0 release notes](https://github.com/promptfoo/promptfoo/releases/tag/0.57.0)**

## [0.57.0] - 2024-05-01

### Changed

- feat: ability to override provider per test case (#725)
- feat: eval tests matching pattern (#735)
- feat: add `-n` limit arg for `promptfoo list` (#749)
- feat: `promptfoo import` and `promptfoo export` commands (#750)
- feat: add support for `--var name=value` cli option (#745)
- feat: promptfoo eval --filter-failing outputFile.json (#742)
- fix: eval --first-n arg (#734)
- chore: Update openai package to 3.48.5 (#739)
- chore: include logger and cache utils in javascript provider context (#748)
- chore: add `PROMPTFOO_FAILED_TEST_EXIT_CODE` envar (#751)
- docs: Document `python:` prefix when loading assertions in CSV (#731)
- docs: update README.md (#733)
- docs: Fixes to Python docs (#728)
- docs: Update to include --filter-\* cli args (#747)

## [0.56.0] - 2024-04-28

### Added

- feat(webui): improved comment dialog (#713)

### Changed

- feat: Intergration with Langfuse (#707)
- feat: Support IBM Research BAM provider (#711)
- fix: Make errors uncached in Python completion. (#706)
- fix: include python tracebacks in python errors (#724)
- fix: `getCache` should return a memory store when disk caching is disabled (#715)
- chore(webui): improve eval view performance (#719)
- chore(webui): always show provider in header (#721)
- chore: add support for OPENAI_BASE_URL envar (#717)

### Fixed

- fix(vertex/gemini): support nested generationConfig (#714)

## [0.55.0] - 2024-04-24

### Changed

- [Docs] Add llama3 example to ollama docs (#695)
- bugfix in answer-relevance (#697)
- feat: add support for provider `transform` property (#696)
- feat: add support for provider-specific delays (#699)
- feat: portkey.ai integration (#698)
- feat: `eval -n` arg for running the first n test cases (#700)
- feat: ability to write outputs to google sheet (#701)
- feat: first-class support for openrouter (#702)
- Fix concurrent cache request behaviour (#703)

## [0.54.1] - 2024-04-20

### Changed

- Add support for Mixtral 8x22B (#687)
- fix: google sheets async loading (#688)
- fix: trim spaces in csv assertions that can have file:// prefixes (#689)
- fix: apply thresholds to custom python asserts (#690)
- fix: include detail from external python assertion (#691)
- chore(webui): allow configuration of results per page (#694)
- fix: ability to override rubric prompt for all model-graded metrics (#692)

## [0.54.0] - 2024-04-18

### Changed

- feat: support for authenticated google sheets access (#686)
- fix: bugs in `Answer-relevance` calculation (#683)
- fix: Add tool calls to response from azure openai (#685)

## [0.53.0] - 2024-04-16

### Changed

- fix!: make `javascript` assert function call consistent with external js function call (#674)
- fix: node library supports prompt files (#668)
- feat: Enable post-hoc evaluations through defining and using output value in TestSuite (#671)
- feat: Allow local files to define providerOutput value for TestCase (#675)
- feat: detect suitable anthropic default provider (#677)
- feat: Ability to delete evals (#676)
- feat: ability to create derived metrics (#670)

## [0.52.0] - 2024-04-12

### Added

- feat(webui): add pagination (#649)

### Changed

- feat: support for inline yaml for is-json, contains-json in csv (#651)
- feat: run providers 1 at a time with --interactive-providers (#645)
- feat: --env-file arg (#615)
- fix: Do not fail with api error when azure datasource is used (#644)
- fix: allow loading of custom provider in windows (#518) (#652)
- fix: don't show telemetry message without telemtry (#658)
- fix: `E2BIG` error during the execution of Python asserts (#660)
- fix: support relative filepaths for non-code assert values (#664)

### Fixed

- fix(webui): handle invalid search regexes (#663)

## [0.51.0] - 2024-04-07

### Added

- feat(webui): store settings in localstorage (#617)
- feat(azureopenai): apiKeyEnvar support (#628)
- feat(webui): "progress" page that shows provider/prompt pairs (#631)

### Changed

- chore: improve json parsing errors (#620)
- feat: ability to override path to python binary (#619)
- Add documentation for openai vision (#637)
- Support claude vision and images (#639)
- fix: assertion files use relative path (#624)
- feat: add provider reference to prompt function (#633)
- feat: ability to import vars using glob (#641)
- feat!: return values directly in python assertions (#638)

### Fixed

- fix(webui): ability to save defaultTest and evaluateOptions in yaml editor (#629)

## [0.50.1] - 2024-04-02

### Changed

- fix: compiled esmodule interop (#613)
- fix: downgrade var resolution failure to warning (#614)
- fix: glob behavior on windows (#612)

## [0.50.0] - 2024-04-01

### Added

- feat(webui): download button (#482)
- feat(webui): toggle for showing full prompt in output cell (#603)

### Changed

- feat: support .mjs external imports (#601)
- feat: load .env from cli (#602)
- feat: ability to use js files as `transform` (#605)
- feat: ability to reference vars from other vars (#607)
- fix: handling for nonscript assertion files (#608)

### Fixed

- fix(selfhost): add support for prompts and datasets api endpoints (#600)
- fix(selfhost): Consolidate to `NEXT_PUBLIC_PROMPTFOO_REMOTE_BASE_URL` (#609)

## [0.49.3] - 2024-03-29

### Changed

- fix: bedrock model parsing (#593)
- [fix: make llm-rubric more resilient to bad json responses.](https://github.com/promptfoo/promptfoo/commit/93fd059a13454ed7a251a90a33306fb1f3c81895) https://github.com/promptfoo/promptfoo/issues/596
- feat: display progress bar for each parallel execution (#597)

## [0.49.2] - 2024-03-27

### Changed

- fix: support relative paths for custom providers (#589)
- fix: gemini generationConfig and safetySettings (#590)
- feat: cli watch for vars and providers (#591)

## [0.49.1] - 2024-03-25

### Changed

- fix: lazy import of azure peer dependency (#586)

## [0.49.0] - 2024-03-23

### Added

- feat(vertexai): use gcloud application default credentials (#580)

### Changed

- feat: Add support for huggingface token classification (#574)
- feat: Mistral provider support for URL and API key envar (#570)
- feat: run assertions in parallel (#575)
- feat: support for azure openai assistants (#577)
- feat: ability to set tags on standalone assertion llm outputs (#581)
- feat: add support for claude3 on bedrock (#582)
- fix: load file before running prompt function (#583)
- [fix: broken ansi colors on cli table](https://github.com/promptfoo/promptfoo/commit/bbb0157b09c0ffb5366d3cbd112438ca3d2d61c9)
- [fix: remove duplicate instruction output](https://github.com/promptfoo/promptfoo/commit/fb095617d36102f5b6256e9718e736378c0a5cea)
- chore: better error messages when expecting json but getting text (#576)

### Fixed

- fix(selfhost): handle sqlite db in docker image and build (#568)

### Dependencies

- chore(deps): bump webpack-dev-middleware from 5.3.3 to 5.3.4 in /site (#579)

## [0.48.0] - 2024-03-18

### Added

- feat(csv): add support for `__description` field (#556)

### Changed

- feat: migrate filesystem storage to sqlite db (#558)
  - **When you first run `eval` or `view` with 0.48.0, your saved evals will be migrated from `.json` files to a sqlite db. Please open an issue if you run into problems.**
  - Restoration: By default, the migration process runs on the promptfoo output directory `~/.promptfoo/output`. This directory is backed up at `~/.promptfoo/output-backup-*` and you can restore it and use a previous version by renaming that directory back to `output`
- feat: Add anthropic:messages and replicate:mistral as default providers to web ui (#562)
- feat: add label field to provider options (#563)
- docs: adjust configuration for python provider (#565)
- chore: db migration and cleanup (#564)

### Fixed

- fix(azureopenai): add support for `max_tokens` and `seed` (#561)

## [0.47.0] - 2024-03-14

### Changed

- feat: improve python inline asserts to not require printing (#542)
- feat: add tools and tool_choice config parameters to azure openai provider (#550)
- feat: Add support for Claude 3 Haiku (#552)
- fix: validate custom js function return values (#548)
- fix: dedupe prompts from combined configs (#554)

### Fixed

- fix(replicate): support non-array outputs (#547)

## [0.46.0] - 2024-03-08

### Added

- feat(self-host): run evals via web ui (#540)
- feat(self-host): Persist changes on self-deployed UI without sharing a new link (#538)
- feat(webui): ability to change eval name (#537)

### Changed

- feat: add support for calling specific functions for python prompt (#533)
- fix: openai tools and function checks handle plaintext responses (#541)

### Fixed

- fix(anthropic): wrap text if prompt supplied as json (#536)

## [0.45.2] - 2024-03-07

### Changed

- fix: python provider handles relative script paths correctly (#535)

## [0.45.1] - 2024-03-06

### Changed

- fix: json and yaml vars files (#531)

### Fixed

- fix(python): deserialize objects from json (#532)

## [0.45.0] - 2024-03-06

### Added

- feat(anthropic): Add Claude 3 support (#526)

### Changed

- feat: ability to load `vars` values at runtime (#496)
  // Example logic to return a value based on the varName
  if (varName === 'context') {
  return `Processed ${otherVars.input} for prompt: ${prompt}`;
  }
  return {
  output: 'default value',
  };
  // Handle potential errors
  // return { error: 'Error message' }
  # Example logic to dynamically generate variable content
  if var_name == 'context':
  return {
  'output': f"Context for {other_vars['input']} in prompt: {prompt}"
  }
  return {'output': 'default context'}
  # Handle potential errors
  # return { 'error': 'Error message' }

## [0.44.0] - 2024-03-04

### Added

- feat(mistral): Add new models, JSON mode, and update pricing (#500)

### Changed

- fix: Print incorrect response from factuality checker (#503)
- fix: Support missing open parenthesis (fixes #504) (#505)
- feat: include prompt in transform (#512)
- feat: Support csv and json files in the `tests` array (#520)

### Fixed

- fix(ollama): dont send invalid options for `OllamaChatProvider` (#506)
- fix(huggingface): do not pass through non-hf parameters (#519)

## [0.43.1] - 2024-02-25

### Changed

- fix: pass through PROMPTFOO\_\* variables from docker run (#498)
- docs: clean up python provider header

### Fixed

- fix(huggingface): support `apiKey` config param (#494)
- fix(bedrock): transform model output from cache. #474

### Documentation

- docs(huggingface): example of private huggingface inference endpoint (#497)

## [0.43.0] - 2024-02-23

### Added

- feat(webui): Display test suite description (#487)
- feat(webui): Add upload testcase csv to eval page (#484)

### Changed

- feat: pass `test` to assertion context (#485)
- fix: Change variable name to what the prompt template expects (#489)
- (docs): Replace references to deprecated postprocess option (#483)
- chore: update replicate library and add new common params (#491)

### Fixed

- fix(self-hosting): remove supabase dependency from webui eval view (#492)

## [0.42.0] - 2024-02-19

### Added

- feat(webview): toggle for prettifying json outputs (#472)
- feat(openai): support handling OpenAI Assistant functions tool calls (#473)

### Changed

- feat: add support for claude 2.1 on bedrock (#470)
- feat: support for overriding `select-best` provider (#478)
- feat: ability to disable var expansion (#476)
- fix: improve escaping for python prompt shell (#481)

## [0.41.0] - 2024-02-12

### Added

- feat(openai)!: Allow apiBaseUrl to override /v1 endpoint (#464)

### Changed

- feat: add support for async python providers (#465)
- fix: pass config to python provider (#460)
- chore: include progress output in debug logs (#461)
- docs: perplexity example (#463)

### Fixed

- fix(factuality): make factuality output case-insensitive (#468)
- fix: ensure that only valid ollama params are passed (#480)

## [0.40.0] - 2024-02-06

### Added

- feat(mistral): Add Mistral provider (#455)
- feat(openai): add support for `apiKeyEnvar` (#456)
- feat(azureopenai): add apiBaseUrl config (#459)

### Changed

- feat: cohere api support (#457)
- feat: ability to override select-best prompt. #289
- fix: support for gemini generationConfig and safetySettings (#454)

### Fixed

- fix(vertex/gemini): add support for llm-rubric and other OpenAI-formatted prompts (#450)

### Documentation

- documentation: update python.md typo in yaml (#446)

## [0.39.1] - 2024-02-02

### Changed

- fix: func => function in index.ts (#443)
- feat: add support for google ai studio gemini (#445)

## [0.39.0] - 2024-02-01

### Changed

- feat: Add DefaultGradingJsonProvider to improve `llm-rubric` reliability (#432)
- feat: add caching for exec and python providers (#435)
- feat: add `--watch` option to eval command (#439)
- feat: ability to transform output on per-assertion level (#437)
- feat: compare between multiple outputs with `select-best` (#438)
- fix: pass through cost to runAssertion
- fix: pass through cost to runAssertion

## [0.38.0] - 2024-01-29

### Added

- feat(openai): Jan 25 model updates (#416)
- feat(webui): eval deeplinks (#426)
- feat(huggingface): Support sentence similarity inference API (#425)

### Changed

- fix: Only open previous results when necessary (uses lots of memory) (#418)
- fix: html output (#430)
- feat: add a `python` provider that supports native python function calls (#419)
- feat: support for image models such as dall-e (#406)
- feat: support for `PROMPTFOO_PROMPT_SEPARATOR envar. #424

## [0.37.1] - 2024-01-26

### Changed

- fix: do not require token usage info on openai provider (#414)

## [0.37.0] - 2024-01-24

### Added

- feat(webui): add markdown support (#403)

### Changed

- feat: standalone share server (#408)
- feat: `PROMPTFOO_DISABLE_TEMPLATING` disables nunjucks templates (#405)

## [0.36.0] - 2024-01-18

### Added

- feat(webui): Ability to comment on outputs (#395)
- feat(azure): Add response_format support (#402)
- feat(azure): add support for `passthrough` and `apiVersion` (#399)

### Changed

- feat: add `promptfoo generate dataset` (#397)
- fix: typo (#401)

## [0.35.1] - 2024-01-12

### Added

- feat(bedrock): introduce amazon titan models as another option for Bedrock (#380)
- feat(openai): add support for `passthrough` request args (#388)
- feat(azure): add support for client id/secret auth (#389)
- feat(webui): label evals using `description` field (#391)

### Changed

- fix: proper support for multiple types of test providers (#386)
- feat: update CSV and HTML outputs with more details (#393)

## [0.35.0] - 2024-01-07

### Added

- feat(webview): add regex search (#378)

### Changed

- feat: support standalone assertions on CLI (#368)
- feat: add perplexity-score metric (#377)
- feat: add logprobs support for azure openai (#376)
- fix: use relative paths consistently and handle object formats (#375)
- [fix: restore **prefix and **suffix column handlers when loading test csv](https://github.com/promptfoo/promptfoo/commit/3a058684b3389693f4c5899f786fb090b04e3c93)

## [0.34.1] - 2024-01-02

### Added

- feat(openai): add support for overriding provider cost (1be1072)

### Fixed

- fix(webview): increase the request payload size limit (ef4c30f)

## [0.34.0] - 2024-01-02

### Changed

- feat: Support for evaluating cost of LLM inference (#358)
- feat: save manual edits to test outputs in webview (#362)
- feat: add `cost` assertion type (#367)
- fix: handle huggingface text generation returning dict (#357)
- fix: disable cache when using repeat (#361)
- fix: do not dereference tools and functions in config (#365)
- docs: optimize docs of openai tool usage (#355)

## [0.33.2] - 2023-12-23

### Changed

- fix: bad indentation for inline python sript (#353)
- [fix: truncate CLI table headers](https://github.com/promptfoo/promptfoo/commit/9aa9106cc9bc1660df40117d3c8f053f361fa09c)
- feat: add openai tool parameter (#350)
- feat: add `is-valid-openai-tools-call` assertion type (#354)

## [0.33.1] - 2023-12-18

### Changed

- [fix: pass env to providers when using CLI](https://github.com/promptfoo/promptfoo/commit/e8170a7f0e9d4033ef219169115f6474d978f1a7)
- [fix: correctly handle bedrock models containing :](https://github.com/promptfoo/promptfoo/commit/4469b693993934192fee2e84cc27c21e31267e5f)
- feat: add latency assertion type (#344)
- feat: add perplexity assertion type (#346)
- feat: add support for ollama chat API (#342)
- feat: retry when getting internal server error with PROMPTFOO_RETRY_5XX envar (#327)
- fix: properly escape arguments for external python assertions (#338)
- fix: use execFile/spawn for external processes (#343)
- [fix: handle null score in custom metrics](https://github.com/promptfoo/promptfoo/commit/514feed49e2f83f3e04d3e167e5833dc075e6c10)
- [fix: increment failure counter for script errors.](https://github.com/promptfoo/promptfoo/commit/61d1b068f26c63f3234dc49c9d5f5104b9cf1cda)

## [0.33.0] - 2023-12-17

### Changed

- feat: add latency assertion type (#344)
- feat: add perplexity assertion type (#346)
- feat: add support for ollama chat API (#342)
- feat: retry when getting internal server error with PROMPTFOO_RETRY_5XX envar (#327)
- fix: properly escape arguments for external python assertions (#338)
- fix: use execFile/spawn for external processes (#343)
- [fix: handle null score in custom metrics](https://github.com/promptfoo/promptfoo/commit/514feed49e2f83f3e04d3e167e5833dc075e6c10)
- [fix: increment failure counter for script errors.](https://github.com/promptfoo/promptfoo/commit/61d1b068f26c63f3234dc49c9d5f5104b9cf1cda)

## [0.32.0] - 2023-12-14

### Added

- feat(webview): Layout and styling improvements (#333)

### Changed

- feat: add support for Google Gemini model (#336)
- feat: add download yaml button in config modal. Related to #330 (#332)
- fix: set process exit code on failure

## [0.31.2] - 2023-12-11

### Added

- feat(webview): Show aggregated named metrics at top of column (#322)

### Changed

- fix: sharing option is degraded (#325)

## [0.31.1] - 2023-12-04

### Changed

- fix: issues when evaling multiple config files
- feat: support for web viewer running remotely (#321)

## [0.31.0] - 2023-12-02

### Added

- feat(openai): Adds support for function call validation (#316)

### Changed

- feat: add support for ajv formats (#314)
- feat: support prompt functions via nodejs interface (#315)
- fix: webview handling of truncated cell contents with html (#318)
- docs: Merge docs into main repo (#317)

## [0.30.2] - 2023-11-29

### Changed

- feat(cli): simplify onboarding and provide npx-specific instructions (f81bd88)

## [0.30.1] - 2023-11-29

### Changed

- feat: add bedrock in webui setup (#301)
- feat: add support for custom metrics (#305)
- feat: show table by default, even with --output (#306)
- fix: handle multiple configs that import multiple prompts (#304)
- fix: remove use of dangerouslySetInnerHTML in results table (#309)

### Fixed

- fix(openai): add support for overriding api key, host, baseurl, org in Assistants API (#311)

## [0.30.0] - 2023-11-29

### Changed

- feat: add bedrock in webui setup (#301)
- feat: add support for custom metrics (#305)
- feat: show table by default, even with --output (#306)
- fix: handle multiple configs that import multiple prompts (#304)
- fix: remove use of dangerouslySetInnerHTML in results table (#309)

## [0.29.0] - 2023-11-28

### Changed

- feat: Add support for external provider configs via file:// (#296)
- feat: Add support for HTTP proxies (#299)
- feat: claude-based models on amazon bedrock (#298)

## [0.28.2] - 2023-11-27

### Added

- feat(azureopenai): Warn when test provider should be overwritten with azure (#293)
- feat(webview): Display test descriptions if available (#294)
- feat(webview): Ability to set test scores manually (#295)

### Changed

- feat: add support for self-hosted huggingface text generation inference (#290)
- fix: prevent duplicate asserts with `defaultTest` (#287)
- fix: multiple configs handle external test and prompt files correctly (#291)

## [0.28.0] - 2023-11-19

### Changed

- feat: Add support for multiple "\_\_expected" columns (#284)
- feat: Support for OpenAI assistants API (#283)
- feat: Ability to combine multiple configs into a single eval (#285)

## [0.27.1] - 2023-11-14

### Added

- [feat(node-package): Add support for raw objects in prompts](https://github.com/promptfoo/promptfoo/commit/e6a5fe2fa7c05aabd2f52bd4fa143d957a7953dd)
- feat(openai): Add support for OpenAI `seed` param (#275)
- [feat(openai): Add support for OpenAI response_format](https://github.com/promptfoo/promptfoo/commit/12781f11f495bed21db1070e987f1b40a43b72e3)
- [feat(webview): Round score in details modal](https://github.com/promptfoo/promptfoo/commit/483c31d79486a75efc497508b9a42257935585cf)

### Changed

- fix: Set `vars._conversation` only if it is used in prompt (#282)
- feat: Add new RAG metrics (answer-relevance, context-recall, context-relevance, context-faithfulness) (#279)
- feat: throw error correctly when invalid api key is passed for OpenAI (#276)
- Bump langchain from 0.0.325 to 0.0.329 in /examples/langchain-python (#278)
- Provide the prompt in the context to external assertion scripts (#277)
- fix the following error : 'List should have at least 1 item after val… (#280)
- [chore: Add HuggingFace debug output](https://github.com/promptfoo/promptfoo/commit/2bae118e3fa7f8164fd78d29a3a30d187026bf13)

## [0.27.0] - 2023-11-14

### Added

- [feat(node-package): Add support for raw objects in prompts](https://github.com/promptfoo/promptfoo/commit/e6a5fe2fa7c05aabd2f52bd4fa143d957a7953dd)
- feat(openai): Add support for OpenAI `seed` param (#275)
- [feat(openai): Add support for OpenAI response_format](https://github.com/promptfoo/promptfoo/commit/12781f11f495bed21db1070e987f1b40a43b72e3)
- [feat(webview): Round score in details modal](https://github.com/promptfoo/promptfoo/commit/483c31d79486a75efc497508b9a42257935585cf)

### Changed

- feat: Add new RAG metrics (answer-relevance, context-recall, context-relevance, context-faithfulness) (#279)
- feat: throw error correctly when invalid api key is passed for OpenAI (#276)
- Bump langchain from 0.0.325 to 0.0.329 in /examples/langchain-python (#278)
- Provide the prompt in the context to external assertion scripts (#277)
- fix the following error : 'List should have at least 1 item after val… (#280)
- [chore: Add HuggingFace debug output](https://github.com/promptfoo/promptfoo/commit/2bae118e3fa7f8164fd78d29a3a30d187026bf13)

## [0.26.5] - 2023-11-10

### Changed

- feat: Support for Azure OpenAI Cognitive Search (#274)
- [feat: Add PROMPTFOO_PYTHON environment variable](https://github.com/promptfoo/promptfoo/commit/33ecca3dab9382f063e68529c047cfd3fbd959e5)

## [0.26.4] - 2023-11-09

### Fixed

- fix(providers): use Azure OpenAI extensions endpoint when dataSources is set (2e5f14d)

### Tests

- test(assertions): add tests for object outputs (9e0909c)

## [0.26.3] - 2023-11-08

### Added

- [feat(AzureOpenAI): Add support for deployment_id and dataSources](https://github.com/promptfoo/promptfoo/commit/3f6dee99b4ef860af1088c4ceda1a74726070f37)

### Changed

- [Stringify output display string if output is a JSON object](https://github.com/promptfoo/promptfoo/commit/e6eff1fb75e09bfd602c08edd89ec154e3e61bf9)
- [Add JSON schema dereferencing support for JSON configs](https://github.com/promptfoo/promptfoo/commit/c32f9b051a51ee6e1ee08738e0921b4e05a5c23d)
- Update chat completion endpoint in azureopenai.ts (#273)

### Fixed

- fix(openai): Improve handling for function call responses (#270)

## [0.26.2] - 2023-11-07

### Changed

- [Fix issue with named prompt function imports](https://github.com/promptfoo/promptfoo/commit/18a4d751af15b996310eceafc5a75e114ce1bf56)
- [Fix OpenAI finetuned model parsing](https://github.com/promptfoo/promptfoo/commit/b52de61c6e1fd0a9e67d2476a9f3f9153084ad61)
- [Add new OpenAI models](https://github.com/promptfoo/promptfoo/commit/d9432d3b5747516aea1a7e8a744167fbd10a69d2)
- Fix: Broken custom api host for OpenAI. (#261)
- Add `classifier` assert type (#263)
- Send provider options and test context to ScriptCompletion (exec) provider (#268)
- Support for loading JSON schema from external file (#266)

## [0.26.1] - 2023-11-01

### Changed

- Fix broken default config for OpenAI evals created in web app (#255)
- Fix prompt per provider (#253)
- Add support for custom config directory (#257)
- Add latency and token metrics per prompt (#258)
- Add caching support to Anthropic provider (#259)
- webview: Preserve formatting of LLM outputs
- Bump langchain from 0.0.317 to 0.0.325 in /examples/langchain-python (#254)

## [0.26.0] - 2023-10-28

### Changed

- cli: Add support for raw text prompts (#252)
- Ensure the directory for the output file is created if it does not exist

## [0.25.2] - 2023-10-26

### Changed

- allow Python in tests.csv (#237)
- Improve escaping in matchers (#242)
- Add support for nunjucks filters (#243)
- Fix issue where outputPath from the configuration file is not used when `-c` option is provided
- Add envar PROMPTFOO_DISABLE_CONVERSATION_VAR
- Resolve promises in external assert files

## [0.25.1] - 2023-10-19

### Changed

- Fix issue with loading google sheets directly. (#222)
- Add \_conversation variable for testing multiple-turn chat conversations (#224)
- Allow multiple output formats simultaneously with `outputPath` (#229)
- Fall back to default embedding model if provided model doesn't support embeddings
- Various fixes and improvements
- Bump langchain from 0.0.312 to 0.0.317 in /examples/langchain-python (#245)

## [0.25.0] - 2023-10-10

### Changed

- Add support for icontains-any and icontains-all (#210)
- Bump langchain from 0.0.279 to 0.0.308 in /examples/langchain-python (#213)
- Add support for .cjs file extensions (#214)
- Add Prompts and Datasets pages (#211)
- Add CLI commands for listing and showing evals, prompts, and datasets (#218)
- Add support for `config` object in webhook provider payload. (#217)
- Other misc changes and improvements
- Bump langchain from 0.0.308 to 0.0.312 in /examples/langchain-python (#219)

## [0.24.4] - 2023-10-01

### Changed

- Fix bug in custom function boolean return value score (#208)
- Fix ollama provider with `--no-cache` and improve error handling
- Add support for HuggingFace Inference API (text generation) (#205)
- Add `apiHost` config key to Azure provider

## [0.24.3] - 2023-09-28

### Changed

- Better LocalAI/Ollama embeddings traversal failure (#191)
- `OPENAI_API_HOST` to `OPENAI_API_BASE_URL` (#187)
- Ability to include files as assertion values (#180)
- Add hosted db for evals (#149)
- Webview details pane improvements (#196)
- Add support for ollama options (#199)
- Adding TXT and HTML to `--output` help/error message (#201)

## [0.24.2] - 2023-09-23

### Changed

- Specify repo in package.json (#174)
- Add support for parsing multiple json blobs in responses (#178)
- Updated node version update of Google Colab notebook example (#171)
- Fix arg escaping for external python prompts on Windows (#179)
- Better OpenAI embeddings traversal failure (#190)
- Adds embeddings providers for LocalAI and Oolama (#189)
- Add `noindex` to shared results
- Many other misc fixes and improvements

## [0.24.1] - 2023-09-21

### Changed

- Fix prompt errors caused by leading and trailing whitespace for var file imports
- Fix an issue with response parsing in LocalAI chat
- Fix issue preventing custom provider for similarity check (#152)
- Fix escaping in python asserts (#156)
- Fix README link to providers docs (#153)
- Allow object with function name as a value for function_call (#158)
- Add a -y/--yes option to `promptfoo view` command to skip confirmation (#166)
- Other misc fixes and improvements

## [0.24.0] - 2023-09-18

### Changed

- Support for custom functions as prompts (#147)
- Refactor parts of util into more descriptive files (#148)
- Misc fixes and improvements

## [0.23.1] - 2023-09-14

### Changed

- Improvements to custom grading (#140)
- Support for Google Vertex and PaLM chat APIs (#131)
- Add support for including files in defaultTest (#137)
- Add support for disabling cache in evaluate() options (#135)
- Add support for loading vars directly from file (#139)
- Include `provider` in `EvaluateResult`
- Other misc improvements and fixes

## [0.23.0] - 2023-09-14

### Changed

- Improvements to custom grading (#140)
- Support for Google Vertex and PaLM chat APIs (#131)
- Add support for including files in defaultTest (#137)
- Add support for disabling cache in evaluate() options (#135)
- Add support for loading vars directly from file (#139)
- Include `provider` in `EvaluateResult`
- Other misc improvements and fixes

## [0.22.1] - 2023-09-14

### Added

- feat(vars): add support for loading vars directly from file (#139)
- feat(config): add support for including files in defaultTest (#137)
- feat(config): add support for disabling cache in evaluate() options (#135)
- feat(providers): support for Google Vertex and PaLM chat APIs (#131)
- feat(api): include provider in EvaluateResult (#130)

### Changed

- chore(providers): improve PaLM recognized model detection (2317eac)

### Documentation

- docs(examples): add conversation history example (#136)
- docs(examples): update node-package example with context (#134)

## [0.22.0] - 2023-09-04

### Changed

- Add OpenAI factuality and closed-QA graders (#126). These new graders implement OpenAI's eval methodology.
- Auto-escape vars when prompt is a JSON object (#127).
- Improvements to custom providers - Pass context including `vars` to callApi and make `TestCase` generic for ease of typing
- Add `prompt` to Javascript, Python, and Webhook assertion context
- Fix llama.cpp usage of provider config overrides
- Fix ollama provider parsing for llama versions like llama:13b, llama:70b etc.
- Trim var strings in CLI table (prevents slowness during CLI table output)

## [0.21.4] - 2023-09-01

### Changed

- Add support for test case threshold value (#125)
- Add support for pass/fail threshold for javascript and python numeric return values

## [0.21.3] - 2023-09-01

### Changed

- Increase request backoff and add optional delay between API calls (#122)

## [0.21.2] - 2023-08-31

### Changed

- Fix symlink bug on Windows

## [0.21.1] - 2023-08-30

### Changed

- Consistent envars and configs across providers (#119)
- Add configuration for API keys in WebUI (#120)
- Add CodeLlama to WebUI
- Fix issue with numeric values in some assert types
- Add support for running specific prompts for specific providers using `{id, prompts, config}` format
- Add a feedback command

## [0.21.0] - 2023-08-28

### Changed

- Add webhook provider (#117)
- Add support for editing config in web view (#115)
- Standalone server with database with self-hosting support (#118)
- Add support for custom llm-rubric grading via `rubricPrompt` in Assertion objects
- Add support for `vars` in `rubricPrompt`, making it easier to pass expected values per test case
- Add a handful of new supported parameters to OpenAI, Azure, Anthropic, and Replicate providers
- Allow setting `config` on `provider` attached to Assertion or TestCase
- Add/improve support for custom providers in matchesSimilarity and matchesLlmRubric

## [0.20.1] - 2023-08-18

### Changed

- Fix issue when there's not enough data to display useful charts
- Add charts to web viewer (#112)
- Add support for multiline javascript asserts
- Add support for Levenshtein distance assert type (#111)

## [0.20.0] - 2023-08-18

### Changed

- Add charts to web viewer (#112)
- Add support for multiline javascript asserts
- Add support for Levenshtein distance assert type (#111)

## [0.19.3] - 2023-08-17

### Changed

- llm-rubric provider fixes (#110)
- New diff viewer for evals
- Web UI for running evals (#103)
- Add support for OpenAI organization (#106)
- function call azure fix (#95)
- Add support for JSON schema validation for is-json and contains-json (#108)
- Other misc fixes and API improvements

## [0.19.2] - 2023-08-15

### Changed

- function call azure fix (#95)
- Add support for JSON schema validation for is-json and contains-json (#108)
- New diff viewer for evals
- Web UI for running evals (#103)
- Add support for OpenAI organization (#106)
- Other misc fixes and API improvements

## [0.19.1] - 2023-08-14

### Changed

- Add support for OpenAI organization (#106)
- New diff viewer for evals
- Web UI for running evals (#103)
- Other misc fixes and API improvements

## [0.19.0] - 2023-08-14

### Changed

- New diff viewer for evals
- Web UI for running evals (#103)
- Other misc fixes and API improvements

## [0.18.4] - 2023-08-11

### Fixed

- fix(providers): resolve Ollama provider issue with empty line handling (c4d1e5f)

### Dependencies

- chore(deps): bump certifi from 2023.5.7 to 2023.7.22 in /examples/langchain-python (#104)

## [0.18.3] - 2023-08-08

### Added

- feat(providers): add Ollama provider (#102)

### Changed

- chore(webui): disable nunjucks autoescaping by default (#101)
- chore(webui): stop forcing manual line breaks in results view (76d18f5)

### Fixed

- fix(history): remove stale `latest` symlinks before regenerating eval output (a603eee)

## [0.18.2] - 2023-08-08

### Added

- feat(webui): display assertion summaries in the results viewer (#100)

### Changed

- feat(providers): allow testing identical models with different parameters (#83)

### Fixed

- fix(cli): repair `promptfoo share` regression (01df513)
- fix(config): handle provider map parsing when entries are strings (bdd1dea)
- fix(scoring): keep weighted averages accurate by running all test cases (7854424)

## [0.18.1] - 2023-08-06

### Added

- feat(providers): add llama.cpp server support (#94)

### Changed

- chore(providers): expose `LLAMA_BASE_URL` environment variable (f4b4c39)

### Fixed

- fix(history): repair symlink detection when writing latest results (e6aed7a)

## [0.18.0] - 2023-07-28

### Added

- feat(assertions): add `python` assertion type (#78)
- feat(api): support native function ApiProviders and assertions (#93)
- feat(evals): introduce Promptfoo scenarios for data-driven testing - allows datasets to be associated with specific tests, eliminating the need to copy tests for each dataset by @Skylertodd (#89)
- feat(cli): allow specifying `outputPath` when using the Node evaluate helper (#91)

### Changed

- chore(evals): rename default "theories" concept to "scenarios" (aca0821)

### Fixed

- fix(history): repair symlink handling when persisting latest results (81a4a26)
- fix(history): clean up stale eval history entries (253ae60)
- fix(cli): restore ANSI escape code rendering in console tables (497b698)

## [0.17.9] - 2023-07-24

### Added

- feat(evals): load test cases from file or directory paths (#88)

### Changed

- feat(metrics): record latency in eval results (#85)

### Fixed

- fix(windows): resolve path compatibility issues (8de6e12)

## [0.17.8] - 2023-07-22

### Added

- feat(evals): support post-processing hooks in test cases (#84)

### Changed

- feat(webui): show recent runs in the results viewer (#82)
- feat(providers): expose additional OpenAI parameters (#81)

### Fixed

- fix(evaluator): support empty test suites without crashing (31fb876)
- fix(network): ensure fetch timeouts bubble up correctly (9e4bf94)

## [0.17.7] - 2023-07-20

### Added

- feat(config): allow provider-specific prompts in test suites (#76)

### Changed

- chore(runtime): require Node.js 16 or newer (f7f85e3)
- chore(providers): reuse context configuration for Replicate provider (48819a7)

### Fixed

- fix(providers): handle missing provider prompt maps gracefully (7c6bb35)
- fix(grading): escape user input in grading prompts (4049b3f)

## [0.17.6] - 2023-07-20

### Added

- feat(cli): add `--repeat` support to evaluations (#71)
- feat(providers): add Azure YAML prompt support (#72)
- feat(providers): implement Replicate provider (#75)

### Changed

- chore(providers): refine Replicate provider behaviour (57fa43f)
- chore(cli): default `promptfoo share` prompt to Yes on enter (1a4c080)
- chore(webui): simplify dark mode and hide identical rows in history (c244403)

## [0.17.5] - 2023-07-14

### Added

- feat(assertions): add starts-with assertion type (#64)
- feat(providers): add Azure OpenAI provider (#66)

### Changed

- feat(providers): support YAML-formatted OpenAI prompts (#67)
- chore(cli): allow disabling sharing prompts (#69)
- chore(cli): require confirmation before running `promptfoo share` (f3de0e4)
- chore(env): add `PROMPTFOO_DISABLE_UPDATE` environment variable (60fee72)

### Fixed

- fix(config): read prompts relative to the config directory (ddc370c)

## [0.17.4] - 2023-07-13

### Added

- feat(assertions): add `contains-any` assertion support (#61)

### Changed

- chore(cli): handle npm outages without crashing (3177715)

### Fixed

- fix(cli): support terminals without `process.stdout.columns` (064dcb3)
- fix(cli): correct `promptfoo init` output to reference YAML (404be34)

### Documentation

- docs: add telemetry notice (#39)

## [0.17.3] - 2023-07-10

### Added

- feat(providers): add Anthropic provider (#58)

### Changed

- chore(onboarding): refresh init onboarding content (992c0b6)

### Fixed

- fix(cli): maintain table header ordering (1e3a711)
- fix(runtime): ensure compatibility with Node 14 (59e2bb1)

## [0.17.2] - 2023-07-07

### Changed

- feat(providers): improve support for running external scripts (#55)

## [0.17.1] - 2023-07-07

### Fixed

- fix(webui): restore output rendering in results view (5ce5598)

## [0.17.0] - 2023-07-06

### Added

- feat(models): add gpt-3.5-16k checkpoints (#51)
- feat(providers): add `script:` provider prefix for custom providers (bae14ec)
- feat(webui): view raw prompts in the web viewer (#54)
- feat(cli): add `cache clear` command (970ee67)

### Changed

- chore(providers): change default suggestion provider (cc11e59)
- chore(providers): ensure OpenAI chat completions fail on invalid JSON (c456c01)
- chore(assertions): allow numeric values for contains/icontains assertions (dc04329)

### Fixed

- fix(evals): avoid creating assertions from empty expected columns (d398866)

## [0.16.0] - 2023-06-28

### Added

- feat(cli): retry failed HTTP requests to reduce transient failures (#47)
- feat(templates): allow object vars inside nunjucks templates for richer prompts (#50)

### Documentation

- docs: refresh the Question reference page with updated guidance (#46)

## [0.15.0] - 2023-06-26

### Added

- feat(scoring): add continuous scoring support for evaluations (#44)
- feat(assertions): introduce assertion weights to fine-tune scoring (0688a64)

### Changed

- chore(prompt): rename grading prompt field from `content` to `output` (fa20a25)
- chore(webui): maintain backwards compatibility for row outputs in the viewer (b2fc084)

### Fixed

- fix(config): ensure `defaultTest` populates when configs load implicitly (44acb91)

## [0.14.2] - 2023-06-24

### Changed

- chore(assertions): switch the default grading provider to `gpt-4-0613` (0d26776)
- chore(cli): trim stray progress-bar newlines for cleaner output (8d624d6)

### Fixed

- fix(cli): update cached table output correctly when results change (8fe5f84)
- fix(cli): allow non-string result payloads during rendering (61d349e)

## [0.14.1] - 2023-06-19

### Fixed

- fix(config): only apply the config base path when a path override is provided (e67918b)

## [0.14.0] - 2023-06-18

### Added

- feat(cli)!: add shareable URLs and the `promptfoo share` command by @typpo (#42)
- feat(cli): add `--no-progress-bar` option to `promptfoo eval` (75adf8a)
- feat(cli): add `--no-table` flag for evaluation output (ecf79a4)
- feat(cli): add `--share` flag to automatically create shareable URLs (7987f6e)

### Changed

- chore(cli)!: resolve config-relative file references from the config directory, not working directory (dffb091)
- chore(api)!: restructure JSON/YAML output formats to include `results`, `config`, and `shareableUrl` properties (d1b7038)

### Fixed

- fix(cli): write the latest results before launching the viewer with `--view` (496f2fb)

## [0.13.1] - 2023-06-17

### Fixed

- fix(cli): ensure command arguments override config values (c425d3a)

## [0.13.0] - 2023-06-16

### Added

- feat(providers): support OpenAI functions and custom provider arguments by @typpo (#34)
- feat(cli): add JSONL prompt file support by @typpo (#40)
- feat(cli): export `generateTable()` for external tooling reuse by @tizmagik (#37)
- feat(openai): enable OpenAI ChatCompletion function calling (0f10cdd)

### Changed

- chore(openai): add official support for OpenAI `*-0613` models (4d5f827)
- chore(cli): allow optional configs when invoking the CLI (a9140d6)
- chore(cli): respect the `LOG_LEVEL` environment variable in the logger (1f1f05f)
- chore(cli): stabilize progress display when using var arrays (340da53)

### Fixed

- fix(build): fix HTML output generation in production builds (46a2233)

## [0.12.0] - 2023-06-12

### Added

- feat(share): publish evaluations with the `promptfoo share` workflow by @typpo (#33)
- feat(telemetry): add basic usage telemetry for insight gathering (7e7e3ea)
- feat(assertions): support CSV definitions for `rouge-n` and webhook assertions (7f8be15)

### Changed

- chore(build): resolve build output paths for the web client (#32)
- chore(cli): notify users when a newer promptfoo release is available by @typpo (#31)

## [0.11.0] - 2023-06-11

### Added

- feat(assertions): add contains, icontains, contains-some, contains-any, regex, webhook, and rouge-n assertion types (#30)
- feat(assertions): allow negating any assertion type with `not-` prefix (cc5fef1)
- feat(assertions): pass context objects with vars to custom functions (1e4df7e)
- feat(webui): add failure filtering and improved table layout (69189fe)
- feat(webui): add word-break toggle to results (9c1fd3b)
- feat(webui): highlight highest passing scores in matrix (6e2942f)

### Changed

- chore(cli): limit console table rows for readability (52a28c9)
- chore(cli): add more detailed custom function failure output (6fcc37a)

### Fixed

- fix(config): respect CLI write/cache options from config (5b456ec)
- fix(webui): improve dark mode colours and rating overflow (eb7bd54)
- fix(config): parse YAML references correctly in configs (62561b5)

## [0.10.0] - 2023-06-09

### Added

- feat(prompts): add support for named prompts by @typpo (#28)

### Changed

- chore(env)!: rename `OPENAI_MAX_TEMPERATURE` to `OPENAI_TEMPERATURE` (4830557)
- chore(config): read `.yml` files by default as configs (d5c179e)
- chore(build): add native ts-node compatibility by @MentalGear (#25)
- chore(openai): add chatml stopwords by default (561437f)
- chore(webui): adjust column ordering and styling (27977c5)

### Fixed

- fix(config): support `defaultTest` overrides in CLI (59c3cbb)
- fix(env): correctly parse `OPENAI_MAX_TOKENS` and `OPENAI_MAX_TEMPERATURE` by @abi (#29)
- fix(cli): improve JSON formatting error messages (5f59900)

## [0.9.0] - 2023-06-05

### Added

- feat(vars): add support for var arrays by @typpo (#21)

### Changed

- chore(core): set a default semantic similarity threshold (4ebea73)
- chore(cli): refresh `promptfoo init` output messaging (cdbf806)

### Fixed

- fix(cache): register cache manager types for TypeScript (1a82de7)
- fix(evals): handle string interpolation issues in prompts (6b8c175)

## [0.8.3] - 2023-05-31

### Fixed

- fix(cache): create cache directory on first use (423f375)
- fix(config): throw a clearer error for malformed default configs (0d759c4)

## [0.8.2] - 2023-05-30

### Fixed

- fix(cache): only persist cache entries on successful API responses (71c10a6)

## [0.8.1] - 2023-05-30

### Added

- feat(data): add Google Sheets loader support (df900c3)

### Fixed

- fix(cli): restore backward compatibility for `-t/--tests` flags (aad1822)

## [0.8.0] - 2023-05-30

### Added

- feat(api)!: simplify the API and support unified test suite definitions by @typpo (#14)

### Changed

- chore(api)!: move evaluation settings under `evaluateOptions` (`maxConcurrency`, `showProgressBar`, `generateSuggestions`) (#14)
- chore(api)!: move CLI flag defaults under `commandLineOptions` (`write`, `cache`, `verbose`, `view`) (#14)

## [0.7.0] - 2023-05-29

### Changed

- chore(cache): improve caching defaults and enable caching by default (#17)

## [0.6.0] - 2023-05-28

### Added

- feat(providers): add LocalAI support for open-source LLMs like Llama, Alpaca, Vicuna, GPT4All (6541bb2)
- feat(cli): add glob pattern support for prompts and tests (#13)
- feat(assertions): rename `eval:` to `fn:` for custom JavaScript assertions by @MentalGear (#11)
- feat(webui): add dark mode support (0a2bb49)
- feat(api): add exports for types and useful utility functions (57ac4bb)
- feat(tests): add Jest and Mocha integrations (00d9aa2)

### Changed

- chore(cli): improve error handling and word wrapping in CLI output (398f4b0)
- chore(cli): support non-ES module requires (c451362)

### Fixed

- fix(cli): move API key validation into OpenAI subclasses (c451362)
- fix(webui): correct HTML table rendering errors in the viewer (64c9161)
- fix(providers): improve handling of third-party API errors (398f4b0)

### Dependencies

- chore(deps): bump socket.io-parser from 4.2.2 to 4.2.3 in /src/web/client (#15)

## [0.5.1] - 2023-05-23

### Changed

- chore(cli): add glob support for prompt selection (#13)

### Fixed

- fix(cli): prevent crashes when `OPENAI_API_KEY` is not set (c451362)

## [0.5.0] - 2023-05-22

### Added

- feat(assertions): add semantic similarity grading (#7)

### Changed

- chore(cli): improve error handling and word wrapping in CLI output (398f4b0)

## [0.4.0] - 2023-05-13

### Added

- feat(webui): add web viewer for evaluation results (#5)

### Changed

- chore(openai): support `OPENAI_STOP` environment variable for stopwords (79d590e)
- chore(cli): increase the default request timeout (c73e055)

## [0.3.0] - 2023-05-07

### Added

- feat(grading): enable LLM automatic grading of outputs (#4)
- feat(webui): improve how test results are shown - PASS/FAIL is shown in matrix view rather than its own column (2c3f489)

### Changed

- chore(config): allow overriding `OPENAI_API_HOST` environment variable (e390678)
- chore(cli): add `REQUEST_TIMEOUT_MS` environment variable for API timeouts (644abf9)
- chore(webui): improve HTML table output readability (2384c69)

## [0.2.2] - 2023-05-04

### Added

- feat(cli): add `promptfoo --version` output (77e862b)

### Changed

- chore(cli): improve error messages when API calls fail (af2c8d3)

### Fixed

- fix(cli): correct `promptfoo init` output text (862d7a7)
- fix(evals): preserve table ordering when building concurrently (2e3ddfa)

## [0.2.0] - 2023-05-04

### Added

- feat(cli): add `promptfoo init` command (c6a3a59)
- feat(providers): improve custom provider loading and add example (4f6b6e2)<|MERGE_RESOLUTION|>--- conflicted
+++ resolved
@@ -8,16 +8,13 @@
 
 ### Added
 
-<<<<<<< HEAD
 - feat(providers): add Groq reasoning model support (GPT-OSS, DeepSeek R1, Qwen3), Responses API provider (`groq-responses:` prefix), compound model tool control (`compound_custom.tools.enabled_tools`), and built-in tools (browser_search, code execution, web search) (#6231)
 
 ### Changed
 
-- chore(providers)!: remove deprecated Groq gemma2-9b-it model - model no longer supported by Groq API. Use llama-3.3-70b-versatile or llama-3.1-8b-instant instead (#6231)
-=======
->>>>>>> cd915a64
 - chore: Add visiblity button for PFX passphrase (#6258)
 - feat(app): Red Team Strategy Test Generation (#6005)
+- chore(providers)!: remove deprecated Groq gemma2-9b-it model - model no longer supported by Groq API. Use llama-3.3-70b-versatile or llama-3.1-8b-instant instead (#6231)
 
 ## [0.119.8] - 2025-11-18
 
