# Changelog

All notable changes to this project will be documented in this file.

The format is based on [Keep a Changelog](https://keepachangelog.com/en/1.1.0/).

## [Unreleased]

### Added

- feat(providers): add Anthropic structured outputs support with JSON schema outputs via `output_format` parameter and strict tool use via `strict: true` in tool definitions - ensures schema-compliant responses with automatic beta header handling, external file loading, variable rendering, and JSON parsing for Claude Sonnet 4.5 and Claude Opus 4.1 (#6226)
- feat(cli): add automatic changelog update on version bump with comprehensive error handling (#6252)
- feat(ci): add JavaScript-based changelog validator replacing bash script for PR number and Unreleased section enforcement (#6252)

### Changed

- feat(providers): add metadata extraction for OpenAI Responses API - extract responseId and model to metadata for debugging and response tracking (#6267)
- refactor(webui): remove useImperativeHandle from ProviderConfigEditor - replace imperative ref API with onValidationRequest callback pattern for better React 19 compatibility and more idiomatic component design (#6328)

### Fixed

- fix(providers): maintain backwards compatibility for annotations in raw provider responses (#6267)
- fix(cli): restore commandLineOptions support for generateSuggestions, table, and write options (#6190)
<<<<<<< HEAD
- fix(cli): enable auto-sharing when cloud is enabled by not defaulting config.sharing to false - when sharing is unset in config, it now correctly falls through to cloud auto-share behavior instead of defaulting to disabled (#6190)
- fix(providers): propagate agent errors in simulated-user provider - fixes issue where errors from sendMessageToAgent() were silently ignored, causing false-positive test results when the target provider fails (#6251)
=======
- fix(cli): enable auto-sharing when cloud is enabled by not defaultting config.sharing to false - when sharing is unset in config, it now correctly falls through to cloud auto-share behavior instead of defaulting to disabled (#6190)
- fix(providers): support function providers in defaultTest.options.provider and assertions (#6174)
- fix(assertions): use file-based script output for all assertion types with `file://` references (#6200)

### Documentation

- docs(providers): add comprehensive Anthropic structured outputs documentation covering JSON outputs (`output_format`) and strict tool use (`strict: true`), including usage examples, schema limitations, and feature compatibility (#6226)

### Tests

- test(examples): add structured outputs example demonstrating JSON schema-based responses and strict tool use for Anthropic provider (#6226)
- test(examples): update tool-use example to include strict mode configuration for Anthropic provider (#6226)
- test(examples): enhance structured-outputs-config example to demonstrate multi-provider structured outputs with OpenAI and Anthropic, showcasing syntax differences between providers (#6226)
- test(scripts): add 59 tests for changelog automation scripts covering validation and version update functionality (#6252)
>>>>>>> 1b1b9d27

## [0.119.11] - 2025-11-23

### Changed

- refactor(webui): adopt React 19 ref-as-prop pattern - removed forwardRef wrapper from QuickFilter component in EvalsDataGrid (#6327)

### Fixed

- fix(redteam): respect excludeTargetOutputFromAgenticAttackGeneration in hydra and meta strategies to prevent target output leaks when organization privacy setting is enabled (#6320)
- fix(redteam): prevent template evaluation of adversarial security payloads when using custom Python providers — adds `skipRenderVars` parameter to `renderPrompt()` to allow SSTI, XSS, and other attack payloads to pass through unmodified to custom providers for proper red team testing instead of causing template rendering errors (#6240)

### Dependencies

- revert: "fix(deps): update dependency @apidevtools/json-schema-ref-parser to v15" (#6300)

## [0.119.10] - 2025-11-23

### Changed

- refactor(webui): migrate to React 19 patterns (#6319)
- chore(webui): replace emoji icons with Material-UI IconButton components in evaluation results page — action icons now display circular hover effects, color-coded active states (green for pass, red for fail), always-visible icons for better discoverability, and full accessibility support with aria-pressed and aria-label attributes (#6318)
- chore: Revert "chore(deps): upgrade cache-manager from v4 to v7" (#6311)
- chore(lint): enforce explicit /index imports in directory paths to prepare for ESM migration (#6263)
- chore(deps): configure Renovate to track all package.json files (#6282)
- chore(webui): improve UI treatment for domain-specific risks in red team setup (#6269)
- chore(deps): re-generate lock file (#6249)
- ci(github): add code scan action (#6261)
- chore: Update Strategy presets (#6275)

### Fixed

- fix(webui): fix Basic strategy checkbox behavior in red team setup — unchecking Basic now correctly adds `enabled: false` instead of removing the strategy, matching documented behavior at [Basic strategy docs](https://www.promptfoo.dev/docs/red-team/strategies/basic/)
- fix(providers): fix LiteLLM provider API key authentication — reverts to inline authentication check to properly handle providers with `apiKeyRequired: false` and fixes Authorization header to be omitted (instead of sending "Bearer undefined") when no API key is set, resolving "API key is not set" error when using LITELLM_API_KEY environment variable (#6322)
- fix(webui): fix Basic strategy checkbox behavior in red team setup — unchecking Basic now correctly adds `enabled: false` instead of removing the strategy, matching documented behavior at [Basic strategy docs](https://www.promptfoo.dev/docs/red-team/strategies/basic/) (#6313)
- fix(code-scan): prevent "start line must precede end line" GitHub API error by ensuring start_line is only set when it differs from line - fixes single-line comment highlighting in PR reviews (#6314)
- fix(app): Test generation tooltips remain visible after dialog is rendered (#6309)
- fix(auth): allow CI environments to authenticate with Promptfoo Cloud using API keys — unblocks `jailbreak:meta` strategy in GitHub Actions by recognizing API key auth regardless of CI status (#6273)
- fix(webui): allow thumbs up/down ratings to toggle off and remove manual grading when clicked again (#6260)
- fix(python): resolve Windows path compatibility issues in Python provider protocol - changed delimiter from `:` to `|` to avoid conflicts with Windows drive letters (C:, D:, etc.), fixing ENOENT errors and timeouts in Python provider on Windows (#6262)

### Documentation

- docs(site): fix broken OpenAI config options link (#6277)
- docs(readme): update readme with code scanning (#6268)
- docs(site): rewrite web viewer page (#6264)
- docs(site): fix duplicate in sidebar (#6259)

### Dependencies

- fix(deps): update dependency better-sqlite3 to v12.4.6 (#6323)
- chore(deps): update @biomejs/biome and all platform-specific CLI packages to 2.3.7 (#6307)
- chore(deps): update vitest monorepo to v4 (major) (#6299)
- chore(deps): update material-ui monorepo to v8 (major) (#6298)
- chore(deps): update dependency whatwg-url to v15 (#6297)
- chore(deps): update dependency recharts to v3 (#6294)
- chore(deps): update dependency react-markdown to v10 (#6293)
- chore(deps): update dependency react-is to v19 (#6292)
- chore(deps): update dependency react-error-boundary to v6 (#6291)
- chore(deps): update dependency gaxios to v7 (#6288)
- chore(deps): drop unused uuid types package (#6287)
- chore(deps): update dependency framer-motion to v12 (#6286)
- chore(deps): update dependency @types/uuid to v11 (#6285)
- chore(deps): update dependency esbuild to v0.27.0 (#6283)
- chore(deps): upgrade http-z to v8 and @swc/core to v1.15.3 (#6281)
- chore(deps): update dependencies in 12 example projects (#6280)
- chore(deps): upgrade glob to v13 and mathjs to v15 (#6279)
- chore(deps): update 67 minor and patch dependencies across all workspaces (#6278)
- chore(deps): bump langchain-core from 0.3.78 to 0.3.80 in /examples/redteam-langchain in the pip group (#6270)
- chore(deps): bump @aws-sdk/client-bedrock-runtime from 3.933.0 to 3.934.0 (#6254)
- chore(deps): bump @anthropic-ai/sdk from 0.69.0 to 0.70.0 (#6255)

## [0.119.9] - 2025-11-20

### Added

- feat(webui): add custom policy generation to red team setup (#6181)
- feat(webui): add strategy test generation to red team setup (#6005)
- feat(webui): add visibility button for PFX passphrase field in red team target configuration (#6258)

### Fixed

- fix(cli): add missing Authorization header in `validate target` command to fix 403 Forbidden error when calling agent helper endpoint (#6274)
- fix(providers): support function providers in defaultTest.options.provider and assertions (#6174)

## [0.119.8] - 2025-11-18

### Added

- feat(plugins): organize domain-specific risks into vertical suites (#6215)
- feat(providers): add Gemini 3 Pro support with thinking configuration (#6241)

### Fixed

- fix(code-scan): in `code-scans run`, don't log anything to stdout except json results when --json is used—fixes GitHub action (#6248)
- fix(code-scan): update default API host to https://api.promptfoo.app to fix websocket connection issues (#6247)

## [0.119.7] - 2025-11-17

### Added

- feat(assertions): add dot product and euclidean distance metrics for similarity assertion - use `similar:dot` and `similar:euclidean` assertion types to match production vector database metrics and support different similarity use cases (#6202)
- feat(webui): expose Hydra strategy configuration (max turns and stateful toggle) in red team setup UI (#6165)
- feat(providers): add GPT-5.1 model support including gpt-5.1, gpt-5.1-mini, gpt-5.1-nano, and gpt-5.1-codex with new 'none' reasoning mode for low-latency interactions and configurable verbosity control (#6208)
- feat(redteam): allow configuring `redteam.frameworks` to limit compliance frameworks surfaced in reports and commands (#6170)
- feat(webui): add layer strategy configuration UI in red team setup with per-step plugin targeting (#6180)
- feat(app): Metadata value autocomplete eval filter (#6176)
- feat(webui): display both total and filtered metrics simultaneously when filters are active, showing "X/Y filtered, Z total" format in evaluation results table for better visibility into filtered vs unfiltered data (#5969)
- feat(app): eval results filters permalinking (#6196)

### Changed

- chore(ci): synchronize package-lock.json to resolve npm ci failures (#6195)
- chore(ci): increase webui test timeout to 8 minutes in GitHub Actions workflow to prevent CI timeouts (#6201)
- chore(redteam): update foundation model report redteam config to use newer redteam strategies (#6216)

### Fixed

- fix: exclude source maps from npm package to reduce bundle size by ~22MB (#6235)
- fix(redteam): exclude cyberseceval and beavertails static dataset plugins from iterative strategies to prevent wasted compute and silent grading failures during Hydra/Meta/Tree iterations (#6230)
- fix(mcp): allow colons in eval ID validation for get_evaluation_details tool - fixes rejection of valid eval IDs returned by list_evaluations (e.g., eval-8h1-2025-11-15T14:17:18) by updating regex to accept ISO timestamp format (#6222)
- fix(site): fix missing background color on safari api reference search modal (#6218)
- fix(redteam): don't set default 'en' language when no language is configured - prevents unnecessary language modifiers from being passed to meta agent and other iterative strategies, keeping prompts focused on actual task without implied translation requirements (#6214)
- fix(app): aligning risk scores with documentation (#6212)
- fix(webui): fix duplicate React key warning in DefaultTestVariables component by implementing counter-based unique ID generation (#6201)
- fix(providers): correctly handle reasoning field in OpenAI-compatible models like gpt-oss-20b, extracting both reasoning and content instead of only reasoning (#6062)
- fix(samples): downlevel pem dependency to supported version
- fix(deps): remove unused dependency on @libsql/client
- fix(redteam): store rendered grading rubric in assertion.value for agentic strategies to display in UI Value column (#6125)

### Tests

- test(webui): suppress expected test error logs (109+ occurrences across parsing errors, API errors, context provider errors) and React/MUI warnings (act() warnings, DOM nesting, prop types) in setupTests.ts and vite.config.ts (#6201)

### Dependencies

- chore(deps): upgrade to React 19 (#6229)
- chore(deps): upgrade @googleapis/sheets from 9.8.0 to 12.0.0 (#6227)
- chore(deps): bump openai from 6.8.1 to 6.9.0 (#6208)

## [0.119.6] - 2025-11-12

### Documentation

- docs(providers): update Vertex AI documentation - removed deprecated models (PaLM/Bison, Claude 3 Opus, Claude 3.5 Sonnet v2), added Claude Sonnet 4.5, added missing Gemini 2.0 models, reorganized model listings by generation (Gemini 2.5/2.0/1.5, Claude 4/3, Llama 4/3.3/3.2/3.1), marked Preview/Experimental models, removed temporal language to make docs evergreen (#3169)

### Changed

- chore(site): remove Koala analytics and migrate Google tracking to Docusaurus built-in gtag configuration with multiple tracking IDs (G-3TS8QLZQ93, G-3YM29CN26E, AW-17347444171) (#6169)
- chore(webui): order 'plugins' before 'steps' in layer strategy YAML to match documentation examples (#6180)

### Fixed

- fix(webui): prevent infinite loop in StrategyConfigDialog useEffect - fixes vitest tests hanging by using stable empty array references for default parameters (#6203)
- fix(webui): require configuration for layer strategy before allowing navigation in red team setup - layer strategy now shows red border and blocks Next button until steps array is configured, similar to plugins requiring configuration
- fix(webui): filter hidden metadata keys from metadata filter dropdown - ensures consistent filtering of 'citations' and '\_promptfooFileMetadata' keys across MetadataPanel, EvalOutputPromptDialog, and metadata filter dropdown (#6177)
- fix(cli): format object and array variables with pretty-printed JSON in console table and HTML outputs for improved readability (#6175)
- fix(cli): only show error counter when >0
- fix(redteam): respect redteam.provider configuration for local grading - fixes issue where configuring a local provider (e.g., ollama:llama3.2) still sent grading requests to remote API instead of using the configured provider (#5959)
- fix: Reverts #6142 (#6189)

### Documentation

- docs(redteam): document Hydra configuration options for max turns, backtracking, and stateful operation (#6165)

## [0.119.5] - 2025-11-10

### Added

- feat(test-cases): add support for Excel files (.xlsx, .xls) as test case sources with optional xlsx dependency and sheet selection syntax (file.xlsx#SheetName or file.xlsx#2) (#4841)
- feat(providers): add OpenAI audio transcription support for whisper-1, gpt-4o-transcribe, gpt-4o-mini-transcribe, and gpt-4o-transcribe-diarize models with speaker identification, timestamp granularities, and per-minute cost tracking (#5957)
- feat(webui): display rendered assertion values with substituted variables in Evaluation tab instead of raw templates, improving readability for assertions with Nunjucks variables and loops (#5988)
- feat(prompts): add executable prompt scripts - use any script/binary to dynamically generate prompts via `exec:` prefix or auto-detection for common extensions (.sh, .bash, .rb, .pl); scripts receive context as JSON (#5329)
- feat(providers): add variable templating support for initialMessages in simulated-user provider, enabling template reuse across test cases with Nunjucks variables (#6143)
- feat(redteam): add `jailbreak:hydra` strategy - multi-turn conversational adversarial agent that learns from target responses and shares learnings across tests in the same scan for improved attack success rates (#6151)
- feat(providers): add missing Alibaba Cloud models - qwen3-vl-flash, qwen3-asr-flash-realtime, qwen3-vl-32b/8b (thinking/instruct), text-embedding-v4 (#6118)
- feat(eval): add 'not_equals' operator for plugin filters (#6155)

### Fixed

- fix(webui): correct multi-target filtering in red team report - statistics now properly filter by selected target instead of showing aggregated data across all targets; replaced modal with Select dropdown for clearer UX (#4251)
- fix(providers): auto-detect reasoning models by deployment name in Azure provider - now recognizes o1, o3, o4, and gpt-5 models and automatically uses `max_completion_tokens` instead of `max_tokens` (#6154)
- fix(prompts): fix basePath resolution for executable prompts with `exec:` prefix - relative paths now resolve correctly (5308c5d)
- fix(prompts): convert sync fs operations to async in executable prompt processor for better performance (5308c5d)
- fix(test-cases): improve xlsx error handling to avoid double-wrapping validation errors, provide clearer error messages for file not found, empty sheets, and invalid data (#4841)
- fix(docs): update xlsx documentation to use consistent version (0.18.5) and correct anchor links (#4841)
- fix(assertions): fix runtime variables not working in custom rubricPrompt for factuality and model-graded-closedqa assertions (#5340)
- fix(openai): fix timeouts on gpt-5-pro models by extending automatic timeout to 10 minutes (#6147)
- fix(deps): add @vitest/coverage-v8@3.2.4 to app workspace to match vitest version and fix coverage reporting "Cannot read properties of undefined (reading 'reportsDirectory')" error
- fix(deps): fix test coverage reporting errors (#6122)
- fix(cli): honor `commandLineOptions` from config file for `maxConcurrency`, `repeat`, `delay`, `cache`, `progressBar`, `generateSuggestions`, `table`, `share`, and `write` — previously ignored in favor of defaults (#6142)

### Changed

- chore(ci): make staging redteam test non-blocking to prevent intermittent API timeouts from failing CI runs (#6159)
- refactor(redteam): update risk score thresholds to match CVSS v3.x/v4.0 standards (Critical: 9.0-10.0, High: 7.0-8.9, Medium: 4.0-6.9, Low: 0.1-3.9) (#6132)
- chore(server): change traces fetch log to debug level (#6152)
- chore(redteam): rename `gradingGuidance` to `graderGuidance` for consistency with `graderExamples` - `gradingGuidance` still works as a deprecated alias for backward compatibility (#6128)

### Documentation

- docs(cli): document `promptfoo view --no` flag in command-line docs (#6067)
- docs(site): add blog post on Anthropic threat intelligence covering PROMPTFLUX and PROMPTSTEAL (first observed LLM-querying malware by Google), AI-orchestrated extortion campaigns, three categories of AI-assisted attacks (operator/builder/enabler), operational security implications, and practical Promptfoo testing examples for AI system exploitation risks (#5583)
- docs(site): re-add adaptive guardrails documentation covering enterprise feature for generating target-specific security policies from red team findings, including architecture, API integration, use cases, troubleshooting, and comparison to AWS Bedrock/Azure AI Content Safety (#5955)
- docs(guides): add comprehensive Portkey integration guide covering prompt management, multi-model testing across 1600+ providers, red-teaming workflows, and production deployment strategies by @ladyofcode (#5730)

### Tests

- test(webui): fix act() warnings and clean up test output by wrapping 16 tests in act(), removing 22 unnecessary console suppression patterns, and reducing setupTests.ts from 95 to 37 lines (#6199)
- test(providers): add test coverage for auto-detection of reasoning models by deployment name in Azure provider (#6154)
- test(assertions): add comprehensive test coverage for rendered assertion value metadata including variable substitution, loops, static text handling, and UI display fallback priority (#6145)

### Dependencies

- chore(deps): update 76 packages to latest minor and patch versions across all workspaces (#6139)

## [0.119.4] - 2025-11-06

### Added

- feat(cli): add `code-scans run` command for scanning code changes for LLM security vulnerabilities including prompt injection, PII exposure, and excessive agency - uses AI agents to trace data flows, analyze vulnerabilities across batches, and suggest fixes with configurable severity thresholds (see https://promptfoo.com/docs/code-scanning/ for more details) (#6121)
- feat(github-action): add Code Scan GitHub Action for automated PR security scanning with GitHub App OIDC authentication or manual API token setup; automatically posts review comments with severity levels and suggested fixes (see https://promptfoo.com/docs/code-scanning/ for more details) (#6121)
- feat(webui): add confirmation dialog and smart navigation for delete eval with improved UX (Material-UI dialog, next→previous→home navigation, loading states, toast notifications) (#6113)
- feat(redteam): pass policy text to intent extraction for custom policy tests, enabling more accurate and self-contained testing objectives that include specific policy requirements (#6116)
- feat(redteam): add timestamp context to all grading rubrics for time-aware evaluation and temporal context in security assessments (#6110)
- feat(model-audit): add revision tracking, content hash generation, and deduplication for model scans to prevent re-scanning unchanged models (saving ~99% time and bandwidth); add `--stream` flag to delete downloaded files immediately after scan ([#6058](https://github.com/promptfoo/promptfoo/pull/6058))
- feat(redteam): add FERPA compliance plugin (#6130)

### Fixed

- fix(redteam): dynamically update crescendo system prompt with currentRound and successFlag each iteration instead of rendering once with stale values (#6133)
- fix(examples): change Zod schema from `.optional()` to `.default('')` for OpenAI Agents SDK compatibility (#6114)
- fix(redteam): pass all gradingContext properties to rubric templates to fix categoryGuidance rendering errors in BeavertailsGrader (#6111)
- fix(webui): custom policy name consistency (#6123)
- fix(docker): resolve @swc/core SIGSEGV on Alpine Linux by upgrading to 1.15.0 and aligning base image with Node 24 (#6127)

## [0.119.2] - 2025-11-03

### Added

- feat(integrations): add Microsoft SharePoint dataset support with certificate-based authentication for importing CSV files (#6080)
- feat(providers): add `initialMessages` support to simulated-user provider for starting conversations from specific states, with support for loading from JSON/YAML files via `file://` syntax (#6090)
- feat(providers): add local config override support for cloud providers - merge local configuration with cloud provider settings for per-eval customization while keeping API keys centralized (#6100)
- feat(providers): add linkedTargetId validation with comprehensive error messages (#6053)
- feat(redteam): add `gradingGuidance` config option for plugin-specific grading rules to reduce false positives by allowing per-plugin evaluation context (#6108)
- feat(webui): add Grading Guidance field to plugin configuration dialogs in open-source UI (#6108)
- feat(webui): add eval copy functionality to duplicate evaluations with all results, configuration, and relationships via UI menu (#6079)
- feat(redteam): add pharmacy plugins (controlled substance compliance, dosage calculation, drug interaction) and insurance plugins (coverage discrimination, network misinformation, PHI disclosure) (#6064)
- feat(redteam): add goal-misalignment plugin for detecting Goodhart's Law vulnerabilities (#6045)
- feat(webui): add jailbreak:meta strategy configuration UI in red team setup with numIterations parameter (#6086)
- feat(redteam): expand OWASP Agentic preset to cover 8/10 threats with 20 plugins; add 'owasp:agentic:redteam' alias for easy selection (#6099)
- feat(redteam): display specific subcategory metrics for harmful plugins (e.g., "Copyright Violations", "Child Exploitation") instead of generic "Harmful" label, enabling granular vulnerability tracking and analysis (#6134)

### Changed

- chore(examples): update openai-agents-basic example from weather to D&D dungeon master with gpt-5-mini, comprehensive D&D 5e tools (dice rolling, character stats, inventory), and maxTurns increased to 20 (#6114)
- refactor(redteam): Prevent early (evaluator-based) exits in Jailbreak, Crescendo, and Custom Strategies (#6047)
- chore(webui): expand language options to 486 ISO 639-2 languages with support for all 687 ISO codes (639-1, 639-2/T, 639-2/B) in red team run settings (#6069)
- chore(app): larger eval selector dialog (#6063)
- refactor(app): Adds useApplyFilterFromMetric hook (#6095)
- refactor(cli): extract duplicated organization context display logic into shared utility function to fix dynamic import issue and improve code maintainability (#6070)

### Fixed

- fix(redteam): max concurrency run options override scan template settings (#6102)
- fix(python): use REQUEST_TIMEOUT_MS for consistent timeout behavior across providers (300s default, previously 120s) (#6098)
- fix(providers): selective env var rendering in provider config with full Nunjucks filter support (preserves runtime variables for per-test customization) (#6091)
- fix(core): handle Nunjucks template variables in URL sanitization to prevent parsing errors when sharing evals; add unit tests covering sanitizer behavior for Nunjucks template URLs (#6089)
- fix(app): Fixes the metric is defined filter (#6082)
- fix(providers): fix Python worker ENOENT errors by ensuring error responses are written before completion signal, improving error messages with function suggestions and fuzzy matching, and removing premature function validation to support embeddings-only and classification-only providers (#6073)
- fix(redteam): improve image strategy text wrapping to handle long lines and prevent overflow (#6066)
- fix(webui): handle plugin generation when target URL is not set (#6055)
- fix(evaluator): force uncached provider calls for repeat iterations (#6043)

### Tests

- test(examples): add 9 D&D test scenarios for openai-agents-basic (combat, stats, inventory, scenes, saves, crits, edge cases, short rest, magic item) (#6114)
- test(providers): add coverage for simulated-user initialMessages (vars/config precedence, file:// loading from JSON/YAML, validation, conversation flow when ending with user role) (#6090)
- test(redteam): add comprehensive tests for `gradingGuidance` feature and `graderExamples` flow-through, including full integration regression tests (#6108)
- test(webui): add tests for gradingGuidance UI in PluginConfigDialog and CustomIntentPluginSection (#6108)
- test(providers): add Python worker regression tests for ENOENT prevention, helpful error messages with function name suggestions, and embeddings-only provider support without call_api function (#6073)

### Documentation

- docs(examples): update openai-agents-basic README for D&D theme with tracing setup and example interactions; shorten openai-agents.md provider documentation (#6114)
- docs(python): update timeout documentation with REQUEST_TIMEOUT_MS environment variable and add retry logic example for handling rate limits (#6098)
- docs(redteam): add comprehensive documentation for `jailbreak:meta` strategy including usage guide, comparison with other jailbreak strategies, and integration into strategy tables (#6088)
- docs(site): add remediation reports documentation (#6083)
- docs(site): add custom strategy to the strategies reference table (#6081)
- docs(site): pricing page updates (#6068)
- docs(site): clarify remote inference in Community edition (#6065)

### Dependencies

- chore(deps): bump the github-actions group with 4 updates (#6092)
- chore(deps): bump @aws-sdk/client-bedrock-runtime from 3.920.0 to 3.921.0 (#6075)
- chore(deps): bump @aws-sdk/client-bedrock-runtime from 3.919.0 to 3.920.0 (#6060)

### Fixed

- fix(redteam): enable layer strategy with multilingual language support; plugins now generate tests in multiple languages even when layer strategy is present (#6084)
- fix(redteam): reduce multilingual deprecation logging noise by moving from warn to debug level (#6084)

## [0.119.1] - 2025-10-29

### Changed

- chore(redteam): categorize `jailbreak:meta` under agentic strategies and mark as remote-only for correct UI grouping and Cloud behavior (#6049)
- chore(redteam): improve support for custom policy metric names that should include strategy suffix (#6048)

### Fixed

- fix(providers): render environment variables in provider config at load time (#6007)
- fix(redteam): validate custom strategy strategyText requirement to prevent confusing errors during test execution (#6046)
- fix(init): include helpful error message and cleanup any directories created when example download fails (#6051)
- fix(providers): removing axios as a runtime dependency in google live provider (#6050)
- fix(csv): handle primitive values directly in red team CSV export to avoid double-quoting strings (#6040)
- fix(csv): fix column count mismatch in red team CSV export when rows have multiple outputs (#6040)
- fix(internals): propagate originalProvider context to all model-graded assertions (#5973)

### Dependencies

- chore(deps): bump better-sqlite3 from 11.10.0 to 12.4.1 for Node.js v24 support (#6052) by @cdolek-twilio
- chore(deps): update Biome version with force-include patterns (`!!`) for faster local linting/CI by @sklein12 (#6042)

## [0.119.0] - 2025-10-27

### Added

- feat(webui): filtering eval results by metric values w/ numeric operators (e.g. EQ, GT, LTE, etc.) (#6011)
- feat(providers): add Python provider persistence for 10-100x performance improvement with persistent worker pools (#5968)
- feat(providers): add OpenAI Agents SDK integration with support for agents, tools, handoffs, and OTLP tracing (#6009)
- feat(providers): add function calling/tool support for Ollama chat provider (#5977)
- feat(providers): add support for Claude Haiku 4.5 (#5937)
- feat(redteam): add `jailbreak:meta` strategy with intelligent meta-agent that builds dynamic attack taxonomy and learns from full attempt history (#6021)
- feat(redteam): add COPPA plugin (#5997)
- feat(redteam): add GDPR preset mappings for red team testing (#5986)
- feat(redteam): add modifiers support to iterative strategies (#5972)
- feat(redteam): add authoritative markup injection strategy (#5961)
- feat(redteam): add wordplay plugin (#5889)
- feat(redteam): add pluginId, strategyId, sessionId, and sessionIds to metadata columns in CSV export (#6016)
- feat(redteam): add subcategory filtering to BeaverTails plugin (a70372f)
- feat(redteam): Add Simba Red Team Agent Strategy (#5795)
- feat(webui): persist inline-defined custom policy names (#5990)
- feat(webui): show target response to generated red team plugin test case (#5869)
- feat(cli): log all errors in a log file and message to the console (#5992)
- feat(cli): add errors to eval progress bar (#5942)
- feat(cache): preserve and display latency measurements when provider responses are cached (#5978)

### Changed

- chore(internals): custom policy type def (#6037)
- chore(changelog): organize and improve Unreleased section with consistent scoping and formatting (#6024)
- refactor(redteam): migrate multilingual from per-strategy config to global language configuration; plugins now generate tests directly in target languages without post-generation translation (#5984)
- chore(cli): show telemetryDisabled/telemetryDebug in `promptfoo debug` output (#6015)
- chore(cli): improve error handling and error logging (#5930)
- chore(cli): revert "feat: Improved error handling in CLI and error logging" (#5939)
- chore(webui): add label column to prompts table (#6002)
- chore(webui): gray out strategies requiring remote generation when disabled (#5985)
- chore(webui): gray out remote plugins when remote generation is disabled (#5970)
- chore(webui): improve test transform modal editor (#5962)
- chore(webui): add readOnly prop to EvalOutputPromptDialog (#5952)
- refactor(webui): organize red team plugins page into tabs with separate components (#5865)
- chore(redteam): remove "LLM Risk Assessment" prefix (#6004)
- chore(redteam): add top-level redteam telemetry events (#5951)
- refactor(webui): reduce unnecessary API health requests (#5979)
- chore(api): export GUARDRAIL_BLOCKED_REASON constant for external use (#5956)
- chore(providers): add rendered request headers to http provider debug output (#5950)
- refactor(transforms): refactor transform code to avoid 'require' (#5943)
- refactor(transforms): refactor createRequest/ResponseTransform functions into separate module (#5925)
- chore(examples): consolidate Ollama examples into unified directory (#5977)
- chore(deps): move dependencies to optional instead of peer (#5948)
- chore(deps): move `natural` to optional dependency (#5946)
- chore(redteam): improve GOAT and Crescendo error logs with additional error details for easier debugging (#6036)

### Fixed

- fix(providers): revert eager template rendering that broke runtime variable substitution (5423f80)
- fix(providers): support environment variables in provider config while preserving runtime variable templates
- fix(providers): improve Python provider reliability with automatic python3/python detection, worker cleanup, request count tracking, and reduced logging noise (#6034)
- fix(providers): simulated-user and mischievous-user now respect assistant system prompts in multi-turn conversations (#6020)
- fix(providers): improve MCP tool schema transformation for OpenAI compatibility (#5965)
- fix(providers): sessionId now properly stored in metadata for providers that use server side generated sessionIds (#6016)
- fix(redteam): don't test session management if target is not stateful (#5989)
- fix(redteam): improve crescendo prompt example alignment with actual objective statements to increase accuracy (#5964)
- fix(redteam): fewer duplicate errors for invalid strategy and plugin ids (#5954)
- fix(fetch): use consistent units in retry counter log messages - now shows attempt count vs total attempts (#6017)
- fix(fetch): include error details in final error message when rate limited (#6019)
- fix(webui): pass extensions config when running eval from UI (#6006)
- fix(webui): in red team setup, reset config button hidden by version banner (#5896)
- fix(webui): sync selected plugins to global config in red team setup UI (#5991)
- fix(webui): HTTP test agent (#6033)
- fix(webui): reset red team strategy config dialog when switching strategies (#6035)

### Dependencies

- chore(deps): bump @aws-sdk/client-bedrock-runtime from 3.914.0 to 3.916.0 (#6008)
- chore(deps): bump @aws-sdk/client-bedrock-runtime from 3.913.0 to 3.914.0 (#5996)
- chore(deps): bump pypdf from 6.0.0 to 6.1.3 in /examples/rag-full (#5998)
- chore(deps): bump @aws-sdk/client-bedrock-runtime from 3.911.0 to 3.913.0 (#5975)
- chore(deps): bump @aws-sdk/client-bedrock-runtime from 3.910.0 to 3.911.0 (#5945)
- chore(deps): bump @anthropic-ai/sdk from 0.65.0 to 0.66.0 (#5944)

### Documentation

- docs(model-audit): improve accuracy and clarity of ModelAudit documentation (#6023)
- docs(contributing): add changelog and GitHub Actions enforcement (#6012)
- docs(redteam): add global language configuration section to red team configuration docs; remove multilingual strategy documentation (#5984)
- docs(providers): add OpenAI Agents provider documentation and example (#6009)
- docs(providers): update AWS Bedrock model access documentation (#5953)
- docs(providers): fix apiKey environment variable syntax across provider docs and examples (#6018)
- docs(providers): add echo provider examples for evaluating logged production outputs (#5941)
- docs(blog): add blog post on RLVR (Reinforcement Learning with Verifiable Rewards) (#5987)
- docs(site): configuring inference (#5983)
- docs(site): update about page (#5971)
- docs(site): add export formats (#5958)
- docs(site): September release notes (#5712)
- docs(site): add red-team claude guidelines (616844d)
- docs(site): remove duplicate links (5aea733)
- docs(examples): add example demonstrating conversation session id management using hooks (#5940)

### Tests

- test(server): add comprehensive unit tests for POST /providers/test route (#6031)
- test(providers): fix flaky latencyMs assertions in TrueFoundry provider tests (#6026)
- test(providers): add unit test verifying assistant system prompt inclusion for simulated-user provider (#6020)
- test(providers): add comprehensive tests for OpenAI Agents provider, loader, and tracing (#6009)
- test(redteam): update strategy and frontend tests for global language configuration migration (#5984)
- test(redteam): remove redteam constants mocks from unit tests (#6010)
- test(webui): add tests for evaluation UI components and hooks (#5981)

## [0.118.17] - 2025-10-15

### Changed

- chore: bump version to 0.118.17 (#5936)

### Fixed

- fix(evaluator): support `defaultTest.options.provider` for model-graded assertions (#5931)
- fix(webui): improve UI email validation handling when email is invalid; add better tests (#5932)
- fix(deps): move `claude-agent-sdk` to optionalDependencies (#5935)

### Dependencies

- chore(deps): bump `@aws-sdk/client-bedrock-runtime` from 3.908.0 to 3.910.0 (#5933)

## [0.118.16] - 2025-10-15

### Added

- feat(providers): add TrueFoundry LLM Gateway provider (#5839)
- feat(redteam): add test button for request and response transforms in red-team setup UI (#5482)

### Changed

- chore(providers): count errors in websocket responses as errors (#5915)
- chore(providers): update Alibaba model support (#5919)
- chore(redteam): validate emails after prompt for red team evaluations (#5912)
- chore(redteam): implement web UI email verification (#5928)
- chore(redteam): display estimated probes on red team review page (#5863)
- chore(webui): add flag to hide traces (#5924)
- chore(build): stop tracking TypeScript build cache file (#5914)
- chore(build): update dependencies to latest minor versions (#5916)
- chore(cli): remove duplicate 'Successfully logged in' message from auth login (#5907)
- chore(redteam): add max height and scroll to custom policies container (#5910)
- chore: bump version to 0.118.16 (#5920)
- docs: add docstrings to `feat/ruby-provider` (#5903)
- test: cover red team setup components and hooks in `src/app` (#5911)

### Fixed

- fix(providers): dynamically import `DefaultAzureCredential` from `@azure/identity` (#5921)
- fix(providers): improve debugging and address hanging in websocket provider (#5918)
- fix(http): parse stringified JSON body in provider config (#5927)
- fix(redteam): improve ASR calculation accuracy in redteam report (#5792)

### Documentation

- docs(site): fix typo (#5922)

## [0.118.15] - 2025-10-13

### Added

- feat(providers): add ruby provider (#5902)
- feat(providers): Claude Agent SDK provider support (#5509)
- feat(providers): Azure AI Foundry Assistants provider (#5181)
- feat(providers): add support for streaming websocket responses (#5890)
- feat(providers): snowflake cortex provider (#5882)

### Changed

- chore(providers): add support for new OpenAI models (GPT-5 Pro, gpt-audio-mini, gpt-realtime-mini) (#5876)
- chore(providers): rename azure ai foundry assistant to ai foundry agent (#5908)
- chore(providers): update params passed to azure ai foundry provider (#5906)
- chore(webui): group agentic strategies by turn compatibility in red team UI (#5861)
- chore(webui): sort red team plugins alphabetically by display name (#5862)
- chore(webui): improved color consistency and dark mode legibility on Red Team dashboard (#5829)
- chore(test): add snowflake provider tests and environment variables (#5883)
- chore(config): add conductor config (#5904)
- chore: bump version 0.118.15 (#5909)

### Fixed

- fix(app): disable red team scan Run Now button when Promptfoo Cloud is unavailable (#5891)
- fix(webui): fix infinite re-render when custom intents are specified (#5897)
- fix(redteam): clean up multilingual strategy logging and fix chunk numbering (#5878)
- fix(redteam): requested column in 'redteam generate' output incorporates fan out strategies (#5864)
- fix(core): resolve Windows path compatibility issues (#5841)
- fix(core): restore correct cache matching behavior for test results (#5879)

### Dependencies

- chore(deps): bump @aws-sdk/client-bedrock-runtime from 3.901.0 to 3.906.0 (#5877)
- chore(deps): bump @aws-sdk/client-bedrock-runtime from 3.906.0 to 3.907.0 (#5888)
- chore(deps): bump openai from 6.2.0 to 6.3.0 (#5887)
- chore(deps): update dependencies to latest safe minor/patch versions (#5900)

### Documentation

- docs(providers): add missing providers and troubleshooting pages to index (#5905)
- docs(guardrails): remove open source guardrails page (#5880)

## [0.118.14] - 2025-10-09

### Changed

- fix: there should always be a guardrails field passed out form openai chat provider (#5874)
- chore: bump version 0.118.14 (#5875)

## [0.118.13] - 2025-10-08

### Added

- feat(cli): Add connectivity tests to promptfoo validate (#5802)
- feat(guardrails): map content filter response to guardrails output (#5859)
- feat(webui): Download full results (#5674)

### Changed

- chore(core): change default log level to debug for network errors (#5860)
- chore(core): Don't log all request error messages (#5870)
- chore(linter): Enforce no unused function params (#5853)
- chore(providers): remove deprecated IBM BAM provider (#5843)
- refactor(webui): improve EvalOutputPromptDialog with grouped dependency injection (#5845)
- chore: bump version 0.118.13 (#5873)

### Fixed

- fix(webui): Don't prepend fail reasons to output text (#5872)
- fix(redteam): filter out placeholders before purpose generation (#5852)
- fix(tests): make auth login test tolerate colorized output (#5851)

### Dependencies

- chore(deps): bump @azure/identity from 4.12.0 to 4.13.0 (#5858)
- chore(deps): bump langchain-text-splitters from 0.3.5 to 1.0.0a1 in /examples/redteam-langchain in the pip group across 1 directory (#5855)

## [0.118.12] - 2025-10-08

### Added

- feat(providers): add Slack provider (#3469)

### Changed

- feat: postman import for http provider (#5778)
- feat: Bring request transform to parity with response transform (#5850)
- fix: import command (#5794)
- fix: implement remote generation environment variable controls (#5815)
- fix: resolve Windows path handling issues (#5827)
- fix: custom strategy UI (#5834)
- fix: eliminate Python validation race condition on Windows (#5837)
- fix: escape JSON special characters in raw HTTP request variables (#5842)
- fix: Show response headers in test target results (#5848)
- fix: double sharing red teams (#5854)
- chore: update DeepSeek provider to V3.2-Exp (#5787)
- chore: bump the github-actions group with 3 updates (#5789)
- chore: bump openai from 5.23.2 to 6.0.0 (#5790)
- chore: Revert "perf: Don't create new agent for every fetch (#5633)" (#5793)
- chore: add /index to directory imports for ESM compatibility (#5798)
- chore: bump @aws-sdk/client-bedrock-runtime from 3.899.0 to 3.901.0 (#5799)
- chore: bump openai from 6.0.0 to 6.0.1 (#5800)
- chore(telemetry): Add CI flag to identify call (#5801)
- chore: bump openai from 6.0.1 to 6.1.0 (#5806)
- chore: fix npm audit vulnerabilities (#5810)
- chore: Fix incorrect session parser help text (#5811)
- chore(internals): make `runAssertion` easier to read by moving const outside function scope (#5813)
- chore: update investor info and user count (#5816)
- chore(internals): Prevent `GradingResult.assertion` definition from being overridden in select red team grading cases (#5785)
- chore: show "why" in modelaudit ui (#5821)
- chore(site): migrate OG image generation to Satori (#5826)
- chore: remove outdated license notice (#5828)
- chore: show # github stars on site (#5831)
- chore(site): update Docusaurus to v3.9.1 and fix deprecated config (#5835)
- chore: bump openai from 6.1.0 to 6.2.0 (#5844)
- chore: invert default unblocking behavior (#5856)
- chore: bump version 0.118.12 (#5857)
- chore(site): Adds Travis to team page (#5786)
- docs: update readme.md (#5812)
- docs(contributing): add CLAUDE.md context files for Claude Code (#5819)
- docs(blog): safety benchmark blog post (#5781)
- docs(providers): update IBM WatsonX model list (#5838)
- docs(contributing): add warning against using commit --amend and force push (#5840)
- test: fix vitest timeout error in EvalOutputPromptDialog tests (#5820)
- test: fix flaky Python test failures on Windows (#5824)
- test: add mock cleanup to Python provider tests (#5825)
- refactor: Remove null from GradingResult.assertion type (#5818)

### Fixed

- fix(site): add metadata key to the provider response class (#5796)
- fix(webui): prevent empty state flash when loading large evals (#5797)
- fix(webui): Clicking "Show Charts" does not show charts (#5814)
- fix(webui): remove delimiter stripping logic from EvalOutputCell (#5817)
- fix(provider): merge config and prompt systemInstruction instead of throwing error in gemini (#5823)
- fix(assertions): allow is-refusal to detect refusals in provider error messages (#5830)
- fix(webui): improve usability of number inputs (#5804)
- test: Unit tests for fix(webui): improve usability of number inputs (#5836)

### Documentation

- docs(site): adding new hire bio (#5788)
- docs(site): fix formatting issue in about page (#5803)
- docs(site): add Dane to About page team section (#5833)

## [0.118.11] - 2025-09-30

### Added

- feat(providers): add support for Claude Sonnet 4.5 (#5764)
- feat(providers): add support for Gemini 2.5 Flash and Flash-Lite (#5737)
- feat(providers): add gpt-5-codex model support (#5733)
- feat(providers): add support for Qwen models in AWS Bedrock provider (#5718)
- feat(cli): add browser opening support for auth login command (#5722)
- feat(cli): add team switching functionality (#5750)
- feat(webui): add latency to eval export CSV (#5771)
- feat(cli): sanitize all log objects (#5773)
- feat(providers): add Anthropic web_fetch_20250910 and web_search_20250305 tool support (#5573)
- feat(providers): add CometAPI provider support with environment variable configuration and example usage (#5721)
- feat(providers): add Nscale provider support (#5690)
- feat(providers): add OpenAI gpt-realtime model with full audio support (#5426)
- feat(webui): add metadata `exists` operator to eval results filter (#5697)

### Changed

- chore(cli): improve installer-aware command generation utility for consistent CLI invocation (#5747)
- chore(core): sort metadata entries (#5751)
- chore(core): update error mapping (#5783)
- chore(providers): update Claude 4.5 Sonnet (#5763)
- chore(providers): update default Granite model to granite-3-3-8b-instruct (#5768)
- chore(redteam): remove on-topic call (#5774)
- chore(redteam): update red team init default to gpt-5 (#5756)
- chore: bump version 0.118.11 (#5784)
- chore: Add docstrings to `feat/add-latency-to-csv` (#5772)

### Fixed

- fix(core): ensure `-filter-failing` correctly filters failing tests when re-running an eval (#5770)
- fix(core): ensure Python and JavaScript providers have appropriate path prefix (#5765)
- fix(core): preserve glob patterns in vars context for test case expansion (#5701)
- fix(core): suppress verbose error logging for update check timeouts (#5745)
- fix(providers): improve OpenAI embedding provider error handling (#5742)
- fix(tests): resolve Windows test failures in Python tests (#5767)
- fix(webui): apply proper truncation initialization to variable cells (#5657)
- fix(webui): disable prompt editing in header row dialogs (#5746)
- fix(webui): handle login redirects (#5734)
- fix(webui): improve empty state UI and handle null eval data (#5780)

### Dependencies

- chore(deps): bump @anthropic-ai/sdk from 0.63.1 to 0.64.0 (#5758)
- chore(deps): bump @anthropic-ai/sdk from 0.64.0 to 0.65.0 (#5776)
- chore(deps): bump @aws-sdk/client-bedrock-runtime from 3.896.0 to 3.899.0 (#5777)
- chore(deps): bump openai from 5.23.0 to 5.23.1 (#5759)
- chore(deps): bump openai from 5.23.1 to 5.23.2 (#5775)

### Documentation

- docs(site): add new hire bio (#5769)
- docs(site): improve AWS Bedrock SSO authentication documentation (#5585)
- docs(site): refine and extend e2b sandbox evaluation guide with improved examples and fixes (#5753)
- docs(site): remove incorrect Python globals persistence tip (#5782)
- docs(site): strengthen git workflow warnings in CLAUDE.md (#5762)
- docs(site): write lethal trifecta blog (#5754)

### Tests

- test(webui): add tests for evaluation UI components (`src/app`) (#5766)

## [0.118.10] - 2025-09-26

### Changed

- feat: Revamp HTTP Provider setup (#5717)
- chore: introduce grading provider to RedteamProviderManager (#5741)
- chore(webui): UX improvements for displaying custom policies in Eval Results and Red Team Vulnerabilities Reports (#5562)
- chore: bump version 0.118.10 (#5749)

## [0.118.9] - 2025-09-25

### Changed

- feat: envoy ai gateway provider (#5731)
- feat: iso 42001 mappings (#5724)
- feat: Compress data when sharing an eval (#5738)
- fix: rename agentcore provider to bedrock agents provider (#5709)
- fix: increase timeout for version checks from 1s to 10s (#5715)
- fix: add missing backend support for filtering by highlights, plus tests (#5735)
- chore: improve parsing so in case a redteam provider doesn't take json obje… (#5700)
- chore: bump @aws-sdk/client-bedrock-runtime from 3.893.0 to 3.894.0 (#5706)
- chore: bump openai from 5.22.0 to 5.22.1 (#5707)
- chore: support multilingual provider set from server boot (#5703)
- chore: Add docstrings to `applying-column-format` (#5719)
- chore(webui): in eval creator disable `Run Eval` button if no prompts or test cases are available (#5558)
- chore: bump @aws-sdk/client-bedrock-runtime from 3.894.0 to 3.895.0 (#5727)
- chore: bump @anthropic-ai/sdk from 0.62.0 to 0.63.1 (#5728)
- chore: bump openai from 5.22.1 to 5.23.0 (#5729)
- chore: bump @aws-sdk/client-bedrock-runtime from 3.895.0 to 3.896.0 (#5732)
- chore: bump version 0.118.9 (#5740)

### Fixed

- fix(webui): prioritize JSON prettify over Markdown rendering when both enabled (#5705)
- fix(webui): Copying truncated text in eval results (#5711)
- fix(internals/redteam): decrease debug access grading false negatives (#5713)

## [0.118.8] - 2025-09-23

### Added

- feat(webui): populate metadata filter keys in results dropdown (#5584)

### Fixed

- fix: improve iterative judge parsing (#5691)
- fix(cli): prevent promptfoo CLI from hanging after commands complete (#5698)
- fix(dev): suppress noisy health check logs during local startup (#5667)
- fix(prompts): tune prompt set to reduce model refusals (#5689)

### Changed

- chore: bump version 0.118.8 (#5699)

### Documentation

- docs(site): publish August release notes (#5625)
- docs(site): document `linkedTargetId` usage for custom provider linking (#5684)

## [0.118.7] - 2025-09-22

### Added

- feat(webui): connect login page to promptfoo auth system (#5685)
- feat: ability to retry errors from cli (#5647)

### Changed

- chore(webui): add 404 page (#5687)
- refactor(webui): Vulnerability Report Table Improvements (#5638)
- chore: bump version 0.118.7 (#5695)
- chore: bump openai from 5.21.0 to 5.22.0 (#5694)
- chore: bump @aws-sdk/client-bedrock-runtime from 3.891.0 to 3.893.0 (#5693)

## [0.118.6] - 2025-09-18

### Tests

- test: network isolation for tests (#5673)

### Dependencies

- chore(deps): upgrade Vite to v7 and fix browser compatibility issues (#5681)

### Documentation

- docs(site): clarify webhook issue meaning (#5679)
- docs(examples): add HTTP provider streaming example (#5648)
- docs(blog): add autonomy and agency in AI article (#5512)

### Added

- feat(redteam): support threshold in custom plugin configuration (#5644)
- feat: upgrade Material UI from v6 to v7 (#5669)
- feat(redteam): Adds support for `metric` field on custom plugins (#5656)
- feat: migrate from MUI Grid to Grid2 across all components (#5578)
- feat: report filters (#5634)
- feat: Add string array support for context-based assertions (#5631)

### Changed

- chore: Exclude node modules and build/dist from biome (#5641)
- chore: improvements to framework compliance cards (#5642)
- chore: improve design of eval download dialog (#5622)
- chore: bump @aws-sdk/client-bedrock-runtime from 3.888.0 to 3.890.0 (#5636)
- chore: bump @aws-sdk/client-bedrock-runtime from 3.890.0 to 3.891.0 (#5649)
- chore: bump openai from 5.20.3 to 5.21.0 (#5651)
- chore: update redteam small model to gpt-4.1-mini-2025-04-14 (#5645)
- chore: reduce coloration on Report View Test Suites table (#5643)
- chore: bump version 0.118.6 (#5655)
- chore(webui): minor style tweaks to datagrid pages for consistency (#5686)
- chore: persistent header on report view (#5678)
- chore(webui): fix z-index on version update banner (#5677)
- refactor(webui): Reports table UX Improvements (#5637)
- ci: revert temporarily disable redteam multi-lingual strategy in integration tests (#5658)
- ci: temporarily disable redteam multi-lingual strategy in integration tests (#5639)
- refactor(redteam): remove dead code and optimize page meta handling (#5672)
- chore: remove accidentally committed site/package-lock.json (#5688)
- chore: Allow overwriting the logger (#5663)
- chore: Update names in workflow (#5659)
- chore: update dependencies to latest compatible versions (#5627)
- chore(internals): Improves support for defining LLM-Rubric assertion threshold in CSV test cases (#5389)

### Fixed

- fix(webui): Filtering eval results on severity (#5632)
- fix(tests): correct TypeScript errors in test files (#5683)
- fix(webui): unify page layout styles (#5682)
- fix: trace visualization circular dependency (#5676)
- fix(webui): re-enable sharing button by default (#5675)
- fix: apply prettier formatting to blog post (#5670)
- fix: Remove global fetch patch (#5665)
- fix(webui): Include description column, if defined, in CSV export of eval results (#5654)
- fix(redteam): add robust fallbacks, partial retries, dedupe, safer logs to multilingual strategy (#5652)
- fix: handle dynamic imports without eval (#5630)
- fix: Catch exception when no vertex projectId is found (#5640)
- fix: spacing on report view (#5646)
- fix: plugin counts flickering (#5635)

## [0.118.5] - 2025-09-16

### Tests

- test: Unit tests for feat: upload csv for custom policies (#5629)
- test: Unit tests for chore: organize EvalOutputPromptDialog and change it to a drawer (#5628)

### Added

- feat(webui): organize `EvalOutputPromptDialog` and convert it to a drawer, (#5619)
- feat(webui): add keyboard navigation to the web UI results table, (#5591)
- feat(webui): enable bulk deletion of eval results, (#5438)
- feat(providers): add `azure:responses` provider alias for Azure Responses API, (#5293)
- feat(providers): support application inference profiles in Bedrock, (#5617)
- feat(redteam): add "layer" strategy for combining multiple strategies, (#5606)
- feat(redteam): set severity on reusable custom policies, (#5539)
- feat(redteam): display unencrypted attacks in the web UI results table, (#5565)
- feat(redteam): enable test generation for custom policies in the plugins view, (#5587)
- feat(redteam): allow uploading CSVs for custom policies, (#5618)
- feat(cli): add ability to pause and resume evals, (#5570)

### Changed

- chore(examples): update model IDs to GPT-5 and latest models, (#5593)
- chore(providers): remove Lambda Labs provider due to API deprecation, (#5599)
- chore(providers): update Cloudflare AI models and remove deprecated ones, (#5590)
- chore(redteam): add MCP plugin preset, (#5557)
- chore(redteam): add UI indicators and documentation for HuggingFace gated datasets in redteam web UI, (#5545)
- chore(internals): improve error logging on redteam test generation failures, (#5458)
- chore(internals): reduce log level of global fetch logs, (#5588)
- chore(server): add context to health check logging during startup, (#5568)
- chore(webui): hide trace timeline section when no traces are available, (#5582)
- chore(webui): improve delete confirmation dialog styling, (#5610)
- chore(webui): remove `React.FC` type annotations for React 19 compatibility, (#5572)
- ci: increase test timeout from 8 to 10 minutes, (#5586)
- ci: temporarily disable macOS Node 24.x tests due to flaky failures, (#5579)
- refactor: move `src/util/file.node.ts` path utilities, (#5596)
- refactor: standardize all directory import paths for ESM compatibility, (#5603)
- refactor: standardize directory import paths for ESM compatibility, (#5605)
- refactor: standardize import paths for ESM preparation, (#5600)
- refactor: standardize TypeScript import paths for ESM compatibility, (#5597)
- test: CoverBot: add tests for UI interaction utilities and components (`src/app`), (#5611)
- chore: update `act` import for React 19 compatibility, (#5574)
- chore(dependencies): bump `@aws-sdk/client-bedrock-runtime` from 3.886.0 to 3.887.0, (#5580)
- chore(dependencies): bump `@aws-sdk/client-bedrock-runtime` from 3.887.0 to 3.888.0, (#5602)
- chore(dependencies): bump `axios` from 1.11.0 to 1.12.0 in npm_and_yarn group across one directory, (#5569)
- chore(dependencies): bump `openai` from 5.20.1 to 5.20.2, (#5601)
- chore(dependencies): bump `openai` from 5.20.2 to 5.20.3, (#5624)
- chore(dependencies): bump version to 0.118.5, (#5626)

### Fixed

- fix(assertions): handle `threshold=0` correctly across all assertion types, (#5581)
- fix(cli): prevent accidental escaping of Python path override, (#5589)
- fix(cli): fix table display for `promptfoo list`, (#5616)
- fix(cli): temporarily disable SIGINT handler, (#5620)
- fix(internal): strip authentication headers in HTTP provider metadata, (#5577)
- fix(redteam): ensure custom policies skip the basic refusal check, (#5614)
- fix(server): hide non-critical `hasModelAuditBeenShared` error logging, (#5607)
- fix(webui): always show failure reasons in the results view when available, (#5608)
- fix(webui): improve filter component styling and layout, (#5604)
- fix(webui): prevent phantom strategy filter options for non-redteam evaluations, (#5575)
- fix(webui): fix undulating CSS header animation, (#5571)

### Documentation

- docs(site): clarify llm-rubric pass/score/threshold semantics, (#5623)
- docs(site): add August 2025 release highlights (#5518)

## [0.118.4] - 2025-09-12

### Added

- feat(cli): Add CI-friendly progress reporting for long-running evaluations (#5144)
- feat(cli): Auto-share if connected to the cloud (#5475)
- feat(cli): Log all requests and persist debug logs (#5504)
- feat(internals): Reuse FilterMode type across backend (#5542)
- feat(providers): Add AWS Bedrock AgentCore provider (#5267)
- feat(providers): Extend configuration options for Ollama provider to support thinking (#5212)
- feat(providers): OpenAI real-time custom ws URLs (#5528)
- feat(redteam): Add VLGuard plugin for multi-modal red teaming (#5243)
- feat(redteam): More financial plugins (#5419)
- feat(redteam): Risk scoring (#5191)
- feat(redteam): Special token injection plugin (#5489)
- feat(webui): Add passes-only filter to results view (#5430)

### Changed

- chore(internals): Add probes and token metrics to eval event (#5538)
- chore(internals): Add support for reusable custom policies (#5290)
- chore(internals): Remove node-fetch (#5503)
- chore(internals): Send auth info to cloud (#3744)
- chore(modelaudit): Add support for modelaudit v0.2.5 CLI arguments (#5500)
- chore(onboarding): Add Azure preset (#5537)
- chore(onboarding): Make provider menu single-select (#5536)
- chore(providers): Make OpenAI max retries configurable (#5541)
- chore(providers): Update OpenAI pricing and add missing models (#5495)
- chore(redteam): Consolidate accordion UIs on review page (#5508)
- chore(redteam): Improve user persona question in config (#5559)
- chore(redteam): Minor improvements to red team setup flow (#5523)
- chore(redteam): Retire Pandamonium redteam strategy (#5122)
- chore(redteam): Unify all date formats across tables (#5561)
- chore(redteam): Update plugin prompts to reduce rejection (#5560)
- chore(redteam): Use sharp to modify unsafeBench image formats (#5304)
- perf(webui): Optimize history endpoint to eliminate N+1 queries (#5333)
- refactor(modelaudit): Move modelAuditCliParser.ts to correct directory (#5511)
- refactor(internals): Gracefully handle remote generation disabled in plugins that require it (#5413)
- revert(redteam): Remove red team limits functionality (#5527)

### Fixed

- fix(redteam): Allow users to delete values from numeric inputs and then type (#5530)
- fix(redteam): Deduplicate assertions in DoNotAnswer and XSTest (#5513)
- fix(internals): Eliminate flaky Unicode test timeouts on Windows CI (#5485)
- fix(config): Handle function references in external file loading (#5548)
- fix(providers): Fix MCP tool calls returning [object Object] in Azure Chat provider (#5423)
- fix(config): Preserve Python assertion file references in YAML tests (issue #5519) (#5550)
- fix(providers): Proxy HTTP provider generate request through server (#5486)
- fix(internals): Resolve SIGSEGV crash in evaluator tests on macOS Node 24 (#5525)
- fix(webui): Revert migration from MUI Grid to Grid2 across all components (#5510)
- fix(cli): Use fetch with proxy to get server version (#5490)
- fix(internals): Read evaluateOptions from config file properly (#5375)
- fix(onboarding): Don't throw error when user refuses permission to write (#5535)
- fix(provider): Prioritize explicit projectId config over google-auth-library (#5492)
- fix(providers): Handle system-only prompt in Gemini (#5502)
- fix(providers): Update outdated Azure OpenAI Provider data sources (#5411)
- fix(redteam): Add missing finance graders (#5564)
- fix(redteam): Add missing plugins to webui (#5546)
- fix(redteam): Handle empty string responses in multi-turn strategies (#5549)
- fix(redteam): Prevent JSON blob injection in Crescendo chat templates (#5532)
- fix(webui): Text truncation initialization on eval page (#5483)

### Dependencies

- chore(deps): Bump @anthropic-ai/sdk from 0.61.0 to 0.62.0 (#5551)
- chore(deps): Bump @aws-sdk/client-bedrock-runtime from 3.879.0 to 3.882.0 (#5480)
- chore(deps): Bump @aws-sdk/client-bedrock-runtime from 3.882.0 to 3.883.0 (#5506)
- chore(deps): Bump @aws-sdk/client-bedrock-runtime from 3.883.0 to 3.886.0 (#5553)
- chore(deps): Bump @azure/identity from 4.11.2 to 4.12.0 (#5533)
- chore(deps): Bump langchain-community from 0.3.14 to 0.3.27 in /examples/redteam-langchain in the pip group across 1 directory (#5481)
- chore(deps): Bump langchain-community from 0.3.3 to 0.3.27 in /examples/langchain-python in the pip group across 1 directory (#5484)
- chore(deps): Bump openai from 5.19.1 to 5.20.0 (#5526)
- chore(deps): Bump openai from 5.20.0 to 5.20.1 (#5552)
- chore(deps): Bump version to 0.118.4 (#5567)
- chore(deps): Bump vite from 6.3.5 to 6.3.6 in the npm_and_yarn group across 1 directory (#5531)

### Documentation

- docs(e2b-example): Add e2b-code-eval example (promptfoo + e2b sandbox) (#5477)
- docs(examples): Add Google ADK integration example (#5520)
- docs(examples): Add YAML schema directives to example configs (#5476)
- docs(redteam): Add missing plugins to sidebar and improve bias docs (#5498)
- docs(site): Add Alan DeLong to the team section on the About page (#5507)
- docs(site): Add comprehensive multilingual evaluation support (#5505)
- docs(site): Add SKIP_OG_GENERATION environment variable for faster docs builds (#5521)
- docs(site): Clarify file extension requirements for custom providers (#5478)
- docs(site): Clarify JFrog ML vs JFrog Artifactory distinction (#5543)
- docs(site): Complete parameters page migration (#5494)
- docs(site): Redteam limits documentation (#5516)
- docs(site): Update Lily bio (#5515)
- docs(site): Updates to agent guide (#5499)
- docs(site): Latency assertion description (#5479)

### Tests

- test(webui): CoverBot: Added tests for frontend UI components and discovery utility (`src/app`) (#5514)

## [0.118.3] - 2025-09-04

### Added

- feat: migrate MUI Grid to Grid2 across all components (#5435)
- feat: Add open source red team limits (#5230)

### Changed

- Add AWS Bedrock support for OpenAI GPT OSS models (#5444)
- Add Amazon Bedrock API key authentication support (#5468)
- Ability to filter evals view by severity (#5443)
- Check cloud permissions for target before running red team (#5400)
- Make vars and context available for request transform (#5461)
- Add Vertex AI responseSchema file loading support (#5414)
- Close menus when mouse leaves (#5456)
- Default sharing to false (#5473)
- Handle empty function arguments in OpenAI Responses API tool callbacks (#5454)
- Improve Windows Python detection and add sys.executable support (#5467)
- Prioritize tool calls over content in openrouter provider (#5417)
- Support commandLineOptions.envPath in config files (#5415)
- Support setting HELICONE_API_KEY for Cloud Gateway (#5465)
- Token tracking (#5239)
- Add "results" menu, link to red team reports view (#5459)
- Bump version 0.118.3 (#5474)
- Include provider response metadata on test case transform (#5316)
- Refactor Crescendo maxTurns property (#4528)
- Remove accidental server directory (#5471)
- Replace direct process.env calls with environment helpers (#5472)
- Reorganize misplaced test files from src/ to test/ directory (#5470)
- Fix enterprise email (#5463)
- Bump openai from 5.18.1 to 5.19.1 (#5466)
- Add Tusk test runner workflow for src Jest unit tests (#5469)

## [0.118.2] - 2025-09-03

### Added

- feat(providers): Add support for Meta Llama API provider (#5432)
- feat(providers): Support TLS certs in http provider (#5452)
- feat(providers): add support for xAI Grok Code Fast models (#5425)

### Changed

- fix: Update util.ts to reflect correct Anthropic Haiku 3.5 pricing (#5436)
- chore: drop Node.js 18 support (#5428)
- chore(http): improve PFX debug logging + tests (#5445)
- chore(webui): Show footer on custom metrics dialog (#5424)
- chore: silence dotenv commercial logging messages (#5453)
- chore: remove example (#5420)
- test: CoverBot: Added tests for analytics tracking and red team reporting components (`src/app`) (#5441)
- test: optimize Python Unicode test suite for CI reliability (#5449)
- chore: bump the github-actions group with 3 updates (#5440)
- chore: update dependencies (non-breaking) (#5448)
- chore: update dependencies to latest minor/patch versions (#5433)
- chore: bump version 0.118.2 (#5457)

### Fixed

- fix(sharing): Share when it's enabled via the Config or the CLI command (#5404)
- fix(grader): reduce grader false positives (#5431)

### Documentation

- docs(site): add more guardrails assertion doc (#5434)
- docs(site): add multi-lingual RAG evaluation guidance (#5447)
- docs(site): optimize OG image generation performance (#5451)
- docs(site): update blog post (#5422)

## [0.118.1] - 2025-08-29

### Added

- feat(redteam): Add AI auto-fill for HTTP target configuration in redteam target setup ui (#5391)
- feat(redteam): Handle uploaded signatureAuth in target setup ui (#5405)

### Changed

- chore(site): integrate pylon chat into site (#5407)
- chore: bump version 0.118.1 (#5418)

### Fixed

- fix(providers): Handle Qwen tool call responses in openrouter provider (#5416)

### Documentation

- docs(site): avoid logging full image/base64; use boolean presence only (#5408)

## [0.118.0] - 2025-08-28

### Added

- feat(providers): add support for database-stored certificates in HTTP provider for promptfoo cloud (#5401)

### Changed

- fix: stop progress bar to show a clearer share error message (#5399)
- chore(internals)!: send provider-transformed output directly to test context transforms (#5376)
  **Breaking:** `contextTransform` now receives the provider transform directly.
- chore(providers): sanitize sensitive credentials in HTTP provider debug logs (#5387)
- chore: warn when tests and red-team configuration are both present during generation (#5398)
- chore(release): bump version to 0.118.0 (#5402)
- test: add tests for CoverBot store management and red-team reporting components (`src/app`) (#5372)

### Documentation

- docs(site): update model-graded metrics (#5285)
- docs(site): remove references to "parallel" introduced by #5376 (#5403)

## [0.117.11] - 2025-08-27

### Added

- feat(redteam): add -t/--target option to redteam generate command (#5338)

### Changed

- feat: MCP Agent example to red team with tool call results (#5379)
- feat: medical offlabel use (#5342)
- feat: modelaudit ability to remove recent paths (#5330)
- fix: Address design nits in redteam setup UI (#5264)
- fix: allow custom ApiProvider instances in defaultTest configuration (#5381)
- fix: mcp eval example (#5390)
- fix: Prioritize tool calls over thinking for openrouter reasoning models (#5395)
- fix: use `model` role for gemini ai studio models (#5386)
- chore: Adjust padding in plugins page (#5396)
- chore: bump version 0.117.11 (#5397)
- chore(CI): enable and refactor Docker build for caching (#5374)
- chore: remove promptfoo/package-lock.json (#5380)
- chore: visual formatting for modelaudit flat list (#5331)
- refactor(webui): Clicking "show more" on eval results metric pills renders dialog (#5337)
- docs: expose sidebar on pages that aren't in the sidebar (#5377)
- docs: model audit ci/cd (#5335)
- docs: remove orphaned star animation gif (#5383)
- docs: update site user count to 150,000+ across site constants and pages (#5394)
- chore: bump @aws-sdk/client-bedrock-runtime from 3.873.0 to 3.876.0 (#5392)
- chore: bump openai from 5.15.0 to 5.16.0 (#5388)

### Documentation

- docs(site): fix context transform examples to use context.vars.prompt (#5393)

## [0.117.10] - 2025-08-25

### Changed

- feat: improve HuggingFace dataset fetching performance and reliability (#5346)
- feat: add Google AI Studio default providers (#5361)
- feat: share model audit scans to cloud (#5336)
- feat: add google vertex credentials in config (#5179)
- fix: safe raw HTTP templating via Nunjucks raw-wrap + CRLF normalization (#5358)
- fix: improve JSON export error handling for large datasets (#5344)
- fix: replace raw-request editor with auto-growing textarea to prevent layout overflow (#5369)
- chore: better error messages for browser (#5226)
- chore: improve strategy presets (#5357)
- chore: set onboarding defaults to gpt 5 (#5360)
- chore: update dependencies to latest minor versions (#5363)
- chore: log posthog errors to debug (#5359)
- chore: sync dependencies (#5367)
- test: clean up skipped tests and add FunctionCallbackHandler coverage (#5366)
- chore: bump version 0.117.10 (#5373)
- docs: add critical git workflow guidelines to CLAUDE.md (#5362)
- docs: add SARIF output format documentation for ModelAudit (#5364)

### Fixed

- fix(CI): refactor docker build (#5353)
- fix(internals): defaultTest.provider doesn't override (#5348)

## [0.117.9] - 2025-08-22

### Added

- feat(ollama): support for `think` and passthrough parameters (#5341)
- feat: Persist model audit scans (#5308)
- feat: add support for Claude Opus 4.1 (#5183)
- feat: support file:// in http provider `body` (#5321)

### Fixed

- fix(ui): prevent header dropdown collapse on hover (#5355)
- fix(webui): Apply metric filters to eval results via url search params (#5332)
- fix: loaders on all pages (#5339)
- fix(internals): Pass `vars.output` and `vars.rubric` to LLM rubric grading call (#5315)
- fix: resolve TypeScript errors in test files (7992892)
- fix: validation for no target label set (#5318)

### Changed

- chore(webui): add navigation in redteam report from severity table to vulnerabilities table filtered by severity (#5320)
- chore: dropdown menu design consistency (#5328)
- chore: fix build (#5326)
- chore: recursively resolve file:// references in json and yaml prompts (#5215)
- chore(modelAudit): defer auth to modelaudit via environment variable (#5296)
- chore: more share debug info on error (#5266)
- chore: add stack trace to redteam error in web runner (#5319)
- chore: copy for Review page (e957b5c)
- chore: explain why things are disabled on the targets page (#5312)

### Dependencies

- chore: bump @aws-sdk/client-bedrock-runtime from 3.864.0 to 3.872.0 (#5323)
- chore: bump openai from 5.13.1 to 5.15.0 (#5345)
- chore(deps): run npm audit fix dependencies (#5343)
- chore: bump openai from 5.12.2 to 5.13.1 (#5314)

### Documentation

- docs(site): add truncation marker to top-5-open-source-ai-red-teaming-tools-2025 blog post (#5351)
- docs: add writing for promptfoo guidelines to sidebar (#5277)
- docs(site): describe llm-rubric default grading providers (#5350)
- docs: og image updates (#5324)
- docs: red team data flow (#5325)
- docs: modelaudit updates (#5322)
- docs(site): Add GitHub Actions caching optimization tip (#5301)

### Tests

- test: Unit tests for fix: loaders on all pages (#5347)

## [0.117.8] - 2025-08-20

### Tests

- test: Unit tests for fix: loaders on all pages (#5347)

### Fixed

- fix(ui): prevent header dropdown collapse on hover (#5355)
- fix: audit fix dependencies (#5343)
- fix: loaders on all pages (#5339)
- fix(webui): Apply metric filters to eval results via url search params (#5332)
- fix: validation for no target label set (#5318)
- fix(internals): Pass `vars.output` and `vars.rubric` to LLM rubric grading call (#5315)

### Documentation

- docs(site): describe llm-rubric default grading providers (#5350)
- docs: red team data flow (#5325)
- docs: og image updates (#5324)
- docs: modelaudit updates (#5322)
- docs(site): Add GitHub Actions caching optimization tip (#5301)
- docs(site): correct author attribution (#5297)
- docs: add writing for promptfoo guidelines to sidebar (#5277)
- docs(site): add truncation marker to top-5-open-source-ai-red-teaming-tools-2025 blog post (#5351)
- docs(site): update security quiz questions and answers for prompt injection blog (#5302)

### Added

- feat(redteam): make unblock call optional for multi-turn strategies (#5292)
- feat(ollama): support for `think` and passthrough parameters (#5341)
- feat: support file:// in http provider `body` (#5321)
- feat: Persist model audit scans (#5308)
- feat: add support for Claude Opus 4.1 (#5183)

### Changed

- fix: add lru-cache dependency (#5309)
- chore: many plugins and strategies selected warning (#5306)
- chore: add max max concurrency to generate (#5305)
- chore: bump version 0.117.8 (#5311)
- ci: add depcheck (#5310)
- chore: fix build (#5326)
- chore(webui): add navigation in redteam report from severity table to vulnerabilities table filtered by severity (#5320)
- chore: explain why things are disabled on the targets page (#5312)
- chore: bump version 0.117.9 (#5356)
- chore: bump openai from 5.13.1 to 5.15.0 (#5345)
- chore: dropdown menu design consistency (#5328)
- chore: bump @aws-sdk/client-bedrock-runtime from 3.864.0 to 3.872.0 (#5323)
- chore: add stack trace to redteam error in web runner (#5319)
- chore: bump openai from 5.12.2 to 5.13.1 (#5314)
- chore(modelAudit): defer auth to modelaudit via environment variable (#5296)
- chore: more share debug info on error (#5266)
- chore: recursively resolve file:// references in json and yaml prompts (#5215)

## [0.117.7] - 2025-08-19

### Added

- feat(site): add hero image for red teaming tools blog post (#5291)
- feat(webui): Demarcate redteam results (#5255)

### Changed

- feat: Add unverifiable claims red team plugin (#5190)
- fix: lower sharing chunk size (#5270)
- chore(webui): Rename "Redteam" to "Red Team" in evals datagrid (#5288)
- chore: bump version 0.117.7 (#5299)
- test: CoverBot: Added test coverage for History page component (`src/app`) (#5289)
- docs: add open source ai red teaming tools post (#5259)
- docs: add red team github action info (#5294)

### Fixed

- fix(webui/reports): Don't exclude failure cases from stats (#5298)
- fix(internals): Gracefully handle object responses during target purpose discovery (#5236)
- fix(site): fix YAML front matter parsing error in jailbreaking blog post (#5287)
- fix(webui): Improved handling of long loglines (#5227)

### Documentation

- docs(site): add AI Safety vs AI Security blog post with interactive quiz (#5268)
- docs(site): add blog post about prompt injection vs jailbreaking differences (#5282)
- docs(site): document transform and contextTransform for model-graded assertions (#5258)
- docs(site): improve context assertion documentation (#5249)

## [0.117.6] - 2025-08-18

### Changed

- feat: Add Agent provider types in red team setup (#5244)
- feat: add update check for modelaudit package (#5278)
- feat: add update notification banner to web UI (#5279)
- feat: edit and replay requests in details dialog (#5242)
- feat: Surface run options and probes on red team review page (#5272)
- fix: composite indices and query optimization (#5275)
- fix: exclude errors from report (#5271)
- fix: Fix json-output example (#5213)
- fix: handle json schema for openrouter provider (#5284)
- fix: handle thinking tokens for openrouter (#5263)
- fix: OpenAI Responses API function callbacks and Azure implementation (#5176)
- fix: throw error instead of failing when trace data is unavailable (#5192)
- perf(webui): Reduces eval results load-time when filters are applied via search param (#5234)
- chore: add bias to foundation plugins list (#5280)
- chore: Add .serena to .gitignore (#5225)
- chore: bump version 0.117.6 (#5273)
- chore: fix model id name (#5232)
- chore: improve generated constants handling to prevent accidental commits (#5148)
- chore: remove file (#5229)
- chore: show final prompt in table view for attacks that mutate prompts (#5269)
- chore: simplify eval progress bar (#5238)
- chore: update dark mode styles, formatting, etc (#5251)
- chore(webui): Don't show loading animations while streaming eval results (#5201)
- chore(webui/eval results): Sticky header sticks to the top of the viewport (#5208)
- test: CoverBot: Added tests for red team reporting components (`src/app`) (#5228)
- docs: Add AWS Bedrock Guardrails image testing documentation (#5253)
- docs: add july release notes (#5133)
- docs: hide events banner (#5217)
- docs: separate malicious code plugin documentation (#5222)
- chore: bump @anthropic-ai/sdk from 0.58.0 to 0.59.0 (#5218)
- chore: bump @anthropic-ai/sdk from 0.59.0 to 0.60.0 (#5257)
- chore: bump @aws-sdk/client-bedrock-runtime from 3.862.0 to 3.863.0 (#5211)
- chore: bump @aws-sdk/client-bedrock-runtime from 3.863.0 to 3.864.0 (#5221)
- chore: bump openai from 5.12.0 to 5.12.1 (#5210)
- chore: bump openai from 5.12.1 to 5.12.2 (#5219)
- chore: bump pypdf from 5.7.0 to 6.0.0 in /examples/rag-full in the pip group across 1 directory (#5252)
- chore: bump the npm_and_yarn group with 2 updates (#5276)

### Fixed

- fix(provider): Remove maxTokens for gpt-5 calls (#5224)
- fix(providers): Validate that OpenAI response reasoning outputs have summary items (#5235)
- fix(site): suppress noisy font loading warnings in OG image plugin (#5254)

### Documentation

- docs(site): add cross-links between multimodal strategy documentation (#5241)
- docs(site): add missing meta descriptions and optimize existing ones for SEO (#5247)
- docs(site): enhance OG image generation with full metadata support (#5246)
- docs(site): remove unused markdown-page.md (#5245)

## [0.117.5] - 2025-08-08

### Added

- feat(assertions): add conversational relevancy metric (#2130)
- feat(export): add metadata to exported evaluation files (#4886)
- feat(providers): add support for Docker Model Runner provider (#5081)
- feat(webui): add plugin and strategy filters for red team results (#5086)

### Changed

- feat: add GPT-5 support (#5205)
- feat: add collapsible header to ResultsView (#5159)
- feat: add contains-html and is-html assertions (#5161)
- feat: add Google Imagen image generation support (#5104)
- feat: add max-score assertion for objective output selection (#5067)
- feat: add selected state to provider type picker (#5152)
- feat: add unified page wrapper around each red team setup step (#5136)
- feat: apply plugin modifiers for crescendo (#5032)
- feat: help text to nudge towards better red teams (#5153)
- feat: improve red team plugin selection UI with test generation (#5125)
- feat: respect prompt config override in all providers (#5189)
- feat: update red team provider selection UI (#5078)
- fix: adjust padding on docs sidebar to prevent overlap (#5099)
- fix: fix XML crash (#5194)
- fix: list reasoning tokens on the left side of token breakdown tooltip (#5113)
- fix: map critical severity to error in ModelAudit scanner output (#5098)
- fix: prevent double stateful target question in strategies page (#4988)
- fix: prevent Unicode corruption in Python providers (#5108)
- fix: remove problematic caching from ModelAudit installation check (#5120)
- fix: replace broken Ashby iframe with link to careers page (#5088)
- fix: reset provider type correctly and handle Go providers (#5154)
- fix: share debugging (#5131)
- chore: add link to documentation in plugin sample modal (#5193)
- chore: add missing image back to home page (#5196)
- chore: fix width on application details page (#5139)
- chore: improve RAG metrics with detailed metadata and fix context relevance scoring (#5164)
- chore: memoize context value in PostHog provider (#5089)
- chore: remove accidentally committed PR description file (#5175)
- chore: rename scan templates to attack profiles (#5165)
- chore: support verbosity and reasoning parameters for GPT-5 (#5207)
- chore: update dependencies to latest minor and patch versions (#5109)
- chore: update dependencies to latest minor and patch versions (#5173)
- chore: update Replicate provider (#5085)
- chore(providers): improve Google API key error handling and test reliability (#5147)
- chore(webui): add intelligent scroll-timeline polyfill loading (#5130)
- chore: bump @anthropic-ai/sdk from 0.57.0 to 0.58.0 (#5186)
- chore: bump @aws-sdk/client-bedrock-runtime from 3.848.0 to 3.855.0 (#5096)
- chore: bump @aws-sdk/client-bedrock-runtime from 3.855.0 to 3.856.0 (#5107)
- chore: bump @aws-sdk/client-bedrock-runtime from 3.856.0 to 3.857.0 (#5126)
- chore: bump @aws-sdk/client-bedrock-runtime from 3.857.0 to 3.858.0 (#5145)
- chore: bump @aws-sdk/client-bedrock-runtime from 3.858.0 to 3.859.0 (#5167)
- chore: bump @aws-sdk/client-bedrock-runtime from 3.859.0 to 3.861.0 (#5188)
- chore: bump @aws-sdk/client-bedrock-runtime from 3.861.0 to 3.862.0 (#5198)
- chore: bump @azure/identity from 4.10.2 to 4.11.0 (#5180)
- chore: bump @azure/identity from 4.11.0 to 4.11.1 (#5185)
- chore: bump openai from 5.10.2 to 5.11.0 (#5127)
- chore: bump openai from 5.11.0 to 5.12.0 (#5187)
- chore: bump version to 0.117.5 (#5206)
- chore(webui/evals): filter by categorical plugins (#5118)
- docs: add bert-score example (#5091)
- docs: add dynamic OG image generation for social media previews (#5157)
- docs: add red teaming best practices (#5155)
- docs: clarify contains-any/contains-all CSV format (#5150)
- docs: fix company name (#5143)
- docs: fix images (#5197)
- docs: fix multi-turn strategy documentation (#5156)
- docs: guide for evaluating LangGraph agents with Promptfoo (#4926)
- docs: include font for meta image (#5158)
- docs: make MCP image taller (#5199)
- docs: update Ollama documentation with latest models and defaultTest guidance (#5084)
- perf: make database migrations non-blocking and fix error handling (#5105)
- style: extract helper function for deduplicating strategy IDs (#5138)
- test: add tests for fix width on application details page (#5140)
- test: add tests for red team compliance reporting utilities in src/app (#5170)
- test: fix flaky Python Unicode tests (#5128)
- test: fix modelGradedClosedQa test segmentation fault on macOS/Node 24 (#5163)
- test: increase test coverage for unified page wrapper around each red team setup step (#5142)

### Fixed

- fix(internals): force CommonJS mode for db:migrate in Node 24 (#5123)
- fix(openrouter): handle Gemini thinking tokens correctly (#5116)
- fix(providers): correct WebP image detection in Google provider (#5171)
- fix(webui): deduplicate strategy IDs (#5132)
- fix(webui): fix custom policy validation timing issue (#5141)
- fix(webui): refresh eval list when navigating back after editing eval name (#5090)
- fix(webui/evals): prevent applying the same plugin/strategy multiple times (#5114)
- fix(webui/evals): show highlights after search results (#5137)

### Documentation

- docs(site): add comprehensive command line options documentation (#5135)
- docs(site): add Lily Liu to team page (#5177)
- docs(site): add Series A post (#5097)
- docs(site): rename will.jpg to will.jpeg for consistency (#5178)

## [0.117.4] - 2025-07-29

### Changed

- fix: progress bars incrementing beyond their maximum values (#5049)
- docs: clarifiy derivedMetrics documentation (#5068)
- chore: refactor token tracking utilities, track all tokens (#4897)
- fix: resolve Jest test failures and open handles (#5052)
- fix: skip validation for defaultTest to allow partial test case properties (#4732)
- chore: add new fields to eval_ran telemetry (#4638)
- chore(redteam): improve redteam plugin error messaging (#4330)
- feat: add support for OpenAI deep research models (#4661)
- feat: add mcp server (#4595)
- feat: add support for connecting to existing Chrome browser sessions (#5069)
- docs: update defcon posting (#5070)
- docs: update defcon posting (#5071)
- fix: Nested config field for custom target json (#5076)
- docs: switch to likert preview image (#5083)
- test: CoverBot: Added tests for model audit and prompt management UI components (`src/app`) (#5087)
- fix: handle multi-line prompts in parseGeneratedPrompts for testGenerationInstructions (#5093)
- chore: bump version 0.117.4 (#5094)

### Fixed

- fix(providers): Preserve text formatting when no images present for Google provider (#5058)
- fix(simba): fix simba host (#5092)

### Documentation

- docs(site): add AI red teaming for first-timers blog post (#5017)
- docs(blog): defcon and blackhat info (#5050)

## [0.117.3] - 2025-07-25

### Added

- feat(eval-creator): add YAML file upload support for test cases (#5054)

### Changed

- fix: improve x.ai provider error handling for 502 errors (#5051)
- fix: Infinite re-render on redteam review page (#5061)
- fix: sessionid(s) in extension hooks (#5053)
- fix: Bias Plugins should send config in remote generation (#5064)
- chore(redteam): regenerate sessionId for each iteration in single-turn strategies (#4835)
- chore: Change mcp log from error to debug (#5060)
- chore: Improve telemetry (#5062)
- chore: Add simba command (#5063)
- chore(webui): improve redteam setup UI with progressive disclosure for advanced options (#5028)
- refactor: remove redundant dotenv from Vite app (#4983)
- chore: bump version 0.117.3 (#5066)
- test: CoverBot: Added tests for eval-creator components and feature flag hook (`src/app`) (#5013)
- docs: fix cli command and remove gratuitous hover (#5056)
- docs: update user count from 100,000 to 125,000 (#5046)
- docs: updates to political bias post (#5057)
- docs: improve crewai eval example (#5035)
- docs: update GitHub Actions to v4 across documentation and examples (#5008)
- docs: add style check guidance to CLAUDE.md (#5065)

### Fixed

- fix(webui): Eval results pass rate chart rendering incorrect percentages (#5048)
- fix(webui): Eval results histogram improvements (#5059)
- fix(google): handle multiple candidates in gemini response (#5020)

### Documentation

- docs(blog): grok-4 political bias post (#4953)

## [0.117.2] - 2025-07-24

### Added

- feat(webui): First-class support for zooming eval results table by @will-holley in #4966
- feat(webui): Apply metrics filter when clicking on a metric pill rendered in eval results cell by @will-holley in #4991

### Changed

- feat: Grading and test generation improvements for BFLA, BOLA and RBAC by @sklein12 in #4982
- feat: New Sample Target by @sklein12 in #4979
- feat: HTTP Target test button improvements by @faizanminhas in #5007
- feat: Add metadata filtering to eval results by @will-holley in #5014
- fix: add goal related rubric when grade crescendo turns to increase grading accuracy by @MrFlounder in #4980
- fix: update HTTP config generator endpoint to use v1 API by @mldangelo in #4989
- fix: View logs button on redteam report by @sklein12 in #5009
- fix: undo unintended changes to http config editor by @faizanminhas in #5012
- fix: Autofocus on Redteam configuration description field by @sklein12 in #5019
- fix: remove filter icon by @sklein12 in #5021
- fix: Ollama token usage by @SamPatt in #5022
- chore: revert eval view ui improvements by @mldangelo in #4969
- chore(webui): Improvements to pagination "go to" functionality by @will-holley in #4976
- chore(webui): Eval results sticky header improvements by @will-holley in #4978
- chore: update custom strategy prompt by @MrFlounder in #4994
- chore(cli): add support for 'help' argument to display command help by @mldangelo in #4823
- chore(examples): remove redteam-agent example by @mldangelo in #5001
- chore(providers): add GEMINI_API_KEY environment variable support by @mldangelo in #5004
- chore(webui): Migrate from JS to CSS for eval results scroll effects by @will-holley in #4995
- chore(webui): Eval result pagination UX improvements by @will-holley in #4993
- chore: Sort imports and turn on rule against unused imports by @faizanminhas in #5010
- chore: Make default target stateful by @faizanminhas in #4992
- chore: add medical plugins collection by @MrFlounder in #5006
- chore: Improve grading accuracy with Goal-Aware Grading for iterative/iterative tree by @MrFlounder in #4996
- chore: Add additionalRubric and storedGraderResult to GOAT and Custom providers by @MrFlounder in #5015
- chore: prevent testGenerationInstructions from being serialized if not present by @faizanminhas in #5029
- chore: Add lint rule to ensure key in jsx by @faizanminhas in #5034
- chore(webui): Eval Results UI Tweaks by @will-holley in #5023
- chore: skip goal extraction for datasets by @MrFlounder in #5036
- chore(providers): add GitHub Models provider by @mldangelo in #4998
- chore: bump version 0.117.2 by @MrFlounder in #5045
- ci: increase build job timeout from 4 to 5 minutes by @mldangelo in #5043
- test: refactor share.test.ts to prevent flaky timeouts by @mldangelo in #5037
- test: remove share.test.ts file by @mldangelo in #5044
- docs: remove label from featured blog post by @typpo in #5011
- chore: bump @aws-sdk/client-bedrock-runtime from 3.846.0 to 3.848.0 by @dependabot in #4985
- chore: bump the npm_and_yarn group with 2 updates by @dependabot in #4984
- chore: bump @anthropic-ai/sdk from 0.56.0 to 0.57.0 by @dependabot in #5016
- chore: bump openai from 5.10.1 to 5.10.2 by @dependabot in #5024
- chore: bump the npm_and_yarn group with 2 updates by @dependabot in #5026
- chore: bump axios from 1.10.0 to 1.11.0 in the npm_and_yarn group by @dependabot in #5031

### Fixed

- fix(redteam): find plugin assertion in strategy providers by @MrFlounder in #4981
- fix(site): dark mode style on redteam setup ui by @mldangelo in #5000
- fix(test): improve share test isolation to prevent CI timeouts by @mldangelo in #5038

### Documentation

- docs(providers): update OpenAI Assistants example by @aloisklink in #4987
- docs(redteam): improve custom strategy documentation by @mldangelo in #4990
- docs(blog): correct author attribution in DeepSeek censorship post by @mldangelo in #5002
- docs(openai): remove gpt-4.5-preview references after API deprecation by @mldangelo in #5005
- docs(site): vegas contact redirect by @typpo in #5033
- docs(browser): improve browser provider documentation and examples by @mldangelo in #5030
- docs(providers): remove deprecated claude-3-sonnet-20240229 model references by @mldangelo in #5018
- docs(site): add hipaa badge by @typpo in #5039
- docs(site): add documentation for using text and embedding providers with Azure by @mldangelo in #5027
- docs(blog): fix missing blog posts by removing even-number enforcement by @mldangelo in #5042

## [0.117.1] - 2025-07-17

### Changed

- fix: move inquirer dependencies to production dependencies (#4973)
- fix: grading in crescendo (#4960)
- fix: composite strategy test generation (#4971)
- chore: bump version 0.117.1 (#4974)
- docs: remove tags from blog card (#4970)

### Documentation

- docs(blog): add system cards security analysis with vulnerability testing (#4937)

## [0.117.0] - 2025-07-17

### Added

- feat(http): support JKS and PFX Certificates in HTTP providers (#4865)
- feat(langfuse): add Langfuse prompt label support with improved parsing (#4847)
- feat(prompts): preserve function names when using glob patterns (#4927)
- feat(providers): add grok-4 support (#4855)
- feat(providers): image understanding for Google providers (#4767)
- feat(azure): add system prompt support for azure provider (#4869)
- feat(cli): xml output (#4912)

### Changed

- chore(knip): integrate knip for unused code detection and clean up codebase (#4464)
- chore(linting): migrate from ESLint + Prettier to Biome (#4903)
- chore(assertions): additional checking on llm-rubric response (#4954)
- chore(assertions): include reason in model-graded-closedqa pass reason (#4931)
- chore(build): resolve build warnings and optimize bundle size (#4895)
- chore(csv): improve \_\_metadata warning message and test coverage (#4842)
- chore(providers): improve guardrails handling in Azure providers (#4788)
- chore(redteam): add domain-specific risks section and reduce verbose descriptions (#4879)
- chore(release): bump version 0.117.0 (#4963)
- chore(server): check if server is already running before starting (#4896)
- chore(server): log correct eval ID instead of description in WebSocket updates (#4910)
- chore(telemetry): add telemetry logging when tracing is enabled (#4925)
- chore(types): typings needed for enterprise (#4955)
- chore(vscode): use Biome as default formatter of TS files in vscode (#4920)
- chore(webui): conditionally render metrics selector (#4936)
- chore(webui): display context values in eval results (#4856)
- chore(webui): improves eval results table spacing (#4965)
- chore(webui): revert eval view ui improvements (#4967)
- chore(webui/eval): allow filtering results by >1 metrics simultaneously (disabled by default) (#4870)
- refactor(eval-config): modernize eval-creator state management (#4908)
- refactor(webui): improve metrics ui (#4938)
- refactor(webui/eval results): pagination improvements (#4914)

### Fixed

- fix(cli): --filter-failing not working with custom providers (#4911)
- fix(google-sheets): replace hardcoded range with dynamic approach (#4822)
- fix(internal): fixes filtering by metric keys which contain dots (#4964)
- fix(providers): add thinking token tracking for Google Gemini models (#4944)
- fix(providers): esm provider loading (#4915)
- fix(providers): implement callEmbeddingApi for LiteLLM embedding provider (#4952)
- fix(redteam): prevent redteam run from hanging when using an mcp client (#4924)
- fix(redteam): respect PROMPTFOO_DISABLE_REDTEAM_REMOTE_GENERATION for cloud users (#4839)
- fix(redteam): set pluginId on eval results (#4928)
- fix(redteam): test target in http provider setup with non-200 status codes (#4932)
- fix(webui): eval results table horizontal scrolling (#4826)
- fix(webui): fix hard-coded light mode colors in model audit interface (#4907)
- fix(webui): handle null table.body in DownloadMenu disabled prop (#4913)
- fix(webui): resolve pagination scrolling and layout issues in ResultsTable (#4943)
- fix(webui): scrolling when `tbody` is outside of viewport (#4948)

### Dependencies

- chore(deps): add overrides to fix build issues (#4957)
- chore(deps): bump @aws-sdk/client-bedrock-runtime from 3.842.0 to 3.844.0 (#4850)
- chore(deps): bump aiohttp from 3.11.11 to 3.12.14 in /examples/redteam-langchain in the pip group across 1 directory (#4922)
- chore(deps): bump openai from 5.8.3 to 5.9.0 (#4863)
- chore(deps): bump openai from 5.9.2 to 5.10.1 (#4961)
- chore(deps): move knip to dev dependencies (#4958)
- chore(deps): npm audit fix (#4962)
- chore(deps): test removing knip to resolve installation errors (#4956)
- chore(deps): update all example dependencies to latest versions (#4900)
- chore(deps): update dependencies to latest minor/patch versions (#4899)
- chore(deps): update non-breaking dependencies (#4935)
- chore(deps): update Jest to version 30 (#4939)

### Documentation

- docs(analytics): add google tag manager (#4904)
- docs(api): improves `contextTransform` documentation (#4854)
- docs(assertions): add missing deterministic assertions (#4891)
- docs(azure): improve Azure provider documentation (#4836)
- docs(blog): add blog image generation script (#4945)
- docs(blog): add truncation markers to articles without them (#4934)
- docs(blog): add truncation markers to blog posts (#4906)
- docs(blog): mcp proxy blog (#4860)
- docs(blog): revise article tags (#4949)
- docs(blog): soc2 type ii and iso 27001 blog (#4880)
- docs(comparison): pyrit comparison (#4679)
- docs(config): clarify PROMPTFOO_EVAL_TIMEOUT_MS and PROMPTFOO_MAX_EVAL_TIME_MS descriptions (#4947)
- docs(enterprise): adaptive guardrails enterprise (#4951)
- docs(events): blackhat landing page (#4862)
- docs(events): defcon landing page (#4864)
- docs(events): events banner (#4867)
- docs(examples): add mischievous-user strategy to redteam multi-turn examples (#4837)
- docs(gemini): update experimental Gemini model IDs to stable versions (#4894)
- docs(google): add examples for gemini URL context and code execution tools (#4923)
- docs(guide): guide for evaluating CrewAI agents with Promptfoo (#4861)
- docs(images): standardize CrewAI image filenames to kebab-case (#4941)
- docs(integration): add n8n integration (#4917)
- docs(litellm): fix example with modern model IDs and proper embedding config (#4885)
- docs(mcp): add mcp testing guide (#4846)
- docs(mcp): add mcp to sidebar (#4852)
- docs(metrics): add similar to model graded metrics table (#4830)
- docs(providers): update available databricks models (#4887)
- docs(providers): update provider index with missing providers and latest 2025 model IDs (#4888)
- docs(release): add monthly release notes (#4358)
- docs(resources): add arsenal link (#4878)
- docs(security): add soc2 badge (#4877)
- docs(site): add OWASP top 10 tldr blog post (#4853)
- docs(site): expand June 2025 release notes with detailed feature documentation (#4881)
- docs(site): improve Google AI and Vertex authentication documentation (#4892)
- docs(site): improve NLP metric explanations and add SEO metadata (#4890)
- docs(site): update python documentation for basePath config option (#4819)
- docs(ui): better mobile wrap on homepage tabs (#4884)
- docs(ui): colors (#4875)
- docs(ui): contrast fixes (#4901)
- docs(ui): fix button clickability issue on hero sections (#4905)
- docs(ui): remove bouncing down arrow in mobile (#4882)
- docs(ui): remove text shadow (#4898)

### Tests

- test(core): coverBot: added tests for core UI components and user context hooks (`src/app`) (#4929)
- test(EnterpriseBanner): add unit tests for EnterpriseBanner component (#4919)
- test(redteam): add unit test for src/redteam/remoteGeneration.ts (#4834)
- test(server): fix flaky server share tests (#4942)
- test(server): fix flaky server tests (#4968)
- test(server): mock database in server tests (#4959)
- test(tusk): update Tusk test runner workflow - coverage script (#4921)

## [0.116.7] - 2025-07-09

### Tests

- test: add unit test for src/commands/export.ts (#4889)
- test: add unit test for src/commands/upgrade.ts (#4874)
- test: add unit test for src/main.ts (#4873)
- test: add unit test for src/models/eval.ts (#4868)
- test: add unit test for src/assertions/contextRecall.ts (#4859)
- test: add unit test for src/assertions/contextFaithfulness.ts (#4858)
- test: add unit test for src/assertions/contextRelevance.ts (#4857)
- test: add unit test for src/util/xlsx.ts (#4843)
- test: add unit test for src/commands/eval.ts (#4824)

### Changed

- fix: Always do remote generation if logged into cloud (#4832)
- chore(providers/sagemaker): Improves error handling in SageMakerCompletionProvider (#4808)
- chore(providers/sagemaker): Improves validation of user-provided config (#4809)
- chore: update graderExamplesString (#4821)
- chore: bump version 0.116.7 (#4833)

## [0.116.6] - 2025-07-09

### Changed

- fix: Failing test (#4829)
- chore: bump version 0.116.6 (#4831)

## [0.116.5] - 2025-07-09

### Changed

- feat: add support for loading defaultTest from external files (#4720)
- feat: add embedding support to LiteLLM provider (#4804)
- feat: add mischievous user strategy (#4107)
- fix: add glob pattern support for loading scenario files (#4761)
- fix: improve model-audit installation check dark mode display (#4816)
- fix: pass env vars to MCP server (#4827)
- chore: better remote grading logs (#4820)
- chore: bump openai from 5.8.2 to 5.8.3 (#4817)
- chore: bump version 0.116.5 (#4828)
- chore: capitalize 'Red Team' in navigation menu for consistency (#4799)
- chore: remove redundant 'Done.' message from evaluation output (#4810)
- chore: remove python script result data type debug log (#4807)
- chore: update website with MCP Proxy (#4812)
- docs: add Azure OpenAI vision example (#4806)
- docs: add looper guide (#4814)
- docs: add SonarQube integration (#4815)
- test: add unit test for src/assertions/guardrails.ts (#4765)
- test: add unit test for src/redteam/commands/generate.ts (#4789)
- test: add unit test for src/redteam/constants/strategies.ts (#4800)
- test: add unit test for src/redteam/plugins/pii.ts (#4780)
- test: add unit test for src/types/providers.ts (#4766)
- test: add unit test for src/validators/redteam.ts (#4803)

## [0.116.4] - 2025-07-08

### Tests

- test: add unit test for src/redteam/types.ts (#4795)

### Added

- feat(redteam): add support for custom multi-turn strategy by @MrFlounder in #4783
- feat(redteam): expose generate function in redteam namespace by @mldangelo in #4793

### Changed

- chore: bump version 0.116.4 by @MrFlounder in #4805
- chore: rename strategy name from playbook to custom by @MrFlounder in #4798
- refactor: inline MEMORY_POISONING_PLUGIN_ID constant by @mldangelo in #4794
- docs: add doc for custom strategy by @MrFlounder in #4802
- docs: modular configuration management by @typpo in #4763
- refactor: move MULTI_MODAL_STRATEGIES constant (#4801)

## [0.116.3] - 2025-07-07

### Added

- feat(providers): add MCP provider (#4768)
- feat(providers): add new AIMLAPI provider (#4721)
- feat(assertions): add contextTransform support for RAG evaluation (#4467)
- feat(assertions): add finish reason as assertion option (#3879)
- feat(assertions): trace assertions (#4750)
- feat(tracing): add traces to JavaScript, Python asserts (#4745)

### Changed

- chore(schema): remove duplicate 'bias' entry in config-schema.json (#4773)
- chore(telemetry): add PostHog client to app (#4726)
- chore(redteam): add reason field to give clear/customized guardrails triggering reason (#4764)
- chore(providers): expose MCP plugin in UI (#4762)
- chore(providers): AWS SageMaker AI provider cleanup (#4667)
- chore(providers): update AIML integration (#4751)
- chore(redteam): improve organization of redteam strategies in setup UI (#4738)
- chore(telemetry): identify to PostHog whether user is also cloud user (#4782)
- chore: expose doRedteamRun in package exports (#4758)
- docs: add Gemini Live API audio (#4729)
- docs: ModelAudit vs ModelScan (#4769)
- docs: multiple MCP server connections (#4755)
- docs: update ModelAudit documentation with new features and fixes (#4699)
- test: add integrity check for generated-constants.ts (#4753)
- test: fix flaky Google Live test and improve test speed (#4774)
- test: fix mock pollution in testCaseReader (#4775)
- test: isolate mocks so tests can run in any order with --randomize (#4744)

### Fixed

- fix(telemetry): prevent PostHog initialization when telemetry is disabled (#4772)
- fix(redteam): fix modifiers application order in PII plugins (#4779)

### Dependencies

- chore(deps): bump @anthropic-ai/sdk from 0.55.1 to 0.56.0 (#4756)
- chore(deps): bump @aws-sdk/client-bedrock-runtime from 3.840.0 to 3.842.0 (#4747)
- chore(deps): bump @azure/identity from 4.10.1 to 4.10.2 (#4748)
- chore(deps): bump version 0.116.3 (#4792)
- chore(deps): update pbkdf2 to 3.1.3 (#4777)
- chore(deps): upgrade glob from v10 to v11 (#4776)

## [0.116.2] - 2025-07-02

### Changed

- fix: unblock postbuild for ci by @MrFlounder in #4742
- chore: bump version 0.116.2 by @MrFlounder in #4743

## [0.116.1] - 2025-07-02

### Added

- feat(cli): support pdb tracing in 3rd party Python scripts by @will-holley in #4723

### Changed

- fix: http body parsing when it comes from yaml string by @MrFlounder in #4728
- fix: remove accidentally committed redteam.yaml file by @mldangelo in #4733
- fix: fix the case when http body has not escaped charactors by @MrFlounder in #4739
- fix: update package-lock.json by @mldangelo in #4719
- test: fix SIGSEGV caused by better-sqlite3 in test environment by @mldangelo in #4737
- chore: Add unblocking detection to GOAT strategy by @MrFlounder in #4532
- chore: add preset for guardrails eval by @MrFlounder in #4640
- chore: Improve telemetry delivery by @sklein12 in #4655
- chore: reset generated constants after build by @mldangelo in #4731
- chore: update onboarding model defaults by @typpo in #4708
- chore(webui): improve styling of EvalsDataGrid by @mldangelo in #4736
- ci(workflows): gracefully handle missing PostHog secret in forks by @ggiiaa in #4725
- test: refactor assertion tests by @mldangelo in #4718
- chore: bump version 0.116.1 by @MrFlounder in #4741
- docs: add system prompt hardening blog post by @ladyofcode in #4630
- chore: bump @anthropic-ai/sdk from 0.55.0 to 0.55.1 by @dependabot in #4710
- chore: bump @aws-sdk/client-bedrock-runtime from 3.839.0 to 3.840.0 by @dependabot in #4709

### Fixed

- fix(webui): replace window.location.href with React Router navigation by @mldangelo in #4717

### Documentation

- docs(site): add guide on humanity's last exam by @mldangelo in #4694
- docs(site): clarify self-hosting workflow for eval sharing by @mldangelo in #4730
- docs(site): fix relative link in HLE benchmark guide by @mldangelo in #4711

## [0.116.0] - 2025-07-01

### Tests

- test: add unit test for src/redteam/providers/advNoise.ts (#4716)
- test: add unit test for src/redteam/strategies/advNoise.ts (#4715)
- test: add unit test for src/redteam/strategies/index.ts (#4714)
- test: add unit test for src/redteam/constants/strategies.ts (#4713)
- test: add unit test for src/providers/openai/image.ts (#4706)
- test: add unit test for src/providers/openai/util.ts (#4705)
- test: add unit test for src/providers/openai/completion.ts (#4703)

### Added

- feat(redteam): add financial plugins (#4416)
- feat(redteam): add bias plugins (#4382)
- feat(providers): add Helicone AI Gateway provider (#4662)

### Changed

- chore: enable WAL mode for SQLite (#4104)
- chore(providers): add thread ID function call for OpenAI and Azure assistants (#2263)
- chore(app): improve target test error handling (#4652)
- chore(cli): add missing CLI options to scan-model command for feature parity (#4670)
- chore(providers): convert Cloudflare AI to use OpenAI-compatible endpoints (#4683)
- chore(providers): log flagged output for Azure chat models (#4636)
- chore(redteam): add centralized REDTEAM_DEFAULTS and maxConcurrency support (#4656)
- chore(webui): add checkbox to clear all variables (#666)
- chore(webui): add defaultTest variables to red team setup UI (#4671)
- chore(webui): remove unused components (#4695)
- chore(webui): set page titles on every page (#4668)
- chore(telemetry): add pass/fail/errors to eval_run event (#4639)
- chore(telemetry): improve page view deduplication (#4651)
- test: add unit test for src/server/routes/providers.ts (#4658)
- test: verify that plugins are synced between code and documentation (#4681)

### Fixed

- fix(app): use client-generated session IDs when testing targets (#4653)
- fix(matchers): track token usage for successful API calls (#4677)
- fix(providers): handle content filter errors in Azure Assistant API (#4674)
- fix(providers): fix SageMaker Llama inference configuration serialization (#4637)
- fix(redteam): respect maxConcurrency from Web UI (#4605)
- fix(simulated-user): pass context variables to custom providers (#4654)
- fix(telemetry): add telemetry for red teams (#4641)
- fix(webui): handle undefined outputs in DownloadMenu (#4693)
- fix(webui): prevent pass/fail badge from disappearing when toggling highlight (#4700)
- fix(webui): support derived metrics in eval configuration uploaded via Web UI (#4647)
- fix(webui): use backendCounts first before counting metrics on page (#4659)
- fix(sharing): fix file outputs when sharing (#4698)

### Dependencies

- chore(deps): bump @anthropic-ai/sdk from 0.54.0 to 0.55.0 (#4628)
- chore(deps): bump openai from 5.7.0 to 5.8.1 (#4664)
- chore(deps): bump version to 0.116.0 (#4707)
- chore(deps): update minor and patch dependencies (#4686)

### Documentation

- docs(site): add async Python note (#4680)
- docs(site): add Garak comparison (#4660)
- docs(site): update Garak post (#4672)
- docs(site): add ModelAudit HuggingFace scanner (#4645)
- docs(redteam): add missing docs to sidebar (#4690)
- docs(redteam): remove duplicate ToxicChat plugin (#4689)
- docs(redteam): update Target Purpose documentation (#4523)
- docs(site): add FAQ section for offline environment usage (#4650)
- docs(site): add HuggingFace datasets integration documentation (#4691)
- docs(site): add truncation marker to Garak blog post (#4666)
- docs(site): clarify self-hosting replica limitations (#4669)
- docs(site): remove copy for LLM button (#4665)
- docs(site): remove unnecessary configuration review text from getting started guide (#4597)
- docs(site): reorganize configuration documentation structure (#4692)
- docs(site): use relative URLs for internal links and fix broken references (#4688)
- docs(site): correct typos in red team agent blog post (#4634)

## [0.115.4] - 2025-06-25

### Tests

- test: add unit test for src/providers/browser.ts (#4687)
- test: add unit test for src/migrate.ts (#4685)
- test: add unit test for src/commands/debug.ts (#4684)
- test: add unit test for src/esm.ts (#4682)
- test: add unit test for src/constants.ts (#4657)
- test: add comprehensive test coverage for SageMaker provider (#4646)
- test: add unit test for src/providers/shared.ts (#4643)
- test: add unit test for src/redteam/constants/plugins.ts (#4642)
- test: add unit test for src/assertions/counterfactual.ts (#4629)

### Changed

- feat: opentelemetry tracing support (#4600)
- chore: bump version 0.115.4 (#4635)
- chore: remove invariant (#4633)
- chore: update Tusk test runner workflow (#4627)\*
- docs: prevent copy button from overlapping screenshot overlay (#4632)

## [0.115.3] - 2025-06-24

### Tests

- test: add unit test for src/models/eval.ts (#4624)

### Changed

- fix: empty vars array on eval results [#4621](https://github.com/promptfoo/promptfoo/pull/4621) by @sklein12
- fix: save sessionId for multi-turn strategies [#4625](https://github.com/promptfoo/promptfoo/pull/4625) by @sklein12
- chore: PROMPTFOO_DISABLE_TEMPLATE_ENV_VARS controls process.env access, not `env:` access [#4620](https://github.com/promptfoo/promptfoo/pull/4620) by @mldangelo
- chore: bump version to 0.115.3 [#4626](https://github.com/promptfoo/promptfoo/pull/4626) by @sklein12

### Fixed

- fix(webui): handle null scores in ResultsCharts component [#4610](https://github.com/promptfoo/promptfoo/pull/4610) by @mldangelo
- fix(redteam): skip goal extraction when remote generation is disabled [#4623](https://github.com/promptfoo/promptfoo/pull/4623) by @mldangelo
- fix(test): hyperbolic provider tests failing due to env variable pollution [#4619](https://github.com/promptfoo/promptfoo/pull/4619) by @mldangelo
- fix(cli): remove context schema validation from extension hooks [#4622](https://github.com/promptfoo/promptfoo/pull/4622) by @will-holley

## [0.115.2] - 2025-06-24

### Added

- feat(cli): add assertion generation (#4559)
- feat(providers): add support for hyperbolic image and audio providers (#4260)

### Changed

- chore(redteam): add cross-session leak strategy exclusions (#4516)
- chore(cli): display key metrics (success, failures, pass rate) at the bottom of output (#4580)
- chore: remove unused import (#4530)
- chore(webui): show provider breakdown only for multiple providers (#4599)
- chore(redteam): update Target Purpose Discovery (#4480)
- chore(ci): update CodeRabbit config to be less aggressive (#4586)
- chore(providers): update Gemini models to include latest 2.5 Pro Preview and Flash models (#4499)
- chore(providers): update tau-simulated-user docs and example (#4468)
- chore(webui): use CSS to create PDF-optimized report and browser to save as PDF (#4535)
- chore(app): remove discovered purpose from report view (#4541)
- chore(cli): add cache busting for select provider API calls (#4508)
- chore(cli): improve concurrency log statements (#4606)
- chore(eval): add first-class support for `beforeAll` and `beforeEach` extension hooks mutation of context (#4197)
- chore(providers): document support for loading system instructions from files (#4582)
- chore(providers): enhance OpenAI provider with legacy models and new parameters (#4502)
- chore(redteam): add continueAfterSuccess option to multi-turn strategies (#4570)
- chore(webui): improve purpose form (#4603)
- chore(redteam): add JSON file support to intent plugin with enhanced UI (#4574)
- chore(redteam): add unblock multiturn (#4498)
- chore(ci): clean up CodeRabbit configuration and minimize automated comments (#4573)
- build: update Tusk vitest reporter (#4602)
- chore: bump version to 0.115.2 (#4617)
- docs: add audit logging documentation for enterprise features (#4482)
- docs: add feedback page and update CLI link (#4591)
- docs: add ISO badge (#4534)
- docs: improve contact form (#4531)
- docs: update ModelAudit documentation (#4585)
- docs: clarify no OpenAI key required for Claude redteam (#4524)
- docs: add red team Gemini documentation (#4542)
- docs: add trust center documentation (#4539)
- docs: update contact form (#4529)
- test: add unit test for src/commands/delete.ts (#4572)
- test: add unit test for src/commands/modelScan.ts (#4526)
- test: add unit test for src/commands/show.ts (#4571)
- test: add unit test for src/providers/azure/completion.ts (#4510)
- test: add unit test for src/providers/ollama.ts (#4509)
- test: add unit test for src/providers/ollama.ts (#4512)
- test: add unit test for src/providers/openai/completion.ts (#4511)
- test: add unit test for src/python/pythonUtils.ts (#4486)
- test: improve mock setup and teardown for --randomize (#4569)

### Fixed

- fix(openrouter): unpack passthrough at the root level (#4592)
- fix(webui): escape HTML special characters in output reports (#4555)
- fix(webui): sort EvalsDataGrid by creation date (#4594)
- fix(cli): include cached results in grand total (#4581)
- fix(webui): improve base64 matching (#4609)
- fix(modelaudit): use modelaudit binary (#4525)
- fix(webui): make Citations font consistent with other headers (#4598)
- fix(redteam): respect maxTurns from dev doc in crescendo (#4527)
- fix(webui): prevent Welcome component from rendering while loading eval data (#4604)
- fix(cli): prevent RangeError in progress bar variable display (#4475)
- fix(server): resolve Express.js NotFoundError when serving app (#4601)

### Dependencies

- chore(deps): bump @aws-sdk/client-bedrock-runtime from 3.830.0 to 3.835.0 (#4614)
- chore(deps): bump openai from 5.5.0 to 5.5.1 (#4537)
- chore(deps): bump openai from 5.5.1 to 5.6.0 (#4596)
- chore(deps): bump openai from 5.6.0 to 5.7.0 (#4615)
- chore(deps): bump urllib3 from 1.26.19 to 2.5.0 in /examples/docker-code-generation-sandbox (#4556)
- chore(deps): bump urllib3 from 2.3.0 to 2.5.0 in /examples/redteam-langchain (#4557)

### Documentation

- docs(blog): add authors to blog posts and update authors.yml (#4564)
- docs(blog): add descriptions and keywords to blog posts (#4565)
- docs(examples): add pydantic-ai example with structured output evaluation (#4575)
- docs(examples): consolidate Google Vertex Tools examples (#4587)
- docs(examples): consolidate Python assertion examples into unified folder (#4588)
- docs(examples): consolidate translation examples (#4590)
- docs(site): document new features in ModelAudit (#4593)
- docs(site): document new features in modelaudit (#4593)
- docs(site): fix author reference on 2025-summer-new-redteam-agent blog post (#4563)
- docs(site): Update ModelAudit scanners documentation with comprehensive scanner coverage (#4562)

## [0.115.1] - 2025-06-17

### Tests

- test: add unit test for src/redteam/sharedFrontend.ts (#4608)
- test: add unit test for src/redteam/types.ts (#4607)
- test: add unit test for src/redteam/providers/simulatedUser.ts (#4584)
- test: add unit test for src/redteam/strategies/index.ts (#4583)
- test: add unit test for src/providers/hyperbolic/chat.ts (#4578)
- test: add unit test for src/providers/hyperbolic/image.ts (#4577)
- test: add unit test for src/providers/hyperbolic/audio.ts (#4576)
- test: add unit test for src/redteam/strategies/counterfactual.ts (#4548)
- test: add unit test for src/redteam/strategies/index.ts (#4547)
- test: add unit test for src/redteam/constants/strategies.ts (#4545)
- test: add unit test for src/telemetry.ts (#4543)

### Changed

- fix: Windows Python path validation race condition (#4485)
- fix: View results as evaluation runs (#4459)
- chore: refactor modifiers and apply to all plugins (#4454)
- chore(cli): update plugin severity overrides API endpoint (#4460)
- chore(webui): fix text length reset value to use reasonable default (#4469)
- chore(webui): remove unused hook files (#4470)
- chore: remove unused token usage utilities (#4471)
- chore: convert console.logs to logger (#4479)
- chore: improve tusk workflow (#4461)
- chore: bump version to 0.115.1 (#4520)
- docs: add log file location section to troubleshooting guide (#4473)
- docs: capitalize Promptfoo (#4515)
- docs: update red-teaming agent blog post title (#4497)
- docs: improve installation and getting-started pages with tabbed interface and SEO metadata (#4395)
- docs: improve Python provider documentation (#4484)
- docs: add ModelAudit binary formats documentation (#4500)
- docs: update ModelAudit documentation (#4514)
- docs: add ModelAudit weighted distribution scanner documentation (#4501)
- docs: add ModelAudit ZIP feature documentation (#4491)
- docs: separate pages for prompts, test cases, and outputs (#4505)
- docs: update model reference in guide.md (#4513)
- docs: fix typo in blog post (#4496)
- docs: update title on blog post (#4495)
- test: add unit test for src/util/cloud.ts (#4462)
- test: add unit test for src/util/convertEvalResultsToTable.ts (#4457)

### Dependencies

- chore(deps): bump @aws-sdk/client-bedrock-runtime from 3.828.0 to 3.830.0 (#4519)
- chore(deps): bump @azure/identity from 4.10.0 to 4.10.1 (#4477)
- chore(deps): bump openai from 5.3.0 to 5.5.0 (#4518)
- chore(deps): update zod to 3.25.63 and zod-validation-error to 3.5.0 (#4463)

### Documentation

- docs(blog): add new redteam agent documentation (#4494)
- docs(examples): fix custom-grader-csv README inconsistencies (#4474)
- docs(site): add llms.txt mentions and documentation standards (#4481)
- docs(site): add robots.txt (#4488)

## [0.115.0] - 2025-06-12

### Added

- feat(providers): Google live audio output ([#4280](https://github.com/promptfoo/promptfoo/pull/4280)) by **@adelmuursepp**
- feat(webui): static model-scanning UI ([#4368](https://github.com/promptfoo/promptfoo/pull/4368)) by **@typpo**
- feat(tests): configuration support for test generators ([#4301](https://github.com/promptfoo/promptfoo/pull/4301)) by **@mldangelo**
- feat(cli): per-provider token-usage statistics ([#4044](https://github.com/promptfoo/promptfoo/pull/4044)) by **@mldangelo**
- feat(providers): optional token-estimation for HTTP provider ([#4439](https://github.com/promptfoo/promptfoo/pull/4439)) by **@mldangelo**
- feat(redteam): enable HTTP-token estimation by default in red-team mode ([#4449](https://github.com/promptfoo/promptfoo/pull/4449)) by **@mldangelo**
- feat(redteam): cloud-based plugin-severity overrides ([#4348](https://github.com/promptfoo/promptfoo/pull/4348)) by **@will-holley**
- feat(providers): custom-header support for Azure API ([#4409](https://github.com/promptfoo/promptfoo/pull/4409)) by **@yurchik11**
- feat(core): maximum evaluation-time limit via `PROMPTFOO_MAX_EVAL_TIME_MS` ([#4322](https://github.com/promptfoo/promptfoo/pull/4322)) by **@mldangelo**
- feat(redteam): Aegis red-team dataset ([#4119](https://github.com/promptfoo/promptfoo/pull/4119)) by **@mldangelo**
- feat(providers): Mistral Magistral reasoning models ([#4435](https://github.com/promptfoo/promptfoo/pull/4435)) by **@mldangelo**
- feat(core): WebSocket header support ([#4456](https://github.com/promptfoo/promptfoo/pull/4456)) by **@typpo**

### Changed

- refactor(redteam): consolidate constants ([#4372](https://github.com/promptfoo/promptfoo/pull/4372)) by **@mldangelo**
- chore(ci): set CodeRabbit review settings ([#4413](https://github.com/promptfoo/promptfoo/pull/4413)) by **@sklein12**
- chore(core): coding-rules for error messages ([#4401](https://github.com/promptfoo/promptfoo/pull/4401)) by **@sklein12**
- chore(core): improve `RangeError` diagnostics ([#4431](https://github.com/promptfoo/promptfoo/pull/4431)) by **@mldangelo**
- chore(core): prefer remote-purpose generation ([#4444](https://github.com/promptfoo/promptfoo/pull/4444)) by **@typpo**
- chore(core): remove unused types & deprecated functions ([#4450](https://github.com/promptfoo/promptfoo/pull/4450)) by **@mldangelo**
- chore(cursor): local-dev guidance for coding agents ([#4403](https://github.com/promptfoo/promptfoo/pull/4403)) by **@mldangelo**
- chore(docs): add README for missing examples ([#4404](https://github.com/promptfoo/promptfoo/pull/4404)) by **@mldangelo**
- chore(providers): initial o3-pro support ([#4397](https://github.com/promptfoo/promptfoo/pull/4397)) by **@mldangelo**
- chore(providers): o3-pro improvements ([#4396](https://github.com/promptfoo/promptfoo/pull/4396)) by **@mldangelo**
- chore(redteam): delimit user-inputs in purpose discovery ([#4405](https://github.com/promptfoo/promptfoo/pull/4405)) by **@typpo**
- chore(redteam): turn off discovery by default ([#4393](https://github.com/promptfoo/promptfoo/pull/4393)) by **@sklein12**
- chore(release): bump version → 0.115.0 ([#4451](https://github.com/promptfoo/promptfoo/pull/4451)) by **@mldangelo**
- chore(ui): improve `EvalOutputPromptDialog` styling ([#4364](https://github.com/promptfoo/promptfoo/pull/4364)) by **@typpo**
- chore(webui): remove extra OpenAI targets ([#4447](https://github.com/promptfoo/promptfoo/pull/4447)) by **@mldangelo**
- chore(webui): add token-estimation UI ([#4448](https://github.com/promptfoo/promptfoo/pull/4448)) by **@mldangelo**
- chore(docs): fix link to careers page (#4506)
- chore: bump @anthropic-ai/sdk from 0.53.0 to 0.54.0 (#4441)

### Fixed

- fix(eval): gracefully handle `RangeError` & truncate oversized output ([#4424](https://github.com/promptfoo/promptfoo/pull/4424)) by **@Sly1029**
- fix(providers): add timeout to `ProxyAgent` ([#4369](https://github.com/promptfoo/promptfoo/pull/4369)) by **@AegisAurora**
- fix(config): persist Goat configuration ([#4370](https://github.com/promptfoo/promptfoo/pull/4370)) by **@sklein12**
- fix(parser): lenient JSON parsing for MathPrompt ([#4361](https://github.com/promptfoo/promptfoo/pull/4361)) by **@typpo**
- fix(redteam): standardize plugin parameter to `prompt` ([#4425](https://github.com/promptfoo/promptfoo/pull/4425)) by **@mldangelo**
- fix(assertions): support `snake_case` fields in Python assertions ([#4398](https://github.com/promptfoo/promptfoo/pull/4398)) by **@mldangelo**
- fix(redteam): handle purpose without prompts ([#4445](https://github.com/promptfoo/promptfoo/pull/4445)) by **@typpo**
- fix(webui): stream test-cases to viewer ([#4440](https://github.com/promptfoo/promptfoo/pull/4440)) by **@mldangelo**
- fix(redteam): connect `MisinformationDisinformationGrader` ([#4452](https://github.com/promptfoo/promptfoo/pull/4452)) by **@mldangelo**

### Dependencies

- chore(deps): bump `@aws-sdk/client-bedrock-runtime` → 3.826.0 ([#4366](https://github.com/promptfoo/promptfoo/pull/4366)) by **@dependabot**
- chore(deps): bump `@aws-sdk/client-bedrock-runtime` → 3.828.0 ([#4442](https://github.com/promptfoo/promptfoo/pull/4442)) by **@dependabot**
- chore(deps): bump `brace-expansion` → 1.1.12 ([#4423](https://github.com/promptfoo/promptfoo/pull/4423)) by **@dependabot**
- chore(deps): bump `openai` → 5.3.0 ([#4407](https://github.com/promptfoo/promptfoo/pull/4407)) by **@dependabot**
- chore(deps): bump pip group dependencies ([#4379](https://github.com/promptfoo/promptfoo/pull/4379)) by **@dependabot**
- chore(deps): minor + patch bumps across workspaces ([#4377](https://github.com/promptfoo/promptfoo/pull/4377)) by **@mldangelo**
- chore(deps): upgrade Express → 5.1.0 ([#4378](https://github.com/promptfoo/promptfoo/pull/4378)) by **@mldangelo**

### Documentation

- docs(blog): GPT red-team post ([#4363](https://github.com/promptfoo/promptfoo/pull/4363)) by **@typpo**
- docs(blog): Claude red-team post ([#4365](https://github.com/promptfoo/promptfoo/pull/4365)) by **@typpo**
- docs(guides): clarify completion-variable for factuality ([#4385](https://github.com/promptfoo/promptfoo/pull/4385)) by **@mldangelo**
- docs(blog): fix broken image link in GPT post ([#4391](https://github.com/promptfoo/promptfoo/pull/4391)) by **@mldangelo**
- docs(blog): update Claude-4 post date ([#4392](https://github.com/promptfoo/promptfoo/pull/4392)) by **@mldangelo**
- docs(site): move discovery docs under _Tools_ ([#4408](https://github.com/promptfoo/promptfoo/pull/4408)) by **@typpo**
- docs(guides): GPT-4.1 vs GPT-4o MMLU comparison ([#4399](https://github.com/promptfoo/promptfoo/pull/4399)) by **@mldangelo**
- docs(blog): 100 k-users milestone post ([#4402](https://github.com/promptfoo/promptfoo/pull/4402)) by **@mldangelo**
- docs(redteam): configuration precedence section ([#4412](https://github.com/promptfoo/promptfoo/pull/4412)) by **@typpo**
- docs(policies): PromptBlock format for custom policies ([#4327](https://github.com/promptfoo/promptfoo/pull/4327)) by **@mldangelo**
- docs(site): improve copy-button positioning ([#4414](https://github.com/promptfoo/promptfoo/pull/4414)) by **@mldangelo**
- docs(workflow): GH-CLI rule improvements ([#4415](https://github.com/promptfoo/promptfoo/pull/4415)) by **@mldangelo**
- docs(blog): overflow in MCP blog post ([#4367](https://github.com/promptfoo/promptfoo/pull/4367)) by **@AISimplyExplained**
- docs(redteam): remove duplicate memory-poisoning entry ([#4388](https://github.com/promptfoo/promptfoo/pull/4388)) by **@mldangelo**

### Tests

- test(redteam): unique risk-category IDs ([#4390](https://github.com/promptfoo/promptfoo/pull/4390)) by **@mldangelo**
- test(pricing): add missing o3 pricing information ([#4400](https://github.com/promptfoo/promptfoo/pull/4400)) by **@mldangelo**
- test(providers): Azure embedding ([#4411](https://github.com/promptfoo/promptfoo/pull/4411)) & completion ([#4410](https://github.com/promptfoo/promptfoo/pull/4410)) by **@gru-agent**
- test(redteam): graders unit tests ([#4433](https://github.com/promptfoo/promptfoo/pull/4433), [#4455](https://github.com/promptfoo/promptfoo/pull/4455)) by **@gru-agent**
- test(redteam): Aegis plugin unit tests ([#4434](https://github.com/promptfoo/promptfoo/pull/4434)) by **@gru-agent**
- test(redteam): memory-poisoning plugin tests ([#4453](https://github.com/promptfoo/promptfoo/pull/4453)) by **@gru-agent**
- test: add unit test for src/util/tokenUsage.ts (#4472)
- test: add unit test for src/redteam/extraction/purpose.ts (#4446)
- test: add unit test for src/providers/defaults.ts (#4438)
- test: add unit test for src/providers/mistral.ts (#4437)
- test: add unit test for src/database/index.ts (#4436)
- test: add unit test for src/redteam/plugins/medical/medicalIncorrectKnowledge.ts (#4430)
- test: add unit test for src/redteam/plugins/medical/medicalSycophancy.ts (#4429)
- test: add unit test for src/redteam/plugins/medical/medicalAnchoringBias.ts (#4428)
- test: add unit test for src/redteam/plugins/medical/medicalPrioritizationError.ts (#4427)
- test: add unit test for src/redteam/plugins/medical/medicalHallucination.ts (#4426)
- test: add unit test for src/redteam/plugins/financial/financialComplianceViolation.ts (#4422)
- test: add unit test for src/redteam/plugins/financial/financialDataLeakage.ts (#4421)
- test: add unit test for src/redteam/plugins/financial/financialCalculationError.ts (#4420)
- test: add unit test for src/redteam/plugins/financial/financialSycophancy.ts (#4419)
- test: add unit test for src/redteam/plugins/financial/financialHallucination.ts (#4418)
- test: add unit test for src/redteam/graders.ts (#4417)

## [0.114.7] - 2025-06-06

### Tests

- test: add unit test for src/assertions/python.ts (#4406)
- test: add unit test for src/redteam/plugins/agentic/memoryPoisoning.ts (#4389)
- test: add unit test for src/redteam/plugins/harmful/graders.ts (#4384)
- test: add unit test for src/redteam/graders.ts (#4383)
- test: add unit test for src/server/server.ts (#4380)
- test: add unit test for src/redteam/constants/metadata.ts (#4376)
- test: add unit test for src/redteam/constants/plugins.ts (#4375)
- test: add unit test for src/redteam/constants/frameworks.ts (#4374)
- test: add unit test for src/redteam/constants/strategies.ts (#4373)
- test: add unit test for src/redteam/providers/goat.ts (#4371)

### Changed

- Revert "chore(redteam): add target option to generate command (#4215)" (#4359)
- chore: bump version 0.114.7 (#4360)

## [0.114.6] - 2025-06-06

### Added

- feat(redteam): add medical plugins for testing medical anchoring bias (#4196)

### Changed

- chore(redteam): add target option to generate command (#4215)
- chore(redteam): update OpenAI model options in redteam setup (#4344)
- chore(webui): update OpenAI model options with GPT-4.1 series and o4-mini models in eval-creator (#4350)
- docs: update getting-started example (#4346)
- test: clean up teardown and setup to remove side effects from tests (#4351)

### Fixed

- fix(redteam): include plugin and strategy IDs in report CSV output (#4347)
- fix(webui): reset defaultTest configuration on setup page (#4345)

### Dependencies

- chore(deps): bump @aws-sdk/client-bedrock-runtime from 3.823.0 to 3.825.0 (#4355)
- chore(deps): bump openai from 5.1.0 to 5.1.1 (#4354)
- chore(deps): bump version to 0.114.6 (#4357)

## [0.114.5] - 2025-06-05

### Changed

- chore(redteam): update custom policy template and generatedPrompts parser (#4324)
- chore(redteam): add severity levels to redteam plugin objects (#4310)
- chore(redteam): store original text for encoding strategies (#4248)
- chore(redteam): add emoji encoding strategy (#4263)
- chore(cli): terminal cleanup on Ctrl+C (#4313)
- chore(providers): improve logging when inheriting from OpenAiChatCompletionProvider (#4320)
- chore(tusk): fix tusk test runner workflow configuration (#4328)
- chore(tusk): add Tusk test runner workflow for even more unit tests (#4326)
- test: add unit test for src/redteam/providers/agentic/memoryPoisoning.ts (#4319)
- test: improve test setup and teardown for better isolation (#4331)

### Fixed

- fix(redteam): exclude memory poisoning plugin from strategies (#4317)
- fix(redteam): agent discovered info dark mode (#4312)
- fix(eval): handle undefined maxConcurrency with proper fallbacks (#4314)

### Dependencies

- chore(deps): bump @anthropic-ai/sdk from 0.52.0 to 0.53.0 (#4333)
- chore(deps): bump version 0.114.5 (#4332)

### Documentation

- docs(site): add Tabs Fakier as Founding Developer Advocate to team page (#4315)

### Tests

- test(webui): add telemetry hook tests (#4329)
- test: add unit test for src/redteam/plugins/eu-ai-act/deepfakeDisclosure.ts (#4342)
- test: add unit test for src/redteam/plugins/eu-ai-act/biometricEmotion.ts (#4341)
- test: add unit test for src/redteam/plugins/eu-ai-act/datasetShift.ts (#4340)
- test: add unit test for src/redteam/plugins/eu-ai-act/lawenforcementBiometricId.ts (#4339)
- test: add unit test for src/redteam/plugins/eu-ai-act/lawenforcementPredictivePolicing.ts (#4338)
- test: add unit test for src/redteam/plugins/eu-ai-act/biometricInference.ts (#4337)
- test: add unit test for src/redteam/plugins/eu-ai-act/explainability.ts (#4336)
- test: add unit test for src/redteam/plugins/eu-ai-act/identityAiDisclosure.ts (#4335)
- test: add unit test for src/redteam/plugins/policy.ts (#4325)
- test: add unit test for src/envars.ts (#4323)

## [0.114.4] - 2025-06-04

### Changed

- chore(templating): add PROMPTFOO_DISABLE_OBJECT_STRINGIFY environment variable for object template handling (#4297)
- chore(cli): improve token usage presentation (#4294)
- chore(providers): add base URL override for Google provider (#4255)
- chore(providers): add custom headers support for Google Gemini (#4308)
- chore(redteam): add tool-discovery:multi-turn alias to tool-discovery (#4302)
- chore(redteam): remove empty values from discovery result (#4295)
- chore(redteam): improve shell injection attack generation (#4304)
- chore(redteam): update goal extraction logic (#4285)
- chore(webui): add highlight count to eval view (#4249)
- docs: update GPT-4o to GPT-4.1 references (#4296)
- docs: refresh getting started models section (#4290)
- docs: standardize file references to use file:// scheme (#4291)
- docs: add descriptions to example configs (#4283)

### Fixed

- fix(webui): restore dark mode cell highlighting without breaking status pill visibility (#4300)
- fix(redteam): set plugin severity (#4303)
- fix(redteam): remove empty values from discovery result (#4295)
- fix: improve logging when inheriting from OpenAiChatCompletionProvider (#4110)

### Dependencies

- chore(deps): bump @aws-sdk/client-bedrock-runtime from 3.821.0 to 3.823.0 (#4306)
- chore(deps): bump openai from 5.0.1 to 5.0.2 (#4292)
- chore(deps): bump openai from 5.0.2 to 5.1.0 (#4307)
- chore(deps): bump tar-fs from 2.1.2 to 2.1.3 in npm_and_yarn group (#4293)
- chore(deps): bump version to 0.114.4 (#4309)

### Documentation

- docs(examples): update model references from gpt-4o-mini to gpt-4.1-mini (#4289)

### Tests

- test(redteam): add unit test for discover command (#4298)
- test: add unit test for src/redteam/strategies/mathPrompt.ts (#4316)
- test: add unit test for src/validators/redteam.ts (#4311)
- test: add unit test for src/redteam/plugins/shellInjection.ts (#4305)

## [0.114.3] - 2025-06-02

### Tests

- test: add unit test for src/envars.ts (#4299)

### Added

- **feat(redteam):** Update application definition flow to collect better info

### Changed

- **feat:** Display audio file variables in result table
  [#3864](https://github.com/promptfoo/promptfoo/pull/3864) by @faizanminhas
  [#4244](https://github.com/promptfoo/promptfoo/pull/4244) by @faizanminhas
- **fix:** Resolve model-graded assertion providers from providerMap
  [#4273](https://github.com/promptfoo/promptfoo/pull/4273) by @mldangelo
- **fix:** File content not being loaded when referenced with `file://` prefix in vars
  [#3793](https://github.com/promptfoo/promptfoo/pull/3793) by @adityabharadwaj198
- **fix:** Use array as type for vars
  [#4281](https://github.com/promptfoo/promptfoo/pull/4281) by @sklein12
- **test:** Add unit test for `src/globalConfig/accounts.ts`
  [#4259](https://github.com/promptfoo/promptfoo/pull/4259) by @gru-agent
- **test:** Add unit test for `src/util/config/manage.ts`
  [#4258](https://github.com/promptfoo/promptfoo/pull/4258) by @gru-agent
- **test:** Add vitest coverage for frontend pages
  [#4274](https://github.com/promptfoo/promptfoo/pull/4274) by @mldangelo
- **test:** Add unit test for `renderVarsInObject` formatting
  [#4254](https://github.com/promptfoo/promptfoo/pull/4254) by @mldangelo
- **test:** Add unit test for `src/redteam/plugins/base.ts`
  [#4233](https://github.com/promptfoo/promptfoo/pull/4233) by @gru-agent
- **test:** Add unit test for `src/redteam/providers/crescendo/index.ts`
  [#4211](https://github.com/promptfoo/promptfoo/pull/4211)
  [#4214](https://github.com/promptfoo/promptfoo/pull/4214) by @gru-agent
- **test:** Add unit test for `src/redteam/providers/crescendo/prompts.ts`
  [#4213](https://github.com/promptfoo/promptfoo/pull/4213) by @gru-agent
- **docs:** Add job board
  [#4264](https://github.com/promptfoo/promptfoo/pull/4264) by @typpo
- **docs:** Add custom policy to sidebar
  [#4272](https://github.com/promptfoo/promptfoo/pull/4272) by @typpo
- **docs:** Add native build guidance to troubleshooting section
  [#4253](https://github.com/promptfoo/promptfoo/pull/4253) by @mldangelo
- **docs:** Add anchor links to press page section headings
  [#4265](https://github.com/promptfoo/promptfoo/pull/4265) by @mldangelo
- **docs:** Add JSON schema to example
  [#4276](https://github.com/promptfoo/promptfoo/pull/4276) by @ladyofcode
- **docs:** Add schema header to example configs
  [#4277](https://github.com/promptfoo/promptfoo/pull/4277) by @mldangelo
- **docs:** Unify formatting across site
  [#4270](https://github.com/promptfoo/promptfoo/pull/4270) by @mldangelo
- **chore:** Fix open handles in readline tests preventing graceful Jest exit
  [#4242](https://github.com/promptfoo/promptfoo/pull/4242) by @mldangelo
- **chore:** Add external file loading support for `response_format` in OpenAI API
  [#4240](https://github.com/promptfoo/promptfoo/pull/4240) by @mldangelo
- **chore:** Always have unique redteam file when running live
  [#4237](https://github.com/promptfoo/promptfoo/pull/4237) by @sklein12
- **chore:** Add metadata to generated `redteam.yaml`
  [#4257](https://github.com/promptfoo/promptfoo/pull/4257) by @typpo
- **chore:** Bump `openai` from 4.103.0 to 5.0.1
  [#4250](https://github.com/promptfoo/promptfoo/pull/4250) by @dependabot
- **chore:** Redteam → red team
  [#4268](https://github.com/promptfoo/promptfoo/pull/4268) by @typpo
- **chore:** Improve dark mode highlight styling for eval cell views
  [#4269](https://github.com/promptfoo/promptfoo/pull/4269) by @mldangelo
- **chore:** Update dependencies to latest minor/patch versions
  [#4271](https://github.com/promptfoo/promptfoo/pull/4271) by @mldangelo
- **chore:** Clarify wording
  [#4278](https://github.com/promptfoo/promptfoo/pull/4278) by @typpo
- **chore:** Format estimated probes
  [#4279](https://github.com/promptfoo/promptfoo/pull/4279) by @typpo
- **chore:** Update grader for malicious code
  [#4286](https://github.com/promptfoo/promptfoo/pull/4286) by @MrFlounder
- **chore:** Add back example config to red team create flow
  [#4282](https://github.com/promptfoo/promptfoo/pull/4282) by @faizanminhas
- **chore:** Bump version 0.114.3
  [#4287](https://github.com/promptfoo/promptfoo/pull/4287) by @sklein12
- **chore(webui):** Hide diff filter option on /eval when single column
  [#4246](https://github.com/promptfoo/promptfoo/pull/4246) by @mldangelo
- **chore(webui):** Allow toggling highlight on eval outputs
  [#4252](https://github.com/promptfoo/promptfoo/pull/4252) by @mldangelo

## [0.114.2] - 2025-05-29

### Tests

- test: add unit test for src/redteam/strategies/index.ts (#4267)
- test: add unit test for src/redteam/constants.ts (#4266)
- test: add unit test for src/redteam/types.ts (#4245)
- test: add unit test for src/redteam/util.ts (#4234)
- test: add unit test for src/validators/redteam.ts (#4227)
- test: add unit test for src/redteam/plugins/bola.ts (#4226)
- test: add unit test for src/redteam/plugins/bfla.ts (#4225)
- test: add unit test for src/redteam/providers/goat.ts (#4223)
- test: add unit test for src/util/readline.ts (#4220)

### Added

- feat(redteam): Off-Topic Plugin (#4168)
- feat(redteam): Set a goal for attacks (#4217)

### Changed

- fix: fix border radius on purpose example (#4229)
- fix: resolve env variables in renderVarsInObject (issue #4143) (#4231)
- fix: Check if body is good json before sending warning (#4239)
- chore: bump version 0.114.2 (#4241)
- chore(redteam): handle null goal (#4232)

### Documentation

- docs(site): clarify deepseek model aliases and fix configuration examples (#4236)

## [0.114.1] - 2025-05-29

### Added

- feat(redteam): Target Discovery Agent (#4203)
- feat(providers): add OpenAI MCP (Model Context Protocol) support to Responses API (#4180)

### Changed

- fix: Relax private key validation (#4216)
- fix: Undefined values on red team application purpose page (#4202)
- chore: Add purpose to crescendo prompt (#4212)
- chore: Add purpose with goat generation (#4222)
- chore: Always include raw output from http provider, status code and status text (#4206)
- chore: centralize readline utilities to fix Jest open handle issues (#4219)
- chore: move http data to metadata (#4209)
- chore(redteam): tight up some graders (#4210)
- chore(redteam): tight up some graders (#4224)
- chore: bump version 0.114.1 (#4228)

## [0.114.0] - 2025-05-28

### Added

- feat(providers): Add xAI image provider (#4130)
- feat(cli): add validate command (#4134)
- feat(redteam): add camelCase strategy (#4146)

### Changed

- feat: add typed row interfaces for eval queries (#4186)
- feat: add goal/intent extraction (#4178)
- fix: isolate proxy vars in bedrock tests (#4181)
- fix: when there’s too many intents result won’t render error (#4175)
- fix: need to send auth request to api path (#4199)
- fix: Gemini MCP integration - can not parse $schema field (#4200)
- chore(redteam): add harmful plugin preset to redteam setup ui (#4132)
- chore(redteam): add label strategy-less plugins in redteam setup ui (#4131)
- chore(redteam): improve style of redteam purpose field in webui (#4124)
- chore(providers): add xai live search support (#4123)
- chore(providers): add Claude 4 support to anthropic, bedrock, and vertex providers (#4129)
- chore: bump @aws-sdk/client-bedrock-runtime from 3.816.0 to 3.817.0 (#4164)
- chore(providers): update fal provider (#4182)
- chore: remove redundant test comments (#4183)
- chore: add typed interface for MCP tool schemas (#4187)
- chore(redteam): add ToxicChat dataset as redteam plugin (#4121)
- chore(webui): add max concurrency as an option for run in browser (#4147)
- chore(app/evals): Adds Agent Discovered Information to Redteam Report (#4198)
- chore: bump version 0.114.0 (#4201)
- docs: fix DOM nesting warning and sort plugins array (#4174)
- docs: iterative jailbreak diagram (#4191)

### Fixed

- fix(prompts): splitting when PROMPTFOO_PROMPT_SEPARATOR is contained within a string with text files (#4142)
- fix(docs): Fix issue with docs links not scrolling to the top (#4195)

### Documentation

- docs(site): minimal copy page button + sanitize text (#4156)
- docs(site): scroll to top when using (#4162)
- docs(site): document missing redteam plugins (#4169)
- docs(site): restore scroll-to-top behavior on page navigation (#4176)

## [0.113.4] - 2025-05-26

### Tests

- test: add unit test for src/commands/canary.ts (#4193)
- test: add unit test for src/canary/index.ts (#4192)
- test: add unit test for src/assertions/sql.ts (#4185)
- test: re-enable sql assertion edge cases (#4184)
- test: add unit test for src/redteam/plugins/intent.ts (#4179)
- test: add unit test for src/redteam/graders.ts (#4173)
- test: add unit test for src/providers/xai/chat.ts (#4172)
- test: add unit test for src/redteam/plugins/offTopic.ts (#4171)
- test: add unit test for src/providers/xai/image.ts (#4170)
- test: add unit test for src/redteam/graders.ts (#4166)
- test: add unit test for src/providers/xai.ts (#4163)
- test: add unit test for src/redteam/constants.ts (#4161)

### Changed

- feat: Server-side pagination, filtering and search for eval results table (#4054)
- feat: add score to pass/fail in CSV and add json download (#4153)
- fix: Run red team from UI without email (#4158)
- chore: bump version 0.113.4 (#4160)
- refactor: unify React import style (#4177)
- refactor: organize xai providers into dedicated folder (#4167)
- refactor: organize bedrock providers into dedicated folder (#4165)

### Fixed

- fix(webui): defaultTest shown in webui YAML editor (#4152)

### Documentation

- docs(site): reduce sidebar padding (#4154)

## [0.113.3] - 2025-05-24

### Changed

- fix: zod error when state.answer has object (#4136)
- fix: use current working directory for redteam file if loading from cloud (#4145)
- fix: Throw error on un-supported command - redteam run with a cloud target but no config (#4144)
- fix: bias:gender plugin generation (#4126)
- chore: bump openai from 4.100.0 to 4.103.0 (#4140)
- chore: bump @aws-sdk/client-bedrock-runtime from 3.812.0 to 3.816.0 (#4137)
- chore: bump @anthropic-ai/sdk from 0.51.0 to 0.52.0 (#4138)
- chore(telemetry): add isRedteam property to telemetry events (#4149)
- build: increase build job timeout from 3 to 4 minutes (#4150)
- chore: bump version 0.113.3 (#4151)

## [0.113.2] - 2025-05-22

### Changed

- fix: intent grader crescendo (#4113)
- chore: revert telemtry changes (#4122)
- chore: bump version 0.113.2 (#4128)
- chore(cli/redteam/discover): Small improvements (#4117)

### Dependencies

- chore(deps): update peer dependencies to latest versions (#4125)

## [0.113.1] - 2025-05-21

### Tests

- test: add unit test for src/redteam/plugins/intent.ts (#4114)

### Changed

- chore(redteam): Target discovery agent by @sklein12 in [#4084](https://github.com/promptfoo/promptfoo/pull/4084)
- chore(redteam): Add log by @MrFlounder in [#4108](https://github.com/promptfoo/promptfoo/pull/4108)
- chore(redteam): Update purpose example by @MrFlounder in [#4109](https://github.com/promptfoo/promptfoo/pull/4109)
- chore(providers): Support templated URLs in HTTP by @mldangelo in [#4103](https://github.com/promptfoo/promptfoo/pull/4103)
- chore(redteam): Update default REDTEAM_MODEL from 'openai:chat:gpt-4o' to 'openai:chat:gpt-4.1-2025-04-14' by @mldangelo in [#4100](https://github.com/promptfoo/promptfoo/pull/4100)
- chore(telemetry): Add isRunningInCi flag to telemetry events by @mldangelo in [#4115](https://github.com/promptfoo/promptfoo/pull/4115)
- chore: Bump version 0.113.1 by @mldangelo in [#4116](https://github.com/promptfoo/promptfoo/pull/4116)
- docs: Add enterprise disclaimer to self-hosting by @mldangelo in [#4102](https://github.com/promptfoo/promptfoo/pull/4102)

### Fixed

- fix(redteam): Skip plugins when validation fails by @faizanminhas in [#4101](https://github.com/promptfoo/promptfoo/pull/4101)

### Dependencies

- chore(deps): Update Smithy dependencies to latest version by @mldangelo in [#4105](https://github.com/promptfoo/promptfoo/pull/4105)

## [0.113.0] - 2025-05-20

### Tests

- test: add unit test for src/assertions/llmRubric.ts (#4096)
- test: add unit test for src/telemetry.ts (#4094)

## [0.112.9] - 2025-05-20

### Fixed

- fix: target purpose not making it into redteam config (#4097)

### Changed

- chore: Remove deprecated sharing setups (#4082)
- chore: add vision grading example (#4090)

## [0.112.8] - 2025-05-20

### Changed

- feat: multilingual combinations (#4048)
- feat: add copy as markdown button to doc pages (#4039)
- fix: telemetry key (#4093)
- chore: bump @anthropic-ai/sdk from 0.50.4 to 0.51.0 (#4030)
- chore: add headers support for url remote mcp servers (#4018)
- chore(providers): Adds support for openai codex-mini-latest (#4041)
- chore(redteam): improve multilingual strategy performance and reliability (#4055)
- chore(providers): update default openai models for openai:chat alias (#4066)
- chore: Update prompt suffix help text (#4058)
- chore(docs): update model IDs in documentation to reflect latest naming convention (#4046)
- chore(redteam): introduce strategy collection for other-encodings (#4075)
- chore(webui): display currently selected eval in eval dialogue (#4079)
- chore: Improve memory usage when sharing results (#4050)
- chore(docs): Handle index.md files for copy page (#4081)
- chore: update Google Sheets fetch to use proxy helper (#4087)
- chore: simplify crypto usage in sagemaker provider (#4089)
- chore: bump version 0.112.8 (#4095)
- docs: add curl example for medical agent (#4049)
- docs: update CLI docs (#4063)
- docs: standardize code block titles (#4067)
- test: add unit test for src/redteam/commands/discover.ts (#4034)
- test: add unit test for src/redteam/commands/generate.ts (#4036)
- test: add unit test for src/providers/ai21.ts (#4056)
- test: add unit test for src/commands/eval.ts (#4062)
- test: add unit test for src/evaluatorHelpers.ts (#4037)

### Fixed

- fix(providers): AI21 response validation (#4052)
- fix(redteam): respect cliState.webUI in multilingual progressbar (#4047)
- fix(redteam): fix test count calculation for multiple strategies (#4065)
- fix(redteam): replace other-encodings with individual morse and piglatin strategies (#4064)
- fix(webui): evaluateOptions removal in YAML editor (#4059)
- fix(redteam): fix open handle in video test (#4069)
- fix(hooks): add missing results to afterAll hook context (#4071)

### Dependencies

- chore(deps): update dependencies (#4073)

### Documentation

- docs(examples): add uniform init commands to all example READMEs (#4068)

## [0.112.7] - 2025-05-15

### Tests

- test: add unit test for src/redteam/constants.ts (#4076)
- test: add unit test for src/redteam/strategies/multilingual.ts (#4060)
- test: add unit test for src/redteam/index.ts (#4057)
- test: add unit test for src/providers/openai/util.ts (#4042)
- test: add unit test for src/redteam/providers/offTopic.ts (#4028)
- test: add unit test for src/redteam/plugins/offTopic.ts (#4027)
- test: add unit test for src/redteam/constants.ts (#4026)
- test: add unit test for src/redteam/constants.ts (#4019)

### Added

- feat(redteam): add MCP plugin (#3989)
- feat(redteam): Target Purpose Discovery (#3907)

### Changed

- fix: stringify objects in matcher templates (#3896)
- fix: Azure auth headers get set to null in subclass (#4015)
- fix: move custom policies into the correct accordion (#4017)
- fix: update return type for task extract-goat-failure (#4021)
- chore: adjust framework compliance column width (#4005)
- chore: bump @aws-sdk/client-bedrock-runtime from 3.808.0 to 3.810.0 (#4012)
- chore: bump @azure/identity from 4.9.1 to 4.10.0 (#4013)
- chore: bump version 0.112.7 (#4023)
- chore: exclude response from crescendo if privacy setting is enabled (#4009)
- chore: remove accidentally committed example prompt (#4008)
- chore: update GOAT implementation (#4011)
- chore: update multilingual description (#4016)
- chore(cli): improve color of Red Team test generation table headers (#4004)
- chore(redteam): add link to view all logs at top of report (#4007)
- chore(redteam): add feature flag for purpose discovery agent (#4040)
- chore(cli/redteam/discover): Sets default turn count to 5 (#4035)

### Fixed

- fix(redteam): remove duplicate Datasets section in Plugins component (#4022)
- fix(cli): Discovery bugs (#4032)
- fix: dont bomb redteam if discovery fails (#4029)

### Documentation

- docs(blog): Agent2Agent Protocol (#3981)
- docs(examples): add OpenAI Agents SDK example (#4006)
- docs(usage): update sharing instructions with API key details (#4010)

## [0.112.6] - 2025-05-14

### Added

- feat(redteam): add EU AI Act mappings (#4000)
- feat(redteam): add gender bias plugin (#3886)
- feat(eval): add evaluation duration display (#3996)

### Changed

- fix: autowrap prompts with partial nunjucks tags (#3999)
- chore(providers): improve Perplexity API integration (#3990)
- build: add Node.js 24 support (#3941)
- chore(redteam): set plugin config type (#3982)
- chore(providers): add EU Claude 3.7 Sonnet model to Bedrock (#3998)
- chore(redteam): update iterative tree (#3987)
- chore: bump version to 0.112.6 (#4003)
- refactor: clean up providers for redteam generate (#3954)
- docs: add basic enterprise architecture diagram (#3988)
- test: add unit test for src/redteam/types.ts (#3983)

### Fixed

- fix(python): resolve paths relative to promptfooconfig when not cloud config (#4001)

### Dependencies

- chore(deps): update dependencies (#3985)

### Documentation

- docs(ci): add Azure pipelines (#3986)
- docs(ci): add Bitbucket and Travis CI (#3997)
- docs(examples): add medical agent example (#3993)
- docs(blog): add truncation marker to MCP blog post (#3984)

## [0.112.5] - 2025-05-12

### Tests

- test: add unit test for src/redteam/constants.ts (#3995)
- test: add unit test for src/redteam/plugins/mcp.ts (#3994)

### Added

- chore(cli): revert "feat(cli): adds global `--verbose` option" (#3945)

### Changed

- chore(cli): add global env-file option to all commands recursively (#3969)
- chore(cli): add global verbose option to all commands recursively (#3950)
- chore(cli): better error handling and logging for remote generation (#3965)
- chore(cli): better error handling for remote generation (#3956)
- revert: "chore: better error handling for remote generation" (#3964)
- chore(cli): better response parsing errors (#3955)
- chore(providers): add support for Amazon Nova Premier model (#3951)
- chore(redteam): improvement, include purpose in iterative attacker prompt (#3948)
- chore(redteam): minor changes to category descriptions and ordering (#3960)
- chore(redteam): order attack methods by decreasing ASR (#3959)
- chore(redteam): red teamer two words (#3976)
- chore(logger): replace console.error with logger.error in MCPClient (#3944)
- chore(providers): add google ai studio embedding provider and improve docs (#3686)
- chore: lint with type info (#3932)
- docs: how to create inline assertions for package users (#3974)
- docs: improve Docusaurus documentation instructions (#3977)
- docs: instructions on how to run the documentation (#3973)
- docs: update CLAUDE.md with additional commands and project conventions (#3972)
- docs: update user count from 75,000 to 80,000 (#3940)
- test: add unit test for src/redteam/plugins/pii.ts (#3947)

### Fixed

- fix(config): resolve relative paths in combineConfigs (#3942)
- fix(evaluator): correctly count named scores based on contributing assertions (#3968)
- fix(fetch): no proxy values should take priority in fetch (#3962)
- fix(providers): combine prompt config with provider config for bedrock (#3970)
- fix(providers): ensure correct addition for bedrock token counts (#3762)
- fix(redteam): crescendo formatting (#3952)
- fix(redteam): pii grader false positives (#3946)
- fix(redteam): shell injection false positives (#3957)
- fix(redteam): add strategy pills and output details to passed tests (#3961)

### Dependencies

- chore(deps): bump version 0.112.5 (#3980)
- chore(deps): sync dependencies (#3971)
- chore(deps): update dependencies (#3943)

### Documentation

- docs(google-vertex): fix duplicate readme (#3979)
- docs(openai): update structured output external schema file example (#3967)

## [0.112.4] - 2025-05-08

### Tests

- test: add unit test for src/redteam/constants.ts (#3963)
- test: add unit test for src/commands/view.ts (#3928)
- test: add unit test for src/redteam/commands/setup.ts (#3923)
- test: add unit test for src/constants.ts (#3922)
- test: add unit test for src/redteam/commands/report.ts (#3921)
- test: add unit test for src/redteam/types.ts (#3912)

### Added

- feat(assertions): add PI scorer (#3799)
- feat(redteam): add video strategy (#3820)
- feat(evals): optionally time out eval steps (#3765)

### Changed

- fix: foreign key error in better-sqlite3 and adapt new transaction API (#3937)
- chore(cli): add global `--verbose` option (#3931)
- chore(redteam): implement agentic plugin UI (#3880)
- chore(providers): improve error message in http provider transform (#3910)
- chore(cloud): improve error messages on cloud requests (#3934)
- chore: bump version 0.112.4 (#3939)
- chore(telemetry): implement minor telemetry changes (#3895)
- chore(telemetry): remove assertion-used event (#3894)
- chore(assertions): add throw error option for LLM Rubric if provider doesn't return a result or errors out (#3909)
- chore(cli): allow sharing urls with auth credentials (#3903)
- revert: "chore(cli): allow sharing urls with auth credentials" (#3918)
- refactor: improve self hosting environment variable handling (#3920)
- test: add unit test for src/models/eval.ts (#3904)
- test: add unit test for src/python/pythonUtils.ts (#3915)
- test: add unit test for src/redteam/constants.ts (#3881)
- test: fix huggingface dataset tests to mock environment variables (#3936)

### Fixed

- fix(redteam): filter null values in harmful completion provider output (#3908)
- fix(python): increase timeout for python path validation (#3914)
- fix(cli): read `.env` file prior to calling env var getters (#3892)

### Dependencies

- chore(deps): bump @anthropic-ai/sdk from 0.40.1 to 0.41.0 (#3930)
- chore(deps): bump @aws-sdk/client-bedrock-runtime from 3.799.0 to 3.803.0 (#3898)
- chore(deps): bump @aws-sdk/client-bedrock-runtime from 3.803.0 to 3.804.0 (#3913)
- chore(deps): bump openai from 4.96.2 to 4.97.0 (#3890)

### Documentation

- docs(http-provider): add documentation about returning object for custom parser (#3897)
- docs(http-provider): fix missing return statement in HTTP provider example (#3925)
- docs(blog): fix scroll to top when linking into blog post (#3889)
- docs(assertions): improve PI scorer documentation (#3924)
- docs(redteam): add memory poisoning plugin documentation (#3867)
- docs(usage): add information about HTTP Basic Authentication (#3919)
- docs(site): fix landing page content jumping on step switch (#3891)
- docs(blog): add mcp blog (#3893)

## [0.112.3] - 2025-05-02

### Tests

- test: add unit test for src/util/convertEvalResultsToTable.ts (#3876)
- test: add unit test for src/models/evalResult.ts (#3875)
- test: add unit test for src/types/index.ts (#3874)

### Changed

- Red team: Added memory poisoning plugin ([#3785](https://github.com/promptfoo/promptfoo/pull/3785)) @will-holley
- CLI: Improved progress bar visualization with thread grouping ([#3768](https://github.com/promptfoo/promptfoo/pull/3768)) @AISimplyExplained
- Improved red team strategy documentation ([#3870](https://github.com/promptfoo/promptfoo/pull/3870)) @mldangelo
- Bumped version to 0.112.2 ([#3872](https://github.com/promptfoo/promptfoo/pull/3872)) @sklein12
- Bumped version to 0.112.3 ([#3877](https://github.com/promptfoo/promptfoo/pull/3877)) @sklein12
- Implemented plumbing and prompt enabling customers to use cloud attacker and unified configurations ([#3852](https://github.com/promptfoo/promptfoo/pull/3852)) @MrFlounder
- Optimized Meteor tests for improved performance ([#3869](https://github.com/promptfoo/promptfoo/pull/3869)) @mldangelo
- Optimized Nova Sonic tests for improved performance ([#3868](https://github.com/promptfoo/promptfoo/pull/3868)) @mldangelo
- Retrieve unified config with provider from cloud ([#3865](https://github.com/promptfoo/promptfoo/pull/3865)) @sklein12
- Dataset plugins now clearly marked in setup UI ([#3859](https://github.com/promptfoo/promptfoo/pull/3859)) @mldangelo
- Moved maybeLoadFromExternalFile to file.ts ([#3851](https://github.com/promptfoo/promptfoo/pull/3851)) @benbuzz790

## [0.112.2] - 2025-05-01

### Tests

- test: add unit test for src/redteam/constants.ts (#3860)

### Added

- **feat(providers):** support Google Search grounding [#3800](https://github.com/promptfoo/promptfoo/pull/3800)
- **feat(providers):** mcp support for all models that support function calling [#3832](https://github.com/promptfoo/promptfoo/pull/3832)
- **feat(providers):** Add support for Amazon nova-sonic [#3713](https://github.com/promptfoo/promptfoo/pull/3713)

### Changed

- **fix:** allow escaping of `{{ }}` placeholders in prompts [#3858](https://github.com/promptfoo/promptfoo/pull/3858)
- **fix:** Trim CSV assertion values [#3863](https://github.com/promptfoo/promptfoo/pull/3863)
- **chore(providers):** add llama4 support for bedrock [#3850](https://github.com/promptfoo/promptfoo/pull/3850)
- **chore:** make custom metrics more obviously clickable [#3682](https://github.com/promptfoo/promptfoo/pull/3682)
- **refactor:** colocate fetching evalID [#3715](https://github.com/promptfoo/promptfoo/pull/3715)
- **chore:** Respect Max text length for variable cells in results table [#3862](https://github.com/promptfoo/promptfoo/pull/3862)
- **docs:** updates to grading documentation [#3848](https://github.com/promptfoo/promptfoo/pull/3848)
- **docs:** add false positives [#3857](https://github.com/promptfoo/promptfoo/pull/3857)
- **chore(workflows):** update permissions in GitHub workflows [#3849](https://github.com/promptfoo/promptfoo/pull/3849)
- **chore:** bump `openai` from 4.96.0 to 4.96.2 [#3853](https://github.com/promptfoo/promptfoo/pull/3853)
- **chore:** bump `vite` from 6.2.6 to 6.2.7 [#3856](https://github.com/promptfoo/promptfoo/pull/3856)
- **chore:** bump `@aws-sdk/client-bedrock-runtime` from 3.798.0 to 3.799.0 [#3854](https://github.com/promptfoo/promptfoo/pull/3854)
- **chore:** bump `@aws-sdk/client-bedrock-runtime` from 3.797.0 to 3.798.0 [#3843](https://github.com/promptfoo/promptfoo/pull/3843)
- **chore:** bump `@anthropic-ai/sdk` from 0.40.0 to 0.40.1 [#3842](https://github.com/promptfoo/promptfoo/pull/3842)
- **chore:** bump `formidable` from 3.5.2 to 3.5.4 [#3845](https://github.com/promptfoo/promptfoo/pull/3845)

### Fixed

- **fix(sharing):** sharing to self-hosted [#3839](https://github.com/promptfoo/promptfoo/pull/3839)
- **fix(webui):** align settings icon to top right in strategy cards [#2938](https://github.com/promptfoo/promptfoo/pull/2938)

### Documentation

- **docs(site):** improve pricing page [#3790](https://github.com/promptfoo/promptfoo/pull/3790)

## [0.112.1] - 2025-04-29

### Tests

- test: add unit test for src/share.ts (#3840)

### Changed

- chore: set telemetry key (#3838)
- chore: improve chunking (#3846)
- chore: bump version 0.112.1 (#3847)

## [0.112.0] - 2025-04-29

### Added

- feat(env): allow every env variable to be overridden within the env block in a promptfoo config (#3786)
- feat(redteam): homoglyph strategy (#3811)
- feat(redteam): add more encodings (#3815)
- feat(providers): add cerebras provider (#3814)

### Changed

- feat: persist search in url (#3717)
- feat: METEOR score (#3776)
- feat: enable custom response parser to optionally return provider response (#3824)
- fix: update dependencies to address npm audit issues (#3791)
- fix: accordion positioning in plugins view (#3807)
- fix: results api returns elements ordered by date (#3826)
- chore: write static plugin severity to metadata (#3783)
- chore: respect redteam commandLineOptions from config (#3782)
- chore: update telemetry endpoint (#3751)
- chore: add cloud log in link (#3787)
- chore: bump h11 from 0.14.0 to 0.16.0 in /examples/python-provider in the pip group across 1 directory (#3794)
- chore: bump openai from 4.95.1 to 4.96.0 (#3792)
- chore: bump h11 from 0.14.0 to 0.16.0 in /examples/redteam-langchain in the pip group across 1 directory (#3796)
- chore: add target option to cli redteam run (#3795)
- chore: bump @aws-sdk/client-bedrock-runtime from 3.787.0 to 3.796.0 (#3802)
- refactor: remove if string check (#3801) (Refactor categorized as chore)
- chore: add info banner for community red teams (#3809)
- chore(examples): remove moderation assertions from foundation model redteam (#3804)
- refactor: remove unused datasetGenerationProvider in favor of synthesizeProvider (#3818) (Refactor categorized as chore)
- chore: resolve relative provider paths from cloud configs (#3805)
- chore: bump @aws-sdk/client-bedrock-runtime from 3.796.0 to 3.797.0 (#3829)
- chore: bump @anthropic-ai/sdk from 0.39.0 to 0.40.0 (#3828)
- chore: bump version 0.112.0 (#3844)
- docs: donotanswer example (#3780)
- docs: "red team" two words (#3798)
- docs: add self-hosting caveats (#3808)
- docs: add CLAUDE.md (#3810)
- test: add unit test for src/redteam/plugins/xstest.ts (#3779)
- test: add unit test for src/models/eval.ts (#3827)

### Fixed

- fix(provider): OpenAI Realtime history issue (#3719)
- fix(matchers): score results correctly with trailing newlines. (#3823)
- fix(webui): overlapping text results pill on narrow screens (#3831)
- fix(build): add missing strategy entries for build (#3836)

### Dependencies

- chore(deps): update react-router-dom to v7.5.2 (#3803)
- chore(deps): move 'natural' to peer dependency (#3813)

### Documentation

- docs(plugins): `harmful:bias` => `bias` name correction (#3731)
- docs(vertex): put setup and config at the top (#3830)
- docs(site): add redirect from /docs to /docs/intro (#3837)

## [0.111.1] - 2025-04-22

### Tests

- test: add unit test for src/providers/mcp/client.ts (#3835)
- test: add unit test for src/providers/mcp/transform.ts (#3834)
- test: add unit test for src/redteam/strategies/simpleVideo.ts (#3822)
- test: add unit test for src/redteam/strategies/index.ts (#3821)
- test: add unit test for src/providers/cerebras.ts (#3819)
- test: add unit test for src/redteam/strategies/otherEncodings.ts (#3817)
- test: add unit test for src/redteam/strategies/index.ts (#3816)
- test: add unit test for src/redteam/strategies/homoglyph.ts (#3812)
- test: add unit test for src/util/file.ts (#3806)
- test: add unit test for src/envars.ts (#3788)

### Changed

- chore(release): bump version to 0.111.1 (#3778)
- chore(ui): capitalize "UI" in text (#3773)

### Fixed

- fix(redteam): correct the URL format in XSTest plugin (#3777)

### Dependencies

- chore(deps): bump @azure/identity from 4.9.0 to 4.9.1 (#3775)

### Documentation

- docs(about): add Ben Shipley to team section (#3758)

## [0.111.0] - 2025-04-21

### Tests

- test: add unit test for src/providers/defaults.ts (#3757)

### Added

- feat(grading): update OpenAI grading model to GPT-4.1 (#3741)
- feat(assertions): modify LLM Rubric rubricPrompt rendering to support arbitrary objects (#3746)
- feat(redteam): add donotanswer plugin (#3754)
- feat(redteam): add xstest plugin (#3771)
- feat(webui): add anchor link to specific row and show on top (#1582)

### Changed

- chore!(redteam): default to outputting generated Redteam config in same dir as input config (#3721)
- chore(providers): add support for gemini-2.5-flash (#3747)
- chore: use ajv with formats everywhere (#3716)
- chore(cli): improve readline handling and tests (#3763)
- chore(eval): add warning for redteam config without test cases (#3740)
- chore(providers): increase max output tokens for `google:gemini-2.5-pro-exp-03-25` to 2048 in Gemini example (#3753)
- chore(redteam): add canGenerateRemote property to redteam plugins (#3761)
- chore(webui): improve Eval Quick Selector (cmd+k) (#3742)
- chore: bump version to 0.111.0 (#3772)
- docs: update homepage (#3733)
- test: add unit test for src/redteam/plugins/donotanswer.ts (#3755)

### Dependencies

- chore(deps): bump @azure/identity from 4.8.0 to 4.9.0 (#3737)
- chore(deps): bump openai from 4.94.0 to 4.95.0 (#3736)
- chore(deps): bump openai from 4.95.0 to 4.95.1 (#3766)

### Documentation

- docs(redteam): add donotanswer to sidebar and plugins list (#3767)
- docs(redteam): add isRemote to all harmful plugins (#3769)
- docs(providers): update model IDs to latest versions (#3770)
- docs(about): add Asmi Gulati to team section (#3760)
- docs(about): add Matthew Bou to team section (#3759)

## [0.110.1] - 2025-04-17

### Added

- feat(openai): add support for GPT-4.1 model by [@mldangelo](https://github.com/promptfoo/promptfoo/pull/3698)
- feat(openai): add support for o4-mini reasoning model by [@mldangelo](https://github.com/promptfoo/promptfoo/pull/3727)
- feat(openai): add support for o4-mini reasoning model (#3727)

### Changed

- feat: Change pass rate to ASR and add export in report by [@sklein12](https://github.com/promptfoo/promptfoo/pull/3694)
- fix: Update prompt extraction to work in more scenarios without providing a prompt by [@sklein12](https://github.com/promptfoo/promptfoo/pull/3697)
- fix: google is valid function call allow property_ordering field in tool schema by [@abrayne](https://github.com/promptfoo/promptfoo/pull/3704)
- fix: settings positioning in strategies view by [@typpo](https://github.com/promptfoo/promptfoo/pull/3723)
- fix: stricter test for null or undefined in transform response by [@typpo](https://github.com/promptfoo/promptfoo/pull/3730)
- chore(dependencies): update dependencies to latest versions by [@mldangelo](https://github.com/promptfoo/promptfoo/pull/3693)
- chore: rename owasp plugin presets by [@typpo](https://github.com/promptfoo/promptfoo/pull/3695)
- chore: expand frameworks section by [@typpo](https://github.com/promptfoo/promptfoo/pull/3700)
- chore(self-hosting): update self-hosting instructions by [@mldangelo](https://github.com/promptfoo/promptfoo/pull/3701)
- chore: bump openai from 4.93.0 to 4.94.0 by [@dependabot](https://github.com/promptfoo/promptfoo/pull/3702)
- chore(cli): When sharing, show auth-gate prior to re-share confirmation by [@will-holley](https://github.com/promptfoo/promptfoo/pull/3706)
- chore: email verification analytics by [@sklein12](https://github.com/promptfoo/promptfoo/pull/3708)
- chore(cli): improves robustness of hasEvalBeenShared util by [@will-holley](https://github.com/promptfoo/promptfoo/pull/3709)
- chore: easily remove plugins/strats from review page by [@typpo](https://github.com/promptfoo/promptfoo/pull/3711)
- chore: bump the npm_and_yarn group with 2 updates by [@dependabot](https://github.com/promptfoo/promptfoo/pull/3714)
- chore(cli): Health check API before running Redteam by [@will-holley](https://github.com/promptfoo/promptfoo/pull/3718)
- chore: make strategies configurable where applicable by [@typpo](https://github.com/promptfoo/promptfoo/pull/3722)
- chore: remove moderation assertions from foundation model redteam example by [@mldangelo](https://github.com/promptfoo/promptfoo/pull/3725)
- chore(cli): Improve description of Redteam run command by [@will-holley](https://github.com/promptfoo/promptfoo/pull/3720)
- chore: better parsing by [@MrFlounder](https://github.com/promptfoo/promptfoo/pull/3732)
- docs: add owasp selection image by [@typpo](https://github.com/promptfoo/promptfoo/pull/3696)
- docs: best-of-n documentation fixes by [@typpo](https://github.com/promptfoo/promptfoo/pull/3712)
- perf(webui): Reduce memory usage of eval results by [@will-holley](https://github.com/promptfoo/promptfoo/pull/3678)
- refactor: update export syntax for functions by [@mldangelo](https://github.com/promptfoo/promptfoo/pull/3734)
- test: add unit test for src/providers/google/util.ts by [@gru-agent](https://github.com/promptfoo/promptfoo/pull/3705)
- test: add unit test for src/redteam/commands/poison.ts by [@gru-agent](https://github.com/promptfoo/promptfoo/pull/3728)
- chore: bump version 0.110.1 (#3739)
- refactor: update export syntax for functions (#3734)

### Fixed

- fix(providers): output json rather than string from google live provider by [@abrayne](https://github.com/promptfoo/promptfoo/pull/3703)
- fix(cli): Use correct url for sharing validation by [@will-holley](https://github.com/promptfoo/promptfoo/pull/3710)
- fix(cli/redteam/poison): Write docs to the output dir by [@will-holley](https://github.com/promptfoo/promptfoo/pull/3726)
- fix(evaluator): handle prompt rendering errors gracefully by [@mldangelo](https://github.com/promptfoo/promptfoo/pull/3729)
- fix: stricter test for null or undefined in transform response (#3730)
- fix(evaluator): handle prompt rendering errors gracefully (#3729)

### Documentation

- docs(sharing): add troubleshooting section for upload issues by [@mldangelo](https://github.com/promptfoo/promptfoo/pull/3699)

## [0.110.0] - 2025-04-14

### Tests

- test: add unit test for src/redteam/commands/poison.ts (#3728)
- test: add unit test for src/providers/google/util.ts (#3705)
- test: add unit test for src/app/src/pages/eval/components/TableSettings/hooks/useSettingsState.ts (#3679)

### Added

- feat(assertions): add GLEU metric (#3674)
- feat(providers): add Grok-3 support (#3663)
- feat(providers): add support for AWS Bedrock Knowledge Base (#3576)
- feat(openai): add support for GPT-4.1 model (#3698)
- feat: Change pass rate to ASR and add export (#3694)

### Changed

- fix: correct formatting issues (#3688)
- chore(webui): add X to report drawer (#3680)
- chore(share): improve error message on sharing (#3654)
- chore(redteam): implement reset button for strategies (#3684)
- chore(report): make eval output text expansion clearer (#3681)
- chore(report): make it clearer that plugins on the report can be clicked (#3683)
- chore(webui): change model to target in report view (#3646)
- chore(strategies): update Large preset strategies (#3675)
- chore(docker): update base images to Node.js 22 (#3666)
- chore(redteam): make audio strategy remote-only (#3618)
- chore(redteam): remove stale check for buildDate when fetching a config from cloud (#3658)
- docs: improve styles on nav buttons (#3637)
- docs: update user count to 75,000+ (#3662)
- refactor: change multimodal live to live (#3657)
- refactor(util): consolidate tool loading and rendering (#3642)
- test: add unit test for src/commands/auth.ts (#3652)
- chore: easily remove plugins/strats from review page (#3711)
- perf(webui): Reduce memory usage of eval results (#3678)
- chore: bump version 0.110.0 (#3692)
- chore: better parsing (#3732)
- chore: remove moderation assertions from foundation model redteam example (#3725)
- chore: make strategies configurable where applicable (#3722)
- chore(cli): Improve description of Redteam run command (#3720)
- chore(cli): Health check API before running Redteam (#3718)
- chore: bump the npm_and_yarn group with 2 updates (#3714)
- chore(cli): improves robustness of hasEvalBeenShared util (#3709)
- chore: email verification analytics (#3708)
- chore(cli): When sharing, show auth-gate prior to re-share confirmation (#3706)
- chore: bump openai from 4.93.0 to 4.94.0 (#3702)
- chore: expand frameworks section (#3700)
- chore: rename owasp plugin presets (#3695)
- chore(dependencies): update dependencies to latest versions (#3693)

### Fixed

- fix(auth): remove deprecated login flow (#3650)
- fix(evals): implement sharing idempotence (#3653)
- fix(huggingface): disable var expansion for huggingface datasets to prevent array field expansion (#3687)
- fix(logger): resolve `[Object object]` empty string error (#3638)
- fix(providers): address scenario where type refers to function field rather than schema type (#3647)
- fix(providers): handle transformRequest for Raw HTTP (#3665)
- fix(providers): resolve Google Vertex AI output format (#3660)
- fix(providers): support gemini system_instruction prompt format (#3672)
- fix(share): add backward compatibility for '-y' flag (#3640)
- fix(share): ensure promptfoo share respects sharing config from promptfooconfig.yaml (#3668)
- fix(testCaseReader): make JSON test file parsing preserve test case structure (#3651)
- fix(webui): fix eval comparison mode filter (#3671)
- fix(cli/redteam/poison): Write docs to the output dir (#3726)
- fix: settings positioning in strategies view (#3723)
- fix(cli): Use correct url for sharing validation (#3710)
- fix: google is valid function call allow property_ordering field in tool schema (#3704)
- fix(providers): output json rather than string from google live provider (#3703)
- fix: Update prompt extraction to work in more scenarios without providing a prompt (#3697)

### Dependencies

- chore(deps): bump @aws-sdk/client-bedrock-runtime from 3.784.0 to 3.785.0 (#3644)
- chore(deps): bump @aws-sdk/client-bedrock-runtime from 3.785.0 to 3.787.0 (#3670)
- chore(deps): bump openai from 4.92.1 to 4.93.0 (#3643)
- chore(deps): bump vite from 6.2.5 to 6.2.6 in the npm_and_yarn group (#3677)

### Documentation

- docs(nav): add lm security db to nav (#3690)
- docs(blog): add interactive blog on invisible Unicode threats (#3621)
- docs: best-of-n documentation fixes (#3712)
- docs(self-hosting): update self-hosting instructions (#3701)
- docs(sharing): add troubleshooting section for upload issues (#3699)
- docs: add owasp selection image (#3696)

## [0.109.1] - 2025-04-08

### Added

- feat: Eval sharing idempotence (#3608)

### Changed

- chore(schema): make extensions field nullable (#3611)
- chore(webui): add multi-turn tool discovery to UI (#3622)
- chore(scripts): ensure GitHub CLI is installed in preversion (#3614)
- refactor(share): improve formatting of cloud sharing instructions (#3628)
- refactor(tests): consolidate and reorganize test files (#3616)
- chore: bump version 0.109.1 (#3634)
- chore: bump version 0.109.0 (#3613)

### Fixed

- fix(assertions): handle both string and object outputs from llm-rubric providers (#3624)
- fix(assertions): fix google is-valid-function-call (#3625)
- fix(eval): handle providers array with file references to multiple providers (#3617)

### Dependencies

- chore(deps): bump @aws-sdk/client-bedrock-runtime from 3.782.0 to 3.784.0 (#3619)
- chore(deps): bump openai from 4.91.1 to 4.92.1 (#3620)
- chore(deps): update dependencies to resolve vulnerabilities (#3631)

### Documentation

- docs(contributing): add guidance on adding a new assertion (#3610)
- docs(enterprise): add enterprise documentation (#3596)
- docs(moderation): update moderation documentation for LlamaGuard 3 (#3630)
- docs(providers): clarify AWS Bedrock credential resolution order (#3633)
- docs(providers): improve Lambda Labs documentation (#3615)

### Tests

- test(providers): add unit test for src/providers/google/util.ts (#3626)
- test: add unit test for src/commands/share.ts (#3641)
- test: add unit test for src/app/src/pages/eval/components/store.ts (#3635)
- test: add unit test for src/types/index.ts (#3612)

## [0.109.0] - 2025-04-08

### Added

- feat(eval): track assertion tokens in token usage (#3551)
- feat(plugins): add CCA plugin with documentation and grader (#3590)
- feat(providers): add Google valid function call support (#3605)
- feat(providers): add Lambda Labs integration (#3601)
- feat(webui): add pass rate column (#3580)

### Changed

- chore(api): prefix API routes with /api/v1/ (#3587)
- chore(evals): remove print option from evals data grid (#3595)
- chore(webui): update provider selector in create eval page (#3597)

### Fixed

- fix(dataset): resolve issue when generating a dataset without a `providers` key in configuration (#3603)
- fix(server): prevent server crash when unknown model is selected (#3593)

### Dependencies

- chore(deps): bump vite from 6.2.4 to 6.2.5 in the npm_and_yarn group (#3594)
- chore(deps): bump @aws-sdk/client-bedrock-runtime from 3.779.0 to 3.782.0 (#3592)

### Documentation

- docs(plugins): add llms.txt plugin and convert config to TypeScript (#3600)
- docs(plugins): remove duplicate plugins in list (#3599)
- docs(providers): add Llama 4 model details (#3598)
- docs(self-hosting): clarify configuration and sharing options (#3591)

## [0.108.0] - 2025-04-03

### Tests

- test: add unit test for src/providers/lambdalabs.ts (#3602)

### Added

- feat(sharing): migrate sharing to promptfoo.app (#3572)
- feat(providers): add Google AI Studio tool use (#3564)
- feat(providers): add promptfoo model endpoint (#3534)
- feat(providers): implement Google Live mock stateful API (#3500)
- feat(redteam): add multi-turn tool discovery plugin (#3448)
- feat(dataset-generation): output generated datasets as CSV (#3573)

### Changed

- chore(redteam): add OWASP red team mappings (#3581)
- chore(webui): link URLs in metadata (#3569)
- chore(webui): use datagrids for Prompts, Datasets, and History (#3556)
- chore(build): split test and build jobs for faster CI workflow (#3586)
- chore: 0.108.0 (#3589)
- docs: add link to API reference (#3583)
- docs: add screenshot (#3582)
- docs: update docs around Google tools and rename multimodal live (#3578)
- refactor: rename vertexUtil to util and Google provider to AIS provider (#3567)
- test: add unit test for src/commands/generate/dataset.ts (#3575)

### Fixed

- fix(providers): make AIStudio & Live handle system prompts as thoroughly as vertex (#3588)
- fix(providers): enable Google to load tools from vars (#3579)
- fix(csv): update CSV docs and trim whitespace for keys in CSV test files (#3571)

### Dependencies

- chore(deps): bump @aws-sdk/client-bedrock-runtime from 3.778.0 to 3.779.0 (#3563)
- chore(deps): bump openai from 4.90.0 to 4.91.0 (#3562)
- chore(deps): bump openai from 4.91.0 to 4.91.1 (#3577)
- chore(deps): update jspdf and dompurify dependencies (#3585)
- chore(deps): update to vite 6 (#3584)

### Documentation

- docs(azure): add guidance on configuring DeepSeek models (#3559)

## [0.107.7] - 2025-04-01

### Added

- feat(evals): add evals index page (#3554)
- feat(guardrails): implement adaptive prompting guardrails (#3536)
- feat(prompts): add support for loading prompts from CSV files (#3542)
- feat(providers): load arbitrary files in nested configs in python provider (#3540)
- feat(redteam): add UnsafeBench plugin for testing unsafe image handling (#3422)

### Changed

- chore: fix type of Prompt to use omit (#3526)
- chore: hide navbar during report PDF generation (#3558)
- chore(dependencies): update package dependencies to latest versions (#3544)
- docs: add openapi reference page (#3550)
- docs: add foundation model guide (#3531)
- docs: rename guide (#3546)
- docs: update multi modal guide (#3547)
- refactor: improve google types (#3549)
- refactor: unify google apis (#3548)
- test: add unit test for src/python/pythonUtils.ts (#3508)
- chore: bump @aws-sdk/client-bedrock-runtime from 3.775.0 to 3.777.0 (#3521)
- chore: bump @aws-sdk/client-bedrock-runtime from 3.777.0 to 3.778.0 (#3541)
- chore: bump openai from 4.89.1 to 4.90.0 (#3520)
- chore: bump version 0.107.7 (#3560)
- chore: bump vite from 5.4.15 to 5.4.16 in the npm_and_yarn group (#3555)
- Revert "docs(azure): add guidance on configuring DeepSeek models" (#3561)

### Fixed

- fix(assertions): include reason in python score threshold message (#3528)
- fix(assertions): log all reasons in g-eval (#3522)
- fix(datasets): add support for jsonl test cases (#3533)
- fix(http): template strings directly in url (#3525)
- fix(providers): add logging and fix custom python provider caching (#3507)
- fix(redteam): correct tool count (#3557)
- fix(webui): handle : characters better in metadata search (#3530)

### Documentation

- docs(azure-example): update assistant prompts and test cases (#3529)
- docs(red-team): add metadata to foundation models guide (#3532)
- docs(sagemaker): improve documentation (#3539)
- docs(troubleshooting): add guidance for better-sqlite version mismatch (#3537)

## [0.107.6] - 2025-03-28

### Tests

- test: add unit test for src/models/eval.ts (#3553)
- test: add unit test for src/prompts/processors/csv.ts (#3543)
- test: add unit test for src/providers/promptfooModel.ts (#3535)

### Added

- feat(providers): add support for Amazon SageMaker (#3413)

### Changed

- feat: litellm provider (#3517)
- fix: handle circular provider references (#3511)
- chore: bump openai from 4.89.0 to 4.89.1 (#3509)
- chore(blog): improve pagination and post grid UI (#3504)
- chore: add support for `apiKeyRequired` in openai provider (#3513)
- chore: bump version 0.107.6 (#3519)
- docs: owasp red teaming guide (#3101)

### Fixed

- fix(providers): support token counting for every major type of bedrock model (#3506)
- fix(env): add override option to dotenv.config for --env-file support (#3502)

## [0.107.5] - 2025-03-26

### Tests

- test: add unit test for src/providers/openai/index.ts (#3514)
- test: add unit test for src/models/evalResult.ts (#3512)

### Added

- feat(csv): add CSV metadata column support with array values (#2709)

### Changed

- chore: add filepaths to debug output (#3464)
- chore: remove generate test cases button from UI (#3475)
- chore(content): update user statistics (#3460)
- chore(providers): add support and docs for gemini 2.5 pro to Google Chat Provider (#3485)
- chore(providers): support refusal and JSON schemas in openai responses api (#3456)
- chore(providers): update openai model costs and add missing models (#3454)
- chore(redteam): add a PlinyGrader to more accurately grade Pliny results (#3478)
- chore: bump @aws-sdk/client-bedrock-runtime from 3.758.0 to 3.772.0 (#3452)
- chore: bump @aws-sdk/client-bedrock-runtime from 3.772.0 to 3.774.0 (#3482)
- chore: bump @aws-sdk/client-bedrock-runtime from 3.774.0 to 3.775.0 (#3498)
- chore: bump openai from 4.88.0 to 4.89.0 (#3451)
- chore: bump version 0.107.5 (#3505)
- chore: bump vite from 5.4.14 to 5.4.15 in the npm_and_yarn group (#3483)
- docs: ensure consistent redteam flag usage in guides (#3477)
- docs: reduce size of profile pic (#3484)
- test: add unit test for src/app/src/pages/redteam/setup/components/strategies/utils.ts (#3495)
- test: add unit test for src/providers/openai/util.ts (#3455)

### Fixed

- fix(togetherai): ensure max_tokens is respected in configuration (#3468)
- fix(providers): handle malformed response in a21 (#3465)
- fix(csv): newlines in CSVs (#3459)
- fix(providers): simulated user bugs (#3463)
- fix(assertions): replace logical OR with nullish coalescing for thresholds (#3486)
- fix(redteam): filter out template variables in entity extraction (#3476)
- fix(redteam): type of ALL_STRATEGIES to be as const (#3494)

### Dependencies

- chore(deps): update dependencies to latest versions (#3453)

### Documentation

- docs(contributing): enhance contributing guide with additional details and formatting (#3457)
- docs(examples): improve instructions for running 4o vs. 4o mini example (#3474)
- docs(multilingual): improve multilingual strategy documentation (#3487)
- docs(readme): improve README formatting and add new sections (#3461)
- docs(security): add security policy (#3470)
- docs(site): add Faizan to team page (#3473)
- docs(site): add will to team page (#3472)

## [0.107.4] - 2025-03-20

### Tests

- test: add unit test for src/assertions/similar.ts (#3490)
- test: add unit test for src/assertions/rouge.ts (#3489)
- test: add unit test for src/assertions/levenshtein.ts (#3488)
- test: add unit test for src/redteam/graders.ts (#3479)
- test: add unit test for src/logger.ts (#3467)
- test: add unit test for src/redteam/providers/toolDiscoveryMulti.ts (#3450)
- test: add unit test for src/redteam/graders.ts (#3449)
- test: add unit test for src/providers/openai/util.ts (#3441)

### Added

- feat(providers): Added support for OpenAI Responses API (#3440)

### Changed

- chore(dependencies): Bumped OpenAI from 4.87.4 to 4.88.0 (#3436)
- chore(webui): Included error message in toast (#3437)
- chore(providers): Added o1-pro (#3438)
- chore(scripts): Specified repository for postversion PR creation (#3432)
- test: Added unit test for src/evaluatorHelpers.ts (#3430)
- chore: bump version 0.107.4 (#3447)

### Fixed

- fix(Dockerfile): Created .promptfoo directory in Dockerfile and removed initContainer (#3435)
- fix(providers): Fixed caching behavior for Azure assistants (#3443)
- fix(providers): Resolved Go provider CallApi redeclaration issue (#3414)
- fix(redteam): Added missing constants for RAG poisoning plugin (#3375)

### Documentation

- docs(blog): Added misinformation blog post (#3433)
- docs(examples): Added redteam-azure-assistant example (#3446)
- docs(redteam): Added guidance on purpose for image redteams (#3444)
- docs(redteam): Created guides section under red teaming (#3445)
- docs(site): Added responsible disclosure policy (#3434)

## [0.107.3] - 2025-03-19

### Tests

- test: add unit test for src/providers/azure/util.ts (#3427)
- test: add unit test for src/providers/azure/warnings.ts (#3426)

### Changed

- chore(providers): improve Azure Assistant integration (#3424)
- chore(providers): add Google multimodal live function callbacks (#3421)
- refactor(providers): split Azure provider into multiple files and update model pricing (#3425)
- docs: add multi-modal redteam example (#3416)
- chore: bump version 0.107.3 (#3431)

### Dependencies

- chore(deps): bump openai from 4.87.3 to 4.87.4 (#3428)

## [0.107.2] - 2025-03-17

### Tests

- test: add unit test for src/redteam/graders.ts (#3423)
- test: add unit test for src/providers/golangCompletion.ts (#3415)

### Added

- feat(assertions): update factuality grading prompt to improve compatibility across many different providers (#3408)
- feat(providers): add support for OpenAI Realtime API (#3383)
- feat(providers): update default Anthropic providers to latest version (#3388)

### Changed

- chore(cli): set PROMPTFOO_INSECURE_SSL to true by default (#3397)
- chore(webui): add success filter mode (#3387)
- chore(webui): add more copying options in EvalOutputPromptDialog (#3379)
- chore(onboarding): update presets (#3411)
- chore(auth): improve login text formatting (#3389)
- chore(init): add fallback to 'main' branch for example fetching (#3417)
- chore(prompts): remove unused prompts from grading.ts (#3407)
- chore(redteam): update entity extraction prompt (#3405)
- refactor(providers): split Anthropic provider into modular components (#3406)
- chore: bump version 0.107.2 (#3419)
- revert: "fix(workflow): temporarily disable redteam-custom-enterprise-server job" (#3418)

### Fixed

- fix(providers): update Bedrock output method signature (#3409)
- fix(redteam): correct strategyId for jailbreak (#3399)

### Dependencies

- chore(deps): update dependencies to latest stable versions (#3385)

### Documentation

- docs(blog): add data poisoning article (#2566)
- docs(examples): update Amazon Bedrock provider documentation (#3401)
- docs(guides): add documentation on testing guardrails (#3403)
- docs(guides): add more content on agent and RAG testing (#3412)
- docs(providers): update AWS Bedrock documentation with Nova details (#3395)
- docs(redteam): remove duplicate plugin entry (#3393)
- docs(redteam): update examples (#3394)
- docs(style): introduce a cursor rule for documentation and do some cleanup (#3404)

## [0.107.1] - 2025-03-14

### Tests

- test: add unit test for src/redteam/strategies/iterative.ts (#3400)

### Fixed

- fix(workflow): temporarily disable redteam-custom-enterprise-server job (#3410)

### Changed

- chore: more copying options in EvalOutputPromptDialog (#3379)
- chore: add filter mode (#3387)
- chore(providers): update default Anthropic providers to latest version (#3388)
- chore(auth): improve login text formatting (#3389)
- chore: PROMPTFOO_INSECURE_SSL true by default (#3397)
- chore: bump version 0.107.1 (#3398)
- docs: update redteam examples (#3394)

### Dependencies

- chore(deps): update dependencies to latest stable versions (#3385)

### Documentation

- docs(redteam): remove duplicate plugin entry (#3393)

## [0.107.0] - 2025-03-13

### Tests

- test: add unit test for src/globalConfig/cloud.ts (#3391)
- test: add unit test for src/providers/openai/util.ts (#3384)
- test: add unit test for src/redteam/graders.ts (#3382)

### Added

- feat(cli): Add model-scan command (#3323)
- feat(webui): Add metadata filtering in ResultsTable (#3368)
- feat(providers): Add multi-modal live sequential function calls (#3345)
- feat(server): Load dotenv file when starting server (#3321)
- feat(redteam): Add audio strategy (#3347)
- feat(redteam): Add convert to image strategy (#3342)
- feat(webui): Add download failed tests dialog (#3327)

### Changed

- chore(providers): Add Bedrock support for DeepSeek (#3363)
- chore(docs): Add Cursor AI rules for development workflow (#3326)
- chore(webui): Sync custom policies UI changes from promptfoo-cloud (#3257)
- chore(redteam): Make image jailbreak strategy runnable (#3361)
- chore(redteam): Add missing audio and image descriptions (#3372)
- chore(webui): Improve keyboard shortcut order in DownloadMenu (#3330)
- chore(error): Improve malformed target response error message (#3341)
- chore(prompts): Support j2 files (#3338)
- chore(providers): Add missing Bedrock models (#3362)
- chore(providers): Improve support for Azure reasoning models and update documentation (#3332)
- chore(providers): Integrate DeepSeek reasoning context into output (#3285)
- chore(providers): Support entire ProviderResponse output (#3343)
- chore(providers): Support multi-segment prompts in google:live provider (#3373)
- chore(redteam): Add fallback to harmful grader for specific ID patterns (#3366)
- chore(redteam): Add pluginId to plugin metadata (#3367)
- chore(redteam): Add strategyId metadata to test cases (#3365)
- chore(release): Bump version to 0.107.0 (#3378)
- chore(webui): Clean up YAML from download menu (#3328)
- chore(webui): Improve styling of table settings modal (#3329)
- chore(webui): Improve YAML editor component (#3325)
- chore(webui): Sort display metrics alphabetically in eval output cells (#3364)
- refactor(redteam): Remove harmCategory from harmful plugin vars (#3371)

### Fixed

- fix(evaluator): Merge test case metadata with provider response metadata (#3344)
- fix(redteam): Include assertion in remote grading result (#3349)
- fix(providers): Fix environment variable substitution in HTTP provider headers (#3335)
- fix(redteam): Update moderation flag default and adjust test case metadata (#3377)
- fix(share): Correct URL display when self-hosting (#3312)
- fix(webui): Fix missing plugins in report view (#3356)

### Dependencies

- chore(deps): Bump @azure/identity from 4.7.0 to 4.8.0 (#3352)
- chore(deps): Bump @babel/runtime from 7.26.7 to 7.26.10 in the npm_and_yarn group (#3348)
- chore(deps): Bump openai from 4.86.2 to 4.87.3 (#3353)
- chore(deps): Bump the npm_and_yarn group with 3 updates (#3336)
- chore(deps): Run `npm audit fix` (#3359)

### Documentation

- docs(blog): Add sensitive information disclosure post (#3350)
- docs(examples): Add foundation model redteam example (#3333)
- docs(scanner): Add model scanner documentation (#3322)

## [0.106.3] - 2025-03-07

### Added

- feat(redteam): Advanced redteam configurations from cloud provider (#3303)
- feat(redteam): Advanced redteam configurations from cloud provider (#3303)

### Changed

- chore: Bump version 0.106.3 (#3320)
- chore(providers): Add EU Nova models to Bedrock (#3318)
- chore: bump version 0.106.2 (#3317)

### Fixed

- fix(webui): Setting custom target ID (#3319)
- fix(providers): amazon nova outputs

### Documentation

- docs(self-hosting): Add a note about PROMPTFOO_CONFIG_DIR (#3315)

## [0.106.2] - 2025-03-07

### Changed

- chore(providers): add claude 3.7 thinking support in bedrock (#3313)
- chore(providers): add `showThinking` option to anthropic and bedrock (#3316)
- chore: Update cloud provider prefix (#3311)

## [0.106.1] - 2025-03-06

### Tests

- test: add unit test for src/providers/azure/moderation.ts (#3298)
- test: add unit test for src/providers/defaults.ts (#3297)
- test: add unit test for src/providers/defaults.ts (#3294)

### Added

- feat(providers): Google Multimodal Live provider by @abrayne in #3270
- feat(providers): add support for gpt-4o-audio-preview by @mldangelo in #3302
- feat(cloud): Fetch provider from cloud by @sklein12 in #3299
- feat(moderation): add Azure Content Safety API moderation by @MrFlounder in #3292

### Changed

- chore: bump version 0.106.1 by @MrFlounder in #3310
- chore(build): add pnpm support by @mldangelo in #3307
- chore(config): add fallback for eval without configuration by @mldangelo in #3279
- chore(config): enhance error message formatting by @mldangelo in #3306
- chore(dep): bump @anthropic-ai/sdk from 0.38.0 to 0.39.0 by @dependabot in #3269
- chore(dep): bump openai from 4.86.1 to 4.86.2 by @dependabot in #3305
- chore(providers): enable templating of Google API credentials by @mldangelo in #3283
- chore(providers): support for xai region by @typpo in #3281
- chore(scripts): remove unused and undocumented install script by @mldangelo in #3308
- chore(webui): set proper MIME types for JavaScript files by @mldangelo in #3271
- docs: more bedrock multimodal docs by @typpo in #3268
- docs: show remote status for plugins by @typpo in #3272
- docs: update azure moderation doc by @MrFlounder in #3309
- docs: improve JavaScript provider documentation by @mldangelo in #3301
- test: add unit test for src/globalConfig/accounts.ts by @gru-agent in #3254
- test: add unit test for src/providers/vertexUtil.ts by @gru-agent in #3278
- test: add unit test for src/util/cloud.ts by @gru-agent in #3300
- test: add unit test for src/providers/golangCompletion.ts by @gru-agent in #3276

### Fixed

- fix(providers): remove duplicate CallApi in golang completion by @MrFlounder in #3275
- fix(providers): support @smithy/node-http-handler ^4.0.0 by @aloisklink in #3288
- fix(config): env vars in promptfooconfig.yaml files are strings by @mldangelo in #3273
- fix(eval): honor evaluateOptions when config file is in a different directory by @mldangelo in #3287
- fix(providers): catch Vertex finish_reason errors correctly by @kieranmilan in #3277

## [0.106.0] - 2025-03-03

### Tests

- test: add unit test for src/providers/google.ts (#3284)
- test: add unit test for src/types/index.ts (#3274)

### Changed

- feat: base64 loader for images (#3262)
- feat: allow prompt functions to return config (#3239)
- fix: infinite rerender in provider editor (#3242)
- chore(providers): refactor OpenAI image provider to remove OpenAI Node SDK dependency (#3245)
- chore(providers): replace OpenAI moderation provider SDK with fetch (#3248)
- chore: Add Foundational Model Reports links to Resources menu and footer (#3250)
- chore: inference limit warning (#3253)
- chore: Fix an error in Google SpreadSheet(Authenticated) with a header without a value (#3255)
- chore: bump version 0.106.0 (#3267)
- test: add unit test for src/providers/openai/util.ts (#3241)

### Dependencies

- chore(deps): update dependencies to latest versions (#3247)

### Documentation

- docs(press): add new podcast to press page (#3252)

## [0.105.1] - 2025-02-28

### Added

- feat(providers): add support for execution of function/tool callbacks in Vertex provider (@abrayne) [#3215](https://github.com/promptfoo/promptfoo/pull/3215)

### Changed

- chore(cli): refactor share command (@mldangelo) [#3234](https://github.com/promptfoo/promptfoo/pull/3234)
- chore(providers): add support for GPT-4.5 OpenAI model (@mldangelo) [#3240](https://github.com/promptfoo/promptfoo/pull/3240)
- chore(providers): lazy load replicate provider (@typpo) [#3220](https://github.com/promptfoo/promptfoo/pull/3220)
- chore(providers): support inject vars in query params for raw requests for http provider (@sklein12) [#3233](https://github.com/promptfoo/promptfoo/pull/3233)
- chore(redteam): map RBAC-tagIds when pulling redteam configs from the cloud (@sklein12) [#3229](https://github.com/promptfoo/promptfoo/pull/3229)
- chore(webui): add reusable error boundary component (@mldangelo) [#3224](https://github.com/promptfoo/promptfoo/pull/3224)
- chore(webui): fix progress to history redirects (@mldangelo) [#3217](https://github.com/promptfoo/promptfoo/pull/3217)
- chore(webui): make datasets optional in history and prompts components (@mldangelo) [#3235](https://github.com/promptfoo/promptfoo/pull/3235)
- revert: "chore: Map RBAC-tagIds when pulling redteam configs from the cloud" (@sklein12) [#3231](https://github.com/promptfoo/promptfoo/pull/3231)
- docs: update Claude vs GPT comparison (@AISimplyExplained) [#3216](https://github.com/promptfoo/promptfoo/pull/3216)
- test: add unit test for src/app/src/pages/history/History.tsx (@gru-agent) [#3197](https://github.com/promptfoo/promptfoo/pull/3197)
- test: add unit test for src/providers/vertexUtil.ts (@gru-agent) [#3208](https://github.com/promptfoo/promptfoo/pull/3208)
- test: add unit test for src/server/server.ts (@gru-agent) [#3198](https://github.com/promptfoo/promptfoo/pull/3198)

### Dependencies

- chore(deps): bump @aws-sdk/client-bedrock-runtime from 3.751.0 to 3.755.0 (@dependabot) [#3213](https://github.com/promptfoo/promptfoo/pull/3213)
- chore(deps): bump version 0.105.1 (@mldangelo) [#3244](https://github.com/promptfoo/promptfoo/pull/3244)

### Documentation

- docs(command-line): update documentation with new commands and options (@mldangelo) [#3223](https://github.com/promptfoo/promptfoo/pull/3223)
- docs(vertex): enhance and update Vertex AI documentation (@mldangelo) [#3107](https://github.com/promptfoo/promptfoo/pull/3107)

### Tests

- test(history): remove obsolete History component tests (@mldangelo) [#3218](https://github.com/promptfoo/promptfoo/pull/3218)

## [0.105.0] - 2025-02-25

### Added

- feat(assertions): add custom assertion scoring functions (#3142)
- feat(providers): add Claude 3.7 (#3200)
- feat(providers): add Databricks provider (#3124)
- feat(providers): add support for multiple providers in single config file (#3156)
- feat(webui): add HTTPS option for raw request in redteam setup (#3149)

### Changed

- chore!(providers): remove direct provider exports in favor of loadApiProvider (#3183)
- chore(build): enable SWC for ts-node for faster dev server (#3126)
- chore(eval): add eval-id to --filter-failing and --filter-errors-only eval flags (#3174)
- chore(logging): replace console.error with logger.error (#3175)
- chore(providers): add support for Anthropic Claude 3.7 Sonnet model (#3202)
- chore(providers): add support for Claude on Vertex (#3209)
- chore(providers): update Claude 3.7 Sonnet configurations (#3199)
- chore(redteam): refactor HarmBench plugin (#3176)
- chore(release): bump version to 0.105.0 (#3210)
- chore(webui): add pagination to eval selector (#3189)
- chore(webui): add pagination to reports index frontend (#3190)
- chore(webui): add toggle for application vs model testing (#3194)
- chore(webui): enhance dataset dialog and table UI (#3154)
- chore(webui): improve external systems section styling (#3195)
- chore(webui): improve prompts page view (#3135)
- chore(webui): modernize UI components (#3150)
- chore(webui): refactor data loading in progress view for reusability (#3136)
- chore(webui): return detailed error messages from fetch (#3145)
- chore(webui): sync UI improvements from cloud (#3164)
- chore(webui): update outdated onboarding models (#3130)
- refactor(env): centralize environment variable schema (#3105)
- refactor(providers): extract provider registry to dedicated module (#3127)
- refactor(utils): separate database utilities from general utilities (#3184)
- refactor(webui): rename progress to history (#3196)

### Fixed

- fix(cli): fix list command for datasets (#3163)
- fix(cli): resolve issue where script.py:myFunc fails fs stat check with PROMPTFOO_STRICT_FILES=true (#3133)
- fix(env): ensure environment variables are properly merged and rendered in Nunjucks (#3134)
- fix(providers): update Go toolchain version to valid syntax (#3170)
- fix(providers): add JSON stringify for debug output in `http` provider (#3131)
- fix(providers): correct Gemini/OpenAI format conversion (#3206)
- fix(providers): handle OpenRouter empty content (#3205)
- fix(providers): properly classify API errors with ResultFailureReason.ERROR (#3141)
- fix(providers): remove content length header in HTTP provider (#3147)
- fix(site): resolve mobile responsiveness issues (#3201)
- fix(webui): improve dark mode colors (#3187)
- fix(webui): resolve share modal infinite loop (#3171)

### Dependencies

- chore(deps): bump @aws-sdk/client-bedrock-runtime from 3.744.0 to 3.749.0 (#3121)
- chore(deps): bump @aws-sdk/client-bedrock-runtime from 3.749.0 to 3.750.0 (#3128)
- chore(deps): bump @aws-sdk/client-bedrock-runtime from 3.750.0 to 3.751.0 (#3159)
- chore(deps): bump @azure/identity from 4.6.0 to 4.7.0 (#3160)
- chore(deps): bump openai from 4.85.0 to 4.85.1 (#3120)
- chore(deps): bump openai from 4.85.1 to 4.85.2 (#3161)
- chore(deps): bump openai from 4.85.2 to 4.85.3 (#3173)
- chore(deps): bump openai from 4.85.3 to 4.85.4 (#3192)
- chore(deps): update dependencies to latest versions (#3193)

### Documentation

- docs(vertex): add gemini-2.0-flash-001 fixes #3167 (#3168)
- docs(metrics): improve derived metrics documentation (#3157)
- docs(configuration): enhance CSV documentation with custom assertion example (#3158)
- docs(press): update press page with new content and resources (#3103)

### Tests

- test(routes): add unit test for src/server/routes/redteam.ts (#3181)

## [0.104.4] - 2025-02-17

### Added

- feat(redteam): add reasoning denial of service plugin (#3109)
- feat(providers): add support for tools in Vertex provider (#3077)

### Changed

- chore(providers): update replicate default moderation provider (#3097)
- chore(redteam): update grader prompt (#3092)
- chore(testCases): improve error message clarity in testCaseReader, clean up tests (#3108)
- chore(testCases): improve JSON field support in CSV test cases (#3102)
- chore(webui): add extension hooks support to red team configuration (#3067)
- chore(webui): display suggestion note (#3116)
- chore(webui): refine suggestion behavior (#3112)

### Fixed

- fix(providers): support nested directory structures in Go provider (#3118)

### Dependencies

- chore(deps): bump openai from 4.84.0 to 4.85.0 (#3095)
- chore(deps): bump version to 0.104.4 (#3119)

### Documentation

- docs(blog): add agent security blog post (#3072)
- docs(google-sheets): improve documentation clarity (#3104)
- docs: adds deprecation notice for PaLM models (#3172)

### Tests

- test(providers): add unit test for src/providers/openai/image.ts (#3086)
- test(redteam): add unit test for src/redteam/plugins/overreliance.ts (#3093)
- test(core): add unit test for src/table.ts (#3084)
- test: add unit test for src/types/index.ts (#3177)
- test: add unit test for src/types/index.ts (#3144)
- test: add unit test for src/assertions/assertionsResult.ts (#3143)

## [0.104.3] - 2025-02-14

### Tests

- test: add unit test for src/providers/replicate.ts (#3098)

### Changed

- chore(release): bump version to 0.104.3 (#3091)
- refactor(prompts): consolidate prompt processing logic (#3081)
- refactor(utils): move utils to util (#3083)

### Fixed

- fix(testCaseReader): correctly process file:// URLs for YAML files (#3082)

## [0.104.2] - 2025-02-13

### Tests

- test: add unit test for src/validators/redteam.ts (#3074)

### Changed

- chore(providers): add extra_body support for Anthropic API (#3079)
- chore(webui): add pagination and show more/less controls to intent sections (#2955)
- chore(auth): sync email between config and login commands (#3062)
- chore: remove debug log (#3071)
- chore(testCases): add HuggingFace Hub token support for datasets (#3063)
- docs: document `NO_PROXY` environment variable (#3070)

### Fixed

- fix(providers): Anthropic API error handling for 413s (#3078)
- fix(redteam): correct foundation plugin collection expansion (#3073)

### Dependencies

- chore(deps): bump openai from 4.83.0 to 4.84.0 (#3075)
- chore(deps): bump version to 0.104.2 (#3080)

## [0.104.1] - 2025-02-11

### Documentation

- docs: improve getting started guide (#3065)

### Added

- feat(test-cases): add support for loading dynamic test cases from Python and JavaScript/TypeScript files (#2993)
- feat(assertions): add `threshold` support for `llm-rubric` (#2999)
- feat(package): add guardrails in node package (#3034)

### Changed

- chore(assertions): improve parsing of llm-rubric outputs (#3021)
- chore(assertions): make JSON parsing less strict for matchers (#3002)
- chore(assertions): parse string scores in llm rubric outputs (#3037)
- chore(build): resolve CodeQL invalid Go toolchain version warning (#3022)
- chore(ci): remove unused nexe build workflow (#3014)
- chore(config): enhance email validation with zod schema (#3011)
- chore(config): handle empty config files gracefully (#3027)
- chore(download): include comment in download data (#3052)
- chore(eval): add redteamFinalPrompt to download menu (#3035)
- chore(harmful): refine grader logic for specific categories (#3054)
- chore(hooks): improve handling of absolute paths in hook/code import (#3060)
- chore(providers): add bedrock llama3.3 support (#3031)
- chore(providers): add fireworks provider (#3001)
- chore(providers): allow Alibaba API base URL override (#3040)
- chore(providers): correct golang behavior for prompts with quotes (#3026)
- chore(providers): expose `deleteFromCache` to evict cache keys after fetch by providers (#3009)
- chore(providers): handle edge case in openai chat completion provider (#3033)
- chore(providers): validate dynamic method call (#3023)
- chore(redteam): add --no-progress-bar support for redteam generate and run (#3043)
- chore(redteam): add support for job progress in RunEvalOptions (#3042)
- chore(redteam): enhance refusal detection (#3015)
- chore(redteam): improve progress plumbing changes (#3053)
- chore(redteam): purge signature auth from redteam config if disabled (#2995)
- chore(redteam): support progress callback in redteam run (#3049)
- chore(release): bump version 0.104.1 (#3061)
- chore(webui): add clear search buttons to search fields (#3048)
- chore(webui): color pass rates on a gradient (#2997)
- chore(webui): ensure extensions are serialized from config in getUnifiedConfig (#3050)
- chore(webui): ensure thumbs remain active after selection (#3059)
- chore(webui): improve column selector tooltip placement (#3005)
- chore(webui): move dropdown chevron to correct position (#3007)
- chore(webui): reorganize provider configurations (#3028)
- refactor(test): split test case loading from synthesis (#3004)
- docs: fix PromptFoo vs. Promptfoo capitalization (#3013)
- docs: update assert function context docs and examples (#3008)

### Fixed

- fix(providers): escape single quotes in golang provider (#3025)

### Dependencies

- chore(deps): bump @aws-sdk/client-bedrock-runtime from 3.741.0 to 3.743.0 (#3020)
- chore(deps): bump @aws-sdk/client-bedrock-runtime from 3.743.0 to 3.744.0 (#3038)
- chore(deps): bump esbuild from 0.24.2 to 0.25.0 (#3056)
- chore(deps): bump openai from 4.82.0 to 4.83.0 (#3019)
- chore(deps): bump vitest from 2.1.8 to 2.1.9 (#3018)
- chore(deps): update dependencies (#3032)
- chore(deps): update dependencies to latest versions (#3024)
- chore(deps): update vitest to resolve CVE issues (#3016)

### Tests

- test(unit): add test for src/redteam/sharedFrontend.ts (#3051)
- test: add unit test for src/integrations/huggingfaceDatasets.ts (#3064)

## [0.104.0] - 2025-02-06

### Tests

- test: add unit test for src/redteam/util.ts (#3017)

### Added

- feat(openai): Updated default grading provider to gpt-4o-2024-11-20 (#2987)
- feat(assertions): Added `.js` file support for `rubricPrompt` in `llm-rubric` assertion (#2972)
- feat(redteam): Added pandamonium strategy (#2920)
- feat(redteam): Added retry strategy for regression testing (#2924)
- feat(redteam): Added support for base64-encoded key strings in webui in addition to file paths and file upload (#2983)

### Changed

- chore(redteam): Improved RBAC grader (#2976)
- chore(redteam): Improved BOLA grader (#2982)
- chore(site): Added HTTP endpoint config generator link (#2957)
- chore(webui): Synced test target configuration key file UI with cloud (#2959)
- chore(docs): Changed Docusaurus default port (#2964)
- chore(redteam): Added foundation model plugin collection (#2967)
- chore(redteam): Cleaned up key validation code (#2992)
- chore(redteam): Sorted constants (#2988)
- chore(redteam): Sorted strategy list (#2989)
- chore(redteam): UI - Added new strategy presents and client-side session IDs (#2968)
- chore(share): Added confirmation step before generating public share link (#2921)
- chore(providers): Restructured OpenAI provider into modular files (#2953)
- chore: Fixed build due to duplicate import and cyclic dependency (#2969)
- chore(docusaurus): Added ability to override port via environment variable (#2986)
- test: Added unit test for src/assertions/utils.ts (#2974)
- test: Added unit test for src/redteam/plugins/rbac.ts (#2977)

### Fixed

- fix(redteam): Improved Crescendo strategy on refusals (#2979)
- fix(redteam): Added support for target delay in redteam setup UI (#2991)
- fix(redteam): Stringified guardrail headers (#2981)
- fix(redteam): Fixed harmbench plugin dataset pull location (#2963)

### Dependencies

- chore(deps): Bumped @aws-sdk/client-bedrock-runtime from 3.738.0 to 3.741.0 (#2973)
- chore(deps): Bumped version to 0.104.0 (#2994)
- chore(deps): Bumped vitest from 1.6.0 to 1.6.1 in /examples/jest-integration (#2978)

### Documentation

- docs(blog): DeepSeek tweaks (#2970)
- docs(blog): DeepSeek redteam (#2966)
- docs(cloud): Added service accounts (#2984)
- docs(guide): Added guide for doing evals with harmbench (#2943)
- docs(press): Added dedicated press page (#2990)
- docs(python): Updated Python provider docs to add guardrails usage example (#2962)

## [0.103.19] - 2025-02-02

### Tests

- test: add unit test for src/redteam/strategies/hex.ts (#2951)

### Added

- feat(redteam): Add a plugin to run redteams against the HarmBench dataset (#2896)
- feat(redteam): add hex strategy (#2950)

### Changed

- chore(providers): add o3 mini as an option to OpenAI provider (#2940)
- chore(providers): migrate Groq to use OpenAI provider - add groq reasoning example (#2952)
- chore(providers): update openai api version to support o3 models (#2942)
- chore(redteam): reduce false positives in politics plugin (#2935)
- chore(docs): re-add plugin documentation to the example (#2939)
- chore(examples): Example of a very simple barebones eval with Harmbench (#2873)
- chore: Reduced watched files for nodemon (#2949)
- chore(redteam): use shared penalized phrase function in `iterativeTree (#2946)
- chore: bump version 0.103.19 (#2954)

### Dependencies

- chore(deps): bump various dependencies (#2941)

## [0.103.18] - 2025-01-31

### Tests

- test: add unit test for src/redteam/constants.ts (#2928)
- test: add unit test for src/redteam/strategies/retry.ts (#2927)

### Added

- feat(providers): add Alibaba Model Studio provider (#2908)

### Changed

- fix: added tsx back to dependencies (#2923)
- fix: full rubricPrompt support for json/yaml filetypes (#2931)
- chore(grader): improve false positive detection for religion grader (#2909)
- chore(redteam): upgrade replicate moderation api to Llama Guard 3 (#2904)
- chore(webui): add preset collections for redteam plugins (#2853)
- chore: Move callEval outside of the function so we can re-use it (#2897)
- chore: Save test case from EvalResult (#2902)
- chore: bump @aws-sdk/client-bedrock-runtime from 3.734.0 to 3.738.0 (#2906)
- chore: bump openai from 4.80.1 to 4.81.0 (#2905)
- chore: bump version 0.103.18 (#2932)
- chore: improvements to refusal detection (#2903)
- test: configure default globalConfig mock and logger mock (#2915)

### Fixed

- fix(generation): handle cases where vars is not an array (#2916)
- fix(providers): handle function expressions in transform response (#2917)
- fix(webui): improve dark mode syntax highlighting in HTTP request editor (#2911)
- fix(webui): improve spacing between Back and Next buttons (#2912)
- fix(webui): update Next button styling to support dark mode (#2898)
- fix: broken docs build (#2937)

### Documentation

- docs(examples): update and clean up DeepSeek R1 example README (#2918)

## [0.103.17] - 2025-01-30

### Added

- feat(launcher): Add launcher page and Cloudflare deploy action (#2599)
- feat(providers): Add JFrog ML provider (#2872)

### Changed

- chore(build): Move dependencies to devDependencies (#2876)
- chore(redteam): Update grader SpecializedAdviceGrader (#2895)
- chore(redteam): Update graders: imitation, overreliance (#2882)
- chore(redteam): Update graders: politics and RBAC (#2878)
- chore(redteam): Update SQL injection and shell injection graders (#2870)
- chore(redteam): Remove RedTeamProvider response (#2899)
- chore(build): Bump version to 0.103.17 (#2900)
- docs: Fix broken transformVars example (#2887)
- test: Add unit test for src/providers/bedrockUtil.ts (#2879)
- test: Add unit test for src/redteam/plugins/shellInjection.ts (#2871)

### Fixed

- fix(assertions): Add valueFromScript support to contains, equals, and startsWith assertions (#2890)
- fix(golang-provider): Support internal package imports by preserving module structure (#2888)

### Dependencies

- chore(deps): Move tsx to dev dependencies (#2884)
- chore(deps): Update Drizzle dependencies (#2877)

### Documentation

- docs(providers): Fix syntax and formatting in examples (#2875)

## [0.103.16] - 2025-01-28

### Added

- feat(eval): Support reasoning effort and usage tokens (#2817)
- feat(providers): Add support for anthropic citations (#2854)
- feat(redteam): Add RAG Full Document Exfiltration plugin (#2820)
- feat(tests): Add support for loading tests from JSONL files (#2842)

### Changed

- chore(eval): Support reasoning field (#2867)
- chore(providers): Add common provider types for redteam providers (#2856)
- chore(providers): Update google provider with better support for latest gemini models (#2838)
- chore(redteam): Add redteam run analytics (#2852)
- chore(package): Bump version 0.103.16 (#2869)
- chore(package): Ensure correct branch name when incrementing package version (#2851)
- chore(package): Exclude test files from npm package (#2862)
- chore(package): Simplify files field in package.json (#2868)
- chore(dev): Upgrade development versions of Node.js to v22 and Python to 3.13 (#2340)

### Fixed

- fix(openrouter): Pass through `passthrough` (#2863)
- fix(redteam): Run strategies on intents (#2866)
- fix(sharing): Combine sharing configuration from multiple promptfooconfigs (#2855)

### Dependencies

- chore(deps): Remove unused dependencies (#2861)
- chore(deps): Update patch and minor dependency versions (#2860)

### Documentation

- docs(deepseek): Deepseek censorship article (#2864)
- docs(simulated-user): Improve simulated user example (#2865)

### Tests

- test(redteam): Add unit test for src/redteam/plugins/beavertails.ts (#2844)
- test(redteam): Add unit test for src/redteam/plugins/contracts.ts (#2845)
- test: add unit test for src/providers.ts (#2874)
- test: add unit test for src/redteam/providers/iterative.ts (#2858)
- test: add unit test for src/types/index.ts (#2857)

## [0.103.15] - 2025-01-28

### Changed

- chore(providers): Add Hyperbolic alias (#2826)
- chore(providers): Add Perplexity alias (#2836)
- chore(providers): Add Cloudera alias (#2823)
- chore(providers): Make Adaline a peer dependency (#2833)
- chore(providers): Support chatgpt-4o-latest alias in OpenAI provider (#2841)
- chore(providers): Handle empty content due to Azure content filter (#2822)
- chore(assertions): Add not-is-refusal assertion (#2840)
- chore(redteam): Add stack trace to generate/run errors (#2831)
- chore(redteam): Reduce science fiction jailbreaks (#2830)
- chore(redteam): Switch from stateless to stateful (#2839)
- docs: Update contributing guide and fix docs build break (#2849)
- docs: Add terms of service (#2821)
- docs: Clean up LocalAI title (#2824)
- docs: Minor updates to provider documentation sidebar order (#2827)
- docs: Update contributing guide with helpful links and update new release documentation (#2843)
- docs: Update documentation with new models and features (#2837)
- test: Add unit test for src/providers/portkey.ts (#2825)
- test: Add unit test for src/redteam/plugins/asciiSmuggling.ts (#2846)

### Dependencies

- chore(deps): Bump OpenAI from 4.80.0 to 4.80.1 (#2835)
- chore(deps): Bump version to 0.103.15 (#2850)

## [0.103.14] - 2025-01-24

### Added

- feat(redteam): add InsultsGrader for insult detection (#2814)

### Changed

- feat: ability to export to burp (#2807)
- feat: pull and set sessionIds in the request and response body (#2784)
- fix: use controlled accordion for signature auth (#2789)
- chore: bump @anthropic-ai/sdk from 0.33.1 to 0.35.0 (#2790)
- chore: bump openai from 4.79.1 to 4.79.4 (#2791)
- chore: improve specialized advice grader (#2793)
- chore: unsafe practices grader (#2796)
- chore: more harmful graders (#2797)
- chore: sort by priority strategies in report view (#2809)
- chore: add graders for drugs, illegal activities, cybercrime, radicalization (#2810)
- chore: burp docs, improvements, and ui (#2818)
- chore: bump @aws-sdk/client-bedrock-runtime from 3.731.1 to 3.734.0 (#2815)
- chore: add keyfile upload (#2787)
- test: add unit test for src/assertions/contextRelevance.ts (#2804)
- test: add unit test for src/assertions/geval.ts (#2803)
- test: add unit test for src/fetch.ts (#2781)
- test: add unit test for src/assertions/contextFaithfulness.ts (#2798)
- test: add unit test for src/assertions/answerRelevance.ts (#2799)
- test: add unit test for src/assertions/contextRecall.ts (#2800)
- test: add unit test for src/assertions/modelGradedClosedQa.ts (#2801)
- refactor(fetch): remove unnecessary debug log (#2806)

### Fixed

- fix(azure): handle 400 response for content filter errors (#2812)
- fix(ui): ensure that a default value of the signature data field is populated into the redteam config (#2788)
- fix(docs): random grammar fix for model-graded metrics (#2794)

### Dependencies

- chore(deps): update LLM provider dependencies (#2795)

### Documentation

- docs(config): add status page link to footer (#2811)

### Tests

- test(openai): move OpenAI provider tests to dedicated file (#2802)
- test: add unit test for src/providers/adaline.gateway.ts (#2834)

## [0.103.13] - 2025-01-21

### Tests

- test: add unit test for src/types/providers.ts (#2766)
- test: add unit test for src/redteam/plugins/competitors.ts (#2764)

### Added

- feat(redteam): Add guardrail option to redteam ui & update transform response (#2688)
- feat: Share chunked results (#2632)

### Changed

- feat: http provider auth signature support (#2755)
- chore: improve http signature setup (#2779)
- chore(fetch): sanitize sensitive data in debug logs (#2778)
- chore(redteam): enhance logging and test count formatting (#2775)

### Fixed

- fix(fetch): correct TLS options for proxy settings (#2783)

### Dependencies

- chore(deps): bump vite from 5.4.11 to 5.4.12 in the npm_and_yarn group (#2777)
- chore(deps): bump vite from 5.4.9 to 5.4.14 in /examples/jest-integration in the npm_and_yarn group across 1 directory (#2776)

## [0.103.12] - 2025-01-21

### Changed

- chore(providers): Add DeepSeek provider alias (#2768)
- chore(types): Remove unused 'getSessionId' field from ApiProvider (#2765)
- chore(redteam): Add copyright violations grader (#2770)
- chore(redteam): Show plugin in strategy stats prompt/response examples (#2758)
- chore(redteam): Improve competitors grader (#2761)
- chore(lint): Resolve trailing whitespace issues in YAML file (#2767)
- test: Add unit test for src/providers/bam.ts (#2748)
- test: Add unit test for src/redteam/graders.ts (#2762)
- test: Add unit test for src/redteam/plugins/harmful/graders.ts (#2763)
- test: Add unit test for src/redteam/plugins/harmful/graders.ts (#2771)
- test: Add unit test for src/redteam/providers/crescendo/index.ts (#2749)
- test: Add mocks to reduce CI flakes and logs (#2774)

### Fixed

- fix(providers): Add support for tool_resources in OpenAI assistants (#2772)
- fix(providers): Do not set top_p, presence_penalty, or frequency_penalty by default in OpenAI providers (#2753)
- fix(providers): Handle serialization bug in defaultTest for provider overrides with self references (Groq) (#2760)
- fix(webui): Add error boundary to React Markdown component (#2756)
- fix(redteam): Add missing strategy tags (#2769)
- fix(redteam): Empty response is not a failure for red team (#2754)
- fix(redteam): Self-harm, graphic, sexual content, competitors false positives (#2759)

### Dependencies

- chore(deps): Bump @aws-sdk/client-bedrock-runtime from 3.730.0 to 3.731.1 (#2750)
- chore(deps): Bump openai from 4.78.1 to 4.79.1 (#2751)

## [0.103.11] - 2025-01-20

### Changed

- chore: update vars type definition in Test Case to support nested objects (#2738)
- chore(providers): add config.o1 flag for Azure o1 model support (#2710)
- chore(assertions): handle OpenAI tool call with content (#2741)
- chore(fetch): use undici to set global proxy dispatcher (#2737)
- chore(providers): update Groq documentation with latest models (#2733)
- chore(logger): expose additional logger methods (#2731)
- refactor: remove dynamic import for OpenAiChatCompletionProvider (#2739)
- refactor: remove async imports for third-party integrations (#2746)
- refactor: remove dynamic import for fetchWithProxy (#2742)
- build: create `dist/` using TypeScript's `"module": "Node16"` setting (#2686)
- revert: "build: create `dist/` using TypeScript's `"module": "Node16"` setting (#2686)" (#2747)
- docs: LangChain example (#2735)
- docs: resolve duplicate route warning on docs/providers (#2676)
- docs: update app details (#2734)
- test: add unit test for src/logger.ts (#2732)
- test: Add unit test for src/providers/openai.ts (#2700)
- test: Add unit test for src/providers/websocket.ts (#2658)
- test: Add unit test for src/redteam/strategies/crescendo.ts (#2679)
- test: Add unit test for src/redteam/strategies/gcg.ts (#2680)
- test: Add unit test for src/redteam/strategies/index.ts (#2682)
- test: Add unit test for src/util/exportToFile/index.ts (#2666)

### Fixed

- fix(webui): ensure nested variables are rendered correctly (#2736)
- fix(assertions): support JavaScript files in CSV assertions file:// protocol (#2723)
- fix(redteam): don't blow up when translation fails (#2740)

### Dependencies

- chore(deps): bump @aws-sdk/client-bedrock-runtime from 3.726.1 to 3.730.0 (#2727)
- chore(deps): bump @azure/identity from 4.5.0 to 4.6.0 (#2728)
- chore(deps): update Docusaurus version (#2730)

### Documentation

- docs(faq): enhance documentation on proxies and SSL certificates (#2725)

## [0.103.10] - 2025-01-16

### Tests

- test: Add unit test for src/redteam/sharedFrontend.ts (#2690)

### Added

- feat(moderation): Add guardrail checks and logging for moderation (#2624)
- feat(redteam): Add support for built-in guardrails (#2654)

### Changed

- fix: Don't throw in HTTP provider on non-2xx (#2689)
- fix: Eval description in `promptfoo list evals` (#2668)
- fix: Handle HTTP errors better (#2687)
- fix: Make back/next icons consistent (#2707)
- fix: Resolve defaultTest and test providers when called via Node (#2664)
- fix: WebUI should automatically refresh with new evals (#2672)
- chore: Add email to remote inference requests (#2647)
- chore: Add envar for max harmful tests per request (#2714)
- chore: Bump @aws-sdk/client-bedrock-runtime from 3.726.0 to 3.726.1 (#2641)
- chore: Bump groq-sdk from 0.11.0 to 0.12.0 (#2642)
- chore: Bump openai from 4.78.0 to 4.78.1 (#2643)
- chore: Check email status (#2651)
- chore: Organize advanced configurations UI (#2713)
- chore: Standardize ellipsize function across codebase (#2698)
- chore: Update unaligned timeout (#2696)
- chore(assertion): Update doc (#2705)
- chore(ci): Add shell format check to CI workflow (#2669)
- chore(cli): Update show command to default to most recent eval (#2718)
- chore(config): Clean up and comment unused configurations (#2646)
- chore(providers): Add error handling for request transforms in HTTP provider (#2697)
- chore(providers): Add validateStatus option to HTTP provider (#2691)
- chore(providers): Change default validateStatus to accept all HTTP status codes (#2712)
- chore(redteam): Add more abort checkpoints for redteam runs (#2717)
- chore(redteam): Enhance debug logging in iterative provider (#2695)
- chore(redteam): Improve HTTP transform configuration placeholders (#2702)
- chore(webui): Add configurable validateStatus to redteam HTTP target setup (#2706)
- docs: Add redirect for troubleshooting link (#2653)
- docs: Updated plugin table and harmful page (#2560)
- test: Add unit test for src/assertions/guardrail.ts (#2656)
- test: Add unit test for src/providers/promptfoo.ts (#2662)
- test: Add unit test for src/providers/simulatedUser.ts (#2670)
- test: Add unit test for src/providers/webhook.ts (#2661)
- test: Add unit test for src/redteam/plugins/indirectPromptInjection.ts (#2663)
- test: Add unit test for src/redteam/strategies/bestOfN.ts (#2677)
- test: Add unit test for src/redteam/strategies/likert.ts (#2681)
- test: Add unit test for src/utils/text.ts (#2701)
- test: Fix flaky test (#2715)
- test: Make share test more robust (#2716)
- test: Support randomizing test execution order (#2556)
- chore(providers): automate watsonx provider to fetch model costs dynamically (#2703)
- Revert "test: Add unit test for src/redteam/sharedFrontend.ts" (#2721)

### Fixed

- fix(ci): Resolve redteam integration test failure by setting author (#2667)
- fix(logging): Enforce single-argument type for logger methods (#2719)
- fix(providers): Lazy load @azure/identity (#2708)
- fix(redteam): Adjust divergent repetition plugin prompt formatting (#2639)
- fix(ui): Don't select a stateful/stateless setting if discrepancy exists between configured providers (#2650)
- fix(ui): Fix stateful/stateless setting for providers (#2649)
- fix(webui): Ensure user's selection of system statefulness is correctly persisted in config and UI (#2645)

### Documentation

- docs(links): Update Discord links to new invite (#2675)
- docs(strategy-table): Enhance grouping and ordering logic (#2640)

## [0.103.9] - 2025-01-13

### Tests

- test: Add unit test for src/providers.ts (#2671)
- test: Add unit test for src/globalConfig/accounts.ts (#2652)

### Added

- feat(tests): Import tests from JS/TS (#2635)
- feat(redteam): Add GCG strategy (#2637)
- feat(redteam): Add Likert-based jailbreak strategy (#2614)

### Changed

- chore(redteam): Catch errors during iterative attacks and continue (#2631)
- chore(redteam): GCG number config (#2638)
- chore(redteam): Wrap iterative providers in try/catch (#2630)
- chore(webui): Don't actually truncate vars because they are scrollable (#2636)

### Fixed

- fix(webui): Revert 49bdcba - restore TruncatedText for var display (#2634)

## [0.103.8] - 2025-01-11

### Changed

- fix: Running redteam from cloud (#2627)
- fix: redteam strategies (#2629)
- chore: show # plugins and strats selected (#2628)o/pull/2626

## [0.103.7] - 2025-01-10

### Changed

- chore(redteam): record iterative history in metadata (#2625)
- chore(redteam): integrate grader into goat for ASR improvement (#2612)
- chore(cli): make db migrations quieter (#2621)
- chore(providers): update Azure API version for Azure provider (#2611)
- chore: Revert "chore(redteam): expose redteam run command and auto-share remote results" (#2613)
- docs: owasp illustrations (#2615)
- docs: plugin and strategy graphics (#2610)
- chore(site): add bio and photo of new team member (#2626)

### Fixed

- fix(webui): add default background for image lightbox (#2616)
- fix(openrouter): pass through openrouter-specific options (#2620)

### Dependencies

- chore(deps): bump @aws-sdk/client-bedrock-runtime from 3.723.0 to 3.726.0 (#2618)
- chore(deps): bump groq-sdk from 0.10.0 to 0.11.0 (#2619)
- chore(deps): bump openai from 4.77.4 to 4.78.0 (#2617)

### Documentation

- docs(site): add vedant to the about page (#2622)
- docs(site): update grid breakpoints for better spacing of team members on about page (#2623)

## [0.103.6] - 2025-01-09

### Changed

- chore(examples): add image saving hook for DALL-E outputs in redteam-dalle (#2607)
- chore(redteam): expose redteam run command and auto-share remote results (#2609)
- chore(redteam): store attack prompt instead of rendered prompt in metadata (#2602)
- chore(workflows): add actionlint GitHub Action for workflow validation (#2604)
- chore(ci): updated yanked dependency and ruff format (#2608)

### Fixed

- fix(docker): correct string concatenation for BUILD_DATE in GitHub Actions (#2603)
- fix(providers): convert anthropic bedrock lone system messages to user messages for compatibility with model graded metrics (#2606)

### Documentation

- docs(caching): expand documentation on caching mechanisms (#2605)

## [0.103.5] - 2025-01-09

### Added

- feat(fetch): Add support for custom SSL certificates (#2591)

### Changed

- chore(assertions): Improve Python assertion configuration passing (#2583)
- chore(debug): Enhance logging for null/undefined template variables (#2588)
- chore(providers): Allow ability to set custom default embedding provider (#2587)
- chore(providers): Improve error handling in HTTP provider (#2593)
- chore(redteam): Add grader to crescendo to increase ASR (#2594)
- chore(webui): Add plugin category on the recently used cards (#2600)
- chore(webui): Highlight selected strats just like plugins (#2601)
- chore(webui): Replace initial prompt with last redteam prompt when it exists (#2598)
- chore(webui): Response parser -> response transform (#2584)

### Fixed

- fix(cli): filterMode `failures` should omit `errors` (#2590)
- fix(providers): Handle bad HTTP status code (#2589)
- fix(redteam): ascii-smuggling is a plugin, not a strategy (#2585)
- fix(redteam): Use OS-agnostic temp file (#2586)

### Dependencies

- chore(deps): Update dependencies to latest versions (#2597)

### Documentation

- docs(license): Update year and clarify licensing terms (#2596)
- docs(providers): Update overview table with new entries (#2592)

## [0.103.4] - 2025-01-08

### Added

- feat(cli): add --filter-errors-only parameter to `eval` (#2539)
- feat(providers): f5 provider placeholder (#2563)
- feat(assertions): add support for specifying function names in external assertions (#2548)

### Changed

- chore(providers): add support for the WATSONX_AI_AUTH_TYPE env (#2547)
- chore(providers): add debug logs to llama provider (#2569)
- chore(redteam): add debug to cyberseceval (#2549)
- chore(redteam): add english language cyberseceval (#2561)
- chore(redteam): adjust parameters for iterativeTree strategy (#2535)
- chore(redteam): improve dialog content for load example configuration (#2574)
- chore(redteam): improve grader in jailbreak:tree strategy (#2565)
- chore(redteam): improve iterative provider with test case grader (#2552)
- chore(redteam): improve tree node selection. Add metadata (#2538)
- chore(redteam): reduce iterative image provider refusals (#2578)
- chore(tests): improve misc test setup and teardown (#2579)
- chore(webui): enhance metadata expand/collapse handling (#2550)
- chore(webui): Add type for provider test response (#2567)
- chore(assertions): minor change to python assert example and revert provider to gpt4 mini (#2564)
- chore(webui): ensure provider overrides are displayed correctly (#2546)
- docs: improve dark mode styles on security page (#2562)
- docs: jailbreak blog post (#2575)
- docs: missing plugins (#2558)
- docs: updates to llm vulnerability types page (#2527)
- docs: updating typo for g-eval pages (#2568)
- docs: only show frameworks in compliance section (#2559)
- chore(docs): improve dark mode on redteam configuration (#2553)
- chore(docs): sort plugins by pluginId (#2536)

### Fixed

- fix(assertions): ensure that Python assertions can reference the config as per the example given (#2551)

### Dependencies

- chore(deps): update dependencies to latest minor and patch versions (#2533)
- chore(deps): bump @aws-sdk/client-bedrock-runtime from 3.716.0 to 3.721.0 (#2532)
- chore(deps): bump @aws-sdk/client-bedrock-runtime from 3.721.0 to 3.723.0 (#2554)
- chore(deps): bump openai from 4.77.0 to 4.77.3 (#2544)
- chore(deps): update lock file to resolve dependency issues (#2545)
- chore(deps): update lock file to resolve yanked dependency (#2581)

### Documentation

- docs(blog): improve the usage instructions for jailbreak dalle post (#2576)
- docs(llm-vulnerability-scanner): improve dark mode styles (#2577)
- docs(styles): improve dark mode styles for index page (#2580)
- docs(troubleshooting): adjust sidebar order and update example version (#2557)

## [0.103.3] - 2025-01-03

### Added

- feat(redteam): add system prompt override plugin (#2524)

### Changed

- feat: cyberseceval plugin (#2523)
- chore(vertex): ability to override api version (#2529)
- chore: add more debug info to API health check (#2531)
- chore: switch cloud `run` to use --config param (#2520)
- docs: update owasp top 10 page (#2515)
- docs: misc improvements (#2525)

### Fixed

- fix(gemini): support gemini thinking model (#2526)
- fix(docs): correct broken link in blog post (#2522)
- fix(docs): conditionally enable gtag only in production (#2530)

### Documentation

- docs(blog): unbounded consumption (#2521)
- docs(redteam): update configuration.md (#2543)

## [0.103.2] - 2024-12-31

### Changed

- feat: run redteam from cloud config (#2503)
- feat: divergent repetition plugin (#2517)
- docs: guardrails ui (#2518)
- feat: granular envars for memory control (#2509)
- fix: use `default` when importing cjs module (#2506)
- docs: readme overhaul (#2502)
- chore(redteam): make numIterations configurable for iterative strategy (#2511)
- chore(webui): enhance styling and responsiveness for StrategyStats component (#2485)
- chore(providers): make number of retry attempts configurable for HTTP provider (#2512)
- chore(providers): add configurable retry attempts for AWS Bedrock. Improve error handling (#2514)
- chore(redteam): handle empty and refusal responses (#2516)
- docs: divergent repetition to plugins table (#2519)

### Fixed

- fix(moderation): handle empty output to avoid false positives (#2508)
- fix(fetch): correct retries logic to ensure at least one attempt (#2513)

## [0.103.1] - 2024-12-24

### Changed

- fix: send config purpose when running in web ui (#2504)
- fix: include `sharing` in generated redteam config (#2505)
- docs: g-eval docs (#2501)

## [0.103.0] - 2024-12-23

### Added

- feat(eval): Add sheet identifier to Google Sheets URL for saving eval results (#2348)
- feat(eval): Add support for Hugging Face datasets (#2497)
- feat(redteam): Ability to set the number of test cases per plugin (#2480)
- feat(redteam): Beavertails plugin (#2500)
- feat(redteam): Best-of-n jailbreak (#2495)
- feat(redteam): Dedicated custom input section (#2493)
- feat(redteam): Harmful:cybercrime:malicious-code (#2481)
- feat(redteam): Recently used plugins (#2488)
- feat(redteam): Support `intent` sequences (#2487)

### Changed

- chore(redteam): Add "View Probes" button (#2492)
- chore(redteam): Enhance metadata tracking for iterative provider (#2482)
- chore(redteam): Improve scoring in iterative providers (#2486)
- chore(redteam): Record stateless telemetry (#2477)
- chore(examples): Revert redteam-ollama example to previous version (#2499)
- docs: Cyberseceval (#2494)
- docs: Plugins overview (#2448)
- docs: Strategy overview (#2449)

### Fixed

- fix(redteam): Ability to set custom target (#2483)
- fix(redteam): Apply delay to redteam providers (#2498)
- fix(redteam): Scroll to top when changing tabs (#2484)
- fix(redteam): State management for raw HTTP requests (#2491)

### Dependencies

- chore(deps): Bump @aws-sdk/client-bedrock-runtime from 3.714.0 to 3.716.0 (#2479)

### Documentation

- docs(providers): Add new providers to documentation (#2496)

## [0.102.4] - 2024-12-20

### Changed

- feat: add G-Eval assertion (#2436)
- feat: ability to set delay from webui (#2474)
- fix: resolve circular reference issue in groq provider (#2475)
- chore: placeholder for ied (#2478)

### Fixed

- fix(provider): ensure system prompt is formatted correctly for amazon nova models (#2476)

### Documentation

- docs(red-team): update default strategy documentation (#2473)

## [0.102.3] - 2024-12-19

### Changed

- feat: pliny plugin (#2469)
- feat: meth plugin (#2470)

### Fixed

- fix(redteam): resolve prompt rendering issue in goat provider (#2472)

### Dependencies

- chore(deps): update dependencies to latest versions (#2442)

## [0.102.2] - 2024-12-19

### Added

- feat(eval): Add metadata filtering to `promptfoo eval` (#2460)
- feat(redteam): Implement `basic` strategy to skip strategy-less tests (#2461)
- feat(redteam): Show messages for multi-turn providers (#2454)
- feat(webui): Add search bar for reports (#2458)

### Changed

- chore(providers): Add new OpenAI O1 model versions (#2450)
- chore(ci): Handle fork PRs without secrets correctly (#2443)
- chore(ci): Update Node.js 22.x matrix configuration (#2444)
- chore(ci): Move workflow assets to .github/assets (#2445)
- chore(redteam): Update target handling for model-based strategies (#2466)
- docs: Update RAG red team details (#2459)

### Fixed

- fix(providers): Fix O1 model detection (#2455)
- fix(redteam): Handle invalid message from GOAT (#2462)
- fix(redteam): Handle null target model responses in GOAT and improve safeJsonStringify (#2465)
- fix(redteam): Improve logging and message handling in Crescendo and GOAT providers (#2467)
- fix(redteam): Properly write target response to iterative (#2447)
- fix(redteam): Skip iterative turn on refusal (#2464)

### Dependencies

- chore(deps): Bump @anthropic-ai/sdk from 0.32.1 to 0.33.1 (#2451)
- chore(deps): Bump @aws-sdk/client-bedrock-runtime from 3.712.0 to 3.714.0 (#2446)
- chore(deps): Bump openai from 4.76.3 to 4.77.0 (#2452)

## [0.102.1] - 2024-12-17

### Added

- feat(redteam): ability to upload intents from csv (#2424)
- feat(redteam): switch to rag example (#2432)

### Changed

- chore(cli): address punycode deprecation warning for Node.js 22 (#2440)
- chore(redteam): format extraction prompts as chat messages (#2429)
- chore(redteam): integration tests (#2413)
- chore(redteam): move plugin collections out of plugin type (#2435)
- chore(redteam): raise timeout on unaligned provider to 60s (#2434)
- chore(redteam): update owasp mappings (#2316)
- chore(redteam): update plugin and strategy display names and descriptions (#2387)
- chore(redteam): minor styling improvements to TestTargetConfiguration (#2430)
- chore(redteam): remove horizontal scroll from redteam setup tabs (#2420)

### Fixed

- fix(redteam): add support for entity merging in config (#2433)
- fix(redteam): combine strategy configs for chained strategies (#2415)
- fix(redteam): don't fall back if entity and purpose extraction fails (#2428)
- fix(redteam): integration test (#2431)
- fix(redteam): make cross-session-leak not default (#2427)
- fix(redteam): remove duplicate `intent` plugin (#2426)
- fix(redteam): dark mode in test targets ui (#2425)
- fix(redteam): resolve invalid DOM nesting of ul elements in Strategies component (#2421)
- fix(evaluator): handle circular references during error logging (#2441)

### Dependencies

- chore(deps): bump @aws-sdk/client-bedrock-runtime from 3.709.0 to 3.712.0 (#2418)
- chore(deps): bump groq-sdk from 0.9.0 to 0.9.1 (#2416)
- chore(deps): bump openai from 4.76.2 to 4.76.3 (#2417)

## [0.102.0] - 2024-12-16

### Added

- feat(redteam): add api healthcheck to redteam generate (#2398)

### Changed

- feat: add raw HTTP request support to Targets UI (#2407)
- feat: add HTTP provider configuration generator (#2409)
- feat: generate http config button (#2411)
- feat: run redteam in web ui (#2025)
- fix: exit codes and tests (#2414)
- docs: add docs for model-graded metrics (#2406)

## [0.101.2] - 2024-12-14

### Added

- feat(webui): implement cloud API health check functionality (#2397)
- feat(webui): redteam attack flow chart (#2389)
- feat(webui): strategy stats drawer (#2388)
- feat(webui): Filter Results view by errors (#2394)

### Changed

- revert: refactor(evaluator): enhance variable resolution and prompt rendering (#2386)
- chore(docker): add version info to docker build (#2401)
- chore(docs): Update README.md (#2391)

### Fixed

- fix(redteam): improve error message for plugin validation (#2395)
- fix(redteam): improve redteam strategy validation with detailed error messages (#2396)
- fix(webui): hide "show failures" checkbox on 1-column evals (#2393)

### Dependencies

- chore(deps): bump openai from 4.76.1 to 4.76.2 (#2390)

## [0.101.1] - 2024-12-13

### Added

- feat(eval): Separate errors from assert failures (#2214)
- feat(eval): Support more than one multi-turn conversation in the same eval with conversationId metadata field (#2360)
- feat: chunk results during share to handle large evals (#2381)

### Changed

- fix: use safeJsonStringify (#2385)
- chore(evaluator): Enhance variable resolution and prompt rendering (#2380)
- chore(ci): Remove outdated package-lock.json after enabling workspaces in package.json (#2377)
- chore(examples): Add Ollama red team example from blog post (#2374)
- Revert "feat: chunk results during share to handle large evals" (#2399)

### Fixed

- fix(cli): Fix punycode deprecation warning (#2384)
- fix(cli): Re-enable validation warning for invalid dereferenced configs (#2373)
- fix(prompts): Restore behavior that delays YAML parsing until after variable substitution (#2383)
- fix(redteam): Support file:// protocol for custom plugins (#2376)
- fix(webui): Use injectVar in redteam report view (#2366)

### Documentation

- docs(configuration): Add documentation for shared variables in tests (#2379)

## [0.101.0] - 2024-12-12

### Added

- feat(eval): Separate errors from assert failures (#2214)
- feat(eval): Support more than one multi-turn conversation in the same eval with conversationId metadata field (#2360)

### Changed

- chore(evaluator): Enhance variable resolution and prompt rendering (#2380)
- chore(ci): Remove outdated package-lock.json after enabling workspaces in package.json (#2377)
- chore(examples): Add Ollama red team example from blog post (#2374)

### Fixed

- fix(cli): Fix punycode deprecation warning (#2384)
- fix(cli): Re-enable validation warning for invalid dereferenced configs (#2373)
- fix(prompts): Restore behavior that delays YAML parsing until after variable substitution (#2383)
- fix(redteam): Support file:// protocol for custom plugins (#2376)
- fix(webui): Use injectVar in redteam report view (#2366)

### Documentation

- docs(configuration): Add documentation for shared variables in tests (#2379)

## [0.100.6] - 2024-12-11

### Changed

- chore: clean up invariant references (#2367)
- chore: invariant (#2363)
- chore(examples): add YAML schema and descriptions to config files (#2358)
- chore(providers): add debugs and make provider invariants more detailed (#2365)
- chore(redteam): add better error logging for multilingual (#2347)
- chore(redteam): add getRemoteGenerationUrl mocks to redteam tests (#2349)
- chore(redteam): Better error messaging for composite jailbreaks (#2372)
- chore(redteam): fix composite jailbreak docs (#2370)
- chore(redteam): respect --delay with redteam providers (#2369)
- chore(webui): add "save YAML" option to Save Config dialog (#2356)
- chore(webui): enhance redteam preset cards layout and styling (#2353)

### Fixed

- fix(providers): add regional model support to Bedrock (#2354)
- fix(webui): redteam setup UI should support request body objects (#2355)
- fix(providers): use Replicate moderation provider when OpenAI key not present (#2346)

### Dependencies

- chore(deps): bump @aws-sdk/client-bedrock-runtime from 3.706.0 to 3.709.0 (#2362)
- chore(deps): bump openai from 4.76.0 to 4.76.1 (#2361)
- chore(deps): update dependencies (#2350)

### Documentation

- docs(blog): new post on the EU AI Act (#2357)
- docs(redteam): Update documentation to suggest a detailed purpose (#2345)
- docs(troubleshooting): replace auto-generated index with custom overview (#2352)

## [0.100.5] - 2024-12-09

### Changed

- feat: Show current redteam and save state by @sklein12 in [#2336](https://github.com/promptfoo/promptfoo/pull/2336)
- fix: Our task API responds with a JSON object by @sklein12 in [#2337](https://github.com/promptfoo/promptfoo/pull/2337)
- fix: Attempt to fix metrics after share to self-hosted by @GICodeWarrior in [#2338](https://github.com/promptfoo/promptfoo/pull/2338)
- fix: Merge `defaultTest.vars` before applying `transformVars` by @mldangelo in [#2339](https://github.com/promptfoo/promptfoo/pull/2339)
- fix: Catch errors on purpose extraction and continue by @sklein12 in [#2344](https://github.com/promptfoo/promptfoo/pull/2344)
- chore: Allow overriding default and redteam providers globally by @sklein12 in [#2333](https://github.com/promptfoo/promptfoo/pull/2333)
- chore(providers): Align `transformRequest` with `transformResponse` behavior by @mldangelo in [#2334](https://github.com/promptfoo/promptfoo/pull/2334)
- chore: Update Node.js to v20.18.1 by @mldangelo in [#2342](https://github.com/promptfoo/promptfoo/pull/2342)
- chore: Add support for multiple Google Sheets in `promptfooconfig` by @mldangelo in [#2343](https://github.com/promptfoo/promptfoo/pull/2343)

## [0.100.4] - 2024-12-08

### Changed

- feat: "try example" in target configuration (#2335)
- chore(webui): add a reset config button (#2328)
- chore(redteam): add comments and schema to generated yaml (#2329)
- chore(webui): add select all/none for all plugins (#2326)
- chore: automate CITATION.cff version bump. Sort npm scripts (#2320)
- docs: Fix docs to reflect non-root docker user (#2324)

### Fixed

- fix(cli): recommend npx if necessary (#2325)
- fix(providers): use prompt config for structured outputs in azure (#2331)
- fix(redteam): Use cloud api for remote harmful generation (#2323)
- fix(webui): redteam bug where purpose was using old state (#2330)
- fix(webui): redteam config persist between refreshes (#2327)

### Dependencies

- chore(deps): bump openai from 4.75.0 to 4.76.0 (#2321)

## [0.100.3] - 2024-12-06

### Changed

- chore(providers): improve JSON schema support for openai azure (#2318)

### Dependencies

- chore(deps): bump the npm_and_yarn group with 2 updates (#2317)

### Documentation

- docs(aws-bedrock): add Nova model documentation and update examples (#2319)
- docs(multilingual): add language code references (#2311)

## [0.100.2] - 2024-12-06

### Added

- feat: multiline editor for http request body (#2314) by @typpo

### Fixed

- fix(redteam): Do not fail crescendo if the provider sends the wrong response (#2315) by @sklein12
- fix: remove log line (c539341)

## [0.100.1] - 2024-12-05

### Added

- feat(redteam): Multilingual generates test cases across all strats (#2313) by @sklein12

### Fixed

- fix(redteam): preserve assertion types in multilingual strategy (#2312) by @mldangelo

### Changed

- chore(redteam): Improve purpose output (779a8d4)
- chore: re-reorder target setup page (7dd11ae)
- chore: copy (158d841)
- ci: increase Docker workflow timeout to 60 minutes (414db79)

### Dependencies

- chore(deps): update multiple package dependencies (#2308) by @mldangelo

### Documentation

- docs: fix multilingual (e78e77d)

## [0.100.0] - 2024-12-05

### Added

- feat(providers): Add Amazon Nova models to Bedrock provider (#2300)
- feat(providers): Support TypeScript custom providers (#2285)
- feat(providers): Add transformRequest to HTTP provider. Rename responseParser to transformResponse (#2228)
- feat(cli): Add configurable CSV delimiter support (#2294)
- feat(redteam): Load `intents` plugin from file (#2283)
- feat(webui): Ability to configure strategies in redteam setup (#2304)
- feat(webui): Ability to upload YAML file to setup view (#2297)
- feat(webui): Column selector (#2288)

### Changed

- chore(webui): Add YAML preview and strategies to redteamReview page (#2305)
- chore(prompts): TypeScript for prompt functions (#2287)
- chore(webui): Display # selected plugins in accordion text (#2298)
- chore(redteam): Remote generation if logged into cloud (#2286)
- chore(cli): Write `promptfoo-errors.log` on error (#2303)
- chore(cli): Improve error message when attempting to share incomplete eval (#2301)
- chore(redteam): Fix stateless warning (#2282)
- chore(redteam): Plugin page UX (#2299)
- chore(webui): Display average cost alongside total (#2274)
- chore(webui): Remove prompt from redteam setup purpose page (#2295)
- docs: Guide on LangChain PromptTemplates (#2235)

### Fixed

- fix(redteam): Do not store config hash if redteam generation failed (#2296)
- fix(webui): Minor bugs in redteam config UI (#2278)
- fix(cli): Replace process.exitCode with process.exit calls in share command (#2307)

### Dependencies

- chore(deps): Bump @aws-sdk/client-bedrock-runtime from 3.699.0 to 3.704.0 (#2279)
- chore(deps): Bump @aws-sdk/client-bedrock-runtime from 3.704.0 to 3.705.0 (#2290)
- chore(deps): Bump groq-sdk from 0.8.0 to 0.9.0 (#2291)
- chore(deps): Bump openai from 4.73.1 to 4.74.0 (#2280)
- chore(deps): Bump openai from 4.74.0 to 4.75.0 (#2289)

### Documentation

- docs(examples): Add redteam chatbot example (#2306)

## [0.99.1] - 2024-12-02

### Changed

- chore(docs): update --config YAML file references to match actual behavior (#2170)
- chore(providers): add \*-latest models for Anthropic (#2262)
- chore(providers): remove optional chaining in goat provider (#2253)
- chore(redteam): ability to override severity (#2260)
- chore(redteam): improve hijacking grader (#2251)
- chore(redteam): improve overreliance grader (#2246)
- chore(redteam): improve politics grader (#2258)
- chore(redteam): move harmful specialized advice plugin to unaligned provider (#2239)
- chore(redteam): move misinformation plugin from aligned to unaligned provider (#2232)
- chore(redteam): shell injection grader improvement (25%) (#2277)
- chore(redteam): update policy grader (#2244)
- chore(site): improve architecture diagram dark mode (#2254)
- chore(site): move careers link (#2242)
- chore(tests): remove console.error debug statement (#2275)
- chore(types): add Zod schema for assertion types (#2276)
- chore(webui): ability to set image min/max height (#2268)
- chore(webui): add metric column in assertions table (#2238)
- chore(webui): add pointer cursor to report view (#2272)
- chore(webui): add support for custom targets to redteam setup (#2215)
- chore(webui): combine assertion context to eval output comment dialog (#2240)
- chore(webui): improve back and next buttons for purpose/targets pages (#2269)
- chore(webui): minor improvements to redteam setup strategy and plugin selection (#2247)
- chore(webui): only show action buttons for the currently hovered cell, rather than both cells for that row (#2270)
- chore(webui): preserve whitespace in TableCommentDialog (#2237)
- chore(webui): prevent dialog from popping up repeatedly when component rerenders (#2273)
- chore(webui): remove local dashboard (#2261)
- chore(webui): select all/none in redteam setup plugins view (#2241)
- docs: GitLab integration (#2234)

### Fixed

- fix(cli): improve debugging for fetchWithRetries (#2233)
- fix(cli): refuse to share incomplete evals (#2259)
- fix(webui): support sorting on pass/fail count & raw score (#2271)
- fix(redteam): stringify non-string target provider responses in goat (#2252)

### Dependencies

- chore(deps): bump openai from 4.73.0 to 4.73.1 (#2243)
- chore(deps): sync dependency versions with promptfoo cloud (#2256)
- chore(deps): update dependencies (#2257)
- chore(deps): update lock file for yanked dependency (#2250)

## [0.99.0] - 2024-11-25

### Added

- feat(cli): `promptfoo debug` command (#2220)
- feat(eval): Read variables from PDF (#2218)
- feat(providers): Add `sequence` provider (#2217)
- feat(redteam): Citation strategy (#2223)
- feat(redteam): Composite jailbreak strategy (#2227)
- feat(redteam): Ability to limit strategies to specific plugins (#2222)

### Changed

- chore(redteam): Attempt to reuse existing server for redteam init (#2210)
- chore(redteam): Naive GOAT error handling (#2213)
- chore(redteam): Improve competitors plugin and grading (#2208)

### Fixed

- fix(eval): CSV BOM parsing (#2230)
- fix(redteam): Add missing entities field to redteam schema (#2226)
- fix(redteam): Ensure numTests is properly inherited in config for all plugin types (#2229)
- fix(redteam): Strip prompt asterisks (#2212)
- fix(redteam): Validate plugins before starting (#2219)

### Dependencies

- chore(deps): Bump @aws-sdk/client-bedrock-runtime from 3.696.0 to 3.699.0 (#2231)

### Documentation

- docs(redteam): Ollama redteam blog (#2221)
- docs(redteam): Add troubleshooting documentation (#2211)

## [0.98.0] - 2024-11-22

### Added

- feat(providers): Maintain session-id in HTTP provider (#2101)
- feat(redteam): Add custom strategy (#2166)
- feat(webui): Add CSV download to report view (#2168)
- feat(webui): Add image preview lightbox for base64 image strings (#2194)

### Changed

- chore(providers): Add GPT-4-0-2024-11-20 to supported models (#2203)
- chore(providers): Add support for UUID in transformVars (#2204)
- chore(cli): Display help for invalid args (#2196)
- chore(redteam): Add `promptfoo redteam setup` (#2172)
- chore(redteam): Init now opens web setup UI (#2191)
- chore(redteam): Update purpose UI to capture better information (#2180)
- chore(redteam): Instrument redteam setup (#2193)
- chore(redteam): Remove OpenAI key requirement in onboarding (#2187)
- chore(redteam): Remove overreliance from default (#2201)
- chore(redteam): Remove redundant harmful plugin when all subcategories are selected (#2206)
- chore(redteam): Reorganize plugins in setup (#2173)
- chore(redteam): Session parsing in UI (#2192)
- chore(redteam): Update docs for multi-turn strategies (#2182)
- chore(redteam): Update redteam init instructions (#2190)
- chore(redteam): Wrap more system purpose tags (#2202)
- chore(redteam): Wrap purposes in <Purpose> tags (#2175)

### Fixed

- fix(prompts): Parse YAML files into JSON before Nunjucks template render (#2205)
- fix(providers): Handle more response parser failures in HTTP provider (#2200)
- fix(redteam): Attempt to fix undefined redteam testcase bug (#2186)
- fix(redteam): Debug access plugin grader improvement (#2178)
- fix(redteam): Handle missing prompts in indirect prompt injection setup (#2199)
- fix(redteam): Pass isRedteam from eval database model (#2171)
- fix(webui): Handle division by zero cases in CustomMetrics component (#2195)

### Dependencies

- chore(deps): Bump @aws-sdk/client-bedrock-runtime from 3.693.0 to 3.696.0 (#2176)
- chore(deps): Update dependencies - resolve lock file issue (#2179)
- chore(deps): Update dependencies (#2169)

### Documentation

- docs(examples): Add F-score example (#2198)
- docs(examples): Modernize image classification example (#2197)
- docs(site): Add red team Hugging Face model guide (#2181)
- docs(site): Use `https` id with `url` config (#2189)

## [0.97.0] - 2024-11-18

### Added

- feat(azure): adding AzureCliCredential as a fallback authentication option (#2149)

### Changed

- feat: report shows % framework compliance as progress bar (#2160)
- feat: support for grader fewshot examples (#2162)
- feat: add support for bedrock guardrails (#2163)
- fix: crescendo feedback (#2145)
- fix: handle null test cases in strategy generation (#2146)
- refactor(redteam): extract parseGeneratedPrompts from redteam base class (#2155)
- refactor(redteam): modularize and simplify harmful plugin (#2154)
- chore: bump @aws-sdk/client-bedrock-runtime from 3.691.0 to 3.693.0 (#2147)
- chore: bump @eslint/plugin-kit from 0.2.0 to 0.2.3 in the npm_and_yarn group (#2151)
- chore: track token usage for redteam providers (#2150)
- chore(providers): misc harmful completion provider enhancements (#2153)
- chore: display strategy used in report view (#2156)
- chore: open result details in report view (#2159)
- chore: add # requests to token usage (#2158)
- chore: set redteamFinalPrompt in goat provider (#2161)
- chore(redteam): refactor harmful plugin into aligned and unaligned modules (#2164)
- chore(redteam): refactor unaligned inference API response handling (#2167)

### Fixed

- fix(share): update eval author to logged-in user when sharing (#2165)

## [0.96.2] - 2024-11-14

### Added

- feat(redteam): redteam fewshot overrides (#2138)
- feat(cli): make README.md file during onboarding init flow optional (#2054)

### Changed

- feat: helm chart for self hosted (#2003)

### Fixed

- fix(cli): remove validation warning on yaml files (#2137)
- fix(providers): handle system messages correctly for bedrock Claude models (#2141)
- fix(redteam): Config for all strategies (#2126)
- fix(webui): potential divide by 0s (#2135)
- fix(webui): restore token usage display (#2143)

### Dependencies

- chore(deps): clean up plugin action params (#2139)
- chore(deps): bump @aws-sdk/client-bedrock-runtime from 3.687.0 to 3.691.0 (#2140)
- chore(deps): update dependencies (#2133)

## [0.96.1] - 2024-11-12

### Added

- feat(ui): Respect max text length in Markdown cells (#2109)

### Changed

- chore(assertions): split assertions into separate modules (#2116)\* chore(blog): update API endpoint to canonical domain by @mldangelo in https://github.com/promptfoo/promptfoo/pull/2119
- chore(cli): add promptfoo version header to all requests (#2121)
- chore(redteam): allow goat to be used stateless or not (#2102)
- chore(redteam): Break out Prompt Metrics Types (#2120)
- chore(redteam): re-organize report categories (#2127)
- chore(docs): Fix AWS default region to match documentation (#2117)

### Fixed

- fix(cli): validate config after dereferencing (#2129)
- fix(providers): handle system messages correctly in anthropic parseMessages (#2128)

### Dependencies

- chore(deps): bump groq-sdk from 0.7.0 to 0.8.0 (#2131)
- chore(deps): update multiple dependencies (#2118)

## [0.96.0] - 2024-11-10

### Added

- feat(redteam): intent plugin (#2072)
- feat(redteam): rag poisoning plugin (#2078)
- feat(cli): --filter-sample on eval to randomly sample (#2115)
- feat(providers): azure default provider (#2107)
- feat(assertions): BLEU score (#2081)

### Changed

- chore(assertions): refactor JSON assertions (#2098)
- chore(assertions): split assertions into separate files (#2089)
- chore(cli): add --ids-only to list commands (#2076)
- chore(cli): lazily init csv assertion regex (#2111)
- chore(cli): validate json, yaml, js configs on load (#2114)
- chore(lint): format lint (#2082)
- chore(providers): add envar support for azure auth (#2106)
- chore(providers): add support for Claude 3.5 Haiku model (#2066)
- chore(providers): add support for external response_format in azure openai (#2092)
- chore(providers): azureopenai -> azure (#2113)
- chore(providers): Support AWS sessionToken and profile for authentication (#2085)
- chore(redteam): improve rbac grader (#2067)
- chore(redteam): pass context and options to target in iterativeTree provider (#2093)
- chore(redteam): Use purpose in graders (#2077)
- chore(webui): prevent unnecessary state resets in plugin configuration in redteam ui (#2071)
- chore: add yaml config validation tests (#2070)
- chore(docs): goat-blog demo component usability improvements (#2095)
- docs: use "provider" key in python prompt function (#2103)
- docs: add GOAT blog post (#2068)
- chore(blog): update API endpoint to canonical domain (#2119)

### Fixed

- fix(cli): keep eval id on `import` (#2112)
- fix(providers): portkey provider and headers (#2088)
- fix(redteam): provide target context (#2090)
- fix(providers): ensure consistent message parsing for Anthropic Claude Vision (#2069)
- fix(redteam): make remote generation URL dynamic to support dotenv loading (#2086)

### Dependencies

- chore(deps): bump @anthropic-ai/sdk from 0.31.0 to 0.32.0 (#2074)
- chore(deps): bump @anthropic-ai/sdk from 0.32.0 to 0.32.1 (#2083)
- chore(deps): bump @aws-sdk/client-bedrock-runtime from 3.686.0 to 3.687.0 (#2104)
- chore(deps): bump openai from 4.70.2 to 4.71.0 (#2073)
- chore(deps): bump openai from 4.71.0 to 4.71.1 (#2087)

## [0.95.0] - 2024-11-04

### Added

- **feat(redteam):** goat (#2006)
- **feat(webui):** add support for file providers in eval creation view via file upload by @mldangelo in https://github.com/promptfoo/promptfoo/pull/2055
- feat(webui): add support for file providers in eval creation view via file upload (#2055)

### Changed

- **feat:** save and load configs (#2044)
- **feat:** index page for report view (#2048)
- **fix:** competitors grader (#2042)
- **fix:** llm rubric markup (#2043)
- **fix:** OOM on large evals (#2049)
- **chore:** migrate rag-full example to langchain 0.3.0 (#2041)
- **chore:** add some loaders to webui pages (#2050)
- **chore(providers):** add bedrock regional inference profile IDs (#2058)
- **chore(webui):** optimize custom policy handling (#2061)
- **chore:** bump @anthropic-ai/sdk from 0.30.1 to 0.31.0 (#2062)
- **chore:** bump openai from 4.69.0 to 4.70.2 (#2063)

### Fixed

- **fix(webui):** preserve target label when switching target types (#2060)

### Dependencies

- **chore(deps):** bump langchain from 0.2.10 to 0.3.0 in /examples/rag-full (#2040)
- **chore(deps):** bump openai from 4.68.4 to 4.69.0 (#2045)
- **chore(deps):** update patch and minor dependencies (#2064)

## [0.94.6] - 2024-10-30

### Added

- feat(webui): make table header sticky (#2001)

### Changed

- feat: `promptfoo auth whoami` (#2034)
- fix: minor redteam run fixes (#2033)
- fix: report issue counts (#2037)
- fix: Integration backlink to portkey docs (#2039)
- chore: add provider to assertion function context (#2036)
- chore: add `--verbose` to redteam run (#2032)
- chore(deps-dev): bump @aws-sdk/client-bedrock-runtime from 3.679.0 to 3.682.0 (#2038)

### Dependencies

- chore(deps): bump elliptic from 6.5.7 to 6.6.0 in /src/app (#2031)
- chore(deps): bump langchain from 0.1.14 to 0.3.0 in /examples/langchain-python (#2035)

## [0.94.5] - 2024-10-28

### Changed

- fix: bump version on fetch cache key (#2029)
- fix: support browser back/forward in redteam setup (#2022)
- chore: improve ui for plugin configs (#2024)
- chore(webui): improve redteam plugin configuration UI (#2028)
- chore: Add Missing Statuses to Risk Categories (#2030)

### Fixed

- fix(ci): add disk space cleanup steps to prevent runner failures (#2018)
- fix(redteam): auto-extract injectVar from prompt template in redteam image provider (#2021)
- fix(providers): adjust bedrock anthropic default temperature (#2027)
- fix(webui): hide redteam setup dialog after seen (#2023)

### Documentation

- docs(provider): fix dalle-3 provider name (#2020)

## [0.94.4] - 2024-10-27

### Added

- **Feature:** Add simulated user provider ([#2014](https://github.com/promptfoo/promptfoo/pull/2014) by [@typpo](https://github.com/typpo))

### Changed

- **Fix:** Handle basic auth credentials in fetch requests ([#2013](https://github.com/promptfoo/promptfoo/pull/2013) by [@mldangelo](https://github.com/mldangelo))
- **Chore:** Add configuration option to disable template environment variables ([#2017](https://github.com/promptfoo/promptfoo/pull/2017) by [@mldangelo](https://github.com/mldangelo))
- **Chore (Redteam):** Improve onboarding CLI plugin configuration handling ([#2015](https://github.com/promptfoo/promptfoo/pull/2015) by [@mldangelo](https://github.com/mldangelo))

## [0.94.3] - 2024-10-26

### Changed

- feat: package import support improvements (#1995)
- feat: add adaline gateway provider (#1980)
- fix: template creation for `promptfoo init` and `promptfoo redteam init`
- chore(providers): merge prompt and provider config in azure (#2011)

## [0.94.2] - 2024-10-25

### Added

- feat(browser): `optional` arg on `click` commands (#1997)

### Changed

- feat: add browser support in redteam setup (#1998)
- fix: test case descriptions (#2000)
- fix: Http Provider parser (#1994)
- chore: save user consent when logged in via webui (#1999)
- chore: Constants are lower case (#2007)
- style(eslint): add sort-keys rule and sort type constituents (#2008)
- chore(redteam): alphabetize and normalize ordering of constants (#2002)
- revert: style(eslint): add sort-keys rule and sort type constituents (#2009)

## [0.94.1] - 2024-10-24

### Added

- **feat(schema):** Add YAML schema validation to config files by [@mldangelo](https://github.com/mldangelo) in [#1990](https://github.com/promptfoo/promptfoo/pull/1990)

### Changed

- **chore:** Don't run Docker as root by [@typpo](https://github.com/typpo) in [#1884](https://github.com/promptfoo/promptfoo/pull/1884)
- **chore(webui):** Move Snackbar out of component for reuse by [@sklein12](https://github.com/sklein12) in [#1989](https://github.com/promptfoo/promptfoo/pull/1989)
- **chore(redteam):** Send version to remote endpoint by [@typpo](https://github.com/typpo) in [#1982](https://github.com/promptfoo/promptfoo/pull/1982)
- **refactor(tests):** Reorganize test files into subdirectories by [@mldangelo](https://github.com/mldangelo) in [#1984](https://github.com/promptfoo/promptfoo/pull/1984)
- site: additional landing page (#1996)

### Fixed

- **fix(providers):** Better OpenAI rate limit handling by [@typpo](https://github.com/typpo) in [#1981](https://github.com/promptfoo/promptfoo/pull/1981)
- **fix(providers):** Refusals are not failures by [@typpo](https://github.com/typpo) in [#1991](https://github.com/promptfoo/promptfoo/pull/1991)
- **fix(redteam):** Better error handling in strategies by [@typpo](https://github.com/typpo) in [#1983](https://github.com/promptfoo/promptfoo/pull/1983)
- **fix(redteam):** Better error on remote plugins when remote is disabled by [@typpo](https://github.com/typpo) in [#1979](https://github.com/promptfoo/promptfoo/pull/1979)
- fix: prompt validation (#1993)

### Dependencies

- **chore(deps):** Bump @aws-sdk/client-bedrock-runtime from 3.677.0 to 3.678.0 by [@dependabot](https://github.com/dependabot) in [#1987](https://github.com/promptfoo/promptfoo/pull/1987)
- **chore(deps):** Bump @anthropic-ai/sdk from 0.30.0 to 0.30.1 by [@dependabot](https://github.com/dependabot) in [#1986](https://github.com/promptfoo/promptfoo/pull/1986)
- **chore(deps):** Bump OpenAI from 4.68.2 to 4.68.4 by [@dependabot](https://github.com/dependabot) in [#1985](https://github.com/promptfoo/promptfoo/pull/1985)

## [0.94.0] - 2024-10-23

### Added

- feat(providers): add support for `github` provider (#1927)
- feat(providers): add support for xAI (Grok) provider (#1967)
- feat(providers): Update HTTP Provider to support any type of request (#1920)
- feat(prompts): add context to python and javascript prompts (#1974)
- feat(webui): add ability to update eval author (#1951)
- feat(webui): add login page (#1964)
- feat(webui): add support for displaying base64-encoded images (#1937)
- feat(cli): allow referencing specific gsheet (#1942)
- feat(redteam): show passes and fails in report drawer (#1972)

### Changed

- chore(cli): disable database logging by default (#1953)
- chore(cli): move db migrations up (#1975)
- chore(cli): replace node-fetch with native fetch API (#1968)
- chore(cli): warn on unsupported test format (#1945)
- chore(providers): support AWS credentials in config file for bedrock provider (#1936)
- chore(providers): support response_format in prompt config in openai provider (#1966)
- chore(providers): update Claude 3.5 model version (#1973)
- chore(providers): update implementation of togetherAI provider (#1934)
- chore(redteam): Add redteam descriptions and display names (#1962)
- chore(redteam): Better typing for the new constants (#1965)
- chore(redteam): fix typing issue, don't return in route (#1933)
- chore(redteam): move all redteam constants to one spot (#1952)
- chore(redteam): remove providers from db (#1955)
- chore(redteam): update providers to id by id or label (#1924)
- chore(redteam): Use Provider Label as Unique ID for redteam targets (#1938)
- chore(webui): add user email management endpoints (#1949)
- chore(webui): create dedicated eval router (#1948)
- chore(webui): expose redteam init ui in navigation dropdown menu (#1926)
- chore(webui): improve max text length slider (#1939)
- chore(webui): optimize Material-UI imports for better tree-shaking (#1928)
- chore(webui): optionally record anonymous telemetry (#1940)
- chore(webui): resolve fast refresh warning by separating useToast hook (#1941)
- refactor(assertions): move utility functions to separate file (#1944)
- chore: add citation generation script and update CITATION.cff (#1914)

### Fixed

- fix(cli): add metadata to EvaluateResult model (#1978)
- fix(cli): check for python3 alias (#1971)
- fix(cli): cli properly watches all types of configs (#1929)
- fix(cli): resolve deep copy issue when using grader cli arg (#1943)
- fix(eval): set author from getUserEmail when creating Eval (#1950)
- fix(providers): improve Gemini format coercion and add tests (#1925)
- fix(providers): maybeCoerceToGeminiFormat in palm provider - parse system_instruction (#1947)

### Dependencies

- chore(deps): bump aiohttp from 3.9.5 to 3.10.2 in /examples/rag-full (#1959)
- chore(deps): bump certifi from 2023.11.17 to 2024.7.4 in /examples/python-provider (#1958)
- chore(deps): bump idna from 3.6 to 3.7 in /examples/python-provider (#1957)
- chore(deps): bump rollup from 4.21.3 to 4.24.0 in /src/app (#1961)
- chore(deps): bump starlette from 0.37.2 to 0.40.0 in /examples/rag-full (#1956)
- chore(deps): bump vite from 5.3.3 to 5.4.9 in /examples/jest-integration (#1960)
- chore(deps): migrate drizzle (#1922)
- chore(deps): update dependencies (#1913)

### Documentation

- docs(blog): adding fuzzing post (#1921)

## [0.93.3] - 2024-10-17

### Added

- **feat(assertions):** Support array of files in assertion values by [@danpe](https://github.com/promptfoo/promptfoo/pull/1897)
- **feat(redteam):** Math-prompt strategy by [@AISimplyExplained](https://github.com/promptfoo/promptfoo/pull/1907)
- feat(redteam): math-prompt strategy (#1907)
- feat: add watsonx bearer token auth and display model cost (#1904)
- feat: support array of files in assertion values (#1897)

### Changed

- **chore(providers):** Add WatsonX bearer token auth and display model cost by [@gprem09](https://github.com/promptfoo/promptfoo/pull/1904)
- **chore(redteam):** Rename math-prompt strategy and update docs by [@mldangelo](https://github.com/promptfoo/promptfoo/pull/1912)
- **chore(webui):** Redesign navigation and dark mode components by [@mldangelo](https://github.com/promptfoo/promptfoo/pull/1903)
- **chore(ci):** Correct GitHub Actions syntax for secret access by [@mldangelo](https://github.com/promptfoo/promptfoo/pull/1911)
- **chore(ci):** Fix Docker build by [@sklein12](https://github.com/promptfoo/promptfoo/pull/1910)
- **chore(ci):** Test eval share for hosted container by [@sklein12](https://github.com/promptfoo/promptfoo/pull/1908)
- **chore(ci):** Test sharing to cloud by [@sklein12](https://github.com/promptfoo/promptfoo/pull/1909)
- chore: fix docker build (#1910)
- chore(redteam): rename math-prompt strategy and update docs (#1912)
- chore: Test sharing to cloud (#1909)
- chore: Test eval share for hosted container (#1908)

### Fixed

- **fix(webui):** Navigating directly to an eval by [@sklein12](https://github.com/promptfoo/promptfoo/pull/1905)
- fix(providers): lazy load watsonx dependencies (#1977)
- fix(ci): correct GitHub Actions syntax for secret access (#1911)
- fix: Navigating directly to an eval (#1905)

### Documentation

- **docs(redteam):** Add documentation for Custom and PII plugins by [@mldangelo](https://github.com/promptfoo/promptfoo/pull/1892)

## [0.93.2] - 2024-10-16

### Fixed

- fix: sharing to hosted (#1902)
- fix: update cloud share URL path from 'results' to 'eval' (#1901)
- fix: gemini chat formatting (#1900)

### Documentation

- docs(redteam): add documentation for Custom and PII plugins (#1892)

### Changed

- **fix:** update cloud share URL path from 'results' to 'eval' by [@mldangelo](https://github.com/promptfoo/promptfoo/pull/1901)
- **fix:** gemini chat formatting by [@typpo](https://github.com/promptfoo/promptfoo/pull/1900)
- **fix:** sharing to hosted by [@sklein12](https://github.com/promptfoo/promptfoo/pull/1902)
- **chore:** add `--filter-targets` to `redteam run` by [@typpo](https://github.com/promptfoo/promptfoo/pull/1893)
- **chore:** warn users about unknown arguments after 'eval' command by [@mldangelo](https://github.com/promptfoo/promptfoo/pull/1898)
- chore(webui): redesign navigation and dark mode components (#1903)
- chore(cli): warn users about unknown arguments after 'eval' command (#1898)
- chore: add `--filter-targets` to `redteam run` (#1893)

### Dependencies

- **chore(deps):** bump `@anthropic-ai/sdk` from 0.29.0 to 0.29.1 by [@dependabot](https://github.com/promptfoo/promptfoo/pull/1894)
- chore(deps): bump @anthropic-ai/sdk from 0.29.0 to 0.29.1 (#1894)

## [0.93.1] - 2024-10-15

### Fixed

- fix: Delete all evals broken (#1891)

### Added

- feat: Redteam http target tester (#1883)

### Changed

- **feat:** Crisp chat on certain pages by [@typpo](https://github.com/promptfoo/promptfoo/pull/1880)
- **feat:** Redteam HTTP target tester by [@sklein12](https://github.com/promptfoo/promptfoo/pull/1883)
- **fix:** Do not use default config when config is explicitly set by [@typpo](https://github.com/promptfoo/promptfoo/pull/1878)
- **fix:** Delete all evals broken by [@sklein12](https://github.com/promptfoo/promptfoo/pull/1891)
- **docs:** Add RAG architecture blog post by [@vsauter](https://github.com/promptfoo/promptfoo/pull/1886)
- **refactor(webui):** Move dashboard to redteam directory by [@mldangelo](https://github.com/promptfoo/promptfoo/pull/1890)
- refactor(webui): move dashboard to redteam directory (#1890)

## [0.93.0] - 2024-10-14

### Documentation

- docs: add rag architecture blog post (#1886)

### Added

- feat(cli): add example download functionality to init command (#1875)
- feat(redteam): introduce experimental redteam setup ui (#1872)
- feat(providers): watsonx provider (#1869)
- feat(providers): node package provider (#1855)
- feat: crisp chat on certain pages (#1880)

### Changed

- chore(webui): show tools in report view (#1871)

### Fixed

- fix(cli): only set redteam on combined configs when necessary (#1879)
- fix(cli): disable remote grading with rubric prompt override (#1877)
- fix(webui): rendering evals (#1881)
- fix: do not use default config when config is explicitly set (#1878)

## [0.92.3] - 2024-10-12

### Changed

- fix: request correct structure in prompt (#1851)
- fix: Only persist custom API url in local storage if it's set through the UI (#1854)
- fix: equality failure message (#1868)
- fix: don't always persist providers (#1870)
- feat: env variable to host pf at a different url path then base (#1853)
- chore(redteam): improve custom plugin definition and validation (#1860)
- chore: move skip logic to generate (#1834)
- chore: add `--filter-targets` alias (#1863)
- chore: Cloud sharing with new format (#1840)

### Fixed

- fix(webui): resolve undefined version display in InfoModal (#1856)

### Dependencies

- chore(deps-dev): bump @aws-sdk/client-bedrock-runtime from 3.667.0 to 3.668.0 (#1857)
- chore(deps-dev): bump @aws-sdk/client-bedrock-runtime from 3.668.0 to 3.669.0 (#1865)

## [0.92.2] - 2024-10-09

### Changed

- **ci(tests)**: Separate unit and integration tests in CI pipeline by [@mldangelo](https://github.com/mldangelo) in [#1849](https://github.com/promptfoo/promptfoo/pull/1849)
  - Bump `@aws-sdk/client-bedrock-runtime` from 3.666.0 to 3.667.0 by [@dependabot](https://github.com/dependabot) in [#1845](https://github.com/promptfoo/promptfoo/pull/1845)
  - Bump `@anthropic-ai/sdk` from 0.28.0 to 0.29.0 by [@dependabot](https://github.com/dependabot) in [#1846](https://github.com/promptfoo/promptfoo/pull/1846)
  - Bump `openai` from 4.67.2 to 4.67.3 by [@dependabot](https://github.com/dependabot) in [#1844](https://github.com/promptfoo/promptfoo/pull/1844)

### Fixed

- **fix(providers)**: Dynamically import FAL-AI serverless client by [@mldangelo](https://github.com/mldangelo) in [#1850](https://github.com/promptfoo/promptfoo/pull/1850)

### Dependencies

- **chore(deps)**:

## [0.92.1] - 2024-10-08

### Added

- **feat(providers):** Add support for an optional `responseSchema` file to Google Gemini by [@aud](https://github.com/promptfoo/promptfoo/pull/1839)
- feat(providers): Add support for an optional `responseSchema` file to google gemini (#1839)

### Changed

- **fix:** count could be off if there was a test that wasn't recorded by [@sklein12](https://github.com/promptfoo/promptfoo/pull/1841)
- **fix:** support relative paths by [@sklein12](https://github.com/promptfoo/promptfoo/pull/1842)
- **fix:** Prompt ordering on tables by [@sklein12](https://github.com/promptfoo/promptfoo/pull/1843)
- **chore:** delete empty file by [@sklein12](https://github.com/promptfoo/promptfoo/pull/1829)
- **chore:** rename tables by [@sklein12](https://github.com/promptfoo/promptfoo/pull/1831)
- chore(deps-dev): bump @aws-sdk/client-bedrock-runtime from 3.665.0 to 3.666.0 (#1836)

### Fixed

- **fix(provider):** fal prompt config overrides by [@drochetti](https://github.com/promptfoo/promptfoo/pull/1835)
- fix: Prompt ordering on tables (#1843)
- fix: support relative paths (#1842)
- fix: count could be off if there was a test that wasn't recorded (#1841)

### Dependencies

- **chore(deps):** bump openai from 4.67.1 to 4.67.2 by [@dependabot](https://github.com/promptfoo/promptfoo/pull/1837)
- **chore(deps-dev):** bump @aws-sdk/client-bedrock-runtime from 3.665.0 to 3.666.0 by [@dependabot](https://github.com/promptfoo/promptfoo/pull/1836)
- chore(deps): bump openai from 4.67.1 to 4.67.2 (#1837)

### Documentation

- **docs(contributing):** expand guide for adding new providers by [@mldangelo](https://github.com/promptfoo/promptfoo/pull/1833)

## [0.92.0] - 2024-10-07

### Fixed

- fix(provider): fal prompt config overrides (#1835)

### Documentation

- docs(contributing): expand guide for adding new providers (#1833)

### Changed

- Normalize eval results in db (#1776)
- foundation model blog post (#1823)
- site: custom blog index page (#1824)
- chore(build): allow-composite-ts (#1825)
- chore(cli): improve validation for extension hooks (#1827)
- chore: rename tables (#1831)
- chore: delete empty file (#1829)

## [0.91.3] - 2024-10-04

### Added

- feat(redteam): add religion plugin (#1822)
- feat(provider-fal): allow prompt config overrides (#1815)
- feat: remove in memory table (#1820)

## [0.91.2] - 2024-10-04

### Added

- feat(cli): Add input validation to eval command (@mldangelo #1810)
- feat(cli): Add real-time logging for Python script execution (@mldangelo #1818)
- feat(providers): Add support for setting cookies in `browser` provider (@typpo #1809)

### Changed

- chore(ci): Move integration tests to separate job in GitHub Actions workflow (@mldangelo #1821)
- chore(providers): Add support for file-based response parser for HTTP provider (@mldangelo #1808)
- chore(providers): Improve error message for browser provider missing imports (67c5fed2 @typpo)
- chore(redteam): Update to specific GPT-4 model (0be9c87f @mldangelo)
- chore(site): Update intro cal.com link (ff36972e @typpo)
- chore(webui): Remove 'use client' directives from React components (bc6f4214 @mldangelo)
- docs: Add Streamlit application in browser documentation (855e80f4 @typpo)
- docs: Escape tag in documentation (9c3ae83b @typpo)
- docs: Remove responseparser from quickstart (fe17b837 @typpo)
- docs: Remove responseParser from redteam template (feda3c60 @typpo)
- docs: Update test case reference documentation (d7c7a507 @mldangelo)
- docs: Update to use `redteam run` and `redteam report` (@typpo #1814)

### Fixed

- fix(redteam): Resolve cross-session templating issues (@typpo #1811)
- fix(webui): Ensure weight is not 0 (@sklein12 #1817)

### Dependencies

- chore(deps-dev): Bump @aws-sdk/client-bedrock-runtime from 3.658.1 to 3.662.0 (@dependabot #1805)
- chore(deps-dev): Bump @aws-sdk/client-bedrock-runtime from 3.663.0 to 3.664.0 (@dependabot #1819)
- chore(deps): Bump openai from 4.66.1 to 4.67.0 (@dependabot #1804)
- chore(deps): Bump replicate from 0.34.0 to 0.34.1 (@dependabot #1806)
- chore(deps): Update dependencies (ec37ca4e @mldangelo)

## [0.91.1] - 2024-10-01

### Changed

- feat: prompts as python classmethods (#1799)

### Fixed

- fix(redteam): read redteam config during redteam eval command (#1803)

### Documentation

- docs(custom-api): update documentation and improve typing (#1802)

## [0.91.0] - 2024-10-01

### Added

- feat(cli): ask for email on public share by @typpo in #1798
- feat(cli): support input transforms by @MrFlounder in #1704
- feat(redteam): add `redteam run` command by @typpo in #1791
- feat(webui): new Chart type on the eval page of web UI by @YingjiaLiu99 in #1147

### Changed

- fix: calc the same prompt id everywhere by @sklein12 in #1795
- docs: add troubleshooting section for timeouts by @mldangelo
- docs: fix indentation by @typpo
- docs: provider index by @mldangelo in #1792
- docs: update ts-config example README with tsx loader options by @mldangelo
- site: misc redteam guide clarifications by @typpo
- chore(cli): reorganize command structure and add program name by @mldangelo
- chore(cli): simplify node version check by @mldangelo in #1794
- chore(openai): use omni moderation by default by @typpo in #1797
- chore(providers): add support for special chars in browser provider by @typpo in #1790
- chore(providers): render provider label using Nunjucks by @mldangelo in #1789
- chore(providers): warn on unknown provider types by @mldangelo in #1787
- chore(redteam): include package version in redteam run hash by @typpo in 6d2d0c65
- chore(redteam): rename and export base classes by @mldangelo in #1801
- chore(redteam): serverside generation for indirect-prompt-injection by @mldangelo
- chore(redteam): update adversarial generation to specific gpt-4o model by @typpo in 1f397f62
- chore(cli): reorganize command structure and add program name by @mldangelo in 66781927

### Fixed

- fix(build): remove ts-config path aliases until compilation works correctly by @sklein12 in #1796
- fix(cli): don't ask for email when sharing in ci or without tty by @typpo
- fix(package): use provider prompt map when running via Node package by @vsauter in #1788
- fix(redteam): don't include entities if list is empty by @typpo
- fix(redteam): OWASP aliases by @typpo in #1765

### Dependencies

- chore(deps): bump openai from 4.65.0 to 4.66.1 by @dependabot in #1800
- chore(deps): update dependencies by @mldangelo

## [0.90.3] - 2024-09-27

### Changed

- fix: browser provider ignores cert errors by @ianw_github in 9fcc9f5974d919291456292e187fba1b1bacb3e2

## [0.90.2] - 2024-09-27

### Changed

- **feat:** Add fal.ai provider by [@drochetti](https://github.com/drochetti) in [#1778](https://github.com/promptfoo/promptfoo/pull/1778)
- **feat:** Add install script for pre-built binary installation by [@mldangelo](https://github.com/mldangelo) in [#1755](https://github.com/promptfoo/promptfoo/pull/1755)
- **fix:** Improve JSON parser handling for multiple braces by [@typpo](https://github.com/typpo) in [#1766](https://github.com/promptfoo/promptfoo/pull/1766)
- **refactor(eval):** Reorganize and improve eval command options by [@mldangelo](https://github.com/mldangelo) in [#1762](https://github.com/promptfoo/promptfoo/pull/1762)
- **chore(bedrock):** Improve support for LLAMA3.1 and LLAMA3.2 model configurations by [@mldangelo](https://github.com/mldangelo) in [#1777](https://github.com/promptfoo/promptfoo/pull/1777)
- **chore(config):** Simplify config loading by [@mldangelo](https://github.com/mldangelo) in [#1779](https://github.com/promptfoo/promptfoo/pull/1779)
- **chore(redteam):** Move select plugins for server-side generation by [@mldangelo](https://github.com/mldangelo) in [#1783](https://github.com/promptfoo/promptfoo/pull/1783)
- **ci(nexe-build):** Add ARM64 support for nexe builds by [@mldangelo](https://github.com/mldangelo) in [#1780](https://github.com/promptfoo/promptfoo/pull/1780)
- **ci(nexe-build):** Update runner selection for macOS and add Windows file extension by [@mldangelo](https://github.com/mldangelo) in [#1784](https://github.com/promptfoo/promptfoo/pull/1784)

### Fixed

- **fix(providers):** Correct data types for `responseParser` in HTTP provider by [@typpo](https://github.com/typpo) in [#1764](https://github.com/promptfoo/promptfoo/pull/1764)

### Dependencies

- **chore(deps-dev):** Bump `@aws-sdk/client-bedrock-runtime` from 3.658.0 to 3.658.1 by [@dependabot](https://github.com/dependabot) in [#1769](https://github.com/promptfoo/promptfoo/pull/1769)
- **chore(deps):** Bump `replicate` from 0.33.0 to 0.34.0 by [@dependabot](https://github.com/dependabot) in [#1767](https://github.com/promptfoo/promptfoo/pull/1767)
- **chore(deps):** Bump `openai` from 4.63.0 to 4.64.0 by [@dependabot](https://github.com/dependabot) in [#1768](https://github.com/promptfoo/promptfoo/pull/1768)

## [0.90.1] - 2024-09-26

### Changed

- **chore(providers):** Updated Bedrock integration to support Llama 3.2 models. [#1763](https://github.com/promptfoo/promptfoo/pull/1763) by [@aristsakpinis93](https://github.com/aristsakpinis93)
- **chore:** Added support for config objects in JavaScript and Python assertions. [#1729](https://github.com/promptfoo/promptfoo/pull/1729) by [@vedantr](https://github.com/vedantr)
- **fix:** Improved prompts handling per provider. [#1757](https://github.com/promptfoo/promptfoo/pull/1757) by [@typpo](https://github.com/typpo)
- **fix:** Updated `--no-interactive` description and added it to the documentation. [#1761](https://github.com/promptfoo/promptfoo/pull/1761) by [@kentyman23](https://github.com/kentyman23)
- site: adding blog post for Prompt Airlines (#1774)

### Dependencies

- **chore(deps-dev):** Bumped `@aws-sdk/client-bedrock-runtime` from 3.654.0 to 3.658.0. [#1758](https://github.com/promptfoo/promptfoo/pull/1758) by [@dependabot](https://github.com/dependabot)

## [0.90.0] - 2024-09-24

### Changed

- cli: Added 'pf' as an alias for the 'promptfoo' command (@mldangelo, #1745)
- providers(bedrock): Added support for AI21 Jamba Models and Meta Llama 3.1 Models (@mldangelo, #1753)
- providers(python): Added support for file:// syntax for Python providers (@mldangelo, #1748)
- providers(http): Added support for raw requests (@typpo, #1749)
- cli: implement cloud Login functionality for private sharing (@sklein12, #1719)
- cli(redteam): aliased 'eval' in redteam namespace and prioritized redteam.yaml over promptfooconfig.yaml (@typpo, #1664)
- providers(http): Added templating support for provider URLs (@mldangelo, #1747)
- cli: read config files from directory paths (@andretran, #1721)
- Added PROMPTFOO_EXPERIMENTAL environment variable (@typpo)
- Simplified redteam consent process (@typpo)
- Improved input handling for login prompts (@mldangelo)
- Updated dependencies (@mldangelo)
- webui: fix route to edit eval description(@sklein12, #1754)
- cli: prevent logging of empty output paths (@mldangelo)
- Added raw HTTP request example (@typpo)
- Updated documentation to prefer prebuilt versions (@sklein12, #1752)
- Triggered release step in nexe build for tagged branches (@mldangelo)
- Updated release token in GitHub Actions workflow (@mldangelo)
- Added continue-on-error to nexe-build job (@mldangelo)

## [0.89.4] - 2024-09-23

### Added

- feat(webui): display suggestions (#1739)

### Changed

- feat: headless browser provider (#1736)
- feat: suggestions (#1723)
- feat: improvements to http and websocket providers (#1732)
- fix: empty state for webui (#1727)
- chore: add costs for OpenAI model "gpt-4o-2024-08-06" (#1728)
- fix: catch errors when creating share url (#1726)https://github.com/promptfoo/promptfoo/pull/1725
- fix: add missing outputPath (#1734)
- fix: output path when PROMPTFOO_LIGHTWEIGHT_RESULTS is set (#1737)
- chore: Move share action to server (#1743)
- docs: Update documentation for Tree-based Jailbreaks Strategy by @vingiarrusso in

### Fixed

- fix(prompts): add handling for function prompt (#1724)

## [0.89.3] - 2024-09-20

### Changed

- **Bug Fixes:**
  - Improved sanitization of generations ([#1713](https://github.com/promptfoo/promptfoo/pull/1713) by [@typpo](https://github.com/typpo))
  - Reverted config changes to resolve prompt file bug ([#1722](https://github.com/promptfoo/promptfoo/pull/1722) by [@mldangelo](https://github.com/mldangelo))
- **Docs**
  - Added more information to the enterprise page ([#1714](https://github.com/promptfoo/promptfoo/pull/1714) by [@typpo](https://github.com/typpo))
  - Updated the about page ([#1715](https://github.com/promptfoo/promptfoo/pull/1715) by [@typpo](https://github.com/typpo))
  - Minor landing page updates ([#1718](https://github.com/promptfoo/promptfoo/pull/1718) by [@typpo](https://github.com/typpo))
- Update documentation for Tree-based Jailbreaks Strategy (#1725)

## [0.89.2] - 2024-09-18

### Changed

- **Dependencies**: Updated project dependencies (@mldangelo)
- **Website**: Added truncate functionality to the site (@typpo)
- Fixed Node cache dependency issue (@typpo)
- Improved nexe build workflow artifact handling in CI pipeline (@mldangelo)
- Bumped version to 0.89.2 (@typpo)
-

## [0.89.1] - 2024-09-18

### Added

- **feat(provider/openai)**: support loading `response_format` from a file by [@albertlieyingadrian](https://github.com/albertlieyingadrian) in [#1711](https://github.com/promptfoo/promptfoo/pull/1711)
- **feat(matchers)**: add external file loader for LLM rubric by [@albertlieyingadrian](https://github.com/albertlieyingadrian) in [#1698](https://github.com/promptfoo/promptfoo/pull/1698)

### Changed

- **feat**: Redteam dashboard by [@typpo](https://github.com/typpo) in [#1709](https://github.com/promptfoo/promptfoo/pull/1709)
- **feat**: add WebSocket provider by [@typpo](https://github.com/typpo) in [#1712](https://github.com/promptfoo/promptfoo/pull/1712)
- **docs**: GPT vs O1 guide by [@typpo](https://github.com/typpo) in [#1703](https://github.com/promptfoo/promptfoo/pull/1703)

### Dependencies

- **chore(deps)**: bump `openai` from `4.61.1` to `4.62.0` by [@dependabot](https://github.com/dependabot) in [#1706](https://github.com/promptfoo/promptfoo/pull/1706)
- **chore(deps)**: bump `@azure/openai-assistants` from `1.0.0-beta.5` to `1.0.0-beta.6` by [@dependabot](https://github.com/dependabot) in [#1707](https://github.com/promptfoo/promptfoo/pull/1707)

## [0.89.0] - 2024-09-17

### Added

- feat(util): add nunjucks template support for file path (#1688) by @albertlieyingadrian
- feat(redteam): top level targets, plugins, strategies (#1689) by @typpo

### Changed

- feat: Migrate NextUI to a React App (#1637) by @sklein12
- feat: add golang provider (#1693) by @typpo
- feat: make config `prompts` optional (#1694) by @typpo
- chore(redteam): plumb scores per plugin and strategy (#1684) by @typpo
- chore(redteam): redteam init indent plugins and strategies by @typpo
- chore(redteam): redteam onboarding updates (#1695) by @typpo
- chore(redteam): update some framework mappings by @typpo
- refactor(csv): improve assertion parsing and add warning for single underscore usage (#1692) by @mldangelo
- docs: improve Python provider example with stub LLM function by @mldangelo

### Fixed

- fix(python): change PythonShell mode to binary to fix unicode encoding issues (#1671) by @mldangelo
- fix(python): check --version for executable path validation (#1690) by @mldangelo
- fix(providers): Mistral Error Reporting (#1691) by @GICodeWarrior

### Dependencies

- chore(deps): bump openai from 4.61.0 to 4.61.1 (#1696) by @dependabot
- chore(deps): remove nexe dev dependency by @mldangelo
- chore(deps): update eslint and related packages by @mldangelo

## [0.88.0] - 2024-09-16

### Dependencies

- chore(deps): bump replicate from 0.32.1 to 0.33.0 (#1682)

### Added

- feat(webui): display custom namedScores (#1669)

### Changed

- **Added** `--env-path` as an alias for the `--env-file` option in CLI (@mldangelo)
- **Introduced** `PROMPTFOO_LIGHTWEIGHT_RESULTS` environment variable to optimize result storage (@typpo)
- **Added** `validatePythonPath` function and improved error handling for Python scripts (@mldangelo)
- **Displayed** custom named scores in the Web UI (@khp)
- **Improved** support for structured outputs in the OpenAI provider (@mldangelo)
- **Added** OpenAI Assistant's token usage statistics (@albertlieyingadrian)
- **Added** pricing information for Azure OpenAI models (@mldangelo)
- **Improved** API URL formatting for Azure OpenAI provider (@mldangelo)
- **Fixed** prompt normalization when reading configurations (@mldangelo)
- **Resolved** Docker image issues by adding Python, ensuring the `next` output directory exists, and disabling telemetry (@mldangelo)
- **Improved** message parsing for the Anthropic provider (@mldangelo)
- **Fixed** error in loading externally defined OpenAI function calls (@mldangelo)
- **Corrected** latency assertion error for zero milliseconds latency (@albertlieyingadrian)
- **Added** a new Red Team introduction and case studies to the documentation (@typpo)
- **Updated** model references and default LLM models in the documentation (@mldangelo)
- **Fixed** typos and broken image links in the documentation (@mldangelo, @typpo)
- **Refactored** Red Team commands and types to improve code organization (@mldangelo)
- **Moved** `evaluateOptions` initialization to `evalCommand` (@mldangelo)
- **Centralized** cost calculation logic in providers (@mldangelo)
- ci: improve nexe build workflow and caching (#1683)
- chore(providers): add pricing information for Azure OpenAI models (#1681)

### Tests

- **Added** support for `file://` prefix for local file paths in the `tests:` field in configuration (@mldangelo)

## [0.87.1] - 2024-09-12

### Fixed

- fix(docker): add Python to Docker image and verify in CI (#1677)
- fix(assertions): fix latencyMs comparison with undefined to allow 0 ms latency (#1668)
- fix(providers): improve parseMessages function for anthropic (#1666)
- fix(dockerfile): ensure next out directory exists and disable next telemetry (#1665)
- fix: normalize prompts when reading configs (#1659)

### Added

- feat(python): add validatePythonPath function and improve error handling (#1670)
- feat(cli): accept '--env-path' as an alias for '--env-file' option (#1654)
- feat: PROMPTFOO_LIGHTWEIGHT_RESULTS envar (#1450)

### Documentation

- docs: red team intro (#1662)
- docs: update model references from gpt-3.5-turbo to gpt-4o-mini (#1655)

### Changed

- **Add OpenAI `o1` pricing** by [@typpo](https://github.com/typpo) in [#1649](https://github.com/promptfoo/promptfoo/pull/1649)
- **Add support for OpenAI `o1` max completion tokens** by [@mldangelo](https://github.com/mldangelo) in [#1650](https://github.com/promptfoo/promptfoo/pull/1650)
- **Share link issue when self-hosting** by [@typpo](https://github.com/typpo) in [#1647](https://github.com/promptfoo/promptfoo/pull/1647)
- **Fix OpenAI function tool callbacks handling** by [@mldangelo](https://github.com/mldangelo) in [#1648](https://github.com/promptfoo/promptfoo/pull/1648)
- **Fix broken anchor links** by [@mldangelo](https://github.com/mldangelo) in [#1645](https://github.com/promptfoo/promptfoo/pull/1645)
- **Add documentation for Echo provider** by [@mldangelo](https://github.com/mldangelo) in [#1646](https://github.com/promptfoo/promptfoo/pull/1646)
- ci: add push trigger to docker workflow (#1678)
- refactor(providers): centralize cost calculation logic (#1679)
- refactor: move evaluateOptions initialization to evalCommand (#1674)
- refactor(redteam): move redteam types to src/redteam/types (#1653)
- refactor(redteam): move redteam commands to src/redteam/commands (#1652)
- chore(providers): improve API URL formatting for Azure OpenAI provider (#1672)
- chore(providers): add openai assistant's token usage (#1661)
- chore(openai): improve support for structured outputs (#1656)
- chore: support file:// prefix for local file paths in `tests:` field in config (#1651)

## [0.87.0] - 2024-09-12

### Changed

- feat: remote strategy execution (#1592)
- fix: run db migrations first thing in cli (#1638)
- chore: add --remote to `eval` (#1639)
- chore: ability to record when feature is used (#1643)
- site: intro and image updates (#1636)

### Dependencies

- chore(deps-dev): bump @aws-sdk/client-bedrock-runtime from 3.649.0 to 3.650.0 (#1640)
- chore(deps): bump openai from 4.58.2 to 4.59.0 (#1641)

## [0.86.1] - 2024-09-11

### Changed

- feat: cross-session leak plugin (#1631)
- fix: quickswitcher (#1635)

## [0.86.0] - 2024-09-11

### Changed

- **feat**: Added MITRE Atlas plugin aliases by [@typpo](https://github.com/typpo) in [#1629](https://github.com/promptfoo/promptfoo/pull/1629)
- **chore**: Removed the NextAPI by [@sklein12](https://github.com/sklein12) in [#1599](https://github.com/promptfoo/promptfoo/pull/1599)
- **fix**: Improved rate limiting handling by [@sinedied](https://github.com/sinedied) in [#1633](https://github.com/promptfoo/promptfoo/pull/1633)
- **fix**: Ensured `name:value` pairs are unique, rather than just names, for tags by [@sklein12](https://github.com/sklein12) in [#1621](https://github.com/promptfoo/promptfoo/pull/1621)
- **chore**: Fixed paths for `ts-node` by [@sklein12](https://github.com/sklein12) in [#1628](https://github.com/promptfoo/promptfoo/pull/1628)
- **chore**: Standardized paths by [@sklein12](https://github.com/sklein12) in [#1627](https://github.com/promptfoo/promptfoo/pull/1627)

### Dependencies

- **chore(deps-dev)**: Bumped `@aws-sdk/client-bedrock-runtime` from 3.645.0 to 3.649.0 by [@dependabot](https://github.com/dependabot) in [#1632](https://github.com/promptfoo/promptfoo/pull/1632)
- **chore(deps)**: Bumped `@anthropic-ai/sdk` from 0.27.2 to 0.27.3 by [@dependabot](https://github.com/dependabot) in [#1625](https://github.com/promptfoo/promptfoo/pull/1625)
- **chore(deps)**: Bumped `openai` from 4.58.1 to 4.58.2 by [@dependabot](https://github.com/dependabot) in [#1624](https://github.com/promptfoo/promptfoo/pull/1624)

## [0.85.2] - 2024-09-10

### Changed

- feat: compliance status in redteam reports (#1619)
- fix: prompt parsing (#1620)

## [0.85.1] - 2024-09-09

### Changed

- feat: add support for markdown prompts (#1616)
- fix: Indirect Prompt Injection missing purpose and will only generate… (#1618)

### Dependencies

- chore(deps): bump openai from 4.58.0 to 4.58.1 (#1617)

## [0.85.0] - 2024-09-06

### Added

- **feat(mistral):** Update chat models and add embedding provider by @mldangelo in [#1614](https://github.com/promptfoo/promptfoo/pull/1614)
- **feat(templates):** Allow Nunjucks templating in grader context by @mldangelo in [#1606](https://github.com/promptfoo/promptfoo/pull/1606)
- **feat(redteam):** Add remote generation for multilingual strategy by @mldangelo in [#1603](https://github.com/promptfoo/promptfoo/pull/1603)
- **feat(redteam):** ASCII smuggling plugin by @typpo in [#1602](https://github.com/promptfoo/promptfoo/pull/1602)
- **feat(redteam):** More direct prompt injections by @typpo in [#1600](https://github.com/promptfoo/promptfoo/pull/1600)
- **feat(redteam):** Prompt injections for all test cases by @typpo in [commit 28605413](https://github.com/promptfoo/promptfoo/commit/28605413)

### Changed

- **refactor:** Improve project initialization and error handling by @mldangelo in [#1591](https://github.com/promptfoo/promptfoo/pull/1591)
- **chore:** Warn if API keys are not present when running `promptfoo init` by @cristiancavalli in [#1577](https://github.com/promptfoo/promptfoo/pull/1577)
- **chore:** Add info to contains-all and icontains-all error by @typpo in [#1596](https://github.com/promptfoo/promptfoo/pull/1596)
- **chore(redteam):** Export graders by @sklein12 in [#1593](https://github.com/promptfoo/promptfoo/pull/1593)
- **chore(redteam):** Export prompt generators by @sklein12 in [#1583](https://github.com/promptfoo/promptfoo/pull/1583)
- **docs:** Add information on loading scenarios from external files by @mldangelo in [commit ddcc6e59](https://github.com/promptfoo/promptfoo/commit/ddcc6e59)

### Fixed

- **fix(redteam):** Correct metric name for misinfo/pii/etc plugins by @typpo in [#1605](https://github.com/promptfoo/promptfoo/pull/1605)
- **fix(redteam):** Remove quotes and numbered results from generated prompts by @typpo in [#1601](https://github.com/promptfoo/promptfoo/pull/1601)
- **fix(redteam):** Move purpose to the right place in redteam template by @typpo in [commit 00b2ed1c](https://github.com/promptfoo/promptfoo/commit/00b2ed1c)

### Dependencies

- **chore(deps):** Bump openai from 4.57.3 to 4.58.0 by @dependabot in [#1608](https://github.com/promptfoo/promptfoo/pull/1608)
- **chore(deps):** Bump openai from 4.57.2 to 4.57.3 by @dependabot in [#1594](https://github.com/promptfoo/promptfoo/pull/1594)

### Documentation

- **docs(redteam):** Red team introduction by @typpo in [commit ba5fe14c](https://github.com/promptfoo/promptfoo/commit/ba5fe14c) and [commit 60624456](https://github.com/promptfoo/promptfoo/commit/60624456)
- **docs(redteam):** Minor redteam update by @typpo in [commit 7cad8da5](https://github.com/promptfoo/promptfoo/commit/7cad8da5)

### Tests

- **test(redteam):** Enhance nested quotes handling in parseGeneratedPrompts by @mldangelo in [commit 36f6464a](https://github.com/promptfoo/promptfoo/commit/36f6464a)

## [0.84.1] - 2024-09-04

### Changed

- fix: json parsing infinite loop (#1590)
- fix: add cache and timeout to remote grading (#1589)

## [0.84.0] - 2024-09-04

### Changed

- Support for remote `llm-rubric` (@typpo in #1585)
- Resolve foreign key constraint in `deleteAllEvals` (@mldangelo in #1581)
- Don't set OpenAI chat completion `seed=0` by default (@Sasja in #1580)
- Improve strategy JSON parsing (@typpo in #1587)
- Multilingual strategy now uses redteam provider (@typpo in #1586)
- Handle redteam remote generation error (@typpo)
- Redteam refusals are not failures for Vertex AI (@typpo)
- Reorganize redteam exports and add Strategies (@mldangelo in #1588)
- Update OpenAI config documentation (@mldangelo)
- Improve Azure environment variables and configuration documentation (@mldangelo)
- Bump dependencies and devDependencies (@mldangelo)
- Set `stream: false` in Ollama provider (@typpo, #1568)
- Bump openai from 4.57.0 to 4.57.1 (@dependabot in #1579)
- Regenerate JSON schema based on type change (@mldangelo)
- Synchronize EnvOverrides in types and validators (@mldangelo)

## [0.83.2] - 2024-09-03

### Added

- feat: add --remote to redteam generate (#1576)

## [0.83.1] - 2024-09-03

## [0.83.0] - 2024-09-03

### Changed

- feat: add onboarding flow for http endpoint (#1572)
- feat: remote generation on the cli (#1570)
- docs: update YAML syntax for prompts and providers arrays (#1574)

## [0.82.0] - 2024-09-02

### Added

- feat(redteam): add remote generation for purpose and entities by @mldangelo

### Changed

- feat: add `delay` option for redteam generate and refactor plugins by @typpo
- fix: validate all plugins before running any by @typpo
- fix: remove indirect prompt injection `config.systemPrompt` dependency by @typpo
- fix: show all strategies on report by @typpo
- fix: bfla grading by @typpo
- chore: simplify redteam types by @typpo
- chore: move redteam command locations by @typpo
- chore: defaults for redteam plugins/strategies by @typpo
- chore: clean up some redteam onboarding questions by @typpo
- chore: export redteam plugins by @typpo
- chore: rename envar by @typpo
- chore: add `PROMPTFOO_NO_REDTEAM_MODERATION` envar by @typpo
- chore(redteam): add progress bar to multilingual strategy by @mldangelo
- chore(redteam): export extraction functions by @mldangelo
- chore(docker): install peer dependencies during build by @mldangelo
- docs: update file paths to use file:// prefix by @mldangelo
- chore: clean up some redteam onboarding questions (#1569)
- chore: defaults for redteam plugins/strategies (#1521)

### Dependencies

- chore(deps-dev): bump @aws-sdk/client-bedrock-runtime from 3.637.0 to 3.642.0 by @dependabot
- chore(deps): bump replicate from 0.32.0 to 0.32.1 by @dependabot
- chore(deps): bump openai from 4.56.1 to 4.57.0 by @dependabot
- chore(deps): bump the github-actions group with 2 updates by @dependabot

## [0.81.5] - 2024-08-30

### Dependencies

- chore(deps): bump the github-actions group with 2 updates (#1566)
- chore(deps): bump replicate from 0.32.0 to 0.32.1 (#1559)
- chore(deps): bump openai from 4.56.1 to 4.57.0 (#1558)

### Fixed

- fix: remove indirect prompt injection `config.systemPrompt` dependency (#1562)
- fix: validate all plugins before running any (#1561)

### Added

- feat: add `delay` option for redteam generate and refactor plugins (#1564)
- feat(redteam): add remote generation for purpose and entities (#1555)

### Changed

- feat: global `env` var in templates (#1553)
- fix: harmful grader (#1554)
- chore: include createdAt in getStandaloneEvals (#1550)
- chore: write eval tags to database and add migration (#1551)
- style: enforce object shorthand rule (#1557)
- chore: move redteam command locations (#1565)
- chore: simplify redteam types (#1563)
- chore(deps-dev): bump @aws-sdk/client-bedrock-runtime from 3.637.0 to 3.642.0 (#1560)

## [0.81.4] - 2024-08-29

### Changed

- **fix:** redteam progress bar by @typpo in [#1548](https://github.com/promptfoo/promptfoo/pull/1548)
- **fix:** redteam grading should use defaultTest by @typpo in [#1549](https://github.com/promptfoo/promptfoo/pull/1549)
- **refactor:** move extractJsonObjects to json utility module by @mldangelo in [#1539](https://github.com/promptfoo/promptfoo/pull/1539)

### Fixed

- **fix(redteam):** fix modifier handling in PluginBase by @mldangelo in [#1538](https://github.com/promptfoo/promptfoo/pull/1538)
- **fix(testCases):** improve test case generation with retry logic by @mldangelo in [#1544](https://github.com/promptfoo/promptfoo/pull/1544)
- **fix(docker):** link peer dependencies in Docker build by @mldangelo in [#1545](https://github.com/promptfoo/promptfoo/pull/1545)
- **fix(devcontainer):** simplify and standardize development environment by @mldangelo in [#1547](https://github.com/promptfoo/promptfoo/pull/1547)

### Dependencies

- **chore(deps):** update dependencies by @mldangelo in [#1540](https://github.com/promptfoo/promptfoo/pull/1540)
- **chore(deps):** bump @anthropic-ai/sdk from 0.27.0 to 0.27.1 by @dependabot in [#1541](https://github.com/promptfoo/promptfoo/pull/1541)
- **chore(deps):** bump openai from 4.56.0 to 4.56.1 by @dependabot in [#1542](https://github.com/promptfoo/promptfoo/pull/1542)

## [0.81.3] - 2024-08-28

### Changed

- fix: use redteam provider in extractions (#1536)
- feat: Indirect prompt injection plugin (#1518)
- feat: add support for tags property in config (#1526)
- feat: ability to reference external files in plugin config (#1530)
- feat: custom redteam plugins (#1529)
- fix: remove failure messages from output (#1531)
- fix: reduce pii false positives (#1532)
- fix: Addtl Pii false positives (#1533)
- fix: RBAC plugin false positives (#1534)
- fix: redteam providers should be overriddeable (#1516)
- fix: dont use openai moderation if key not present (#1535)

### Fixed

- fix(redteam): update logic for json only response format in default provider (#1537)

## [0.81.2] - 2024-08-27

### Changed

- fix: use redteam provider in extractions (#1536)
- feat: Indirect prompt injection plugin (#1518)
- feat: add support for tags property in config (#1526)
- feat: ability to reference external files in plugin config (#1530)
- feat: custom redteam plugins (#1529)
- fix: remove failure messages from output (#1531)
- fix: reduce pii false positives (#1532)
- fix: Addtl Pii false positives (#1533)
- fix: RBAC plugin false positives (#1534)
- fix: redteam providers should be overriddeable (#1516)
- fix: dont use openai moderation if key not present (#1535)

## [0.81.1] - 2024-08-27

### Changed

- feat: Indirect prompt injection plugin (#1518)
- feat: add support for `tags` property in config (#1526)
- feat: ability to reference external files in plugin config (#1530)
- feat: custom redteam plugins (#1529)
- fix: remove failure messages from output (#1531)
- fix: reduce pii false positives (#1532)
- fix: Addtl Pii false positives (#1533)
- fix: RBAC plugin false positives (#1534)
- fix: redteam providers should be overriddeable (#1516)
- fix: dont use openai moderation if key not present (#1535)
- chore: Set jest command line setting for jest extension (#1527)

## [0.81.0] - 2024-08-26

### Added

- feat(report): performance by strategy (#1524)
- feat(ai21): Add AI21 Labs provider (#1514)
- feat(docker): add Python runtime to final image (#1519)
- feat(anthropic): add support for create message headers (prompt caching) (#1503)

### Changed

- feat: report view sidebar for previewing test failures (#1522)
- chore: add plugin/strategy descriptions (#1520)
- chore: add `promptfoo redteam plugins` command to list plugins (#1523)
- chore: clear cache status messages (#1517)

### Fixed

- fix(scriptCompletionProvider): handle UTF-8 encoding in script output (#1515)
- fix(config): support loading scenarios and tests from external files (#331)

### Dependencies

- chore(deps-dev): bump @aws-sdk/client-bedrock-runtime from 3.635.0 to 3.637.0 (#1513)

## [0.80.3] - 2024-08-22

### Changed

- **Add Support for Embeddings API (Cohere)**: Added support for the embeddings API. [#1502](https://github.com/promptfoo/promptfoo/pull/1502) by @typpo
- **Improve Download Menu**: Enhanced the web UI by improving the download menu, adding an option to download human eval test cases, and adding tests. [#1500](https://github.com/promptfoo/promptfoo/pull/1500) by @mldangelo
- **Python IPC Encoding**: Resolved an issue by ensuring that Python IPC uses UTF-8 encoding. [#1511](https://github.com/promptfoo/promptfoo/pull/1511) by @typpo
- **Dependencies**:
  - Bumped `@anthropic-ai/sdk` from `0.26.1` to `0.27.0`. [#1507](https://github.com/promptfoo/promptfoo/pull/1507) by @dependabot
  - Upgraded Docusaurus to version `3.5.2`. [#1512](https://github.com/promptfoo/promptfoo/pull/1512) by @mldangelo

## [0.80.2] - 2024-08-22

### Changed

- fix: remove prompt-extraction from base plugins (#1505)

## [0.80.1] - 2024-08-21

### Added

- feat(redteam): improve test generation and reporting (#1481)
- feat(eval)!: remove interactive providers option (#1487)

### Changed

- refactor(harmful): improve test generation and deduplication (#1480)
- fix: hosted load shared eval (#1482)
- fix: Generate correct url for hosted shared evals (#1484)
- feat: multilingual strategy (#1483)
- chore(eslint): add and configure eslint-plugin-unicorn (#1489)
- fix: include vars in python provider cache key (#1493)
- fix: Including prompt extraction broke redteam generation (#1494)
- fix: floating point comparisons in matchers (#1486)
- site: enterprise breakdown (#1495)
- fix: Prompt setup during redteam generation (#1496)
- fix: hardcoded injectVars in harmful plugin (#1498)
- site: enterprise blog post (#1497)

### Fixed

- fix(assertions): update error messages for context-relevance and context-faithfulness (#1485)

### Dependencies

- chore(deps-dev): bump @aws-sdk/client-bedrock-runtime from 3.632.0 to 3.635.0 (#1490)

## [0.80.0] - 2024-08-21

### Changed

- **Multilingual Strategy**: Added multilingual strategy by @typpo in [#1483](https://github.com/promptfoo/promptfoo/pull/1483)
- **Redteam**: Improved test generation and reporting by @mldangelo in [#1481](https://github.com/promptfoo/promptfoo/pull/1481)
- **Evaluation**: Removed interactive providers option by @mldangelo in [#1487](https://github.com/promptfoo/promptfoo/pull/1487)
- **Hosted Load**: Fixed hosted load shared eval by @sklein12 in [#1482](https://github.com/promptfoo/promptfoo/pull/1482)
- **Shared Evals**: Generated correct URL for hosted shared evals by @sklein12 in [#1484](https://github.com/promptfoo/promptfoo/pull/1484)
- **Assertions**: Updated error messages for context-relevance and context-faithfulness by @mldangelo in [#1485](https://github.com/promptfoo/promptfoo/pull/1485)
- **Python Provider**: Included vars in Python provider cache key by @typpo in [#1493](https://github.com/promptfoo/promptfoo/pull/1493)
- **Prompt Extraction**: Fixed prompt extraction during redteam generation by @sklein12 in [#1494](https://github.com/promptfoo/promptfoo/pull/1494)
- **Matchers**: Fixed floating point comparisons in matchers by @typpo in [#1486](https://github.com/promptfoo/promptfoo/pull/1486)
- **Redteam Generation**: Fixed prompt setup during redteam generation by @sklein12 in [#1496](https://github.com/promptfoo/promptfoo/pull/1496)
- **Harmful Tests**: Improved test generation and deduplication by @mldangelo in [#1480](https://github.com/promptfoo/promptfoo/pull/1480)
- **ESLint**: Added and configured eslint-plugin-unicorn by @mldangelo in [#1489](https://github.com/promptfoo/promptfoo/pull/1489)
- **Dependencies**: Bumped @aws-sdk/client-bedrock-runtime from 3.632.0 to 3.635.0 by @dependabot in [#1490](https://github.com/promptfoo/promptfoo/pull/1490)
- **Crescendo**: Crescendo now uses gpt-4o-mini instead of gpt-4o by @typpo
- **Environment Variables**: Added GROQ_API_KEY and alphabetized 3rd party environment variables by @mldangelo
- **Enterprise Breakdown**: Added enterprise breakdown by @typpo in [#1495](https://github.com/promptfoo/promptfoo/pull/1495)

## [0.79.0] - 2024-08-20

### Added

- feat(groq): integrate native Groq SDK and update documentation by @mldangelo in #1479
- feat(redteam): support multiple policies in redteam config by @mldangelo in #1470
- feat(redteam): handle graceful exit on Ctrl+C during initialization by @mldangelo

### Changed

- feat: Prompt Extraction Redteam Plugin by @sklein12 in #1471
- feat: nexe build artifacts by @typpo in #1472
- fix: expand supported config file extensions by @mldangelo in #1473
- fix: onboarding.ts should assume context.py by @typpo
- fix: typo in onboarding example by @typpo
- fix: reduce false positives in `policy` and `sql-injection` by @typpo
- docs: remove references to optional Supabase environment variables by @mldangelo in #1474
- docs: owasp llm top 10 updates by @typpo
- test: mock logger in util test suite by @mldangelo
- chore(workflow): change release trigger type from 'published' to 'created' in Docker workflow, remove pull request and push triggers by @mldangelo
- chore(webui): update plugin display names by @typpo
- chore: refine pass rate threshold logging by @mldangelo
- ci: upload artifact by @typpo

### Fixed

- fix(devcontainer): improve Docker setup for development environment by @mldangelo
- fix(devcontainer): update Dockerfile.dev for Node.js development by @mldangelo
- fix(webui): truncate floating point scores by @typpo

### Dependencies

- chore(deps): update dependencies by @mldangelo in #1478
- chore(deps): update dependencies including @swc/core, esbuild, @anthropic-ai/sdk, and openai by @mldangelo

### Tests

- test(config): run tests over example promptfoo configs by @mldangelo in #1475

## [0.78.3] - 2024-08-19

### Added

- feat(redteam): add base path to CLI state for redteam generate by @mldangelo in [#1464](https://github.com/promptfoo/promptfoo/pull/1464)
- feat(eval): add global pass rate threshold by @mldangelo in [#1443](https://github.com/promptfoo/promptfoo/pull/1443)

### Changed

- chore: check config.redteam instead of config.metadata.redteam by @mldangelo in [#1463](https://github.com/promptfoo/promptfoo/pull/1463)
- chore: Add vscode settings for prettier formatting by @sklein12 in [#1469](https://github.com/promptfoo/promptfoo/pull/1469)
- build: add defaults for supabase environment variables by @sklein12 in [#1468](https://github.com/promptfoo/promptfoo/pull/1468)
- fix: smarter caching in exec provider by @typpo in [#1467](https://github.com/promptfoo/promptfoo/pull/1467)
- docs: display consistent instructions for npx vs npm vs brew by @typpo in [#1465](https://github.com/promptfoo/promptfoo/pull/1465)

### Dependencies

- chore(deps): bump openai from 4.55.9 to 4.56.0 by @dependabot in [#1466](https://github.com/promptfoo/promptfoo/pull/1466)
- chore(deps): replace rouge with js-rouge by @QuarkNerd in [#1420](https://github.com/promptfoo/promptfoo/pull/1420)

## [0.78.2] - 2024-08-18

### Changed

- feat: multi-turn jailbreak (#1459)
- feat: plugin aliases for owasp, nist (#1410)
- refactor(redteam): aliase `generate redteam` to `redteam generate`. (#1461)
- chore: strongly typed envars (#1452)
- chore: further simplify redteam onboarding (#1462)
- docs: strategies (#1460)

## [0.78.1] - 2024-08-16

### Changed

- **feat:** Helicone integration by @maamalama in [#1434](https://github.com/promptfoo/promptfoo/pull/1434)
- **fix:** is-sql assertion `databaseType` not `database` by @typpo in [#1451](https://github.com/promptfoo/promptfoo/pull/1451)
- **chore:** Use temporary file for Python interprocess communication by @enkoder in [#1447](https://github.com/promptfoo/promptfoo/pull/1447)
- **chore:** Redteam onboarding updates by @typpo in [#1453](https://github.com/promptfoo/promptfoo/pull/1453)
- **site:** Add blog post by @typpo in [#1444](https://github.com/promptfoo/promptfoo/pull/1444)

### Fixed

- **fix(redteam):** Improve iterative tree-based red team attack provider by @mldangelo in [#1458](https://github.com/promptfoo/promptfoo/pull/1458)

### Dependencies

- **chore(deps):** Update various dependencies by @mldangelo in [#1442](https://github.com/promptfoo/promptfoo/pull/1442)
- **chore(deps):** Bump `@aws-sdk/client-bedrock-runtime` from 3.629.0 to 3.631.0 by @dependabot in [#1448](https://github.com/promptfoo/promptfoo/pull/1448)
- **chore(deps):** Bump `@aws-sdk/client-bedrock-runtime` from 3.631.0 to 3.632.0 by @dependabot in [#1455](https://github.com/promptfoo/promptfoo/pull/1455)
- **chore(deps):** Bump `@anthropic-ai/sdk` from 0.25.2 to 0.26.0 by @dependabot in [#1449](https://github.com/promptfoo/promptfoo/pull/1449)
- **chore(deps):** Bump `@anthropic-ai/sdk` from 0.26.0 to 0.26.1 by @dependabot in [#1456](https://github.com/promptfoo/promptfoo/pull/1456)
- **chore(deps):** Bump `openai` from 4.55.7 to 4.55.9 by @dependabot in [#1457](https://github.com/promptfoo/promptfoo/pull/1457)

## [0.78.0] - 2024-08-14

### Changed

- **Web UI**: Added ability to choose prompt/provider column in report view by @typpo in [#1426](https://github.com/promptfoo/promptfoo/pull/1426)
- **Eval**: Support loading scenarios and tests from external files by @mldangelo in [#1432](https://github.com/promptfoo/promptfoo/pull/1432)
- **Redteam**: Added language support for generated tests by @mldangelo in [#1433](https://github.com/promptfoo/promptfoo/pull/1433)
- **Transform**: Support custom function names in file transforms by @mldangelo in [#1435](https://github.com/promptfoo/promptfoo/pull/1435)
- **Extension Hook API**: Introduced extension hook API by @aantn in [#1249](https://github.com/promptfoo/promptfoo/pull/1249)
- **Report**: Hide unused plugins in report by @typpo in [#1425](https://github.com/promptfoo/promptfoo/pull/1425)
- **Memory**: Optimize memory usage in `listPreviousResults` by not loading all results into memory by @typpo in [#1439](https://github.com/promptfoo/promptfoo/pull/1439)
- **TypeScript**: Added TypeScript `promptfooconfig` example by @mldangelo in [#1427](https://github.com/promptfoo/promptfoo/pull/1427)
- **Tests**: Moved `evaluatorHelpers` tests to a separate file by @mldangelo in [#1437](https://github.com/promptfoo/promptfoo/pull/1437)
- **Dev**: Bumped `@aws-sdk/client-bedrock-runtime` from 3.624.0 to 3.629.0 by @dependabot in [#1428](https://github.com/promptfoo/promptfoo/pull/1428)
- **SDK**: Bumped `@anthropic-ai/sdk` from 0.25.1 to 0.25.2 by @dependabot in [#1429](https://github.com/promptfoo/promptfoo/pull/1429)
- **SDK**: Bumped `openai` from 4.55.4 to 4.55.7 by @dependabot in [#1436](https://github.com/promptfoo/promptfoo/pull/1436)

## [0.77.0] - 2024-08-12

### Added

- feat(assertions): add option to disable AJV strict mode (#1415)

### Changed

- feat: ssrf plugin (#1411)
- feat: `basic` strategy to represent raw payloads only (#1417)
- refactor: transform function (#1423)
- fix: suppress docker lint (#1412)
- fix: update eslint config and resolve unused variable warnings (#1413)
- fix: handle retries for harmful generations (#1422)
- docs: add plugin documentation (#1421)

### Fixed

- fix(redteam): plugins respect config-level numTest (#1409)

### Dependencies

- chore(deps): bump openai from 4.55.3 to 4.55.4 (#1418)

### Documentation

- docs(faq): expand and restructure FAQ content (#1416)

## [0.76.1] - 2024-08-11

## [0.76.0] - 2024-08-10

### Changed

- feat: add `delete eval latest` and `delete eval all` (#1383)
- feat: bfla and bofa plugins (#1406)
- feat: Support loading tools from multiple files (#1384)
- feat: `promptfoo eval --description` override (#1399)
- feat: add `default` strategy and remove `--add-strategies` (#1401)
- feat: assume unrecognized openai models are chat models (#1404)
- feat: excessive agency grader looks at tools (#1403)
- fix: dont check SSL certs (#1396)
- fix: reduce rbac and moderation false positives (#1400)
- fix: `redteam` property was not read in config (#1407)
- fix: Do not ignored derived metrics (#1381)
- fix: add indexes for sqlite (#1382)

### Fixed

- fix(types): allow boolean values in VarsSchema (#1386)

### Dependencies

- chore(deps-dev): bump @aws-sdk/client-bedrock-runtime from 3.623.0 to 3.624.0 (#1379)
- chore(deps): bump openai from 4.54.0 to 4.55.0 (#1387)
- chore(deps): bump openai from 4.55.0 to 4.55.1 (#1392)
- chore(deps): bump @anthropic-ai/sdk from 0.25.0 to 0.25.1 (#1397)
- chore(deps): bump openai from 4.55.1 to 4.55.3 (#1398)

## [0.75.2] - 2024-08-06

### Added

- feat: ability to attach configs to prompts (#1391)

### Changed

- fix: Update "Edit Comment" dialog background for the dark mode (#1374)
- fix: undefined var in hallucination template (#1375)
- fix: restore harmCategory var (#1380)

## [0.75.1] - 2024-08-05

### Changed

- fix: temporarily disable nunjucks strict mode by @typpo

### Dependencies

- chore(deps): update dependencies (#1373)

## [0.75.0] - 2024-08-05

### Added

- feat(webui): Download report as PDF by @typpo in #1348
- feat(redteam): Add custom policy plugin by @mldangelo in #1346
- feat(config): Add writePromptfooConfig function and orderKeys utility by @mldangelo in #1360
- feat(redteam): Add purpose and entities to defaultTest metadata by @mldangelo in #1359
- feat(webui): Show metadata in details dialog by @typpo in #1362
- feat(redteam): Add some simple requested strategies by @typpo in #1364

### Changed

- feat: Implement defaultTest metadata in tests and scenarios by @mldangelo in #1361
- feat!: Add `default` plugin collection and remove --add-plugins by @typpo in #1369
- fix: Moderation assert and iterative provider handle output objects by @typpo in #1353
- fix: Improve PII grader by @typpo in #1354
- fix: Improve RBAC grading by @typpo in #1347
- fix: Make graders set assertion value by @typpo in #1355
- fix: Allow falsy provider response outputs by @typpo in #1356
- fix: Improve entity extraction and enable for PII by @typpo in #1358
- fix: Do not dereference external tool files by @typpo in #1357
- fix: Google sheets output by @typpo in #1367
- docs: How to red team RAG applications by @typpo in #1368
- refactor(redteam): Consolidate graders and plugins by @mldangelo in #1370
- chore(redteam): Collect user consent for harmful generation by @typpo in #1365

### Dependencies

- chore(deps): Bump openai from 4.53.2 to 4.54.0 by @dependabot in #1349
- chore(deps-dev): Bump @aws-sdk/client-bedrock-runtime from 3.622.0 to 3.623.0 by @dependabot in #1372

## [0.74.0] - 2024-08-01

### Changed

- **feat**: Split types vs validators for prompts, providers, and redteam [#1325](https://github.com/promptfoo/promptfoo/pull/1325) by [@typpo](https://github.com/typpo)
- **feat**: Load provider `tools` and `functions` from external file [#1342](https://github.com/promptfoo/promptfoo/pull/1342) by [@typpo](https://github.com/typpo)
- **fix**: Show gray icon when there are no tests in report [#1335](https://github.com/promptfoo/promptfoo/pull/1335) by [@typpo](https://github.com/typpo)
- **fix**: numTests calculation for previous evals [#1336](https://github.com/promptfoo/promptfoo/pull/1336) by [@onyck](https://github.com/onyck)
- **fix**: Only show the number of tests actually run in the eval [#1338](https://github.com/promptfoo/promptfoo/pull/1338) by [@typpo](https://github.com/typpo)
- **fix**: better-sqlite3 in arm64 docker image [#1344](https://github.com/promptfoo/promptfoo/pull/1344) by [@cmrfrd](https://github.com/cmrfrd)
- **fix**: Correct positive example in DEFAULT_GRADING_PROMPT [#1337](https://github.com/promptfoo/promptfoo/pull/1337) by [@tbuckley](https://github.com/tbuckley)
- **chore**: Integrate red team evaluation into promptfoo init [#1334](https://github.com/promptfoo/promptfoo/pull/1334) by [@mldangelo](https://github.com/mldangelo)
- **chore**: Enforce consistent type imports [#1341](https://github.com/promptfoo/promptfoo/pull/1341) by [@mldangelo](https://github.com/mldangelo)
- **refactor(redteam)**: Update plugin architecture and improve error handling [#1343](https://github.com/promptfoo/promptfoo/pull/1343) by [@mldangelo](https://github.com/mldangelo)
- **docs**: Expand installation instructions in README and docs [#1345](https://github.com/promptfoo/promptfoo/pull/1345) by [@mldangelo](https://github.com/mldangelo)

### Dependencies

- **chore(deps)**: Bump @azure/identity from 4.4.0 to 4.4.1 [#1340](https://github.com/promptfoo/promptfoo/pull/1340) by [@dependabot](https://github.com/dependabot)
- **chore(deps)**: Bump the github-actions group with 3 updates [#1339](https://github.com/promptfoo/promptfoo/pull/1339) by [@dependabot](https://github.com/dependabot)

## [0.73.9] - 2024-07-30

### Dependencies

- chore(deps): update dev dependencies and minor package versions (#1331)
- chore(deps): bump @anthropic-ai/sdk from 0.24.3 to 0.25.0 (#1326)

### Fixed

- fix: chain provider and test transform (#1316)

### Added

- feat: handle rate limits in generic fetch path (#1324)

### Changed

- **Features:**
  - feat: handle rate limits in generic fetch path by @typpo in https://github.com/promptfoo/promptfoo/pull/1324
- **Fixes:**
  - fix: show default vars in table by @typpo in https://github.com/promptfoo/promptfoo/pull/1306
  - fix: chain provider and test transform by @fvdnabee in https://github.com/promptfoo/promptfoo/pull/1316
- **Refactors:**
  - refactor(redteam): extract entity and purpose logic, update imitation plugin by @mldangelo in https://github.com/promptfoo/promptfoo/pull/1301
- **Chores:**
  - chore(deps): bump openai from 4.53.1 to 4.53.2 by @dependabot in https://github.com/promptfoo/promptfoo/pull/1314
  - chore: set page titles by @typpo in https://github.com/promptfoo/promptfoo/pull/1315
  - chore: add devcontainer setup by @cmrfrd in https://github.com/promptfoo/promptfoo/pull/1317
  - chore(webui): persist column selection in evals view by @mldangelo in https://github.com/promptfoo/promptfoo/pull/1302
  - chore(redteam): allow multiple provider selection by @mldangelo in https://github.com/promptfoo/promptfoo/pull/1319
  - chore(deps): bump @anthropic-ai/sdk from 0.24.3 to 0.25.0 by @dependabot in https://github.com/promptfoo/promptfoo/pull/1326
  - chore(deps-dev): bump @aws-sdk/client-bedrock-runtime from 3.620.0 to 3.620.1 by @dependabot in https://github.com/promptfoo/promptfoo/pull/1327
  - chore(deps): update dev dependencies and minor package versions by @mldangelo in https://github.com/promptfoo/promptfoo/pull/1331
- **CI/CD:**
  - ci: add assets generation job and update json schema by @mldangelo in https://github.com/promptfoo/promptfoo/pull/1321
  - docs: add CITATION.cff file by @mldangelo in https://github.com/promptfoo/promptfoo/pull/1322
  - docs: update examples and docs to use gpt-4o and gpt-4o-mini models by @mldangelo in https://github.com/promptfoo/promptfoo/pull/1323
- chore(deps-dev): bump @aws-sdk/client-bedrock-runtime from 3.620.0 to 3.620.1 (#1327)

### Documentation

- **Documentation:**

## [0.73.8] - 2024-07-29

### Dependencies

- chore(deps): bump openai from 4.53.1 to 4.53.2 (#1314)

### Documentation

- docs: update examples and docs to use gpt-4o and gpt-4o-mini models (#1323)
- docs: add CITATION.cff file (#1322)

### Added

- feat(webui): tooltip with provider config on hover (#1312)

### Changed

- feat: Imitation redteam plugin (#1163)
- fix: report cached tokens from assertions (#1299)
- fix: trim model-graded-closedqa response (#1309)
- refactor(utils): move transform logic to separate file (#1310)
- chore(cli): add option to strip auth info from shared URLs (#1304)
- chore: set page titles (#1315)
- chore(webui): persist column selection in evals view (#1302)
- ci: add assets generation job and update json schema (#1321)
- refactor(redteam): extract entity and purpose logic, update imitation plugin (#1301)
- chore(redteam): allow multiple provider selection (#1319)
- chore: add devcontainer setup (#1317)

### Fixed

- fix(webui): make it easier to select text without toggling cell (#1295)
- fix(docker): add sqlite-dev to runtime dependencies (#1297)
- fix(redteam): update CompetitorsGrader rubric (#1298)
- fix(redteam): improve plugin and strategy selection UI (#1300)
- fix(redteam): decrease false positives in hallucination grader (#1305)
- fix(redteam): misc fixes in grading and calculations (#1313)
- fix: show default vars in table (#1306)

## [0.73.7] - 2024-07-26

### Changed

- **Standalone graders for redteam** by [@typpo](https://github.com/typpo) in [#1256](https://github.com/promptfoo/promptfoo/pull/1256)
- **Punycode deprecation warning on node 22** by [@typpo](https://github.com/typpo) in [#1287](https://github.com/promptfoo/promptfoo/pull/1287)
- **Improve iterative providers and update provider API interface to pass original prompt** by [@mldangelo](https://github.com/mldangelo) in [#1293](https://github.com/promptfoo/promptfoo/pull/1293)
- **Add issue templates** by [@typpo](https://github.com/typpo) in [#1288](https://github.com/promptfoo/promptfoo/pull/1288)
- **Support TS files for prompts providers and assertions** by [@benasher44](https://github.com/benasher44) in [#1286](https://github.com/promptfoo/promptfoo/pull/1286)
- **Update dependencies** by [@mldangelo](https://github.com/mldangelo) in [#1292](https://github.com/promptfoo/promptfoo/pull/1292)
- **Move circular dependency check to style-check job** by [@mldangelo](https://github.com/mldangelo) in [#1291](https://github.com/promptfoo/promptfoo/pull/1291)
- **Add examples for embedding and classification providers** by [@Luca-Hackl](https://github.com/Luca-Hackl) in [#1296](https://github.com/promptfoo/promptfoo/pull/1296)

## [0.73.6] - 2024-07-25

### Added

- feat(ci): add Docker image publishing to GitHub Container Registry (#1263)
- feat(webui): add yaml upload button (#1264)

### Changed

- docs: fix javascript configuration guide variable example (#1268)
- site(careers): update application instructions and preferences (#1270)
- chore(python): enhance documentation, tests, formatting, and CI (#1282)
- fix: treat .cjs and .mjs files as javascript vars (#1267)
- fix: add xml tags for better delineation in `llm-rubric`, reduce `harmful` plugin false positives (#1269)
- fix: improve handling of json objects in http provider (#1274)
- fix: support provider json filepath (#1279)
- chore(ci): implement multi-arch Docker image build and push (#1266)
- chore(docker): add multi-arch image description (#1271)
- chore(eslint): add new linter rules and improve code quality (#1277)
- chore: move types files (#1278)
- refactor(redteam): rename strategies and improve type safety (#1275)
- ci: re-enable Node 22.x in CI matrix (#1272)
- chore: support loading .{,m,c}ts promptfooconfig files (#1284)

### Dependencies

- chore(deps): update ajv-formats from 2.1.1 to 3.0.1 (#1276)
- chore(deps): update @swc/core to version 1.7.1 (#1285)

## [0.73.5] - 2024-07-24

### Added

- **feat(cli):** Add the ability to share a specific eval by [@typpo](https://github.com/promptfoo/promptfoo/pull/1250)
- **feat(webui):** Hide long metrics lists by [@typpo](https://github.com/promptfoo/promptfoo/pull/1262)
- feat(webui): hide long metrics lists (#1262)
- feat: ability to share a specific eval (#1250)

### Changed

- **fix:** Resolve node-fetch TypeScript errors by [@mldangelo](https://github.com/promptfoo/promptfoo/pull/1254)
- **fix:** Correct color error in local `checkNodeVersion` test by [@mldangelo](https://github.com/promptfoo/promptfoo/pull/1255)
- **fix:** Multiple Docker fixes by [@typpo](https://github.com/promptfoo/promptfoo/pull/1257)
- **fix:** Improve `--add-strategies` validation error messages by [@typpo](https://github.com/promptfoo/promptfoo/pull/1260)
- **chore:** Warn when a variable is named `assert` by [@typpo](https://github.com/promptfoo/promptfoo/pull/1259)
- **chore:** Update Llama examples and add support for chat-formatted prompts in Replicate by [@typpo](https://github.com/promptfoo/promptfoo/pull/1261)
- chore: update llama examples and add support for chat formatted prompts in Replicate (#1261)
- chore: warn when a var is named assert (#1259)

### Fixed

- **fix(redteam):** Allow arbitrary `injectVar` name for redteam providers by [@mldangelo](https://github.com/promptfoo/promptfoo/pull/1253)
- fix: make --add-strategies validation have useful error (#1260)
- fix: multiple docker fixes (#1257)
- fix: color error in local checkNodeVersion test (#1255)
- fix: resolve node-fetch typescript errors (#1254)
- fix(redteam): allow arbitrary injectVar name for redteam providers (#1253)

## [0.73.4] - 2024-07-24

### Changed

- **schema**: Update config schema for strategies by @mldangelo in [#1244](https://github.com/promptfoo/promptfoo/pull/1244)
- **defaultTest**: Fix scenario assert merging by @onyck in [#1251](https://github.com/promptfoo/promptfoo/pull/1251)
- **webui**: Handle port already in use error by @mldangelo in [#1246](https://github.com/promptfoo/promptfoo/pull/1246)
- **webui**: Update provider list in `ProviderSelector` and add tests by @mldangelo in [#1245](https://github.com/promptfoo/promptfoo/pull/1245)
- **site**: Add blog post by @typpo in [#1247](https://github.com/promptfoo/promptfoo/pull/1247)
- **site**: Improve navigation and consistency by @mldangelo in [#1248](https://github.com/promptfoo/promptfoo/pull/1248)
- **site**: Add careers page by @mldangelo in [#1222](https://github.com/promptfoo/promptfoo/pull/1222)
- **docs**: Full RAG example by @typpo in [#1228](https://github.com/promptfoo/promptfoo/pull/1228)

## [0.73.3] - 2024-07-23

### Changed

- **WebUI:** Make eval switcher more obvious by @typpo in [#1232](https://github.com/promptfoo/promptfoo/pull/1232)
- **Redteam:** Add iterative tree provider and strategy by @mldangelo in [#1238](https://github.com/promptfoo/promptfoo/pull/1238)
- Improve `CallApiFunctionSchema`/`ProviderFunction` type by @aloisklink in [#1235](https://github.com/promptfoo/promptfoo/pull/1235)
- **Redteam:** CLI nits, plugins, provider functionality, and documentation by @mldangelo in [#1231](https://github.com/promptfoo/promptfoo/pull/1231)
- **Redteam:** PII false positives by @typpo in [#1233](https://github.com/promptfoo/promptfoo/pull/1233)
- **Redteam:** `--add-strategies` flag didn't work by @typpo in [#1234](https://github.com/promptfoo/promptfoo/pull/1234)
- Cleanup logging and fix nextui TS error by @mldangelo in [#1243](https://github.com/promptfoo/promptfoo/pull/1243)
- **CI:** Add registry URL to npm publish workflow by @mldangelo in [#1241](https://github.com/promptfoo/promptfoo/pull/1241)
- Remove redundant chalk invocations by @mldangelo in [#1240](https://github.com/promptfoo/promptfoo/pull/1240)
- Update dependencies by @mldangelo in [#1242](https://github.com/promptfoo/promptfoo/pull/1242)
- Update some images by @typpo in [#1236](https://github.com/promptfoo/promptfoo/pull/1236)
- More image updates by @typpo in [#1237](https://github.com/promptfoo/promptfoo/pull/1237)
- Update capitalization of Promptfoo and fix site deprecation warning by @mldangelo in [#1239](https://github.com/promptfoo/promptfoo/pull/1239)

## [0.73.2] - 2024-07-23

### Changed

- fix: add support for anthropic bedrock tools (#1229)
- chore(redteam): add a warning for no openai key set (#1230)

## [0.73.1] - 2024-07-22

### Changed

- fix: dont try to parse yaml content on load (#1226)

## [0.73.0] - 2024-07-22

### Added

- feat(redteam): add 4 new basic plugins (#1201)
- feat(redteam): improve test generation logic and add batching by @mldangelo in
- feat(redteam): settings dialog (#1215)https://github.com/promptfoo/promptfoo/pull/1208
- feat(redteam): introduce redteam section for promptfooconfig.yaml (#1192)

### Changed

- fix: gpt-4o-mini price (#1218)
- chore(openai): update model list (#1219)
- test: improve type safety and resolve TypeScript errors (#1216)
- refactor: resolve circular dependencies and improve code organization (#1212)
- docs: fix broken links (#1211)
- site: image updates and bugfixes (#1217)
- site: improve human readability of validator errors (#1221)
- site: yaml/json config validator for promptfoo configs (#1207)

### Fixed

- fix(validator): fix errors in default example (#1220)
- fix(webui): misc fixes and improvements to webui visuals (#1213)
- fix(redteam): mismatched categories and better overall scoring (#1214)
- fix(gemini): improve error handling (#1193)

### Dependencies

- chore(deps): update multiple dependencies to latest minor and patch versions (#1210)

## [0.72.2] - 2024-07-19

### Documentation

- docs: add guide for comparing GPT-4o vs GPT-4o-mini (#1200)

### Added

- **feat(openai):** add GPT-4o-mini models by [@mldangelo](https://github.com/promptfoo/promptfoo/pull/1196)
- feat(redteam): improve test generation logic and add batching (#1208)

### Changed

- **feat:** add schema validation to `promptfooconfig.yaml` by [@mldangelo](https://github.com/promptfoo/promptfoo/pull/1185)
- **fix:** base path for custom filter resolution by [@onyck](https://github.com/promptfoo/promptfoo/pull/1198)
- **chore(redteam):** refactor PII categories and improve plugin handling by [@mldangelo](https://github.com/promptfoo/promptfoo/pull/1191)
- **build(deps-dev):** bump `@aws-sdk/client-bedrock-runtime` from 3.614.0 to 3.616.0 by [@dependabot](https://github.com/promptfoo/promptfoo/pull/1203)
- **docs:** add guide for comparing GPT-4o vs GPT-4o-mini by [@mldangelo](https://github.com/promptfoo/promptfoo/pull/1200)
- **site:** contact page by [@typpo](https://github.com/promptfoo/promptfoo/pull/1190)
- **site:** newsletter form by [@typpo](https://github.com/promptfoo/promptfoo/pull/1194)
- **site:** miscellaneous images and improvements by [@typpo](https://github.com/promptfoo/promptfoo/pull/1199)
- build(deps-dev): bump @aws-sdk/client-bedrock-runtime from 3.614.0 to 3.616.0 (#1203)
- site: misc images and improvements (#1199)

### Fixed

- **fix(webui):** eval ID not being properly set by [@typpo](https://github.com/promptfoo/promptfoo/pull/1195)
- **fix(Dockerfile):** install curl for healthcheck by [@orange-anjou](https://github.com/promptfoo/promptfoo/pull/1204)
- fix(Dockerfile): install curl for healthcheck (#1204)
- fix: base path for custom filter resolution (#1198)

### Tests

- **test(webui):** add unit tests for `InfoModal` component by [@mldangelo](https://github.com/promptfoo/promptfoo/pull/1187)

## [0.72.1] - 2024-07-18

### Tests

- test(webui): add unit tests for InfoModal component (#1187)

### Fixed

- fix(webui): eval id not being properly set (#1195)

### Added

- feat(openai): add gpt-4o-mini models (#1196)
- feat: add schema validation to promptfooconfig.yaml (#1185)

### Changed

- Fix: Consider model name when caching Bedrock responses by @fvdnabee in [#1181](https://github.com/promptfoo/promptfoo/pull/1181)
- Fix: Parsing of the model name tag in Ollama embeddings provider by @minamijoyo in [#1189](https://github.com/promptfoo/promptfoo/pull/1189)
- Refactor (redteam): Simplify CLI command structure and update provider options by @mldangelo in [#1174](https://github.com/promptfoo/promptfoo/pull/1174)
- Refactor (types): Convert interfaces to Zod schemas by @mldangelo in [#1178](https://github.com/promptfoo/promptfoo/pull/1178)
- Refactor (redteam): Improve type safety and simplify code structure by @mldangelo in [#1175](https://github.com/promptfoo/promptfoo/pull/1175)
- Chore (redteam): Another injection by @typpo in [#1173](https://github.com/promptfoo/promptfoo/pull/1173)
- Chore (deps): Upgrade inquirer to v10 by @mldangelo in [#1176](https://github.com/promptfoo/promptfoo/pull/1176)
- Chore (redteam): Update CLI for test case generation by @mldangelo in [#1177](https://github.com/promptfoo/promptfoo/pull/1177)
- Chore: Include hostname in share confirmation by @typpo in [#1183](https://github.com/promptfoo/promptfoo/pull/1183)
- Build (deps-dev): Bump @azure/identity from 4.3.0 to 4.4.0 by @dependabot in [#1180](https://github.com/promptfoo/promptfoo/pull/1180)
- chore(redteam): refactor PII categories and improve plugin handling (#1191)
- site: newsletter form (#1194)
- site: contact page (#1190)

## [0.72.0] - 2024-07-17

### Added

- feat(webui): add about component with helpful links (#1149)
- feat(webui): Ability to compare evals (#1148)

### Changed

- feat: manual input provider (#1168)
- chore(mistral): add codestral-mamba (#1170)
- chore: static imports for iterative providers (#1169)

### Fixed

- fix(webui): dark mode toggle (#1171)
- fix(redteam): set harmCategory label for harmful tests (#1172)

## [0.71.1] - 2024-07-15

### Added

- feat(redteam): specify the default number of test cases to generate per plugin (#1154)

### Changed

- feat: add image classification example and xml assertions (#1153)

### Fixed

- fix(redteam): fix dynamic import paths (#1162)

## [0.71.0] - 2024-07-15

### Changed

- **Eval picker for web UI** by [@typpo](https://github.com/typpo) in [#1143](https://github.com/promptfoo/promptfoo/pull/1143)
- **Update default model providers to Claude 3.5** by [@mldangelo](https://github.com/mldangelo) in [#1157](https://github.com/promptfoo/promptfoo/pull/1157)
- **Allow provider customization for dataset generation** by [@mldangelo](https://github.com/mldangelo) in [#1158](https://github.com/promptfoo/promptfoo/pull/1158)
- **Predict Redteam injectVars** by [@mldangelo](https://github.com/mldangelo) in [#1141](https://github.com/promptfoo/promptfoo/pull/1141)
- **Fix JSON prompt escaping in HTTP provider and add LM Studio example** by [@mldangelo](https://github.com/mldangelo) in [#1156](https://github.com/promptfoo/promptfoo/pull/1156)
- **Fix poor performing harmful test generation** by [@mldangelo](https://github.com/mldangelo) in [#1124](https://github.com/promptfoo/promptfoo/pull/1124)
- **Update overreliance grading prompt** by [@mldangelo](https://github.com/mldangelo) in [#1146](https://github.com/promptfoo/promptfoo/pull/1146)
- **Move multiple variables warning to before progress bar** by [@typpo](https://github.com/typpo) in [#1160](https://github.com/promptfoo/promptfoo/pull/1160)
- **Add contributing guide** by [@mldangelo](https://github.com/mldangelo) in [#1150](https://github.com/promptfoo/promptfoo/pull/1150)
- **Refactor and optimize injection and iterative methods** by [@mldangelo](https://github.com/mldangelo) in [#1138](https://github.com/promptfoo/promptfoo/pull/1138)
- **Update plugin base class to support multiple assertions** by [@mldangelo](https://github.com/mldangelo) in [#1139](https://github.com/promptfoo/promptfoo/pull/1139)
- **Structural refactor, abstract plugin and method actions** by [@mldangelo](https://github.com/mldangelo) in [#1140](https://github.com/promptfoo/promptfoo/pull/1140)
- **Move CLI commands into individual files** by [@mldangelo](https://github.com/mldangelo) in [#1155](https://github.com/promptfoo/promptfoo/pull/1155)
- **Update Jest linter rules** by [@mldangelo](https://github.com/mldangelo) in [#1161](https://github.com/promptfoo/promptfoo/pull/1161)
- **Bump openai from 4.52.4 to 4.52.5** by [@dependabot](https://github.com/dependabot) in [#1137](https://github.com/promptfoo/promptfoo/pull/1137)
- **Bump @aws-sdk/client-bedrock-runtime from 3.613.0 to 3.614.0** by [@dependabot](https://github.com/dependabot) in [#1136](https://github.com/promptfoo/promptfoo/pull/1136)
- **Bump openai from 4.52.5 to 4.52.7** by [@dependabot](https://github.com/dependabot) in [#1142](https://github.com/promptfoo/promptfoo/pull/1142)
- **Update documentation and MUI dependencies** by [@mldangelo](https://github.com/mldangelo) in [#1152](https://github.com/promptfoo/promptfoo/pull/1152)
- **Update Drizzle dependencies and configuration** by [@mldangelo](https://github.com/mldangelo) in [#1151](https://github.com/promptfoo/promptfoo/pull/1151)
- **Bump dependencies with patch and minor version updates** by [@mldangelo](https://github.com/mldangelo) in [#1159](https://github.com/promptfoo/promptfoo/pull/1159)

## [0.70.1] - 2024-07-11

### Changed

- **provider**: put provider in outer loop to reduce model swap by @typpo in [#1132](https://github.com/promptfoo/promptfoo/pull/1132)
- **evaluator**: ensure unique prompt handling with labeled and unlabeled providers by @mldangelo in [#1134](https://github.com/promptfoo/promptfoo/pull/1134)
- **eval**: validate --output file extension before running eval by @mldangelo in [#1135](https://github.com/promptfoo/promptfoo/pull/1135)
- **deps-dev**: bump @aws-sdk/client-bedrock-runtime from 3.609.0 to 3.613.0 by @dependabot in [#1126](https://github.com/promptfoo/promptfoo/pull/1126)
- fix pythonCompletion test by @mldangelo in [#1133](https://github.com/promptfoo/promptfoo/pull/1133)

## [0.70.0] - 2024-07-10

### Changed

- feat: Add `promptfoo redteam init` command (#1122)
- chore: refactor eval and generate commands out of main.ts (#1121)
- build(deps): bump openai from 4.52.3 to 4.52.4 (#1118)
- refactor(redteam): relocate harmful and pii plugins from legacy directory (#1123)
- refactor(redteam): Migrate harmful test generators to plugin-based architecture (#1116)

### Fixed

- fix(redteam): use final prompt in moderation instead of original (#1117)

## [0.69.2] - 2024-07-08

### Changed

- feat: add support for nested grading results (#1101)
- fix: issue that caused harmful prompts to not save (#1112)
- fix: resolve relative paths for prompts (#1110)
- ci: compress images in PRs (#1108)
- site: landing page updates (#1096)

## [0.69.1] - 2024-07-06

### Changed

- **feat**: Add Zod schema validation for providers in `promptfooconfig` by @mldangelo in [#1102](https://github.com/promptfoo/promptfoo/pull/1102)
- **fix**: Re-add provider context in prompt functions by @mldangelo in [#1106](https://github.com/promptfoo/promptfoo/pull/1106)
- **fix**: Add missing `gpt-4-turbo-2024-04-09` by @aloisklink in [#1100](https://github.com/promptfoo/promptfoo/pull/1100)
- **chore**: Update minor and patch versions of several packages by @mldangelo in [#1107](https://github.com/promptfoo/promptfoo/pull/1107)
- **chore**: Format Python code and add check job to GitHub Actions workflow by @mldangelo in [#1105](https://github.com/promptfoo/promptfoo/pull/1105)
- **chore**: Bump version to 0.69.1 by @mldangelo
- **docs**: Add example and configuration guide for using `llama.cpp` by @mldangelo in [#1104](https://github.com/promptfoo/promptfoo/pull/1104)
- **docs**: Add Vitest integration guide by @mldangelo in [#1103](https://github.com/promptfoo/promptfoo/pull/1103)

## [0.69.0] - 2024-07-05

### Added

- feat(redteam): `extra-jailbreak` plugin that applies jailbreak to all probes (#1085)
- feat(webui): show metrics as % in column header (#1087)
- feat: add support for PROMPTFOO_AUTHOR environment variable (#1099)

### Changed

- feat: `llm-rubric` uses tools API for model-grading anthropic evals (#1079)
- feat: `--filter-providers` eval option (#1089)
- feat: add `author` field to evals (#1045)
- fix: improper path resolution for file:// prefixes (#1094)
- chore(webui): small changes to styling (#1088)
- docs: guide on how to do sandboxed evals on generated code (#1097)
- build(deps): bump replicate from 0.30.2 to 0.31.0 (#1090)

### Fixed

- fix(webui): Ability to toggle visibility of description column (#1095)

## [0.68.3] - 2024-07-04

### Tests

- test: fix assertion result mock pollution (#1086)

### Fixed

- fix: browser error on eval page with derived metrics that results when a score is null (#1093)
- fix(prompts): treat non-existent files as prompt strings (#1084)
- fix: remove test mutation for classifer and select-best assertion types (#1083)

### Added

- feat(openai): support for attachments for openai assistants (#1080)

### Changed

- **Features:**
  - Added support for attachments in OpenAI assistants by [@typpo](https://github.com/promptfoo/promptfoo/pull/1080)
- **Fixes:**
  - Removed test mutation for classifier and select-best assertion types by [@typpo](https://github.com/promptfoo/promptfoo/pull/1083)
  - Treated non-existent files as prompt strings by [@typpo](https://github.com/promptfoo/promptfoo/pull/1084)
  - Fixed assertion result mock pollution by [@mldangelo](https://github.com/promptfoo/promptfoo/pull/1086)
- **Dependencies:**
  - Bumped `openai` from 4.52.2 to 4.52.3 by [@dependabot](https://github.com/promptfoo/promptfoo/pull/1073)
  - Bumped `@aws-sdk/client-bedrock-runtime` from 3.606.0 to 3.609.0 by [@dependabot](https://github.com/promptfoo/promptfoo/pull/1072)

## [0.68.2] - 2024-07-03

### Changed

- build(deps): bump openai from 4.52.2 to 4.52.3 (#1073)
- build(deps-dev): bump @aws-sdk/client-bedrock-runtime from 3.606.0 to 3.609.0 (#1072)

### Added

- feat(webui): add scenarios to test suite configuration in yaml editor (#1071)

## [0.68.1] - 2024-07-02

### Fixed

- fix: resolve issues with relative prompt paths (#1066)
- fix: handle replicate ids without version (#1059)

### Added

- feat: support calling specific function from python provider (#1053)

### Changed

- **feat:** Support calling specific function from Python provider by [@typpo](https://github.com/promptfoo/promptfoo/pull/1053)
- **fix:** Resolve issues with relative prompt paths by [@mldangelo](https://github.com/promptfoo/promptfoo/pull/1066)
- **fix:** Handle replicate IDs without version by [@typpo](https://github.com/promptfoo/promptfoo/pull/1059)
- **build(deps):** Bump `@anthropic-ai/sdk` from 0.24.2 to 0.24.3 by [@dependabot](https://github.com/promptfoo/promptfoo/pull/1062)
- build(deps): bump @anthropic-ai/sdk from 0.24.2 to 0.24.3 (#1062)

## [0.68.0] - 2024-07-01

### Documentation

- docs: dalle jailbreak blog post (#1052)

### Added

- feat(webui): Add support for markdown tables and other extras by @typpo in [#1042](https://github.com/promptfoo/promptfoo/pull/1042)

### Changed

- feat: support for image model redteaming by @typpo in [#1051](https://github.com/promptfoo/promptfoo/pull/1051)
- feat: prompt syntax for bedrock llama3 by @fvdnabee in [#1038](https://github.com/promptfoo/promptfoo/pull/1038)
- fix: http provider returns the correct response format by @typpo in [#1027](https://github.com/promptfoo/promptfoo/pull/1027)
- fix: handle when stdout columns are not set by @typpo in [#1029](https://github.com/promptfoo/promptfoo/pull/1029)
- fix: support additional models via AWS Bedrock and update documentation by @mldangelo in [#1034](https://github.com/promptfoo/promptfoo/pull/1034)
- fix: handle imported single test case by @typpo in [#1041](https://github.com/promptfoo/promptfoo/pull/1041)
- fix: dereference promptfoo test files by @fvdnabee in [#1035](https://github.com/promptfoo/promptfoo/pull/1035)
- chore: expose runAssertion and runAssertions to node package by @typpo in [#1026](https://github.com/promptfoo/promptfoo/pull/1026)
- chore: add Node.js version check to ensure compatibility by @mldangelo in [#1030](https://github.com/promptfoo/promptfoo/pull/1030)
- chore: enable '@typescript-eslint/no-use-before-define' linter rule by @mldangelo in [#1043](https://github.com/promptfoo/promptfoo/pull/1043)
- docs: fix broken documentation links by @mldangelo in [#1033](https://github.com/promptfoo/promptfoo/pull/1033)
- docs: update anthropic.md by @Codeshark-NET in [#1036](https://github.com/promptfoo/promptfoo/pull/1036)
- ci: add GitHub Action for automatic version tagging by @mldangelo in [#1046](https://github.com/promptfoo/promptfoo/pull/1046)
- ci: npm publish workflow by @typpo in [#1044](https://github.com/promptfoo/promptfoo/pull/1044)
- build(deps): bump openai from 4.52.1 to 4.52.2 by @dependabot in [#1057](https://github.com/promptfoo/promptfoo/pull/1057)
- build(deps): bump @anthropic-ai/sdk from 0.24.1 to 0.24.2 by @dependabot in [#1056](https://github.com/promptfoo/promptfoo/pull/1056)
- build(deps-dev): bump @aws-sdk/client-bedrock-runtime from 3.602.0 to 3.606.0 by @dependabot in [#1055](https://github.com/promptfoo/promptfoo/pull/1055)
- build(deps): bump docker/setup-buildx-action from 2 to 3 in the github-actions group by @dependabot in [#1054](https://github.com/promptfoo/promptfoo/pull/1054)

## [0.67.0] - 2024-06-27

### Added

- feat(bedrock): add proxy support for AWS SDK (#1021)
- feat(redteam): Expose modified prompt for iterative jailbreaks (#1024)
- feat: replicate image provider (#1049)

### Changed

- feat: add support for gemini embeddings via vertex (#1004)
- feat: normalize prompt input formats, introduce single responsibility handlers, improve test coverage, and fix minor bugs (#994)
- fix: more robust json extraction for llm-rubric (#1019)
- build(deps): bump openai from 4.52.0 to 4.52.1 (#1015)
- build(deps): bump @anthropic-ai/sdk from 0.24.0 to 0.24.1 (#1016)
- chore: sort imports (#1006)
- chore: switch to smaller googleapis dependency (#1009)
- chore: add config telemetry (#1005)
- docs: update GitHub urls to reflect promptfoo github org repository location (#1011)
- docs: fix incorrect yaml ref in guide (#1018)

## [0.66.0] - 2024-06-24

### Changed

- `config get/set` commands, ability for users to set their email by [@typpo](https://github.com/typpo) in [#971](https://github.com/promptfoo/promptfoo/pull/971)
- **webui**: Download as CSV by [@typpo](https://github.com/typpo) in [#1000](https://github.com/promptfoo/promptfoo/pull/1000)
- Add support for Gemini default grader if credentials are present by [@typpo](https://github.com/typpo) in [#998](https://github.com/promptfoo/promptfoo/pull/998)
- **redteam**: Allow arbitrary providers by [@mldangelo](https://github.com/mldangelo) in [#1002](https://github.com/promptfoo/promptfoo/pull/1002)
- Derived metrics by [@typpo](https://github.com/typpo) in [#985](https://github.com/promptfoo/promptfoo/pull/985)
- Python provider can import modules with same name as built-ins by [@typpo](https://github.com/typpo) in [#989](https://github.com/promptfoo/promptfoo/pull/989)
- Include error text in all cases by [@typpo](https://github.com/typpo) in [#990](https://github.com/promptfoo/promptfoo/pull/990)
- Ensure tests inside scenarios are filtered by filter patterns by [@mldangelo](https://github.com/mldangelo) in [#996](https://github.com/promptfoo/promptfoo/pull/996)
- Anthropic message API support for env vars by [@typpo](https://github.com/typpo) in [#997](https://github.com/promptfoo/promptfoo/pull/997)
- Add build documentation workflow and fix typos by [@mldangelo](https://github.com/mldangelo) in [#993](https://github.com/promptfoo/promptfoo/pull/993)
- Block network calls in tests by [@typpo](https://github.com/typpo) in [#972](https://github.com/promptfoo/promptfoo/pull/972)
- Export `AnthropicMessagesProvider` from providers by [@greysteil](https://github.com/greysteil) in [#975](https://github.com/promptfoo/promptfoo/pull/975)
- Add Claude 3.5 sonnet pricing by [@typpo](https://github.com/typpo) in [#976](https://github.com/promptfoo/promptfoo/pull/976)
- Pass `tool_choice` to Anthropic when set in config by [@greysteil](https://github.com/greysteil) in [#977](https://github.com/promptfoo/promptfoo/pull/977)
- Fixed according to Ollama API specifications by [@keishidev](https://github.com/keishidev) in [#981](https://github.com/promptfoo/promptfoo/pull/981)
- Add Dependabot config and update provider dependencies by [@mldangelo](https://github.com/mldangelo) in [#984](https://github.com/promptfoo/promptfoo/pull/984)
- Don't commit `.env` to Git by [@will-holley](https://github.com/will-holley) in [#991](https://github.com/promptfoo/promptfoo/pull/991)
- Update Docker base image to Node 20, improve self-hosting documentation, and add CI action for Docker build by [@mldangelo](https://github.com/mldangelo) in [#995](https://github.com/promptfoo/promptfoo/pull/995)
- Allow variable cells to scroll instead of exploding the table height by [@grrowl](https://github.com/grrowl) in [#973](https://github.com/promptfoo/promptfoo/pull/973)

## [0.65.2] - 2024-06-20

### Documentation

- docs: update claude vs gpt guide with claude 3.5 (#986)

### Added

- feat(redteam): make it easier to add non default plugins (#958)

### Changed

- feat: contains-sql assert (#964)
- fix: handle absolute paths for js providers (#966)
- fix: label not showing problem when using eval with config option (#928)
- fix: should return the whole message if the OpenAI return the content and the function call/tools at the same time. (#968)
- fix: label support for js prompts (#970)
- docs: Add CLI delete command to docs (#959)
- docs: text to sql validation guide (#962)

### Fixed

- fix(redteam): wire ui to plugins (#965)
- fix(redteam): reduce overreliance, excessive-agency false positive rates (#963)

## [0.65.1] - 2024-06-18

### Changed

- chore(docs): add shell syntax highlighting and fix typos (#953)
- chore(dependencies): update package dependencies (#952)
- Revert "feat(cli): add tests for CLI commands and fix version flag bug" (#967)

### Fixed

- fix: handle case where returned python result is null (#957)
- fix(webui): handle empty fail reasons and null componentResults (#956)

### Added

- feat(cli): add tests for CLI commands and fix version flag bug (#954)
- feat(eslint): integrate eslint-plugin-jest and configure rules (#951)
- feat: add eslint-plugin-unused-imports and remove unused imports (#949)
- feat: assertion type: is-sql (#926)

## [0.65.0] - 2024-06-17

### Added

- feat(webui): show pass/fail toggle (#938)
- feat(webui): carousel for multiple failure reasons (#939)
- feat(webui): clicking metric pills filters by nonzero only (#941)
- feat(redteam): political statements (#944)
- feat(redteam): indicate performance with moderation filter (#933)

### Changed

- feat: add hf to onboarding flow (#947)
- feat: add support for `promptfoo export latest` (#948)
- fix: serialize each item in `vars` when its type is a string (#823) (#943)
- chore(webui): split ResultsTable into separate files (#942)

### Fixed

- fix(redteam): more aggressive contract testing (#946)

### Dependencies

- chore(deps): update dependencies without breaking changes (#937)

## [0.64.0] - 2024-06-15

### Added

- feat(redteam): add unintended contracts test (#934)
- feat(anthropic): support tool use (#932)

### Changed

- feat: export `promptfoo.cache` to node package (#923)
- feat: add Voyage AI embeddings provider (#931)
- feat: Add more Portkey header provider options and create headers automatically (#909)
- fix: handle openai chat-style messages better in `moderation` assert (#930)
- ci: add next.js build caching (#908)
- chore(docs): update installation and GitHub Actions guides (#935)
- chore(dependencies): bump LLM providers in package.json (#936)

### Fixed

- fix(bedrock): support cohere embeddings (#924)

### Dependencies

- chore(deps): bump braces from 3.0.2 to 3.0.3 (#918)

## [0.63.2] - 2024-06-10

### Added

- feat: report view for redteam evals (#920)

### Fixed

- fix(bedrock): default value for configs (#917)
- fix: prevent assertions from being modified as they run (#929)

## [0.63.1] - 2024-06-10

### Fixed

- fix(vertex): correct handling of system instruction (#911)
- fix(bedrock): support for llama, cohere command and command-r, mistral (#915)

## [0.63.0] - 2024-06-09

### Added

- feat(bedrock): Add support for mistral, llama, cohere (#885)
- feat(ollama): add OLLAMA_API_KEY to support authentication (#883)
- feat(redteam): add test for competitor recommendations (#877)
- feat(webui): Show the number of passes and failures (#888)
- feat(webui): show manual grading record in test details view (#906)
- feat(webui): use indexeddb instead of localstorage (#905)

### Changed

- feat: ability to set test case metric from csv (#889)
- feat: interactive onboarding (#886)
- feat: support `threshold` param from csv (#903)
- feat: support array of values for `similar` assertion (#895)
- fix: Prompt variable reads unprocessed spaces on both sides (#887)
- fix: windows node 22 flake (#907)
- [fix: ci passing despite failing build (](https://github.com/promptfoo/promptfoo/commit/ce6090be5d70fbe71c6da0a5ec1a73253a9d8a0e)https://github.com/promptfoo/promptfoo/pull/876[)](https://github.com/promptfoo/promptfoo/commit/ce6090be5d70fbe71c6da0a5ec1a73253a9d8a0e)
- [fix: incorrect migrations path in docker build](https://github.com/promptfoo/promptfoo/commit/6a1eef4e4b006b32de9ce6e5e2d7c0bd3b9fa95a) https://github.com/promptfoo/promptfoo/issues/861
- chore(ci): add `workflow_dispatch` trigger (#897)
- chore: add more gemini models (#894)
- chore: introduce eslint (#904)
- chore: switch to SWC for faster Jest tests (#899)
- chore: update to prettier 3 (#901)
- [chore(openai): add tool_choice required type](https://github.com/promptfoo/promptfoo/commit/e97ce63221b0e06f7e03f46c466da36c5b713017)

### Fixed

- fix(vertex): support var templating in system instruction (#902)
- [fix(webui): display latency when available](https://github.com/promptfoo/promptfoo/commit/bb335efbe9e8d6b23526c837402787a1cbba9969)

### Dependencies

- chore(deps): update most dependencies to latest stable versions (#898)

## [0.62.1] - 2024-06-06

### Added

- feat(webui): Ability to suppress browser open on `promptfoo view` (#881)
- feat(anthropic): add support for base url (#850)
- feat(openai): Support function/tool callbacks (#830)
- feat(vertex/gemini): add support for toolConfig and systemInstruction (#841)
- feat(webui): Ability to filter to highlighted cells (#852)
- feat(webui): ability to click to filter metric (#849)
- feat(webui): add copy and highlight cell actions (#847)

### Changed

- fix: migrate database before writing results (#882)
- chore: upgrade default graders to gpt-4o (#848)
- ci: Introduce jest test coverage reports (#868)
- ci: add support for node 22, remove support for node 16 (#836)
- docs: Addresses minor typographical errors (#845)
- docs: Help description of default `--output` (#844)
- feat: Add Red Team PII Tests (#862)
- feat: Support custom gateway URLs in Portkey (#840)
- feat: add support for python embedding and classification providers (#864)
- feat: add support for titan premier on bedrock (#839)
- feat: pass evalId in results (#758)
- fix: Broken types (#854)
- fix: Fix broken progress callback in web ui (#860)
- fix: Fix formatting and add style check to CI (#872)
- fix: Fix type error eval page.tsx (#867)
- fix: Improve Error Handling for Python Assertions and Provider Exceptions (#863)
- fix: Pass evaluateOptions from web ui yaml (#859)
- fix: Render multiple result images with markdown, if markdown contains multiple images (#873)
- fix: The values of defaultTest and evaluateOptions are not set when editing the eval yaml file. (#834)
- fix: crash on db migration when cache is disabled on first run (#842)
- fix: csv and html outputs include both prompt and provider labels (#851)
- fix: docker build and prepublish script (#846)
- fix: show labels for custom provider (#875)
- chore: fix windows node 22 build issues by adding missing encoding dependency and updating webpack config (#900)
- chore: update Node.js version management and improve documentation (#896)
- Fix CI Passing Despite Failing Build (#866) (#876)

## [0.62.0] - 2024-06-05

### Fixed

- fix: Parameter evaluateOptions not passed correctly in jobs created using web (#870)

### Added

- feat(anthropic): add support for base url (#850)
- feat(openai): Support function/tool callbacks (#830)
- feat(vertex/gemini): add support for toolConfig and systemInstruction (#841)
- feat(webui): Ability to filter to highlighted cells (#852)
- feat(webui): ability to click to filter metric (#849)
- feat(webui): add copy and highlight cell actions (#847)

### Changed

- feat: Add Red Team PII Tests (#862)
- feat: Support custom gateway URLs in Portkey (#840)
- feat: add support for python embedding and classification providers (#864)
- feat: add support for titan premier on bedrock (#839)
- feat: pass evalId in results (#758)
- feat: upgrade default graders to gpt-4o (#848)
- fix: Broken types (#854)
- fix: Fix broken progress callback in web ui (#860)
- fix: Fix formatting and add style check to CI (#872)
- fix: Fix type error eval page.tsx (#867)
- fix: Improve Error Handling for Python Assertions and Provider Exceptions (#863)
- fix: Pass evaluateOptions from web ui yaml (#859)
- fix: Render multiple result images with markdown, if markdown contains multiple images (#873)
- fix: The values of defaultTest and evaluateOptions are not set when editing the eval yaml file. (#834)
- fix: crash on db migration when cache is disabled on first run (#842)
- fix: csv and html outputs include both prompt and provider labels (#851)
- fix: docker build and prepublish script (#846)
- fix: show labels for custom provider (#875)
- ci: Introduce jest test coverage reports (#868)
- ci: add support for node 22, remove support for node 16 (#836)
- docs: Addresses minor typographical errors (#845)
- docs: Help description of default `--output` (#844)

## [0.61.0] - 2024-05-30

### Changed

- feat: `moderation` assert type (#821)
- feat: general purpose http/https provider (#822)
- feat: add portkey provider (#819)
- feat: Add Cloudflare AI Provider (#817)
- fix: Remove duplicate logging line (#825)
- fix: The ‘defaultTest’ option has no effect during evaluation. (#829)
- fix: Improve Error Handling in Python Script Execution (#833)
- docs: How to red team LLMs (#828)
- chore(mistral): add codestral (#831)

## [0.60.0] - 2024-05-25

### Added

- feat(webui): Add image viewer (#816)

### Changed

- feat: redteam testset generation (#804)
- feat: support for deep equality check in equals assertion (#805)
- feat: Allow functions in renderVarsInObject (#813)
- feat: ability to reference previous llm outputs via storeOutputAs (#808)
- feat: support for prompt objects (#818)
- fix: huggingface api key handling (#809)
- docs: Restore ProviderResponse class name (#806)
- docs: Fix typo in local build command (#811)

## [0.59.1] - 2024-05-18

### Changed

- [fix: handle null result timestamp when writing to db.](https://github.com/promptfoo/promptfoo/commit/40e1ebfbfd512fea56761b4cbdfff0cd25d61ae1) https://github.com/promptfoo/promptfoo/issues/800

## [0.59.0] - 2024-05-18

### Added

- feat(webui): add --filter-description option to `promptfoo view` (#780)
- feat(bedrock): add support for embeddings models (#797)

### Changed

- fix: python prompts break when using whole file (#784)
- Langfuse need to compile variables (#779)
- chore(webui): display prompt and completion tokens (#794)
- chore: include full error response in openai errors (#791)
- chore: add logprobs to assertion context (#790)
- feat: support var interpolation in function calls (#792)
- chore: add timestamp to EvaluateSummary (#785)
- fix: render markdown in variables too (#796)

### Fixed

- fix(vertex): remove leftover dependency on apiKey (#798)

## [0.58.1] - 2024-05-14

### Changed

- fix: improve GradingResult validation (#772)
- [fix: update python ProviderResponse error message and docs.](https://github.com/promptfoo/promptfoo/commit/258013080809bc782afe3de51c9309230cb5cdb2) https://github.com/promptfoo/promptfoo/issues/769
- [chore(openai): add gpt-4o models (](https://github.com/promptfoo/promptfoo/commit/ff4655d31d3588972522bb162733cb61e460f36f)https://github.com/promptfoo/promptfoo/pull/776[)](https://github.com/promptfoo/promptfoo/commit/ff4655d31d3588972522bb162733cb61e460f36f)
- add gpt-4o models (#776)

### Fixed

- fix(langfuse): Check runtime type of `getPrompt`, stringify the result (#774)

## [0.58.0] - 2024-05-09

### Changed

- feat: assert-set (#765)
- feat: add comma-delimited string support for array-type assertion values (#755)
- fix: Resolve JS assertion paths relative to configuration file (#756)
- fix: not-equals assertion (#763)
- fix: upgrade rouge package and limit to strings (#764)

## [0.57.1] - 2024-05-02

### Changed

- fix: do not serialize js objects to non-js providers (#754)
- **[See 0.57.0 release notes](https://github.com/promptfoo/promptfoo/releases/tag/0.57.0)**

## [0.57.0] - 2024-05-01

### Changed

- feat: ability to override provider per test case (#725)
- feat: eval tests matching pattern (#735)
- feat: add `-n` limit arg for `promptfoo list` (#749)
- feat: `promptfoo import` and `promptfoo export` commands (#750)
- feat: add support for `--var name=value` cli option (#745)
- feat: promptfoo eval --filter-failing outputFile.json (#742)
- fix: eval --first-n arg (#734)
- chore: Update openai package to 3.48.5 (#739)
- chore: include logger and cache utils in javascript provider context (#748)
- chore: add `PROMPTFOO_FAILED_TEST_EXIT_CODE` envar (#751)
- docs: Document `python:` prefix when loading assertions in CSV (#731)
- docs: update README.md (#733)
- docs: Fixes to Python docs (#728)
- docs: Update to include --filter-\* cli args (#747)

## [0.56.0] - 2024-04-28

### Added

- feat(webui): improved comment dialog (#713)

### Changed

- feat: Intergration with Langfuse (#707)
- feat: Support IBM Research BAM provider (#711)
- fix: Make errors uncached in Python completion. (#706)
- fix: include python tracebacks in python errors (#724)
- fix: `getCache` should return a memory store when disk caching is disabled (#715)
- chore(webui): improve eval view performance (#719)
- chore(webui): always show provider in header (#721)
- chore: add support for OPENAI_BASE_URL envar (#717)

### Fixed

- fix(vertex/gemini): support nested generationConfig (#714)

## [0.55.0] - 2024-04-24

### Changed

- [Docs] Add llama3 example to ollama docs (#695)
- bugfix in answer-relevance (#697)
- feat: add support for provider `transform` property (#696)
- feat: add support for provider-specific delays (#699)
- feat: portkey.ai integration (#698)
- feat: `eval -n` arg for running the first n test cases (#700)
- feat: ability to write outputs to google sheet (#701)
- feat: first-class support for openrouter (#702)
- Fix concurrent cache request behaviour (#703)

## [0.54.1] - 2024-04-20

### Changed

- Add support for Mixtral 8x22B (#687)
- fix: google sheets async loading (#688)
- fix: trim spaces in csv assertions that can have file:// prefixes (#689)
- fix: apply thresholds to custom python asserts (#690)
- fix: include detail from external python assertion (#691)
- chore(webui): allow configuration of results per page (#694)
- fix: ability to override rubric prompt for all model-graded metrics (#692)

## [0.54.0] - 2024-04-18

### Changed

- feat: support for authenticated google sheets access (#686)
- fix: bugs in `Answer-relevance` calculation (#683)
- fix: Add tool calls to response from azure openai (#685)

## [0.53.0] - 2024-04-16

### Changed

- fix!: make `javascript` assert function call consistent with external js function call (#674)
- fix: node library supports prompt files (#668)
- feat: Enable post-hoc evaluations through defining and using output value in TestSuite (#671)
- feat: Allow local files to define providerOutput value for TestCase (#675)
- feat: detect suitable anthropic default provider (#677)
- feat: Ability to delete evals (#676)
- feat: ability to create derived metrics (#670)

## [0.52.0] - 2024-04-12

### Added

- feat(webui): add pagination (#649)

### Changed

- feat: support for inline yaml for is-json, contains-json in csv (#651)
- feat: run providers 1 at a time with --interactive-providers (#645)
- feat: --env-file arg (#615)
- fix: Do not fail with api error when azure datasource is used (#644)
- fix: allow loading of custom provider in windows (#518) (#652)
- fix: don't show telemetry message without telemtry (#658)
- fix: `E2BIG` error during the execution of Python asserts (#660)
- fix: support relative filepaths for non-code assert values (#664)

### Fixed

- fix(webui): handle invalid search regexes (#663)

## [0.51.0] - 2024-04-07

### Added

- feat(webui): store settings in localstorage (#617)
- feat(azureopenai): apiKeyEnvar support (#628)
- feat(webui): "progress" page that shows provider/prompt pairs (#631)

### Changed

- chore: improve json parsing errors (#620)
- feat: ability to override path to python binary (#619)
- Add documentation for openai vision (#637)
- Support claude vision and images (#639)
- fix: assertion files use relative path (#624)
- feat: add provider reference to prompt function (#633)
- feat: ability to import vars using glob (#641)
- feat!: return values directly in python assertions (#638)

### Fixed

- fix(webui): ability to save defaultTest and evaluateOptions in yaml editor (#629)

## [0.50.1] - 2024-04-02

### Changed

- fix: compiled esmodule interop (#613)
- fix: downgrade var resolution failure to warning (#614)
- fix: glob behavior on windows (#612)

## [0.50.0] - 2024-04-01

### Added

- feat(webui): download button (#482)
- feat(webui): toggle for showing full prompt in output cell (#603)

### Changed

- feat: support .mjs external imports (#601)
- feat: load .env from cli (#602)
- feat: ability to use js files as `transform` (#605)
- feat: ability to reference vars from other vars (#607)
- fix: handling for nonscript assertion files (#608)

### Fixed

- fix(selfhost): add support for prompts and datasets api endpoints (#600)
- fix(selfhost): Consolidate to `NEXT_PUBLIC_PROMPTFOO_REMOTE_BASE_URL` (#609)

## [0.49.3] - 2024-03-29

### Changed

- fix: bedrock model parsing (#593)
- [fix: make llm-rubric more resilient to bad json responses.](https://github.com/promptfoo/promptfoo/commit/93fd059a13454ed7a251a90a33306fb1f3c81895) https://github.com/promptfoo/promptfoo/issues/596
- feat: display progress bar for each parallel execution (#597)

## [0.49.2] - 2024-03-27

### Changed

- fix: support relative paths for custom providers (#589)
- fix: gemini generationConfig and safetySettings (#590)
- feat: cli watch for vars and providers (#591)

## [0.49.1] - 2024-03-25

### Changed

- fix: lazy import of azure peer dependency (#586)

## [0.49.0] - 2024-03-23

### Added

- feat(vertexai): use gcloud application default credentials (#580)

### Changed

- feat: Add support for huggingface token classification (#574)
- feat: Mistral provider support for URL and API key envar (#570)
- feat: run assertions in parallel (#575)
- feat: support for azure openai assistants (#577)
- feat: ability to set tags on standalone assertion llm outputs (#581)
- feat: add support for claude3 on bedrock (#582)
- fix: load file before running prompt function (#583)
- [fix: broken ansi colors on cli table](https://github.com/promptfoo/promptfoo/commit/bbb0157b09c0ffb5366d3cbd112438ca3d2d61c9)
- [fix: remove duplicate instruction output](https://github.com/promptfoo/promptfoo/commit/fb095617d36102f5b6256e9718e736378c0a5cea)
- chore: better error messages when expecting json but getting text (#576)

### Fixed

- fix(selfhost): handle sqlite db in docker image and build (#568)

### Dependencies

- chore(deps): bump webpack-dev-middleware from 5.3.3 to 5.3.4 in /site (#579)

## [0.48.0] - 2024-03-18

### Added

- feat(csv): add support for `__description` field (#556)

### Changed

- feat: migrate filesystem storage to sqlite db (#558)
  - **When you first run `eval` or `view` with 0.48.0, your saved evals will be migrated from `.json` files to a sqlite db. Please open an issue if you run into problems.**
  - Restoration: By default, the migration process runs on the promptfoo output directory `~/.promptfoo/output`. This directory is backed up at `~/.promptfoo/output-backup-*` and you can restore it and use a previous version by renaming that directory back to `output`
- feat: Add anthropic:messages and replicate:mistral as default providers to web ui (#562)
- feat: add label field to provider options (#563)
- docs: adjust configuration for python provider (#565)
- chore: db migration and cleanup (#564)

### Fixed

- fix(azureopenai): add support for `max_tokens` and `seed` (#561)

## [0.47.0] - 2024-03-14

### Changed

- feat: improve python inline asserts to not require printing (#542)
- feat: add tools and tool_choice config parameters to azure openai provider (#550)
- feat: Add support for Claude 3 Haiku (#552)
- fix: validate custom js function return values (#548)
- fix: dedupe prompts from combined configs (#554)

### Fixed

- fix(replicate): support non-array outputs (#547)

## [0.46.0] - 2024-03-08

### Added

- feat(self-host): run evals via web ui (#540)
- feat(self-host): Persist changes on self-deployed UI without sharing a new link (#538)
- feat(webui): ability to change eval name (#537)

### Changed

- feat: add support for calling specific functions for python prompt (#533)
- fix: openai tools and function checks handle plaintext responses (#541)

### Fixed

- fix(anthropic): wrap text if prompt supplied as json (#536)

## [0.45.2] - 2024-03-07

### Changed

- fix: python provider handles relative script paths correctly (#535)

## [0.45.1] - 2024-03-06

### Changed

- fix: json and yaml vars files (#531)

### Fixed

- fix(python): deserialize objects from json (#532)

## [0.45.0] - 2024-03-06

### Added

- feat(anthropic): Add Claude 3 support (#526)

### Changed

- feat: ability to load `vars` values at runtime (#496)
  // Example logic to return a value based on the varName
  if (varName === 'context') {
  return `Processed ${otherVars.input} for prompt: ${prompt}`;
  }
  return {
  output: 'default value',
  };
  // Handle potential errors
  // return { error: 'Error message' }
  # Example logic to dynamically generate variable content
  if var_name == 'context':
  return {
  'output': f"Context for {other_vars['input']} in prompt: {prompt}"
  }
  return {'output': 'default context'}
  # Handle potential errors
  # return { 'error': 'Error message' }

## [0.44.0] - 2024-03-04

### Added

- feat(mistral): Add new models, JSON mode, and update pricing (#500)

### Changed

- fix: Print incorrect response from factuality checker (#503)
- fix: Support missing open parenthesis (fixes #504) (#505)
- feat: include prompt in transform (#512)
- feat: Support csv and json files in the `tests` array (#520)

### Fixed

- fix(ollama): dont send invalid options for `OllamaChatProvider` (#506)
- fix(huggingface): do not pass through non-hf parameters (#519)

## [0.43.1] - 2024-02-25

### Changed

- fix: pass through PROMPTFOO\_\* variables from docker run (#498)
- docs: clean up python provider header

### Fixed

- fix(huggingface): support `apiKey` config param (#494)
- fix(bedrock): transform model output from cache. #474

### Documentation

- docs(huggingface): example of private huggingface inference endpoint (#497)

## [0.43.0] - 2024-02-23

### Added

- feat(webui): Display test suite description (#487)
- feat(webui): Add upload testcase csv to eval page (#484)

### Changed

- feat: pass `test` to assertion context (#485)
- fix: Change variable name to what the prompt template expects (#489)
- (docs): Replace references to deprecated postprocess option (#483)
- chore: update replicate library and add new common params (#491)

### Fixed

- fix(self-hosting): remove supabase dependency from webui eval view (#492)

## [0.42.0] - 2024-02-19

### Added

- feat(webview): toggle for prettifying json outputs (#472)
- feat(openai): support handling OpenAI Assistant functions tool calls (#473)

### Changed

- feat: add support for claude 2.1 on bedrock (#470)
- feat: support for overriding `select-best` provider (#478)
- feat: ability to disable var expansion (#476)
- fix: improve escaping for python prompt shell (#481)

## [0.41.0] - 2024-02-12

### Added

- feat(openai)!: Allow apiBaseUrl to override /v1 endpoint (#464)

### Changed

- feat: add support for async python providers (#465)
- fix: pass config to python provider (#460)
- chore: include progress output in debug logs (#461)
- docs: perplexity example (#463)

### Fixed

- fix(factuality): make factuality output case-insensitive (#468)
- fix: ensure that only valid ollama params are passed (#480)

## [0.40.0] - 2024-02-06

### Added

- feat(mistral): Add Mistral provider (#455)
- feat(openai): add support for `apiKeyEnvar` (#456)
- feat(azureopenai): add apiBaseUrl config (#459)

### Changed

- feat: cohere api support (#457)
- feat: ability to override select-best prompt. #289
- fix: support for gemini generationConfig and safetySettings (#454)

### Fixed

- fix(vertex/gemini): add support for llm-rubric and other OpenAI-formatted prompts (#450)

### Documentation

- documentation: update python.md typo in yaml (#446)

## [0.39.1] - 2024-02-02

### Changed

- fix: func => function in index.ts (#443)
- feat: add support for google ai studio gemini (#445)

## [0.39.0] - 2024-02-01

### Changed

- feat: Add DefaultGradingJsonProvider to improve `llm-rubric` reliability (#432)
- feat: add caching for exec and python providers (#435)
- feat: add `--watch` option to eval command (#439)
- feat: ability to transform output on per-assertion level (#437)
- feat: compare between multiple outputs with `select-best` (#438)
- fix: pass through cost to runAssertion
- fix: pass through cost to runAssertion

## [0.38.0] - 2024-01-29

### Added

- feat(openai): Jan 25 model updates (#416)
- feat(webui): eval deeplinks (#426)
- feat(huggingface): Support sentence similarity inference API (#425)

### Changed

- fix: Only open previous results when necessary (uses lots of memory) (#418)
- fix: html output (#430)
- feat: add a `python` provider that supports native python function calls (#419)
- feat: support for image models such as dall-e (#406)
- feat: support for `PROMPTFOO_PROMPT_SEPARATOR envar. #424

## [0.37.1] - 2024-01-26

### Changed

- fix: do not require token usage info on openai provider (#414)

## [0.37.0] - 2024-01-24

### Added

- feat(webui): add markdown support (#403)

### Changed

- feat: standalone share server (#408)
- feat: `PROMPTFOO_DISABLE_TEMPLATING` disables nunjucks templates (#405)

## [0.36.0] - 2024-01-18

### Added

- feat(webui): Ability to comment on outputs (#395)
- feat(azure): Add response_format support (#402)
- feat(azure): add support for `passthrough` and `apiVersion` (#399)

### Changed

- feat: add `promptfoo generate dataset` (#397)
- fix: typo (#401)

## [0.35.1] - 2024-01-12

### Added

- feat(bedrock): introduce amazon titan models as another option for Bedrock (#380)
- feat(openai): add support for `passthrough` request args (#388)
- feat(azure): add support for client id/secret auth (#389)
- feat(webui): label evals using `description` field (#391)

### Changed

- fix: proper support for multiple types of test providers (#386)
- feat: update CSV and HTML outputs with more details (#393)

## [0.35.0] - 2024-01-07

### Added

- feat(webview): add regex search (#378)

### Changed

- feat: support standalone assertions on CLI (#368)
- feat: add perplexity-score metric (#377)
- feat: add logprobs support for azure openai (#376)
- fix: use relative paths consistently and handle object formats (#375)
- [fix: restore **prefix and **suffix column handlers when loading test csv](https://github.com/promptfoo/promptfoo/commit/3a058684b3389693f4c5899f786fb090b04e3c93)

## [0.34.1] - 2024-01-02

### Added

- feat(openai): add support for overriding provider cost (1be1072)

### Fixed

- fix(webview): increase the request payload size limit (ef4c30f)

## [0.34.0] - 2024-01-02

### Changed

- feat: Support for evaluating cost of LLM inference (#358)
- feat: save manual edits to test outputs in webview (#362)
- feat: add `cost` assertion type (#367)
- fix: handle huggingface text generation returning dict (#357)
- fix: disable cache when using repeat (#361)
- fix: do not dereference tools and functions in config (#365)
- docs: optimize docs of openai tool usage (#355)

## [0.33.2] - 2023-12-23

### Changed

- fix: bad indentation for inline python sript (#353)
- [fix: truncate CLI table headers](https://github.com/promptfoo/promptfoo/commit/9aa9106cc9bc1660df40117d3c8f053f361fa09c)
- feat: add openai tool parameter (#350)
- feat: add `is-valid-openai-tools-call` assertion type (#354)

## [0.33.1] - 2023-12-18

### Changed

- [fix: pass env to providers when using CLI](https://github.com/promptfoo/promptfoo/commit/e8170a7f0e9d4033ef219169115f6474d978f1a7)
- [fix: correctly handle bedrock models containing :](https://github.com/promptfoo/promptfoo/commit/4469b693993934192fee2e84cc27c21e31267e5f)
- feat: add latency assertion type (#344)
- feat: add perplexity assertion type (#346)
- feat: add support for ollama chat API (#342)
- feat: retry when getting internal server error with PROMPTFOO_RETRY_5XX envar (#327)
- fix: properly escape arguments for external python assertions (#338)
- fix: use execFile/spawn for external processes (#343)
- [fix: handle null score in custom metrics](https://github.com/promptfoo/promptfoo/commit/514feed49e2f83f3e04d3e167e5833dc075e6c10)
- [fix: increment failure counter for script errors.](https://github.com/promptfoo/promptfoo/commit/61d1b068f26c63f3234dc49c9d5f5104b9cf1cda)

## [0.33.0] - 2023-12-17

### Changed

- feat: add latency assertion type (#344)
- feat: add perplexity assertion type (#346)
- feat: add support for ollama chat API (#342)
- feat: retry when getting internal server error with PROMPTFOO_RETRY_5XX envar (#327)
- fix: properly escape arguments for external python assertions (#338)
- fix: use execFile/spawn for external processes (#343)
- [fix: handle null score in custom metrics](https://github.com/promptfoo/promptfoo/commit/514feed49e2f83f3e04d3e167e5833dc075e6c10)
- [fix: increment failure counter for script errors.](https://github.com/promptfoo/promptfoo/commit/61d1b068f26c63f3234dc49c9d5f5104b9cf1cda)

## [0.32.0] - 2023-12-14

### Added

- feat(webview): Layout and styling improvements (#333)

### Changed

- feat: add support for Google Gemini model (#336)
- feat: add download yaml button in config modal. Related to #330 (#332)
- fix: set process exit code on failure

## [0.31.2] - 2023-12-11

### Added

- feat(webview): Show aggregated named metrics at top of column (#322)

### Changed

- fix: sharing option is degraded (#325)

## [0.31.1] - 2023-12-04

### Changed

- fix: issues when evaling multiple config files
- feat: support for web viewer running remotely (#321)

## [0.31.0] - 2023-12-02

### Added

- feat(openai): Adds support for function call validation (#316)

### Changed

- feat: add support for ajv formats (#314)
- feat: support prompt functions via nodejs interface (#315)
- fix: webview handling of truncated cell contents with html (#318)
- docs: Merge docs into main repo (#317)

## [0.30.2] - 2023-11-29

### Changed

- feat(cli): simplify onboarding and provide npx-specific instructions (f81bd88)

## [0.30.1] - 2023-11-29

### Changed

- feat: add bedrock in webui setup (#301)
- feat: add support for custom metrics (#305)
- feat: show table by default, even with --output (#306)
- fix: handle multiple configs that import multiple prompts (#304)
- fix: remove use of dangerouslySetInnerHTML in results table (#309)

### Fixed

- fix(openai): add support for overriding api key, host, baseurl, org in Assistants API (#311)

## [0.30.0] - 2023-11-29

### Changed

- feat: add bedrock in webui setup (#301)
- feat: add support for custom metrics (#305)
- feat: show table by default, even with --output (#306)
- fix: handle multiple configs that import multiple prompts (#304)
- fix: remove use of dangerouslySetInnerHTML in results table (#309)

## [0.29.0] - 2023-11-28

### Changed

- feat: Add support for external provider configs via file:// (#296)
- feat: Add support for HTTP proxies (#299)
- feat: claude-based models on amazon bedrock (#298)

## [0.28.2] - 2023-11-27

### Added

- feat(azureopenai): Warn when test provider should be overwritten with azure (#293)
- feat(webview): Display test descriptions if available (#294)
- feat(webview): Ability to set test scores manually (#295)

### Changed

- feat: add support for self-hosted huggingface text generation inference (#290)
- fix: prevent duplicate asserts with `defaultTest` (#287)
- fix: multiple configs handle external test and prompt files correctly (#291)

## [0.28.0] - 2023-11-19

### Changed

- feat: Add support for multiple "\_\_expected" columns (#284)
- feat: Support for OpenAI assistants API (#283)
- feat: Ability to combine multiple configs into a single eval (#285)

## [0.27.1] - 2023-11-14

### Added

- [feat(node-package): Add support for raw objects in prompts](https://github.com/promptfoo/promptfoo/commit/e6a5fe2fa7c05aabd2f52bd4fa143d957a7953dd)
- feat(openai): Add support for OpenAI `seed` param (#275)
- [feat(openai): Add support for OpenAI response_format](https://github.com/promptfoo/promptfoo/commit/12781f11f495bed21db1070e987f1b40a43b72e3)
- [feat(webview): Round score in details modal](https://github.com/promptfoo/promptfoo/commit/483c31d79486a75efc497508b9a42257935585cf)

### Changed

- fix: Set `vars._conversation` only if it is used in prompt (#282)
- feat: Add new RAG metrics (answer-relevance, context-recall, context-relevance, context-faithfulness) (#279)
- feat: throw error correctly when invalid api key is passed for OpenAI (#276)
- Bump langchain from 0.0.325 to 0.0.329 in /examples/langchain-python (#278)
- Provide the prompt in the context to external assertion scripts (#277)
- fix the following error : 'List should have at least 1 item after val… (#280)
- [chore: Add HuggingFace debug output](https://github.com/promptfoo/promptfoo/commit/2bae118e3fa7f8164fd78d29a3a30d187026bf13)

## [0.27.0] - 2023-11-14

### Added

- [feat(node-package): Add support for raw objects in prompts](https://github.com/promptfoo/promptfoo/commit/e6a5fe2fa7c05aabd2f52bd4fa143d957a7953dd)
- feat(openai): Add support for OpenAI `seed` param (#275)
- [feat(openai): Add support for OpenAI response_format](https://github.com/promptfoo/promptfoo/commit/12781f11f495bed21db1070e987f1b40a43b72e3)
- [feat(webview): Round score in details modal](https://github.com/promptfoo/promptfoo/commit/483c31d79486a75efc497508b9a42257935585cf)

### Changed

- feat: Add new RAG metrics (answer-relevance, context-recall, context-relevance, context-faithfulness) (#279)
- feat: throw error correctly when invalid api key is passed for OpenAI (#276)
- Bump langchain from 0.0.325 to 0.0.329 in /examples/langchain-python (#278)
- Provide the prompt in the context to external assertion scripts (#277)
- fix the following error : 'List should have at least 1 item after val… (#280)
- [chore: Add HuggingFace debug output](https://github.com/promptfoo/promptfoo/commit/2bae118e3fa7f8164fd78d29a3a30d187026bf13)

## [0.26.5] - 2023-11-10

### Changed

- feat: Support for Azure OpenAI Cognitive Search (#274)
- [feat: Add PROMPTFOO_PYTHON environment variable](https://github.com/promptfoo/promptfoo/commit/33ecca3dab9382f063e68529c047cfd3fbd959e5)

## [0.26.4] - 2023-11-09

### Fixed

- fix(providers): use Azure OpenAI extensions endpoint when dataSources is set (2e5f14d)

### Tests

- test(assertions): add tests for object outputs (9e0909c)

## [0.26.3] - 2023-11-08

### Added

- [feat(AzureOpenAI): Add support for deployment_id and dataSources](https://github.com/promptfoo/promptfoo/commit/3f6dee99b4ef860af1088c4ceda1a74726070f37)

### Changed

- [Stringify output display string if output is a JSON object](https://github.com/promptfoo/promptfoo/commit/e6eff1fb75e09bfd602c08edd89ec154e3e61bf9)
- [Add JSON schema dereferencing support for JSON configs](https://github.com/promptfoo/promptfoo/commit/c32f9b051a51ee6e1ee08738e0921b4e05a5c23d)
- Update chat completion endpoint in azureopenai.ts (#273)

### Fixed

- fix(openai): Improve handling for function call responses (#270)

## [0.26.2] - 2023-11-07

### Changed

- [Fix issue with named prompt function imports](https://github.com/promptfoo/promptfoo/commit/18a4d751af15b996310eceafc5a75e114ce1bf56)
- [Fix OpenAI finetuned model parsing](https://github.com/promptfoo/promptfoo/commit/b52de61c6e1fd0a9e67d2476a9f3f9153084ad61)
- [Add new OpenAI models](https://github.com/promptfoo/promptfoo/commit/d9432d3b5747516aea1a7e8a744167fbd10a69d2)
- Fix: Broken custom api host for OpenAI. (#261)
- Add `classifier` assert type (#263)
- Send provider options and test context to ScriptCompletion (exec) provider (#268)
- Support for loading JSON schema from external file (#266)

## [0.26.1] - 2023-11-01

### Changed

- Fix broken default config for OpenAI evals created in web app (#255)
- Fix prompt per provider (#253)
- Add support for custom config directory (#257)
- Add latency and token metrics per prompt (#258)
- Add caching support to Anthropic provider (#259)
- webview: Preserve formatting of LLM outputs
- Bump langchain from 0.0.317 to 0.0.325 in /examples/langchain-python (#254)

## [0.26.0] - 2023-10-28

### Changed

- cli: Add support for raw text prompts (#252)
- Ensure the directory for the output file is created if it does not exist

## [0.25.2] - 2023-10-26

### Changed

- allow Python in tests.csv (#237)
- Improve escaping in matchers (#242)
- Add support for nunjucks filters (#243)
- Fix issue where outputPath from the configuration file is not used when `-c` option is provided
- Add envar PROMPTFOO_DISABLE_CONVERSATION_VAR
- Resolve promises in external assert files

## [0.25.1] - 2023-10-19

### Changed

- Fix issue with loading google sheets directly. (#222)
- Add \_conversation variable for testing multiple-turn chat conversations (#224)
- Allow multiple output formats simultaneously with `outputPath` (#229)
- Fall back to default embedding model if provided model doesn't support embeddings
- Various fixes and improvements
- Bump langchain from 0.0.312 to 0.0.317 in /examples/langchain-python (#245)

## [0.25.0] - 2023-10-10

### Changed

- Add support for icontains-any and icontains-all (#210)
- Bump langchain from 0.0.279 to 0.0.308 in /examples/langchain-python (#213)
- Add support for .cjs file extensions (#214)
- Add Prompts and Datasets pages (#211)
- Add CLI commands for listing and showing evals, prompts, and datasets (#218)
- Add support for `config` object in webhook provider payload. (#217)
- Other misc changes and improvements
- Bump langchain from 0.0.308 to 0.0.312 in /examples/langchain-python (#219)

## [0.24.4] - 2023-10-01

### Changed

- Fix bug in custom function boolean return value score (#208)
- Fix ollama provider with `--no-cache` and improve error handling
- Add support for HuggingFace Inference API (text generation) (#205)
- Add `apiHost` config key to Azure provider

## [0.24.3] - 2023-09-28

### Changed

- Better LocalAI/Ollama embeddings traversal failure (#191)
- `OPENAI_API_HOST` to `OPENAI_API_BASE_URL` (#187)
- Ability to include files as assertion values (#180)
- Add hosted db for evals (#149)
- Webview details pane improvements (#196)
- Add support for ollama options (#199)
- Adding TXT and HTML to `--output` help/error message (#201)

## [0.24.2] - 2023-09-23

### Changed

- Specify repo in package.json (#174)
- Add support for parsing multiple json blobs in responses (#178)
- Updated node version update of Google Colab notebook example (#171)
- Fix arg escaping for external python prompts on Windows (#179)
- Better OpenAI embeddings traversal failure (#190)
- Adds embeddings providers for LocalAI and Oolama (#189)
- Add `noindex` to shared results
- Many other misc fixes and improvements

## [0.24.1] - 2023-09-21

### Changed

- Fix prompt errors caused by leading and trailing whitespace for var file imports
- Fix an issue with response parsing in LocalAI chat
- Fix issue preventing custom provider for similarity check (#152)
- Fix escaping in python asserts (#156)
- Fix README link to providers docs (#153)
- Allow object with function name as a value for function_call (#158)
- Add a -y/--yes option to `promptfoo view` command to skip confirmation (#166)
- Other misc fixes and improvements

## [0.24.0] - 2023-09-18

### Changed

- Support for custom functions as prompts (#147)
- Refactor parts of util into more descriptive files (#148)
- Misc fixes and improvements

## [0.23.1] - 2023-09-14

### Changed

- Improvements to custom grading (#140)
- Support for Google Vertex and PaLM chat APIs (#131)
- Add support for including files in defaultTest (#137)
- Add support for disabling cache in evaluate() options (#135)
- Add support for loading vars directly from file (#139)
- Include `provider` in `EvaluateResult`
- Other misc improvements and fixes

## [0.23.0] - 2023-09-14

### Changed

- Improvements to custom grading (#140)
- Support for Google Vertex and PaLM chat APIs (#131)
- Add support for including files in defaultTest (#137)
- Add support for disabling cache in evaluate() options (#135)
- Add support for loading vars directly from file (#139)
- Include `provider` in `EvaluateResult`
- Other misc improvements and fixes

## [0.22.1] - 2023-09-14

### Added

- feat(vars): add support for loading vars directly from file (#139)
- feat(config): add support for including files in defaultTest (#137)
- feat(config): add support for disabling cache in evaluate() options (#135)
- feat(providers): support for Google Vertex and PaLM chat APIs (#131)
- feat(api): include provider in EvaluateResult (#130)

### Changed

- chore(providers): improve PaLM recognized model detection (2317eac)

### Documentation

- docs(examples): add conversation history example (#136)
- docs(examples): update node-package example with context (#134)

## [0.22.0] - 2023-09-04

### Changed

- Add OpenAI factuality and closed-QA graders (#126). These new graders implement OpenAI's eval methodology.
- Auto-escape vars when prompt is a JSON object (#127).
- Improvements to custom providers - Pass context including `vars` to callApi and make `TestCase` generic for ease of typing
- Add `prompt` to Javascript, Python, and Webhook assertion context
- Fix llama.cpp usage of provider config overrides
- Fix ollama provider parsing for llama versions like llama:13b, llama:70b etc.
- Trim var strings in CLI table (prevents slowness during CLI table output)

## [0.21.4] - 2023-09-01

### Changed

- Add support for test case threshold value (#125)
- Add support for pass/fail threshold for javascript and python numeric return values

## [0.21.3] - 2023-09-01

### Changed

- Increase request backoff and add optional delay between API calls (#122)

## [0.21.2] - 2023-08-31

### Changed

- Fix symlink bug on Windows

## [0.21.1] - 2023-08-30

### Changed

- Consistent envars and configs across providers (#119)
- Add configuration for API keys in WebUI (#120)
- Add CodeLlama to WebUI
- Fix issue with numeric values in some assert types
- Add support for running specific prompts for specific providers using `{id, prompts, config}` format
- Add a feedback command

## [0.21.0] - 2023-08-28

### Changed

- Add webhook provider (#117)
- Add support for editing config in web view (#115)
- Standalone server with database with self-hosting support (#118)
- Add support for custom llm-rubric grading via `rubricPrompt` in Assertion objects
- Add support for `vars` in `rubricPrompt`, making it easier to pass expected values per test case
- Add a handful of new supported parameters to OpenAI, Azure, Anthropic, and Replicate providers
- Allow setting `config` on `provider` attached to Assertion or TestCase
- Add/improve support for custom providers in matchesSimilarity and matchesLlmRubric

## [0.20.1] - 2023-08-18

### Changed

- Fix issue when there's not enough data to display useful charts
- Add charts to web viewer (#112)
- Add support for multiline javascript asserts
- Add support for Levenshtein distance assert type (#111)

## [0.20.0] - 2023-08-18

### Changed

- Add charts to web viewer (#112)
- Add support for multiline javascript asserts
- Add support for Levenshtein distance assert type (#111)

## [0.19.3] - 2023-08-17

### Changed

- llm-rubric provider fixes (#110)
- New diff viewer for evals
- Web UI for running evals (#103)
- Add support for OpenAI organization (#106)
- function call azure fix (#95)
- Add support for JSON schema validation for is-json and contains-json (#108)
- Other misc fixes and API improvements

## [0.19.2] - 2023-08-15

### Changed

- function call azure fix (#95)
- Add support for JSON schema validation for is-json and contains-json (#108)
- New diff viewer for evals
- Web UI for running evals (#103)
- Add support for OpenAI organization (#106)
- Other misc fixes and API improvements

## [0.19.1] - 2023-08-14

### Changed

- Add support for OpenAI organization (#106)
- New diff viewer for evals
- Web UI for running evals (#103)
- Other misc fixes and API improvements

## [0.19.0] - 2023-08-14

### Changed

- New diff viewer for evals
- Web UI for running evals (#103)
- Other misc fixes and API improvements

## [0.18.4] - 2023-08-11

### Fixed

- fix(providers): resolve Ollama provider issue with empty line handling (c4d1e5f)

### Dependencies

- chore(deps): bump certifi from 2023.5.7 to 2023.7.22 in /examples/langchain-python (#104)

## [0.18.3] - 2023-08-08

### Added

- feat(providers): add Ollama provider (#102)

### Changed

- chore(webui): disable nunjucks autoescaping by default (#101)
- chore(webui): stop forcing manual line breaks in results view (76d18f5)

### Fixed

- fix(history): remove stale `latest` symlinks before regenerating eval output (a603eee)

## [0.18.2] - 2023-08-08

### Added

- feat(webui): display assertion summaries in the results viewer (#100)

### Changed

- feat(providers): allow testing identical models with different parameters (#83)

### Fixed

- fix(cli): repair `promptfoo share` regression (01df513)
- fix(config): handle provider map parsing when entries are strings (bdd1dea)
- fix(scoring): keep weighted averages accurate by running all test cases (7854424)

## [0.18.1] - 2023-08-06

### Added

- feat(providers): add llama.cpp server support (#94)

### Changed

- chore(providers): expose `LLAMA_BASE_URL` environment variable (f4b4c39)

### Fixed

- fix(history): repair symlink detection when writing latest results (e6aed7a)

## [0.18.0] - 2023-07-28

### Added

- feat(assertions): add `python` assertion type (#78)
- feat(api): support native function ApiProviders and assertions (#93)
- feat(evals): introduce Promptfoo scenarios for data-driven testing - allows datasets to be associated with specific tests, eliminating the need to copy tests for each dataset by @Skylertodd (#89)
- feat(cli): allow specifying `outputPath` when using the Node evaluate helper (#91)

### Changed

- chore(evals): rename default "theories" concept to "scenarios" (aca0821)

### Fixed

- fix(history): repair symlink handling when persisting latest results (81a4a26)
- fix(history): clean up stale eval history entries (253ae60)
- fix(cli): restore ANSI escape code rendering in console tables (497b698)

## [0.17.9] - 2023-07-24

### Added

- feat(evals): load test cases from file or directory paths (#88)

### Changed

- feat(metrics): record latency in eval results (#85)

### Fixed

- fix(windows): resolve path compatibility issues (8de6e12)

## [0.17.8] - 2023-07-22

### Added

- feat(evals): support post-processing hooks in test cases (#84)

### Changed

- feat(webui): show recent runs in the results viewer (#82)
- feat(providers): expose additional OpenAI parameters (#81)

### Fixed

- fix(evaluator): support empty test suites without crashing (31fb876)
- fix(network): ensure fetch timeouts bubble up correctly (9e4bf94)

## [0.17.7] - 2023-07-20

### Added

- feat(config): allow provider-specific prompts in test suites (#76)

### Changed

- chore(runtime): require Node.js 16 or newer (f7f85e3)
- chore(providers): reuse context configuration for Replicate provider (48819a7)

### Fixed

- fix(providers): handle missing provider prompt maps gracefully (7c6bb35)
- fix(grading): escape user input in grading prompts (4049b3f)

## [0.17.6] - 2023-07-20

### Added

- feat(cli): add `--repeat` support to evaluations (#71)
- feat(providers): add Azure YAML prompt support (#72)
- feat(providers): implement Replicate provider (#75)

### Changed

- chore(providers): refine Replicate provider behaviour (57fa43f)
- chore(cli): default `promptfoo share` prompt to Yes on enter (1a4c080)
- chore(webui): simplify dark mode and hide identical rows in history (c244403)

## [0.17.5] - 2023-07-14

### Added

- feat(assertions): add starts-with assertion type (#64)
- feat(providers): add Azure OpenAI provider (#66)

### Changed

- feat(providers): support YAML-formatted OpenAI prompts (#67)
- chore(cli): allow disabling sharing prompts (#69)
- chore(cli): require confirmation before running `promptfoo share` (f3de0e4)
- chore(env): add `PROMPTFOO_DISABLE_UPDATE` environment variable (60fee72)

### Fixed

- fix(config): read prompts relative to the config directory (ddc370c)

## [0.17.4] - 2023-07-13

### Added

- feat(assertions): add `contains-any` assertion support (#61)

### Changed

- chore(cli): handle npm outages without crashing (3177715)

### Fixed

- fix(cli): support terminals without `process.stdout.columns` (064dcb3)
- fix(cli): correct `promptfoo init` output to reference YAML (404be34)

### Documentation

- docs: add telemetry notice (#39)

## [0.17.3] - 2023-07-10

### Added

- feat(providers): add Anthropic provider (#58)

### Changed

- chore(onboarding): refresh init onboarding content (992c0b6)

### Fixed

- fix(cli): maintain table header ordering (1e3a711)
- fix(runtime): ensure compatibility with Node 14 (59e2bb1)

## [0.17.2] - 2023-07-07

### Changed

- feat(providers): improve support for running external scripts (#55)

## [0.17.1] - 2023-07-07

### Fixed

- fix(webui): restore output rendering in results view (5ce5598)

## [0.17.0] - 2023-07-06

### Added

- feat(models): add gpt-3.5-16k checkpoints (#51)
- feat(providers): add `script:` provider prefix for custom providers (bae14ec)
- feat(webui): view raw prompts in the web viewer (#54)
- feat(cli): add `cache clear` command (970ee67)

### Changed

- chore(providers): change default suggestion provider (cc11e59)
- chore(providers): ensure OpenAI chat completions fail on invalid JSON (c456c01)
- chore(assertions): allow numeric values for contains/icontains assertions (dc04329)

### Fixed

- fix(evals): avoid creating assertions from empty expected columns (d398866)

## [0.16.0] - 2023-06-28

### Added

- feat(cli): retry failed HTTP requests to reduce transient failures (#47)
- feat(templates): allow object vars inside nunjucks templates for richer prompts (#50)

### Documentation

- docs: refresh the Question reference page with updated guidance (#46)

## [0.15.0] - 2023-06-26

### Added

- feat(scoring): add continuous scoring support for evaluations (#44)
- feat(assertions): introduce assertion weights to fine-tune scoring (0688a64)

### Changed

- chore(prompt): rename grading prompt field from `content` to `output` (fa20a25)
- chore(webui): maintain backwards compatibility for row outputs in the viewer (b2fc084)

### Fixed

- fix(config): ensure `defaultTest` populates when configs load implicitly (44acb91)

## [0.14.2] - 2023-06-24

### Changed

- chore(assertions): switch the default grading provider to `gpt-4-0613` (0d26776)
- chore(cli): trim stray progress-bar newlines for cleaner output (8d624d6)

### Fixed

- fix(cli): update cached table output correctly when results change (8fe5f84)
- fix(cli): allow non-string result payloads during rendering (61d349e)

## [0.14.1] - 2023-06-19

### Fixed

- fix(config): only apply the config base path when a path override is provided (e67918b)

## [0.14.0] - 2023-06-18

### Added

- feat(cli)!: add shareable URLs and the `promptfoo share` command by @typpo (#42)
- feat(cli): add `--no-progress-bar` option to `promptfoo eval` (75adf8a)
- feat(cli): add `--no-table` flag for evaluation output (ecf79a4)
- feat(cli): add `--share` flag to automatically create shareable URLs (7987f6e)

### Changed

- chore(cli)!: resolve config-relative file references from the config directory, not working directory (dffb091)
- chore(api)!: restructure JSON/YAML output formats to include `results`, `config`, and `shareableUrl` properties (d1b7038)

### Fixed

- fix(cli): write the latest results before launching the viewer with `--view` (496f2fb)

## [0.13.1] - 2023-06-17

### Fixed

- fix(cli): ensure command arguments override config values (c425d3a)

## [0.13.0] - 2023-06-16

### Added

- feat(providers): support OpenAI functions and custom provider arguments by @typpo (#34)
- feat(cli): add JSONL prompt file support by @typpo (#40)
- feat(cli): export `generateTable()` for external tooling reuse by @tizmagik (#37)
- feat(openai): enable OpenAI ChatCompletion function calling (0f10cdd)

### Changed

- chore(openai): add official support for OpenAI `*-0613` models (4d5f827)
- chore(cli): allow optional configs when invoking the CLI (a9140d6)
- chore(cli): respect the `LOG_LEVEL` environment variable in the logger (1f1f05f)
- chore(cli): stabilize progress display when using var arrays (340da53)

### Fixed

- fix(build): fix HTML output generation in production builds (46a2233)

## [0.12.0] - 2023-06-12

### Added

- feat(share): publish evaluations with the `promptfoo share` workflow by @typpo (#33)
- feat(telemetry): add basic usage telemetry for insight gathering (7e7e3ea)
- feat(assertions): support CSV definitions for `rouge-n` and webhook assertions (7f8be15)

### Changed

- chore(build): resolve build output paths for the web client (#32)
- chore(cli): notify users when a newer promptfoo release is available by @typpo (#31)

## [0.11.0] - 2023-06-11

### Added

- feat(assertions): add contains, icontains, contains-some, contains-any, regex, webhook, and rouge-n assertion types (#30)
- feat(assertions): allow negating any assertion type with `not-` prefix (cc5fef1)
- feat(assertions): pass context objects with vars to custom functions (1e4df7e)
- feat(webui): add failure filtering and improved table layout (69189fe)
- feat(webui): add word-break toggle to results (9c1fd3b)
- feat(webui): highlight highest passing scores in matrix (6e2942f)

### Changed

- chore(cli): limit console table rows for readability (52a28c9)
- chore(cli): add more detailed custom function failure output (6fcc37a)

### Fixed

- fix(config): respect CLI write/cache options from config (5b456ec)
- fix(webui): improve dark mode colours and rating overflow (eb7bd54)
- fix(config): parse YAML references correctly in configs (62561b5)

## [0.10.0] - 2023-06-09

### Added

- feat(prompts): add support for named prompts by @typpo (#28)

### Changed

- chore(env)!: rename `OPENAI_MAX_TEMPERATURE` to `OPENAI_TEMPERATURE` (4830557)
- chore(config): read `.yml` files by default as configs (d5c179e)
- chore(build): add native ts-node compatibility by @MentalGear (#25)
- chore(openai): add chatml stopwords by default (561437f)
- chore(webui): adjust column ordering and styling (27977c5)

### Fixed

- fix(config): support `defaultTest` overrides in CLI (59c3cbb)
- fix(env): correctly parse `OPENAI_MAX_TOKENS` and `OPENAI_MAX_TEMPERATURE` by @abi (#29)
- fix(cli): improve JSON formatting error messages (5f59900)

## [0.9.0] - 2023-06-05

### Added

- feat(vars): add support for var arrays by @typpo (#21)

### Changed

- chore(core): set a default semantic similarity threshold (4ebea73)
- chore(cli): refresh `promptfoo init` output messaging (cdbf806)

### Fixed

- fix(cache): register cache manager types for TypeScript (1a82de7)
- fix(evals): handle string interpolation issues in prompts (6b8c175)

## [0.8.3] - 2023-05-31

### Fixed

- fix(cache): create cache directory on first use (423f375)
- fix(config): throw a clearer error for malformed default configs (0d759c4)

## [0.8.2] - 2023-05-30

### Fixed

- fix(cache): only persist cache entries on successful API responses (71c10a6)

## [0.8.1] - 2023-05-30

### Added

- feat(data): add Google Sheets loader support (df900c3)

### Fixed

- fix(cli): restore backward compatibility for `-t/--tests` flags (aad1822)

## [0.8.0] - 2023-05-30

### Added

- feat(api)!: simplify the API and support unified test suite definitions by @typpo (#14)

### Changed

- chore(api)!: move evaluation settings under `evaluateOptions` (`maxConcurrency`, `showProgressBar`, `generateSuggestions`) (#14)
- chore(api)!: move CLI flag defaults under `commandLineOptions` (`write`, `cache`, `verbose`, `view`) (#14)

## [0.7.0] - 2023-05-29

### Changed

- chore(cache): improve caching defaults and enable caching by default (#17)

## [0.6.0] - 2023-05-28

### Added

- feat(providers): add LocalAI support for open-source LLMs like Llama, Alpaca, Vicuna, GPT4All (6541bb2)
- feat(cli): add glob pattern support for prompts and tests (#13)
- feat(assertions): rename `eval:` to `fn:` for custom JavaScript assertions by @MentalGear (#11)
- feat(webui): add dark mode support (0a2bb49)
- feat(api): add exports for types and useful utility functions (57ac4bb)
- feat(tests): add Jest and Mocha integrations (00d9aa2)

### Changed

- chore(cli): improve error handling and word wrapping in CLI output (398f4b0)
- chore(cli): support non-ES module requires (c451362)

### Fixed

- fix(cli): move API key validation into OpenAI subclasses (c451362)
- fix(webui): correct HTML table rendering errors in the viewer (64c9161)
- fix(providers): improve handling of third-party API errors (398f4b0)

### Dependencies

- chore(deps): bump socket.io-parser from 4.2.2 to 4.2.3 in /src/web/client (#15)

## [0.5.1] - 2023-05-23

### Changed

- chore(cli): add glob support for prompt selection (#13)

### Fixed

- fix(cli): prevent crashes when `OPENAI_API_KEY` is not set (c451362)

## [0.5.0] - 2023-05-22

### Added

- feat(assertions): add semantic similarity grading (#7)

### Changed

- chore(cli): improve error handling and word wrapping in CLI output (398f4b0)

## [0.4.0] - 2023-05-13

### Added

- feat(webui): add web viewer for evaluation results (#5)

### Changed

- chore(openai): support `OPENAI_STOP` environment variable for stopwords (79d590e)
- chore(cli): increase the default request timeout (c73e055)

## [0.3.0] - 2023-05-07

### Added

- feat(grading): enable LLM automatic grading of outputs (#4)
- feat(webui): improve how test results are shown - PASS/FAIL is shown in matrix view rather than its own column (2c3f489)

### Changed

- chore(config): allow overriding `OPENAI_API_HOST` environment variable (e390678)
- chore(cli): add `REQUEST_TIMEOUT_MS` environment variable for API timeouts (644abf9)
- chore(webui): improve HTML table output readability (2384c69)

## [0.2.2] - 2023-05-04

### Added

- feat(cli): add `promptfoo --version` output (77e862b)

### Changed

- chore(cli): improve error messages when API calls fail (af2c8d3)

### Fixed

- fix(cli): correct `promptfoo init` output text (862d7a7)
- fix(evals): preserve table ordering when building concurrently (2e3ddfa)

## [0.2.0] - 2023-05-04

### Added

- feat(cli): add `promptfoo init` command (c6a3a59)
- feat(providers): improve custom provider loading and add example (4f6b6e2)<|MERGE_RESOLUTION|>--- conflicted
+++ resolved
@@ -21,11 +21,8 @@
 
 - fix(providers): maintain backwards compatibility for annotations in raw provider responses (#6267)
 - fix(cli): restore commandLineOptions support for generateSuggestions, table, and write options (#6190)
-<<<<<<< HEAD
 - fix(cli): enable auto-sharing when cloud is enabled by not defaulting config.sharing to false - when sharing is unset in config, it now correctly falls through to cloud auto-share behavior instead of defaulting to disabled (#6190)
 - fix(providers): propagate agent errors in simulated-user provider - fixes issue where errors from sendMessageToAgent() were silently ignored, causing false-positive test results when the target provider fails (#6251)
-=======
-- fix(cli): enable auto-sharing when cloud is enabled by not defaultting config.sharing to false - when sharing is unset in config, it now correctly falls through to cloud auto-share behavior instead of defaulting to disabled (#6190)
 - fix(providers): support function providers in defaultTest.options.provider and assertions (#6174)
 - fix(assertions): use file-based script output for all assertion types with `file://` references (#6200)
 
@@ -39,7 +36,6 @@
 - test(examples): update tool-use example to include strict mode configuration for Anthropic provider (#6226)
 - test(examples): enhance structured-outputs-config example to demonstrate multi-provider structured outputs with OpenAI and Anthropic, showcasing syntax differences between providers (#6226)
 - test(scripts): add 59 tests for changelog automation scripts covering validation and version update functionality (#6252)
->>>>>>> 1b1b9d27
 
 ## [0.119.11] - 2025-11-23
 
