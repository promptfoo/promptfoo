# Changelog

All notable changes to this project will be documented in this file.

The format is based on [Keep a Changelog](https://keepachangelog.com/en/1.1.0/).

## [0.119.13](https://github.com/promptfoo/promptfoo/compare/promptfoo-v0.119.12...promptfoo-v0.119.13) (2025-11-25)

### Features

- ecommerce plugin pack ([#6168](https://github.com/promptfoo/promptfoo/issues/6168)) ([152b1ff](https://github.com/promptfoo/promptfoo/commit/152b1ff3f3fdb6ca43a0a5718d463757f63a1814))

### Bug Fixes

- **deps:** bump posthog-node from 5.13.2 to 5.14.0 for sha1-hulud mitigation ([6a44eda](https://github.com/promptfoo/promptfoo/commit/6a44eda819f48273230853cc8692b821f8db14a0))

## [0.119.12](https://github.com/promptfoo/promptfoo/compare/promptfoo-v0.119.11...promptfoo-v0.119.12) (2025-11-24)

### Features

- feat(redteam): add ecommerce plugin pack with 4 security testing plugins (#6168)

* changelog automation and validation ([#6252](https://github.com/promptfoo/promptfoo/issues/6252)) ([ee74c4a](https://github.com/promptfoo/promptfoo/commit/ee74c4ae7dc01c35dd52d835a19188f06a334a1a))
* **providers:** add Anthropic structured outputs support ([#6226](https://github.com/promptfoo/promptfoo/issues/6226)) ([1b1b9d2](https://github.com/promptfoo/promptfoo/commit/1b1b9d274559a5ae7cefba1de0c6a732a3d6cbf0))
* **providers:** add Claude Opus 4.5 model support ([#6339](https://github.com/promptfoo/promptfoo/issues/6339)) ([65f855d](https://github.com/promptfoo/promptfoo/commit/65f855d57a2d3e0a663ad86260308f899c375dd6))
* **providers:** add Claude Opus 4.5 support for Anthropic, Google Vertex AI, and AWS Bedrock ([#6340](https://github.com/promptfoo/promptfoo/issues/6340)) ([95780cb](https://github.com/promptfoo/promptfoo/commit/95780cb32270ec7cca86e5722e204cae321942b5))
* **providers:** add metadata extraction for OpenAI Responses API ([#6267](https://github.com/promptfoo/promptfoo/issues/6267)) ([f252f33](https://github.com/promptfoo/promptfoo/commit/f252f330f1faed5b8d46f8b32010c81d5f92edf7))
* **server:** add server-side provider list customization ([#6124](https://github.com/promptfoo/promptfoo/issues/6124)) ([fdb792a](https://github.com/promptfoo/promptfoo/commit/fdb792a2d1908007786571d54a8d7f66fb54940c))
* **util:** add support for loading tool definitions from Python/JavaScript files ([#6272](https://github.com/promptfoo/promptfoo/issues/6272)) ([41377d0](https://github.com/promptfoo/promptfoo/commit/41377d04d01b8b7abd9955619d29a77c2a8914d5))

### Bug Fixes

- add data URL support for vision models with local images ([#5725](https://github.com/promptfoo/promptfoo/issues/5725)) ([17442a8](https://github.com/promptfoo/promptfoo/commit/17442a85f230668a430076141492c777ecca4995))
- **assertions:** use script output for file:// references in all assertion types ([#6253](https://github.com/promptfoo/promptfoo/issues/6253)) ([246dcd8](https://github.com/promptfoo/promptfoo/commit/246dcd8642803772ef53ab0b3c6ef471c7bee815))
- **cli:** restore commandLineOptions support + fix cloud auto-sharing ([#6190](https://github.com/promptfoo/promptfoo/issues/6190)) ([6df071f](https://github.com/promptfoo/promptfoo/commit/6df071f1373ceb6b1c31fb096a2e0c673cc8918c))
- **code-scan:** remove redundant PR comment when no issues found ([#6317](https://github.com/promptfoo/promptfoo/issues/6317)) ([2a6e38c](https://github.com/promptfoo/promptfoo/commit/2a6e38c4e210c5bc6b1358fa5d4c48c82c3bec78))
- **codeScan:** exit with code 0 when no files to scan ([#6316](https://github.com/promptfoo/promptfoo/issues/6316)) ([78e5c52](https://github.com/promptfoo/promptfoo/commit/78e5c526ee4ef240419eac2e8e51142b9f538ad6))
- **logging:** implement PROMPTFOO_LOG_DIR environment variable ([#6179](https://github.com/promptfoo/promptfoo/issues/6179)) ([f3db2d9](https://github.com/promptfoo/promptfoo/commit/f3db2d9421fe72cbd19efde4e888fb016c3c256d))
- **providers:** propagate agent errors in simulated-user provider ([#6251](https://github.com/promptfoo/promptfoo/issues/6251)) ([2378f71](https://github.com/promptfoo/promptfoo/commit/2378f71bcb06ee39e09f9243051ceea77af1b3a9))
- **providers:** support function providers in defaultTest.options.provider and assertions ([#6174](https://github.com/promptfoo/promptfoo/issues/6174)) ([601f173](https://github.com/promptfoo/promptfoo/commit/601f1730cd83c858aaf845d7aadd69069d2395c4))
- **webui:** prevent horizontal scrolling in metadata table ([#6178](https://github.com/promptfoo/promptfoo/issues/6178)) ([5d36d8d](https://github.com/promptfoo/promptfoo/commit/5d36d8d2ff836914f596892b2fc41a80e5b7804e))

## [Unreleased]

### Added

<<<<<<< HEAD
- feat(providers): add `verbosity` config support to Azure Responses provider for reasoning models (o1, o3, gpt-5) (#6379)
- feat(providers): add `isReasoningModel` and `o1` config overrides to Azure Responses provider for custom deployment names (#6380)
=======
- feat(providers): add Claude Agent SDK plugin support - enables loading local plugins via `plugins` config
>>>>>>> 28c3d584
- feat(providers): add Claude Opus 4.5 support across Anthropic (claude-opus-4-5-20251101, claude-opus-4-5-latest), Google Vertex AI (claude-opus-4-5@20251101), and AWS Bedrock (anthropic.claude-opus-4-5-20251101-v1:0 for all regions) with $5/MTok input and $25/MTok output pricing; includes comprehensive documentation updates, advanced coding example demonstrating bug diagnosis and tradeoff analysis, updated provider examples, and cost calculation tests
- feat(util): add support for loading tool definitions from Python/JavaScript files - providers now support dynamic tool generation using `file://tools.py:get_tools` and `file://tools.js:get_tools` syntax, enabling runtime tool definitions based on environment, config, or external APIs (#6272)
- feat(server): add server-side provider list customization via ui-providers.yaml - enables organizations to define custom provider lists that appear in eval creator and redteam setup UIs; when ui-providers.yaml exists, replaces default ~600 providers with organization-specific options for simplified workflow and security control (#6124)
- feat(providers): add Anthropic structured outputs support with JSON schema outputs via `output_format` parameter and strict tool use via `strict: true` in tool definitions - ensures schema-compliant responses with automatic beta header handling, external file loading, variable rendering, and JSON parsing for Claude Sonnet 4.5 and Claude Opus 4.1 (#6226)
- feat(webui): add custom policy generation to red team setup (#6181)
- feat(webui): add strategy test generation to red team setup (#6005)
- feat(webui): add visibility button for PFX passphrase field in red team target configuration (#6258)
- feat: Share trace data to promptfoo cloud (#6290)

### Changed

- feat(cli): add automatic changelog update on version bump with comprehensive error handling (#6252)
- feat(ci): add JavaScript-based changelog validator replacing bash script for PR number and Unreleased section enforcement (#6252)
- feat(providers): add metadata extraction for OpenAI Responses API - extract responseId and model to metadata for debugging and response tracking (#6267)
- refactor(webui): remove useImperativeHandle from ProviderConfigEditor - replace imperative ref API with onValidationRequest callback pattern for better React 19 compatibility and more idiomatic component design (#6328)

### Fixed

- fix(code-scan): remove redundant extra PR comment when no vulnerabilities are found (#6317)
- fix(code-scan): exit with code 0 when no files to scan instead of failing - handles cases where no files are changed, all files are filtered by denylist/size/binary detection, or no patches are found (#6316)
- fix(providers): add universal data URL support for vision models with edge case handling - automatically converts file:// image inputs to data URLs with transparent provider-specific handling (OpenAI/Azure/Ollama use native data URLs, Anthropic/Google extract base64); includes shared dataUrl utility for RFC 2397 parsing, charset/parameter support, whitespace trimming, small image support (≥20 chars), and comprehensive documentation (#5725)
- fix(util): add recursive array processing for tool loading - arrays of file:// tool references now processed correctly with Promise.all() and auto-flattening (#6272)
- fix(webui): prevent horizontal scrolling in metadata table by adding fixed table layout with explicit column widths and proper word-breaking for long content (#6178)
- fix(providers): maintain backwards compatibility for annotations in raw provider responses (#6267)
- fix(cli): restore commandLineOptions support for generateSuggestions, table, and write options (#6190)
- fix(cli): enable auto-sharing when cloud is enabled by not defaulting config.sharing to false - when sharing is unset in config, it now correctly falls through to cloud auto-share behavior instead of defaulting to disabled (#6190)
- fix(providers): propagate agent errors in simulated-user provider - fixes issue where errors from sendMessageToAgent() were silently ignored, causing false-positive test results when the target provider fails (#6251)
- fix(providers): support function providers in defaultTest.options.provider and assertions (#6174)
- fix(assertions): use file-based script output for all assertion types with `file://` references (#6200)
- fix(cli): respect PROMPTFOO_LOG_DIR environment variable for custom log directory location (#6179)

### Documentation

- docs(providers): add comprehensive Anthropic structured outputs documentation covering JSON outputs (`output_format`) and strict tool use (`strict: true`), including usage examples, schema limitations, and feature compatibility (#6226)

### Tests

- test(examples): add structured outputs example demonstrating JSON schema-based responses and strict tool use for Anthropic provider (#6226)
- test(examples): update tool-use example to include strict mode configuration for Anthropic provider (#6226)
- test(examples): enhance structured-outputs-config example to demonstrate multi-provider structured outputs with OpenAI and Anthropic, showcasing syntax differences between providers (#6226)
- test(scripts): add 59 tests for changelog automation scripts covering validation and version update functionality (#6252)

### Dependencies

- fix(deps): bump posthog-node from 5.13.2 to 5.14.0 for sha1-hulud supply-chain attack mitigation (#6349) by @Devdha

## [0.119.11] - 2025-11-23

### Changed

- refactor(webui): adopt React 19 ref-as-prop pattern - removed forwardRef wrapper from QuickFilter component in EvalsDataGrid (#6327)

### Fixed

- fix(redteam): respect excludeTargetOutputFromAgenticAttackGeneration in hydra and meta strategies to prevent target output leaks when organization privacy setting is enabled (#6320)
- fix(redteam): prevent template evaluation of adversarial security payloads when using custom Python providers — adds `skipRenderVars` parameter to `renderPrompt()` to allow SSTI, XSS, and other attack payloads to pass through unmodified to custom providers for proper red team testing instead of causing template rendering errors (#6240)

### Dependencies

- revert: "fix(deps): update dependency @apidevtools/json-schema-ref-parser to v15" (#6300)

## [0.119.10] - 2025-11-23

### Changed

- refactor(webui): migrate to React 19 patterns (#6319)
- chore(webui): replace emoji icons with Material-UI IconButton components in evaluation results page — action icons now display circular hover effects, color-coded active states (green for pass, red for fail), always-visible icons for better discoverability, and full accessibility support with aria-pressed and aria-label attributes (#6318)
- chore: Revert "chore(deps): upgrade cache-manager from v4 to v7" (#6311)
- chore(lint): enforce explicit /index imports in directory paths to prepare for ESM migration (#6263)
- chore(deps): configure Renovate to track all package.json files (#6282)
- chore(webui): improve UI treatment for domain-specific risks in red team setup (#6269)
- chore(deps): re-generate lock file (#6249)
- ci(github): add code scan action (#6261)
- chore: Update Strategy presets (#6275)

### Fixed

- fix(providers): fix LiteLLM provider API key authentication — reverts to inline authentication check to properly handle providers with `apiKeyRequired: false` and fixes Authorization header to be omitted (instead of sending "Bearer undefined") when no API key is set, resolving "API key is not set" error when using LITELLM_API_KEY environment variable (#6322)
- fix(webui): fix Basic strategy checkbox behavior in red team setup — unchecking Basic now correctly adds `enabled: false` instead of removing the strategy, matching documented behavior at [Basic strategy docs](https://www.promptfoo.dev/docs/red-team/strategies/basic/) (#6313)
- fix(code-scan): prevent "start line must precede end line" GitHub API error by ensuring start_line is only set when it differs from line - fixes single-line comment highlighting in PR reviews (#6314)
- fix(app): Test generation tooltips remain visible after dialog is rendered (#6309)
- fix(auth): allow CI environments to authenticate with Promptfoo Cloud using API keys — unblocks `jailbreak:meta` strategy in GitHub Actions by recognizing API key auth regardless of CI status (#6273)
- fix(webui): allow thumbs up/down ratings to toggle off and remove manual grading when clicked again (#6260)
- fix(python): resolve Windows path compatibility issues in Python provider protocol - changed delimiter from `:` to `|` to avoid conflicts with Windows drive letters (C:, D:, etc.), fixing ENOENT errors and timeouts in Python provider on Windows (#6262)

### Documentation

- docs(site): fix broken OpenAI config options link (#6277)
- docs(readme): update readme with code scanning (#6268)
- docs(site): rewrite web viewer page (#6264)
- docs(site): fix duplicate in sidebar (#6259)

### Dependencies

- fix(deps): update dependency better-sqlite3 to v12.4.6 (#6323)
- chore(deps): update @biomejs/biome and all platform-specific CLI packages to 2.3.7 (#6307)
- chore(deps): update vitest monorepo to v4 (major) (#6299)
- chore(deps): update material-ui monorepo to v8 (major) (#6298)
- chore(deps): update dependency whatwg-url to v15 (#6297)
- chore(deps): update dependency recharts to v3 (#6294)
- chore(deps): update dependency react-markdown to v10 (#6293)
- chore(deps): update dependency react-is to v19 (#6292)
- chore(deps): update dependency react-error-boundary to v6 (#6291)
- chore(deps): update dependency gaxios to v7 (#6288)
- chore(deps): drop unused uuid types package (#6287)
- chore(deps): update dependency framer-motion to v12 (#6286)
- chore(deps): update dependency @types/uuid to v11 (#6285)
- chore(deps): update dependency esbuild to v0.27.0 (#6283)
- chore(deps): upgrade http-z to v8 and @swc/core to v1.15.3 (#6281)
- chore(deps): update dependencies in 12 example projects (#6280)
- chore(deps): upgrade glob to v13 and mathjs to v15 (#6279)
- chore(deps): update 67 minor and patch dependencies across all workspaces (#6278)
- chore(deps): bump langchain-core from 0.3.78 to 0.3.80 in /examples/redteam-langchain in the pip group (#6270)
- chore(deps): bump @aws-sdk/client-bedrock-runtime from 3.933.0 to 3.934.0 (#6254)
- chore(deps): bump @anthropic-ai/sdk from 0.69.0 to 0.70.0 (#6255)

## [0.119.9] - 2025-11-20

### Added

- feat(webui): add custom policy generation to red team setup (#6181)
- feat(webui): add strategy test generation to red team setup (#6005)
- feat(webui): add visibility button for PFX passphrase field in red team target configuration (#6258)

### Fixed

- fix(cli): add missing Authorization header in `validate target` command to fix 403 Forbidden error when calling agent helper endpoint (#6274)
- fix(providers): support function providers in defaultTest.options.provider and assertions (#6174)

## [0.119.8] - 2025-11-18

### Added

- feat(plugins): organize domain-specific risks into vertical suites (#6215)
- feat(providers): add Gemini 3 Pro support with thinking configuration (#6241)

### Fixed

- fix(code-scan): in `code-scans run`, don't log anything to stdout except json results when --json is used—fixes GitHub action (#6248)
- fix(code-scan): update default API host to https://api.promptfoo.app to fix websocket connection issues (#6247)

## [0.119.7] - 2025-11-17

### Added

- feat(assertions): add dot product and euclidean distance metrics for similarity assertion - use `similar:dot` and `similar:euclidean` assertion types to match production vector database metrics and support different similarity use cases (#6202)
- feat(webui): expose Hydra strategy configuration (max turns and stateful toggle) in red team setup UI (#6165)
- feat(providers): add GPT-5.1 model support including gpt-5.1, gpt-5.1-mini, gpt-5.1-nano, and gpt-5.1-codex with new 'none' reasoning mode for low-latency interactions and configurable verbosity control (#6208)
- feat(redteam): allow configuring `redteam.frameworks` to limit compliance frameworks surfaced in reports and commands (#6170)
- feat(webui): add layer strategy configuration UI in red team setup with per-step plugin targeting (#6180)
- feat(app): Metadata value autocomplete eval filter (#6176)
- feat(webui): display both total and filtered metrics simultaneously when filters are active, showing "X/Y filtered, Z total" format in evaluation results table for better visibility into filtered vs unfiltered data (#5969)
- feat(app): eval results filters permalinking (#6196)

### Changed

- chore(ci): synchronize package-lock.json to resolve npm ci failures (#6195)
- chore(ci): increase webui test timeout to 8 minutes in GitHub Actions workflow to prevent CI timeouts (#6201)
- chore(redteam): update foundation model report redteam config to use newer redteam strategies (#6216)

### Fixed

- fix: exclude source maps from npm package to reduce bundle size by ~22MB (#6235)
- fix(redteam): exclude cyberseceval and beavertails static dataset plugins from iterative strategies to prevent wasted compute and silent grading failures during Hydra/Meta/Tree iterations (#6230)
- fix(mcp): allow colons in eval ID validation for get_evaluation_details tool - fixes rejection of valid eval IDs returned by list_evaluations (e.g., eval-8h1-2025-11-15T14:17:18) by updating regex to accept ISO timestamp format (#6222)
- fix(site): fix missing background color on safari api reference search modal (#6218)
- fix(redteam): don't set default 'en' language when no language is configured - prevents unnecessary language modifiers from being passed to meta agent and other iterative strategies, keeping prompts focused on actual task without implied translation requirements (#6214)
- fix(app): aligning risk scores with documentation (#6212)
- fix(webui): fix duplicate React key warning in DefaultTestVariables component by implementing counter-based unique ID generation (#6201)
- fix(providers): correctly handle reasoning field in OpenAI-compatible models like gpt-oss-20b, extracting both reasoning and content instead of only reasoning (#6062)
- fix(samples): downlevel pem dependency to supported version
- fix(deps): remove unused dependency on @libsql/client
- fix(redteam): store rendered grading rubric in assertion.value for agentic strategies to display in UI Value column (#6125)

### Tests

- test(webui): suppress expected test error logs (109+ occurrences across parsing errors, API errors, context provider errors) and React/MUI warnings (act() warnings, DOM nesting, prop types) in setupTests.ts and vite.config.ts (#6201)

### Dependencies

- chore(deps): upgrade to React 19 (#6229)
- chore(deps): upgrade @googleapis/sheets from 9.8.0 to 12.0.0 (#6227)
- chore(deps): bump openai from 6.8.1 to 6.9.0 (#6208)

## [0.119.6] - 2025-11-12

### Documentation

- docs(providers): update Vertex AI documentation - removed deprecated models (PaLM/Bison, Claude 3 Opus, Claude 3.5 Sonnet v2), added Claude Sonnet 4.5, added missing Gemini 2.0 models, reorganized model listings by generation (Gemini 2.5/2.0/1.5, Claude 4/3, Llama 4/3.3/3.2/3.1), marked Preview/Experimental models, removed temporal language to make docs evergreen (#3169)

### Changed

- chore(site): remove Koala analytics and migrate Google tracking to Docusaurus built-in gtag configuration with multiple tracking IDs (G-3TS8QLZQ93, G-3YM29CN26E, AW-17347444171) (#6169)
- chore(webui): order 'plugins' before 'steps' in layer strategy YAML to match documentation examples (#6180)

### Fixed

- fix(webui): prevent infinite loop in StrategyConfigDialog useEffect - fixes vitest tests hanging by using stable empty array references for default parameters (#6203)
- fix(webui): require configuration for layer strategy before allowing navigation in red team setup - layer strategy now shows red border and blocks Next button until steps array is configured, similar to plugins requiring configuration
- fix(webui): filter hidden metadata keys from metadata filter dropdown - ensures consistent filtering of 'citations' and '\_promptfooFileMetadata' keys across MetadataPanel, EvalOutputPromptDialog, and metadata filter dropdown (#6177)
- fix(cli): format object and array variables with pretty-printed JSON in console table and HTML outputs for improved readability (#6175)
- fix(cli): only show error counter when >0
- fix(redteam): respect redteam.provider configuration for local grading - fixes issue where configuring a local provider (e.g., ollama:llama3.2) still sent grading requests to remote API instead of using the configured provider (#5959)
- fix: Reverts #6142 (#6189)

### Documentation

- docs(redteam): document Hydra configuration options for max turns, backtracking, and stateful operation (#6165)

## [0.119.5] - 2025-11-10

### Added

- feat(test-cases): add support for Excel files (.xlsx, .xls) as test case sources with optional xlsx dependency and sheet selection syntax (file.xlsx#SheetName or file.xlsx#2) (#4841)
- feat(providers): add OpenAI audio transcription support for whisper-1, gpt-4o-transcribe, gpt-4o-mini-transcribe, and gpt-4o-transcribe-diarize models with speaker identification, timestamp granularities, and per-minute cost tracking (#5957)
- feat(webui): display rendered assertion values with substituted variables in Evaluation tab instead of raw templates, improving readability for assertions with Nunjucks variables and loops (#5988)
- feat(prompts): add executable prompt scripts - use any script/binary to dynamically generate prompts via `exec:` prefix or auto-detection for common extensions (.sh, .bash, .rb, .pl); scripts receive context as JSON (#5329)
- feat(providers): add variable templating support for initialMessages in simulated-user provider, enabling template reuse across test cases with Nunjucks variables (#6143)
- feat(redteam): add `jailbreak:hydra` strategy - multi-turn conversational adversarial agent that learns from target responses and shares learnings across tests in the same scan for improved attack success rates (#6151)
- feat(providers): add missing Alibaba Cloud models - qwen3-vl-flash, qwen3-asr-flash-realtime, qwen3-vl-32b/8b (thinking/instruct), text-embedding-v4 (#6118)
- feat(eval): add 'not_equals' operator for plugin filters (#6155)

### Fixed

- fix(webui): correct multi-target filtering in red team report - statistics now properly filter by selected target instead of showing aggregated data across all targets; replaced modal with Select dropdown for clearer UX (#4251)
- fix(providers): auto-detect reasoning models by deployment name in Azure provider - now recognizes o1, o3, o4, and gpt-5 models and automatically uses `max_completion_tokens` instead of `max_tokens` (#6154)
- fix(prompts): fix basePath resolution for executable prompts with `exec:` prefix - relative paths now resolve correctly (5308c5d)
- fix(prompts): convert sync fs operations to async in executable prompt processor for better performance (5308c5d)
- fix(test-cases): improve xlsx error handling to avoid double-wrapping validation errors, provide clearer error messages for file not found, empty sheets, and invalid data (#4841)
- fix(docs): update xlsx documentation to use consistent version (0.18.5) and correct anchor links (#4841)
- fix(assertions): fix runtime variables not working in custom rubricPrompt for factuality and model-graded-closedqa assertions (#5340)
- fix(openai): fix timeouts on gpt-5-pro models by extending automatic timeout to 10 minutes (#6147)
- fix(deps): add @vitest/coverage-v8@3.2.4 to app workspace to match vitest version and fix coverage reporting "Cannot read properties of undefined (reading 'reportsDirectory')" error
- fix(deps): fix test coverage reporting errors (#6122)
- fix(cli): honor `commandLineOptions` from config file for `maxConcurrency`, `repeat`, `delay`, `cache`, `progressBar`, `generateSuggestions`, `table`, `share`, and `write` — previously ignored in favor of defaults (#6142)

### Changed

- chore(ci): make staging redteam test non-blocking to prevent intermittent API timeouts from failing CI runs (#6159)
- refactor(redteam): update risk score thresholds to match CVSS v3.x/v4.0 standards (Critical: 9.0-10.0, High: 7.0-8.9, Medium: 4.0-6.9, Low: 0.1-3.9) (#6132)
- chore(server): change traces fetch log to debug level (#6152)
- chore(redteam): rename `gradingGuidance` to `graderGuidance` for consistency with `graderExamples` - `gradingGuidance` still works as a deprecated alias for backward compatibility (#6128)

### Documentation

- docs(cli): document `promptfoo view --no` flag in command-line docs (#6067)
- docs(site): add blog post on Anthropic threat intelligence covering PROMPTFLUX and PROMPTSTEAL (first observed LLM-querying malware by Google), AI-orchestrated extortion campaigns, three categories of AI-assisted attacks (operator/builder/enabler), operational security implications, and practical Promptfoo testing examples for AI system exploitation risks (#5583)
- docs(site): re-add adaptive guardrails documentation covering enterprise feature for generating target-specific security policies from red team findings, including architecture, API integration, use cases, troubleshooting, and comparison to AWS Bedrock/Azure AI Content Safety (#5955)
- docs(guides): add comprehensive Portkey integration guide covering prompt management, multi-model testing across 1600+ providers, red-teaming workflows, and production deployment strategies by @ladyofcode (#5730)

### Tests

- test(webui): fix act() warnings and clean up test output by wrapping 16 tests in act(), removing 22 unnecessary console suppression patterns, and reducing setupTests.ts from 95 to 37 lines (#6199)
- test(providers): add test coverage for auto-detection of reasoning models by deployment name in Azure provider (#6154)
- test(assertions): add comprehensive test coverage for rendered assertion value metadata including variable substitution, loops, static text handling, and UI display fallback priority (#6145)

### Dependencies

- chore(deps): update 76 packages to latest minor and patch versions across all workspaces (#6139)

## [0.119.4] - 2025-11-06

### Added

- feat(cli): add `code-scans run` command for scanning code changes for LLM security vulnerabilities including prompt injection, PII exposure, and excessive agency - uses AI agents to trace data flows, analyze vulnerabilities across batches, and suggest fixes with configurable severity thresholds (see https://promptfoo.com/docs/code-scanning/ for more details) (#6121)
- feat(github-action): add Code Scan GitHub Action for automated PR security scanning with GitHub App OIDC authentication or manual API token setup; automatically posts review comments with severity levels and suggested fixes (see https://promptfoo.com/docs/code-scanning/ for more details) (#6121)
- feat(webui): add confirmation dialog and smart navigation for delete eval with improved UX (Material-UI dialog, next→previous→home navigation, loading states, toast notifications) (#6113)
- feat(redteam): pass policy text to intent extraction for custom policy tests, enabling more accurate and self-contained testing objectives that include specific policy requirements (#6116)
- feat(redteam): add timestamp context to all grading rubrics for time-aware evaluation and temporal context in security assessments (#6110)
- feat(model-audit): add revision tracking, content hash generation, and deduplication for model scans to prevent re-scanning unchanged models (saving ~99% time and bandwidth); add `--stream` flag to delete downloaded files immediately after scan ([#6058](https://github.com/promptfoo/promptfoo/pull/6058))
- feat(redteam): add FERPA compliance plugin (#6130)

### Fixed

- fix(redteam): dynamically update crescendo system prompt with currentRound and successFlag each iteration instead of rendering once with stale values (#6133)
- fix(examples): change Zod schema from `.optional()` to `.default('')` for OpenAI Agents SDK compatibility (#6114)
- fix(redteam): pass all gradingContext properties to rubric templates to fix categoryGuidance rendering errors in BeavertailsGrader (#6111)
- fix(webui): custom policy name consistency (#6123)
- fix(docker): resolve @swc/core SIGSEGV on Alpine Linux by upgrading to 1.15.0 and aligning base image with Node 24 (#6127)

## [0.119.2] - 2025-11-03

### Added

- feat(integrations): add Microsoft SharePoint dataset support with certificate-based authentication for importing CSV files (#6080)
- feat(providers): add `initialMessages` support to simulated-user provider for starting conversations from specific states, with support for loading from JSON/YAML files via `file://` syntax (#6090)
- feat(providers): add local config override support for cloud providers - merge local configuration with cloud provider settings for per-eval customization while keeping API keys centralized (#6100)
- feat(providers): add linkedTargetId validation with comprehensive error messages (#6053)
- feat(redteam): add `gradingGuidance` config option for plugin-specific grading rules to reduce false positives by allowing per-plugin evaluation context (#6108)
- feat(webui): add Grading Guidance field to plugin configuration dialogs in open-source UI (#6108)
- feat(webui): add eval copy functionality to duplicate evaluations with all results, configuration, and relationships via UI menu (#6079)
- feat(redteam): add pharmacy plugins (controlled substance compliance, dosage calculation, drug interaction) and insurance plugins (coverage discrimination, network misinformation, PHI disclosure) (#6064)
- feat(redteam): add goal-misalignment plugin for detecting Goodhart's Law vulnerabilities (#6045)
- feat(webui): add jailbreak:meta strategy configuration UI in red team setup with numIterations parameter (#6086)
- feat(redteam): expand OWASP Agentic preset to cover 8/10 threats with 20 plugins; add 'owasp:agentic:redteam' alias for easy selection (#6099)
- feat(redteam): display specific subcategory metrics for harmful plugins (e.g., "Copyright Violations", "Child Exploitation") instead of generic "Harmful" label, enabling granular vulnerability tracking and analysis (#6134)

### Changed

- chore(examples): update openai-agents-basic example from weather to D&D dungeon master with gpt-5-mini, comprehensive D&D 5e tools (dice rolling, character stats, inventory), and maxTurns increased to 20 (#6114)
- refactor(redteam): Prevent early (evaluator-based) exits in Jailbreak, Crescendo, and Custom Strategies (#6047)
- chore(webui): expand language options to 486 ISO 639-2 languages with support for all 687 ISO codes (639-1, 639-2/T, 639-2/B) in red team run settings (#6069)
- chore(app): larger eval selector dialog (#6063)
- refactor(app): Adds useApplyFilterFromMetric hook (#6095)
- refactor(cli): extract duplicated organization context display logic into shared utility function to fix dynamic import issue and improve code maintainability (#6070)

### Fixed

- fix(redteam): max concurrency run options override scan template settings (#6102)
- fix(python): use REQUEST_TIMEOUT_MS for consistent timeout behavior across providers (300s default, previously 120s) (#6098)
- fix(providers): selective env var rendering in provider config with full Nunjucks filter support (preserves runtime variables for per-test customization) (#6091)
- fix(core): handle Nunjucks template variables in URL sanitization to prevent parsing errors when sharing evals; add unit tests covering sanitizer behavior for Nunjucks template URLs (#6089)
- fix(app): Fixes the metric is defined filter (#6082)
- fix(providers): fix Python worker ENOENT errors by ensuring error responses are written before completion signal, improving error messages with function suggestions and fuzzy matching, and removing premature function validation to support embeddings-only and classification-only providers (#6073)
- fix(redteam): improve image strategy text wrapping to handle long lines and prevent overflow (#6066)
- fix(webui): handle plugin generation when target URL is not set (#6055)
- fix(evaluator): force uncached provider calls for repeat iterations (#6043)

### Tests

- test(examples): add 9 D&D test scenarios for openai-agents-basic (combat, stats, inventory, scenes, saves, crits, edge cases, short rest, magic item) (#6114)
- test(providers): add coverage for simulated-user initialMessages (vars/config precedence, file:// loading from JSON/YAML, validation, conversation flow when ending with user role) (#6090)
- test(redteam): add comprehensive tests for `gradingGuidance` feature and `graderExamples` flow-through, including full integration regression tests (#6108)
- test(webui): add tests for gradingGuidance UI in PluginConfigDialog and CustomIntentPluginSection (#6108)
- test(providers): add Python worker regression tests for ENOENT prevention, helpful error messages with function name suggestions, and embeddings-only provider support without call_api function (#6073)

### Documentation

- docs(examples): update openai-agents-basic README for D&D theme with tracing setup and example interactions; shorten openai-agents.md provider documentation (#6114)
- docs(python): update timeout documentation with REQUEST_TIMEOUT_MS environment variable and add retry logic example for handling rate limits (#6098)
- docs(redteam): add comprehensive documentation for `jailbreak:meta` strategy including usage guide, comparison with other jailbreak strategies, and integration into strategy tables (#6088)
- docs(site): add remediation reports documentation (#6083)
- docs(site): add custom strategy to the strategies reference table (#6081)
- docs(site): pricing page updates (#6068)
- docs(site): clarify remote inference in Community edition (#6065)

### Dependencies

- chore(deps): bump the github-actions group with 4 updates (#6092)
- chore(deps): bump @aws-sdk/client-bedrock-runtime from 3.920.0 to 3.921.0 (#6075)
- chore(deps): bump @aws-sdk/client-bedrock-runtime from 3.919.0 to 3.920.0 (#6060)

### Fixed

- fix(redteam): enable layer strategy with multilingual language support; plugins now generate tests in multiple languages even when layer strategy is present (#6084)
- fix(redteam): reduce multilingual deprecation logging noise by moving from warn to debug level (#6084)

## [0.119.1] - 2025-10-29

### Changed

- chore(redteam): categorize `jailbreak:meta` under agentic strategies and mark as remote-only for correct UI grouping and Cloud behavior (#6049)
- chore(redteam): improve support for custom policy metric names that should include strategy suffix (#6048)

### Fixed

- fix(providers): render environment variables in provider config at load time (#6007)
- fix(redteam): validate custom strategy strategyText requirement to prevent confusing errors during test execution (#6046)
- fix(init): include helpful error message and cleanup any directories created when example download fails (#6051)
- fix(providers): removing axios as a runtime dependency in google live provider (#6050)
- fix(csv): handle primitive values directly in red team CSV export to avoid double-quoting strings (#6040)
- fix(csv): fix column count mismatch in red team CSV export when rows have multiple outputs (#6040)
- fix(internals): propagate originalProvider context to all model-graded assertions (#5973)

### Dependencies

- chore(deps): bump better-sqlite3 from 11.10.0 to 12.4.1 for Node.js v24 support (#6052) by @cdolek-twilio
- chore(deps): update Biome version with force-include patterns (`!!`) for faster local linting/CI by @sklein12 (#6042)

## [0.119.0] - 2025-10-27

### Added

- feat(webui): filtering eval results by metric values w/ numeric operators (e.g. EQ, GT, LTE, etc.) (#6011)
- feat(providers): add Python provider persistence for 10-100x performance improvement with persistent worker pools (#5968)
- feat(providers): add OpenAI Agents SDK integration with support for agents, tools, handoffs, and OTLP tracing (#6009)
- feat(providers): add function calling/tool support for Ollama chat provider (#5977)
- feat(providers): add support for Claude Haiku 4.5 (#5937)
- feat(redteam): add `jailbreak:meta` strategy with intelligent meta-agent that builds dynamic attack taxonomy and learns from full attempt history (#6021)
- feat(redteam): add COPPA plugin (#5997)
- feat(redteam): add GDPR preset mappings for red team testing (#5986)
- feat(redteam): add modifiers support to iterative strategies (#5972)
- feat(redteam): add authoritative markup injection strategy (#5961)
- feat(redteam): add wordplay plugin (#5889)
- feat(redteam): add pluginId, strategyId, sessionId, and sessionIds to metadata columns in CSV export (#6016)
- feat(redteam): add subcategory filtering to BeaverTails plugin (a70372f)
- feat(redteam): Add Simba Red Team Agent Strategy (#5795)
- feat(webui): persist inline-defined custom policy names (#5990)
- feat(webui): show target response to generated red team plugin test case (#5869)
- feat(cli): log all errors in a log file and message to the console (#5992)
- feat(cli): add errors to eval progress bar (#5942)
- feat(cache): preserve and display latency measurements when provider responses are cached (#5978)

### Changed

- chore(internals): custom policy type def (#6037)
- chore(changelog): organize and improve Unreleased section with consistent scoping and formatting (#6024)
- refactor(redteam): migrate multilingual from per-strategy config to global language configuration; plugins now generate tests directly in target languages without post-generation translation (#5984)
- chore(cli): show telemetryDisabled/telemetryDebug in `promptfoo debug` output (#6015)
- chore(cli): improve error handling and error logging (#5930)
- chore(cli): revert "feat: Improved error handling in CLI and error logging" (#5939)
- chore(webui): add label column to prompts table (#6002)
- chore(webui): gray out strategies requiring remote generation when disabled (#5985)
- chore(webui): gray out remote plugins when remote generation is disabled (#5970)
- chore(webui): improve test transform modal editor (#5962)
- chore(webui): add readOnly prop to EvalOutputPromptDialog (#5952)
- refactor(webui): organize red team plugins page into tabs with separate components (#5865)
- chore(redteam): remove "LLM Risk Assessment" prefix (#6004)
- chore(redteam): add top-level redteam telemetry events (#5951)
- refactor(webui): reduce unnecessary API health requests (#5979)
- chore(api): export GUARDRAIL_BLOCKED_REASON constant for external use (#5956)
- chore(providers): add rendered request headers to http provider debug output (#5950)
- refactor(transforms): refactor transform code to avoid 'require' (#5943)
- refactor(transforms): refactor createRequest/ResponseTransform functions into separate module (#5925)
- chore(examples): consolidate Ollama examples into unified directory (#5977)
- chore(deps): move dependencies to optional instead of peer (#5948)
- chore(deps): move `natural` to optional dependency (#5946)
- chore(redteam): improve GOAT and Crescendo error logs with additional error details for easier debugging (#6036)

### Fixed

- fix(providers): revert eager template rendering that broke runtime variable substitution (5423f80)
- fix(providers): support environment variables in provider config while preserving runtime variable templates
- fix(providers): improve Python provider reliability with automatic python3/python detection, worker cleanup, request count tracking, and reduced logging noise (#6034)
- fix(providers): simulated-user and mischievous-user now respect assistant system prompts in multi-turn conversations (#6020)
- fix(providers): improve MCP tool schema transformation for OpenAI compatibility (#5965)
- fix(providers): sessionId now properly stored in metadata for providers that use server side generated sessionIds (#6016)
- fix(redteam): don't test session management if target is not stateful (#5989)
- fix(redteam): improve crescendo prompt example alignment with actual objective statements to increase accuracy (#5964)
- fix(redteam): fewer duplicate errors for invalid strategy and plugin ids (#5954)
- fix(fetch): use consistent units in retry counter log messages - now shows attempt count vs total attempts (#6017)
- fix(fetch): include error details in final error message when rate limited (#6019)
- fix(webui): pass extensions config when running eval from UI (#6006)
- fix(webui): in red team setup, reset config button hidden by version banner (#5896)
- fix(webui): sync selected plugins to global config in red team setup UI (#5991)
- fix(webui): HTTP test agent (#6033)
- fix(webui): reset red team strategy config dialog when switching strategies (#6035)

### Dependencies

- chore(deps): bump @aws-sdk/client-bedrock-runtime from 3.914.0 to 3.916.0 (#6008)
- chore(deps): bump @aws-sdk/client-bedrock-runtime from 3.913.0 to 3.914.0 (#5996)
- chore(deps): bump pypdf from 6.0.0 to 6.1.3 in /examples/rag-full (#5998)
- chore(deps): bump @aws-sdk/client-bedrock-runtime from 3.911.0 to 3.913.0 (#5975)
- chore(deps): bump @aws-sdk/client-bedrock-runtime from 3.910.0 to 3.911.0 (#5945)
- chore(deps): bump @anthropic-ai/sdk from 0.65.0 to 0.66.0 (#5944)

### Documentation

- docs(model-audit): improve accuracy and clarity of ModelAudit documentation (#6023)
- docs(contributing): add changelog and GitHub Actions enforcement (#6012)
- docs(redteam): add global language configuration section to red team configuration docs; remove multilingual strategy documentation (#5984)
- docs(providers): add OpenAI Agents provider documentation and example (#6009)
- docs(providers): update AWS Bedrock model access documentation (#5953)
- docs(providers): fix apiKey environment variable syntax across provider docs and examples (#6018)
- docs(providers): add echo provider examples for evaluating logged production outputs (#5941)
- docs(blog): add blog post on RLVR (Reinforcement Learning with Verifiable Rewards) (#5987)
- docs(site): configuring inference (#5983)
- docs(site): update about page (#5971)
- docs(site): add export formats (#5958)
- docs(site): September release notes (#5712)
- docs(site): add red-team claude guidelines (616844d)
- docs(site): remove duplicate links (5aea733)
- docs(examples): add example demonstrating conversation session id management using hooks (#5940)

### Tests

- test(server): add comprehensive unit tests for POST /providers/test route (#6031)
- test(providers): fix flaky latencyMs assertions in TrueFoundry provider tests (#6026)
- test(providers): add unit test verifying assistant system prompt inclusion for simulated-user provider (#6020)
- test(providers): add comprehensive tests for OpenAI Agents provider, loader, and tracing (#6009)
- test(redteam): update strategy and frontend tests for global language configuration migration (#5984)
- test(redteam): remove redteam constants mocks from unit tests (#6010)
- test(webui): add tests for evaluation UI components and hooks (#5981)

## [0.118.17] - 2025-10-15

### Changed

- chore: bump version to 0.118.17 (#5936)

### Fixed

- fix(evaluator): support `defaultTest.options.provider` for model-graded assertions (#5931)
- fix(webui): improve UI email validation handling when email is invalid; add better tests (#5932)
- fix(deps): move `claude-agent-sdk` to optionalDependencies (#5935)

### Dependencies

- chore(deps): bump `@aws-sdk/client-bedrock-runtime` from 3.908.0 to 3.910.0 (#5933)

## [0.118.16] - 2025-10-15

### Added

- feat(providers): add TrueFoundry LLM Gateway provider (#5839)
- feat(redteam): add test button for request and response transforms in red-team setup UI (#5482)

### Changed

- chore(providers): count errors in websocket responses as errors (#5915)
- chore(providers): update Alibaba model support (#5919)
- chore(redteam): validate emails after prompt for red team evaluations (#5912)
- chore(redteam): implement web UI email verification (#5928)
- chore(redteam): display estimated probes on red team review page (#5863)
- chore(webui): add flag to hide traces (#5924)
- chore(build): stop tracking TypeScript build cache file (#5914)
- chore(build): update dependencies to latest minor versions (#5916)
- chore(cli): remove duplicate 'Successfully logged in' message from auth login (#5907)
- chore(redteam): add max height and scroll to custom policies container (#5910)
- chore: bump version to 0.118.16 (#5920)
- docs: add docstrings to `feat/ruby-provider` (#5903)
- test: cover red team setup components and hooks in `src/app` (#5911)

### Fixed

- fix(providers): dynamically import `DefaultAzureCredential` from `@azure/identity` (#5921)
- fix(providers): improve debugging and address hanging in websocket provider (#5918)
- fix(http): parse stringified JSON body in provider config (#5927)
- fix(redteam): improve ASR calculation accuracy in redteam report (#5792)

### Documentation

- docs(site): fix typo (#5922)

## [0.118.15] - 2025-10-13

### Added

- feat(providers): add ruby provider (#5902)
- feat(providers): Claude Agent SDK provider support (#5509)
- feat(providers): Azure AI Foundry Assistants provider (#5181)
- feat(providers): add support for streaming websocket responses (#5890)
- feat(providers): snowflake cortex provider (#5882)

### Changed

- chore(providers): add support for new OpenAI models (GPT-5 Pro, gpt-audio-mini, gpt-realtime-mini) (#5876)
- chore(providers): rename azure ai foundry assistant to ai foundry agent (#5908)
- chore(providers): update params passed to azure ai foundry provider (#5906)
- chore(webui): group agentic strategies by turn compatibility in red team UI (#5861)
- chore(webui): sort red team plugins alphabetically by display name (#5862)
- chore(webui): improved color consistency and dark mode legibility on Red Team dashboard (#5829)
- chore(test): add snowflake provider tests and environment variables (#5883)
- chore(config): add conductor config (#5904)
- chore: bump version 0.118.15 (#5909)

### Fixed

- fix(app): disable red team scan Run Now button when Promptfoo Cloud is unavailable (#5891)
- fix(webui): fix infinite re-render when custom intents are specified (#5897)
- fix(redteam): clean up multilingual strategy logging and fix chunk numbering (#5878)
- fix(redteam): requested column in 'redteam generate' output incorporates fan out strategies (#5864)
- fix(core): resolve Windows path compatibility issues (#5841)
- fix(core): restore correct cache matching behavior for test results (#5879)

### Dependencies

- chore(deps): bump @aws-sdk/client-bedrock-runtime from 3.901.0 to 3.906.0 (#5877)
- chore(deps): bump @aws-sdk/client-bedrock-runtime from 3.906.0 to 3.907.0 (#5888)
- chore(deps): bump openai from 6.2.0 to 6.3.0 (#5887)
- chore(deps): update dependencies to latest safe minor/patch versions (#5900)

### Documentation

- docs(providers): add missing providers and troubleshooting pages to index (#5905)
- docs(guardrails): remove open source guardrails page (#5880)

## [0.118.14] - 2025-10-09

### Changed

- fix: there should always be a guardrails field passed out form openai chat provider (#5874)
- chore: bump version 0.118.14 (#5875)

## [0.118.13] - 2025-10-08

### Added

- feat(cli): Add connectivity tests to promptfoo validate (#5802)
- feat(guardrails): map content filter response to guardrails output (#5859)
- feat(webui): Download full results (#5674)

### Changed

- chore(core): change default log level to debug for network errors (#5860)
- chore(core): Don't log all request error messages (#5870)
- chore(linter): Enforce no unused function params (#5853)
- chore(providers): remove deprecated IBM BAM provider (#5843)
- refactor(webui): improve EvalOutputPromptDialog with grouped dependency injection (#5845)
- chore: bump version 0.118.13 (#5873)

### Fixed

- fix(webui): Don't prepend fail reasons to output text (#5872)
- fix(redteam): filter out placeholders before purpose generation (#5852)
- fix(tests): make auth login test tolerate colorized output (#5851)

### Dependencies

- chore(deps): bump @azure/identity from 4.12.0 to 4.13.0 (#5858)
- chore(deps): bump langchain-text-splitters from 0.3.5 to 1.0.0a1 in /examples/redteam-langchain in the pip group across 1 directory (#5855)

## [0.118.12] - 2025-10-08

### Added

- feat(providers): add Slack provider (#3469)

### Changed

- feat: postman import for http provider (#5778)
- feat: Bring request transform to parity with response transform (#5850)
- fix: import command (#5794)
- fix: implement remote generation environment variable controls (#5815)
- fix: resolve Windows path handling issues (#5827)
- fix: custom strategy UI (#5834)
- fix: eliminate Python validation race condition on Windows (#5837)
- fix: escape JSON special characters in raw HTTP request variables (#5842)
- fix: Show response headers in test target results (#5848)
- fix: double sharing red teams (#5854)
- chore: update DeepSeek provider to V3.2-Exp (#5787)
- chore: bump the github-actions group with 3 updates (#5789)
- chore: bump openai from 5.23.2 to 6.0.0 (#5790)
- chore: Revert "perf: Don't create new agent for every fetch (#5633)" (#5793)
- chore: add /index to directory imports for ESM compatibility (#5798)
- chore: bump @aws-sdk/client-bedrock-runtime from 3.899.0 to 3.901.0 (#5799)
- chore: bump openai from 6.0.0 to 6.0.1 (#5800)
- chore(telemetry): Add CI flag to identify call (#5801)
- chore: bump openai from 6.0.1 to 6.1.0 (#5806)
- chore: fix npm audit vulnerabilities (#5810)
- chore: Fix incorrect session parser help text (#5811)
- chore(internals): make `runAssertion` easier to read by moving const outside function scope (#5813)
- chore: update investor info and user count (#5816)
- chore(internals): Prevent `GradingResult.assertion` definition from being overridden in select red team grading cases (#5785)
- chore: show "why" in modelaudit ui (#5821)
- chore(site): migrate OG image generation to Satori (#5826)
- chore: remove outdated license notice (#5828)
- chore: show # github stars on site (#5831)
- chore(site): update Docusaurus to v3.9.1 and fix deprecated config (#5835)
- chore: bump openai from 6.1.0 to 6.2.0 (#5844)
- chore: invert default unblocking behavior (#5856)
- chore: bump version 0.118.12 (#5857)
- chore(site): Adds Travis to team page (#5786)
- docs: update readme.md (#5812)
- docs(contributing): add CLAUDE.md context files for Claude Code (#5819)
- docs(blog): safety benchmark blog post (#5781)
- docs(providers): update IBM WatsonX model list (#5838)
- docs(contributing): add warning against using commit --amend and force push (#5840)
- test: fix vitest timeout error in EvalOutputPromptDialog tests (#5820)
- test: fix flaky Python test failures on Windows (#5824)
- test: add mock cleanup to Python provider tests (#5825)
- refactor: Remove null from GradingResult.assertion type (#5818)

### Fixed

- fix(site): add metadata key to the provider response class (#5796)
- fix(webui): prevent empty state flash when loading large evals (#5797)
- fix(webui): Clicking "Show Charts" does not show charts (#5814)
- fix(webui): remove delimiter stripping logic from EvalOutputCell (#5817)
- fix(provider): merge config and prompt systemInstruction instead of throwing error in gemini (#5823)
- fix(assertions): allow is-refusal to detect refusals in provider error messages (#5830)
- fix(webui): improve usability of number inputs (#5804)
- test: Unit tests for fix(webui): improve usability of number inputs (#5836)

### Documentation

- docs(site): adding new hire bio (#5788)
- docs(site): fix formatting issue in about page (#5803)
- docs(site): add Dane to About page team section (#5833)

## [0.118.11] - 2025-09-30

### Added

- feat(providers): add support for Claude Sonnet 4.5 (#5764)
- feat(providers): add support for Gemini 2.5 Flash and Flash-Lite (#5737)
- feat(providers): add gpt-5-codex model support (#5733)
- feat(providers): add support for Qwen models in AWS Bedrock provider (#5718)
- feat(cli): add browser opening support for auth login command (#5722)
- feat(cli): add team switching functionality (#5750)
- feat(webui): add latency to eval export CSV (#5771)
- feat(cli): sanitize all log objects (#5773)
- feat(providers): add Anthropic web_fetch_20250910 and web_search_20250305 tool support (#5573)
- feat(providers): add CometAPI provider support with environment variable configuration and example usage (#5721)
- feat(providers): add Nscale provider support (#5690)
- feat(providers): add OpenAI gpt-realtime model with full audio support (#5426)
- feat(webui): add metadata `exists` operator to eval results filter (#5697)

### Changed

- chore(cli): improve installer-aware command generation utility for consistent CLI invocation (#5747)
- chore(core): sort metadata entries (#5751)
- chore(core): update error mapping (#5783)
- chore(providers): update Claude 4.5 Sonnet (#5763)
- chore(providers): update default Granite model to granite-3-3-8b-instruct (#5768)
- chore(redteam): remove on-topic call (#5774)
- chore(redteam): update red team init default to gpt-5 (#5756)
- chore: bump version 0.118.11 (#5784)
- chore: Add docstrings to `feat/add-latency-to-csv` (#5772)

### Fixed

- fix(core): ensure `-filter-failing` correctly filters failing tests when re-running an eval (#5770)
- fix(core): ensure Python and JavaScript providers have appropriate path prefix (#5765)
- fix(core): preserve glob patterns in vars context for test case expansion (#5701)
- fix(core): suppress verbose error logging for update check timeouts (#5745)
- fix(providers): improve OpenAI embedding provider error handling (#5742)
- fix(tests): resolve Windows test failures in Python tests (#5767)
- fix(webui): apply proper truncation initialization to variable cells (#5657)
- fix(webui): disable prompt editing in header row dialogs (#5746)
- fix(webui): handle login redirects (#5734)
- fix(webui): improve empty state UI and handle null eval data (#5780)

### Dependencies

- chore(deps): bump @anthropic-ai/sdk from 0.63.1 to 0.64.0 (#5758)
- chore(deps): bump @anthropic-ai/sdk from 0.64.0 to 0.65.0 (#5776)
- chore(deps): bump @aws-sdk/client-bedrock-runtime from 3.896.0 to 3.899.0 (#5777)
- chore(deps): bump openai from 5.23.0 to 5.23.1 (#5759)
- chore(deps): bump openai from 5.23.1 to 5.23.2 (#5775)

### Documentation

- docs(site): add new hire bio (#5769)
- docs(site): improve AWS Bedrock SSO authentication documentation (#5585)
- docs(site): refine and extend e2b sandbox evaluation guide with improved examples and fixes (#5753)
- docs(site): remove incorrect Python globals persistence tip (#5782)
- docs(site): strengthen git workflow warnings in CLAUDE.md (#5762)
- docs(site): write lethal trifecta blog (#5754)

### Tests

- test(webui): add tests for evaluation UI components (`src/app`) (#5766)

## [0.118.10] - 2025-09-26

### Changed

- feat: Revamp HTTP Provider setup (#5717)
- chore: introduce grading provider to RedteamProviderManager (#5741)
- chore(webui): UX improvements for displaying custom policies in Eval Results and Red Team Vulnerabilities Reports (#5562)
- chore: bump version 0.118.10 (#5749)

## [0.118.9] - 2025-09-25

### Changed

- feat: envoy ai gateway provider (#5731)
- feat: iso 42001 mappings (#5724)
- feat: Compress data when sharing an eval (#5738)
- fix: rename agentcore provider to bedrock agents provider (#5709)
- fix: increase timeout for version checks from 1s to 10s (#5715)
- fix: add missing backend support for filtering by highlights, plus tests (#5735)
- chore: improve parsing so in case a redteam provider doesn't take json obje… (#5700)
- chore: bump @aws-sdk/client-bedrock-runtime from 3.893.0 to 3.894.0 (#5706)
- chore: bump openai from 5.22.0 to 5.22.1 (#5707)
- chore: support multilingual provider set from server boot (#5703)
- chore: Add docstrings to `applying-column-format` (#5719)
- chore(webui): in eval creator disable `Run Eval` button if no prompts or test cases are available (#5558)
- chore: bump @aws-sdk/client-bedrock-runtime from 3.894.0 to 3.895.0 (#5727)
- chore: bump @anthropic-ai/sdk from 0.62.0 to 0.63.1 (#5728)
- chore: bump openai from 5.22.1 to 5.23.0 (#5729)
- chore: bump @aws-sdk/client-bedrock-runtime from 3.895.0 to 3.896.0 (#5732)
- chore: bump version 0.118.9 (#5740)

### Fixed

- fix(webui): prioritize JSON prettify over Markdown rendering when both enabled (#5705)
- fix(webui): Copying truncated text in eval results (#5711)
- fix(internals/redteam): decrease debug access grading false negatives (#5713)

## [0.118.8] - 2025-09-23

### Added

- feat(webui): populate metadata filter keys in results dropdown (#5584)

### Fixed

- fix: improve iterative judge parsing (#5691)
- fix(cli): prevent promptfoo CLI from hanging after commands complete (#5698)
- fix(dev): suppress noisy health check logs during local startup (#5667)
- fix(prompts): tune prompt set to reduce model refusals (#5689)

### Changed

- chore: bump version 0.118.8 (#5699)

### Documentation

- docs(site): publish August release notes (#5625)
- docs(site): document `linkedTargetId` usage for custom provider linking (#5684)

## [0.118.7] - 2025-09-22

### Added

- feat(webui): connect login page to promptfoo auth system (#5685)
- feat: ability to retry errors from cli (#5647)

### Changed

- chore(webui): add 404 page (#5687)
- refactor(webui): Vulnerability Report Table Improvements (#5638)
- chore: bump version 0.118.7 (#5695)
- chore: bump openai from 5.21.0 to 5.22.0 (#5694)
- chore: bump @aws-sdk/client-bedrock-runtime from 3.891.0 to 3.893.0 (#5693)

## [0.118.6] - 2025-09-18

### Tests

- test: network isolation for tests (#5673)

### Dependencies

- chore(deps): upgrade Vite to v7 and fix browser compatibility issues (#5681)

### Documentation

- docs(site): clarify webhook issue meaning (#5679)
- docs(examples): add HTTP provider streaming example (#5648)
- docs(blog): add autonomy and agency in AI article (#5512)

### Added

- feat(redteam): support threshold in custom plugin configuration (#5644)
- feat: upgrade Material UI from v6 to v7 (#5669)
- feat(redteam): Adds support for `metric` field on custom plugins (#5656)
- feat: migrate from MUI Grid to Grid2 across all components (#5578)
- feat: report filters (#5634)
- feat: Add string array support for context-based assertions (#5631)

### Changed

- chore: Exclude node modules and build/dist from biome (#5641)
- chore: improvements to framework compliance cards (#5642)
- chore: improve design of eval download dialog (#5622)
- chore: bump @aws-sdk/client-bedrock-runtime from 3.888.0 to 3.890.0 (#5636)
- chore: bump @aws-sdk/client-bedrock-runtime from 3.890.0 to 3.891.0 (#5649)
- chore: bump openai from 5.20.3 to 5.21.0 (#5651)
- chore: update redteam small model to gpt-4.1-mini-2025-04-14 (#5645)
- chore: reduce coloration on Report View Test Suites table (#5643)
- chore: bump version 0.118.6 (#5655)
- chore(webui): minor style tweaks to datagrid pages for consistency (#5686)
- chore: persistent header on report view (#5678)
- chore(webui): fix z-index on version update banner (#5677)
- refactor(webui): Reports table UX Improvements (#5637)
- ci: revert temporarily disable redteam multi-lingual strategy in integration tests (#5658)
- ci: temporarily disable redteam multi-lingual strategy in integration tests (#5639)
- refactor(redteam): remove dead code and optimize page meta handling (#5672)
- chore: remove accidentally committed site/package-lock.json (#5688)
- chore: Allow overwriting the logger (#5663)
- chore: Update names in workflow (#5659)
- chore: update dependencies to latest compatible versions (#5627)
- chore(internals): Improves support for defining LLM-Rubric assertion threshold in CSV test cases (#5389)

### Fixed

- fix(webui): Filtering eval results on severity (#5632)
- fix(tests): correct TypeScript errors in test files (#5683)
- fix(webui): unify page layout styles (#5682)
- fix: trace visualization circular dependency (#5676)
- fix(webui): re-enable sharing button by default (#5675)
- fix: apply prettier formatting to blog post (#5670)
- fix: Remove global fetch patch (#5665)
- fix(webui): Include description column, if defined, in CSV export of eval results (#5654)
- fix(redteam): add robust fallbacks, partial retries, dedupe, safer logs to multilingual strategy (#5652)
- fix: handle dynamic imports without eval (#5630)
- fix: Catch exception when no vertex projectId is found (#5640)
- fix: spacing on report view (#5646)
- fix: plugin counts flickering (#5635)

## [0.118.5] - 2025-09-16

### Tests

- test: Unit tests for feat: upload csv for custom policies (#5629)
- test: Unit tests for chore: organize EvalOutputPromptDialog and change it to a drawer (#5628)

### Added

- feat(webui): organize `EvalOutputPromptDialog` and convert it to a drawer, (#5619)
- feat(webui): add keyboard navigation to the web UI results table, (#5591)
- feat(webui): enable bulk deletion of eval results, (#5438)
- feat(providers): add `azure:responses` provider alias for Azure Responses API, (#5293)
- feat(providers): support application inference profiles in Bedrock, (#5617)
- feat(redteam): add "layer" strategy for combining multiple strategies, (#5606)
- feat(redteam): set severity on reusable custom policies, (#5539)
- feat(redteam): display unencrypted attacks in the web UI results table, (#5565)
- feat(redteam): enable test generation for custom policies in the plugins view, (#5587)
- feat(redteam): allow uploading CSVs for custom policies, (#5618)
- feat(cli): add ability to pause and resume evals, (#5570)

### Changed

- chore(examples): update model IDs to GPT-5 and latest models, (#5593)
- chore(providers): remove Lambda Labs provider due to API deprecation, (#5599)
- chore(providers): update Cloudflare AI models and remove deprecated ones, (#5590)
- chore(redteam): add MCP plugin preset, (#5557)
- chore(redteam): add UI indicators and documentation for HuggingFace gated datasets in redteam web UI, (#5545)
- chore(internals): improve error logging on redteam test generation failures, (#5458)
- chore(internals): reduce log level of global fetch logs, (#5588)
- chore(server): add context to health check logging during startup, (#5568)
- chore(webui): hide trace timeline section when no traces are available, (#5582)
- chore(webui): improve delete confirmation dialog styling, (#5610)
- chore(webui): remove `React.FC` type annotations for React 19 compatibility, (#5572)
- ci: increase test timeout from 8 to 10 minutes, (#5586)
- ci: temporarily disable macOS Node 24.x tests due to flaky failures, (#5579)
- refactor: move `src/util/file.node.ts` path utilities, (#5596)
- refactor: standardize all directory import paths for ESM compatibility, (#5603)
- refactor: standardize directory import paths for ESM compatibility, (#5605)
- refactor: standardize import paths for ESM preparation, (#5600)
- refactor: standardize TypeScript import paths for ESM compatibility, (#5597)
- test: CoverBot: add tests for UI interaction utilities and components (`src/app`), (#5611)
- chore: update `act` import for React 19 compatibility, (#5574)
- chore(dependencies): bump `@aws-sdk/client-bedrock-runtime` from 3.886.0 to 3.887.0, (#5580)
- chore(dependencies): bump `@aws-sdk/client-bedrock-runtime` from 3.887.0 to 3.888.0, (#5602)
- chore(dependencies): bump `axios` from 1.11.0 to 1.12.0 in npm_and_yarn group across one directory, (#5569)
- chore(dependencies): bump `openai` from 5.20.1 to 5.20.2, (#5601)
- chore(dependencies): bump `openai` from 5.20.2 to 5.20.3, (#5624)
- chore(dependencies): bump version to 0.118.5, (#5626)

### Fixed

- fix(assertions): handle `threshold=0` correctly across all assertion types, (#5581)
- fix(cli): prevent accidental escaping of Python path override, (#5589)
- fix(cli): fix table display for `promptfoo list`, (#5616)
- fix(cli): temporarily disable SIGINT handler, (#5620)
- fix(internal): strip authentication headers in HTTP provider metadata, (#5577)
- fix(redteam): ensure custom policies skip the basic refusal check, (#5614)
- fix(server): hide non-critical `hasModelAuditBeenShared` error logging, (#5607)
- fix(webui): always show failure reasons in the results view when available, (#5608)
- fix(webui): improve filter component styling and layout, (#5604)
- fix(webui): prevent phantom strategy filter options for non-redteam evaluations, (#5575)
- fix(webui): fix undulating CSS header animation, (#5571)

### Documentation

- docs(site): clarify llm-rubric pass/score/threshold semantics, (#5623)
- docs(site): add August 2025 release highlights (#5518)

## [0.118.4] - 2025-09-12

### Added

- feat(cli): Add CI-friendly progress reporting for long-running evaluations (#5144)
- feat(cli): Auto-share if connected to the cloud (#5475)
- feat(cli): Log all requests and persist debug logs (#5504)
- feat(internals): Reuse FilterMode type across backend (#5542)
- feat(providers): Add AWS Bedrock AgentCore provider (#5267)
- feat(providers): Extend configuration options for Ollama provider to support thinking (#5212)
- feat(providers): OpenAI real-time custom ws URLs (#5528)
- feat(redteam): Add VLGuard plugin for multi-modal red teaming (#5243)
- feat(redteam): More financial plugins (#5419)
- feat(redteam): Risk scoring (#5191)
- feat(redteam): Special token injection plugin (#5489)
- feat(webui): Add passes-only filter to results view (#5430)

### Changed

- chore(internals): Add probes and token metrics to eval event (#5538)
- chore(internals): Add support for reusable custom policies (#5290)
- chore(internals): Remove node-fetch (#5503)
- chore(internals): Send auth info to cloud (#3744)
- chore(modelaudit): Add support for modelaudit v0.2.5 CLI arguments (#5500)
- chore(onboarding): Add Azure preset (#5537)
- chore(onboarding): Make provider menu single-select (#5536)
- chore(providers): Make OpenAI max retries configurable (#5541)
- chore(providers): Update OpenAI pricing and add missing models (#5495)
- chore(redteam): Consolidate accordion UIs on review page (#5508)
- chore(redteam): Improve user persona question in config (#5559)
- chore(redteam): Minor improvements to red team setup flow (#5523)
- chore(redteam): Retire Pandamonium redteam strategy (#5122)
- chore(redteam): Unify all date formats across tables (#5561)
- chore(redteam): Update plugin prompts to reduce rejection (#5560)
- chore(redteam): Use sharp to modify unsafeBench image formats (#5304)
- perf(webui): Optimize history endpoint to eliminate N+1 queries (#5333)
- refactor(modelaudit): Move modelAuditCliParser.ts to correct directory (#5511)
- refactor(internals): Gracefully handle remote generation disabled in plugins that require it (#5413)
- revert(redteam): Remove red team limits functionality (#5527)

### Fixed

- fix(redteam): Allow users to delete values from numeric inputs and then type (#5530)
- fix(redteam): Deduplicate assertions in DoNotAnswer and XSTest (#5513)
- fix(internals): Eliminate flaky Unicode test timeouts on Windows CI (#5485)
- fix(config): Handle function references in external file loading (#5548)
- fix(providers): Fix MCP tool calls returning [object Object] in Azure Chat provider (#5423)
- fix(config): Preserve Python assertion file references in YAML tests (issue #5519) (#5550)
- fix(providers): Proxy HTTP provider generate request through server (#5486)
- fix(internals): Resolve SIGSEGV crash in evaluator tests on macOS Node 24 (#5525)
- fix(webui): Revert migration from MUI Grid to Grid2 across all components (#5510)
- fix(cli): Use fetch with proxy to get server version (#5490)
- fix(internals): Read evaluateOptions from config file properly (#5375)
- fix(onboarding): Don't throw error when user refuses permission to write (#5535)
- fix(provider): Prioritize explicit projectId config over google-auth-library (#5492)
- fix(providers): Handle system-only prompt in Gemini (#5502)
- fix(providers): Update outdated Azure OpenAI Provider data sources (#5411)
- fix(redteam): Add missing finance graders (#5564)
- fix(redteam): Add missing plugins to webui (#5546)
- fix(redteam): Handle empty string responses in multi-turn strategies (#5549)
- fix(redteam): Prevent JSON blob injection in Crescendo chat templates (#5532)
- fix(webui): Text truncation initialization on eval page (#5483)

### Dependencies

- chore(deps): Bump @anthropic-ai/sdk from 0.61.0 to 0.62.0 (#5551)
- chore(deps): Bump @aws-sdk/client-bedrock-runtime from 3.879.0 to 3.882.0 (#5480)
- chore(deps): Bump @aws-sdk/client-bedrock-runtime from 3.882.0 to 3.883.0 (#5506)
- chore(deps): Bump @aws-sdk/client-bedrock-runtime from 3.883.0 to 3.886.0 (#5553)
- chore(deps): Bump @azure/identity from 4.11.2 to 4.12.0 (#5533)
- chore(deps): Bump langchain-community from 0.3.14 to 0.3.27 in /examples/redteam-langchain in the pip group across 1 directory (#5481)
- chore(deps): Bump langchain-community from 0.3.3 to 0.3.27 in /examples/langchain-python in the pip group across 1 directory (#5484)
- chore(deps): Bump openai from 5.19.1 to 5.20.0 (#5526)
- chore(deps): Bump openai from 5.20.0 to 5.20.1 (#5552)
- chore(deps): Bump version to 0.118.4 (#5567)
- chore(deps): Bump vite from 6.3.5 to 6.3.6 in the npm_and_yarn group across 1 directory (#5531)

### Documentation

- docs(e2b-example): Add e2b-code-eval example (promptfoo + e2b sandbox) (#5477)
- docs(examples): Add Google ADK integration example (#5520)
- docs(examples): Add YAML schema directives to example configs (#5476)
- docs(redteam): Add missing plugins to sidebar and improve bias docs (#5498)
- docs(site): Add Alan DeLong to the team section on the About page (#5507)
- docs(site): Add comprehensive multilingual evaluation support (#5505)
- docs(site): Add SKIP_OG_GENERATION environment variable for faster docs builds (#5521)
- docs(site): Clarify file extension requirements for custom providers (#5478)
- docs(site): Clarify JFrog ML vs JFrog Artifactory distinction (#5543)
- docs(site): Complete parameters page migration (#5494)
- docs(site): Redteam limits documentation (#5516)
- docs(site): Update Lily bio (#5515)
- docs(site): Updates to agent guide (#5499)
- docs(site): Latency assertion description (#5479)

### Tests

- test(webui): CoverBot: Added tests for frontend UI components and discovery utility (`src/app`) (#5514)

## [0.118.3] - 2025-09-04

### Added

- feat: migrate MUI Grid to Grid2 across all components (#5435)
- feat: Add open source red team limits (#5230)

### Changed

- Add AWS Bedrock support for OpenAI GPT OSS models (#5444)
- Add Amazon Bedrock API key authentication support (#5468)
- Ability to filter evals view by severity (#5443)
- Check cloud permissions for target before running red team (#5400)
- Make vars and context available for request transform (#5461)
- Add Vertex AI responseSchema file loading support (#5414)
- Close menus when mouse leaves (#5456)
- Default sharing to false (#5473)
- Handle empty function arguments in OpenAI Responses API tool callbacks (#5454)
- Improve Windows Python detection and add sys.executable support (#5467)
- Prioritize tool calls over content in openrouter provider (#5417)
- Support commandLineOptions.envPath in config files (#5415)
- Support setting HELICONE_API_KEY for Cloud Gateway (#5465)
- Token tracking (#5239)
- Add "results" menu, link to red team reports view (#5459)
- Bump version 0.118.3 (#5474)
- Include provider response metadata on test case transform (#5316)
- Refactor Crescendo maxTurns property (#4528)
- Remove accidental server directory (#5471)
- Replace direct process.env calls with environment helpers (#5472)
- Reorganize misplaced test files from src/ to test/ directory (#5470)
- Fix enterprise email (#5463)
- Bump openai from 5.18.1 to 5.19.1 (#5466)
- Add Tusk test runner workflow for src Jest unit tests (#5469)

## [0.118.2] - 2025-09-03

### Added

- feat(providers): Add support for Meta Llama API provider (#5432)
- feat(providers): Support TLS certs in http provider (#5452)
- feat(providers): add support for xAI Grok Code Fast models (#5425)

### Changed

- fix: Update util.ts to reflect correct Anthropic Haiku 3.5 pricing (#5436)
- chore: drop Node.js 18 support (#5428)
- chore(http): improve PFX debug logging + tests (#5445)
- chore(webui): Show footer on custom metrics dialog (#5424)
- chore: silence dotenv commercial logging messages (#5453)
- chore: remove example (#5420)
- test: CoverBot: Added tests for analytics tracking and red team reporting components (`src/app`) (#5441)
- test: optimize Python Unicode test suite for CI reliability (#5449)
- chore: bump the github-actions group with 3 updates (#5440)
- chore: update dependencies (non-breaking) (#5448)
- chore: update dependencies to latest minor/patch versions (#5433)
- chore: bump version 0.118.2 (#5457)

### Fixed

- fix(sharing): Share when it's enabled via the Config or the CLI command (#5404)
- fix(grader): reduce grader false positives (#5431)

### Documentation

- docs(site): add more guardrails assertion doc (#5434)
- docs(site): add multi-lingual RAG evaluation guidance (#5447)
- docs(site): optimize OG image generation performance (#5451)
- docs(site): update blog post (#5422)

## [0.118.1] - 2025-08-29

### Added

- feat(redteam): Add AI auto-fill for HTTP target configuration in redteam target setup ui (#5391)
- feat(redteam): Handle uploaded signatureAuth in target setup ui (#5405)

### Changed

- chore(site): integrate pylon chat into site (#5407)
- chore: bump version 0.118.1 (#5418)

### Fixed

- fix(providers): Handle Qwen tool call responses in openrouter provider (#5416)

### Documentation

- docs(site): avoid logging full image/base64; use boolean presence only (#5408)

## [0.118.0] - 2025-08-28

### Added

- feat(providers): add support for database-stored certificates in HTTP provider for promptfoo cloud (#5401)

### Changed

- fix: stop progress bar to show a clearer share error message (#5399)
- chore(internals)!: send provider-transformed output directly to test context transforms (#5376)
  **Breaking:** `contextTransform` now receives the provider transform directly.
- chore(providers): sanitize sensitive credentials in HTTP provider debug logs (#5387)
- chore: warn when tests and red-team configuration are both present during generation (#5398)
- chore(release): bump version to 0.118.0 (#5402)
- test: add tests for CoverBot store management and red-team reporting components (`src/app`) (#5372)

### Documentation

- docs(site): update model-graded metrics (#5285)
- docs(site): remove references to "parallel" introduced by #5376 (#5403)

## [0.117.11] - 2025-08-27

### Added

- feat(redteam): add -t/--target option to redteam generate command (#5338)

### Changed

- feat: MCP Agent example to red team with tool call results (#5379)
- feat: medical offlabel use (#5342)
- feat: modelaudit ability to remove recent paths (#5330)
- fix: Address design nits in redteam setup UI (#5264)
- fix: allow custom ApiProvider instances in defaultTest configuration (#5381)
- fix: mcp eval example (#5390)
- fix: Prioritize tool calls over thinking for openrouter reasoning models (#5395)
- fix: use `model` role for gemini ai studio models (#5386)
- chore: Adjust padding in plugins page (#5396)
- chore: bump version 0.117.11 (#5397)
- chore(CI): enable and refactor Docker build for caching (#5374)
- chore: remove promptfoo/package-lock.json (#5380)
- chore: visual formatting for modelaudit flat list (#5331)
- refactor(webui): Clicking "show more" on eval results metric pills renders dialog (#5337)
- docs: expose sidebar on pages that aren't in the sidebar (#5377)
- docs: model audit ci/cd (#5335)
- docs: remove orphaned star animation gif (#5383)
- docs: update site user count to 150,000+ across site constants and pages (#5394)
- chore: bump @aws-sdk/client-bedrock-runtime from 3.873.0 to 3.876.0 (#5392)
- chore: bump openai from 5.15.0 to 5.16.0 (#5388)

### Documentation

- docs(site): fix context transform examples to use context.vars.prompt (#5393)

## [0.117.10] - 2025-08-25

### Changed

- feat: improve HuggingFace dataset fetching performance and reliability (#5346)
- feat: add Google AI Studio default providers (#5361)
- feat: share model audit scans to cloud (#5336)
- feat: add google vertex credentials in config (#5179)
- fix: safe raw HTTP templating via Nunjucks raw-wrap + CRLF normalization (#5358)
- fix: improve JSON export error handling for large datasets (#5344)
- fix: replace raw-request editor with auto-growing textarea to prevent layout overflow (#5369)
- chore: better error messages for browser (#5226)
- chore: improve strategy presets (#5357)
- chore: set onboarding defaults to gpt 5 (#5360)
- chore: update dependencies to latest minor versions (#5363)
- chore: log posthog errors to debug (#5359)
- chore: sync dependencies (#5367)
- test: clean up skipped tests and add FunctionCallbackHandler coverage (#5366)
- chore: bump version 0.117.10 (#5373)
- docs: add critical git workflow guidelines to CLAUDE.md (#5362)
- docs: add SARIF output format documentation for ModelAudit (#5364)

### Fixed

- fix(CI): refactor docker build (#5353)
- fix(internals): defaultTest.provider doesn't override (#5348)

## [0.117.9] - 2025-08-22

### Added

- feat(ollama): support for `think` and passthrough parameters (#5341)
- feat: Persist model audit scans (#5308)
- feat: add support for Claude Opus 4.1 (#5183)
- feat: support file:// in http provider `body` (#5321)

### Fixed

- fix(ui): prevent header dropdown collapse on hover (#5355)
- fix(webui): Apply metric filters to eval results via url search params (#5332)
- fix: loaders on all pages (#5339)
- fix(internals): Pass `vars.output` and `vars.rubric` to LLM rubric grading call (#5315)
- fix: resolve TypeScript errors in test files (7992892)
- fix: validation for no target label set (#5318)

### Changed

- chore(webui): add navigation in redteam report from severity table to vulnerabilities table filtered by severity (#5320)
- chore: dropdown menu design consistency (#5328)
- chore: fix build (#5326)
- chore: recursively resolve file:// references in json and yaml prompts (#5215)
- chore(modelAudit): defer auth to modelaudit via environment variable (#5296)
- chore: more share debug info on error (#5266)
- chore: add stack trace to redteam error in web runner (#5319)
- chore: copy for Review page (e957b5c)
- chore: explain why things are disabled on the targets page (#5312)

### Dependencies

- chore: bump @aws-sdk/client-bedrock-runtime from 3.864.0 to 3.872.0 (#5323)
- chore: bump openai from 5.13.1 to 5.15.0 (#5345)
- chore(deps): run npm audit fix dependencies (#5343)
- chore: bump openai from 5.12.2 to 5.13.1 (#5314)

### Documentation

- docs(site): add truncation marker to top-5-open-source-ai-red-teaming-tools-2025 blog post (#5351)
- docs: add writing for promptfoo guidelines to sidebar (#5277)
- docs(site): describe llm-rubric default grading providers (#5350)
- docs: og image updates (#5324)
- docs: red team data flow (#5325)
- docs: modelaudit updates (#5322)
- docs(site): Add GitHub Actions caching optimization tip (#5301)

### Tests

- test: Unit tests for fix: loaders on all pages (#5347)

## [0.117.8] - 2025-08-20

### Tests

- test: Unit tests for fix: loaders on all pages (#5347)

### Fixed

- fix(ui): prevent header dropdown collapse on hover (#5355)
- fix: audit fix dependencies (#5343)
- fix: loaders on all pages (#5339)
- fix(webui): Apply metric filters to eval results via url search params (#5332)
- fix: validation for no target label set (#5318)
- fix(internals): Pass `vars.output` and `vars.rubric` to LLM rubric grading call (#5315)

### Documentation

- docs(site): describe llm-rubric default grading providers (#5350)
- docs: red team data flow (#5325)
- docs: og image updates (#5324)
- docs: modelaudit updates (#5322)
- docs(site): Add GitHub Actions caching optimization tip (#5301)
- docs(site): correct author attribution (#5297)
- docs: add writing for promptfoo guidelines to sidebar (#5277)
- docs(site): add truncation marker to top-5-open-source-ai-red-teaming-tools-2025 blog post (#5351)
- docs(site): update security quiz questions and answers for prompt injection blog (#5302)

### Added

- feat(redteam): make unblock call optional for multi-turn strategies (#5292)
- feat(ollama): support for `think` and passthrough parameters (#5341)
- feat: support file:// in http provider `body` (#5321)
- feat: Persist model audit scans (#5308)
- feat: add support for Claude Opus 4.1 (#5183)

### Changed

- fix: add lru-cache dependency (#5309)
- chore: many plugins and strategies selected warning (#5306)
- chore: add max max concurrency to generate (#5305)
- chore: bump version 0.117.8 (#5311)
- ci: add depcheck (#5310)
- chore: fix build (#5326)
- chore(webui): add navigation in redteam report from severity table to vulnerabilities table filtered by severity (#5320)
- chore: explain why things are disabled on the targets page (#5312)
- chore: bump version 0.117.9 (#5356)
- chore: bump openai from 5.13.1 to 5.15.0 (#5345)
- chore: dropdown menu design consistency (#5328)
- chore: bump @aws-sdk/client-bedrock-runtime from 3.864.0 to 3.872.0 (#5323)
- chore: add stack trace to redteam error in web runner (#5319)
- chore: bump openai from 5.12.2 to 5.13.1 (#5314)
- chore(modelAudit): defer auth to modelaudit via environment variable (#5296)
- chore: more share debug info on error (#5266)
- chore: recursively resolve file:// references in json and yaml prompts (#5215)

## [0.117.7] - 2025-08-19

### Added

- feat(site): add hero image for red teaming tools blog post (#5291)
- feat(webui): Demarcate redteam results (#5255)

### Changed

- feat: Add unverifiable claims red team plugin (#5190)
- fix: lower sharing chunk size (#5270)
- chore(webui): Rename "Redteam" to "Red Team" in evals datagrid (#5288)
- chore: bump version 0.117.7 (#5299)
- test: CoverBot: Added test coverage for History page component (`src/app`) (#5289)
- docs: add open source ai red teaming tools post (#5259)
- docs: add red team github action info (#5294)

### Fixed

- fix(webui/reports): Don't exclude failure cases from stats (#5298)
- fix(internals): Gracefully handle object responses during target purpose discovery (#5236)
- fix(site): fix YAML front matter parsing error in jailbreaking blog post (#5287)
- fix(webui): Improved handling of long loglines (#5227)

### Documentation

- docs(site): add AI Safety vs AI Security blog post with interactive quiz (#5268)
- docs(site): add blog post about prompt injection vs jailbreaking differences (#5282)
- docs(site): document transform and contextTransform for model-graded assertions (#5258)
- docs(site): improve context assertion documentation (#5249)

## [0.117.6] - 2025-08-18

### Changed

- feat: Add Agent provider types in red team setup (#5244)
- feat: add update check for modelaudit package (#5278)
- feat: add update notification banner to web UI (#5279)
- feat: edit and replay requests in details dialog (#5242)
- feat: Surface run options and probes on red team review page (#5272)
- fix: composite indices and query optimization (#5275)
- fix: exclude errors from report (#5271)
- fix: Fix json-output example (#5213)
- fix: handle json schema for openrouter provider (#5284)
- fix: handle thinking tokens for openrouter (#5263)
- fix: OpenAI Responses API function callbacks and Azure implementation (#5176)
- fix: throw error instead of failing when trace data is unavailable (#5192)
- perf(webui): Reduces eval results load-time when filters are applied via search param (#5234)
- chore: add bias to foundation plugins list (#5280)
- chore: Add .serena to .gitignore (#5225)
- chore: bump version 0.117.6 (#5273)
- chore: fix model id name (#5232)
- chore: improve generated constants handling to prevent accidental commits (#5148)
- chore: remove file (#5229)
- chore: show final prompt in table view for attacks that mutate prompts (#5269)
- chore: simplify eval progress bar (#5238)
- chore: update dark mode styles, formatting, etc (#5251)
- chore(webui): Don't show loading animations while streaming eval results (#5201)
- chore(webui/eval results): Sticky header sticks to the top of the viewport (#5208)
- test: CoverBot: Added tests for red team reporting components (`src/app`) (#5228)
- docs: Add AWS Bedrock Guardrails image testing documentation (#5253)
- docs: add july release notes (#5133)
- docs: hide events banner (#5217)
- docs: separate malicious code plugin documentation (#5222)
- chore: bump @anthropic-ai/sdk from 0.58.0 to 0.59.0 (#5218)
- chore: bump @anthropic-ai/sdk from 0.59.0 to 0.60.0 (#5257)
- chore: bump @aws-sdk/client-bedrock-runtime from 3.862.0 to 3.863.0 (#5211)
- chore: bump @aws-sdk/client-bedrock-runtime from 3.863.0 to 3.864.0 (#5221)
- chore: bump openai from 5.12.0 to 5.12.1 (#5210)
- chore: bump openai from 5.12.1 to 5.12.2 (#5219)
- chore: bump pypdf from 5.7.0 to 6.0.0 in /examples/rag-full in the pip group across 1 directory (#5252)
- chore: bump the npm_and_yarn group with 2 updates (#5276)

### Fixed

- fix(provider): Remove maxTokens for gpt-5 calls (#5224)
- fix(providers): Validate that OpenAI response reasoning outputs have summary items (#5235)
- fix(site): suppress noisy font loading warnings in OG image plugin (#5254)

### Documentation

- docs(site): add cross-links between multimodal strategy documentation (#5241)
- docs(site): add missing meta descriptions and optimize existing ones for SEO (#5247)
- docs(site): enhance OG image generation with full metadata support (#5246)
- docs(site): remove unused markdown-page.md (#5245)

## [0.117.5] - 2025-08-08

### Added

- feat(assertions): add conversational relevancy metric (#2130)
- feat(export): add metadata to exported evaluation files (#4886)
- feat(providers): add support for Docker Model Runner provider (#5081)
- feat(webui): add plugin and strategy filters for red team results (#5086)

### Changed

- feat: add GPT-5 support (#5205)
- feat: add collapsible header to ResultsView (#5159)
- feat: add contains-html and is-html assertions (#5161)
- feat: add Google Imagen image generation support (#5104)
- feat: add max-score assertion for objective output selection (#5067)
- feat: add selected state to provider type picker (#5152)
- feat: add unified page wrapper around each red team setup step (#5136)
- feat: apply plugin modifiers for crescendo (#5032)
- feat: help text to nudge towards better red teams (#5153)
- feat: improve red team plugin selection UI with test generation (#5125)
- feat: respect prompt config override in all providers (#5189)
- feat: update red team provider selection UI (#5078)
- fix: adjust padding on docs sidebar to prevent overlap (#5099)
- fix: fix XML crash (#5194)
- fix: list reasoning tokens on the left side of token breakdown tooltip (#5113)
- fix: map critical severity to error in ModelAudit scanner output (#5098)
- fix: prevent double stateful target question in strategies page (#4988)
- fix: prevent Unicode corruption in Python providers (#5108)
- fix: remove problematic caching from ModelAudit installation check (#5120)
- fix: replace broken Ashby iframe with link to careers page (#5088)
- fix: reset provider type correctly and handle Go providers (#5154)
- fix: share debugging (#5131)
- chore: add link to documentation in plugin sample modal (#5193)
- chore: add missing image back to home page (#5196)
- chore: fix width on application details page (#5139)
- chore: improve RAG metrics with detailed metadata and fix context relevance scoring (#5164)
- chore: memoize context value in PostHog provider (#5089)
- chore: remove accidentally committed PR description file (#5175)
- chore: rename scan templates to attack profiles (#5165)
- chore: support verbosity and reasoning parameters for GPT-5 (#5207)
- chore: update dependencies to latest minor and patch versions (#5109)
- chore: update dependencies to latest minor and patch versions (#5173)
- chore: update Replicate provider (#5085)
- chore(providers): improve Google API key error handling and test reliability (#5147)
- chore(webui): add intelligent scroll-timeline polyfill loading (#5130)
- chore: bump @anthropic-ai/sdk from 0.57.0 to 0.58.0 (#5186)
- chore: bump @aws-sdk/client-bedrock-runtime from 3.848.0 to 3.855.0 (#5096)
- chore: bump @aws-sdk/client-bedrock-runtime from 3.855.0 to 3.856.0 (#5107)
- chore: bump @aws-sdk/client-bedrock-runtime from 3.856.0 to 3.857.0 (#5126)
- chore: bump @aws-sdk/client-bedrock-runtime from 3.857.0 to 3.858.0 (#5145)
- chore: bump @aws-sdk/client-bedrock-runtime from 3.858.0 to 3.859.0 (#5167)
- chore: bump @aws-sdk/client-bedrock-runtime from 3.859.0 to 3.861.0 (#5188)
- chore: bump @aws-sdk/client-bedrock-runtime from 3.861.0 to 3.862.0 (#5198)
- chore: bump @azure/identity from 4.10.2 to 4.11.0 (#5180)
- chore: bump @azure/identity from 4.11.0 to 4.11.1 (#5185)
- chore: bump openai from 5.10.2 to 5.11.0 (#5127)
- chore: bump openai from 5.11.0 to 5.12.0 (#5187)
- chore: bump version to 0.117.5 (#5206)
- chore(webui/evals): filter by categorical plugins (#5118)
- docs: add bert-score example (#5091)
- docs: add dynamic OG image generation for social media previews (#5157)
- docs: add red teaming best practices (#5155)
- docs: clarify contains-any/contains-all CSV format (#5150)
- docs: fix company name (#5143)
- docs: fix images (#5197)
- docs: fix multi-turn strategy documentation (#5156)
- docs: guide for evaluating LangGraph agents with Promptfoo (#4926)
- docs: include font for meta image (#5158)
- docs: make MCP image taller (#5199)
- docs: update Ollama documentation with latest models and defaultTest guidance (#5084)
- perf: make database migrations non-blocking and fix error handling (#5105)
- style: extract helper function for deduplicating strategy IDs (#5138)
- test: add tests for fix width on application details page (#5140)
- test: add tests for red team compliance reporting utilities in src/app (#5170)
- test: fix flaky Python Unicode tests (#5128)
- test: fix modelGradedClosedQa test segmentation fault on macOS/Node 24 (#5163)
- test: increase test coverage for unified page wrapper around each red team setup step (#5142)

### Fixed

- fix(internals): force CommonJS mode for db:migrate in Node 24 (#5123)
- fix(openrouter): handle Gemini thinking tokens correctly (#5116)
- fix(providers): correct WebP image detection in Google provider (#5171)
- fix(webui): deduplicate strategy IDs (#5132)
- fix(webui): fix custom policy validation timing issue (#5141)
- fix(webui): refresh eval list when navigating back after editing eval name (#5090)
- fix(webui/evals): prevent applying the same plugin/strategy multiple times (#5114)
- fix(webui/evals): show highlights after search results (#5137)

### Documentation

- docs(site): add comprehensive command line options documentation (#5135)
- docs(site): add Lily Liu to team page (#5177)
- docs(site): add Series A post (#5097)
- docs(site): rename will.jpg to will.jpeg for consistency (#5178)

## [0.117.4] - 2025-07-29

### Changed

- fix: progress bars incrementing beyond their maximum values (#5049)
- docs: clarifiy derivedMetrics documentation (#5068)
- chore: refactor token tracking utilities, track all tokens (#4897)
- fix: resolve Jest test failures and open handles (#5052)
- fix: skip validation for defaultTest to allow partial test case properties (#4732)
- chore: add new fields to eval_ran telemetry (#4638)
- chore(redteam): improve redteam plugin error messaging (#4330)
- feat: add support for OpenAI deep research models (#4661)
- feat: add mcp server (#4595)
- feat: add support for connecting to existing Chrome browser sessions (#5069)
- docs: update defcon posting (#5070)
- docs: update defcon posting (#5071)
- fix: Nested config field for custom target json (#5076)
- docs: switch to likert preview image (#5083)
- test: CoverBot: Added tests for model audit and prompt management UI components (`src/app`) (#5087)
- fix: handle multi-line prompts in parseGeneratedPrompts for testGenerationInstructions (#5093)
- chore: bump version 0.117.4 (#5094)

### Fixed

- fix(providers): Preserve text formatting when no images present for Google provider (#5058)
- fix(simba): fix simba host (#5092)

### Documentation

- docs(site): add AI red teaming for first-timers blog post (#5017)
- docs(blog): defcon and blackhat info (#5050)

## [0.117.3] - 2025-07-25

### Added

- feat(eval-creator): add YAML file upload support for test cases (#5054)

### Changed

- fix: improve x.ai provider error handling for 502 errors (#5051)
- fix: Infinite re-render on redteam review page (#5061)
- fix: sessionid(s) in extension hooks (#5053)
- fix: Bias Plugins should send config in remote generation (#5064)
- chore(redteam): regenerate sessionId for each iteration in single-turn strategies (#4835)
- chore: Change mcp log from error to debug (#5060)
- chore: Improve telemetry (#5062)
- chore: Add simba command (#5063)
- chore(webui): improve redteam setup UI with progressive disclosure for advanced options (#5028)
- refactor: remove redundant dotenv from Vite app (#4983)
- chore: bump version 0.117.3 (#5066)
- test: CoverBot: Added tests for eval-creator components and feature flag hook (`src/app`) (#5013)
- docs: fix cli command and remove gratuitous hover (#5056)
- docs: update user count from 100,000 to 125,000 (#5046)
- docs: updates to political bias post (#5057)
- docs: improve crewai eval example (#5035)
- docs: update GitHub Actions to v4 across documentation and examples (#5008)
- docs: add style check guidance to CLAUDE.md (#5065)

### Fixed

- fix(webui): Eval results pass rate chart rendering incorrect percentages (#5048)
- fix(webui): Eval results histogram improvements (#5059)
- fix(google): handle multiple candidates in gemini response (#5020)

### Documentation

- docs(blog): grok-4 political bias post (#4953)

## [0.117.2] - 2025-07-24

### Added

- feat(webui): First-class support for zooming eval results table by @will-holley in #4966
- feat(webui): Apply metrics filter when clicking on a metric pill rendered in eval results cell by @will-holley in #4991

### Changed

- feat: Grading and test generation improvements for BFLA, BOLA and RBAC by @sklein12 in #4982
- feat: New Sample Target by @sklein12 in #4979
- feat: HTTP Target test button improvements by @faizanminhas in #5007
- feat: Add metadata filtering to eval results by @will-holley in #5014
- fix: add goal related rubric when grade crescendo turns to increase grading accuracy by @MrFlounder in #4980
- fix: update HTTP config generator endpoint to use v1 API by @mldangelo in #4989
- fix: View logs button on redteam report by @sklein12 in #5009
- fix: undo unintended changes to http config editor by @faizanminhas in #5012
- fix: Autofocus on Redteam configuration description field by @sklein12 in #5019
- fix: remove filter icon by @sklein12 in #5021
- fix: Ollama token usage by @SamPatt in #5022
- chore: revert eval view ui improvements by @mldangelo in #4969
- chore(webui): Improvements to pagination "go to" functionality by @will-holley in #4976
- chore(webui): Eval results sticky header improvements by @will-holley in #4978
- chore: update custom strategy prompt by @MrFlounder in #4994
- chore(cli): add support for 'help' argument to display command help by @mldangelo in #4823
- chore(examples): remove redteam-agent example by @mldangelo in #5001
- chore(providers): add GEMINI_API_KEY environment variable support by @mldangelo in #5004
- chore(webui): Migrate from JS to CSS for eval results scroll effects by @will-holley in #4995
- chore(webui): Eval result pagination UX improvements by @will-holley in #4993
- chore: Sort imports and turn on rule against unused imports by @faizanminhas in #5010
- chore: Make default target stateful by @faizanminhas in #4992
- chore: add medical plugins collection by @MrFlounder in #5006
- chore: Improve grading accuracy with Goal-Aware Grading for iterative/iterative tree by @MrFlounder in #4996
- chore: Add additionalRubric and storedGraderResult to GOAT and Custom providers by @MrFlounder in #5015
- chore: prevent testGenerationInstructions from being serialized if not present by @faizanminhas in #5029
- chore: Add lint rule to ensure key in jsx by @faizanminhas in #5034
- chore(webui): Eval Results UI Tweaks by @will-holley in #5023
- chore: skip goal extraction for datasets by @MrFlounder in #5036
- chore(providers): add GitHub Models provider by @mldangelo in #4998
- chore: bump version 0.117.2 by @MrFlounder in #5045
- ci: increase build job timeout from 4 to 5 minutes by @mldangelo in #5043
- test: refactor share.test.ts to prevent flaky timeouts by @mldangelo in #5037
- test: remove share.test.ts file by @mldangelo in #5044
- docs: remove label from featured blog post by @typpo in #5011
- chore: bump @aws-sdk/client-bedrock-runtime from 3.846.0 to 3.848.0 by @dependabot in #4985
- chore: bump the npm_and_yarn group with 2 updates by @dependabot in #4984
- chore: bump @anthropic-ai/sdk from 0.56.0 to 0.57.0 by @dependabot in #5016
- chore: bump openai from 5.10.1 to 5.10.2 by @dependabot in #5024
- chore: bump the npm_and_yarn group with 2 updates by @dependabot in #5026
- chore: bump axios from 1.10.0 to 1.11.0 in the npm_and_yarn group by @dependabot in #5031

### Fixed

- fix(redteam): find plugin assertion in strategy providers by @MrFlounder in #4981
- fix(site): dark mode style on redteam setup ui by @mldangelo in #5000
- fix(test): improve share test isolation to prevent CI timeouts by @mldangelo in #5038

### Documentation

- docs(providers): update OpenAI Assistants example by @aloisklink in #4987
- docs(redteam): improve custom strategy documentation by @mldangelo in #4990
- docs(blog): correct author attribution in DeepSeek censorship post by @mldangelo in #5002
- docs(openai): remove gpt-4.5-preview references after API deprecation by @mldangelo in #5005
- docs(site): vegas contact redirect by @typpo in #5033
- docs(browser): improve browser provider documentation and examples by @mldangelo in #5030
- docs(providers): remove deprecated claude-3-sonnet-20240229 model references by @mldangelo in #5018
- docs(site): add hipaa badge by @typpo in #5039
- docs(site): add documentation for using text and embedding providers with Azure by @mldangelo in #5027
- docs(blog): fix missing blog posts by removing even-number enforcement by @mldangelo in #5042

## [0.117.1] - 2025-07-17

### Changed

- fix: move inquirer dependencies to production dependencies (#4973)
- fix: grading in crescendo (#4960)
- fix: composite strategy test generation (#4971)
- chore: bump version 0.117.1 (#4974)
- docs: remove tags from blog card (#4970)

### Documentation

- docs(blog): add system cards security analysis with vulnerability testing (#4937)

## [0.117.0] - 2025-07-17

### Added

- feat(http): support JKS and PFX Certificates in HTTP providers (#4865)
- feat(langfuse): add Langfuse prompt label support with improved parsing (#4847)
- feat(prompts): preserve function names when using glob patterns (#4927)
- feat(providers): add grok-4 support (#4855)
- feat(providers): image understanding for Google providers (#4767)
- feat(azure): add system prompt support for azure provider (#4869)
- feat(cli): xml output (#4912)

### Changed

- chore(knip): integrate knip for unused code detection and clean up codebase (#4464)
- chore(linting): migrate from ESLint + Prettier to Biome (#4903)
- chore(assertions): additional checking on llm-rubric response (#4954)
- chore(assertions): include reason in model-graded-closedqa pass reason (#4931)
- chore(build): resolve build warnings and optimize bundle size (#4895)
- chore(csv): improve \_\_metadata warning message and test coverage (#4842)
- chore(providers): improve guardrails handling in Azure providers (#4788)
- chore(redteam): add domain-specific risks section and reduce verbose descriptions (#4879)
- chore(release): bump version 0.117.0 (#4963)
- chore(server): check if server is already running before starting (#4896)
- chore(server): log correct eval ID instead of description in WebSocket updates (#4910)
- chore(telemetry): add telemetry logging when tracing is enabled (#4925)
- chore(types): typings needed for enterprise (#4955)
- chore(vscode): use Biome as default formatter of TS files in vscode (#4920)
- chore(webui): conditionally render metrics selector (#4936)
- chore(webui): display context values in eval results (#4856)
- chore(webui): improves eval results table spacing (#4965)
- chore(webui): revert eval view ui improvements (#4967)
- chore(webui/eval): allow filtering results by >1 metrics simultaneously (disabled by default) (#4870)
- refactor(eval-config): modernize eval-creator state management (#4908)
- refactor(webui): improve metrics ui (#4938)
- refactor(webui/eval results): pagination improvements (#4914)

### Fixed

- fix(cli): --filter-failing not working with custom providers (#4911)
- fix(google-sheets): replace hardcoded range with dynamic approach (#4822)
- fix(internal): fixes filtering by metric keys which contain dots (#4964)
- fix(providers): add thinking token tracking for Google Gemini models (#4944)
- fix(providers): esm provider loading (#4915)
- fix(providers): implement callEmbeddingApi for LiteLLM embedding provider (#4952)
- fix(redteam): prevent redteam run from hanging when using an mcp client (#4924)
- fix(redteam): respect PROMPTFOO_DISABLE_REDTEAM_REMOTE_GENERATION for cloud users (#4839)
- fix(redteam): set pluginId on eval results (#4928)
- fix(redteam): test target in http provider setup with non-200 status codes (#4932)
- fix(webui): eval results table horizontal scrolling (#4826)
- fix(webui): fix hard-coded light mode colors in model audit interface (#4907)
- fix(webui): handle null table.body in DownloadMenu disabled prop (#4913)
- fix(webui): resolve pagination scrolling and layout issues in ResultsTable (#4943)
- fix(webui): scrolling when `tbody` is outside of viewport (#4948)

### Dependencies

- chore(deps): add overrides to fix build issues (#4957)
- chore(deps): bump @aws-sdk/client-bedrock-runtime from 3.842.0 to 3.844.0 (#4850)
- chore(deps): bump aiohttp from 3.11.11 to 3.12.14 in /examples/redteam-langchain in the pip group across 1 directory (#4922)
- chore(deps): bump openai from 5.8.3 to 5.9.0 (#4863)
- chore(deps): bump openai from 5.9.2 to 5.10.1 (#4961)
- chore(deps): move knip to dev dependencies (#4958)
- chore(deps): npm audit fix (#4962)
- chore(deps): test removing knip to resolve installation errors (#4956)
- chore(deps): update all example dependencies to latest versions (#4900)
- chore(deps): update dependencies to latest minor/patch versions (#4899)
- chore(deps): update non-breaking dependencies (#4935)
- chore(deps): update Jest to version 30 (#4939)

### Documentation

- docs(analytics): add google tag manager (#4904)
- docs(api): improves `contextTransform` documentation (#4854)
- docs(assertions): add missing deterministic assertions (#4891)
- docs(azure): improve Azure provider documentation (#4836)
- docs(blog): add blog image generation script (#4945)
- docs(blog): add truncation markers to articles without them (#4934)
- docs(blog): add truncation markers to blog posts (#4906)
- docs(blog): mcp proxy blog (#4860)
- docs(blog): revise article tags (#4949)
- docs(blog): soc2 type ii and iso 27001 blog (#4880)
- docs(comparison): pyrit comparison (#4679)
- docs(config): clarify PROMPTFOO_EVAL_TIMEOUT_MS and PROMPTFOO_MAX_EVAL_TIME_MS descriptions (#4947)
- docs(enterprise): adaptive guardrails enterprise (#4951)
- docs(events): blackhat landing page (#4862)
- docs(events): defcon landing page (#4864)
- docs(events): events banner (#4867)
- docs(examples): add mischievous-user strategy to redteam multi-turn examples (#4837)
- docs(gemini): update experimental Gemini model IDs to stable versions (#4894)
- docs(google): add examples for gemini URL context and code execution tools (#4923)
- docs(guide): guide for evaluating CrewAI agents with Promptfoo (#4861)
- docs(images): standardize CrewAI image filenames to kebab-case (#4941)
- docs(integration): add n8n integration (#4917)
- docs(litellm): fix example with modern model IDs and proper embedding config (#4885)
- docs(mcp): add mcp testing guide (#4846)
- docs(mcp): add mcp to sidebar (#4852)
- docs(metrics): add similar to model graded metrics table (#4830)
- docs(providers): update available databricks models (#4887)
- docs(providers): update provider index with missing providers and latest 2025 model IDs (#4888)
- docs(release): add monthly release notes (#4358)
- docs(resources): add arsenal link (#4878)
- docs(security): add soc2 badge (#4877)
- docs(site): add OWASP top 10 tldr blog post (#4853)
- docs(site): expand June 2025 release notes with detailed feature documentation (#4881)
- docs(site): improve Google AI and Vertex authentication documentation (#4892)
- docs(site): improve NLP metric explanations and add SEO metadata (#4890)
- docs(site): update python documentation for basePath config option (#4819)
- docs(ui): better mobile wrap on homepage tabs (#4884)
- docs(ui): colors (#4875)
- docs(ui): contrast fixes (#4901)
- docs(ui): fix button clickability issue on hero sections (#4905)
- docs(ui): remove bouncing down arrow in mobile (#4882)
- docs(ui): remove text shadow (#4898)

### Tests

- test(core): coverBot: added tests for core UI components and user context hooks (`src/app`) (#4929)
- test(EnterpriseBanner): add unit tests for EnterpriseBanner component (#4919)
- test(redteam): add unit test for src/redteam/remoteGeneration.ts (#4834)
- test(server): fix flaky server share tests (#4942)
- test(server): fix flaky server tests (#4968)
- test(server): mock database in server tests (#4959)
- test(tusk): update Tusk test runner workflow - coverage script (#4921)

## [0.116.7] - 2025-07-09

### Tests

- test: add unit test for src/commands/export.ts (#4889)
- test: add unit test for src/commands/upgrade.ts (#4874)
- test: add unit test for src/main.ts (#4873)
- test: add unit test for src/models/eval.ts (#4868)
- test: add unit test for src/assertions/contextRecall.ts (#4859)
- test: add unit test for src/assertions/contextFaithfulness.ts (#4858)
- test: add unit test for src/assertions/contextRelevance.ts (#4857)
- test: add unit test for src/util/xlsx.ts (#4843)
- test: add unit test for src/commands/eval.ts (#4824)

### Changed

- fix: Always do remote generation if logged into cloud (#4832)
- chore(providers/sagemaker): Improves error handling in SageMakerCompletionProvider (#4808)
- chore(providers/sagemaker): Improves validation of user-provided config (#4809)
- chore: update graderExamplesString (#4821)
- chore: bump version 0.116.7 (#4833)

## [0.116.6] - 2025-07-09

### Changed

- fix: Failing test (#4829)
- chore: bump version 0.116.6 (#4831)

## [0.116.5] - 2025-07-09

### Changed

- feat: add support for loading defaultTest from external files (#4720)
- feat: add embedding support to LiteLLM provider (#4804)
- feat: add mischievous user strategy (#4107)
- fix: add glob pattern support for loading scenario files (#4761)
- fix: improve model-audit installation check dark mode display (#4816)
- fix: pass env vars to MCP server (#4827)
- chore: better remote grading logs (#4820)
- chore: bump openai from 5.8.2 to 5.8.3 (#4817)
- chore: bump version 0.116.5 (#4828)
- chore: capitalize 'Red Team' in navigation menu for consistency (#4799)
- chore: remove redundant 'Done.' message from evaluation output (#4810)
- chore: remove python script result data type debug log (#4807)
- chore: update website with MCP Proxy (#4812)
- docs: add Azure OpenAI vision example (#4806)
- docs: add looper guide (#4814)
- docs: add SonarQube integration (#4815)
- test: add unit test for src/assertions/guardrails.ts (#4765)
- test: add unit test for src/redteam/commands/generate.ts (#4789)
- test: add unit test for src/redteam/constants/strategies.ts (#4800)
- test: add unit test for src/redteam/plugins/pii.ts (#4780)
- test: add unit test for src/types/providers.ts (#4766)
- test: add unit test for src/validators/redteam.ts (#4803)

## [0.116.4] - 2025-07-08

### Tests

- test: add unit test for src/redteam/types.ts (#4795)

### Added

- feat(redteam): add support for custom multi-turn strategy by @MrFlounder in #4783
- feat(redteam): expose generate function in redteam namespace by @mldangelo in #4793

### Changed

- chore: bump version 0.116.4 by @MrFlounder in #4805
- chore: rename strategy name from playbook to custom by @MrFlounder in #4798
- refactor: inline MEMORY_POISONING_PLUGIN_ID constant by @mldangelo in #4794
- docs: add doc for custom strategy by @MrFlounder in #4802
- docs: modular configuration management by @typpo in #4763
- refactor: move MULTI_MODAL_STRATEGIES constant (#4801)

## [0.116.3] - 2025-07-07

### Added

- feat(providers): add MCP provider (#4768)
- feat(providers): add new AIMLAPI provider (#4721)
- feat(assertions): add contextTransform support for RAG evaluation (#4467)
- feat(assertions): add finish reason as assertion option (#3879)
- feat(assertions): trace assertions (#4750)
- feat(tracing): add traces to JavaScript, Python asserts (#4745)

### Changed

- chore(schema): remove duplicate 'bias' entry in config-schema.json (#4773)
- chore(telemetry): add PostHog client to app (#4726)
- chore(redteam): add reason field to give clear/customized guardrails triggering reason (#4764)
- chore(providers): expose MCP plugin in UI (#4762)
- chore(providers): AWS SageMaker AI provider cleanup (#4667)
- chore(providers): update AIML integration (#4751)
- chore(redteam): improve organization of redteam strategies in setup UI (#4738)
- chore(telemetry): identify to PostHog whether user is also cloud user (#4782)
- chore: expose doRedteamRun in package exports (#4758)
- docs: add Gemini Live API audio (#4729)
- docs: ModelAudit vs ModelScan (#4769)
- docs: multiple MCP server connections (#4755)
- docs: update ModelAudit documentation with new features and fixes (#4699)
- test: add integrity check for generated-constants.ts (#4753)
- test: fix flaky Google Live test and improve test speed (#4774)
- test: fix mock pollution in testCaseReader (#4775)
- test: isolate mocks so tests can run in any order with --randomize (#4744)

### Fixed

- fix(telemetry): prevent PostHog initialization when telemetry is disabled (#4772)
- fix(redteam): fix modifiers application order in PII plugins (#4779)

### Dependencies

- chore(deps): bump @anthropic-ai/sdk from 0.55.1 to 0.56.0 (#4756)
- chore(deps): bump @aws-sdk/client-bedrock-runtime from 3.840.0 to 3.842.0 (#4747)
- chore(deps): bump @azure/identity from 4.10.1 to 4.10.2 (#4748)
- chore(deps): bump version 0.116.3 (#4792)
- chore(deps): update pbkdf2 to 3.1.3 (#4777)
- chore(deps): upgrade glob from v10 to v11 (#4776)

## [0.116.2] - 2025-07-02

### Changed

- fix: unblock postbuild for ci by @MrFlounder in #4742
- chore: bump version 0.116.2 by @MrFlounder in #4743

## [0.116.1] - 2025-07-02

### Added

- feat(cli): support pdb tracing in 3rd party Python scripts by @will-holley in #4723

### Changed

- fix: http body parsing when it comes from yaml string by @MrFlounder in #4728
- fix: remove accidentally committed redteam.yaml file by @mldangelo in #4733
- fix: fix the case when http body has not escaped charactors by @MrFlounder in #4739
- fix: update package-lock.json by @mldangelo in #4719
- test: fix SIGSEGV caused by better-sqlite3 in test environment by @mldangelo in #4737
- chore: Add unblocking detection to GOAT strategy by @MrFlounder in #4532
- chore: add preset for guardrails eval by @MrFlounder in #4640
- chore: Improve telemetry delivery by @sklein12 in #4655
- chore: reset generated constants after build by @mldangelo in #4731
- chore: update onboarding model defaults by @typpo in #4708
- chore(webui): improve styling of EvalsDataGrid by @mldangelo in #4736
- ci(workflows): gracefully handle missing PostHog secret in forks by @ggiiaa in #4725
- test: refactor assertion tests by @mldangelo in #4718
- chore: bump version 0.116.1 by @MrFlounder in #4741
- docs: add system prompt hardening blog post by @ladyofcode in #4630
- chore: bump @anthropic-ai/sdk from 0.55.0 to 0.55.1 by @dependabot in #4710
- chore: bump @aws-sdk/client-bedrock-runtime from 3.839.0 to 3.840.0 by @dependabot in #4709

### Fixed

- fix(webui): replace window.location.href with React Router navigation by @mldangelo in #4717

### Documentation

- docs(site): add guide on humanity's last exam by @mldangelo in #4694
- docs(site): clarify self-hosting workflow for eval sharing by @mldangelo in #4730
- docs(site): fix relative link in HLE benchmark guide by @mldangelo in #4711

## [0.116.0] - 2025-07-01

### Tests

- test: add unit test for src/redteam/providers/advNoise.ts (#4716)
- test: add unit test for src/redteam/strategies/advNoise.ts (#4715)
- test: add unit test for src/redteam/strategies/index.ts (#4714)
- test: add unit test for src/redteam/constants/strategies.ts (#4713)
- test: add unit test for src/providers/openai/image.ts (#4706)
- test: add unit test for src/providers/openai/util.ts (#4705)
- test: add unit test for src/providers/openai/completion.ts (#4703)

### Added

- feat(redteam): add financial plugins (#4416)
- feat(redteam): add bias plugins (#4382)
- feat(providers): add Helicone AI Gateway provider (#4662)

### Changed

- chore: enable WAL mode for SQLite (#4104)
- chore(providers): add thread ID function call for OpenAI and Azure assistants (#2263)
- chore(app): improve target test error handling (#4652)
- chore(cli): add missing CLI options to scan-model command for feature parity (#4670)
- chore(providers): convert Cloudflare AI to use OpenAI-compatible endpoints (#4683)
- chore(providers): log flagged output for Azure chat models (#4636)
- chore(redteam): add centralized REDTEAM_DEFAULTS and maxConcurrency support (#4656)
- chore(webui): add checkbox to clear all variables (#666)
- chore(webui): add defaultTest variables to red team setup UI (#4671)
- chore(webui): remove unused components (#4695)
- chore(webui): set page titles on every page (#4668)
- chore(telemetry): add pass/fail/errors to eval_run event (#4639)
- chore(telemetry): improve page view deduplication (#4651)
- test: add unit test for src/server/routes/providers.ts (#4658)
- test: verify that plugins are synced between code and documentation (#4681)

### Fixed

- fix(app): use client-generated session IDs when testing targets (#4653)
- fix(matchers): track token usage for successful API calls (#4677)
- fix(providers): handle content filter errors in Azure Assistant API (#4674)
- fix(providers): fix SageMaker Llama inference configuration serialization (#4637)
- fix(redteam): respect maxConcurrency from Web UI (#4605)
- fix(simulated-user): pass context variables to custom providers (#4654)
- fix(telemetry): add telemetry for red teams (#4641)
- fix(webui): handle undefined outputs in DownloadMenu (#4693)
- fix(webui): prevent pass/fail badge from disappearing when toggling highlight (#4700)
- fix(webui): support derived metrics in eval configuration uploaded via Web UI (#4647)
- fix(webui): use backendCounts first before counting metrics on page (#4659)
- fix(sharing): fix file outputs when sharing (#4698)

### Dependencies

- chore(deps): bump @anthropic-ai/sdk from 0.54.0 to 0.55.0 (#4628)
- chore(deps): bump openai from 5.7.0 to 5.8.1 (#4664)
- chore(deps): bump version to 0.116.0 (#4707)
- chore(deps): update minor and patch dependencies (#4686)

### Documentation

- docs(site): add async Python note (#4680)
- docs(site): add Garak comparison (#4660)
- docs(site): update Garak post (#4672)
- docs(site): add ModelAudit HuggingFace scanner (#4645)
- docs(redteam): add missing docs to sidebar (#4690)
- docs(redteam): remove duplicate ToxicChat plugin (#4689)
- docs(redteam): update Target Purpose documentation (#4523)
- docs(site): add FAQ section for offline environment usage (#4650)
- docs(site): add HuggingFace datasets integration documentation (#4691)
- docs(site): add truncation marker to Garak blog post (#4666)
- docs(site): clarify self-hosting replica limitations (#4669)
- docs(site): remove copy for LLM button (#4665)
- docs(site): remove unnecessary configuration review text from getting started guide (#4597)
- docs(site): reorganize configuration documentation structure (#4692)
- docs(site): use relative URLs for internal links and fix broken references (#4688)
- docs(site): correct typos in red team agent blog post (#4634)

## [0.115.4] - 2025-06-25

### Tests

- test: add unit test for src/providers/browser.ts (#4687)
- test: add unit test for src/migrate.ts (#4685)
- test: add unit test for src/commands/debug.ts (#4684)
- test: add unit test for src/esm.ts (#4682)
- test: add unit test for src/constants.ts (#4657)
- test: add comprehensive test coverage for SageMaker provider (#4646)
- test: add unit test for src/providers/shared.ts (#4643)
- test: add unit test for src/redteam/constants/plugins.ts (#4642)
- test: add unit test for src/assertions/counterfactual.ts (#4629)

### Changed

- feat: opentelemetry tracing support (#4600)
- chore: bump version 0.115.4 (#4635)
- chore: remove invariant (#4633)
- chore: update Tusk test runner workflow (#4627)\*
- docs: prevent copy button from overlapping screenshot overlay (#4632)

## [0.115.3] - 2025-06-24

### Tests

- test: add unit test for src/models/eval.ts (#4624)

### Changed

- fix: empty vars array on eval results [#4621](https://github.com/promptfoo/promptfoo/pull/4621) by @sklein12
- fix: save sessionId for multi-turn strategies [#4625](https://github.com/promptfoo/promptfoo/pull/4625) by @sklein12
- chore: PROMPTFOO_DISABLE_TEMPLATE_ENV_VARS controls process.env access, not `env:` access [#4620](https://github.com/promptfoo/promptfoo/pull/4620) by @mldangelo
- chore: bump version to 0.115.3 [#4626](https://github.com/promptfoo/promptfoo/pull/4626) by @sklein12

### Fixed

- fix(webui): handle null scores in ResultsCharts component [#4610](https://github.com/promptfoo/promptfoo/pull/4610) by @mldangelo
- fix(redteam): skip goal extraction when remote generation is disabled [#4623](https://github.com/promptfoo/promptfoo/pull/4623) by @mldangelo
- fix(test): hyperbolic provider tests failing due to env variable pollution [#4619](https://github.com/promptfoo/promptfoo/pull/4619) by @mldangelo
- fix(cli): remove context schema validation from extension hooks [#4622](https://github.com/promptfoo/promptfoo/pull/4622) by @will-holley

## [0.115.2] - 2025-06-24

### Added

- feat(cli): add assertion generation (#4559)
- feat(providers): add support for hyperbolic image and audio providers (#4260)

### Changed

- chore(redteam): add cross-session leak strategy exclusions (#4516)
- chore(cli): display key metrics (success, failures, pass rate) at the bottom of output (#4580)
- chore: remove unused import (#4530)
- chore(webui): show provider breakdown only for multiple providers (#4599)
- chore(redteam): update Target Purpose Discovery (#4480)
- chore(ci): update CodeRabbit config to be less aggressive (#4586)
- chore(providers): update Gemini models to include latest 2.5 Pro Preview and Flash models (#4499)
- chore(providers): update tau-simulated-user docs and example (#4468)
- chore(webui): use CSS to create PDF-optimized report and browser to save as PDF (#4535)
- chore(app): remove discovered purpose from report view (#4541)
- chore(cli): add cache busting for select provider API calls (#4508)
- chore(cli): improve concurrency log statements (#4606)
- chore(eval): add first-class support for `beforeAll` and `beforeEach` extension hooks mutation of context (#4197)
- chore(providers): document support for loading system instructions from files (#4582)
- chore(providers): enhance OpenAI provider with legacy models and new parameters (#4502)
- chore(redteam): add continueAfterSuccess option to multi-turn strategies (#4570)
- chore(webui): improve purpose form (#4603)
- chore(redteam): add JSON file support to intent plugin with enhanced UI (#4574)
- chore(redteam): add unblock multiturn (#4498)
- chore(ci): clean up CodeRabbit configuration and minimize automated comments (#4573)
- build: update Tusk vitest reporter (#4602)
- chore: bump version to 0.115.2 (#4617)
- docs: add audit logging documentation for enterprise features (#4482)
- docs: add feedback page and update CLI link (#4591)
- docs: add ISO badge (#4534)
- docs: improve contact form (#4531)
- docs: update ModelAudit documentation (#4585)
- docs: clarify no OpenAI key required for Claude redteam (#4524)
- docs: add red team Gemini documentation (#4542)
- docs: add trust center documentation (#4539)
- docs: update contact form (#4529)
- test: add unit test for src/commands/delete.ts (#4572)
- test: add unit test for src/commands/modelScan.ts (#4526)
- test: add unit test for src/commands/show.ts (#4571)
- test: add unit test for src/providers/azure/completion.ts (#4510)
- test: add unit test for src/providers/ollama.ts (#4509)
- test: add unit test for src/providers/ollama.ts (#4512)
- test: add unit test for src/providers/openai/completion.ts (#4511)
- test: add unit test for src/python/pythonUtils.ts (#4486)
- test: improve mock setup and teardown for --randomize (#4569)

### Fixed

- fix(openrouter): unpack passthrough at the root level (#4592)
- fix(webui): escape HTML special characters in output reports (#4555)
- fix(webui): sort EvalsDataGrid by creation date (#4594)
- fix(cli): include cached results in grand total (#4581)
- fix(webui): improve base64 matching (#4609)
- fix(modelaudit): use modelaudit binary (#4525)
- fix(webui): make Citations font consistent with other headers (#4598)
- fix(redteam): respect maxTurns from dev doc in crescendo (#4527)
- fix(webui): prevent Welcome component from rendering while loading eval data (#4604)
- fix(cli): prevent RangeError in progress bar variable display (#4475)
- fix(server): resolve Express.js NotFoundError when serving app (#4601)

### Dependencies

- chore(deps): bump @aws-sdk/client-bedrock-runtime from 3.830.0 to 3.835.0 (#4614)
- chore(deps): bump openai from 5.5.0 to 5.5.1 (#4537)
- chore(deps): bump openai from 5.5.1 to 5.6.0 (#4596)
- chore(deps): bump openai from 5.6.0 to 5.7.0 (#4615)
- chore(deps): bump urllib3 from 1.26.19 to 2.5.0 in /examples/docker-code-generation-sandbox (#4556)
- chore(deps): bump urllib3 from 2.3.0 to 2.5.0 in /examples/redteam-langchain (#4557)

### Documentation

- docs(blog): add authors to blog posts and update authors.yml (#4564)
- docs(blog): add descriptions and keywords to blog posts (#4565)
- docs(examples): add pydantic-ai example with structured output evaluation (#4575)
- docs(examples): consolidate Google Vertex Tools examples (#4587)
- docs(examples): consolidate Python assertion examples into unified folder (#4588)
- docs(examples): consolidate translation examples (#4590)
- docs(site): document new features in ModelAudit (#4593)
- docs(site): document new features in modelaudit (#4593)
- docs(site): fix author reference on 2025-summer-new-redteam-agent blog post (#4563)
- docs(site): Update ModelAudit scanners documentation with comprehensive scanner coverage (#4562)

## [0.115.1] - 2025-06-17

### Tests

- test: add unit test for src/redteam/sharedFrontend.ts (#4608)
- test: add unit test for src/redteam/types.ts (#4607)
- test: add unit test for src/redteam/providers/simulatedUser.ts (#4584)
- test: add unit test for src/redteam/strategies/index.ts (#4583)
- test: add unit test for src/providers/hyperbolic/chat.ts (#4578)
- test: add unit test for src/providers/hyperbolic/image.ts (#4577)
- test: add unit test for src/providers/hyperbolic/audio.ts (#4576)
- test: add unit test for src/redteam/strategies/counterfactual.ts (#4548)
- test: add unit test for src/redteam/strategies/index.ts (#4547)
- test: add unit test for src/redteam/constants/strategies.ts (#4545)
- test: add unit test for src/telemetry.ts (#4543)

### Changed

- fix: Windows Python path validation race condition (#4485)
- fix: View results as evaluation runs (#4459)
- chore: refactor modifiers and apply to all plugins (#4454)
- chore(cli): update plugin severity overrides API endpoint (#4460)
- chore(webui): fix text length reset value to use reasonable default (#4469)
- chore(webui): remove unused hook files (#4470)
- chore: remove unused token usage utilities (#4471)
- chore: convert console.logs to logger (#4479)
- chore: improve tusk workflow (#4461)
- chore: bump version to 0.115.1 (#4520)
- docs: add log file location section to troubleshooting guide (#4473)
- docs: capitalize Promptfoo (#4515)
- docs: update red-teaming agent blog post title (#4497)
- docs: improve installation and getting-started pages with tabbed interface and SEO metadata (#4395)
- docs: improve Python provider documentation (#4484)
- docs: add ModelAudit binary formats documentation (#4500)
- docs: update ModelAudit documentation (#4514)
- docs: add ModelAudit weighted distribution scanner documentation (#4501)
- docs: add ModelAudit ZIP feature documentation (#4491)
- docs: separate pages for prompts, test cases, and outputs (#4505)
- docs: update model reference in guide.md (#4513)
- docs: fix typo in blog post (#4496)
- docs: update title on blog post (#4495)
- test: add unit test for src/util/cloud.ts (#4462)
- test: add unit test for src/util/convertEvalResultsToTable.ts (#4457)

### Dependencies

- chore(deps): bump @aws-sdk/client-bedrock-runtime from 3.828.0 to 3.830.0 (#4519)
- chore(deps): bump @azure/identity from 4.10.0 to 4.10.1 (#4477)
- chore(deps): bump openai from 5.3.0 to 5.5.0 (#4518)
- chore(deps): update zod to 3.25.63 and zod-validation-error to 3.5.0 (#4463)

### Documentation

- docs(blog): add new redteam agent documentation (#4494)
- docs(examples): fix custom-grader-csv README inconsistencies (#4474)
- docs(site): add llms.txt mentions and documentation standards (#4481)
- docs(site): add robots.txt (#4488)

## [0.115.0] - 2025-06-12

### Added

- feat(providers): Google live audio output ([#4280](https://github.com/promptfoo/promptfoo/pull/4280)) by **@adelmuursepp**
- feat(webui): static model-scanning UI ([#4368](https://github.com/promptfoo/promptfoo/pull/4368)) by **@typpo**
- feat(tests): configuration support for test generators ([#4301](https://github.com/promptfoo/promptfoo/pull/4301)) by **@mldangelo**
- feat(cli): per-provider token-usage statistics ([#4044](https://github.com/promptfoo/promptfoo/pull/4044)) by **@mldangelo**
- feat(providers): optional token-estimation for HTTP provider ([#4439](https://github.com/promptfoo/promptfoo/pull/4439)) by **@mldangelo**
- feat(redteam): enable HTTP-token estimation by default in red-team mode ([#4449](https://github.com/promptfoo/promptfoo/pull/4449)) by **@mldangelo**
- feat(redteam): cloud-based plugin-severity overrides ([#4348](https://github.com/promptfoo/promptfoo/pull/4348)) by **@will-holley**
- feat(providers): custom-header support for Azure API ([#4409](https://github.com/promptfoo/promptfoo/pull/4409)) by **@yurchik11**
- feat(core): maximum evaluation-time limit via `PROMPTFOO_MAX_EVAL_TIME_MS` ([#4322](https://github.com/promptfoo/promptfoo/pull/4322)) by **@mldangelo**
- feat(redteam): Aegis red-team dataset ([#4119](https://github.com/promptfoo/promptfoo/pull/4119)) by **@mldangelo**
- feat(providers): Mistral Magistral reasoning models ([#4435](https://github.com/promptfoo/promptfoo/pull/4435)) by **@mldangelo**
- feat(core): WebSocket header support ([#4456](https://github.com/promptfoo/promptfoo/pull/4456)) by **@typpo**

### Changed

- refactor(redteam): consolidate constants ([#4372](https://github.com/promptfoo/promptfoo/pull/4372)) by **@mldangelo**
- chore(ci): set CodeRabbit review settings ([#4413](https://github.com/promptfoo/promptfoo/pull/4413)) by **@sklein12**
- chore(core): coding-rules for error messages ([#4401](https://github.com/promptfoo/promptfoo/pull/4401)) by **@sklein12**
- chore(core): improve `RangeError` diagnostics ([#4431](https://github.com/promptfoo/promptfoo/pull/4431)) by **@mldangelo**
- chore(core): prefer remote-purpose generation ([#4444](https://github.com/promptfoo/promptfoo/pull/4444)) by **@typpo**
- chore(core): remove unused types & deprecated functions ([#4450](https://github.com/promptfoo/promptfoo/pull/4450)) by **@mldangelo**
- chore(cursor): local-dev guidance for coding agents ([#4403](https://github.com/promptfoo/promptfoo/pull/4403)) by **@mldangelo**
- chore(docs): add README for missing examples ([#4404](https://github.com/promptfoo/promptfoo/pull/4404)) by **@mldangelo**
- chore(providers): initial o3-pro support ([#4397](https://github.com/promptfoo/promptfoo/pull/4397)) by **@mldangelo**
- chore(providers): o3-pro improvements ([#4396](https://github.com/promptfoo/promptfoo/pull/4396)) by **@mldangelo**
- chore(redteam): delimit user-inputs in purpose discovery ([#4405](https://github.com/promptfoo/promptfoo/pull/4405)) by **@typpo**
- chore(redteam): turn off discovery by default ([#4393](https://github.com/promptfoo/promptfoo/pull/4393)) by **@sklein12**
- chore(release): bump version → 0.115.0 ([#4451](https://github.com/promptfoo/promptfoo/pull/4451)) by **@mldangelo**
- chore(ui): improve `EvalOutputPromptDialog` styling ([#4364](https://github.com/promptfoo/promptfoo/pull/4364)) by **@typpo**
- chore(webui): remove extra OpenAI targets ([#4447](https://github.com/promptfoo/promptfoo/pull/4447)) by **@mldangelo**
- chore(webui): add token-estimation UI ([#4448](https://github.com/promptfoo/promptfoo/pull/4448)) by **@mldangelo**
- chore(docs): fix link to careers page (#4506)
- chore: bump @anthropic-ai/sdk from 0.53.0 to 0.54.0 (#4441)

### Fixed

- fix(eval): gracefully handle `RangeError` & truncate oversized output ([#4424](https://github.com/promptfoo/promptfoo/pull/4424)) by **@Sly1029**
- fix(providers): add timeout to `ProxyAgent` ([#4369](https://github.com/promptfoo/promptfoo/pull/4369)) by **@AegisAurora**
- fix(config): persist Goat configuration ([#4370](https://github.com/promptfoo/promptfoo/pull/4370)) by **@sklein12**
- fix(parser): lenient JSON parsing for MathPrompt ([#4361](https://github.com/promptfoo/promptfoo/pull/4361)) by **@typpo**
- fix(redteam): standardize plugin parameter to `prompt` ([#4425](https://github.com/promptfoo/promptfoo/pull/4425)) by **@mldangelo**
- fix(assertions): support `snake_case` fields in Python assertions ([#4398](https://github.com/promptfoo/promptfoo/pull/4398)) by **@mldangelo**
- fix(redteam): handle purpose without prompts ([#4445](https://github.com/promptfoo/promptfoo/pull/4445)) by **@typpo**
- fix(webui): stream test-cases to viewer ([#4440](https://github.com/promptfoo/promptfoo/pull/4440)) by **@mldangelo**
- fix(redteam): connect `MisinformationDisinformationGrader` ([#4452](https://github.com/promptfoo/promptfoo/pull/4452)) by **@mldangelo**

### Dependencies

- chore(deps): bump `@aws-sdk/client-bedrock-runtime` → 3.826.0 ([#4366](https://github.com/promptfoo/promptfoo/pull/4366)) by **@dependabot**
- chore(deps): bump `@aws-sdk/client-bedrock-runtime` → 3.828.0 ([#4442](https://github.com/promptfoo/promptfoo/pull/4442)) by **@dependabot**
- chore(deps): bump `brace-expansion` → 1.1.12 ([#4423](https://github.com/promptfoo/promptfoo/pull/4423)) by **@dependabot**
- chore(deps): bump `openai` → 5.3.0 ([#4407](https://github.com/promptfoo/promptfoo/pull/4407)) by **@dependabot**
- chore(deps): bump pip group dependencies ([#4379](https://github.com/promptfoo/promptfoo/pull/4379)) by **@dependabot**
- chore(deps): minor + patch bumps across workspaces ([#4377](https://github.com/promptfoo/promptfoo/pull/4377)) by **@mldangelo**
- chore(deps): upgrade Express → 5.1.0 ([#4378](https://github.com/promptfoo/promptfoo/pull/4378)) by **@mldangelo**

### Documentation

- docs(blog): GPT red-team post ([#4363](https://github.com/promptfoo/promptfoo/pull/4363)) by **@typpo**
- docs(blog): Claude red-team post ([#4365](https://github.com/promptfoo/promptfoo/pull/4365)) by **@typpo**
- docs(guides): clarify completion-variable for factuality ([#4385](https://github.com/promptfoo/promptfoo/pull/4385)) by **@mldangelo**
- docs(blog): fix broken image link in GPT post ([#4391](https://github.com/promptfoo/promptfoo/pull/4391)) by **@mldangelo**
- docs(blog): update Claude-4 post date ([#4392](https://github.com/promptfoo/promptfoo/pull/4392)) by **@mldangelo**
- docs(site): move discovery docs under _Tools_ ([#4408](https://github.com/promptfoo/promptfoo/pull/4408)) by **@typpo**
- docs(guides): GPT-4.1 vs GPT-4o MMLU comparison ([#4399](https://github.com/promptfoo/promptfoo/pull/4399)) by **@mldangelo**
- docs(blog): 100 k-users milestone post ([#4402](https://github.com/promptfoo/promptfoo/pull/4402)) by **@mldangelo**
- docs(redteam): configuration precedence section ([#4412](https://github.com/promptfoo/promptfoo/pull/4412)) by **@typpo**
- docs(policies): PromptBlock format for custom policies ([#4327](https://github.com/promptfoo/promptfoo/pull/4327)) by **@mldangelo**
- docs(site): improve copy-button positioning ([#4414](https://github.com/promptfoo/promptfoo/pull/4414)) by **@mldangelo**
- docs(workflow): GH-CLI rule improvements ([#4415](https://github.com/promptfoo/promptfoo/pull/4415)) by **@mldangelo**
- docs(blog): overflow in MCP blog post ([#4367](https://github.com/promptfoo/promptfoo/pull/4367)) by **@AISimplyExplained**
- docs(redteam): remove duplicate memory-poisoning entry ([#4388](https://github.com/promptfoo/promptfoo/pull/4388)) by **@mldangelo**

### Tests

- test(redteam): unique risk-category IDs ([#4390](https://github.com/promptfoo/promptfoo/pull/4390)) by **@mldangelo**
- test(pricing): add missing o3 pricing information ([#4400](https://github.com/promptfoo/promptfoo/pull/4400)) by **@mldangelo**
- test(providers): Azure embedding ([#4411](https://github.com/promptfoo/promptfoo/pull/4411)) & completion ([#4410](https://github.com/promptfoo/promptfoo/pull/4410)) by **@gru-agent**
- test(redteam): graders unit tests ([#4433](https://github.com/promptfoo/promptfoo/pull/4433), [#4455](https://github.com/promptfoo/promptfoo/pull/4455)) by **@gru-agent**
- test(redteam): Aegis plugin unit tests ([#4434](https://github.com/promptfoo/promptfoo/pull/4434)) by **@gru-agent**
- test(redteam): memory-poisoning plugin tests ([#4453](https://github.com/promptfoo/promptfoo/pull/4453)) by **@gru-agent**
- test: add unit test for src/util/tokenUsage.ts (#4472)
- test: add unit test for src/redteam/extraction/purpose.ts (#4446)
- test: add unit test for src/providers/defaults.ts (#4438)
- test: add unit test for src/providers/mistral.ts (#4437)
- test: add unit test for src/database/index.ts (#4436)
- test: add unit test for src/redteam/plugins/medical/medicalIncorrectKnowledge.ts (#4430)
- test: add unit test for src/redteam/plugins/medical/medicalSycophancy.ts (#4429)
- test: add unit test for src/redteam/plugins/medical/medicalAnchoringBias.ts (#4428)
- test: add unit test for src/redteam/plugins/medical/medicalPrioritizationError.ts (#4427)
- test: add unit test for src/redteam/plugins/medical/medicalHallucination.ts (#4426)
- test: add unit test for src/redteam/plugins/financial/financialComplianceViolation.ts (#4422)
- test: add unit test for src/redteam/plugins/financial/financialDataLeakage.ts (#4421)
- test: add unit test for src/redteam/plugins/financial/financialCalculationError.ts (#4420)
- test: add unit test for src/redteam/plugins/financial/financialSycophancy.ts (#4419)
- test: add unit test for src/redteam/plugins/financial/financialHallucination.ts (#4418)
- test: add unit test for src/redteam/graders.ts (#4417)

## [0.114.7] - 2025-06-06

### Tests

- test: add unit test for src/assertions/python.ts (#4406)
- test: add unit test for src/redteam/plugins/agentic/memoryPoisoning.ts (#4389)
- test: add unit test for src/redteam/plugins/harmful/graders.ts (#4384)
- test: add unit test for src/redteam/graders.ts (#4383)
- test: add unit test for src/server/server.ts (#4380)
- test: add unit test for src/redteam/constants/metadata.ts (#4376)
- test: add unit test for src/redteam/constants/plugins.ts (#4375)
- test: add unit test for src/redteam/constants/frameworks.ts (#4374)
- test: add unit test for src/redteam/constants/strategies.ts (#4373)
- test: add unit test for src/redteam/providers/goat.ts (#4371)

### Changed

- Revert "chore(redteam): add target option to generate command (#4215)" (#4359)
- chore: bump version 0.114.7 (#4360)

## [0.114.6] - 2025-06-06

### Added

- feat(redteam): add medical plugins for testing medical anchoring bias (#4196)

### Changed

- chore(redteam): add target option to generate command (#4215)
- chore(redteam): update OpenAI model options in redteam setup (#4344)
- chore(webui): update OpenAI model options with GPT-4.1 series and o4-mini models in eval-creator (#4350)
- docs: update getting-started example (#4346)
- test: clean up teardown and setup to remove side effects from tests (#4351)

### Fixed

- fix(redteam): include plugin and strategy IDs in report CSV output (#4347)
- fix(webui): reset defaultTest configuration on setup page (#4345)

### Dependencies

- chore(deps): bump @aws-sdk/client-bedrock-runtime from 3.823.0 to 3.825.0 (#4355)
- chore(deps): bump openai from 5.1.0 to 5.1.1 (#4354)
- chore(deps): bump version to 0.114.6 (#4357)

## [0.114.5] - 2025-06-05

### Changed

- chore(redteam): update custom policy template and generatedPrompts parser (#4324)
- chore(redteam): add severity levels to redteam plugin objects (#4310)
- chore(redteam): store original text for encoding strategies (#4248)
- chore(redteam): add emoji encoding strategy (#4263)
- chore(cli): terminal cleanup on Ctrl+C (#4313)
- chore(providers): improve logging when inheriting from OpenAiChatCompletionProvider (#4320)
- chore(tusk): fix tusk test runner workflow configuration (#4328)
- chore(tusk): add Tusk test runner workflow for even more unit tests (#4326)
- test: add unit test for src/redteam/providers/agentic/memoryPoisoning.ts (#4319)
- test: improve test setup and teardown for better isolation (#4331)

### Fixed

- fix(redteam): exclude memory poisoning plugin from strategies (#4317)
- fix(redteam): agent discovered info dark mode (#4312)
- fix(eval): handle undefined maxConcurrency with proper fallbacks (#4314)

### Dependencies

- chore(deps): bump @anthropic-ai/sdk from 0.52.0 to 0.53.0 (#4333)
- chore(deps): bump version 0.114.5 (#4332)

### Documentation

- docs(site): add Tabs Fakier as Founding Developer Advocate to team page (#4315)

### Tests

- test(webui): add telemetry hook tests (#4329)
- test: add unit test for src/redteam/plugins/eu-ai-act/deepfakeDisclosure.ts (#4342)
- test: add unit test for src/redteam/plugins/eu-ai-act/biometricEmotion.ts (#4341)
- test: add unit test for src/redteam/plugins/eu-ai-act/datasetShift.ts (#4340)
- test: add unit test for src/redteam/plugins/eu-ai-act/lawenforcementBiometricId.ts (#4339)
- test: add unit test for src/redteam/plugins/eu-ai-act/lawenforcementPredictivePolicing.ts (#4338)
- test: add unit test for src/redteam/plugins/eu-ai-act/biometricInference.ts (#4337)
- test: add unit test for src/redteam/plugins/eu-ai-act/explainability.ts (#4336)
- test: add unit test for src/redteam/plugins/eu-ai-act/identityAiDisclosure.ts (#4335)
- test: add unit test for src/redteam/plugins/policy.ts (#4325)
- test: add unit test for src/envars.ts (#4323)

## [0.114.4] - 2025-06-04

### Changed

- chore(templating): add PROMPTFOO_DISABLE_OBJECT_STRINGIFY environment variable for object template handling (#4297)
- chore(cli): improve token usage presentation (#4294)
- chore(providers): add base URL override for Google provider (#4255)
- chore(providers): add custom headers support for Google Gemini (#4308)
- chore(redteam): add tool-discovery:multi-turn alias to tool-discovery (#4302)
- chore(redteam): remove empty values from discovery result (#4295)
- chore(redteam): improve shell injection attack generation (#4304)
- chore(redteam): update goal extraction logic (#4285)
- chore(webui): add highlight count to eval view (#4249)
- docs: update GPT-4o to GPT-4.1 references (#4296)
- docs: refresh getting started models section (#4290)
- docs: standardize file references to use file:// scheme (#4291)
- docs: add descriptions to example configs (#4283)

### Fixed

- fix(webui): restore dark mode cell highlighting without breaking status pill visibility (#4300)
- fix(redteam): set plugin severity (#4303)
- fix(redteam): remove empty values from discovery result (#4295)
- fix: improve logging when inheriting from OpenAiChatCompletionProvider (#4110)

### Dependencies

- chore(deps): bump @aws-sdk/client-bedrock-runtime from 3.821.0 to 3.823.0 (#4306)
- chore(deps): bump openai from 5.0.1 to 5.0.2 (#4292)
- chore(deps): bump openai from 5.0.2 to 5.1.0 (#4307)
- chore(deps): bump tar-fs from 2.1.2 to 2.1.3 in npm_and_yarn group (#4293)
- chore(deps): bump version to 0.114.4 (#4309)

### Documentation

- docs(examples): update model references from gpt-4o-mini to gpt-4.1-mini (#4289)

### Tests

- test(redteam): add unit test for discover command (#4298)
- test: add unit test for src/redteam/strategies/mathPrompt.ts (#4316)
- test: add unit test for src/validators/redteam.ts (#4311)
- test: add unit test for src/redteam/plugins/shellInjection.ts (#4305)

## [0.114.3] - 2025-06-02

### Tests

- test: add unit test for src/envars.ts (#4299)

### Added

- **feat(redteam):** Update application definition flow to collect better info

### Changed

- **feat:** Display audio file variables in result table
  [#3864](https://github.com/promptfoo/promptfoo/pull/3864) by @faizanminhas
  [#4244](https://github.com/promptfoo/promptfoo/pull/4244) by @faizanminhas
- **fix:** Resolve model-graded assertion providers from providerMap
  [#4273](https://github.com/promptfoo/promptfoo/pull/4273) by @mldangelo
- **fix:** File content not being loaded when referenced with `file://` prefix in vars
  [#3793](https://github.com/promptfoo/promptfoo/pull/3793) by @adityabharadwaj198
- **fix:** Use array as type for vars
  [#4281](https://github.com/promptfoo/promptfoo/pull/4281) by @sklein12
- **test:** Add unit test for `src/globalConfig/accounts.ts`
  [#4259](https://github.com/promptfoo/promptfoo/pull/4259) by @gru-agent
- **test:** Add unit test for `src/util/config/manage.ts`
  [#4258](https://github.com/promptfoo/promptfoo/pull/4258) by @gru-agent
- **test:** Add vitest coverage for frontend pages
  [#4274](https://github.com/promptfoo/promptfoo/pull/4274) by @mldangelo
- **test:** Add unit test for `renderVarsInObject` formatting
  [#4254](https://github.com/promptfoo/promptfoo/pull/4254) by @mldangelo
- **test:** Add unit test for `src/redteam/plugins/base.ts`
  [#4233](https://github.com/promptfoo/promptfoo/pull/4233) by @gru-agent
- **test:** Add unit test for `src/redteam/providers/crescendo/index.ts`
  [#4211](https://github.com/promptfoo/promptfoo/pull/4211)
  [#4214](https://github.com/promptfoo/promptfoo/pull/4214) by @gru-agent
- **test:** Add unit test for `src/redteam/providers/crescendo/prompts.ts`
  [#4213](https://github.com/promptfoo/promptfoo/pull/4213) by @gru-agent
- **docs:** Add job board
  [#4264](https://github.com/promptfoo/promptfoo/pull/4264) by @typpo
- **docs:** Add custom policy to sidebar
  [#4272](https://github.com/promptfoo/promptfoo/pull/4272) by @typpo
- **docs:** Add native build guidance to troubleshooting section
  [#4253](https://github.com/promptfoo/promptfoo/pull/4253) by @mldangelo
- **docs:** Add anchor links to press page section headings
  [#4265](https://github.com/promptfoo/promptfoo/pull/4265) by @mldangelo
- **docs:** Add JSON schema to example
  [#4276](https://github.com/promptfoo/promptfoo/pull/4276) by @ladyofcode
- **docs:** Add schema header to example configs
  [#4277](https://github.com/promptfoo/promptfoo/pull/4277) by @mldangelo
- **docs:** Unify formatting across site
  [#4270](https://github.com/promptfoo/promptfoo/pull/4270) by @mldangelo
- **chore:** Fix open handles in readline tests preventing graceful Jest exit
  [#4242](https://github.com/promptfoo/promptfoo/pull/4242) by @mldangelo
- **chore:** Add external file loading support for `response_format` in OpenAI API
  [#4240](https://github.com/promptfoo/promptfoo/pull/4240) by @mldangelo
- **chore:** Always have unique redteam file when running live
  [#4237](https://github.com/promptfoo/promptfoo/pull/4237) by @sklein12
- **chore:** Add metadata to generated `redteam.yaml`
  [#4257](https://github.com/promptfoo/promptfoo/pull/4257) by @typpo
- **chore:** Bump `openai` from 4.103.0 to 5.0.1
  [#4250](https://github.com/promptfoo/promptfoo/pull/4250) by @dependabot
- **chore:** Redteam → red team
  [#4268](https://github.com/promptfoo/promptfoo/pull/4268) by @typpo
- **chore:** Improve dark mode highlight styling for eval cell views
  [#4269](https://github.com/promptfoo/promptfoo/pull/4269) by @mldangelo
- **chore:** Update dependencies to latest minor/patch versions
  [#4271](https://github.com/promptfoo/promptfoo/pull/4271) by @mldangelo
- **chore:** Clarify wording
  [#4278](https://github.com/promptfoo/promptfoo/pull/4278) by @typpo
- **chore:** Format estimated probes
  [#4279](https://github.com/promptfoo/promptfoo/pull/4279) by @typpo
- **chore:** Update grader for malicious code
  [#4286](https://github.com/promptfoo/promptfoo/pull/4286) by @MrFlounder
- **chore:** Add back example config to red team create flow
  [#4282](https://github.com/promptfoo/promptfoo/pull/4282) by @faizanminhas
- **chore:** Bump version 0.114.3
  [#4287](https://github.com/promptfoo/promptfoo/pull/4287) by @sklein12
- **chore(webui):** Hide diff filter option on /eval when single column
  [#4246](https://github.com/promptfoo/promptfoo/pull/4246) by @mldangelo
- **chore(webui):** Allow toggling highlight on eval outputs
  [#4252](https://github.com/promptfoo/promptfoo/pull/4252) by @mldangelo

## [0.114.2] - 2025-05-29

### Tests

- test: add unit test for src/redteam/strategies/index.ts (#4267)
- test: add unit test for src/redteam/constants.ts (#4266)
- test: add unit test for src/redteam/types.ts (#4245)
- test: add unit test for src/redteam/util.ts (#4234)
- test: add unit test for src/validators/redteam.ts (#4227)
- test: add unit test for src/redteam/plugins/bola.ts (#4226)
- test: add unit test for src/redteam/plugins/bfla.ts (#4225)
- test: add unit test for src/redteam/providers/goat.ts (#4223)
- test: add unit test for src/util/readline.ts (#4220)

### Added

- feat(redteam): Off-Topic Plugin (#4168)
- feat(redteam): Set a goal for attacks (#4217)

### Changed

- fix: fix border radius on purpose example (#4229)
- fix: resolve env variables in renderVarsInObject (issue #4143) (#4231)
- fix: Check if body is good json before sending warning (#4239)
- chore: bump version 0.114.2 (#4241)
- chore(redteam): handle null goal (#4232)

### Documentation

- docs(site): clarify deepseek model aliases and fix configuration examples (#4236)

## [0.114.1] - 2025-05-29

### Added

- feat(redteam): Target Discovery Agent (#4203)
- feat(providers): add OpenAI MCP (Model Context Protocol) support to Responses API (#4180)

### Changed

- fix: Relax private key validation (#4216)
- fix: Undefined values on red team application purpose page (#4202)
- chore: Add purpose to crescendo prompt (#4212)
- chore: Add purpose with goat generation (#4222)
- chore: Always include raw output from http provider, status code and status text (#4206)
- chore: centralize readline utilities to fix Jest open handle issues (#4219)
- chore: move http data to metadata (#4209)
- chore(redteam): tight up some graders (#4210)
- chore(redteam): tight up some graders (#4224)
- chore: bump version 0.114.1 (#4228)

## [0.114.0] - 2025-05-28

### Added

- feat(providers): Add xAI image provider (#4130)
- feat(cli): add validate command (#4134)
- feat(redteam): add camelCase strategy (#4146)

### Changed

- feat: add typed row interfaces for eval queries (#4186)
- feat: add goal/intent extraction (#4178)
- fix: isolate proxy vars in bedrock tests (#4181)
- fix: when there’s too many intents result won’t render error (#4175)
- fix: need to send auth request to api path (#4199)
- fix: Gemini MCP integration - can not parse $schema field (#4200)
- chore(redteam): add harmful plugin preset to redteam setup ui (#4132)
- chore(redteam): add label strategy-less plugins in redteam setup ui (#4131)
- chore(redteam): improve style of redteam purpose field in webui (#4124)
- chore(providers): add xai live search support (#4123)
- chore(providers): add Claude 4 support to anthropic, bedrock, and vertex providers (#4129)
- chore: bump @aws-sdk/client-bedrock-runtime from 3.816.0 to 3.817.0 (#4164)
- chore(providers): update fal provider (#4182)
- chore: remove redundant test comments (#4183)
- chore: add typed interface for MCP tool schemas (#4187)
- chore(redteam): add ToxicChat dataset as redteam plugin (#4121)
- chore(webui): add max concurrency as an option for run in browser (#4147)
- chore(app/evals): Adds Agent Discovered Information to Redteam Report (#4198)
- chore: bump version 0.114.0 (#4201)
- docs: fix DOM nesting warning and sort plugins array (#4174)
- docs: iterative jailbreak diagram (#4191)

### Fixed

- fix(prompts): splitting when PROMPTFOO_PROMPT_SEPARATOR is contained within a string with text files (#4142)
- fix(docs): Fix issue with docs links not scrolling to the top (#4195)

### Documentation

- docs(site): minimal copy page button + sanitize text (#4156)
- docs(site): scroll to top when using (#4162)
- docs(site): document missing redteam plugins (#4169)
- docs(site): restore scroll-to-top behavior on page navigation (#4176)

## [0.113.4] - 2025-05-26

### Tests

- test: add unit test for src/commands/canary.ts (#4193)
- test: add unit test for src/canary/index.ts (#4192)
- test: add unit test for src/assertions/sql.ts (#4185)
- test: re-enable sql assertion edge cases (#4184)
- test: add unit test for src/redteam/plugins/intent.ts (#4179)
- test: add unit test for src/redteam/graders.ts (#4173)
- test: add unit test for src/providers/xai/chat.ts (#4172)
- test: add unit test for src/redteam/plugins/offTopic.ts (#4171)
- test: add unit test for src/providers/xai/image.ts (#4170)
- test: add unit test for src/redteam/graders.ts (#4166)
- test: add unit test for src/providers/xai.ts (#4163)
- test: add unit test for src/redteam/constants.ts (#4161)

### Changed

- feat: Server-side pagination, filtering and search for eval results table (#4054)
- feat: add score to pass/fail in CSV and add json download (#4153)
- fix: Run red team from UI without email (#4158)
- chore: bump version 0.113.4 (#4160)
- refactor: unify React import style (#4177)
- refactor: organize xai providers into dedicated folder (#4167)
- refactor: organize bedrock providers into dedicated folder (#4165)

### Fixed

- fix(webui): defaultTest shown in webui YAML editor (#4152)

### Documentation

- docs(site): reduce sidebar padding (#4154)

## [0.113.3] - 2025-05-24

### Changed

- fix: zod error when state.answer has object (#4136)
- fix: use current working directory for redteam file if loading from cloud (#4145)
- fix: Throw error on un-supported command - redteam run with a cloud target but no config (#4144)
- fix: bias:gender plugin generation (#4126)
- chore: bump openai from 4.100.0 to 4.103.0 (#4140)
- chore: bump @aws-sdk/client-bedrock-runtime from 3.812.0 to 3.816.0 (#4137)
- chore: bump @anthropic-ai/sdk from 0.51.0 to 0.52.0 (#4138)
- chore(telemetry): add isRedteam property to telemetry events (#4149)
- build: increase build job timeout from 3 to 4 minutes (#4150)
- chore: bump version 0.113.3 (#4151)

## [0.113.2] - 2025-05-22

### Changed

- fix: intent grader crescendo (#4113)
- chore: revert telemtry changes (#4122)
- chore: bump version 0.113.2 (#4128)
- chore(cli/redteam/discover): Small improvements (#4117)

### Dependencies

- chore(deps): update peer dependencies to latest versions (#4125)

## [0.113.1] - 2025-05-21

### Tests

- test: add unit test for src/redteam/plugins/intent.ts (#4114)

### Changed

- chore(redteam): Target discovery agent by @sklein12 in [#4084](https://github.com/promptfoo/promptfoo/pull/4084)
- chore(redteam): Add log by @MrFlounder in [#4108](https://github.com/promptfoo/promptfoo/pull/4108)
- chore(redteam): Update purpose example by @MrFlounder in [#4109](https://github.com/promptfoo/promptfoo/pull/4109)
- chore(providers): Support templated URLs in HTTP by @mldangelo in [#4103](https://github.com/promptfoo/promptfoo/pull/4103)
- chore(redteam): Update default REDTEAM_MODEL from 'openai:chat:gpt-4o' to 'openai:chat:gpt-4.1-2025-04-14' by @mldangelo in [#4100](https://github.com/promptfoo/promptfoo/pull/4100)
- chore(telemetry): Add isRunningInCi flag to telemetry events by @mldangelo in [#4115](https://github.com/promptfoo/promptfoo/pull/4115)
- chore: Bump version 0.113.1 by @mldangelo in [#4116](https://github.com/promptfoo/promptfoo/pull/4116)
- docs: Add enterprise disclaimer to self-hosting by @mldangelo in [#4102](https://github.com/promptfoo/promptfoo/pull/4102)

### Fixed

- fix(redteam): Skip plugins when validation fails by @faizanminhas in [#4101](https://github.com/promptfoo/promptfoo/pull/4101)

### Dependencies

- chore(deps): Update Smithy dependencies to latest version by @mldangelo in [#4105](https://github.com/promptfoo/promptfoo/pull/4105)

## [0.113.0] - 2025-05-20

### Tests

- test: add unit test for src/assertions/llmRubric.ts (#4096)
- test: add unit test for src/telemetry.ts (#4094)

## [0.112.9] - 2025-05-20

### Fixed

- fix: target purpose not making it into redteam config (#4097)

### Changed

- chore: Remove deprecated sharing setups (#4082)
- chore: add vision grading example (#4090)

## [0.112.8] - 2025-05-20

### Changed

- feat: multilingual combinations (#4048)
- feat: add copy as markdown button to doc pages (#4039)
- fix: telemetry key (#4093)
- chore: bump @anthropic-ai/sdk from 0.50.4 to 0.51.0 (#4030)
- chore: add headers support for url remote mcp servers (#4018)
- chore(providers): Adds support for openai codex-mini-latest (#4041)
- chore(redteam): improve multilingual strategy performance and reliability (#4055)
- chore(providers): update default openai models for openai:chat alias (#4066)
- chore: Update prompt suffix help text (#4058)
- chore(docs): update model IDs in documentation to reflect latest naming convention (#4046)
- chore(redteam): introduce strategy collection for other-encodings (#4075)
- chore(webui): display currently selected eval in eval dialogue (#4079)
- chore: Improve memory usage when sharing results (#4050)
- chore(docs): Handle index.md files for copy page (#4081)
- chore: update Google Sheets fetch to use proxy helper (#4087)
- chore: simplify crypto usage in sagemaker provider (#4089)
- chore: bump version 0.112.8 (#4095)
- docs: add curl example for medical agent (#4049)
- docs: update CLI docs (#4063)
- docs: standardize code block titles (#4067)
- test: add unit test for src/redteam/commands/discover.ts (#4034)
- test: add unit test for src/redteam/commands/generate.ts (#4036)
- test: add unit test for src/providers/ai21.ts (#4056)
- test: add unit test for src/commands/eval.ts (#4062)
- test: add unit test for src/evaluatorHelpers.ts (#4037)

### Fixed

- fix(providers): AI21 response validation (#4052)
- fix(redteam): respect cliState.webUI in multilingual progressbar (#4047)
- fix(redteam): fix test count calculation for multiple strategies (#4065)
- fix(redteam): replace other-encodings with individual morse and piglatin strategies (#4064)
- fix(webui): evaluateOptions removal in YAML editor (#4059)
- fix(redteam): fix open handle in video test (#4069)
- fix(hooks): add missing results to afterAll hook context (#4071)

### Dependencies

- chore(deps): update dependencies (#4073)

### Documentation

- docs(examples): add uniform init commands to all example READMEs (#4068)

## [0.112.7] - 2025-05-15

### Tests

- test: add unit test for src/redteam/constants.ts (#4076)
- test: add unit test for src/redteam/strategies/multilingual.ts (#4060)
- test: add unit test for src/redteam/index.ts (#4057)
- test: add unit test for src/providers/openai/util.ts (#4042)
- test: add unit test for src/redteam/providers/offTopic.ts (#4028)
- test: add unit test for src/redteam/plugins/offTopic.ts (#4027)
- test: add unit test for src/redteam/constants.ts (#4026)
- test: add unit test for src/redteam/constants.ts (#4019)

### Added

- feat(redteam): add MCP plugin (#3989)
- feat(redteam): Target Purpose Discovery (#3907)

### Changed

- fix: stringify objects in matcher templates (#3896)
- fix: Azure auth headers get set to null in subclass (#4015)
- fix: move custom policies into the correct accordion (#4017)
- fix: update return type for task extract-goat-failure (#4021)
- chore: adjust framework compliance column width (#4005)
- chore: bump @aws-sdk/client-bedrock-runtime from 3.808.0 to 3.810.0 (#4012)
- chore: bump @azure/identity from 4.9.1 to 4.10.0 (#4013)
- chore: bump version 0.112.7 (#4023)
- chore: exclude response from crescendo if privacy setting is enabled (#4009)
- chore: remove accidentally committed example prompt (#4008)
- chore: update GOAT implementation (#4011)
- chore: update multilingual description (#4016)
- chore(cli): improve color of Red Team test generation table headers (#4004)
- chore(redteam): add link to view all logs at top of report (#4007)
- chore(redteam): add feature flag for purpose discovery agent (#4040)
- chore(cli/redteam/discover): Sets default turn count to 5 (#4035)

### Fixed

- fix(redteam): remove duplicate Datasets section in Plugins component (#4022)
- fix(cli): Discovery bugs (#4032)
- fix: dont bomb redteam if discovery fails (#4029)

### Documentation

- docs(blog): Agent2Agent Protocol (#3981)
- docs(examples): add OpenAI Agents SDK example (#4006)
- docs(usage): update sharing instructions with API key details (#4010)

## [0.112.6] - 2025-05-14

### Added

- feat(redteam): add EU AI Act mappings (#4000)
- feat(redteam): add gender bias plugin (#3886)
- feat(eval): add evaluation duration display (#3996)

### Changed

- fix: autowrap prompts with partial nunjucks tags (#3999)
- chore(providers): improve Perplexity API integration (#3990)
- build: add Node.js 24 support (#3941)
- chore(redteam): set plugin config type (#3982)
- chore(providers): add EU Claude 3.7 Sonnet model to Bedrock (#3998)
- chore(redteam): update iterative tree (#3987)
- chore: bump version to 0.112.6 (#4003)
- refactor: clean up providers for redteam generate (#3954)
- docs: add basic enterprise architecture diagram (#3988)
- test: add unit test for src/redteam/types.ts (#3983)

### Fixed

- fix(python): resolve paths relative to promptfooconfig when not cloud config (#4001)

### Dependencies

- chore(deps): update dependencies (#3985)

### Documentation

- docs(ci): add Azure pipelines (#3986)
- docs(ci): add Bitbucket and Travis CI (#3997)
- docs(examples): add medical agent example (#3993)
- docs(blog): add truncation marker to MCP blog post (#3984)

## [0.112.5] - 2025-05-12

### Tests

- test: add unit test for src/redteam/constants.ts (#3995)
- test: add unit test for src/redteam/plugins/mcp.ts (#3994)

### Added

- chore(cli): revert "feat(cli): adds global `--verbose` option" (#3945)

### Changed

- chore(cli): add global env-file option to all commands recursively (#3969)
- chore(cli): add global verbose option to all commands recursively (#3950)
- chore(cli): better error handling and logging for remote generation (#3965)
- chore(cli): better error handling for remote generation (#3956)
- revert: "chore: better error handling for remote generation" (#3964)
- chore(cli): better response parsing errors (#3955)
- chore(providers): add support for Amazon Nova Premier model (#3951)
- chore(redteam): improvement, include purpose in iterative attacker prompt (#3948)
- chore(redteam): minor changes to category descriptions and ordering (#3960)
- chore(redteam): order attack methods by decreasing ASR (#3959)
- chore(redteam): red teamer two words (#3976)
- chore(logger): replace console.error with logger.error in MCPClient (#3944)
- chore(providers): add google ai studio embedding provider and improve docs (#3686)
- chore: lint with type info (#3932)
- docs: how to create inline assertions for package users (#3974)
- docs: improve Docusaurus documentation instructions (#3977)
- docs: instructions on how to run the documentation (#3973)
- docs: update CLAUDE.md with additional commands and project conventions (#3972)
- docs: update user count from 75,000 to 80,000 (#3940)
- test: add unit test for src/redteam/plugins/pii.ts (#3947)

### Fixed

- fix(config): resolve relative paths in combineConfigs (#3942)
- fix(evaluator): correctly count named scores based on contributing assertions (#3968)
- fix(fetch): no proxy values should take priority in fetch (#3962)
- fix(providers): combine prompt config with provider config for bedrock (#3970)
- fix(providers): ensure correct addition for bedrock token counts (#3762)
- fix(redteam): crescendo formatting (#3952)
- fix(redteam): pii grader false positives (#3946)
- fix(redteam): shell injection false positives (#3957)
- fix(redteam): add strategy pills and output details to passed tests (#3961)

### Dependencies

- chore(deps): bump version 0.112.5 (#3980)
- chore(deps): sync dependencies (#3971)
- chore(deps): update dependencies (#3943)

### Documentation

- docs(google-vertex): fix duplicate readme (#3979)
- docs(openai): update structured output external schema file example (#3967)

## [0.112.4] - 2025-05-08

### Tests

- test: add unit test for src/redteam/constants.ts (#3963)
- test: add unit test for src/commands/view.ts (#3928)
- test: add unit test for src/redteam/commands/setup.ts (#3923)
- test: add unit test for src/constants.ts (#3922)
- test: add unit test for src/redteam/commands/report.ts (#3921)
- test: add unit test for src/redteam/types.ts (#3912)

### Added

- feat(assertions): add PI scorer (#3799)
- feat(redteam): add video strategy (#3820)
- feat(evals): optionally time out eval steps (#3765)

### Changed

- fix: foreign key error in better-sqlite3 and adapt new transaction API (#3937)
- chore(cli): add global `--verbose` option (#3931)
- chore(redteam): implement agentic plugin UI (#3880)
- chore(providers): improve error message in http provider transform (#3910)
- chore(cloud): improve error messages on cloud requests (#3934)
- chore: bump version 0.112.4 (#3939)
- chore(telemetry): implement minor telemetry changes (#3895)
- chore(telemetry): remove assertion-used event (#3894)
- chore(assertions): add throw error option for LLM Rubric if provider doesn't return a result or errors out (#3909)
- chore(cli): allow sharing urls with auth credentials (#3903)
- revert: "chore(cli): allow sharing urls with auth credentials" (#3918)
- refactor: improve self hosting environment variable handling (#3920)
- test: add unit test for src/models/eval.ts (#3904)
- test: add unit test for src/python/pythonUtils.ts (#3915)
- test: add unit test for src/redteam/constants.ts (#3881)
- test: fix huggingface dataset tests to mock environment variables (#3936)

### Fixed

- fix(redteam): filter null values in harmful completion provider output (#3908)
- fix(python): increase timeout for python path validation (#3914)
- fix(cli): read `.env` file prior to calling env var getters (#3892)

### Dependencies

- chore(deps): bump @anthropic-ai/sdk from 0.40.1 to 0.41.0 (#3930)
- chore(deps): bump @aws-sdk/client-bedrock-runtime from 3.799.0 to 3.803.0 (#3898)
- chore(deps): bump @aws-sdk/client-bedrock-runtime from 3.803.0 to 3.804.0 (#3913)
- chore(deps): bump openai from 4.96.2 to 4.97.0 (#3890)

### Documentation

- docs(http-provider): add documentation about returning object for custom parser (#3897)
- docs(http-provider): fix missing return statement in HTTP provider example (#3925)
- docs(blog): fix scroll to top when linking into blog post (#3889)
- docs(assertions): improve PI scorer documentation (#3924)
- docs(redteam): add memory poisoning plugin documentation (#3867)
- docs(usage): add information about HTTP Basic Authentication (#3919)
- docs(site): fix landing page content jumping on step switch (#3891)
- docs(blog): add mcp blog (#3893)

## [0.112.3] - 2025-05-02

### Tests

- test: add unit test for src/util/convertEvalResultsToTable.ts (#3876)
- test: add unit test for src/models/evalResult.ts (#3875)
- test: add unit test for src/types/index.ts (#3874)

### Changed

- Red team: Added memory poisoning plugin ([#3785](https://github.com/promptfoo/promptfoo/pull/3785)) @will-holley
- CLI: Improved progress bar visualization with thread grouping ([#3768](https://github.com/promptfoo/promptfoo/pull/3768)) @AISimplyExplained
- Improved red team strategy documentation ([#3870](https://github.com/promptfoo/promptfoo/pull/3870)) @mldangelo
- Bumped version to 0.112.2 ([#3872](https://github.com/promptfoo/promptfoo/pull/3872)) @sklein12
- Bumped version to 0.112.3 ([#3877](https://github.com/promptfoo/promptfoo/pull/3877)) @sklein12
- Implemented plumbing and prompt enabling customers to use cloud attacker and unified configurations ([#3852](https://github.com/promptfoo/promptfoo/pull/3852)) @MrFlounder
- Optimized Meteor tests for improved performance ([#3869](https://github.com/promptfoo/promptfoo/pull/3869)) @mldangelo
- Optimized Nova Sonic tests for improved performance ([#3868](https://github.com/promptfoo/promptfoo/pull/3868)) @mldangelo
- Retrieve unified config with provider from cloud ([#3865](https://github.com/promptfoo/promptfoo/pull/3865)) @sklein12
- Dataset plugins now clearly marked in setup UI ([#3859](https://github.com/promptfoo/promptfoo/pull/3859)) @mldangelo
- Moved maybeLoadFromExternalFile to file.ts ([#3851](https://github.com/promptfoo/promptfoo/pull/3851)) @benbuzz790

## [0.112.2] - 2025-05-01

### Tests

- test: add unit test for src/redteam/constants.ts (#3860)

### Added

- **feat(providers):** support Google Search grounding [#3800](https://github.com/promptfoo/promptfoo/pull/3800)
- **feat(providers):** mcp support for all models that support function calling [#3832](https://github.com/promptfoo/promptfoo/pull/3832)
- **feat(providers):** Add support for Amazon nova-sonic [#3713](https://github.com/promptfoo/promptfoo/pull/3713)

### Changed

- **fix:** allow escaping of `{{ }}` placeholders in prompts [#3858](https://github.com/promptfoo/promptfoo/pull/3858)
- **fix:** Trim CSV assertion values [#3863](https://github.com/promptfoo/promptfoo/pull/3863)
- **chore(providers):** add llama4 support for bedrock [#3850](https://github.com/promptfoo/promptfoo/pull/3850)
- **chore:** make custom metrics more obviously clickable [#3682](https://github.com/promptfoo/promptfoo/pull/3682)
- **refactor:** colocate fetching evalID [#3715](https://github.com/promptfoo/promptfoo/pull/3715)
- **chore:** Respect Max text length for variable cells in results table [#3862](https://github.com/promptfoo/promptfoo/pull/3862)
- **docs:** updates to grading documentation [#3848](https://github.com/promptfoo/promptfoo/pull/3848)
- **docs:** add false positives [#3857](https://github.com/promptfoo/promptfoo/pull/3857)
- **chore(workflows):** update permissions in GitHub workflows [#3849](https://github.com/promptfoo/promptfoo/pull/3849)
- **chore:** bump `openai` from 4.96.0 to 4.96.2 [#3853](https://github.com/promptfoo/promptfoo/pull/3853)
- **chore:** bump `vite` from 6.2.6 to 6.2.7 [#3856](https://github.com/promptfoo/promptfoo/pull/3856)
- **chore:** bump `@aws-sdk/client-bedrock-runtime` from 3.798.0 to 3.799.0 [#3854](https://github.com/promptfoo/promptfoo/pull/3854)
- **chore:** bump `@aws-sdk/client-bedrock-runtime` from 3.797.0 to 3.798.0 [#3843](https://github.com/promptfoo/promptfoo/pull/3843)
- **chore:** bump `@anthropic-ai/sdk` from 0.40.0 to 0.40.1 [#3842](https://github.com/promptfoo/promptfoo/pull/3842)
- **chore:** bump `formidable` from 3.5.2 to 3.5.4 [#3845](https://github.com/promptfoo/promptfoo/pull/3845)

### Fixed

- **fix(sharing):** sharing to self-hosted [#3839](https://github.com/promptfoo/promptfoo/pull/3839)
- **fix(webui):** align settings icon to top right in strategy cards [#2938](https://github.com/promptfoo/promptfoo/pull/2938)

### Documentation

- **docs(site):** improve pricing page [#3790](https://github.com/promptfoo/promptfoo/pull/3790)

## [0.112.1] - 2025-04-29

### Tests

- test: add unit test for src/share.ts (#3840)

### Changed

- chore: set telemetry key (#3838)
- chore: improve chunking (#3846)
- chore: bump version 0.112.1 (#3847)

## [0.112.0] - 2025-04-29

### Added

- feat(env): allow every env variable to be overridden within the env block in a promptfoo config (#3786)
- feat(redteam): homoglyph strategy (#3811)
- feat(redteam): add more encodings (#3815)
- feat(providers): add cerebras provider (#3814)

### Changed

- feat: persist search in url (#3717)
- feat: METEOR score (#3776)
- feat: enable custom response parser to optionally return provider response (#3824)
- fix: update dependencies to address npm audit issues (#3791)
- fix: accordion positioning in plugins view (#3807)
- fix: results api returns elements ordered by date (#3826)
- chore: write static plugin severity to metadata (#3783)
- chore: respect redteam commandLineOptions from config (#3782)
- chore: update telemetry endpoint (#3751)
- chore: add cloud log in link (#3787)
- chore: bump h11 from 0.14.0 to 0.16.0 in /examples/python-provider in the pip group across 1 directory (#3794)
- chore: bump openai from 4.95.1 to 4.96.0 (#3792)
- chore: bump h11 from 0.14.0 to 0.16.0 in /examples/redteam-langchain in the pip group across 1 directory (#3796)
- chore: add target option to cli redteam run (#3795)
- chore: bump @aws-sdk/client-bedrock-runtime from 3.787.0 to 3.796.0 (#3802)
- refactor: remove if string check (#3801) (Refactor categorized as chore)
- chore: add info banner for community red teams (#3809)
- chore(examples): remove moderation assertions from foundation model redteam (#3804)
- refactor: remove unused datasetGenerationProvider in favor of synthesizeProvider (#3818) (Refactor categorized as chore)
- chore: resolve relative provider paths from cloud configs (#3805)
- chore: bump @aws-sdk/client-bedrock-runtime from 3.796.0 to 3.797.0 (#3829)
- chore: bump @anthropic-ai/sdk from 0.39.0 to 0.40.0 (#3828)
- chore: bump version 0.112.0 (#3844)
- docs: donotanswer example (#3780)
- docs: "red team" two words (#3798)
- docs: add self-hosting caveats (#3808)
- docs: add CLAUDE.md (#3810)
- test: add unit test for src/redteam/plugins/xstest.ts (#3779)
- test: add unit test for src/models/eval.ts (#3827)

### Fixed

- fix(provider): OpenAI Realtime history issue (#3719)
- fix(matchers): score results correctly with trailing newlines. (#3823)
- fix(webui): overlapping text results pill on narrow screens (#3831)
- fix(build): add missing strategy entries for build (#3836)

### Dependencies

- chore(deps): update react-router-dom to v7.5.2 (#3803)
- chore(deps): move 'natural' to peer dependency (#3813)

### Documentation

- docs(plugins): `harmful:bias` => `bias` name correction (#3731)
- docs(vertex): put setup and config at the top (#3830)
- docs(site): add redirect from /docs to /docs/intro (#3837)

## [0.111.1] - 2025-04-22

### Tests

- test: add unit test for src/providers/mcp/client.ts (#3835)
- test: add unit test for src/providers/mcp/transform.ts (#3834)
- test: add unit test for src/redteam/strategies/simpleVideo.ts (#3822)
- test: add unit test for src/redteam/strategies/index.ts (#3821)
- test: add unit test for src/providers/cerebras.ts (#3819)
- test: add unit test for src/redteam/strategies/otherEncodings.ts (#3817)
- test: add unit test for src/redteam/strategies/index.ts (#3816)
- test: add unit test for src/redteam/strategies/homoglyph.ts (#3812)
- test: add unit test for src/util/file.ts (#3806)
- test: add unit test for src/envars.ts (#3788)

### Changed

- chore(release): bump version to 0.111.1 (#3778)
- chore(ui): capitalize "UI" in text (#3773)

### Fixed

- fix(redteam): correct the URL format in XSTest plugin (#3777)

### Dependencies

- chore(deps): bump @azure/identity from 4.9.0 to 4.9.1 (#3775)

### Documentation

- docs(about): add Ben Shipley to team section (#3758)

## [0.111.0] - 2025-04-21

### Tests

- test: add unit test for src/providers/defaults.ts (#3757)

### Added

- feat(grading): update OpenAI grading model to GPT-4.1 (#3741)
- feat(assertions): modify LLM Rubric rubricPrompt rendering to support arbitrary objects (#3746)
- feat(redteam): add donotanswer plugin (#3754)
- feat(redteam): add xstest plugin (#3771)
- feat(webui): add anchor link to specific row and show on top (#1582)

### Changed

- chore!(redteam): default to outputting generated Redteam config in same dir as input config (#3721)
- chore(providers): add support for gemini-2.5-flash (#3747)
- chore: use ajv with formats everywhere (#3716)
- chore(cli): improve readline handling and tests (#3763)
- chore(eval): add warning for redteam config without test cases (#3740)
- chore(providers): increase max output tokens for `google:gemini-2.5-pro-exp-03-25` to 2048 in Gemini example (#3753)
- chore(redteam): add canGenerateRemote property to redteam plugins (#3761)
- chore(webui): improve Eval Quick Selector (cmd+k) (#3742)
- chore: bump version to 0.111.0 (#3772)
- docs: update homepage (#3733)
- test: add unit test for src/redteam/plugins/donotanswer.ts (#3755)

### Dependencies

- chore(deps): bump @azure/identity from 4.8.0 to 4.9.0 (#3737)
- chore(deps): bump openai from 4.94.0 to 4.95.0 (#3736)
- chore(deps): bump openai from 4.95.0 to 4.95.1 (#3766)

### Documentation

- docs(redteam): add donotanswer to sidebar and plugins list (#3767)
- docs(redteam): add isRemote to all harmful plugins (#3769)
- docs(providers): update model IDs to latest versions (#3770)
- docs(about): add Asmi Gulati to team section (#3760)
- docs(about): add Matthew Bou to team section (#3759)

## [0.110.1] - 2025-04-17

### Added

- feat(openai): add support for GPT-4.1 model by [@mldangelo](https://github.com/promptfoo/promptfoo/pull/3698)
- feat(openai): add support for o4-mini reasoning model by [@mldangelo](https://github.com/promptfoo/promptfoo/pull/3727)
- feat(openai): add support for o4-mini reasoning model (#3727)

### Changed

- feat: Change pass rate to ASR and add export in report by [@sklein12](https://github.com/promptfoo/promptfoo/pull/3694)
- fix: Update prompt extraction to work in more scenarios without providing a prompt by [@sklein12](https://github.com/promptfoo/promptfoo/pull/3697)
- fix: google is valid function call allow property_ordering field in tool schema by [@abrayne](https://github.com/promptfoo/promptfoo/pull/3704)
- fix: settings positioning in strategies view by [@typpo](https://github.com/promptfoo/promptfoo/pull/3723)
- fix: stricter test for null or undefined in transform response by [@typpo](https://github.com/promptfoo/promptfoo/pull/3730)
- chore(dependencies): update dependencies to latest versions by [@mldangelo](https://github.com/promptfoo/promptfoo/pull/3693)
- chore: rename owasp plugin presets by [@typpo](https://github.com/promptfoo/promptfoo/pull/3695)
- chore: expand frameworks section by [@typpo](https://github.com/promptfoo/promptfoo/pull/3700)
- chore(self-hosting): update self-hosting instructions by [@mldangelo](https://github.com/promptfoo/promptfoo/pull/3701)
- chore: bump openai from 4.93.0 to 4.94.0 by [@dependabot](https://github.com/promptfoo/promptfoo/pull/3702)
- chore(cli): When sharing, show auth-gate prior to re-share confirmation by [@will-holley](https://github.com/promptfoo/promptfoo/pull/3706)
- chore: email verification analytics by [@sklein12](https://github.com/promptfoo/promptfoo/pull/3708)
- chore(cli): improves robustness of hasEvalBeenShared util by [@will-holley](https://github.com/promptfoo/promptfoo/pull/3709)
- chore: easily remove plugins/strats from review page by [@typpo](https://github.com/promptfoo/promptfoo/pull/3711)
- chore: bump the npm_and_yarn group with 2 updates by [@dependabot](https://github.com/promptfoo/promptfoo/pull/3714)
- chore(cli): Health check API before running Redteam by [@will-holley](https://github.com/promptfoo/promptfoo/pull/3718)
- chore: make strategies configurable where applicable by [@typpo](https://github.com/promptfoo/promptfoo/pull/3722)
- chore: remove moderation assertions from foundation model redteam example by [@mldangelo](https://github.com/promptfoo/promptfoo/pull/3725)
- chore(cli): Improve description of Redteam run command by [@will-holley](https://github.com/promptfoo/promptfoo/pull/3720)
- chore: better parsing by [@MrFlounder](https://github.com/promptfoo/promptfoo/pull/3732)
- docs: add owasp selection image by [@typpo](https://github.com/promptfoo/promptfoo/pull/3696)
- docs: best-of-n documentation fixes by [@typpo](https://github.com/promptfoo/promptfoo/pull/3712)
- perf(webui): Reduce memory usage of eval results by [@will-holley](https://github.com/promptfoo/promptfoo/pull/3678)
- refactor: update export syntax for functions by [@mldangelo](https://github.com/promptfoo/promptfoo/pull/3734)
- test: add unit test for src/providers/google/util.ts by [@gru-agent](https://github.com/promptfoo/promptfoo/pull/3705)
- test: add unit test for src/redteam/commands/poison.ts by [@gru-agent](https://github.com/promptfoo/promptfoo/pull/3728)
- chore: bump version 0.110.1 (#3739)
- refactor: update export syntax for functions (#3734)

### Fixed

- fix(providers): output json rather than string from google live provider by [@abrayne](https://github.com/promptfoo/promptfoo/pull/3703)
- fix(cli): Use correct url for sharing validation by [@will-holley](https://github.com/promptfoo/promptfoo/pull/3710)
- fix(cli/redteam/poison): Write docs to the output dir by [@will-holley](https://github.com/promptfoo/promptfoo/pull/3726)
- fix(evaluator): handle prompt rendering errors gracefully by [@mldangelo](https://github.com/promptfoo/promptfoo/pull/3729)
- fix: stricter test for null or undefined in transform response (#3730)
- fix(evaluator): handle prompt rendering errors gracefully (#3729)

### Documentation

- docs(sharing): add troubleshooting section for upload issues by [@mldangelo](https://github.com/promptfoo/promptfoo/pull/3699)

## [0.110.0] - 2025-04-14

### Tests

- test: add unit test for src/redteam/commands/poison.ts (#3728)
- test: add unit test for src/providers/google/util.ts (#3705)
- test: add unit test for src/app/src/pages/eval/components/TableSettings/hooks/useSettingsState.ts (#3679)

### Added

- feat(assertions): add GLEU metric (#3674)
- feat(providers): add Grok-3 support (#3663)
- feat(providers): add support for AWS Bedrock Knowledge Base (#3576)
- feat(openai): add support for GPT-4.1 model (#3698)
- feat: Change pass rate to ASR and add export (#3694)

### Changed

- fix: correct formatting issues (#3688)
- chore(webui): add X to report drawer (#3680)
- chore(share): improve error message on sharing (#3654)
- chore(redteam): implement reset button for strategies (#3684)
- chore(report): make eval output text expansion clearer (#3681)
- chore(report): make it clearer that plugins on the report can be clicked (#3683)
- chore(webui): change model to target in report view (#3646)
- chore(strategies): update Large preset strategies (#3675)
- chore(docker): update base images to Node.js 22 (#3666)
- chore(redteam): make audio strategy remote-only (#3618)
- chore(redteam): remove stale check for buildDate when fetching a config from cloud (#3658)
- docs: improve styles on nav buttons (#3637)
- docs: update user count to 75,000+ (#3662)
- refactor: change multimodal live to live (#3657)
- refactor(util): consolidate tool loading and rendering (#3642)
- test: add unit test for src/commands/auth.ts (#3652)
- chore: easily remove plugins/strats from review page (#3711)
- perf(webui): Reduce memory usage of eval results (#3678)
- chore: bump version 0.110.0 (#3692)
- chore: better parsing (#3732)
- chore: remove moderation assertions from foundation model redteam example (#3725)
- chore: make strategies configurable where applicable (#3722)
- chore(cli): Improve description of Redteam run command (#3720)
- chore(cli): Health check API before running Redteam (#3718)
- chore: bump the npm_and_yarn group with 2 updates (#3714)
- chore(cli): improves robustness of hasEvalBeenShared util (#3709)
- chore: email verification analytics (#3708)
- chore(cli): When sharing, show auth-gate prior to re-share confirmation (#3706)
- chore: bump openai from 4.93.0 to 4.94.0 (#3702)
- chore: expand frameworks section (#3700)
- chore: rename owasp plugin presets (#3695)
- chore(dependencies): update dependencies to latest versions (#3693)

### Fixed

- fix(auth): remove deprecated login flow (#3650)
- fix(evals): implement sharing idempotence (#3653)
- fix(huggingface): disable var expansion for huggingface datasets to prevent array field expansion (#3687)
- fix(logger): resolve `[Object object]` empty string error (#3638)
- fix(providers): address scenario where type refers to function field rather than schema type (#3647)
- fix(providers): handle transformRequest for Raw HTTP (#3665)
- fix(providers): resolve Google Vertex AI output format (#3660)
- fix(providers): support gemini system_instruction prompt format (#3672)
- fix(share): add backward compatibility for '-y' flag (#3640)
- fix(share): ensure promptfoo share respects sharing config from promptfooconfig.yaml (#3668)
- fix(testCaseReader): make JSON test file parsing preserve test case structure (#3651)
- fix(webui): fix eval comparison mode filter (#3671)
- fix(cli/redteam/poison): Write docs to the output dir (#3726)
- fix: settings positioning in strategies view (#3723)
- fix(cli): Use correct url for sharing validation (#3710)
- fix: google is valid function call allow property_ordering field in tool schema (#3704)
- fix(providers): output json rather than string from google live provider (#3703)
- fix: Update prompt extraction to work in more scenarios without providing a prompt (#3697)

### Dependencies

- chore(deps): bump @aws-sdk/client-bedrock-runtime from 3.784.0 to 3.785.0 (#3644)
- chore(deps): bump @aws-sdk/client-bedrock-runtime from 3.785.0 to 3.787.0 (#3670)
- chore(deps): bump openai from 4.92.1 to 4.93.0 (#3643)
- chore(deps): bump vite from 6.2.5 to 6.2.6 in the npm_and_yarn group (#3677)

### Documentation

- docs(nav): add lm security db to nav (#3690)
- docs(blog): add interactive blog on invisible Unicode threats (#3621)
- docs: best-of-n documentation fixes (#3712)
- docs(self-hosting): update self-hosting instructions (#3701)
- docs(sharing): add troubleshooting section for upload issues (#3699)
- docs: add owasp selection image (#3696)

## [0.109.1] - 2025-04-08

### Added

- feat: Eval sharing idempotence (#3608)

### Changed

- chore(schema): make extensions field nullable (#3611)
- chore(webui): add multi-turn tool discovery to UI (#3622)
- chore(scripts): ensure GitHub CLI is installed in preversion (#3614)
- refactor(share): improve formatting of cloud sharing instructions (#3628)
- refactor(tests): consolidate and reorganize test files (#3616)
- chore: bump version 0.109.1 (#3634)
- chore: bump version 0.109.0 (#3613)

### Fixed

- fix(assertions): handle both string and object outputs from llm-rubric providers (#3624)
- fix(assertions): fix google is-valid-function-call (#3625)
- fix(eval): handle providers array with file references to multiple providers (#3617)

### Dependencies

- chore(deps): bump @aws-sdk/client-bedrock-runtime from 3.782.0 to 3.784.0 (#3619)
- chore(deps): bump openai from 4.91.1 to 4.92.1 (#3620)
- chore(deps): update dependencies to resolve vulnerabilities (#3631)

### Documentation

- docs(contributing): add guidance on adding a new assertion (#3610)
- docs(enterprise): add enterprise documentation (#3596)
- docs(moderation): update moderation documentation for LlamaGuard 3 (#3630)
- docs(providers): clarify AWS Bedrock credential resolution order (#3633)
- docs(providers): improve Lambda Labs documentation (#3615)

### Tests

- test(providers): add unit test for src/providers/google/util.ts (#3626)
- test: add unit test for src/commands/share.ts (#3641)
- test: add unit test for src/app/src/pages/eval/components/store.ts (#3635)
- test: add unit test for src/types/index.ts (#3612)

## [0.109.0] - 2025-04-08

### Added

- feat(eval): track assertion tokens in token usage (#3551)
- feat(plugins): add CCA plugin with documentation and grader (#3590)
- feat(providers): add Google valid function call support (#3605)
- feat(providers): add Lambda Labs integration (#3601)
- feat(webui): add pass rate column (#3580)

### Changed

- chore(api): prefix API routes with /api/v1/ (#3587)
- chore(evals): remove print option from evals data grid (#3595)
- chore(webui): update provider selector in create eval page (#3597)

### Fixed

- fix(dataset): resolve issue when generating a dataset without a `providers` key in configuration (#3603)
- fix(server): prevent server crash when unknown model is selected (#3593)

### Dependencies

- chore(deps): bump vite from 6.2.4 to 6.2.5 in the npm_and_yarn group (#3594)
- chore(deps): bump @aws-sdk/client-bedrock-runtime from 3.779.0 to 3.782.0 (#3592)

### Documentation

- docs(plugins): add llms.txt plugin and convert config to TypeScript (#3600)
- docs(plugins): remove duplicate plugins in list (#3599)
- docs(providers): add Llama 4 model details (#3598)
- docs(self-hosting): clarify configuration and sharing options (#3591)

## [0.108.0] - 2025-04-03

### Tests

- test: add unit test for src/providers/lambdalabs.ts (#3602)

### Added

- feat(sharing): migrate sharing to promptfoo.app (#3572)
- feat(providers): add Google AI Studio tool use (#3564)
- feat(providers): add promptfoo model endpoint (#3534)
- feat(providers): implement Google Live mock stateful API (#3500)
- feat(redteam): add multi-turn tool discovery plugin (#3448)
- feat(dataset-generation): output generated datasets as CSV (#3573)

### Changed

- chore(redteam): add OWASP red team mappings (#3581)
- chore(webui): link URLs in metadata (#3569)
- chore(webui): use datagrids for Prompts, Datasets, and History (#3556)
- chore(build): split test and build jobs for faster CI workflow (#3586)
- chore: 0.108.0 (#3589)
- docs: add link to API reference (#3583)
- docs: add screenshot (#3582)
- docs: update docs around Google tools and rename multimodal live (#3578)
- refactor: rename vertexUtil to util and Google provider to AIS provider (#3567)
- test: add unit test for src/commands/generate/dataset.ts (#3575)

### Fixed

- fix(providers): make AIStudio & Live handle system prompts as thoroughly as vertex (#3588)
- fix(providers): enable Google to load tools from vars (#3579)
- fix(csv): update CSV docs and trim whitespace for keys in CSV test files (#3571)

### Dependencies

- chore(deps): bump @aws-sdk/client-bedrock-runtime from 3.778.0 to 3.779.0 (#3563)
- chore(deps): bump openai from 4.90.0 to 4.91.0 (#3562)
- chore(deps): bump openai from 4.91.0 to 4.91.1 (#3577)
- chore(deps): update jspdf and dompurify dependencies (#3585)
- chore(deps): update to vite 6 (#3584)

### Documentation

- docs(azure): add guidance on configuring DeepSeek models (#3559)

## [0.107.7] - 2025-04-01

### Added

- feat(evals): add evals index page (#3554)
- feat(guardrails): implement adaptive prompting guardrails (#3536)
- feat(prompts): add support for loading prompts from CSV files (#3542)
- feat(providers): load arbitrary files in nested configs in python provider (#3540)
- feat(redteam): add UnsafeBench plugin for testing unsafe image handling (#3422)

### Changed

- chore: fix type of Prompt to use omit (#3526)
- chore: hide navbar during report PDF generation (#3558)
- chore(dependencies): update package dependencies to latest versions (#3544)
- docs: add openapi reference page (#3550)
- docs: add foundation model guide (#3531)
- docs: rename guide (#3546)
- docs: update multi modal guide (#3547)
- refactor: improve google types (#3549)
- refactor: unify google apis (#3548)
- test: add unit test for src/python/pythonUtils.ts (#3508)
- chore: bump @aws-sdk/client-bedrock-runtime from 3.775.0 to 3.777.0 (#3521)
- chore: bump @aws-sdk/client-bedrock-runtime from 3.777.0 to 3.778.0 (#3541)
- chore: bump openai from 4.89.1 to 4.90.0 (#3520)
- chore: bump version 0.107.7 (#3560)
- chore: bump vite from 5.4.15 to 5.4.16 in the npm_and_yarn group (#3555)
- Revert "docs(azure): add guidance on configuring DeepSeek models" (#3561)

### Fixed

- fix(assertions): include reason in python score threshold message (#3528)
- fix(assertions): log all reasons in g-eval (#3522)
- fix(datasets): add support for jsonl test cases (#3533)
- fix(http): template strings directly in url (#3525)
- fix(providers): add logging and fix custom python provider caching (#3507)
- fix(redteam): correct tool count (#3557)
- fix(webui): handle : characters better in metadata search (#3530)

### Documentation

- docs(azure-example): update assistant prompts and test cases (#3529)
- docs(red-team): add metadata to foundation models guide (#3532)
- docs(sagemaker): improve documentation (#3539)
- docs(troubleshooting): add guidance for better-sqlite version mismatch (#3537)

## [0.107.6] - 2025-03-28

### Tests

- test: add unit test for src/models/eval.ts (#3553)
- test: add unit test for src/prompts/processors/csv.ts (#3543)
- test: add unit test for src/providers/promptfooModel.ts (#3535)

### Added

- feat(providers): add support for Amazon SageMaker (#3413)

### Changed

- feat: litellm provider (#3517)
- fix: handle circular provider references (#3511)
- chore: bump openai from 4.89.0 to 4.89.1 (#3509)
- chore(blog): improve pagination and post grid UI (#3504)
- chore: add support for `apiKeyRequired` in openai provider (#3513)
- chore: bump version 0.107.6 (#3519)
- docs: owasp red teaming guide (#3101)

### Fixed

- fix(providers): support token counting for every major type of bedrock model (#3506)
- fix(env): add override option to dotenv.config for --env-file support (#3502)

## [0.107.5] - 2025-03-26

### Tests

- test: add unit test for src/providers/openai/index.ts (#3514)
- test: add unit test for src/models/evalResult.ts (#3512)

### Added

- feat(csv): add CSV metadata column support with array values (#2709)

### Changed

- chore: add filepaths to debug output (#3464)
- chore: remove generate test cases button from UI (#3475)
- chore(content): update user statistics (#3460)
- chore(providers): add support and docs for gemini 2.5 pro to Google Chat Provider (#3485)
- chore(providers): support refusal and JSON schemas in openai responses api (#3456)
- chore(providers): update openai model costs and add missing models (#3454)
- chore(redteam): add a PlinyGrader to more accurately grade Pliny results (#3478)
- chore: bump @aws-sdk/client-bedrock-runtime from 3.758.0 to 3.772.0 (#3452)
- chore: bump @aws-sdk/client-bedrock-runtime from 3.772.0 to 3.774.0 (#3482)
- chore: bump @aws-sdk/client-bedrock-runtime from 3.774.0 to 3.775.0 (#3498)
- chore: bump openai from 4.88.0 to 4.89.0 (#3451)
- chore: bump version 0.107.5 (#3505)
- chore: bump vite from 5.4.14 to 5.4.15 in the npm_and_yarn group (#3483)
- docs: ensure consistent redteam flag usage in guides (#3477)
- docs: reduce size of profile pic (#3484)
- test: add unit test for src/app/src/pages/redteam/setup/components/strategies/utils.ts (#3495)
- test: add unit test for src/providers/openai/util.ts (#3455)

### Fixed

- fix(togetherai): ensure max_tokens is respected in configuration (#3468)
- fix(providers): handle malformed response in a21 (#3465)
- fix(csv): newlines in CSVs (#3459)
- fix(providers): simulated user bugs (#3463)
- fix(assertions): replace logical OR with nullish coalescing for thresholds (#3486)
- fix(redteam): filter out template variables in entity extraction (#3476)
- fix(redteam): type of ALL_STRATEGIES to be as const (#3494)

### Dependencies

- chore(deps): update dependencies to latest versions (#3453)

### Documentation

- docs(contributing): enhance contributing guide with additional details and formatting (#3457)
- docs(examples): improve instructions for running 4o vs. 4o mini example (#3474)
- docs(multilingual): improve multilingual strategy documentation (#3487)
- docs(readme): improve README formatting and add new sections (#3461)
- docs(security): add security policy (#3470)
- docs(site): add Faizan to team page (#3473)
- docs(site): add will to team page (#3472)

## [0.107.4] - 2025-03-20

### Tests

- test: add unit test for src/assertions/similar.ts (#3490)
- test: add unit test for src/assertions/rouge.ts (#3489)
- test: add unit test for src/assertions/levenshtein.ts (#3488)
- test: add unit test for src/redteam/graders.ts (#3479)
- test: add unit test for src/logger.ts (#3467)
- test: add unit test for src/redteam/providers/toolDiscoveryMulti.ts (#3450)
- test: add unit test for src/redteam/graders.ts (#3449)
- test: add unit test for src/providers/openai/util.ts (#3441)

### Added

- feat(providers): Added support for OpenAI Responses API (#3440)

### Changed

- chore(dependencies): Bumped OpenAI from 4.87.4 to 4.88.0 (#3436)
- chore(webui): Included error message in toast (#3437)
- chore(providers): Added o1-pro (#3438)
- chore(scripts): Specified repository for postversion PR creation (#3432)
- test: Added unit test for src/evaluatorHelpers.ts (#3430)
- chore: bump version 0.107.4 (#3447)

### Fixed

- fix(Dockerfile): Created .promptfoo directory in Dockerfile and removed initContainer (#3435)
- fix(providers): Fixed caching behavior for Azure assistants (#3443)
- fix(providers): Resolved Go provider CallApi redeclaration issue (#3414)
- fix(redteam): Added missing constants for RAG poisoning plugin (#3375)

### Documentation

- docs(blog): Added misinformation blog post (#3433)
- docs(examples): Added redteam-azure-assistant example (#3446)
- docs(redteam): Added guidance on purpose for image redteams (#3444)
- docs(redteam): Created guides section under red teaming (#3445)
- docs(site): Added responsible disclosure policy (#3434)

## [0.107.3] - 2025-03-19

### Tests

- test: add unit test for src/providers/azure/util.ts (#3427)
- test: add unit test for src/providers/azure/warnings.ts (#3426)

### Changed

- chore(providers): improve Azure Assistant integration (#3424)
- chore(providers): add Google multimodal live function callbacks (#3421)
- refactor(providers): split Azure provider into multiple files and update model pricing (#3425)
- docs: add multi-modal redteam example (#3416)
- chore: bump version 0.107.3 (#3431)

### Dependencies

- chore(deps): bump openai from 4.87.3 to 4.87.4 (#3428)

## [0.107.2] - 2025-03-17

### Tests

- test: add unit test for src/redteam/graders.ts (#3423)
- test: add unit test for src/providers/golangCompletion.ts (#3415)

### Added

- feat(assertions): update factuality grading prompt to improve compatibility across many different providers (#3408)
- feat(providers): add support for OpenAI Realtime API (#3383)
- feat(providers): update default Anthropic providers to latest version (#3388)

### Changed

- chore(cli): set PROMPTFOO_INSECURE_SSL to true by default (#3397)
- chore(webui): add success filter mode (#3387)
- chore(webui): add more copying options in EvalOutputPromptDialog (#3379)
- chore(onboarding): update presets (#3411)
- chore(auth): improve login text formatting (#3389)
- chore(init): add fallback to 'main' branch for example fetching (#3417)
- chore(prompts): remove unused prompts from grading.ts (#3407)
- chore(redteam): update entity extraction prompt (#3405)
- refactor(providers): split Anthropic provider into modular components (#3406)
- chore: bump version 0.107.2 (#3419)
- revert: "fix(workflow): temporarily disable redteam-custom-enterprise-server job" (#3418)

### Fixed

- fix(providers): update Bedrock output method signature (#3409)
- fix(redteam): correct strategyId for jailbreak (#3399)

### Dependencies

- chore(deps): update dependencies to latest stable versions (#3385)

### Documentation

- docs(blog): add data poisoning article (#2566)
- docs(examples): update Amazon Bedrock provider documentation (#3401)
- docs(guides): add documentation on testing guardrails (#3403)
- docs(guides): add more content on agent and RAG testing (#3412)
- docs(providers): update AWS Bedrock documentation with Nova details (#3395)
- docs(redteam): remove duplicate plugin entry (#3393)
- docs(redteam): update examples (#3394)
- docs(style): introduce a cursor rule for documentation and do some cleanup (#3404)

## [0.107.1] - 2025-03-14

### Tests

- test: add unit test for src/redteam/strategies/iterative.ts (#3400)

### Fixed

- fix(workflow): temporarily disable redteam-custom-enterprise-server job (#3410)

### Changed

- chore: more copying options in EvalOutputPromptDialog (#3379)
- chore: add filter mode (#3387)
- chore(providers): update default Anthropic providers to latest version (#3388)
- chore(auth): improve login text formatting (#3389)
- chore: PROMPTFOO_INSECURE_SSL true by default (#3397)
- chore: bump version 0.107.1 (#3398)
- docs: update redteam examples (#3394)

### Dependencies

- chore(deps): update dependencies to latest stable versions (#3385)

### Documentation

- docs(redteam): remove duplicate plugin entry (#3393)

## [0.107.0] - 2025-03-13

### Tests

- test: add unit test for src/globalConfig/cloud.ts (#3391)
- test: add unit test for src/providers/openai/util.ts (#3384)
- test: add unit test for src/redteam/graders.ts (#3382)

### Added

- feat(cli): Add model-scan command (#3323)
- feat(webui): Add metadata filtering in ResultsTable (#3368)
- feat(providers): Add multi-modal live sequential function calls (#3345)
- feat(server): Load dotenv file when starting server (#3321)
- feat(redteam): Add audio strategy (#3347)
- feat(redteam): Add convert to image strategy (#3342)
- feat(webui): Add download failed tests dialog (#3327)

### Changed

- chore(providers): Add Bedrock support for DeepSeek (#3363)
- chore(docs): Add Cursor AI rules for development workflow (#3326)
- chore(webui): Sync custom policies UI changes from promptfoo-cloud (#3257)
- chore(redteam): Make image jailbreak strategy runnable (#3361)
- chore(redteam): Add missing audio and image descriptions (#3372)
- chore(webui): Improve keyboard shortcut order in DownloadMenu (#3330)
- chore(error): Improve malformed target response error message (#3341)
- chore(prompts): Support j2 files (#3338)
- chore(providers): Add missing Bedrock models (#3362)
- chore(providers): Improve support for Azure reasoning models and update documentation (#3332)
- chore(providers): Integrate DeepSeek reasoning context into output (#3285)
- chore(providers): Support entire ProviderResponse output (#3343)
- chore(providers): Support multi-segment prompts in google:live provider (#3373)
- chore(redteam): Add fallback to harmful grader for specific ID patterns (#3366)
- chore(redteam): Add pluginId to plugin metadata (#3367)
- chore(redteam): Add strategyId metadata to test cases (#3365)
- chore(release): Bump version to 0.107.0 (#3378)
- chore(webui): Clean up YAML from download menu (#3328)
- chore(webui): Improve styling of table settings modal (#3329)
- chore(webui): Improve YAML editor component (#3325)
- chore(webui): Sort display metrics alphabetically in eval output cells (#3364)
- refactor(redteam): Remove harmCategory from harmful plugin vars (#3371)

### Fixed

- fix(evaluator): Merge test case metadata with provider response metadata (#3344)
- fix(redteam): Include assertion in remote grading result (#3349)
- fix(providers): Fix environment variable substitution in HTTP provider headers (#3335)
- fix(redteam): Update moderation flag default and adjust test case metadata (#3377)
- fix(share): Correct URL display when self-hosting (#3312)
- fix(webui): Fix missing plugins in report view (#3356)

### Dependencies

- chore(deps): Bump @azure/identity from 4.7.0 to 4.8.0 (#3352)
- chore(deps): Bump @babel/runtime from 7.26.7 to 7.26.10 in the npm_and_yarn group (#3348)
- chore(deps): Bump openai from 4.86.2 to 4.87.3 (#3353)
- chore(deps): Bump the npm_and_yarn group with 3 updates (#3336)
- chore(deps): Run `npm audit fix` (#3359)

### Documentation

- docs(blog): Add sensitive information disclosure post (#3350)
- docs(examples): Add foundation model redteam example (#3333)
- docs(scanner): Add model scanner documentation (#3322)

## [0.106.3] - 2025-03-07

### Added

- feat(redteam): Advanced redteam configurations from cloud provider (#3303)
- feat(redteam): Advanced redteam configurations from cloud provider (#3303)

### Changed

- chore: Bump version 0.106.3 (#3320)
- chore(providers): Add EU Nova models to Bedrock (#3318)
- chore: bump version 0.106.2 (#3317)

### Fixed

- fix(webui): Setting custom target ID (#3319)
- fix(providers): amazon nova outputs

### Documentation

- docs(self-hosting): Add a note about PROMPTFOO_CONFIG_DIR (#3315)

## [0.106.2] - 2025-03-07

### Changed

- chore(providers): add claude 3.7 thinking support in bedrock (#3313)
- chore(providers): add `showThinking` option to anthropic and bedrock (#3316)
- chore: Update cloud provider prefix (#3311)

## [0.106.1] - 2025-03-06

### Tests

- test: add unit test for src/providers/azure/moderation.ts (#3298)
- test: add unit test for src/providers/defaults.ts (#3297)
- test: add unit test for src/providers/defaults.ts (#3294)

### Added

- feat(providers): Google Multimodal Live provider by @abrayne in #3270
- feat(providers): add support for gpt-4o-audio-preview by @mldangelo in #3302
- feat(cloud): Fetch provider from cloud by @sklein12 in #3299
- feat(moderation): add Azure Content Safety API moderation by @MrFlounder in #3292

### Changed

- chore: bump version 0.106.1 by @MrFlounder in #3310
- chore(build): add pnpm support by @mldangelo in #3307
- chore(config): add fallback for eval without configuration by @mldangelo in #3279
- chore(config): enhance error message formatting by @mldangelo in #3306
- chore(dep): bump @anthropic-ai/sdk from 0.38.0 to 0.39.0 by @dependabot in #3269
- chore(dep): bump openai from 4.86.1 to 4.86.2 by @dependabot in #3305
- chore(providers): enable templating of Google API credentials by @mldangelo in #3283
- chore(providers): support for xai region by @typpo in #3281
- chore(scripts): remove unused and undocumented install script by @mldangelo in #3308
- chore(webui): set proper MIME types for JavaScript files by @mldangelo in #3271
- docs: more bedrock multimodal docs by @typpo in #3268
- docs: show remote status for plugins by @typpo in #3272
- docs: update azure moderation doc by @MrFlounder in #3309
- docs: improve JavaScript provider documentation by @mldangelo in #3301
- test: add unit test for src/globalConfig/accounts.ts by @gru-agent in #3254
- test: add unit test for src/providers/vertexUtil.ts by @gru-agent in #3278
- test: add unit test for src/util/cloud.ts by @gru-agent in #3300
- test: add unit test for src/providers/golangCompletion.ts by @gru-agent in #3276

### Fixed

- fix(providers): remove duplicate CallApi in golang completion by @MrFlounder in #3275
- fix(providers): support @smithy/node-http-handler ^4.0.0 by @aloisklink in #3288
- fix(config): env vars in promptfooconfig.yaml files are strings by @mldangelo in #3273
- fix(eval): honor evaluateOptions when config file is in a different directory by @mldangelo in #3287
- fix(providers): catch Vertex finish_reason errors correctly by @kieranmilan in #3277

## [0.106.0] - 2025-03-03

### Tests

- test: add unit test for src/providers/google.ts (#3284)
- test: add unit test for src/types/index.ts (#3274)

### Changed

- feat: base64 loader for images (#3262)
- feat: allow prompt functions to return config (#3239)
- fix: infinite rerender in provider editor (#3242)
- chore(providers): refactor OpenAI image provider to remove OpenAI Node SDK dependency (#3245)
- chore(providers): replace OpenAI moderation provider SDK with fetch (#3248)
- chore: Add Foundational Model Reports links to Resources menu and footer (#3250)
- chore: inference limit warning (#3253)
- chore: Fix an error in Google SpreadSheet(Authenticated) with a header without a value (#3255)
- chore: bump version 0.106.0 (#3267)
- test: add unit test for src/providers/openai/util.ts (#3241)

### Dependencies

- chore(deps): update dependencies to latest versions (#3247)

### Documentation

- docs(press): add new podcast to press page (#3252)

## [0.105.1] - 2025-02-28

### Added

- feat(providers): add support for execution of function/tool callbacks in Vertex provider (@abrayne) [#3215](https://github.com/promptfoo/promptfoo/pull/3215)

### Changed

- chore(cli): refactor share command (@mldangelo) [#3234](https://github.com/promptfoo/promptfoo/pull/3234)
- chore(providers): add support for GPT-4.5 OpenAI model (@mldangelo) [#3240](https://github.com/promptfoo/promptfoo/pull/3240)
- chore(providers): lazy load replicate provider (@typpo) [#3220](https://github.com/promptfoo/promptfoo/pull/3220)
- chore(providers): support inject vars in query params for raw requests for http provider (@sklein12) [#3233](https://github.com/promptfoo/promptfoo/pull/3233)
- chore(redteam): map RBAC-tagIds when pulling redteam configs from the cloud (@sklein12) [#3229](https://github.com/promptfoo/promptfoo/pull/3229)
- chore(webui): add reusable error boundary component (@mldangelo) [#3224](https://github.com/promptfoo/promptfoo/pull/3224)
- chore(webui): fix progress to history redirects (@mldangelo) [#3217](https://github.com/promptfoo/promptfoo/pull/3217)
- chore(webui): make datasets optional in history and prompts components (@mldangelo) [#3235](https://github.com/promptfoo/promptfoo/pull/3235)
- revert: "chore: Map RBAC-tagIds when pulling redteam configs from the cloud" (@sklein12) [#3231](https://github.com/promptfoo/promptfoo/pull/3231)
- docs: update Claude vs GPT comparison (@AISimplyExplained) [#3216](https://github.com/promptfoo/promptfoo/pull/3216)
- test: add unit test for src/app/src/pages/history/History.tsx (@gru-agent) [#3197](https://github.com/promptfoo/promptfoo/pull/3197)
- test: add unit test for src/providers/vertexUtil.ts (@gru-agent) [#3208](https://github.com/promptfoo/promptfoo/pull/3208)
- test: add unit test for src/server/server.ts (@gru-agent) [#3198](https://github.com/promptfoo/promptfoo/pull/3198)

### Dependencies

- chore(deps): bump @aws-sdk/client-bedrock-runtime from 3.751.0 to 3.755.0 (@dependabot) [#3213](https://github.com/promptfoo/promptfoo/pull/3213)
- chore(deps): bump version 0.105.1 (@mldangelo) [#3244](https://github.com/promptfoo/promptfoo/pull/3244)

### Documentation

- docs(command-line): update documentation with new commands and options (@mldangelo) [#3223](https://github.com/promptfoo/promptfoo/pull/3223)
- docs(vertex): enhance and update Vertex AI documentation (@mldangelo) [#3107](https://github.com/promptfoo/promptfoo/pull/3107)

### Tests

- test(history): remove obsolete History component tests (@mldangelo) [#3218](https://github.com/promptfoo/promptfoo/pull/3218)

## [0.105.0] - 2025-02-25

### Added

- feat(assertions): add custom assertion scoring functions (#3142)
- feat(providers): add Claude 3.7 (#3200)
- feat(providers): add Databricks provider (#3124)
- feat(providers): add support for multiple providers in single config file (#3156)
- feat(webui): add HTTPS option for raw request in redteam setup (#3149)

### Changed

- chore!(providers): remove direct provider exports in favor of loadApiProvider (#3183)
- chore(build): enable SWC for ts-node for faster dev server (#3126)
- chore(eval): add eval-id to --filter-failing and --filter-errors-only eval flags (#3174)
- chore(logging): replace console.error with logger.error (#3175)
- chore(providers): add support for Anthropic Claude 3.7 Sonnet model (#3202)
- chore(providers): add support for Claude on Vertex (#3209)
- chore(providers): update Claude 3.7 Sonnet configurations (#3199)
- chore(redteam): refactor HarmBench plugin (#3176)
- chore(release): bump version to 0.105.0 (#3210)
- chore(webui): add pagination to eval selector (#3189)
- chore(webui): add pagination to reports index frontend (#3190)
- chore(webui): add toggle for application vs model testing (#3194)
- chore(webui): enhance dataset dialog and table UI (#3154)
- chore(webui): improve external systems section styling (#3195)
- chore(webui): improve prompts page view (#3135)
- chore(webui): modernize UI components (#3150)
- chore(webui): refactor data loading in progress view for reusability (#3136)
- chore(webui): return detailed error messages from fetch (#3145)
- chore(webui): sync UI improvements from cloud (#3164)
- chore(webui): update outdated onboarding models (#3130)
- refactor(env): centralize environment variable schema (#3105)
- refactor(providers): extract provider registry to dedicated module (#3127)
- refactor(utils): separate database utilities from general utilities (#3184)
- refactor(webui): rename progress to history (#3196)

### Fixed

- fix(cli): fix list command for datasets (#3163)
- fix(cli): resolve issue where script.py:myFunc fails fs stat check with PROMPTFOO_STRICT_FILES=true (#3133)
- fix(env): ensure environment variables are properly merged and rendered in Nunjucks (#3134)
- fix(providers): update Go toolchain version to valid syntax (#3170)
- fix(providers): add JSON stringify for debug output in `http` provider (#3131)
- fix(providers): correct Gemini/OpenAI format conversion (#3206)
- fix(providers): handle OpenRouter empty content (#3205)
- fix(providers): properly classify API errors with ResultFailureReason.ERROR (#3141)
- fix(providers): remove content length header in HTTP provider (#3147)
- fix(site): resolve mobile responsiveness issues (#3201)
- fix(webui): improve dark mode colors (#3187)
- fix(webui): resolve share modal infinite loop (#3171)

### Dependencies

- chore(deps): bump @aws-sdk/client-bedrock-runtime from 3.744.0 to 3.749.0 (#3121)
- chore(deps): bump @aws-sdk/client-bedrock-runtime from 3.749.0 to 3.750.0 (#3128)
- chore(deps): bump @aws-sdk/client-bedrock-runtime from 3.750.0 to 3.751.0 (#3159)
- chore(deps): bump @azure/identity from 4.6.0 to 4.7.0 (#3160)
- chore(deps): bump openai from 4.85.0 to 4.85.1 (#3120)
- chore(deps): bump openai from 4.85.1 to 4.85.2 (#3161)
- chore(deps): bump openai from 4.85.2 to 4.85.3 (#3173)
- chore(deps): bump openai from 4.85.3 to 4.85.4 (#3192)
- chore(deps): update dependencies to latest versions (#3193)

### Documentation

- docs(vertex): add gemini-2.0-flash-001 fixes #3167 (#3168)
- docs(metrics): improve derived metrics documentation (#3157)
- docs(configuration): enhance CSV documentation with custom assertion example (#3158)
- docs(press): update press page with new content and resources (#3103)

### Tests

- test(routes): add unit test for src/server/routes/redteam.ts (#3181)

## [0.104.4] - 2025-02-17

### Added

- feat(redteam): add reasoning denial of service plugin (#3109)
- feat(providers): add support for tools in Vertex provider (#3077)

### Changed

- chore(providers): update replicate default moderation provider (#3097)
- chore(redteam): update grader prompt (#3092)
- chore(testCases): improve error message clarity in testCaseReader, clean up tests (#3108)
- chore(testCases): improve JSON field support in CSV test cases (#3102)
- chore(webui): add extension hooks support to red team configuration (#3067)
- chore(webui): display suggestion note (#3116)
- chore(webui): refine suggestion behavior (#3112)

### Fixed

- fix(providers): support nested directory structures in Go provider (#3118)

### Dependencies

- chore(deps): bump openai from 4.84.0 to 4.85.0 (#3095)
- chore(deps): bump version to 0.104.4 (#3119)

### Documentation

- docs(blog): add agent security blog post (#3072)
- docs(google-sheets): improve documentation clarity (#3104)
- docs: adds deprecation notice for PaLM models (#3172)

### Tests

- test(providers): add unit test for src/providers/openai/image.ts (#3086)
- test(redteam): add unit test for src/redteam/plugins/overreliance.ts (#3093)
- test(core): add unit test for src/table.ts (#3084)
- test: add unit test for src/types/index.ts (#3177)
- test: add unit test for src/types/index.ts (#3144)
- test: add unit test for src/assertions/assertionsResult.ts (#3143)

## [0.104.3] - 2025-02-14

### Tests

- test: add unit test for src/providers/replicate.ts (#3098)

### Changed

- chore(release): bump version to 0.104.3 (#3091)
- refactor(prompts): consolidate prompt processing logic (#3081)
- refactor(utils): move utils to util (#3083)

### Fixed

- fix(testCaseReader): correctly process file:// URLs for YAML files (#3082)

## [0.104.2] - 2025-02-13

### Tests

- test: add unit test for src/validators/redteam.ts (#3074)

### Changed

- chore(providers): add extra_body support for Anthropic API (#3079)
- chore(webui): add pagination and show more/less controls to intent sections (#2955)
- chore(auth): sync email between config and login commands (#3062)
- chore: remove debug log (#3071)
- chore(testCases): add HuggingFace Hub token support for datasets (#3063)
- docs: document `NO_PROXY` environment variable (#3070)

### Fixed

- fix(providers): Anthropic API error handling for 413s (#3078)
- fix(redteam): correct foundation plugin collection expansion (#3073)

### Dependencies

- chore(deps): bump openai from 4.83.0 to 4.84.0 (#3075)
- chore(deps): bump version to 0.104.2 (#3080)

## [0.104.1] - 2025-02-11

### Documentation

- docs: improve getting started guide (#3065)

### Added

- feat(test-cases): add support for loading dynamic test cases from Python and JavaScript/TypeScript files (#2993)
- feat(assertions): add `threshold` support for `llm-rubric` (#2999)
- feat(package): add guardrails in node package (#3034)

### Changed

- chore(assertions): improve parsing of llm-rubric outputs (#3021)
- chore(assertions): make JSON parsing less strict for matchers (#3002)
- chore(assertions): parse string scores in llm rubric outputs (#3037)
- chore(build): resolve CodeQL invalid Go toolchain version warning (#3022)
- chore(ci): remove unused nexe build workflow (#3014)
- chore(config): enhance email validation with zod schema (#3011)
- chore(config): handle empty config files gracefully (#3027)
- chore(download): include comment in download data (#3052)
- chore(eval): add redteamFinalPrompt to download menu (#3035)
- chore(harmful): refine grader logic for specific categories (#3054)
- chore(hooks): improve handling of absolute paths in hook/code import (#3060)
- chore(providers): add bedrock llama3.3 support (#3031)
- chore(providers): add fireworks provider (#3001)
- chore(providers): allow Alibaba API base URL override (#3040)
- chore(providers): correct golang behavior for prompts with quotes (#3026)
- chore(providers): expose `deleteFromCache` to evict cache keys after fetch by providers (#3009)
- chore(providers): handle edge case in openai chat completion provider (#3033)
- chore(providers): validate dynamic method call (#3023)
- chore(redteam): add --no-progress-bar support for redteam generate and run (#3043)
- chore(redteam): add support for job progress in RunEvalOptions (#3042)
- chore(redteam): enhance refusal detection (#3015)
- chore(redteam): improve progress plumbing changes (#3053)
- chore(redteam): purge signature auth from redteam config if disabled (#2995)
- chore(redteam): support progress callback in redteam run (#3049)
- chore(release): bump version 0.104.1 (#3061)
- chore(webui): add clear search buttons to search fields (#3048)
- chore(webui): color pass rates on a gradient (#2997)
- chore(webui): ensure extensions are serialized from config in getUnifiedConfig (#3050)
- chore(webui): ensure thumbs remain active after selection (#3059)
- chore(webui): improve column selector tooltip placement (#3005)
- chore(webui): move dropdown chevron to correct position (#3007)
- chore(webui): reorganize provider configurations (#3028)
- refactor(test): split test case loading from synthesis (#3004)
- docs: fix PromptFoo vs. Promptfoo capitalization (#3013)
- docs: update assert function context docs and examples (#3008)

### Fixed

- fix(providers): escape single quotes in golang provider (#3025)

### Dependencies

- chore(deps): bump @aws-sdk/client-bedrock-runtime from 3.741.0 to 3.743.0 (#3020)
- chore(deps): bump @aws-sdk/client-bedrock-runtime from 3.743.0 to 3.744.0 (#3038)
- chore(deps): bump esbuild from 0.24.2 to 0.25.0 (#3056)
- chore(deps): bump openai from 4.82.0 to 4.83.0 (#3019)
- chore(deps): bump vitest from 2.1.8 to 2.1.9 (#3018)
- chore(deps): update dependencies (#3032)
- chore(deps): update dependencies to latest versions (#3024)
- chore(deps): update vitest to resolve CVE issues (#3016)

### Tests

- test(unit): add test for src/redteam/sharedFrontend.ts (#3051)
- test: add unit test for src/integrations/huggingfaceDatasets.ts (#3064)

## [0.104.0] - 2025-02-06

### Tests

- test: add unit test for src/redteam/util.ts (#3017)

### Added

- feat(openai): Updated default grading provider to gpt-4o-2024-11-20 (#2987)
- feat(assertions): Added `.js` file support for `rubricPrompt` in `llm-rubric` assertion (#2972)
- feat(redteam): Added pandamonium strategy (#2920)
- feat(redteam): Added retry strategy for regression testing (#2924)
- feat(redteam): Added support for base64-encoded key strings in webui in addition to file paths and file upload (#2983)

### Changed

- chore(redteam): Improved RBAC grader (#2976)
- chore(redteam): Improved BOLA grader (#2982)
- chore(site): Added HTTP endpoint config generator link (#2957)
- chore(webui): Synced test target configuration key file UI with cloud (#2959)
- chore(docs): Changed Docusaurus default port (#2964)
- chore(redteam): Added foundation model plugin collection (#2967)
- chore(redteam): Cleaned up key validation code (#2992)
- chore(redteam): Sorted constants (#2988)
- chore(redteam): Sorted strategy list (#2989)
- chore(redteam): UI - Added new strategy presents and client-side session IDs (#2968)
- chore(share): Added confirmation step before generating public share link (#2921)
- chore(providers): Restructured OpenAI provider into modular files (#2953)
- chore: Fixed build due to duplicate import and cyclic dependency (#2969)
- chore(docusaurus): Added ability to override port via environment variable (#2986)
- test: Added unit test for src/assertions/utils.ts (#2974)
- test: Added unit test for src/redteam/plugins/rbac.ts (#2977)

### Fixed

- fix(redteam): Improved Crescendo strategy on refusals (#2979)
- fix(redteam): Added support for target delay in redteam setup UI (#2991)
- fix(redteam): Stringified guardrail headers (#2981)
- fix(redteam): Fixed harmbench plugin dataset pull location (#2963)

### Dependencies

- chore(deps): Bumped @aws-sdk/client-bedrock-runtime from 3.738.0 to 3.741.0 (#2973)
- chore(deps): Bumped version to 0.104.0 (#2994)
- chore(deps): Bumped vitest from 1.6.0 to 1.6.1 in /examples/jest-integration (#2978)

### Documentation

- docs(blog): DeepSeek tweaks (#2970)
- docs(blog): DeepSeek redteam (#2966)
- docs(cloud): Added service accounts (#2984)
- docs(guide): Added guide for doing evals with harmbench (#2943)
- docs(press): Added dedicated press page (#2990)
- docs(python): Updated Python provider docs to add guardrails usage example (#2962)

## [0.103.19] - 2025-02-02

### Tests

- test: add unit test for src/redteam/strategies/hex.ts (#2951)

### Added

- feat(redteam): Add a plugin to run redteams against the HarmBench dataset (#2896)
- feat(redteam): add hex strategy (#2950)

### Changed

- chore(providers): add o3 mini as an option to OpenAI provider (#2940)
- chore(providers): migrate Groq to use OpenAI provider - add groq reasoning example (#2952)
- chore(providers): update openai api version to support o3 models (#2942)
- chore(redteam): reduce false positives in politics plugin (#2935)
- chore(docs): re-add plugin documentation to the example (#2939)
- chore(examples): Example of a very simple barebones eval with Harmbench (#2873)
- chore: Reduced watched files for nodemon (#2949)
- chore(redteam): use shared penalized phrase function in `iterativeTree (#2946)
- chore: bump version 0.103.19 (#2954)

### Dependencies

- chore(deps): bump various dependencies (#2941)

## [0.103.18] - 2025-01-31

### Tests

- test: add unit test for src/redteam/constants.ts (#2928)
- test: add unit test for src/redteam/strategies/retry.ts (#2927)

### Added

- feat(providers): add Alibaba Model Studio provider (#2908)

### Changed

- fix: added tsx back to dependencies (#2923)
- fix: full rubricPrompt support for json/yaml filetypes (#2931)
- chore(grader): improve false positive detection for religion grader (#2909)
- chore(redteam): upgrade replicate moderation api to Llama Guard 3 (#2904)
- chore(webui): add preset collections for redteam plugins (#2853)
- chore: Move callEval outside of the function so we can re-use it (#2897)
- chore: Save test case from EvalResult (#2902)
- chore: bump @aws-sdk/client-bedrock-runtime from 3.734.0 to 3.738.0 (#2906)
- chore: bump openai from 4.80.1 to 4.81.0 (#2905)
- chore: bump version 0.103.18 (#2932)
- chore: improvements to refusal detection (#2903)
- test: configure default globalConfig mock and logger mock (#2915)

### Fixed

- fix(generation): handle cases where vars is not an array (#2916)
- fix(providers): handle function expressions in transform response (#2917)
- fix(webui): improve dark mode syntax highlighting in HTTP request editor (#2911)
- fix(webui): improve spacing between Back and Next buttons (#2912)
- fix(webui): update Next button styling to support dark mode (#2898)
- fix: broken docs build (#2937)

### Documentation

- docs(examples): update and clean up DeepSeek R1 example README (#2918)

## [0.103.17] - 2025-01-30

### Added

- feat(launcher): Add launcher page and Cloudflare deploy action (#2599)
- feat(providers): Add JFrog ML provider (#2872)

### Changed

- chore(build): Move dependencies to devDependencies (#2876)
- chore(redteam): Update grader SpecializedAdviceGrader (#2895)
- chore(redteam): Update graders: imitation, overreliance (#2882)
- chore(redteam): Update graders: politics and RBAC (#2878)
- chore(redteam): Update SQL injection and shell injection graders (#2870)
- chore(redteam): Remove RedTeamProvider response (#2899)
- chore(build): Bump version to 0.103.17 (#2900)
- docs: Fix broken transformVars example (#2887)
- test: Add unit test for src/providers/bedrockUtil.ts (#2879)
- test: Add unit test for src/redteam/plugins/shellInjection.ts (#2871)

### Fixed

- fix(assertions): Add valueFromScript support to contains, equals, and startsWith assertions (#2890)
- fix(golang-provider): Support internal package imports by preserving module structure (#2888)

### Dependencies

- chore(deps): Move tsx to dev dependencies (#2884)
- chore(deps): Update Drizzle dependencies (#2877)

### Documentation

- docs(providers): Fix syntax and formatting in examples (#2875)

## [0.103.16] - 2025-01-28

### Added

- feat(eval): Support reasoning effort and usage tokens (#2817)
- feat(providers): Add support for anthropic citations (#2854)
- feat(redteam): Add RAG Full Document Exfiltration plugin (#2820)
- feat(tests): Add support for loading tests from JSONL files (#2842)

### Changed

- chore(eval): Support reasoning field (#2867)
- chore(providers): Add common provider types for redteam providers (#2856)
- chore(providers): Update google provider with better support for latest gemini models (#2838)
- chore(redteam): Add redteam run analytics (#2852)
- chore(package): Bump version 0.103.16 (#2869)
- chore(package): Ensure correct branch name when incrementing package version (#2851)
- chore(package): Exclude test files from npm package (#2862)
- chore(package): Simplify files field in package.json (#2868)
- chore(dev): Upgrade development versions of Node.js to v22 and Python to 3.13 (#2340)

### Fixed

- fix(openrouter): Pass through `passthrough` (#2863)
- fix(redteam): Run strategies on intents (#2866)
- fix(sharing): Combine sharing configuration from multiple promptfooconfigs (#2855)

### Dependencies

- chore(deps): Remove unused dependencies (#2861)
- chore(deps): Update patch and minor dependency versions (#2860)

### Documentation

- docs(deepseek): Deepseek censorship article (#2864)
- docs(simulated-user): Improve simulated user example (#2865)

### Tests

- test(redteam): Add unit test for src/redteam/plugins/beavertails.ts (#2844)
- test(redteam): Add unit test for src/redteam/plugins/contracts.ts (#2845)
- test: add unit test for src/providers.ts (#2874)
- test: add unit test for src/redteam/providers/iterative.ts (#2858)
- test: add unit test for src/types/index.ts (#2857)

## [0.103.15] - 2025-01-28

### Changed

- chore(providers): Add Hyperbolic alias (#2826)
- chore(providers): Add Perplexity alias (#2836)
- chore(providers): Add Cloudera alias (#2823)
- chore(providers): Make Adaline a peer dependency (#2833)
- chore(providers): Support chatgpt-4o-latest alias in OpenAI provider (#2841)
- chore(providers): Handle empty content due to Azure content filter (#2822)
- chore(assertions): Add not-is-refusal assertion (#2840)
- chore(redteam): Add stack trace to generate/run errors (#2831)
- chore(redteam): Reduce science fiction jailbreaks (#2830)
- chore(redteam): Switch from stateless to stateful (#2839)
- docs: Update contributing guide and fix docs build break (#2849)
- docs: Add terms of service (#2821)
- docs: Clean up LocalAI title (#2824)
- docs: Minor updates to provider documentation sidebar order (#2827)
- docs: Update contributing guide with helpful links and update new release documentation (#2843)
- docs: Update documentation with new models and features (#2837)
- test: Add unit test for src/providers/portkey.ts (#2825)
- test: Add unit test for src/redteam/plugins/asciiSmuggling.ts (#2846)

### Dependencies

- chore(deps): Bump OpenAI from 4.80.0 to 4.80.1 (#2835)
- chore(deps): Bump version to 0.103.15 (#2850)

## [0.103.14] - 2025-01-24

### Added

- feat(redteam): add InsultsGrader for insult detection (#2814)

### Changed

- feat: ability to export to burp (#2807)
- feat: pull and set sessionIds in the request and response body (#2784)
- fix: use controlled accordion for signature auth (#2789)
- chore: bump @anthropic-ai/sdk from 0.33.1 to 0.35.0 (#2790)
- chore: bump openai from 4.79.1 to 4.79.4 (#2791)
- chore: improve specialized advice grader (#2793)
- chore: unsafe practices grader (#2796)
- chore: more harmful graders (#2797)
- chore: sort by priority strategies in report view (#2809)
- chore: add graders for drugs, illegal activities, cybercrime, radicalization (#2810)
- chore: burp docs, improvements, and ui (#2818)
- chore: bump @aws-sdk/client-bedrock-runtime from 3.731.1 to 3.734.0 (#2815)
- chore: add keyfile upload (#2787)
- test: add unit test for src/assertions/contextRelevance.ts (#2804)
- test: add unit test for src/assertions/geval.ts (#2803)
- test: add unit test for src/fetch.ts (#2781)
- test: add unit test for src/assertions/contextFaithfulness.ts (#2798)
- test: add unit test for src/assertions/answerRelevance.ts (#2799)
- test: add unit test for src/assertions/contextRecall.ts (#2800)
- test: add unit test for src/assertions/modelGradedClosedQa.ts (#2801)
- refactor(fetch): remove unnecessary debug log (#2806)

### Fixed

- fix(azure): handle 400 response for content filter errors (#2812)
- fix(ui): ensure that a default value of the signature data field is populated into the redteam config (#2788)
- fix(docs): random grammar fix for model-graded metrics (#2794)

### Dependencies

- chore(deps): update LLM provider dependencies (#2795)

### Documentation

- docs(config): add status page link to footer (#2811)

### Tests

- test(openai): move OpenAI provider tests to dedicated file (#2802)
- test: add unit test for src/providers/adaline.gateway.ts (#2834)

## [0.103.13] - 2025-01-21

### Tests

- test: add unit test for src/types/providers.ts (#2766)
- test: add unit test for src/redteam/plugins/competitors.ts (#2764)

### Added

- feat(redteam): Add guardrail option to redteam ui & update transform response (#2688)
- feat: Share chunked results (#2632)

### Changed

- feat: http provider auth signature support (#2755)
- chore: improve http signature setup (#2779)
- chore(fetch): sanitize sensitive data in debug logs (#2778)
- chore(redteam): enhance logging and test count formatting (#2775)

### Fixed

- fix(fetch): correct TLS options for proxy settings (#2783)

### Dependencies

- chore(deps): bump vite from 5.4.11 to 5.4.12 in the npm_and_yarn group (#2777)
- chore(deps): bump vite from 5.4.9 to 5.4.14 in /examples/jest-integration in the npm_and_yarn group across 1 directory (#2776)

## [0.103.12] - 2025-01-21

### Changed

- chore(providers): Add DeepSeek provider alias (#2768)
- chore(types): Remove unused 'getSessionId' field from ApiProvider (#2765)
- chore(redteam): Add copyright violations grader (#2770)
- chore(redteam): Show plugin in strategy stats prompt/response examples (#2758)
- chore(redteam): Improve competitors grader (#2761)
- chore(lint): Resolve trailing whitespace issues in YAML file (#2767)
- test: Add unit test for src/providers/bam.ts (#2748)
- test: Add unit test for src/redteam/graders.ts (#2762)
- test: Add unit test for src/redteam/plugins/harmful/graders.ts (#2763)
- test: Add unit test for src/redteam/plugins/harmful/graders.ts (#2771)
- test: Add unit test for src/redteam/providers/crescendo/index.ts (#2749)
- test: Add mocks to reduce CI flakes and logs (#2774)

### Fixed

- fix(providers): Add support for tool_resources in OpenAI assistants (#2772)
- fix(providers): Do not set top_p, presence_penalty, or frequency_penalty by default in OpenAI providers (#2753)
- fix(providers): Handle serialization bug in defaultTest for provider overrides with self references (Groq) (#2760)
- fix(webui): Add error boundary to React Markdown component (#2756)
- fix(redteam): Add missing strategy tags (#2769)
- fix(redteam): Empty response is not a failure for red team (#2754)
- fix(redteam): Self-harm, graphic, sexual content, competitors false positives (#2759)

### Dependencies

- chore(deps): Bump @aws-sdk/client-bedrock-runtime from 3.730.0 to 3.731.1 (#2750)
- chore(deps): Bump openai from 4.78.1 to 4.79.1 (#2751)

## [0.103.11] - 2025-01-20

### Changed

- chore: update vars type definition in Test Case to support nested objects (#2738)
- chore(providers): add config.o1 flag for Azure o1 model support (#2710)
- chore(assertions): handle OpenAI tool call with content (#2741)
- chore(fetch): use undici to set global proxy dispatcher (#2737)
- chore(providers): update Groq documentation with latest models (#2733)
- chore(logger): expose additional logger methods (#2731)
- refactor: remove dynamic import for OpenAiChatCompletionProvider (#2739)
- refactor: remove async imports for third-party integrations (#2746)
- refactor: remove dynamic import for fetchWithProxy (#2742)
- build: create `dist/` using TypeScript's `"module": "Node16"` setting (#2686)
- revert: "build: create `dist/` using TypeScript's `"module": "Node16"` setting (#2686)" (#2747)
- docs: LangChain example (#2735)
- docs: resolve duplicate route warning on docs/providers (#2676)
- docs: update app details (#2734)
- test: add unit test for src/logger.ts (#2732)
- test: Add unit test for src/providers/openai.ts (#2700)
- test: Add unit test for src/providers/websocket.ts (#2658)
- test: Add unit test for src/redteam/strategies/crescendo.ts (#2679)
- test: Add unit test for src/redteam/strategies/gcg.ts (#2680)
- test: Add unit test for src/redteam/strategies/index.ts (#2682)
- test: Add unit test for src/util/exportToFile/index.ts (#2666)

### Fixed

- fix(webui): ensure nested variables are rendered correctly (#2736)
- fix(assertions): support JavaScript files in CSV assertions file:// protocol (#2723)
- fix(redteam): don't blow up when translation fails (#2740)

### Dependencies

- chore(deps): bump @aws-sdk/client-bedrock-runtime from 3.726.1 to 3.730.0 (#2727)
- chore(deps): bump @azure/identity from 4.5.0 to 4.6.0 (#2728)
- chore(deps): update Docusaurus version (#2730)

### Documentation

- docs(faq): enhance documentation on proxies and SSL certificates (#2725)

## [0.103.10] - 2025-01-16

### Tests

- test: Add unit test for src/redteam/sharedFrontend.ts (#2690)

### Added

- feat(moderation): Add guardrail checks and logging for moderation (#2624)
- feat(redteam): Add support for built-in guardrails (#2654)

### Changed

- fix: Don't throw in HTTP provider on non-2xx (#2689)
- fix: Eval description in `promptfoo list evals` (#2668)
- fix: Handle HTTP errors better (#2687)
- fix: Make back/next icons consistent (#2707)
- fix: Resolve defaultTest and test providers when called via Node (#2664)
- fix: WebUI should automatically refresh with new evals (#2672)
- chore: Add email to remote inference requests (#2647)
- chore: Add envar for max harmful tests per request (#2714)
- chore: Bump @aws-sdk/client-bedrock-runtime from 3.726.0 to 3.726.1 (#2641)
- chore: Bump groq-sdk from 0.11.0 to 0.12.0 (#2642)
- chore: Bump openai from 4.78.0 to 4.78.1 (#2643)
- chore: Check email status (#2651)
- chore: Organize advanced configurations UI (#2713)
- chore: Standardize ellipsize function across codebase (#2698)
- chore: Update unaligned timeout (#2696)
- chore(assertion): Update doc (#2705)
- chore(ci): Add shell format check to CI workflow (#2669)
- chore(cli): Update show command to default to most recent eval (#2718)
- chore(config): Clean up and comment unused configurations (#2646)
- chore(providers): Add error handling for request transforms in HTTP provider (#2697)
- chore(providers): Add validateStatus option to HTTP provider (#2691)
- chore(providers): Change default validateStatus to accept all HTTP status codes (#2712)
- chore(redteam): Add more abort checkpoints for redteam runs (#2717)
- chore(redteam): Enhance debug logging in iterative provider (#2695)
- chore(redteam): Improve HTTP transform configuration placeholders (#2702)
- chore(webui): Add configurable validateStatus to redteam HTTP target setup (#2706)
- docs: Add redirect for troubleshooting link (#2653)
- docs: Updated plugin table and harmful page (#2560)
- test: Add unit test for src/assertions/guardrail.ts (#2656)
- test: Add unit test for src/providers/promptfoo.ts (#2662)
- test: Add unit test for src/providers/simulatedUser.ts (#2670)
- test: Add unit test for src/providers/webhook.ts (#2661)
- test: Add unit test for src/redteam/plugins/indirectPromptInjection.ts (#2663)
- test: Add unit test for src/redteam/strategies/bestOfN.ts (#2677)
- test: Add unit test for src/redteam/strategies/likert.ts (#2681)
- test: Add unit test for src/utils/text.ts (#2701)
- test: Fix flaky test (#2715)
- test: Make share test more robust (#2716)
- test: Support randomizing test execution order (#2556)
- chore(providers): automate watsonx provider to fetch model costs dynamically (#2703)
- Revert "test: Add unit test for src/redteam/sharedFrontend.ts" (#2721)

### Fixed

- fix(ci): Resolve redteam integration test failure by setting author (#2667)
- fix(logging): Enforce single-argument type for logger methods (#2719)
- fix(providers): Lazy load @azure/identity (#2708)
- fix(redteam): Adjust divergent repetition plugin prompt formatting (#2639)
- fix(ui): Don't select a stateful/stateless setting if discrepancy exists between configured providers (#2650)
- fix(ui): Fix stateful/stateless setting for providers (#2649)
- fix(webui): Ensure user's selection of system statefulness is correctly persisted in config and UI (#2645)

### Documentation

- docs(links): Update Discord links to new invite (#2675)
- docs(strategy-table): Enhance grouping and ordering logic (#2640)

## [0.103.9] - 2025-01-13

### Tests

- test: Add unit test for src/providers.ts (#2671)
- test: Add unit test for src/globalConfig/accounts.ts (#2652)

### Added

- feat(tests): Import tests from JS/TS (#2635)
- feat(redteam): Add GCG strategy (#2637)
- feat(redteam): Add Likert-based jailbreak strategy (#2614)

### Changed

- chore(redteam): Catch errors during iterative attacks and continue (#2631)
- chore(redteam): GCG number config (#2638)
- chore(redteam): Wrap iterative providers in try/catch (#2630)
- chore(webui): Don't actually truncate vars because they are scrollable (#2636)

### Fixed

- fix(webui): Revert 49bdcba - restore TruncatedText for var display (#2634)

## [0.103.8] - 2025-01-11

### Changed

- fix: Running redteam from cloud (#2627)
- fix: redteam strategies (#2629)
- chore: show # plugins and strats selected (#2628)o/pull/2626

## [0.103.7] - 2025-01-10

### Changed

- chore(redteam): record iterative history in metadata (#2625)
- chore(redteam): integrate grader into goat for ASR improvement (#2612)
- chore(cli): make db migrations quieter (#2621)
- chore(providers): update Azure API version for Azure provider (#2611)
- chore: Revert "chore(redteam): expose redteam run command and auto-share remote results" (#2613)
- docs: owasp illustrations (#2615)
- docs: plugin and strategy graphics (#2610)
- chore(site): add bio and photo of new team member (#2626)

### Fixed

- fix(webui): add default background for image lightbox (#2616)
- fix(openrouter): pass through openrouter-specific options (#2620)

### Dependencies

- chore(deps): bump @aws-sdk/client-bedrock-runtime from 3.723.0 to 3.726.0 (#2618)
- chore(deps): bump groq-sdk from 0.10.0 to 0.11.0 (#2619)
- chore(deps): bump openai from 4.77.4 to 4.78.0 (#2617)

### Documentation

- docs(site): add vedant to the about page (#2622)
- docs(site): update grid breakpoints for better spacing of team members on about page (#2623)

## [0.103.6] - 2025-01-09

### Changed

- chore(examples): add image saving hook for DALL-E outputs in redteam-dalle (#2607)
- chore(redteam): expose redteam run command and auto-share remote results (#2609)
- chore(redteam): store attack prompt instead of rendered prompt in metadata (#2602)
- chore(workflows): add actionlint GitHub Action for workflow validation (#2604)
- chore(ci): updated yanked dependency and ruff format (#2608)

### Fixed

- fix(docker): correct string concatenation for BUILD_DATE in GitHub Actions (#2603)
- fix(providers): convert anthropic bedrock lone system messages to user messages for compatibility with model graded metrics (#2606)

### Documentation

- docs(caching): expand documentation on caching mechanisms (#2605)

## [0.103.5] - 2025-01-09

### Added

- feat(fetch): Add support for custom SSL certificates (#2591)

### Changed

- chore(assertions): Improve Python assertion configuration passing (#2583)
- chore(debug): Enhance logging for null/undefined template variables (#2588)
- chore(providers): Allow ability to set custom default embedding provider (#2587)
- chore(providers): Improve error handling in HTTP provider (#2593)
- chore(redteam): Add grader to crescendo to increase ASR (#2594)
- chore(webui): Add plugin category on the recently used cards (#2600)
- chore(webui): Highlight selected strats just like plugins (#2601)
- chore(webui): Replace initial prompt with last redteam prompt when it exists (#2598)
- chore(webui): Response parser -> response transform (#2584)

### Fixed

- fix(cli): filterMode `failures` should omit `errors` (#2590)
- fix(providers): Handle bad HTTP status code (#2589)
- fix(redteam): ascii-smuggling is a plugin, not a strategy (#2585)
- fix(redteam): Use OS-agnostic temp file (#2586)

### Dependencies

- chore(deps): Update dependencies to latest versions (#2597)

### Documentation

- docs(license): Update year and clarify licensing terms (#2596)
- docs(providers): Update overview table with new entries (#2592)

## [0.103.4] - 2025-01-08

### Added

- feat(cli): add --filter-errors-only parameter to `eval` (#2539)
- feat(providers): f5 provider placeholder (#2563)
- feat(assertions): add support for specifying function names in external assertions (#2548)

### Changed

- chore(providers): add support for the WATSONX_AI_AUTH_TYPE env (#2547)
- chore(providers): add debug logs to llama provider (#2569)
- chore(redteam): add debug to cyberseceval (#2549)
- chore(redteam): add english language cyberseceval (#2561)
- chore(redteam): adjust parameters for iterativeTree strategy (#2535)
- chore(redteam): improve dialog content for load example configuration (#2574)
- chore(redteam): improve grader in jailbreak:tree strategy (#2565)
- chore(redteam): improve iterative provider with test case grader (#2552)
- chore(redteam): improve tree node selection. Add metadata (#2538)
- chore(redteam): reduce iterative image provider refusals (#2578)
- chore(tests): improve misc test setup and teardown (#2579)
- chore(webui): enhance metadata expand/collapse handling (#2550)
- chore(webui): Add type for provider test response (#2567)
- chore(assertions): minor change to python assert example and revert provider to gpt4 mini (#2564)
- chore(webui): ensure provider overrides are displayed correctly (#2546)
- docs: improve dark mode styles on security page (#2562)
- docs: jailbreak blog post (#2575)
- docs: missing plugins (#2558)
- docs: updates to llm vulnerability types page (#2527)
- docs: updating typo for g-eval pages (#2568)
- docs: only show frameworks in compliance section (#2559)
- chore(docs): improve dark mode on redteam configuration (#2553)
- chore(docs): sort plugins by pluginId (#2536)

### Fixed

- fix(assertions): ensure that Python assertions can reference the config as per the example given (#2551)

### Dependencies

- chore(deps): update dependencies to latest minor and patch versions (#2533)
- chore(deps): bump @aws-sdk/client-bedrock-runtime from 3.716.0 to 3.721.0 (#2532)
- chore(deps): bump @aws-sdk/client-bedrock-runtime from 3.721.0 to 3.723.0 (#2554)
- chore(deps): bump openai from 4.77.0 to 4.77.3 (#2544)
- chore(deps): update lock file to resolve dependency issues (#2545)
- chore(deps): update lock file to resolve yanked dependency (#2581)

### Documentation

- docs(blog): improve the usage instructions for jailbreak dalle post (#2576)
- docs(llm-vulnerability-scanner): improve dark mode styles (#2577)
- docs(styles): improve dark mode styles for index page (#2580)
- docs(troubleshooting): adjust sidebar order and update example version (#2557)

## [0.103.3] - 2025-01-03

### Added

- feat(redteam): add system prompt override plugin (#2524)

### Changed

- feat: cyberseceval plugin (#2523)
- chore(vertex): ability to override api version (#2529)
- chore: add more debug info to API health check (#2531)
- chore: switch cloud `run` to use --config param (#2520)
- docs: update owasp top 10 page (#2515)
- docs: misc improvements (#2525)

### Fixed

- fix(gemini): support gemini thinking model (#2526)
- fix(docs): correct broken link in blog post (#2522)
- fix(docs): conditionally enable gtag only in production (#2530)

### Documentation

- docs(blog): unbounded consumption (#2521)
- docs(redteam): update configuration.md (#2543)

## [0.103.2] - 2024-12-31

### Changed

- feat: run redteam from cloud config (#2503)
- feat: divergent repetition plugin (#2517)
- docs: guardrails ui (#2518)
- feat: granular envars for memory control (#2509)
- fix: use `default` when importing cjs module (#2506)
- docs: readme overhaul (#2502)
- chore(redteam): make numIterations configurable for iterative strategy (#2511)
- chore(webui): enhance styling and responsiveness for StrategyStats component (#2485)
- chore(providers): make number of retry attempts configurable for HTTP provider (#2512)
- chore(providers): add configurable retry attempts for AWS Bedrock. Improve error handling (#2514)
- chore(redteam): handle empty and refusal responses (#2516)
- docs: divergent repetition to plugins table (#2519)

### Fixed

- fix(moderation): handle empty output to avoid false positives (#2508)
- fix(fetch): correct retries logic to ensure at least one attempt (#2513)

## [0.103.1] - 2024-12-24

### Changed

- fix: send config purpose when running in web ui (#2504)
- fix: include `sharing` in generated redteam config (#2505)
- docs: g-eval docs (#2501)

## [0.103.0] - 2024-12-23

### Added

- feat(eval): Add sheet identifier to Google Sheets URL for saving eval results (#2348)
- feat(eval): Add support for Hugging Face datasets (#2497)
- feat(redteam): Ability to set the number of test cases per plugin (#2480)
- feat(redteam): Beavertails plugin (#2500)
- feat(redteam): Best-of-n jailbreak (#2495)
- feat(redteam): Dedicated custom input section (#2493)
- feat(redteam): Harmful:cybercrime:malicious-code (#2481)
- feat(redteam): Recently used plugins (#2488)
- feat(redteam): Support `intent` sequences (#2487)

### Changed

- chore(redteam): Add "View Probes" button (#2492)
- chore(redteam): Enhance metadata tracking for iterative provider (#2482)
- chore(redteam): Improve scoring in iterative providers (#2486)
- chore(redteam): Record stateless telemetry (#2477)
- chore(examples): Revert redteam-ollama example to previous version (#2499)
- docs: Cyberseceval (#2494)
- docs: Plugins overview (#2448)
- docs: Strategy overview (#2449)

### Fixed

- fix(redteam): Ability to set custom target (#2483)
- fix(redteam): Apply delay to redteam providers (#2498)
- fix(redteam): Scroll to top when changing tabs (#2484)
- fix(redteam): State management for raw HTTP requests (#2491)

### Dependencies

- chore(deps): Bump @aws-sdk/client-bedrock-runtime from 3.714.0 to 3.716.0 (#2479)

### Documentation

- docs(providers): Add new providers to documentation (#2496)

## [0.102.4] - 2024-12-20

### Changed

- feat: add G-Eval assertion (#2436)
- feat: ability to set delay from webui (#2474)
- fix: resolve circular reference issue in groq provider (#2475)
- chore: placeholder for ied (#2478)

### Fixed

- fix(provider): ensure system prompt is formatted correctly for amazon nova models (#2476)

### Documentation

- docs(red-team): update default strategy documentation (#2473)

## [0.102.3] - 2024-12-19

### Changed

- feat: pliny plugin (#2469)
- feat: meth plugin (#2470)

### Fixed

- fix(redteam): resolve prompt rendering issue in goat provider (#2472)

### Dependencies

- chore(deps): update dependencies to latest versions (#2442)

## [0.102.2] - 2024-12-19

### Added

- feat(eval): Add metadata filtering to `promptfoo eval` (#2460)
- feat(redteam): Implement `basic` strategy to skip strategy-less tests (#2461)
- feat(redteam): Show messages for multi-turn providers (#2454)
- feat(webui): Add search bar for reports (#2458)

### Changed

- chore(providers): Add new OpenAI O1 model versions (#2450)
- chore(ci): Handle fork PRs without secrets correctly (#2443)
- chore(ci): Update Node.js 22.x matrix configuration (#2444)
- chore(ci): Move workflow assets to .github/assets (#2445)
- chore(redteam): Update target handling for model-based strategies (#2466)
- docs: Update RAG red team details (#2459)

### Fixed

- fix(providers): Fix O1 model detection (#2455)
- fix(redteam): Handle invalid message from GOAT (#2462)
- fix(redteam): Handle null target model responses in GOAT and improve safeJsonStringify (#2465)
- fix(redteam): Improve logging and message handling in Crescendo and GOAT providers (#2467)
- fix(redteam): Properly write target response to iterative (#2447)
- fix(redteam): Skip iterative turn on refusal (#2464)

### Dependencies

- chore(deps): Bump @anthropic-ai/sdk from 0.32.1 to 0.33.1 (#2451)
- chore(deps): Bump @aws-sdk/client-bedrock-runtime from 3.712.0 to 3.714.0 (#2446)
- chore(deps): Bump openai from 4.76.3 to 4.77.0 (#2452)

## [0.102.1] - 2024-12-17

### Added

- feat(redteam): ability to upload intents from csv (#2424)
- feat(redteam): switch to rag example (#2432)

### Changed

- chore(cli): address punycode deprecation warning for Node.js 22 (#2440)
- chore(redteam): format extraction prompts as chat messages (#2429)
- chore(redteam): integration tests (#2413)
- chore(redteam): move plugin collections out of plugin type (#2435)
- chore(redteam): raise timeout on unaligned provider to 60s (#2434)
- chore(redteam): update owasp mappings (#2316)
- chore(redteam): update plugin and strategy display names and descriptions (#2387)
- chore(redteam): minor styling improvements to TestTargetConfiguration (#2430)
- chore(redteam): remove horizontal scroll from redteam setup tabs (#2420)

### Fixed

- fix(redteam): add support for entity merging in config (#2433)
- fix(redteam): combine strategy configs for chained strategies (#2415)
- fix(redteam): don't fall back if entity and purpose extraction fails (#2428)
- fix(redteam): integration test (#2431)
- fix(redteam): make cross-session-leak not default (#2427)
- fix(redteam): remove duplicate `intent` plugin (#2426)
- fix(redteam): dark mode in test targets ui (#2425)
- fix(redteam): resolve invalid DOM nesting of ul elements in Strategies component (#2421)
- fix(evaluator): handle circular references during error logging (#2441)

### Dependencies

- chore(deps): bump @aws-sdk/client-bedrock-runtime from 3.709.0 to 3.712.0 (#2418)
- chore(deps): bump groq-sdk from 0.9.0 to 0.9.1 (#2416)
- chore(deps): bump openai from 4.76.2 to 4.76.3 (#2417)

## [0.102.0] - 2024-12-16

### Added

- feat(redteam): add api healthcheck to redteam generate (#2398)

### Changed

- feat: add raw HTTP request support to Targets UI (#2407)
- feat: add HTTP provider configuration generator (#2409)
- feat: generate http config button (#2411)
- feat: run redteam in web ui (#2025)
- fix: exit codes and tests (#2414)
- docs: add docs for model-graded metrics (#2406)

## [0.101.2] - 2024-12-14

### Added

- feat(webui): implement cloud API health check functionality (#2397)
- feat(webui): redteam attack flow chart (#2389)
- feat(webui): strategy stats drawer (#2388)
- feat(webui): Filter Results view by errors (#2394)

### Changed

- revert: refactor(evaluator): enhance variable resolution and prompt rendering (#2386)
- chore(docker): add version info to docker build (#2401)
- chore(docs): Update README.md (#2391)

### Fixed

- fix(redteam): improve error message for plugin validation (#2395)
- fix(redteam): improve redteam strategy validation with detailed error messages (#2396)
- fix(webui): hide "show failures" checkbox on 1-column evals (#2393)

### Dependencies

- chore(deps): bump openai from 4.76.1 to 4.76.2 (#2390)

## [0.101.1] - 2024-12-13

### Added

- feat(eval): Separate errors from assert failures (#2214)
- feat(eval): Support more than one multi-turn conversation in the same eval with conversationId metadata field (#2360)
- feat: chunk results during share to handle large evals (#2381)

### Changed

- fix: use safeJsonStringify (#2385)
- chore(evaluator): Enhance variable resolution and prompt rendering (#2380)
- chore(ci): Remove outdated package-lock.json after enabling workspaces in package.json (#2377)
- chore(examples): Add Ollama red team example from blog post (#2374)
- Revert "feat: chunk results during share to handle large evals" (#2399)

### Fixed

- fix(cli): Fix punycode deprecation warning (#2384)
- fix(cli): Re-enable validation warning for invalid dereferenced configs (#2373)
- fix(prompts): Restore behavior that delays YAML parsing until after variable substitution (#2383)
- fix(redteam): Support file:// protocol for custom plugins (#2376)
- fix(webui): Use injectVar in redteam report view (#2366)

### Documentation

- docs(configuration): Add documentation for shared variables in tests (#2379)

## [0.101.0] - 2024-12-12

### Added

- feat(eval): Separate errors from assert failures (#2214)
- feat(eval): Support more than one multi-turn conversation in the same eval with conversationId metadata field (#2360)

### Changed

- chore(evaluator): Enhance variable resolution and prompt rendering (#2380)
- chore(ci): Remove outdated package-lock.json after enabling workspaces in package.json (#2377)
- chore(examples): Add Ollama red team example from blog post (#2374)

### Fixed

- fix(cli): Fix punycode deprecation warning (#2384)
- fix(cli): Re-enable validation warning for invalid dereferenced configs (#2373)
- fix(prompts): Restore behavior that delays YAML parsing until after variable substitution (#2383)
- fix(redteam): Support file:// protocol for custom plugins (#2376)
- fix(webui): Use injectVar in redteam report view (#2366)

### Documentation

- docs(configuration): Add documentation for shared variables in tests (#2379)

## [0.100.6] - 2024-12-11

### Changed

- chore: clean up invariant references (#2367)
- chore: invariant (#2363)
- chore(examples): add YAML schema and descriptions to config files (#2358)
- chore(providers): add debugs and make provider invariants more detailed (#2365)
- chore(redteam): add better error logging for multilingual (#2347)
- chore(redteam): add getRemoteGenerationUrl mocks to redteam tests (#2349)
- chore(redteam): Better error messaging for composite jailbreaks (#2372)
- chore(redteam): fix composite jailbreak docs (#2370)
- chore(redteam): respect --delay with redteam providers (#2369)
- chore(webui): add "save YAML" option to Save Config dialog (#2356)
- chore(webui): enhance redteam preset cards layout and styling (#2353)

### Fixed

- fix(providers): add regional model support to Bedrock (#2354)
- fix(webui): redteam setup UI should support request body objects (#2355)
- fix(providers): use Replicate moderation provider when OpenAI key not present (#2346)

### Dependencies

- chore(deps): bump @aws-sdk/client-bedrock-runtime from 3.706.0 to 3.709.0 (#2362)
- chore(deps): bump openai from 4.76.0 to 4.76.1 (#2361)
- chore(deps): update dependencies (#2350)

### Documentation

- docs(blog): new post on the EU AI Act (#2357)
- docs(redteam): Update documentation to suggest a detailed purpose (#2345)
- docs(troubleshooting): replace auto-generated index with custom overview (#2352)

## [0.100.5] - 2024-12-09

### Changed

- feat: Show current redteam and save state by @sklein12 in [#2336](https://github.com/promptfoo/promptfoo/pull/2336)
- fix: Our task API responds with a JSON object by @sklein12 in [#2337](https://github.com/promptfoo/promptfoo/pull/2337)
- fix: Attempt to fix metrics after share to self-hosted by @GICodeWarrior in [#2338](https://github.com/promptfoo/promptfoo/pull/2338)
- fix: Merge `defaultTest.vars` before applying `transformVars` by @mldangelo in [#2339](https://github.com/promptfoo/promptfoo/pull/2339)
- fix: Catch errors on purpose extraction and continue by @sklein12 in [#2344](https://github.com/promptfoo/promptfoo/pull/2344)
- chore: Allow overriding default and redteam providers globally by @sklein12 in [#2333](https://github.com/promptfoo/promptfoo/pull/2333)
- chore(providers): Align `transformRequest` with `transformResponse` behavior by @mldangelo in [#2334](https://github.com/promptfoo/promptfoo/pull/2334)
- chore: Update Node.js to v20.18.1 by @mldangelo in [#2342](https://github.com/promptfoo/promptfoo/pull/2342)
- chore: Add support for multiple Google Sheets in `promptfooconfig` by @mldangelo in [#2343](https://github.com/promptfoo/promptfoo/pull/2343)

## [0.100.4] - 2024-12-08

### Changed

- feat: "try example" in target configuration (#2335)
- chore(webui): add a reset config button (#2328)
- chore(redteam): add comments and schema to generated yaml (#2329)
- chore(webui): add select all/none for all plugins (#2326)
- chore: automate CITATION.cff version bump. Sort npm scripts (#2320)
- docs: Fix docs to reflect non-root docker user (#2324)

### Fixed

- fix(cli): recommend npx if necessary (#2325)
- fix(providers): use prompt config for structured outputs in azure (#2331)
- fix(redteam): Use cloud api for remote harmful generation (#2323)
- fix(webui): redteam bug where purpose was using old state (#2330)
- fix(webui): redteam config persist between refreshes (#2327)

### Dependencies

- chore(deps): bump openai from 4.75.0 to 4.76.0 (#2321)

## [0.100.3] - 2024-12-06

### Changed

- chore(providers): improve JSON schema support for openai azure (#2318)

### Dependencies

- chore(deps): bump the npm_and_yarn group with 2 updates (#2317)

### Documentation

- docs(aws-bedrock): add Nova model documentation and update examples (#2319)
- docs(multilingual): add language code references (#2311)

## [0.100.2] - 2024-12-06

### Added

- feat: multiline editor for http request body (#2314) by @typpo

### Fixed

- fix(redteam): Do not fail crescendo if the provider sends the wrong response (#2315) by @sklein12
- fix: remove log line (c539341)

## [0.100.1] - 2024-12-05

### Added

- feat(redteam): Multilingual generates test cases across all strats (#2313) by @sklein12

### Fixed

- fix(redteam): preserve assertion types in multilingual strategy (#2312) by @mldangelo

### Changed

- chore(redteam): Improve purpose output (779a8d4)
- chore: re-reorder target setup page (7dd11ae)
- chore: copy (158d841)
- ci: increase Docker workflow timeout to 60 minutes (414db79)

### Dependencies

- chore(deps): update multiple package dependencies (#2308) by @mldangelo

### Documentation

- docs: fix multilingual (e78e77d)

## [0.100.0] - 2024-12-05

### Added

- feat(providers): Add Amazon Nova models to Bedrock provider (#2300)
- feat(providers): Support TypeScript custom providers (#2285)
- feat(providers): Add transformRequest to HTTP provider. Rename responseParser to transformResponse (#2228)
- feat(cli): Add configurable CSV delimiter support (#2294)
- feat(redteam): Load `intents` plugin from file (#2283)
- feat(webui): Ability to configure strategies in redteam setup (#2304)
- feat(webui): Ability to upload YAML file to setup view (#2297)
- feat(webui): Column selector (#2288)

### Changed

- chore(webui): Add YAML preview and strategies to redteamReview page (#2305)
- chore(prompts): TypeScript for prompt functions (#2287)
- chore(webui): Display # selected plugins in accordion text (#2298)
- chore(redteam): Remote generation if logged into cloud (#2286)
- chore(cli): Write `promptfoo-errors.log` on error (#2303)
- chore(cli): Improve error message when attempting to share incomplete eval (#2301)
- chore(redteam): Fix stateless warning (#2282)
- chore(redteam): Plugin page UX (#2299)
- chore(webui): Display average cost alongside total (#2274)
- chore(webui): Remove prompt from redteam setup purpose page (#2295)
- docs: Guide on LangChain PromptTemplates (#2235)

### Fixed

- fix(redteam): Do not store config hash if redteam generation failed (#2296)
- fix(webui): Minor bugs in redteam config UI (#2278)
- fix(cli): Replace process.exitCode with process.exit calls in share command (#2307)

### Dependencies

- chore(deps): Bump @aws-sdk/client-bedrock-runtime from 3.699.0 to 3.704.0 (#2279)
- chore(deps): Bump @aws-sdk/client-bedrock-runtime from 3.704.0 to 3.705.0 (#2290)
- chore(deps): Bump groq-sdk from 0.8.0 to 0.9.0 (#2291)
- chore(deps): Bump openai from 4.73.1 to 4.74.0 (#2280)
- chore(deps): Bump openai from 4.74.0 to 4.75.0 (#2289)

### Documentation

- docs(examples): Add redteam chatbot example (#2306)

## [0.99.1] - 2024-12-02

### Changed

- chore(docs): update --config YAML file references to match actual behavior (#2170)
- chore(providers): add \*-latest models for Anthropic (#2262)
- chore(providers): remove optional chaining in goat provider (#2253)
- chore(redteam): ability to override severity (#2260)
- chore(redteam): improve hijacking grader (#2251)
- chore(redteam): improve overreliance grader (#2246)
- chore(redteam): improve politics grader (#2258)
- chore(redteam): move harmful specialized advice plugin to unaligned provider (#2239)
- chore(redteam): move misinformation plugin from aligned to unaligned provider (#2232)
- chore(redteam): shell injection grader improvement (25%) (#2277)
- chore(redteam): update policy grader (#2244)
- chore(site): improve architecture diagram dark mode (#2254)
- chore(site): move careers link (#2242)
- chore(tests): remove console.error debug statement (#2275)
- chore(types): add Zod schema for assertion types (#2276)
- chore(webui): ability to set image min/max height (#2268)
- chore(webui): add metric column in assertions table (#2238)
- chore(webui): add pointer cursor to report view (#2272)
- chore(webui): add support for custom targets to redteam setup (#2215)
- chore(webui): combine assertion context to eval output comment dialog (#2240)
- chore(webui): improve back and next buttons for purpose/targets pages (#2269)
- chore(webui): minor improvements to redteam setup strategy and plugin selection (#2247)
- chore(webui): only show action buttons for the currently hovered cell, rather than both cells for that row (#2270)
- chore(webui): preserve whitespace in TableCommentDialog (#2237)
- chore(webui): prevent dialog from popping up repeatedly when component rerenders (#2273)
- chore(webui): remove local dashboard (#2261)
- chore(webui): select all/none in redteam setup plugins view (#2241)
- docs: GitLab integration (#2234)

### Fixed

- fix(cli): improve debugging for fetchWithRetries (#2233)
- fix(cli): refuse to share incomplete evals (#2259)
- fix(webui): support sorting on pass/fail count & raw score (#2271)
- fix(redteam): stringify non-string target provider responses in goat (#2252)

### Dependencies

- chore(deps): bump openai from 4.73.0 to 4.73.1 (#2243)
- chore(deps): sync dependency versions with promptfoo cloud (#2256)
- chore(deps): update dependencies (#2257)
- chore(deps): update lock file for yanked dependency (#2250)

## [0.99.0] - 2024-11-25

### Added

- feat(cli): `promptfoo debug` command (#2220)
- feat(eval): Read variables from PDF (#2218)
- feat(providers): Add `sequence` provider (#2217)
- feat(redteam): Citation strategy (#2223)
- feat(redteam): Composite jailbreak strategy (#2227)
- feat(redteam): Ability to limit strategies to specific plugins (#2222)

### Changed

- chore(redteam): Attempt to reuse existing server for redteam init (#2210)
- chore(redteam): Naive GOAT error handling (#2213)
- chore(redteam): Improve competitors plugin and grading (#2208)

### Fixed

- fix(eval): CSV BOM parsing (#2230)
- fix(redteam): Add missing entities field to redteam schema (#2226)
- fix(redteam): Ensure numTests is properly inherited in config for all plugin types (#2229)
- fix(redteam): Strip prompt asterisks (#2212)
- fix(redteam): Validate plugins before starting (#2219)

### Dependencies

- chore(deps): Bump @aws-sdk/client-bedrock-runtime from 3.696.0 to 3.699.0 (#2231)

### Documentation

- docs(redteam): Ollama redteam blog (#2221)
- docs(redteam): Add troubleshooting documentation (#2211)

## [0.98.0] - 2024-11-22

### Added

- feat(providers): Maintain session-id in HTTP provider (#2101)
- feat(redteam): Add custom strategy (#2166)
- feat(webui): Add CSV download to report view (#2168)
- feat(webui): Add image preview lightbox for base64 image strings (#2194)

### Changed

- chore(providers): Add GPT-4-0-2024-11-20 to supported models (#2203)
- chore(providers): Add support for UUID in transformVars (#2204)
- chore(cli): Display help for invalid args (#2196)
- chore(redteam): Add `promptfoo redteam setup` (#2172)
- chore(redteam): Init now opens web setup UI (#2191)
- chore(redteam): Update purpose UI to capture better information (#2180)
- chore(redteam): Instrument redteam setup (#2193)
- chore(redteam): Remove OpenAI key requirement in onboarding (#2187)
- chore(redteam): Remove overreliance from default (#2201)
- chore(redteam): Remove redundant harmful plugin when all subcategories are selected (#2206)
- chore(redteam): Reorganize plugins in setup (#2173)
- chore(redteam): Session parsing in UI (#2192)
- chore(redteam): Update docs for multi-turn strategies (#2182)
- chore(redteam): Update redteam init instructions (#2190)
- chore(redteam): Wrap more system purpose tags (#2202)
- chore(redteam): Wrap purposes in <Purpose> tags (#2175)

### Fixed

- fix(prompts): Parse YAML files into JSON before Nunjucks template render (#2205)
- fix(providers): Handle more response parser failures in HTTP provider (#2200)
- fix(redteam): Attempt to fix undefined redteam testcase bug (#2186)
- fix(redteam): Debug access plugin grader improvement (#2178)
- fix(redteam): Handle missing prompts in indirect prompt injection setup (#2199)
- fix(redteam): Pass isRedteam from eval database model (#2171)
- fix(webui): Handle division by zero cases in CustomMetrics component (#2195)

### Dependencies

- chore(deps): Bump @aws-sdk/client-bedrock-runtime from 3.693.0 to 3.696.0 (#2176)
- chore(deps): Update dependencies - resolve lock file issue (#2179)
- chore(deps): Update dependencies (#2169)

### Documentation

- docs(examples): Add F-score example (#2198)
- docs(examples): Modernize image classification example (#2197)
- docs(site): Add red team Hugging Face model guide (#2181)
- docs(site): Use `https` id with `url` config (#2189)

## [0.97.0] - 2024-11-18

### Added

- feat(azure): adding AzureCliCredential as a fallback authentication option (#2149)

### Changed

- feat: report shows % framework compliance as progress bar (#2160)
- feat: support for grader fewshot examples (#2162)
- feat: add support for bedrock guardrails (#2163)
- fix: crescendo feedback (#2145)
- fix: handle null test cases in strategy generation (#2146)
- refactor(redteam): extract parseGeneratedPrompts from redteam base class (#2155)
- refactor(redteam): modularize and simplify harmful plugin (#2154)
- chore: bump @aws-sdk/client-bedrock-runtime from 3.691.0 to 3.693.0 (#2147)
- chore: bump @eslint/plugin-kit from 0.2.0 to 0.2.3 in the npm_and_yarn group (#2151)
- chore: track token usage for redteam providers (#2150)
- chore(providers): misc harmful completion provider enhancements (#2153)
- chore: display strategy used in report view (#2156)
- chore: open result details in report view (#2159)
- chore: add # requests to token usage (#2158)
- chore: set redteamFinalPrompt in goat provider (#2161)
- chore(redteam): refactor harmful plugin into aligned and unaligned modules (#2164)
- chore(redteam): refactor unaligned inference API response handling (#2167)

### Fixed

- fix(share): update eval author to logged-in user when sharing (#2165)

## [0.96.2] - 2024-11-14

### Added

- feat(redteam): redteam fewshot overrides (#2138)
- feat(cli): make README.md file during onboarding init flow optional (#2054)

### Changed

- feat: helm chart for self hosted (#2003)

### Fixed

- fix(cli): remove validation warning on yaml files (#2137)
- fix(providers): handle system messages correctly for bedrock Claude models (#2141)
- fix(redteam): Config for all strategies (#2126)
- fix(webui): potential divide by 0s (#2135)
- fix(webui): restore token usage display (#2143)

### Dependencies

- chore(deps): clean up plugin action params (#2139)
- chore(deps): bump @aws-sdk/client-bedrock-runtime from 3.687.0 to 3.691.0 (#2140)
- chore(deps): update dependencies (#2133)

## [0.96.1] - 2024-11-12

### Added

- feat(ui): Respect max text length in Markdown cells (#2109)

### Changed

- chore(assertions): split assertions into separate modules (#2116)\* chore(blog): update API endpoint to canonical domain by @mldangelo in https://github.com/promptfoo/promptfoo/pull/2119
- chore(cli): add promptfoo version header to all requests (#2121)
- chore(redteam): allow goat to be used stateless or not (#2102)
- chore(redteam): Break out Prompt Metrics Types (#2120)
- chore(redteam): re-organize report categories (#2127)
- chore(docs): Fix AWS default region to match documentation (#2117)

### Fixed

- fix(cli): validate config after dereferencing (#2129)
- fix(providers): handle system messages correctly in anthropic parseMessages (#2128)

### Dependencies

- chore(deps): bump groq-sdk from 0.7.0 to 0.8.0 (#2131)
- chore(deps): update multiple dependencies (#2118)

## [0.96.0] - 2024-11-10

### Added

- feat(redteam): intent plugin (#2072)
- feat(redteam): rag poisoning plugin (#2078)
- feat(cli): --filter-sample on eval to randomly sample (#2115)
- feat(providers): azure default provider (#2107)
- feat(assertions): BLEU score (#2081)

### Changed

- chore(assertions): refactor JSON assertions (#2098)
- chore(assertions): split assertions into separate files (#2089)
- chore(cli): add --ids-only to list commands (#2076)
- chore(cli): lazily init csv assertion regex (#2111)
- chore(cli): validate json, yaml, js configs on load (#2114)
- chore(lint): format lint (#2082)
- chore(providers): add envar support for azure auth (#2106)
- chore(providers): add support for Claude 3.5 Haiku model (#2066)
- chore(providers): add support for external response_format in azure openai (#2092)
- chore(providers): azureopenai -> azure (#2113)
- chore(providers): Support AWS sessionToken and profile for authentication (#2085)
- chore(redteam): improve rbac grader (#2067)
- chore(redteam): pass context and options to target in iterativeTree provider (#2093)
- chore(redteam): Use purpose in graders (#2077)
- chore(webui): prevent unnecessary state resets in plugin configuration in redteam ui (#2071)
- chore: add yaml config validation tests (#2070)
- chore(docs): goat-blog demo component usability improvements (#2095)
- docs: use "provider" key in python prompt function (#2103)
- docs: add GOAT blog post (#2068)
- chore(blog): update API endpoint to canonical domain (#2119)

### Fixed

- fix(cli): keep eval id on `import` (#2112)
- fix(providers): portkey provider and headers (#2088)
- fix(redteam): provide target context (#2090)
- fix(providers): ensure consistent message parsing for Anthropic Claude Vision (#2069)
- fix(redteam): make remote generation URL dynamic to support dotenv loading (#2086)

### Dependencies

- chore(deps): bump @anthropic-ai/sdk from 0.31.0 to 0.32.0 (#2074)
- chore(deps): bump @anthropic-ai/sdk from 0.32.0 to 0.32.1 (#2083)
- chore(deps): bump @aws-sdk/client-bedrock-runtime from 3.686.0 to 3.687.0 (#2104)
- chore(deps): bump openai from 4.70.2 to 4.71.0 (#2073)
- chore(deps): bump openai from 4.71.0 to 4.71.1 (#2087)

## [0.95.0] - 2024-11-04

### Added

- **feat(redteam):** goat (#2006)
- **feat(webui):** add support for file providers in eval creation view via file upload by @mldangelo in https://github.com/promptfoo/promptfoo/pull/2055
- feat(webui): add support for file providers in eval creation view via file upload (#2055)

### Changed

- **feat:** save and load configs (#2044)
- **feat:** index page for report view (#2048)
- **fix:** competitors grader (#2042)
- **fix:** llm rubric markup (#2043)
- **fix:** OOM on large evals (#2049)
- **chore:** migrate rag-full example to langchain 0.3.0 (#2041)
- **chore:** add some loaders to webui pages (#2050)
- **chore(providers):** add bedrock regional inference profile IDs (#2058)
- **chore(webui):** optimize custom policy handling (#2061)
- **chore:** bump @anthropic-ai/sdk from 0.30.1 to 0.31.0 (#2062)
- **chore:** bump openai from 4.69.0 to 4.70.2 (#2063)

### Fixed

- **fix(webui):** preserve target label when switching target types (#2060)

### Dependencies

- **chore(deps):** bump langchain from 0.2.10 to 0.3.0 in /examples/rag-full (#2040)
- **chore(deps):** bump openai from 4.68.4 to 4.69.0 (#2045)
- **chore(deps):** update patch and minor dependencies (#2064)

## [0.94.6] - 2024-10-30

### Added

- feat(webui): make table header sticky (#2001)

### Changed

- feat: `promptfoo auth whoami` (#2034)
- fix: minor redteam run fixes (#2033)
- fix: report issue counts (#2037)
- fix: Integration backlink to portkey docs (#2039)
- chore: add provider to assertion function context (#2036)
- chore: add `--verbose` to redteam run (#2032)
- chore(deps-dev): bump @aws-sdk/client-bedrock-runtime from 3.679.0 to 3.682.0 (#2038)

### Dependencies

- chore(deps): bump elliptic from 6.5.7 to 6.6.0 in /src/app (#2031)
- chore(deps): bump langchain from 0.1.14 to 0.3.0 in /examples/langchain-python (#2035)

## [0.94.5] - 2024-10-28

### Changed

- fix: bump version on fetch cache key (#2029)
- fix: support browser back/forward in redteam setup (#2022)
- chore: improve ui for plugin configs (#2024)
- chore(webui): improve redteam plugin configuration UI (#2028)
- chore: Add Missing Statuses to Risk Categories (#2030)

### Fixed

- fix(ci): add disk space cleanup steps to prevent runner failures (#2018)
- fix(redteam): auto-extract injectVar from prompt template in redteam image provider (#2021)
- fix(providers): adjust bedrock anthropic default temperature (#2027)
- fix(webui): hide redteam setup dialog after seen (#2023)

### Documentation

- docs(provider): fix dalle-3 provider name (#2020)

## [0.94.4] - 2024-10-27

### Added

- **Feature:** Add simulated user provider ([#2014](https://github.com/promptfoo/promptfoo/pull/2014) by [@typpo](https://github.com/typpo))

### Changed

- **Fix:** Handle basic auth credentials in fetch requests ([#2013](https://github.com/promptfoo/promptfoo/pull/2013) by [@mldangelo](https://github.com/mldangelo))
- **Chore:** Add configuration option to disable template environment variables ([#2017](https://github.com/promptfoo/promptfoo/pull/2017) by [@mldangelo](https://github.com/mldangelo))
- **Chore (Redteam):** Improve onboarding CLI plugin configuration handling ([#2015](https://github.com/promptfoo/promptfoo/pull/2015) by [@mldangelo](https://github.com/mldangelo))

## [0.94.3] - 2024-10-26

### Changed

- feat: package import support improvements (#1995)
- feat: add adaline gateway provider (#1980)
- fix: template creation for `promptfoo init` and `promptfoo redteam init`
- chore(providers): merge prompt and provider config in azure (#2011)

## [0.94.2] - 2024-10-25

### Added

- feat(browser): `optional` arg on `click` commands (#1997)

### Changed

- feat: add browser support in redteam setup (#1998)
- fix: test case descriptions (#2000)
- fix: Http Provider parser (#1994)
- chore: save user consent when logged in via webui (#1999)
- chore: Constants are lower case (#2007)
- style(eslint): add sort-keys rule and sort type constituents (#2008)
- chore(redteam): alphabetize and normalize ordering of constants (#2002)
- revert: style(eslint): add sort-keys rule and sort type constituents (#2009)

## [0.94.1] - 2024-10-24

### Added

- **feat(schema):** Add YAML schema validation to config files by [@mldangelo](https://github.com/mldangelo) in [#1990](https://github.com/promptfoo/promptfoo/pull/1990)

### Changed

- **chore:** Don't run Docker as root by [@typpo](https://github.com/typpo) in [#1884](https://github.com/promptfoo/promptfoo/pull/1884)
- **chore(webui):** Move Snackbar out of component for reuse by [@sklein12](https://github.com/sklein12) in [#1989](https://github.com/promptfoo/promptfoo/pull/1989)
- **chore(redteam):** Send version to remote endpoint by [@typpo](https://github.com/typpo) in [#1982](https://github.com/promptfoo/promptfoo/pull/1982)
- **refactor(tests):** Reorganize test files into subdirectories by [@mldangelo](https://github.com/mldangelo) in [#1984](https://github.com/promptfoo/promptfoo/pull/1984)
- site: additional landing page (#1996)

### Fixed

- **fix(providers):** Better OpenAI rate limit handling by [@typpo](https://github.com/typpo) in [#1981](https://github.com/promptfoo/promptfoo/pull/1981)
- **fix(providers):** Refusals are not failures by [@typpo](https://github.com/typpo) in [#1991](https://github.com/promptfoo/promptfoo/pull/1991)
- **fix(redteam):** Better error handling in strategies by [@typpo](https://github.com/typpo) in [#1983](https://github.com/promptfoo/promptfoo/pull/1983)
- **fix(redteam):** Better error on remote plugins when remote is disabled by [@typpo](https://github.com/typpo) in [#1979](https://github.com/promptfoo/promptfoo/pull/1979)
- fix: prompt validation (#1993)

### Dependencies

- **chore(deps):** Bump @aws-sdk/client-bedrock-runtime from 3.677.0 to 3.678.0 by [@dependabot](https://github.com/dependabot) in [#1987](https://github.com/promptfoo/promptfoo/pull/1987)
- **chore(deps):** Bump @anthropic-ai/sdk from 0.30.0 to 0.30.1 by [@dependabot](https://github.com/dependabot) in [#1986](https://github.com/promptfoo/promptfoo/pull/1986)
- **chore(deps):** Bump OpenAI from 4.68.2 to 4.68.4 by [@dependabot](https://github.com/dependabot) in [#1985](https://github.com/promptfoo/promptfoo/pull/1985)

## [0.94.0] - 2024-10-23

### Added

- feat(providers): add support for `github` provider (#1927)
- feat(providers): add support for xAI (Grok) provider (#1967)
- feat(providers): Update HTTP Provider to support any type of request (#1920)
- feat(prompts): add context to python and javascript prompts (#1974)
- feat(webui): add ability to update eval author (#1951)
- feat(webui): add login page (#1964)
- feat(webui): add support for displaying base64-encoded images (#1937)
- feat(cli): allow referencing specific gsheet (#1942)
- feat(redteam): show passes and fails in report drawer (#1972)

### Changed

- chore(cli): disable database logging by default (#1953)
- chore(cli): move db migrations up (#1975)
- chore(cli): replace node-fetch with native fetch API (#1968)
- chore(cli): warn on unsupported test format (#1945)
- chore(providers): support AWS credentials in config file for bedrock provider (#1936)
- chore(providers): support response_format in prompt config in openai provider (#1966)
- chore(providers): update Claude 3.5 model version (#1973)
- chore(providers): update implementation of togetherAI provider (#1934)
- chore(redteam): Add redteam descriptions and display names (#1962)
- chore(redteam): Better typing for the new constants (#1965)
- chore(redteam): fix typing issue, don't return in route (#1933)
- chore(redteam): move all redteam constants to one spot (#1952)
- chore(redteam): remove providers from db (#1955)
- chore(redteam): update providers to id by id or label (#1924)
- chore(redteam): Use Provider Label as Unique ID for redteam targets (#1938)
- chore(webui): add user email management endpoints (#1949)
- chore(webui): create dedicated eval router (#1948)
- chore(webui): expose redteam init ui in navigation dropdown menu (#1926)
- chore(webui): improve max text length slider (#1939)
- chore(webui): optimize Material-UI imports for better tree-shaking (#1928)
- chore(webui): optionally record anonymous telemetry (#1940)
- chore(webui): resolve fast refresh warning by separating useToast hook (#1941)
- refactor(assertions): move utility functions to separate file (#1944)
- chore: add citation generation script and update CITATION.cff (#1914)

### Fixed

- fix(cli): add metadata to EvaluateResult model (#1978)
- fix(cli): check for python3 alias (#1971)
- fix(cli): cli properly watches all types of configs (#1929)
- fix(cli): resolve deep copy issue when using grader cli arg (#1943)
- fix(eval): set author from getUserEmail when creating Eval (#1950)
- fix(providers): improve Gemini format coercion and add tests (#1925)
- fix(providers): maybeCoerceToGeminiFormat in palm provider - parse system_instruction (#1947)

### Dependencies

- chore(deps): bump aiohttp from 3.9.5 to 3.10.2 in /examples/rag-full (#1959)
- chore(deps): bump certifi from 2023.11.17 to 2024.7.4 in /examples/python-provider (#1958)
- chore(deps): bump idna from 3.6 to 3.7 in /examples/python-provider (#1957)
- chore(deps): bump rollup from 4.21.3 to 4.24.0 in /src/app (#1961)
- chore(deps): bump starlette from 0.37.2 to 0.40.0 in /examples/rag-full (#1956)
- chore(deps): bump vite from 5.3.3 to 5.4.9 in /examples/jest-integration (#1960)
- chore(deps): migrate drizzle (#1922)
- chore(deps): update dependencies (#1913)

### Documentation

- docs(blog): adding fuzzing post (#1921)

## [0.93.3] - 2024-10-17

### Added

- **feat(assertions):** Support array of files in assertion values by [@danpe](https://github.com/promptfoo/promptfoo/pull/1897)
- **feat(redteam):** Math-prompt strategy by [@AISimplyExplained](https://github.com/promptfoo/promptfoo/pull/1907)
- feat(redteam): math-prompt strategy (#1907)
- feat: add watsonx bearer token auth and display model cost (#1904)
- feat: support array of files in assertion values (#1897)

### Changed

- **chore(providers):** Add WatsonX bearer token auth and display model cost by [@gprem09](https://github.com/promptfoo/promptfoo/pull/1904)
- **chore(redteam):** Rename math-prompt strategy and update docs by [@mldangelo](https://github.com/promptfoo/promptfoo/pull/1912)
- **chore(webui):** Redesign navigation and dark mode components by [@mldangelo](https://github.com/promptfoo/promptfoo/pull/1903)
- **chore(ci):** Correct GitHub Actions syntax for secret access by [@mldangelo](https://github.com/promptfoo/promptfoo/pull/1911)
- **chore(ci):** Fix Docker build by [@sklein12](https://github.com/promptfoo/promptfoo/pull/1910)
- **chore(ci):** Test eval share for hosted container by [@sklein12](https://github.com/promptfoo/promptfoo/pull/1908)
- **chore(ci):** Test sharing to cloud by [@sklein12](https://github.com/promptfoo/promptfoo/pull/1909)
- chore: fix docker build (#1910)
- chore(redteam): rename math-prompt strategy and update docs (#1912)
- chore: Test sharing to cloud (#1909)
- chore: Test eval share for hosted container (#1908)

### Fixed

- **fix(webui):** Navigating directly to an eval by [@sklein12](https://github.com/promptfoo/promptfoo/pull/1905)
- fix(providers): lazy load watsonx dependencies (#1977)
- fix(ci): correct GitHub Actions syntax for secret access (#1911)
- fix: Navigating directly to an eval (#1905)

### Documentation

- **docs(redteam):** Add documentation for Custom and PII plugins by [@mldangelo](https://github.com/promptfoo/promptfoo/pull/1892)

## [0.93.2] - 2024-10-16

### Fixed

- fix: sharing to hosted (#1902)
- fix: update cloud share URL path from 'results' to 'eval' (#1901)
- fix: gemini chat formatting (#1900)

### Documentation

- docs(redteam): add documentation for Custom and PII plugins (#1892)

### Changed

- **fix:** update cloud share URL path from 'results' to 'eval' by [@mldangelo](https://github.com/promptfoo/promptfoo/pull/1901)
- **fix:** gemini chat formatting by [@typpo](https://github.com/promptfoo/promptfoo/pull/1900)
- **fix:** sharing to hosted by [@sklein12](https://github.com/promptfoo/promptfoo/pull/1902)
- **chore:** add `--filter-targets` to `redteam run` by [@typpo](https://github.com/promptfoo/promptfoo/pull/1893)
- **chore:** warn users about unknown arguments after 'eval' command by [@mldangelo](https://github.com/promptfoo/promptfoo/pull/1898)
- chore(webui): redesign navigation and dark mode components (#1903)
- chore(cli): warn users about unknown arguments after 'eval' command (#1898)
- chore: add `--filter-targets` to `redteam run` (#1893)

### Dependencies

- **chore(deps):** bump `@anthropic-ai/sdk` from 0.29.0 to 0.29.1 by [@dependabot](https://github.com/promptfoo/promptfoo/pull/1894)
- chore(deps): bump @anthropic-ai/sdk from 0.29.0 to 0.29.1 (#1894)

## [0.93.1] - 2024-10-15

### Fixed

- fix: Delete all evals broken (#1891)

### Added

- feat: Redteam http target tester (#1883)

### Changed

- **feat:** Crisp chat on certain pages by [@typpo](https://github.com/promptfoo/promptfoo/pull/1880)
- **feat:** Redteam HTTP target tester by [@sklein12](https://github.com/promptfoo/promptfoo/pull/1883)
- **fix:** Do not use default config when config is explicitly set by [@typpo](https://github.com/promptfoo/promptfoo/pull/1878)
- **fix:** Delete all evals broken by [@sklein12](https://github.com/promptfoo/promptfoo/pull/1891)
- **docs:** Add RAG architecture blog post by [@vsauter](https://github.com/promptfoo/promptfoo/pull/1886)
- **refactor(webui):** Move dashboard to redteam directory by [@mldangelo](https://github.com/promptfoo/promptfoo/pull/1890)
- refactor(webui): move dashboard to redteam directory (#1890)

## [0.93.0] - 2024-10-14

### Documentation

- docs: add rag architecture blog post (#1886)

### Added

- feat(cli): add example download functionality to init command (#1875)
- feat(redteam): introduce experimental redteam setup ui (#1872)
- feat(providers): watsonx provider (#1869)
- feat(providers): node package provider (#1855)
- feat: crisp chat on certain pages (#1880)

### Changed

- chore(webui): show tools in report view (#1871)

### Fixed

- fix(cli): only set redteam on combined configs when necessary (#1879)
- fix(cli): disable remote grading with rubric prompt override (#1877)
- fix(webui): rendering evals (#1881)
- fix: do not use default config when config is explicitly set (#1878)

## [0.92.3] - 2024-10-12

### Changed

- fix: request correct structure in prompt (#1851)
- fix: Only persist custom API url in local storage if it's set through the UI (#1854)
- fix: equality failure message (#1868)
- fix: don't always persist providers (#1870)
- feat: env variable to host pf at a different url path then base (#1853)
- chore(redteam): improve custom plugin definition and validation (#1860)
- chore: move skip logic to generate (#1834)
- chore: add `--filter-targets` alias (#1863)
- chore: Cloud sharing with new format (#1840)

### Fixed

- fix(webui): resolve undefined version display in InfoModal (#1856)

### Dependencies

- chore(deps-dev): bump @aws-sdk/client-bedrock-runtime from 3.667.0 to 3.668.0 (#1857)
- chore(deps-dev): bump @aws-sdk/client-bedrock-runtime from 3.668.0 to 3.669.0 (#1865)

## [0.92.2] - 2024-10-09

### Changed

- **ci(tests)**: Separate unit and integration tests in CI pipeline by [@mldangelo](https://github.com/mldangelo) in [#1849](https://github.com/promptfoo/promptfoo/pull/1849)
  - Bump `@aws-sdk/client-bedrock-runtime` from 3.666.0 to 3.667.0 by [@dependabot](https://github.com/dependabot) in [#1845](https://github.com/promptfoo/promptfoo/pull/1845)
  - Bump `@anthropic-ai/sdk` from 0.28.0 to 0.29.0 by [@dependabot](https://github.com/dependabot) in [#1846](https://github.com/promptfoo/promptfoo/pull/1846)
  - Bump `openai` from 4.67.2 to 4.67.3 by [@dependabot](https://github.com/dependabot) in [#1844](https://github.com/promptfoo/promptfoo/pull/1844)

### Fixed

- **fix(providers)**: Dynamically import FAL-AI serverless client by [@mldangelo](https://github.com/mldangelo) in [#1850](https://github.com/promptfoo/promptfoo/pull/1850)

### Dependencies

- **chore(deps)**:

## [0.92.1] - 2024-10-08

### Added

- **feat(providers):** Add support for an optional `responseSchema` file to Google Gemini by [@aud](https://github.com/promptfoo/promptfoo/pull/1839)
- feat(providers): Add support for an optional `responseSchema` file to google gemini (#1839)

### Changed

- **fix:** count could be off if there was a test that wasn't recorded by [@sklein12](https://github.com/promptfoo/promptfoo/pull/1841)
- **fix:** support relative paths by [@sklein12](https://github.com/promptfoo/promptfoo/pull/1842)
- **fix:** Prompt ordering on tables by [@sklein12](https://github.com/promptfoo/promptfoo/pull/1843)
- **chore:** delete empty file by [@sklein12](https://github.com/promptfoo/promptfoo/pull/1829)
- **chore:** rename tables by [@sklein12](https://github.com/promptfoo/promptfoo/pull/1831)
- chore(deps-dev): bump @aws-sdk/client-bedrock-runtime from 3.665.0 to 3.666.0 (#1836)

### Fixed

- **fix(provider):** fal prompt config overrides by [@drochetti](https://github.com/promptfoo/promptfoo/pull/1835)
- fix: Prompt ordering on tables (#1843)
- fix: support relative paths (#1842)
- fix: count could be off if there was a test that wasn't recorded (#1841)

### Dependencies

- **chore(deps):** bump openai from 4.67.1 to 4.67.2 by [@dependabot](https://github.com/promptfoo/promptfoo/pull/1837)
- **chore(deps-dev):** bump @aws-sdk/client-bedrock-runtime from 3.665.0 to 3.666.0 by [@dependabot](https://github.com/promptfoo/promptfoo/pull/1836)
- chore(deps): bump openai from 4.67.1 to 4.67.2 (#1837)

### Documentation

- **docs(contributing):** expand guide for adding new providers by [@mldangelo](https://github.com/promptfoo/promptfoo/pull/1833)

## [0.92.0] - 2024-10-07

### Fixed

- fix(provider): fal prompt config overrides (#1835)

### Documentation

- docs(contributing): expand guide for adding new providers (#1833)

### Changed

- Normalize eval results in db (#1776)
- foundation model blog post (#1823)
- site: custom blog index page (#1824)
- chore(build): allow-composite-ts (#1825)
- chore(cli): improve validation for extension hooks (#1827)
- chore: rename tables (#1831)
- chore: delete empty file (#1829)

## [0.91.3] - 2024-10-04

### Added

- feat(redteam): add religion plugin (#1822)
- feat(provider-fal): allow prompt config overrides (#1815)
- feat: remove in memory table (#1820)

## [0.91.2] - 2024-10-04

### Added

- feat(cli): Add input validation to eval command (@mldangelo #1810)
- feat(cli): Add real-time logging for Python script execution (@mldangelo #1818)
- feat(providers): Add support for setting cookies in `browser` provider (@typpo #1809)

### Changed

- chore(ci): Move integration tests to separate job in GitHub Actions workflow (@mldangelo #1821)
- chore(providers): Add support for file-based response parser for HTTP provider (@mldangelo #1808)
- chore(providers): Improve error message for browser provider missing imports (67c5fed2 @typpo)
- chore(redteam): Update to specific GPT-4 model (0be9c87f @mldangelo)
- chore(site): Update intro cal.com link (ff36972e @typpo)
- chore(webui): Remove 'use client' directives from React components (bc6f4214 @mldangelo)
- docs: Add Streamlit application in browser documentation (855e80f4 @typpo)
- docs: Escape tag in documentation (9c3ae83b @typpo)
- docs: Remove responseparser from quickstart (fe17b837 @typpo)
- docs: Remove responseParser from redteam template (feda3c60 @typpo)
- docs: Update test case reference documentation (d7c7a507 @mldangelo)
- docs: Update to use `redteam run` and `redteam report` (@typpo #1814)

### Fixed

- fix(redteam): Resolve cross-session templating issues (@typpo #1811)
- fix(webui): Ensure weight is not 0 (@sklein12 #1817)

### Dependencies

- chore(deps-dev): Bump @aws-sdk/client-bedrock-runtime from 3.658.1 to 3.662.0 (@dependabot #1805)
- chore(deps-dev): Bump @aws-sdk/client-bedrock-runtime from 3.663.0 to 3.664.0 (@dependabot #1819)
- chore(deps): Bump openai from 4.66.1 to 4.67.0 (@dependabot #1804)
- chore(deps): Bump replicate from 0.34.0 to 0.34.1 (@dependabot #1806)
- chore(deps): Update dependencies (ec37ca4e @mldangelo)

## [0.91.1] - 2024-10-01

### Changed

- feat: prompts as python classmethods (#1799)

### Fixed

- fix(redteam): read redteam config during redteam eval command (#1803)

### Documentation

- docs(custom-api): update documentation and improve typing (#1802)

## [0.91.0] - 2024-10-01

### Added

- feat(cli): ask for email on public share by @typpo in #1798
- feat(cli): support input transforms by @MrFlounder in #1704
- feat(redteam): add `redteam run` command by @typpo in #1791
- feat(webui): new Chart type on the eval page of web UI by @YingjiaLiu99 in #1147

### Changed

- fix: calc the same prompt id everywhere by @sklein12 in #1795
- docs: add troubleshooting section for timeouts by @mldangelo
- docs: fix indentation by @typpo
- docs: provider index by @mldangelo in #1792
- docs: update ts-config example README with tsx loader options by @mldangelo
- site: misc redteam guide clarifications by @typpo
- chore(cli): reorganize command structure and add program name by @mldangelo
- chore(cli): simplify node version check by @mldangelo in #1794
- chore(openai): use omni moderation by default by @typpo in #1797
- chore(providers): add support for special chars in browser provider by @typpo in #1790
- chore(providers): render provider label using Nunjucks by @mldangelo in #1789
- chore(providers): warn on unknown provider types by @mldangelo in #1787
- chore(redteam): include package version in redteam run hash by @typpo in 6d2d0c65
- chore(redteam): rename and export base classes by @mldangelo in #1801
- chore(redteam): serverside generation for indirect-prompt-injection by @mldangelo
- chore(redteam): update adversarial generation to specific gpt-4o model by @typpo in 1f397f62
- chore(cli): reorganize command structure and add program name by @mldangelo in 66781927

### Fixed

- fix(build): remove ts-config path aliases until compilation works correctly by @sklein12 in #1796
- fix(cli): don't ask for email when sharing in ci or without tty by @typpo
- fix(package): use provider prompt map when running via Node package by @vsauter in #1788
- fix(redteam): don't include entities if list is empty by @typpo
- fix(redteam): OWASP aliases by @typpo in #1765

### Dependencies

- chore(deps): bump openai from 4.65.0 to 4.66.1 by @dependabot in #1800
- chore(deps): update dependencies by @mldangelo

## [0.90.3] - 2024-09-27

### Changed

- fix: browser provider ignores cert errors by @ianw_github in 9fcc9f5974d919291456292e187fba1b1bacb3e2

## [0.90.2] - 2024-09-27

### Changed

- **feat:** Add fal.ai provider by [@drochetti](https://github.com/drochetti) in [#1778](https://github.com/promptfoo/promptfoo/pull/1778)
- **feat:** Add install script for pre-built binary installation by [@mldangelo](https://github.com/mldangelo) in [#1755](https://github.com/promptfoo/promptfoo/pull/1755)
- **fix:** Improve JSON parser handling for multiple braces by [@typpo](https://github.com/typpo) in [#1766](https://github.com/promptfoo/promptfoo/pull/1766)
- **refactor(eval):** Reorganize and improve eval command options by [@mldangelo](https://github.com/mldangelo) in [#1762](https://github.com/promptfoo/promptfoo/pull/1762)
- **chore(bedrock):** Improve support for LLAMA3.1 and LLAMA3.2 model configurations by [@mldangelo](https://github.com/mldangelo) in [#1777](https://github.com/promptfoo/promptfoo/pull/1777)
- **chore(config):** Simplify config loading by [@mldangelo](https://github.com/mldangelo) in [#1779](https://github.com/promptfoo/promptfoo/pull/1779)
- **chore(redteam):** Move select plugins for server-side generation by [@mldangelo](https://github.com/mldangelo) in [#1783](https://github.com/promptfoo/promptfoo/pull/1783)
- **ci(nexe-build):** Add ARM64 support for nexe builds by [@mldangelo](https://github.com/mldangelo) in [#1780](https://github.com/promptfoo/promptfoo/pull/1780)
- **ci(nexe-build):** Update runner selection for macOS and add Windows file extension by [@mldangelo](https://github.com/mldangelo) in [#1784](https://github.com/promptfoo/promptfoo/pull/1784)

### Fixed

- **fix(providers):** Correct data types for `responseParser` in HTTP provider by [@typpo](https://github.com/typpo) in [#1764](https://github.com/promptfoo/promptfoo/pull/1764)

### Dependencies

- **chore(deps-dev):** Bump `@aws-sdk/client-bedrock-runtime` from 3.658.0 to 3.658.1 by [@dependabot](https://github.com/dependabot) in [#1769](https://github.com/promptfoo/promptfoo/pull/1769)
- **chore(deps):** Bump `replicate` from 0.33.0 to 0.34.0 by [@dependabot](https://github.com/dependabot) in [#1767](https://github.com/promptfoo/promptfoo/pull/1767)
- **chore(deps):** Bump `openai` from 4.63.0 to 4.64.0 by [@dependabot](https://github.com/dependabot) in [#1768](https://github.com/promptfoo/promptfoo/pull/1768)

## [0.90.1] - 2024-09-26

### Changed

- **chore(providers):** Updated Bedrock integration to support Llama 3.2 models. [#1763](https://github.com/promptfoo/promptfoo/pull/1763) by [@aristsakpinis93](https://github.com/aristsakpinis93)
- **chore:** Added support for config objects in JavaScript and Python assertions. [#1729](https://github.com/promptfoo/promptfoo/pull/1729) by [@vedantr](https://github.com/vedantr)
- **fix:** Improved prompts handling per provider. [#1757](https://github.com/promptfoo/promptfoo/pull/1757) by [@typpo](https://github.com/typpo)
- **fix:** Updated `--no-interactive` description and added it to the documentation. [#1761](https://github.com/promptfoo/promptfoo/pull/1761) by [@kentyman23](https://github.com/kentyman23)
- site: adding blog post for Prompt Airlines (#1774)

### Dependencies

- **chore(deps-dev):** Bumped `@aws-sdk/client-bedrock-runtime` from 3.654.0 to 3.658.0. [#1758](https://github.com/promptfoo/promptfoo/pull/1758) by [@dependabot](https://github.com/dependabot)

## [0.90.0] - 2024-09-24

### Changed

- cli: Added 'pf' as an alias for the 'promptfoo' command (@mldangelo, #1745)
- providers(bedrock): Added support for AI21 Jamba Models and Meta Llama 3.1 Models (@mldangelo, #1753)
- providers(python): Added support for file:// syntax for Python providers (@mldangelo, #1748)
- providers(http): Added support for raw requests (@typpo, #1749)
- cli: implement cloud Login functionality for private sharing (@sklein12, #1719)
- cli(redteam): aliased 'eval' in redteam namespace and prioritized redteam.yaml over promptfooconfig.yaml (@typpo, #1664)
- providers(http): Added templating support for provider URLs (@mldangelo, #1747)
- cli: read config files from directory paths (@andretran, #1721)
- Added PROMPTFOO_EXPERIMENTAL environment variable (@typpo)
- Simplified redteam consent process (@typpo)
- Improved input handling for login prompts (@mldangelo)
- Updated dependencies (@mldangelo)
- webui: fix route to edit eval description(@sklein12, #1754)
- cli: prevent logging of empty output paths (@mldangelo)
- Added raw HTTP request example (@typpo)
- Updated documentation to prefer prebuilt versions (@sklein12, #1752)
- Triggered release step in nexe build for tagged branches (@mldangelo)
- Updated release token in GitHub Actions workflow (@mldangelo)
- Added continue-on-error to nexe-build job (@mldangelo)

## [0.89.4] - 2024-09-23

### Added

- feat(webui): display suggestions (#1739)

### Changed

- feat: headless browser provider (#1736)
- feat: suggestions (#1723)
- feat: improvements to http and websocket providers (#1732)
- fix: empty state for webui (#1727)
- chore: add costs for OpenAI model "gpt-4o-2024-08-06" (#1728)
- fix: catch errors when creating share url (#1726)https://github.com/promptfoo/promptfoo/pull/1725
- fix: add missing outputPath (#1734)
- fix: output path when PROMPTFOO_LIGHTWEIGHT_RESULTS is set (#1737)
- chore: Move share action to server (#1743)
- docs: Update documentation for Tree-based Jailbreaks Strategy by @vingiarrusso in

### Fixed

- fix(prompts): add handling for function prompt (#1724)

## [0.89.3] - 2024-09-20

### Changed

- **Bug Fixes:**
  - Improved sanitization of generations ([#1713](https://github.com/promptfoo/promptfoo/pull/1713) by [@typpo](https://github.com/typpo))
  - Reverted config changes to resolve prompt file bug ([#1722](https://github.com/promptfoo/promptfoo/pull/1722) by [@mldangelo](https://github.com/mldangelo))
- **Docs**
  - Added more information to the enterprise page ([#1714](https://github.com/promptfoo/promptfoo/pull/1714) by [@typpo](https://github.com/typpo))
  - Updated the about page ([#1715](https://github.com/promptfoo/promptfoo/pull/1715) by [@typpo](https://github.com/typpo))
  - Minor landing page updates ([#1718](https://github.com/promptfoo/promptfoo/pull/1718) by [@typpo](https://github.com/typpo))
- Update documentation for Tree-based Jailbreaks Strategy (#1725)

## [0.89.2] - 2024-09-18

### Changed

- **Dependencies**: Updated project dependencies (@mldangelo)
- **Website**: Added truncate functionality to the site (@typpo)
- Fixed Node cache dependency issue (@typpo)
- Improved nexe build workflow artifact handling in CI pipeline (@mldangelo)
- Bumped version to 0.89.2 (@typpo)
-

## [0.89.1] - 2024-09-18

### Added

- **feat(provider/openai)**: support loading `response_format` from a file by [@albertlieyingadrian](https://github.com/albertlieyingadrian) in [#1711](https://github.com/promptfoo/promptfoo/pull/1711)
- **feat(matchers)**: add external file loader for LLM rubric by [@albertlieyingadrian](https://github.com/albertlieyingadrian) in [#1698](https://github.com/promptfoo/promptfoo/pull/1698)

### Changed

- **feat**: Redteam dashboard by [@typpo](https://github.com/typpo) in [#1709](https://github.com/promptfoo/promptfoo/pull/1709)
- **feat**: add WebSocket provider by [@typpo](https://github.com/typpo) in [#1712](https://github.com/promptfoo/promptfoo/pull/1712)
- **docs**: GPT vs O1 guide by [@typpo](https://github.com/typpo) in [#1703](https://github.com/promptfoo/promptfoo/pull/1703)

### Dependencies

- **chore(deps)**: bump `openai` from `4.61.1` to `4.62.0` by [@dependabot](https://github.com/dependabot) in [#1706](https://github.com/promptfoo/promptfoo/pull/1706)
- **chore(deps)**: bump `@azure/openai-assistants` from `1.0.0-beta.5` to `1.0.0-beta.6` by [@dependabot](https://github.com/dependabot) in [#1707](https://github.com/promptfoo/promptfoo/pull/1707)

## [0.89.0] - 2024-09-17

### Added

- feat(util): add nunjucks template support for file path (#1688) by @albertlieyingadrian
- feat(redteam): top level targets, plugins, strategies (#1689) by @typpo

### Changed

- feat: Migrate NextUI to a React App (#1637) by @sklein12
- feat: add golang provider (#1693) by @typpo
- feat: make config `prompts` optional (#1694) by @typpo
- chore(redteam): plumb scores per plugin and strategy (#1684) by @typpo
- chore(redteam): redteam init indent plugins and strategies by @typpo
- chore(redteam): redteam onboarding updates (#1695) by @typpo
- chore(redteam): update some framework mappings by @typpo
- refactor(csv): improve assertion parsing and add warning for single underscore usage (#1692) by @mldangelo
- docs: improve Python provider example with stub LLM function by @mldangelo

### Fixed

- fix(python): change PythonShell mode to binary to fix unicode encoding issues (#1671) by @mldangelo
- fix(python): check --version for executable path validation (#1690) by @mldangelo
- fix(providers): Mistral Error Reporting (#1691) by @GICodeWarrior

### Dependencies

- chore(deps): bump openai from 4.61.0 to 4.61.1 (#1696) by @dependabot
- chore(deps): remove nexe dev dependency by @mldangelo
- chore(deps): update eslint and related packages by @mldangelo

## [0.88.0] - 2024-09-16

### Dependencies

- chore(deps): bump replicate from 0.32.1 to 0.33.0 (#1682)

### Added

- feat(webui): display custom namedScores (#1669)

### Changed

- **Added** `--env-path` as an alias for the `--env-file` option in CLI (@mldangelo)
- **Introduced** `PROMPTFOO_LIGHTWEIGHT_RESULTS` environment variable to optimize result storage (@typpo)
- **Added** `validatePythonPath` function and improved error handling for Python scripts (@mldangelo)
- **Displayed** custom named scores in the Web UI (@khp)
- **Improved** support for structured outputs in the OpenAI provider (@mldangelo)
- **Added** OpenAI Assistant's token usage statistics (@albertlieyingadrian)
- **Added** pricing information for Azure OpenAI models (@mldangelo)
- **Improved** API URL formatting for Azure OpenAI provider (@mldangelo)
- **Fixed** prompt normalization when reading configurations (@mldangelo)
- **Resolved** Docker image issues by adding Python, ensuring the `next` output directory exists, and disabling telemetry (@mldangelo)
- **Improved** message parsing for the Anthropic provider (@mldangelo)
- **Fixed** error in loading externally defined OpenAI function calls (@mldangelo)
- **Corrected** latency assertion error for zero milliseconds latency (@albertlieyingadrian)
- **Added** a new Red Team introduction and case studies to the documentation (@typpo)
- **Updated** model references and default LLM models in the documentation (@mldangelo)
- **Fixed** typos and broken image links in the documentation (@mldangelo, @typpo)
- **Refactored** Red Team commands and types to improve code organization (@mldangelo)
- **Moved** `evaluateOptions` initialization to `evalCommand` (@mldangelo)
- **Centralized** cost calculation logic in providers (@mldangelo)
- ci: improve nexe build workflow and caching (#1683)
- chore(providers): add pricing information for Azure OpenAI models (#1681)

### Tests

- **Added** support for `file://` prefix for local file paths in the `tests:` field in configuration (@mldangelo)

## [0.87.1] - 2024-09-12

### Fixed

- fix(docker): add Python to Docker image and verify in CI (#1677)
- fix(assertions): fix latencyMs comparison with undefined to allow 0 ms latency (#1668)
- fix(providers): improve parseMessages function for anthropic (#1666)
- fix(dockerfile): ensure next out directory exists and disable next telemetry (#1665)
- fix: normalize prompts when reading configs (#1659)

### Added

- feat(python): add validatePythonPath function and improve error handling (#1670)
- feat(cli): accept '--env-path' as an alias for '--env-file' option (#1654)
- feat: PROMPTFOO_LIGHTWEIGHT_RESULTS envar (#1450)

### Documentation

- docs: red team intro (#1662)
- docs: update model references from gpt-3.5-turbo to gpt-4o-mini (#1655)

### Changed

- **Add OpenAI `o1` pricing** by [@typpo](https://github.com/typpo) in [#1649](https://github.com/promptfoo/promptfoo/pull/1649)
- **Add support for OpenAI `o1` max completion tokens** by [@mldangelo](https://github.com/mldangelo) in [#1650](https://github.com/promptfoo/promptfoo/pull/1650)
- **Share link issue when self-hosting** by [@typpo](https://github.com/typpo) in [#1647](https://github.com/promptfoo/promptfoo/pull/1647)
- **Fix OpenAI function tool callbacks handling** by [@mldangelo](https://github.com/mldangelo) in [#1648](https://github.com/promptfoo/promptfoo/pull/1648)
- **Fix broken anchor links** by [@mldangelo](https://github.com/mldangelo) in [#1645](https://github.com/promptfoo/promptfoo/pull/1645)
- **Add documentation for Echo provider** by [@mldangelo](https://github.com/mldangelo) in [#1646](https://github.com/promptfoo/promptfoo/pull/1646)
- ci: add push trigger to docker workflow (#1678)
- refactor(providers): centralize cost calculation logic (#1679)
- refactor: move evaluateOptions initialization to evalCommand (#1674)
- refactor(redteam): move redteam types to src/redteam/types (#1653)
- refactor(redteam): move redteam commands to src/redteam/commands (#1652)
- chore(providers): improve API URL formatting for Azure OpenAI provider (#1672)
- chore(providers): add openai assistant's token usage (#1661)
- chore(openai): improve support for structured outputs (#1656)
- chore: support file:// prefix for local file paths in `tests:` field in config (#1651)

## [0.87.0] - 2024-09-12

### Changed

- feat: remote strategy execution (#1592)
- fix: run db migrations first thing in cli (#1638)
- chore: add --remote to `eval` (#1639)
- chore: ability to record when feature is used (#1643)
- site: intro and image updates (#1636)

### Dependencies

- chore(deps-dev): bump @aws-sdk/client-bedrock-runtime from 3.649.0 to 3.650.0 (#1640)
- chore(deps): bump openai from 4.58.2 to 4.59.0 (#1641)

## [0.86.1] - 2024-09-11

### Changed

- feat: cross-session leak plugin (#1631)
- fix: quickswitcher (#1635)

## [0.86.0] - 2024-09-11

### Changed

- **feat**: Added MITRE Atlas plugin aliases by [@typpo](https://github.com/typpo) in [#1629](https://github.com/promptfoo/promptfoo/pull/1629)
- **chore**: Removed the NextAPI by [@sklein12](https://github.com/sklein12) in [#1599](https://github.com/promptfoo/promptfoo/pull/1599)
- **fix**: Improved rate limiting handling by [@sinedied](https://github.com/sinedied) in [#1633](https://github.com/promptfoo/promptfoo/pull/1633)
- **fix**: Ensured `name:value` pairs are unique, rather than just names, for tags by [@sklein12](https://github.com/sklein12) in [#1621](https://github.com/promptfoo/promptfoo/pull/1621)
- **chore**: Fixed paths for `ts-node` by [@sklein12](https://github.com/sklein12) in [#1628](https://github.com/promptfoo/promptfoo/pull/1628)
- **chore**: Standardized paths by [@sklein12](https://github.com/sklein12) in [#1627](https://github.com/promptfoo/promptfoo/pull/1627)

### Dependencies

- **chore(deps-dev)**: Bumped `@aws-sdk/client-bedrock-runtime` from 3.645.0 to 3.649.0 by [@dependabot](https://github.com/dependabot) in [#1632](https://github.com/promptfoo/promptfoo/pull/1632)
- **chore(deps)**: Bumped `@anthropic-ai/sdk` from 0.27.2 to 0.27.3 by [@dependabot](https://github.com/dependabot) in [#1625](https://github.com/promptfoo/promptfoo/pull/1625)
- **chore(deps)**: Bumped `openai` from 4.58.1 to 4.58.2 by [@dependabot](https://github.com/dependabot) in [#1624](https://github.com/promptfoo/promptfoo/pull/1624)

## [0.85.2] - 2024-09-10

### Changed

- feat: compliance status in redteam reports (#1619)
- fix: prompt parsing (#1620)

## [0.85.1] - 2024-09-09

### Changed

- feat: add support for markdown prompts (#1616)
- fix: Indirect Prompt Injection missing purpose and will only generate… (#1618)

### Dependencies

- chore(deps): bump openai from 4.58.0 to 4.58.1 (#1617)

## [0.85.0] - 2024-09-06

### Added

- **feat(mistral):** Update chat models and add embedding provider by @mldangelo in [#1614](https://github.com/promptfoo/promptfoo/pull/1614)
- **feat(templates):** Allow Nunjucks templating in grader context by @mldangelo in [#1606](https://github.com/promptfoo/promptfoo/pull/1606)
- **feat(redteam):** Add remote generation for multilingual strategy by @mldangelo in [#1603](https://github.com/promptfoo/promptfoo/pull/1603)
- **feat(redteam):** ASCII smuggling plugin by @typpo in [#1602](https://github.com/promptfoo/promptfoo/pull/1602)
- **feat(redteam):** More direct prompt injections by @typpo in [#1600](https://github.com/promptfoo/promptfoo/pull/1600)
- **feat(redteam):** Prompt injections for all test cases by @typpo in [commit 28605413](https://github.com/promptfoo/promptfoo/commit/28605413)

### Changed

- **refactor:** Improve project initialization and error handling by @mldangelo in [#1591](https://github.com/promptfoo/promptfoo/pull/1591)
- **chore:** Warn if API keys are not present when running `promptfoo init` by @cristiancavalli in [#1577](https://github.com/promptfoo/promptfoo/pull/1577)
- **chore:** Add info to contains-all and icontains-all error by @typpo in [#1596](https://github.com/promptfoo/promptfoo/pull/1596)
- **chore(redteam):** Export graders by @sklein12 in [#1593](https://github.com/promptfoo/promptfoo/pull/1593)
- **chore(redteam):** Export prompt generators by @sklein12 in [#1583](https://github.com/promptfoo/promptfoo/pull/1583)
- **docs:** Add information on loading scenarios from external files by @mldangelo in [commit ddcc6e59](https://github.com/promptfoo/promptfoo/commit/ddcc6e59)

### Fixed

- **fix(redteam):** Correct metric name for misinfo/pii/etc plugins by @typpo in [#1605](https://github.com/promptfoo/promptfoo/pull/1605)
- **fix(redteam):** Remove quotes and numbered results from generated prompts by @typpo in [#1601](https://github.com/promptfoo/promptfoo/pull/1601)
- **fix(redteam):** Move purpose to the right place in redteam template by @typpo in [commit 00b2ed1c](https://github.com/promptfoo/promptfoo/commit/00b2ed1c)

### Dependencies

- **chore(deps):** Bump openai from 4.57.3 to 4.58.0 by @dependabot in [#1608](https://github.com/promptfoo/promptfoo/pull/1608)
- **chore(deps):** Bump openai from 4.57.2 to 4.57.3 by @dependabot in [#1594](https://github.com/promptfoo/promptfoo/pull/1594)

### Documentation

- **docs(redteam):** Red team introduction by @typpo in [commit ba5fe14c](https://github.com/promptfoo/promptfoo/commit/ba5fe14c) and [commit 60624456](https://github.com/promptfoo/promptfoo/commit/60624456)
- **docs(redteam):** Minor redteam update by @typpo in [commit 7cad8da5](https://github.com/promptfoo/promptfoo/commit/7cad8da5)

### Tests

- **test(redteam):** Enhance nested quotes handling in parseGeneratedPrompts by @mldangelo in [commit 36f6464a](https://github.com/promptfoo/promptfoo/commit/36f6464a)

## [0.84.1] - 2024-09-04

### Changed

- fix: json parsing infinite loop (#1590)
- fix: add cache and timeout to remote grading (#1589)

## [0.84.0] - 2024-09-04

### Changed

- Support for remote `llm-rubric` (@typpo in #1585)
- Resolve foreign key constraint in `deleteAllEvals` (@mldangelo in #1581)
- Don't set OpenAI chat completion `seed=0` by default (@Sasja in #1580)
- Improve strategy JSON parsing (@typpo in #1587)
- Multilingual strategy now uses redteam provider (@typpo in #1586)
- Handle redteam remote generation error (@typpo)
- Redteam refusals are not failures for Vertex AI (@typpo)
- Reorganize redteam exports and add Strategies (@mldangelo in #1588)
- Update OpenAI config documentation (@mldangelo)
- Improve Azure environment variables and configuration documentation (@mldangelo)
- Bump dependencies and devDependencies (@mldangelo)
- Set `stream: false` in Ollama provider (@typpo, #1568)
- Bump openai from 4.57.0 to 4.57.1 (@dependabot in #1579)
- Regenerate JSON schema based on type change (@mldangelo)
- Synchronize EnvOverrides in types and validators (@mldangelo)

## [0.83.2] - 2024-09-03

### Added

- feat: add --remote to redteam generate (#1576)

## [0.83.1] - 2024-09-03

## [0.83.0] - 2024-09-03

### Changed

- feat: add onboarding flow for http endpoint (#1572)
- feat: remote generation on the cli (#1570)
- docs: update YAML syntax for prompts and providers arrays (#1574)

## [0.82.0] - 2024-09-02

### Added

- feat(redteam): add remote generation for purpose and entities by @mldangelo

### Changed

- feat: add `delay` option for redteam generate and refactor plugins by @typpo
- fix: validate all plugins before running any by @typpo
- fix: remove indirect prompt injection `config.systemPrompt` dependency by @typpo
- fix: show all strategies on report by @typpo
- fix: bfla grading by @typpo
- chore: simplify redteam types by @typpo
- chore: move redteam command locations by @typpo
- chore: defaults for redteam plugins/strategies by @typpo
- chore: clean up some redteam onboarding questions by @typpo
- chore: export redteam plugins by @typpo
- chore: rename envar by @typpo
- chore: add `PROMPTFOO_NO_REDTEAM_MODERATION` envar by @typpo
- chore(redteam): add progress bar to multilingual strategy by @mldangelo
- chore(redteam): export extraction functions by @mldangelo
- chore(docker): install peer dependencies during build by @mldangelo
- docs: update file paths to use file:// prefix by @mldangelo
- chore: clean up some redteam onboarding questions (#1569)
- chore: defaults for redteam plugins/strategies (#1521)

### Dependencies

- chore(deps-dev): bump @aws-sdk/client-bedrock-runtime from 3.637.0 to 3.642.0 by @dependabot
- chore(deps): bump replicate from 0.32.0 to 0.32.1 by @dependabot
- chore(deps): bump openai from 4.56.1 to 4.57.0 by @dependabot
- chore(deps): bump the github-actions group with 2 updates by @dependabot

## [0.81.5] - 2024-08-30

### Dependencies

- chore(deps): bump the github-actions group with 2 updates (#1566)
- chore(deps): bump replicate from 0.32.0 to 0.32.1 (#1559)
- chore(deps): bump openai from 4.56.1 to 4.57.0 (#1558)

### Fixed

- fix: remove indirect prompt injection `config.systemPrompt` dependency (#1562)
- fix: validate all plugins before running any (#1561)

### Added

- feat: add `delay` option for redteam generate and refactor plugins (#1564)
- feat(redteam): add remote generation for purpose and entities (#1555)

### Changed

- feat: global `env` var in templates (#1553)
- fix: harmful grader (#1554)
- chore: include createdAt in getStandaloneEvals (#1550)
- chore: write eval tags to database and add migration (#1551)
- style: enforce object shorthand rule (#1557)
- chore: move redteam command locations (#1565)
- chore: simplify redteam types (#1563)
- chore(deps-dev): bump @aws-sdk/client-bedrock-runtime from 3.637.0 to 3.642.0 (#1560)

## [0.81.4] - 2024-08-29

### Changed

- **fix:** redteam progress bar by @typpo in [#1548](https://github.com/promptfoo/promptfoo/pull/1548)
- **fix:** redteam grading should use defaultTest by @typpo in [#1549](https://github.com/promptfoo/promptfoo/pull/1549)
- **refactor:** move extractJsonObjects to json utility module by @mldangelo in [#1539](https://github.com/promptfoo/promptfoo/pull/1539)

### Fixed

- **fix(redteam):** fix modifier handling in PluginBase by @mldangelo in [#1538](https://github.com/promptfoo/promptfoo/pull/1538)
- **fix(testCases):** improve test case generation with retry logic by @mldangelo in [#1544](https://github.com/promptfoo/promptfoo/pull/1544)
- **fix(docker):** link peer dependencies in Docker build by @mldangelo in [#1545](https://github.com/promptfoo/promptfoo/pull/1545)
- **fix(devcontainer):** simplify and standardize development environment by @mldangelo in [#1547](https://github.com/promptfoo/promptfoo/pull/1547)

### Dependencies

- **chore(deps):** update dependencies by @mldangelo in [#1540](https://github.com/promptfoo/promptfoo/pull/1540)
- **chore(deps):** bump @anthropic-ai/sdk from 0.27.0 to 0.27.1 by @dependabot in [#1541](https://github.com/promptfoo/promptfoo/pull/1541)
- **chore(deps):** bump openai from 4.56.0 to 4.56.1 by @dependabot in [#1542](https://github.com/promptfoo/promptfoo/pull/1542)

## [0.81.3] - 2024-08-28

### Changed

- fix: use redteam provider in extractions (#1536)
- feat: Indirect prompt injection plugin (#1518)
- feat: add support for tags property in config (#1526)
- feat: ability to reference external files in plugin config (#1530)
- feat: custom redteam plugins (#1529)
- fix: remove failure messages from output (#1531)
- fix: reduce pii false positives (#1532)
- fix: Addtl Pii false positives (#1533)
- fix: RBAC plugin false positives (#1534)
- fix: redteam providers should be overriddeable (#1516)
- fix: dont use openai moderation if key not present (#1535)

### Fixed

- fix(redteam): update logic for json only response format in default provider (#1537)

## [0.81.2] - 2024-08-27

### Changed

- fix: use redteam provider in extractions (#1536)
- feat: Indirect prompt injection plugin (#1518)
- feat: add support for tags property in config (#1526)
- feat: ability to reference external files in plugin config (#1530)
- feat: custom redteam plugins (#1529)
- fix: remove failure messages from output (#1531)
- fix: reduce pii false positives (#1532)
- fix: Addtl Pii false positives (#1533)
- fix: RBAC plugin false positives (#1534)
- fix: redteam providers should be overriddeable (#1516)
- fix: dont use openai moderation if key not present (#1535)

## [0.81.1] - 2024-08-27

### Changed

- feat: Indirect prompt injection plugin (#1518)
- feat: add support for `tags` property in config (#1526)
- feat: ability to reference external files in plugin config (#1530)
- feat: custom redteam plugins (#1529)
- fix: remove failure messages from output (#1531)
- fix: reduce pii false positives (#1532)
- fix: Addtl Pii false positives (#1533)
- fix: RBAC plugin false positives (#1534)
- fix: redteam providers should be overriddeable (#1516)
- fix: dont use openai moderation if key not present (#1535)
- chore: Set jest command line setting for jest extension (#1527)

## [0.81.0] - 2024-08-26

### Added

- feat(report): performance by strategy (#1524)
- feat(ai21): Add AI21 Labs provider (#1514)
- feat(docker): add Python runtime to final image (#1519)
- feat(anthropic): add support for create message headers (prompt caching) (#1503)

### Changed

- feat: report view sidebar for previewing test failures (#1522)
- chore: add plugin/strategy descriptions (#1520)
- chore: add `promptfoo redteam plugins` command to list plugins (#1523)
- chore: clear cache status messages (#1517)

### Fixed

- fix(scriptCompletionProvider): handle UTF-8 encoding in script output (#1515)
- fix(config): support loading scenarios and tests from external files (#331)

### Dependencies

- chore(deps-dev): bump @aws-sdk/client-bedrock-runtime from 3.635.0 to 3.637.0 (#1513)

## [0.80.3] - 2024-08-22

### Changed

- **Add Support for Embeddings API (Cohere)**: Added support for the embeddings API. [#1502](https://github.com/promptfoo/promptfoo/pull/1502) by @typpo
- **Improve Download Menu**: Enhanced the web UI by improving the download menu, adding an option to download human eval test cases, and adding tests. [#1500](https://github.com/promptfoo/promptfoo/pull/1500) by @mldangelo
- **Python IPC Encoding**: Resolved an issue by ensuring that Python IPC uses UTF-8 encoding. [#1511](https://github.com/promptfoo/promptfoo/pull/1511) by @typpo
- **Dependencies**:
  - Bumped `@anthropic-ai/sdk` from `0.26.1` to `0.27.0`. [#1507](https://github.com/promptfoo/promptfoo/pull/1507) by @dependabot
  - Upgraded Docusaurus to version `3.5.2`. [#1512](https://github.com/promptfoo/promptfoo/pull/1512) by @mldangelo

## [0.80.2] - 2024-08-22

### Changed

- fix: remove prompt-extraction from base plugins (#1505)

## [0.80.1] - 2024-08-21

### Added

- feat(redteam): improve test generation and reporting (#1481)
- feat(eval)!: remove interactive providers option (#1487)

### Changed

- refactor(harmful): improve test generation and deduplication (#1480)
- fix: hosted load shared eval (#1482)
- fix: Generate correct url for hosted shared evals (#1484)
- feat: multilingual strategy (#1483)
- chore(eslint): add and configure eslint-plugin-unicorn (#1489)
- fix: include vars in python provider cache key (#1493)
- fix: Including prompt extraction broke redteam generation (#1494)
- fix: floating point comparisons in matchers (#1486)
- site: enterprise breakdown (#1495)
- fix: Prompt setup during redteam generation (#1496)
- fix: hardcoded injectVars in harmful plugin (#1498)
- site: enterprise blog post (#1497)

### Fixed

- fix(assertions): update error messages for context-relevance and context-faithfulness (#1485)

### Dependencies

- chore(deps-dev): bump @aws-sdk/client-bedrock-runtime from 3.632.0 to 3.635.0 (#1490)

## [0.80.0] - 2024-08-21

### Changed

- **Multilingual Strategy**: Added multilingual strategy by @typpo in [#1483](https://github.com/promptfoo/promptfoo/pull/1483)
- **Redteam**: Improved test generation and reporting by @mldangelo in [#1481](https://github.com/promptfoo/promptfoo/pull/1481)
- **Evaluation**: Removed interactive providers option by @mldangelo in [#1487](https://github.com/promptfoo/promptfoo/pull/1487)
- **Hosted Load**: Fixed hosted load shared eval by @sklein12 in [#1482](https://github.com/promptfoo/promptfoo/pull/1482)
- **Shared Evals**: Generated correct URL for hosted shared evals by @sklein12 in [#1484](https://github.com/promptfoo/promptfoo/pull/1484)
- **Assertions**: Updated error messages for context-relevance and context-faithfulness by @mldangelo in [#1485](https://github.com/promptfoo/promptfoo/pull/1485)
- **Python Provider**: Included vars in Python provider cache key by @typpo in [#1493](https://github.com/promptfoo/promptfoo/pull/1493)
- **Prompt Extraction**: Fixed prompt extraction during redteam generation by @sklein12 in [#1494](https://github.com/promptfoo/promptfoo/pull/1494)
- **Matchers**: Fixed floating point comparisons in matchers by @typpo in [#1486](https://github.com/promptfoo/promptfoo/pull/1486)
- **Redteam Generation**: Fixed prompt setup during redteam generation by @sklein12 in [#1496](https://github.com/promptfoo/promptfoo/pull/1496)
- **Harmful Tests**: Improved test generation and deduplication by @mldangelo in [#1480](https://github.com/promptfoo/promptfoo/pull/1480)
- **ESLint**: Added and configured eslint-plugin-unicorn by @mldangelo in [#1489](https://github.com/promptfoo/promptfoo/pull/1489)
- **Dependencies**: Bumped @aws-sdk/client-bedrock-runtime from 3.632.0 to 3.635.0 by @dependabot in [#1490](https://github.com/promptfoo/promptfoo/pull/1490)
- **Crescendo**: Crescendo now uses gpt-4o-mini instead of gpt-4o by @typpo
- **Environment Variables**: Added GROQ_API_KEY and alphabetized 3rd party environment variables by @mldangelo
- **Enterprise Breakdown**: Added enterprise breakdown by @typpo in [#1495](https://github.com/promptfoo/promptfoo/pull/1495)

## [0.79.0] - 2024-08-20

### Added

- feat(groq): integrate native Groq SDK and update documentation by @mldangelo in #1479
- feat(redteam): support multiple policies in redteam config by @mldangelo in #1470
- feat(redteam): handle graceful exit on Ctrl+C during initialization by @mldangelo

### Changed

- feat: Prompt Extraction Redteam Plugin by @sklein12 in #1471
- feat: nexe build artifacts by @typpo in #1472
- fix: expand supported config file extensions by @mldangelo in #1473
- fix: onboarding.ts should assume context.py by @typpo
- fix: typo in onboarding example by @typpo
- fix: reduce false positives in `policy` and `sql-injection` by @typpo
- docs: remove references to optional Supabase environment variables by @mldangelo in #1474
- docs: owasp llm top 10 updates by @typpo
- test: mock logger in util test suite by @mldangelo
- chore(workflow): change release trigger type from 'published' to 'created' in Docker workflow, remove pull request and push triggers by @mldangelo
- chore(webui): update plugin display names by @typpo
- chore: refine pass rate threshold logging by @mldangelo
- ci: upload artifact by @typpo

### Fixed

- fix(devcontainer): improve Docker setup for development environment by @mldangelo
- fix(devcontainer): update Dockerfile.dev for Node.js development by @mldangelo
- fix(webui): truncate floating point scores by @typpo

### Dependencies

- chore(deps): update dependencies by @mldangelo in #1478
- chore(deps): update dependencies including @swc/core, esbuild, @anthropic-ai/sdk, and openai by @mldangelo

### Tests

- test(config): run tests over example promptfoo configs by @mldangelo in #1475

## [0.78.3] - 2024-08-19

### Added

- feat(redteam): add base path to CLI state for redteam generate by @mldangelo in [#1464](https://github.com/promptfoo/promptfoo/pull/1464)
- feat(eval): add global pass rate threshold by @mldangelo in [#1443](https://github.com/promptfoo/promptfoo/pull/1443)

### Changed

- chore: check config.redteam instead of config.metadata.redteam by @mldangelo in [#1463](https://github.com/promptfoo/promptfoo/pull/1463)
- chore: Add vscode settings for prettier formatting by @sklein12 in [#1469](https://github.com/promptfoo/promptfoo/pull/1469)
- build: add defaults for supabase environment variables by @sklein12 in [#1468](https://github.com/promptfoo/promptfoo/pull/1468)
- fix: smarter caching in exec provider by @typpo in [#1467](https://github.com/promptfoo/promptfoo/pull/1467)
- docs: display consistent instructions for npx vs npm vs brew by @typpo in [#1465](https://github.com/promptfoo/promptfoo/pull/1465)

### Dependencies

- chore(deps): bump openai from 4.55.9 to 4.56.0 by @dependabot in [#1466](https://github.com/promptfoo/promptfoo/pull/1466)
- chore(deps): replace rouge with js-rouge by @QuarkNerd in [#1420](https://github.com/promptfoo/promptfoo/pull/1420)

## [0.78.2] - 2024-08-18

### Changed

- feat: multi-turn jailbreak (#1459)
- feat: plugin aliases for owasp, nist (#1410)
- refactor(redteam): aliase `generate redteam` to `redteam generate`. (#1461)
- chore: strongly typed envars (#1452)
- chore: further simplify redteam onboarding (#1462)
- docs: strategies (#1460)

## [0.78.1] - 2024-08-16

### Changed

- **feat:** Helicone integration by @maamalama in [#1434](https://github.com/promptfoo/promptfoo/pull/1434)
- **fix:** is-sql assertion `databaseType` not `database` by @typpo in [#1451](https://github.com/promptfoo/promptfoo/pull/1451)
- **chore:** Use temporary file for Python interprocess communication by @enkoder in [#1447](https://github.com/promptfoo/promptfoo/pull/1447)
- **chore:** Redteam onboarding updates by @typpo in [#1453](https://github.com/promptfoo/promptfoo/pull/1453)
- **site:** Add blog post by @typpo in [#1444](https://github.com/promptfoo/promptfoo/pull/1444)

### Fixed

- **fix(redteam):** Improve iterative tree-based red team attack provider by @mldangelo in [#1458](https://github.com/promptfoo/promptfoo/pull/1458)

### Dependencies

- **chore(deps):** Update various dependencies by @mldangelo in [#1442](https://github.com/promptfoo/promptfoo/pull/1442)
- **chore(deps):** Bump `@aws-sdk/client-bedrock-runtime` from 3.629.0 to 3.631.0 by @dependabot in [#1448](https://github.com/promptfoo/promptfoo/pull/1448)
- **chore(deps):** Bump `@aws-sdk/client-bedrock-runtime` from 3.631.0 to 3.632.0 by @dependabot in [#1455](https://github.com/promptfoo/promptfoo/pull/1455)
- **chore(deps):** Bump `@anthropic-ai/sdk` from 0.25.2 to 0.26.0 by @dependabot in [#1449](https://github.com/promptfoo/promptfoo/pull/1449)
- **chore(deps):** Bump `@anthropic-ai/sdk` from 0.26.0 to 0.26.1 by @dependabot in [#1456](https://github.com/promptfoo/promptfoo/pull/1456)
- **chore(deps):** Bump `openai` from 4.55.7 to 4.55.9 by @dependabot in [#1457](https://github.com/promptfoo/promptfoo/pull/1457)

## [0.78.0] - 2024-08-14

### Changed

- **Web UI**: Added ability to choose prompt/provider column in report view by @typpo in [#1426](https://github.com/promptfoo/promptfoo/pull/1426)
- **Eval**: Support loading scenarios and tests from external files by @mldangelo in [#1432](https://github.com/promptfoo/promptfoo/pull/1432)
- **Redteam**: Added language support for generated tests by @mldangelo in [#1433](https://github.com/promptfoo/promptfoo/pull/1433)
- **Transform**: Support custom function names in file transforms by @mldangelo in [#1435](https://github.com/promptfoo/promptfoo/pull/1435)
- **Extension Hook API**: Introduced extension hook API by @aantn in [#1249](https://github.com/promptfoo/promptfoo/pull/1249)
- **Report**: Hide unused plugins in report by @typpo in [#1425](https://github.com/promptfoo/promptfoo/pull/1425)
- **Memory**: Optimize memory usage in `listPreviousResults` by not loading all results into memory by @typpo in [#1439](https://github.com/promptfoo/promptfoo/pull/1439)
- **TypeScript**: Added TypeScript `promptfooconfig` example by @mldangelo in [#1427](https://github.com/promptfoo/promptfoo/pull/1427)
- **Tests**: Moved `evaluatorHelpers` tests to a separate file by @mldangelo in [#1437](https://github.com/promptfoo/promptfoo/pull/1437)
- **Dev**: Bumped `@aws-sdk/client-bedrock-runtime` from 3.624.0 to 3.629.0 by @dependabot in [#1428](https://github.com/promptfoo/promptfoo/pull/1428)
- **SDK**: Bumped `@anthropic-ai/sdk` from 0.25.1 to 0.25.2 by @dependabot in [#1429](https://github.com/promptfoo/promptfoo/pull/1429)
- **SDK**: Bumped `openai` from 4.55.4 to 4.55.7 by @dependabot in [#1436](https://github.com/promptfoo/promptfoo/pull/1436)

## [0.77.0] - 2024-08-12

### Added

- feat(assertions): add option to disable AJV strict mode (#1415)

### Changed

- feat: ssrf plugin (#1411)
- feat: `basic` strategy to represent raw payloads only (#1417)
- refactor: transform function (#1423)
- fix: suppress docker lint (#1412)
- fix: update eslint config and resolve unused variable warnings (#1413)
- fix: handle retries for harmful generations (#1422)
- docs: add plugin documentation (#1421)

### Fixed

- fix(redteam): plugins respect config-level numTest (#1409)

### Dependencies

- chore(deps): bump openai from 4.55.3 to 4.55.4 (#1418)

### Documentation

- docs(faq): expand and restructure FAQ content (#1416)

## [0.76.1] - 2024-08-11

## [0.76.0] - 2024-08-10

### Changed

- feat: add `delete eval latest` and `delete eval all` (#1383)
- feat: bfla and bofa plugins (#1406)
- feat: Support loading tools from multiple files (#1384)
- feat: `promptfoo eval --description` override (#1399)
- feat: add `default` strategy and remove `--add-strategies` (#1401)
- feat: assume unrecognized openai models are chat models (#1404)
- feat: excessive agency grader looks at tools (#1403)
- fix: dont check SSL certs (#1396)
- fix: reduce rbac and moderation false positives (#1400)
- fix: `redteam` property was not read in config (#1407)
- fix: Do not ignored derived metrics (#1381)
- fix: add indexes for sqlite (#1382)

### Fixed

- fix(types): allow boolean values in VarsSchema (#1386)

### Dependencies

- chore(deps-dev): bump @aws-sdk/client-bedrock-runtime from 3.623.0 to 3.624.0 (#1379)
- chore(deps): bump openai from 4.54.0 to 4.55.0 (#1387)
- chore(deps): bump openai from 4.55.0 to 4.55.1 (#1392)
- chore(deps): bump @anthropic-ai/sdk from 0.25.0 to 0.25.1 (#1397)
- chore(deps): bump openai from 4.55.1 to 4.55.3 (#1398)

## [0.75.2] - 2024-08-06

### Added

- feat: ability to attach configs to prompts (#1391)

### Changed

- fix: Update "Edit Comment" dialog background for the dark mode (#1374)
- fix: undefined var in hallucination template (#1375)
- fix: restore harmCategory var (#1380)

## [0.75.1] - 2024-08-05

### Changed

- fix: temporarily disable nunjucks strict mode by @typpo

### Dependencies

- chore(deps): update dependencies (#1373)

## [0.75.0] - 2024-08-05

### Added

- feat(webui): Download report as PDF by @typpo in #1348
- feat(redteam): Add custom policy plugin by @mldangelo in #1346
- feat(config): Add writePromptfooConfig function and orderKeys utility by @mldangelo in #1360
- feat(redteam): Add purpose and entities to defaultTest metadata by @mldangelo in #1359
- feat(webui): Show metadata in details dialog by @typpo in #1362
- feat(redteam): Add some simple requested strategies by @typpo in #1364

### Changed

- feat: Implement defaultTest metadata in tests and scenarios by @mldangelo in #1361
- feat!: Add `default` plugin collection and remove --add-plugins by @typpo in #1369
- fix: Moderation assert and iterative provider handle output objects by @typpo in #1353
- fix: Improve PII grader by @typpo in #1354
- fix: Improve RBAC grading by @typpo in #1347
- fix: Make graders set assertion value by @typpo in #1355
- fix: Allow falsy provider response outputs by @typpo in #1356
- fix: Improve entity extraction and enable for PII by @typpo in #1358
- fix: Do not dereference external tool files by @typpo in #1357
- fix: Google sheets output by @typpo in #1367
- docs: How to red team RAG applications by @typpo in #1368
- refactor(redteam): Consolidate graders and plugins by @mldangelo in #1370
- chore(redteam): Collect user consent for harmful generation by @typpo in #1365

### Dependencies

- chore(deps): Bump openai from 4.53.2 to 4.54.0 by @dependabot in #1349
- chore(deps-dev): Bump @aws-sdk/client-bedrock-runtime from 3.622.0 to 3.623.0 by @dependabot in #1372

## [0.74.0] - 2024-08-01

### Changed

- **feat**: Split types vs validators for prompts, providers, and redteam [#1325](https://github.com/promptfoo/promptfoo/pull/1325) by [@typpo](https://github.com/typpo)
- **feat**: Load provider `tools` and `functions` from external file [#1342](https://github.com/promptfoo/promptfoo/pull/1342) by [@typpo](https://github.com/typpo)
- **fix**: Show gray icon when there are no tests in report [#1335](https://github.com/promptfoo/promptfoo/pull/1335) by [@typpo](https://github.com/typpo)
- **fix**: numTests calculation for previous evals [#1336](https://github.com/promptfoo/promptfoo/pull/1336) by [@onyck](https://github.com/onyck)
- **fix**: Only show the number of tests actually run in the eval [#1338](https://github.com/promptfoo/promptfoo/pull/1338) by [@typpo](https://github.com/typpo)
- **fix**: better-sqlite3 in arm64 docker image [#1344](https://github.com/promptfoo/promptfoo/pull/1344) by [@cmrfrd](https://github.com/cmrfrd)
- **fix**: Correct positive example in DEFAULT_GRADING_PROMPT [#1337](https://github.com/promptfoo/promptfoo/pull/1337) by [@tbuckley](https://github.com/tbuckley)
- **chore**: Integrate red team evaluation into promptfoo init [#1334](https://github.com/promptfoo/promptfoo/pull/1334) by [@mldangelo](https://github.com/mldangelo)
- **chore**: Enforce consistent type imports [#1341](https://github.com/promptfoo/promptfoo/pull/1341) by [@mldangelo](https://github.com/mldangelo)
- **refactor(redteam)**: Update plugin architecture and improve error handling [#1343](https://github.com/promptfoo/promptfoo/pull/1343) by [@mldangelo](https://github.com/mldangelo)
- **docs**: Expand installation instructions in README and docs [#1345](https://github.com/promptfoo/promptfoo/pull/1345) by [@mldangelo](https://github.com/mldangelo)

### Dependencies

- **chore(deps)**: Bump @azure/identity from 4.4.0 to 4.4.1 [#1340](https://github.com/promptfoo/promptfoo/pull/1340) by [@dependabot](https://github.com/dependabot)
- **chore(deps)**: Bump the github-actions group with 3 updates [#1339](https://github.com/promptfoo/promptfoo/pull/1339) by [@dependabot](https://github.com/dependabot)

## [0.73.9] - 2024-07-30

### Dependencies

- chore(deps): update dev dependencies and minor package versions (#1331)
- chore(deps): bump @anthropic-ai/sdk from 0.24.3 to 0.25.0 (#1326)

### Fixed

- fix: chain provider and test transform (#1316)

### Added

- feat: handle rate limits in generic fetch path (#1324)

### Changed

- **Features:**
  - feat: handle rate limits in generic fetch path by @typpo in https://github.com/promptfoo/promptfoo/pull/1324
- **Fixes:**
  - fix: show default vars in table by @typpo in https://github.com/promptfoo/promptfoo/pull/1306
  - fix: chain provider and test transform by @fvdnabee in https://github.com/promptfoo/promptfoo/pull/1316
- **Refactors:**
  - refactor(redteam): extract entity and purpose logic, update imitation plugin by @mldangelo in https://github.com/promptfoo/promptfoo/pull/1301
- **Chores:**
  - chore(deps): bump openai from 4.53.1 to 4.53.2 by @dependabot in https://github.com/promptfoo/promptfoo/pull/1314
  - chore: set page titles by @typpo in https://github.com/promptfoo/promptfoo/pull/1315
  - chore: add devcontainer setup by @cmrfrd in https://github.com/promptfoo/promptfoo/pull/1317
  - chore(webui): persist column selection in evals view by @mldangelo in https://github.com/promptfoo/promptfoo/pull/1302
  - chore(redteam): allow multiple provider selection by @mldangelo in https://github.com/promptfoo/promptfoo/pull/1319
  - chore(deps): bump @anthropic-ai/sdk from 0.24.3 to 0.25.0 by @dependabot in https://github.com/promptfoo/promptfoo/pull/1326
  - chore(deps-dev): bump @aws-sdk/client-bedrock-runtime from 3.620.0 to 3.620.1 by @dependabot in https://github.com/promptfoo/promptfoo/pull/1327
  - chore(deps): update dev dependencies and minor package versions by @mldangelo in https://github.com/promptfoo/promptfoo/pull/1331
- **CI/CD:**
  - ci: add assets generation job and update json schema by @mldangelo in https://github.com/promptfoo/promptfoo/pull/1321
  - docs: add CITATION.cff file by @mldangelo in https://github.com/promptfoo/promptfoo/pull/1322
  - docs: update examples and docs to use gpt-4o and gpt-4o-mini models by @mldangelo in https://github.com/promptfoo/promptfoo/pull/1323
- chore(deps-dev): bump @aws-sdk/client-bedrock-runtime from 3.620.0 to 3.620.1 (#1327)

### Documentation

- **Documentation:**

## [0.73.8] - 2024-07-29

### Dependencies

- chore(deps): bump openai from 4.53.1 to 4.53.2 (#1314)

### Documentation

- docs: update examples and docs to use gpt-4o and gpt-4o-mini models (#1323)
- docs: add CITATION.cff file (#1322)

### Added

- feat(webui): tooltip with provider config on hover (#1312)

### Changed

- feat: Imitation redteam plugin (#1163)
- fix: report cached tokens from assertions (#1299)
- fix: trim model-graded-closedqa response (#1309)
- refactor(utils): move transform logic to separate file (#1310)
- chore(cli): add option to strip auth info from shared URLs (#1304)
- chore: set page titles (#1315)
- chore(webui): persist column selection in evals view (#1302)
- ci: add assets generation job and update json schema (#1321)
- refactor(redteam): extract entity and purpose logic, update imitation plugin (#1301)
- chore(redteam): allow multiple provider selection (#1319)
- chore: add devcontainer setup (#1317)

### Fixed

- fix(webui): make it easier to select text without toggling cell (#1295)
- fix(docker): add sqlite-dev to runtime dependencies (#1297)
- fix(redteam): update CompetitorsGrader rubric (#1298)
- fix(redteam): improve plugin and strategy selection UI (#1300)
- fix(redteam): decrease false positives in hallucination grader (#1305)
- fix(redteam): misc fixes in grading and calculations (#1313)
- fix: show default vars in table (#1306)

## [0.73.7] - 2024-07-26

### Changed

- **Standalone graders for redteam** by [@typpo](https://github.com/typpo) in [#1256](https://github.com/promptfoo/promptfoo/pull/1256)
- **Punycode deprecation warning on node 22** by [@typpo](https://github.com/typpo) in [#1287](https://github.com/promptfoo/promptfoo/pull/1287)
- **Improve iterative providers and update provider API interface to pass original prompt** by [@mldangelo](https://github.com/mldangelo) in [#1293](https://github.com/promptfoo/promptfoo/pull/1293)
- **Add issue templates** by [@typpo](https://github.com/typpo) in [#1288](https://github.com/promptfoo/promptfoo/pull/1288)
- **Support TS files for prompts providers and assertions** by [@benasher44](https://github.com/benasher44) in [#1286](https://github.com/promptfoo/promptfoo/pull/1286)
- **Update dependencies** by [@mldangelo](https://github.com/mldangelo) in [#1292](https://github.com/promptfoo/promptfoo/pull/1292)
- **Move circular dependency check to style-check job** by [@mldangelo](https://github.com/mldangelo) in [#1291](https://github.com/promptfoo/promptfoo/pull/1291)
- **Add examples for embedding and classification providers** by [@Luca-Hackl](https://github.com/Luca-Hackl) in [#1296](https://github.com/promptfoo/promptfoo/pull/1296)

## [0.73.6] - 2024-07-25

### Added

- feat(ci): add Docker image publishing to GitHub Container Registry (#1263)
- feat(webui): add yaml upload button (#1264)

### Changed

- docs: fix javascript configuration guide variable example (#1268)
- site(careers): update application instructions and preferences (#1270)
- chore(python): enhance documentation, tests, formatting, and CI (#1282)
- fix: treat .cjs and .mjs files as javascript vars (#1267)
- fix: add xml tags for better delineation in `llm-rubric`, reduce `harmful` plugin false positives (#1269)
- fix: improve handling of json objects in http provider (#1274)
- fix: support provider json filepath (#1279)
- chore(ci): implement multi-arch Docker image build and push (#1266)
- chore(docker): add multi-arch image description (#1271)
- chore(eslint): add new linter rules and improve code quality (#1277)
- chore: move types files (#1278)
- refactor(redteam): rename strategies and improve type safety (#1275)
- ci: re-enable Node 22.x in CI matrix (#1272)
- chore: support loading .{,m,c}ts promptfooconfig files (#1284)

### Dependencies

- chore(deps): update ajv-formats from 2.1.1 to 3.0.1 (#1276)
- chore(deps): update @swc/core to version 1.7.1 (#1285)

## [0.73.5] - 2024-07-24

### Added

- **feat(cli):** Add the ability to share a specific eval by [@typpo](https://github.com/promptfoo/promptfoo/pull/1250)
- **feat(webui):** Hide long metrics lists by [@typpo](https://github.com/promptfoo/promptfoo/pull/1262)
- feat(webui): hide long metrics lists (#1262)
- feat: ability to share a specific eval (#1250)

### Changed

- **fix:** Resolve node-fetch TypeScript errors by [@mldangelo](https://github.com/promptfoo/promptfoo/pull/1254)
- **fix:** Correct color error in local `checkNodeVersion` test by [@mldangelo](https://github.com/promptfoo/promptfoo/pull/1255)
- **fix:** Multiple Docker fixes by [@typpo](https://github.com/promptfoo/promptfoo/pull/1257)
- **fix:** Improve `--add-strategies` validation error messages by [@typpo](https://github.com/promptfoo/promptfoo/pull/1260)
- **chore:** Warn when a variable is named `assert` by [@typpo](https://github.com/promptfoo/promptfoo/pull/1259)
- **chore:** Update Llama examples and add support for chat-formatted prompts in Replicate by [@typpo](https://github.com/promptfoo/promptfoo/pull/1261)
- chore: update llama examples and add support for chat formatted prompts in Replicate (#1261)
- chore: warn when a var is named assert (#1259)

### Fixed

- **fix(redteam):** Allow arbitrary `injectVar` name for redteam providers by [@mldangelo](https://github.com/promptfoo/promptfoo/pull/1253)
- fix: make --add-strategies validation have useful error (#1260)
- fix: multiple docker fixes (#1257)
- fix: color error in local checkNodeVersion test (#1255)
- fix: resolve node-fetch typescript errors (#1254)
- fix(redteam): allow arbitrary injectVar name for redteam providers (#1253)

## [0.73.4] - 2024-07-24

### Changed

- **schema**: Update config schema for strategies by @mldangelo in [#1244](https://github.com/promptfoo/promptfoo/pull/1244)
- **defaultTest**: Fix scenario assert merging by @onyck in [#1251](https://github.com/promptfoo/promptfoo/pull/1251)
- **webui**: Handle port already in use error by @mldangelo in [#1246](https://github.com/promptfoo/promptfoo/pull/1246)
- **webui**: Update provider list in `ProviderSelector` and add tests by @mldangelo in [#1245](https://github.com/promptfoo/promptfoo/pull/1245)
- **site**: Add blog post by @typpo in [#1247](https://github.com/promptfoo/promptfoo/pull/1247)
- **site**: Improve navigation and consistency by @mldangelo in [#1248](https://github.com/promptfoo/promptfoo/pull/1248)
- **site**: Add careers page by @mldangelo in [#1222](https://github.com/promptfoo/promptfoo/pull/1222)
- **docs**: Full RAG example by @typpo in [#1228](https://github.com/promptfoo/promptfoo/pull/1228)

## [0.73.3] - 2024-07-23

### Changed

- **WebUI:** Make eval switcher more obvious by @typpo in [#1232](https://github.com/promptfoo/promptfoo/pull/1232)
- **Redteam:** Add iterative tree provider and strategy by @mldangelo in [#1238](https://github.com/promptfoo/promptfoo/pull/1238)
- Improve `CallApiFunctionSchema`/`ProviderFunction` type by @aloisklink in [#1235](https://github.com/promptfoo/promptfoo/pull/1235)
- **Redteam:** CLI nits, plugins, provider functionality, and documentation by @mldangelo in [#1231](https://github.com/promptfoo/promptfoo/pull/1231)
- **Redteam:** PII false positives by @typpo in [#1233](https://github.com/promptfoo/promptfoo/pull/1233)
- **Redteam:** `--add-strategies` flag didn't work by @typpo in [#1234](https://github.com/promptfoo/promptfoo/pull/1234)
- Cleanup logging and fix nextui TS error by @mldangelo in [#1243](https://github.com/promptfoo/promptfoo/pull/1243)
- **CI:** Add registry URL to npm publish workflow by @mldangelo in [#1241](https://github.com/promptfoo/promptfoo/pull/1241)
- Remove redundant chalk invocations by @mldangelo in [#1240](https://github.com/promptfoo/promptfoo/pull/1240)
- Update dependencies by @mldangelo in [#1242](https://github.com/promptfoo/promptfoo/pull/1242)
- Update some images by @typpo in [#1236](https://github.com/promptfoo/promptfoo/pull/1236)
- More image updates by @typpo in [#1237](https://github.com/promptfoo/promptfoo/pull/1237)
- Update capitalization of Promptfoo and fix site deprecation warning by @mldangelo in [#1239](https://github.com/promptfoo/promptfoo/pull/1239)

## [0.73.2] - 2024-07-23

### Changed

- fix: add support for anthropic bedrock tools (#1229)
- chore(redteam): add a warning for no openai key set (#1230)

## [0.73.1] - 2024-07-22

### Changed

- fix: dont try to parse yaml content on load (#1226)

## [0.73.0] - 2024-07-22

### Added

- feat(redteam): add 4 new basic plugins (#1201)
- feat(redteam): improve test generation logic and add batching by @mldangelo in
- feat(redteam): settings dialog (#1215)https://github.com/promptfoo/promptfoo/pull/1208
- feat(redteam): introduce redteam section for promptfooconfig.yaml (#1192)

### Changed

- fix: gpt-4o-mini price (#1218)
- chore(openai): update model list (#1219)
- test: improve type safety and resolve TypeScript errors (#1216)
- refactor: resolve circular dependencies and improve code organization (#1212)
- docs: fix broken links (#1211)
- site: image updates and bugfixes (#1217)
- site: improve human readability of validator errors (#1221)
- site: yaml/json config validator for promptfoo configs (#1207)

### Fixed

- fix(validator): fix errors in default example (#1220)
- fix(webui): misc fixes and improvements to webui visuals (#1213)
- fix(redteam): mismatched categories and better overall scoring (#1214)
- fix(gemini): improve error handling (#1193)

### Dependencies

- chore(deps): update multiple dependencies to latest minor and patch versions (#1210)

## [0.72.2] - 2024-07-19

### Documentation

- docs: add guide for comparing GPT-4o vs GPT-4o-mini (#1200)

### Added

- **feat(openai):** add GPT-4o-mini models by [@mldangelo](https://github.com/promptfoo/promptfoo/pull/1196)
- feat(redteam): improve test generation logic and add batching (#1208)

### Changed

- **feat:** add schema validation to `promptfooconfig.yaml` by [@mldangelo](https://github.com/promptfoo/promptfoo/pull/1185)
- **fix:** base path for custom filter resolution by [@onyck](https://github.com/promptfoo/promptfoo/pull/1198)
- **chore(redteam):** refactor PII categories and improve plugin handling by [@mldangelo](https://github.com/promptfoo/promptfoo/pull/1191)
- **build(deps-dev):** bump `@aws-sdk/client-bedrock-runtime` from 3.614.0 to 3.616.0 by [@dependabot](https://github.com/promptfoo/promptfoo/pull/1203)
- **docs:** add guide for comparing GPT-4o vs GPT-4o-mini by [@mldangelo](https://github.com/promptfoo/promptfoo/pull/1200)
- **site:** contact page by [@typpo](https://github.com/promptfoo/promptfoo/pull/1190)
- **site:** newsletter form by [@typpo](https://github.com/promptfoo/promptfoo/pull/1194)
- **site:** miscellaneous images and improvements by [@typpo](https://github.com/promptfoo/promptfoo/pull/1199)
- build(deps-dev): bump @aws-sdk/client-bedrock-runtime from 3.614.0 to 3.616.0 (#1203)
- site: misc images and improvements (#1199)

### Fixed

- **fix(webui):** eval ID not being properly set by [@typpo](https://github.com/promptfoo/promptfoo/pull/1195)
- **fix(Dockerfile):** install curl for healthcheck by [@orange-anjou](https://github.com/promptfoo/promptfoo/pull/1204)
- fix(Dockerfile): install curl for healthcheck (#1204)
- fix: base path for custom filter resolution (#1198)

### Tests

- **test(webui):** add unit tests for `InfoModal` component by [@mldangelo](https://github.com/promptfoo/promptfoo/pull/1187)

## [0.72.1] - 2024-07-18

### Tests

- test(webui): add unit tests for InfoModal component (#1187)

### Fixed

- fix(webui): eval id not being properly set (#1195)

### Added

- feat(openai): add gpt-4o-mini models (#1196)
- feat: add schema validation to promptfooconfig.yaml (#1185)

### Changed

- Fix: Consider model name when caching Bedrock responses by @fvdnabee in [#1181](https://github.com/promptfoo/promptfoo/pull/1181)
- Fix: Parsing of the model name tag in Ollama embeddings provider by @minamijoyo in [#1189](https://github.com/promptfoo/promptfoo/pull/1189)
- Refactor (redteam): Simplify CLI command structure and update provider options by @mldangelo in [#1174](https://github.com/promptfoo/promptfoo/pull/1174)
- Refactor (types): Convert interfaces to Zod schemas by @mldangelo in [#1178](https://github.com/promptfoo/promptfoo/pull/1178)
- Refactor (redteam): Improve type safety and simplify code structure by @mldangelo in [#1175](https://github.com/promptfoo/promptfoo/pull/1175)
- Chore (redteam): Another injection by @typpo in [#1173](https://github.com/promptfoo/promptfoo/pull/1173)
- Chore (deps): Upgrade inquirer to v10 by @mldangelo in [#1176](https://github.com/promptfoo/promptfoo/pull/1176)
- Chore (redteam): Update CLI for test case generation by @mldangelo in [#1177](https://github.com/promptfoo/promptfoo/pull/1177)
- Chore: Include hostname in share confirmation by @typpo in [#1183](https://github.com/promptfoo/promptfoo/pull/1183)
- Build (deps-dev): Bump @azure/identity from 4.3.0 to 4.4.0 by @dependabot in [#1180](https://github.com/promptfoo/promptfoo/pull/1180)
- chore(redteam): refactor PII categories and improve plugin handling (#1191)
- site: newsletter form (#1194)
- site: contact page (#1190)

## [0.72.0] - 2024-07-17

### Added

- feat(webui): add about component with helpful links (#1149)
- feat(webui): Ability to compare evals (#1148)

### Changed

- feat: manual input provider (#1168)
- chore(mistral): add codestral-mamba (#1170)
- chore: static imports for iterative providers (#1169)

### Fixed

- fix(webui): dark mode toggle (#1171)
- fix(redteam): set harmCategory label for harmful tests (#1172)

## [0.71.1] - 2024-07-15

### Added

- feat(redteam): specify the default number of test cases to generate per plugin (#1154)

### Changed

- feat: add image classification example and xml assertions (#1153)

### Fixed

- fix(redteam): fix dynamic import paths (#1162)

## [0.71.0] - 2024-07-15

### Changed

- **Eval picker for web UI** by [@typpo](https://github.com/typpo) in [#1143](https://github.com/promptfoo/promptfoo/pull/1143)
- **Update default model providers to Claude 3.5** by [@mldangelo](https://github.com/mldangelo) in [#1157](https://github.com/promptfoo/promptfoo/pull/1157)
- **Allow provider customization for dataset generation** by [@mldangelo](https://github.com/mldangelo) in [#1158](https://github.com/promptfoo/promptfoo/pull/1158)
- **Predict Redteam injectVars** by [@mldangelo](https://github.com/mldangelo) in [#1141](https://github.com/promptfoo/promptfoo/pull/1141)
- **Fix JSON prompt escaping in HTTP provider and add LM Studio example** by [@mldangelo](https://github.com/mldangelo) in [#1156](https://github.com/promptfoo/promptfoo/pull/1156)
- **Fix poor performing harmful test generation** by [@mldangelo](https://github.com/mldangelo) in [#1124](https://github.com/promptfoo/promptfoo/pull/1124)
- **Update overreliance grading prompt** by [@mldangelo](https://github.com/mldangelo) in [#1146](https://github.com/promptfoo/promptfoo/pull/1146)
- **Move multiple variables warning to before progress bar** by [@typpo](https://github.com/typpo) in [#1160](https://github.com/promptfoo/promptfoo/pull/1160)
- **Add contributing guide** by [@mldangelo](https://github.com/mldangelo) in [#1150](https://github.com/promptfoo/promptfoo/pull/1150)
- **Refactor and optimize injection and iterative methods** by [@mldangelo](https://github.com/mldangelo) in [#1138](https://github.com/promptfoo/promptfoo/pull/1138)
- **Update plugin base class to support multiple assertions** by [@mldangelo](https://github.com/mldangelo) in [#1139](https://github.com/promptfoo/promptfoo/pull/1139)
- **Structural refactor, abstract plugin and method actions** by [@mldangelo](https://github.com/mldangelo) in [#1140](https://github.com/promptfoo/promptfoo/pull/1140)
- **Move CLI commands into individual files** by [@mldangelo](https://github.com/mldangelo) in [#1155](https://github.com/promptfoo/promptfoo/pull/1155)
- **Update Jest linter rules** by [@mldangelo](https://github.com/mldangelo) in [#1161](https://github.com/promptfoo/promptfoo/pull/1161)
- **Bump openai from 4.52.4 to 4.52.5** by [@dependabot](https://github.com/dependabot) in [#1137](https://github.com/promptfoo/promptfoo/pull/1137)
- **Bump @aws-sdk/client-bedrock-runtime from 3.613.0 to 3.614.0** by [@dependabot](https://github.com/dependabot) in [#1136](https://github.com/promptfoo/promptfoo/pull/1136)
- **Bump openai from 4.52.5 to 4.52.7** by [@dependabot](https://github.com/dependabot) in [#1142](https://github.com/promptfoo/promptfoo/pull/1142)
- **Update documentation and MUI dependencies** by [@mldangelo](https://github.com/mldangelo) in [#1152](https://github.com/promptfoo/promptfoo/pull/1152)
- **Update Drizzle dependencies and configuration** by [@mldangelo](https://github.com/mldangelo) in [#1151](https://github.com/promptfoo/promptfoo/pull/1151)
- **Bump dependencies with patch and minor version updates** by [@mldangelo](https://github.com/mldangelo) in [#1159](https://github.com/promptfoo/promptfoo/pull/1159)

## [0.70.1] - 2024-07-11

### Changed

- **provider**: put provider in outer loop to reduce model swap by @typpo in [#1132](https://github.com/promptfoo/promptfoo/pull/1132)
- **evaluator**: ensure unique prompt handling with labeled and unlabeled providers by @mldangelo in [#1134](https://github.com/promptfoo/promptfoo/pull/1134)
- **eval**: validate --output file extension before running eval by @mldangelo in [#1135](https://github.com/promptfoo/promptfoo/pull/1135)
- **deps-dev**: bump @aws-sdk/client-bedrock-runtime from 3.609.0 to 3.613.0 by @dependabot in [#1126](https://github.com/promptfoo/promptfoo/pull/1126)
- fix pythonCompletion test by @mldangelo in [#1133](https://github.com/promptfoo/promptfoo/pull/1133)

## [0.70.0] - 2024-07-10

### Changed

- feat: Add `promptfoo redteam init` command (#1122)
- chore: refactor eval and generate commands out of main.ts (#1121)
- build(deps): bump openai from 4.52.3 to 4.52.4 (#1118)
- refactor(redteam): relocate harmful and pii plugins from legacy directory (#1123)
- refactor(redteam): Migrate harmful test generators to plugin-based architecture (#1116)

### Fixed

- fix(redteam): use final prompt in moderation instead of original (#1117)

## [0.69.2] - 2024-07-08

### Changed

- feat: add support for nested grading results (#1101)
- fix: issue that caused harmful prompts to not save (#1112)
- fix: resolve relative paths for prompts (#1110)
- ci: compress images in PRs (#1108)
- site: landing page updates (#1096)

## [0.69.1] - 2024-07-06

### Changed

- **feat**: Add Zod schema validation for providers in `promptfooconfig` by @mldangelo in [#1102](https://github.com/promptfoo/promptfoo/pull/1102)
- **fix**: Re-add provider context in prompt functions by @mldangelo in [#1106](https://github.com/promptfoo/promptfoo/pull/1106)
- **fix**: Add missing `gpt-4-turbo-2024-04-09` by @aloisklink in [#1100](https://github.com/promptfoo/promptfoo/pull/1100)
- **chore**: Update minor and patch versions of several packages by @mldangelo in [#1107](https://github.com/promptfoo/promptfoo/pull/1107)
- **chore**: Format Python code and add check job to GitHub Actions workflow by @mldangelo in [#1105](https://github.com/promptfoo/promptfoo/pull/1105)
- **chore**: Bump version to 0.69.1 by @mldangelo
- **docs**: Add example and configuration guide for using `llama.cpp` by @mldangelo in [#1104](https://github.com/promptfoo/promptfoo/pull/1104)
- **docs**: Add Vitest integration guide by @mldangelo in [#1103](https://github.com/promptfoo/promptfoo/pull/1103)

## [0.69.0] - 2024-07-05

### Added

- feat(redteam): `extra-jailbreak` plugin that applies jailbreak to all probes (#1085)
- feat(webui): show metrics as % in column header (#1087)
- feat: add support for PROMPTFOO_AUTHOR environment variable (#1099)

### Changed

- feat: `llm-rubric` uses tools API for model-grading anthropic evals (#1079)
- feat: `--filter-providers` eval option (#1089)
- feat: add `author` field to evals (#1045)
- fix: improper path resolution for file:// prefixes (#1094)
- chore(webui): small changes to styling (#1088)
- docs: guide on how to do sandboxed evals on generated code (#1097)
- build(deps): bump replicate from 0.30.2 to 0.31.0 (#1090)

### Fixed

- fix(webui): Ability to toggle visibility of description column (#1095)

## [0.68.3] - 2024-07-04

### Tests

- test: fix assertion result mock pollution (#1086)

### Fixed

- fix: browser error on eval page with derived metrics that results when a score is null (#1093)
- fix(prompts): treat non-existent files as prompt strings (#1084)
- fix: remove test mutation for classifer and select-best assertion types (#1083)

### Added

- feat(openai): support for attachments for openai assistants (#1080)

### Changed

- **Features:**
  - Added support for attachments in OpenAI assistants by [@typpo](https://github.com/promptfoo/promptfoo/pull/1080)
- **Fixes:**
  - Removed test mutation for classifier and select-best assertion types by [@typpo](https://github.com/promptfoo/promptfoo/pull/1083)
  - Treated non-existent files as prompt strings by [@typpo](https://github.com/promptfoo/promptfoo/pull/1084)
  - Fixed assertion result mock pollution by [@mldangelo](https://github.com/promptfoo/promptfoo/pull/1086)
- **Dependencies:**
  - Bumped `openai` from 4.52.2 to 4.52.3 by [@dependabot](https://github.com/promptfoo/promptfoo/pull/1073)
  - Bumped `@aws-sdk/client-bedrock-runtime` from 3.606.0 to 3.609.0 by [@dependabot](https://github.com/promptfoo/promptfoo/pull/1072)

## [0.68.2] - 2024-07-03

### Changed

- build(deps): bump openai from 4.52.2 to 4.52.3 (#1073)
- build(deps-dev): bump @aws-sdk/client-bedrock-runtime from 3.606.0 to 3.609.0 (#1072)

### Added

- feat(webui): add scenarios to test suite configuration in yaml editor (#1071)

## [0.68.1] - 2024-07-02

### Fixed

- fix: resolve issues with relative prompt paths (#1066)
- fix: handle replicate ids without version (#1059)

### Added

- feat: support calling specific function from python provider (#1053)

### Changed

- **feat:** Support calling specific function from Python provider by [@typpo](https://github.com/promptfoo/promptfoo/pull/1053)
- **fix:** Resolve issues with relative prompt paths by [@mldangelo](https://github.com/promptfoo/promptfoo/pull/1066)
- **fix:** Handle replicate IDs without version by [@typpo](https://github.com/promptfoo/promptfoo/pull/1059)
- **build(deps):** Bump `@anthropic-ai/sdk` from 0.24.2 to 0.24.3 by [@dependabot](https://github.com/promptfoo/promptfoo/pull/1062)
- build(deps): bump @anthropic-ai/sdk from 0.24.2 to 0.24.3 (#1062)

## [0.68.0] - 2024-07-01

### Documentation

- docs: dalle jailbreak blog post (#1052)

### Added

- feat(webui): Add support for markdown tables and other extras by @typpo in [#1042](https://github.com/promptfoo/promptfoo/pull/1042)

### Changed

- feat: support for image model redteaming by @typpo in [#1051](https://github.com/promptfoo/promptfoo/pull/1051)
- feat: prompt syntax for bedrock llama3 by @fvdnabee in [#1038](https://github.com/promptfoo/promptfoo/pull/1038)
- fix: http provider returns the correct response format by @typpo in [#1027](https://github.com/promptfoo/promptfoo/pull/1027)
- fix: handle when stdout columns are not set by @typpo in [#1029](https://github.com/promptfoo/promptfoo/pull/1029)
- fix: support additional models via AWS Bedrock and update documentation by @mldangelo in [#1034](https://github.com/promptfoo/promptfoo/pull/1034)
- fix: handle imported single test case by @typpo in [#1041](https://github.com/promptfoo/promptfoo/pull/1041)
- fix: dereference promptfoo test files by @fvdnabee in [#1035](https://github.com/promptfoo/promptfoo/pull/1035)
- chore: expose runAssertion and runAssertions to node package by @typpo in [#1026](https://github.com/promptfoo/promptfoo/pull/1026)
- chore: add Node.js version check to ensure compatibility by @mldangelo in [#1030](https://github.com/promptfoo/promptfoo/pull/1030)
- chore: enable '@typescript-eslint/no-use-before-define' linter rule by @mldangelo in [#1043](https://github.com/promptfoo/promptfoo/pull/1043)
- docs: fix broken documentation links by @mldangelo in [#1033](https://github.com/promptfoo/promptfoo/pull/1033)
- docs: update anthropic.md by @Codeshark-NET in [#1036](https://github.com/promptfoo/promptfoo/pull/1036)
- ci: add GitHub Action for automatic version tagging by @mldangelo in [#1046](https://github.com/promptfoo/promptfoo/pull/1046)
- ci: npm publish workflow by @typpo in [#1044](https://github.com/promptfoo/promptfoo/pull/1044)
- build(deps): bump openai from 4.52.1 to 4.52.2 by @dependabot in [#1057](https://github.com/promptfoo/promptfoo/pull/1057)
- build(deps): bump @anthropic-ai/sdk from 0.24.1 to 0.24.2 by @dependabot in [#1056](https://github.com/promptfoo/promptfoo/pull/1056)
- build(deps-dev): bump @aws-sdk/client-bedrock-runtime from 3.602.0 to 3.606.0 by @dependabot in [#1055](https://github.com/promptfoo/promptfoo/pull/1055)
- build(deps): bump docker/setup-buildx-action from 2 to 3 in the github-actions group by @dependabot in [#1054](https://github.com/promptfoo/promptfoo/pull/1054)

## [0.67.0] - 2024-06-27

### Added

- feat(bedrock): add proxy support for AWS SDK (#1021)
- feat(redteam): Expose modified prompt for iterative jailbreaks (#1024)
- feat: replicate image provider (#1049)

### Changed

- feat: add support for gemini embeddings via vertex (#1004)
- feat: normalize prompt input formats, introduce single responsibility handlers, improve test coverage, and fix minor bugs (#994)
- fix: more robust json extraction for llm-rubric (#1019)
- build(deps): bump openai from 4.52.0 to 4.52.1 (#1015)
- build(deps): bump @anthropic-ai/sdk from 0.24.0 to 0.24.1 (#1016)
- chore: sort imports (#1006)
- chore: switch to smaller googleapis dependency (#1009)
- chore: add config telemetry (#1005)
- docs: update GitHub urls to reflect promptfoo github org repository location (#1011)
- docs: fix incorrect yaml ref in guide (#1018)

## [0.66.0] - 2024-06-24

### Changed

- `config get/set` commands, ability for users to set their email by [@typpo](https://github.com/typpo) in [#971](https://github.com/promptfoo/promptfoo/pull/971)
- **webui**: Download as CSV by [@typpo](https://github.com/typpo) in [#1000](https://github.com/promptfoo/promptfoo/pull/1000)
- Add support for Gemini default grader if credentials are present by [@typpo](https://github.com/typpo) in [#998](https://github.com/promptfoo/promptfoo/pull/998)
- **redteam**: Allow arbitrary providers by [@mldangelo](https://github.com/mldangelo) in [#1002](https://github.com/promptfoo/promptfoo/pull/1002)
- Derived metrics by [@typpo](https://github.com/typpo) in [#985](https://github.com/promptfoo/promptfoo/pull/985)
- Python provider can import modules with same name as built-ins by [@typpo](https://github.com/typpo) in [#989](https://github.com/promptfoo/promptfoo/pull/989)
- Include error text in all cases by [@typpo](https://github.com/typpo) in [#990](https://github.com/promptfoo/promptfoo/pull/990)
- Ensure tests inside scenarios are filtered by filter patterns by [@mldangelo](https://github.com/mldangelo) in [#996](https://github.com/promptfoo/promptfoo/pull/996)
- Anthropic message API support for env vars by [@typpo](https://github.com/typpo) in [#997](https://github.com/promptfoo/promptfoo/pull/997)
- Add build documentation workflow and fix typos by [@mldangelo](https://github.com/mldangelo) in [#993](https://github.com/promptfoo/promptfoo/pull/993)
- Block network calls in tests by [@typpo](https://github.com/typpo) in [#972](https://github.com/promptfoo/promptfoo/pull/972)
- Export `AnthropicMessagesProvider` from providers by [@greysteil](https://github.com/greysteil) in [#975](https://github.com/promptfoo/promptfoo/pull/975)
- Add Claude 3.5 sonnet pricing by [@typpo](https://github.com/typpo) in [#976](https://github.com/promptfoo/promptfoo/pull/976)
- Pass `tool_choice` to Anthropic when set in config by [@greysteil](https://github.com/greysteil) in [#977](https://github.com/promptfoo/promptfoo/pull/977)
- Fixed according to Ollama API specifications by [@keishidev](https://github.com/keishidev) in [#981](https://github.com/promptfoo/promptfoo/pull/981)
- Add Dependabot config and update provider dependencies by [@mldangelo](https://github.com/mldangelo) in [#984](https://github.com/promptfoo/promptfoo/pull/984)
- Don't commit `.env` to Git by [@will-holley](https://github.com/will-holley) in [#991](https://github.com/promptfoo/promptfoo/pull/991)
- Update Docker base image to Node 20, improve self-hosting documentation, and add CI action for Docker build by [@mldangelo](https://github.com/mldangelo) in [#995](https://github.com/promptfoo/promptfoo/pull/995)
- Allow variable cells to scroll instead of exploding the table height by [@grrowl](https://github.com/grrowl) in [#973](https://github.com/promptfoo/promptfoo/pull/973)

## [0.65.2] - 2024-06-20

### Documentation

- docs: update claude vs gpt guide with claude 3.5 (#986)

### Added

- feat(redteam): make it easier to add non default plugins (#958)

### Changed

- feat: contains-sql assert (#964)
- fix: handle absolute paths for js providers (#966)
- fix: label not showing problem when using eval with config option (#928)
- fix: should return the whole message if the OpenAI return the content and the function call/tools at the same time. (#968)
- fix: label support for js prompts (#970)
- docs: Add CLI delete command to docs (#959)
- docs: text to sql validation guide (#962)

### Fixed

- fix(redteam): wire ui to plugins (#965)
- fix(redteam): reduce overreliance, excessive-agency false positive rates (#963)

## [0.65.1] - 2024-06-18

### Changed

- chore(docs): add shell syntax highlighting and fix typos (#953)
- chore(dependencies): update package dependencies (#952)
- Revert "feat(cli): add tests for CLI commands and fix version flag bug" (#967)

### Fixed

- fix: handle case where returned python result is null (#957)
- fix(webui): handle empty fail reasons and null componentResults (#956)

### Added

- feat(cli): add tests for CLI commands and fix version flag bug (#954)
- feat(eslint): integrate eslint-plugin-jest and configure rules (#951)
- feat: add eslint-plugin-unused-imports and remove unused imports (#949)
- feat: assertion type: is-sql (#926)

## [0.65.0] - 2024-06-17

### Added

- feat(webui): show pass/fail toggle (#938)
- feat(webui): carousel for multiple failure reasons (#939)
- feat(webui): clicking metric pills filters by nonzero only (#941)
- feat(redteam): political statements (#944)
- feat(redteam): indicate performance with moderation filter (#933)

### Changed

- feat: add hf to onboarding flow (#947)
- feat: add support for `promptfoo export latest` (#948)
- fix: serialize each item in `vars` when its type is a string (#823) (#943)
- chore(webui): split ResultsTable into separate files (#942)

### Fixed

- fix(redteam): more aggressive contract testing (#946)

### Dependencies

- chore(deps): update dependencies without breaking changes (#937)

## [0.64.0] - 2024-06-15

### Added

- feat(redteam): add unintended contracts test (#934)
- feat(anthropic): support tool use (#932)

### Changed

- feat: export `promptfoo.cache` to node package (#923)
- feat: add Voyage AI embeddings provider (#931)
- feat: Add more Portkey header provider options and create headers automatically (#909)
- fix: handle openai chat-style messages better in `moderation` assert (#930)
- ci: add next.js build caching (#908)
- chore(docs): update installation and GitHub Actions guides (#935)
- chore(dependencies): bump LLM providers in package.json (#936)

### Fixed

- fix(bedrock): support cohere embeddings (#924)

### Dependencies

- chore(deps): bump braces from 3.0.2 to 3.0.3 (#918)

## [0.63.2] - 2024-06-10

### Added

- feat: report view for redteam evals (#920)

### Fixed

- fix(bedrock): default value for configs (#917)
- fix: prevent assertions from being modified as they run (#929)

## [0.63.1] - 2024-06-10

### Fixed

- fix(vertex): correct handling of system instruction (#911)
- fix(bedrock): support for llama, cohere command and command-r, mistral (#915)

## [0.63.0] - 2024-06-09

### Added

- feat(bedrock): Add support for mistral, llama, cohere (#885)
- feat(ollama): add OLLAMA_API_KEY to support authentication (#883)
- feat(redteam): add test for competitor recommendations (#877)
- feat(webui): Show the number of passes and failures (#888)
- feat(webui): show manual grading record in test details view (#906)
- feat(webui): use indexeddb instead of localstorage (#905)

### Changed

- feat: ability to set test case metric from csv (#889)
- feat: interactive onboarding (#886)
- feat: support `threshold` param from csv (#903)
- feat: support array of values for `similar` assertion (#895)
- fix: Prompt variable reads unprocessed spaces on both sides (#887)
- fix: windows node 22 flake (#907)
- [fix: ci passing despite failing build (](https://github.com/promptfoo/promptfoo/commit/ce6090be5d70fbe71c6da0a5ec1a73253a9d8a0e)https://github.com/promptfoo/promptfoo/pull/876[)](https://github.com/promptfoo/promptfoo/commit/ce6090be5d70fbe71c6da0a5ec1a73253a9d8a0e)
- [fix: incorrect migrations path in docker build](https://github.com/promptfoo/promptfoo/commit/6a1eef4e4b006b32de9ce6e5e2d7c0bd3b9fa95a) https://github.com/promptfoo/promptfoo/issues/861
- chore(ci): add `workflow_dispatch` trigger (#897)
- chore: add more gemini models (#894)
- chore: introduce eslint (#904)
- chore: switch to SWC for faster Jest tests (#899)
- chore: update to prettier 3 (#901)
- [chore(openai): add tool_choice required type](https://github.com/promptfoo/promptfoo/commit/e97ce63221b0e06f7e03f46c466da36c5b713017)

### Fixed

- fix(vertex): support var templating in system instruction (#902)
- [fix(webui): display latency when available](https://github.com/promptfoo/promptfoo/commit/bb335efbe9e8d6b23526c837402787a1cbba9969)

### Dependencies

- chore(deps): update most dependencies to latest stable versions (#898)

## [0.62.1] - 2024-06-06

### Added

- feat(webui): Ability to suppress browser open on `promptfoo view` (#881)
- feat(anthropic): add support for base url (#850)
- feat(openai): Support function/tool callbacks (#830)
- feat(vertex/gemini): add support for toolConfig and systemInstruction (#841)
- feat(webui): Ability to filter to highlighted cells (#852)
- feat(webui): ability to click to filter metric (#849)
- feat(webui): add copy and highlight cell actions (#847)

### Changed

- fix: migrate database before writing results (#882)
- chore: upgrade default graders to gpt-4o (#848)
- ci: Introduce jest test coverage reports (#868)
- ci: add support for node 22, remove support for node 16 (#836)
- docs: Addresses minor typographical errors (#845)
- docs: Help description of default `--output` (#844)
- feat: Add Red Team PII Tests (#862)
- feat: Support custom gateway URLs in Portkey (#840)
- feat: add support for python embedding and classification providers (#864)
- feat: add support for titan premier on bedrock (#839)
- feat: pass evalId in results (#758)
- fix: Broken types (#854)
- fix: Fix broken progress callback in web ui (#860)
- fix: Fix formatting and add style check to CI (#872)
- fix: Fix type error eval page.tsx (#867)
- fix: Improve Error Handling for Python Assertions and Provider Exceptions (#863)
- fix: Pass evaluateOptions from web ui yaml (#859)
- fix: Render multiple result images with markdown, if markdown contains multiple images (#873)
- fix: The values of defaultTest and evaluateOptions are not set when editing the eval yaml file. (#834)
- fix: crash on db migration when cache is disabled on first run (#842)
- fix: csv and html outputs include both prompt and provider labels (#851)
- fix: docker build and prepublish script (#846)
- fix: show labels for custom provider (#875)
- chore: fix windows node 22 build issues by adding missing encoding dependency and updating webpack config (#900)
- chore: update Node.js version management and improve documentation (#896)
- Fix CI Passing Despite Failing Build (#866) (#876)

## [0.62.0] - 2024-06-05

### Fixed

- fix: Parameter evaluateOptions not passed correctly in jobs created using web (#870)

### Added

- feat(anthropic): add support for base url (#850)
- feat(openai): Support function/tool callbacks (#830)
- feat(vertex/gemini): add support for toolConfig and systemInstruction (#841)
- feat(webui): Ability to filter to highlighted cells (#852)
- feat(webui): ability to click to filter metric (#849)
- feat(webui): add copy and highlight cell actions (#847)

### Changed

- feat: Add Red Team PII Tests (#862)
- feat: Support custom gateway URLs in Portkey (#840)
- feat: add support for python embedding and classification providers (#864)
- feat: add support for titan premier on bedrock (#839)
- feat: pass evalId in results (#758)
- feat: upgrade default graders to gpt-4o (#848)
- fix: Broken types (#854)
- fix: Fix broken progress callback in web ui (#860)
- fix: Fix formatting and add style check to CI (#872)
- fix: Fix type error eval page.tsx (#867)
- fix: Improve Error Handling for Python Assertions and Provider Exceptions (#863)
- fix: Pass evaluateOptions from web ui yaml (#859)
- fix: Render multiple result images with markdown, if markdown contains multiple images (#873)
- fix: The values of defaultTest and evaluateOptions are not set when editing the eval yaml file. (#834)
- fix: crash on db migration when cache is disabled on first run (#842)
- fix: csv and html outputs include both prompt and provider labels (#851)
- fix: docker build and prepublish script (#846)
- fix: show labels for custom provider (#875)
- ci: Introduce jest test coverage reports (#868)
- ci: add support for node 22, remove support for node 16 (#836)
- docs: Addresses minor typographical errors (#845)
- docs: Help description of default `--output` (#844)

## [0.61.0] - 2024-05-30

### Changed

- feat: `moderation` assert type (#821)
- feat: general purpose http/https provider (#822)
- feat: add portkey provider (#819)
- feat: Add Cloudflare AI Provider (#817)
- fix: Remove duplicate logging line (#825)
- fix: The ‘defaultTest’ option has no effect during evaluation. (#829)
- fix: Improve Error Handling in Python Script Execution (#833)
- docs: How to red team LLMs (#828)
- chore(mistral): add codestral (#831)

## [0.60.0] - 2024-05-25

### Added

- feat(webui): Add image viewer (#816)

### Changed

- feat: redteam testset generation (#804)
- feat: support for deep equality check in equals assertion (#805)
- feat: Allow functions in renderVarsInObject (#813)
- feat: ability to reference previous llm outputs via storeOutputAs (#808)
- feat: support for prompt objects (#818)
- fix: huggingface api key handling (#809)
- docs: Restore ProviderResponse class name (#806)
- docs: Fix typo in local build command (#811)

## [0.59.1] - 2024-05-18

### Changed

- [fix: handle null result timestamp when writing to db.](https://github.com/promptfoo/promptfoo/commit/40e1ebfbfd512fea56761b4cbdfff0cd25d61ae1) https://github.com/promptfoo/promptfoo/issues/800

## [0.59.0] - 2024-05-18

### Added

- feat(webui): add --filter-description option to `promptfoo view` (#780)
- feat(bedrock): add support for embeddings models (#797)

### Changed

- fix: python prompts break when using whole file (#784)
- Langfuse need to compile variables (#779)
- chore(webui): display prompt and completion tokens (#794)
- chore: include full error response in openai errors (#791)
- chore: add logprobs to assertion context (#790)
- feat: support var interpolation in function calls (#792)
- chore: add timestamp to EvaluateSummary (#785)
- fix: render markdown in variables too (#796)

### Fixed

- fix(vertex): remove leftover dependency on apiKey (#798)

## [0.58.1] - 2024-05-14

### Changed

- fix: improve GradingResult validation (#772)
- [fix: update python ProviderResponse error message and docs.](https://github.com/promptfoo/promptfoo/commit/258013080809bc782afe3de51c9309230cb5cdb2) https://github.com/promptfoo/promptfoo/issues/769
- [chore(openai): add gpt-4o models (](https://github.com/promptfoo/promptfoo/commit/ff4655d31d3588972522bb162733cb61e460f36f)https://github.com/promptfoo/promptfoo/pull/776[)](https://github.com/promptfoo/promptfoo/commit/ff4655d31d3588972522bb162733cb61e460f36f)
- add gpt-4o models (#776)

### Fixed

- fix(langfuse): Check runtime type of `getPrompt`, stringify the result (#774)

## [0.58.0] - 2024-05-09

### Changed

- feat: assert-set (#765)
- feat: add comma-delimited string support for array-type assertion values (#755)
- fix: Resolve JS assertion paths relative to configuration file (#756)
- fix: not-equals assertion (#763)
- fix: upgrade rouge package and limit to strings (#764)

## [0.57.1] - 2024-05-02

### Changed

- fix: do not serialize js objects to non-js providers (#754)
- **[See 0.57.0 release notes](https://github.com/promptfoo/promptfoo/releases/tag/0.57.0)**

## [0.57.0] - 2024-05-01

### Changed

- feat: ability to override provider per test case (#725)
- feat: eval tests matching pattern (#735)
- feat: add `-n` limit arg for `promptfoo list` (#749)
- feat: `promptfoo import` and `promptfoo export` commands (#750)
- feat: add support for `--var name=value` cli option (#745)
- feat: promptfoo eval --filter-failing outputFile.json (#742)
- fix: eval --first-n arg (#734)
- chore: Update openai package to 3.48.5 (#739)
- chore: include logger and cache utils in javascript provider context (#748)
- chore: add `PROMPTFOO_FAILED_TEST_EXIT_CODE` envar (#751)
- docs: Document `python:` prefix when loading assertions in CSV (#731)
- docs: update README.md (#733)
- docs: Fixes to Python docs (#728)
- docs: Update to include --filter-\* cli args (#747)

## [0.56.0] - 2024-04-28

### Added

- feat(webui): improved comment dialog (#713)

### Changed

- feat: Intergration with Langfuse (#707)
- feat: Support IBM Research BAM provider (#711)
- fix: Make errors uncached in Python completion. (#706)
- fix: include python tracebacks in python errors (#724)
- fix: `getCache` should return a memory store when disk caching is disabled (#715)
- chore(webui): improve eval view performance (#719)
- chore(webui): always show provider in header (#721)
- chore: add support for OPENAI_BASE_URL envar (#717)

### Fixed

- fix(vertex/gemini): support nested generationConfig (#714)

## [0.55.0] - 2024-04-24

### Changed

- [Docs] Add llama3 example to ollama docs (#695)
- bugfix in answer-relevance (#697)
- feat: add support for provider `transform` property (#696)
- feat: add support for provider-specific delays (#699)
- feat: portkey.ai integration (#698)
- feat: `eval -n` arg for running the first n test cases (#700)
- feat: ability to write outputs to google sheet (#701)
- feat: first-class support for openrouter (#702)
- Fix concurrent cache request behaviour (#703)

## [0.54.1] - 2024-04-20

### Changed

- Add support for Mixtral 8x22B (#687)
- fix: google sheets async loading (#688)
- fix: trim spaces in csv assertions that can have file:// prefixes (#689)
- fix: apply thresholds to custom python asserts (#690)
- fix: include detail from external python assertion (#691)
- chore(webui): allow configuration of results per page (#694)
- fix: ability to override rubric prompt for all model-graded metrics (#692)

## [0.54.0] - 2024-04-18

### Changed

- feat: support for authenticated google sheets access (#686)
- fix: bugs in `Answer-relevance` calculation (#683)
- fix: Add tool calls to response from azure openai (#685)

## [0.53.0] - 2024-04-16

### Changed

- fix!: make `javascript` assert function call consistent with external js function call (#674)
- fix: node library supports prompt files (#668)
- feat: Enable post-hoc evaluations through defining and using output value in TestSuite (#671)
- feat: Allow local files to define providerOutput value for TestCase (#675)
- feat: detect suitable anthropic default provider (#677)
- feat: Ability to delete evals (#676)
- feat: ability to create derived metrics (#670)

## [0.52.0] - 2024-04-12

### Added

- feat(webui): add pagination (#649)

### Changed

- feat: support for inline yaml for is-json, contains-json in csv (#651)
- feat: run providers 1 at a time with --interactive-providers (#645)
- feat: --env-file arg (#615)
- fix: Do not fail with api error when azure datasource is used (#644)
- fix: allow loading of custom provider in windows (#518) (#652)
- fix: don't show telemetry message without telemtry (#658)
- fix: `E2BIG` error during the execution of Python asserts (#660)
- fix: support relative filepaths for non-code assert values (#664)

### Fixed

- fix(webui): handle invalid search regexes (#663)

## [0.51.0] - 2024-04-07

### Added

- feat(webui): store settings in localstorage (#617)
- feat(azureopenai): apiKeyEnvar support (#628)
- feat(webui): "progress" page that shows provider/prompt pairs (#631)

### Changed

- chore: improve json parsing errors (#620)
- feat: ability to override path to python binary (#619)
- Add documentation for openai vision (#637)
- Support claude vision and images (#639)
- fix: assertion files use relative path (#624)
- feat: add provider reference to prompt function (#633)
- feat: ability to import vars using glob (#641)
- feat!: return values directly in python assertions (#638)

### Fixed

- fix(webui): ability to save defaultTest and evaluateOptions in yaml editor (#629)

## [0.50.1] - 2024-04-02

### Changed

- fix: compiled esmodule interop (#613)
- fix: downgrade var resolution failure to warning (#614)
- fix: glob behavior on windows (#612)

## [0.50.0] - 2024-04-01

### Added

- feat(webui): download button (#482)
- feat(webui): toggle for showing full prompt in output cell (#603)

### Changed

- feat: support .mjs external imports (#601)
- feat: load .env from cli (#602)
- feat: ability to use js files as `transform` (#605)
- feat: ability to reference vars from other vars (#607)
- fix: handling for nonscript assertion files (#608)

### Fixed

- fix(selfhost): add support for prompts and datasets api endpoints (#600)
- fix(selfhost): Consolidate to `NEXT_PUBLIC_PROMPTFOO_REMOTE_BASE_URL` (#609)

## [0.49.3] - 2024-03-29

### Changed

- fix: bedrock model parsing (#593)
- [fix: make llm-rubric more resilient to bad json responses.](https://github.com/promptfoo/promptfoo/commit/93fd059a13454ed7a251a90a33306fb1f3c81895) https://github.com/promptfoo/promptfoo/issues/596
- feat: display progress bar for each parallel execution (#597)

## [0.49.2] - 2024-03-27

### Changed

- fix: support relative paths for custom providers (#589)
- fix: gemini generationConfig and safetySettings (#590)
- feat: cli watch for vars and providers (#591)

## [0.49.1] - 2024-03-25

### Changed

- fix: lazy import of azure peer dependency (#586)

## [0.49.0] - 2024-03-23

### Added

- feat(vertexai): use gcloud application default credentials (#580)

### Changed

- feat: Add support for huggingface token classification (#574)
- feat: Mistral provider support for URL and API key envar (#570)
- feat: run assertions in parallel (#575)
- feat: support for azure openai assistants (#577)
- feat: ability to set tags on standalone assertion llm outputs (#581)
- feat: add support for claude3 on bedrock (#582)
- fix: load file before running prompt function (#583)
- [fix: broken ansi colors on cli table](https://github.com/promptfoo/promptfoo/commit/bbb0157b09c0ffb5366d3cbd112438ca3d2d61c9)
- [fix: remove duplicate instruction output](https://github.com/promptfoo/promptfoo/commit/fb095617d36102f5b6256e9718e736378c0a5cea)
- chore: better error messages when expecting json but getting text (#576)

### Fixed

- fix(selfhost): handle sqlite db in docker image and build (#568)

### Dependencies

- chore(deps): bump webpack-dev-middleware from 5.3.3 to 5.3.4 in /site (#579)

## [0.48.0] - 2024-03-18

### Added

- feat(csv): add support for `__description` field (#556)

### Changed

- feat: migrate filesystem storage to sqlite db (#558)
  - **When you first run `eval` or `view` with 0.48.0, your saved evals will be migrated from `.json` files to a sqlite db. Please open an issue if you run into problems.**
  - Restoration: By default, the migration process runs on the promptfoo output directory `~/.promptfoo/output`. This directory is backed up at `~/.promptfoo/output-backup-*` and you can restore it and use a previous version by renaming that directory back to `output`
- feat: Add anthropic:messages and replicate:mistral as default providers to web ui (#562)
- feat: add label field to provider options (#563)
- docs: adjust configuration for python provider (#565)
- chore: db migration and cleanup (#564)

### Fixed

- fix(azureopenai): add support for `max_tokens` and `seed` (#561)

## [0.47.0] - 2024-03-14

### Changed

- feat: improve python inline asserts to not require printing (#542)
- feat: add tools and tool_choice config parameters to azure openai provider (#550)
- feat: Add support for Claude 3 Haiku (#552)
- fix: validate custom js function return values (#548)
- fix: dedupe prompts from combined configs (#554)

### Fixed

- fix(replicate): support non-array outputs (#547)

## [0.46.0] - 2024-03-08

### Added

- feat(self-host): run evals via web ui (#540)
- feat(self-host): Persist changes on self-deployed UI without sharing a new link (#538)
- feat(webui): ability to change eval name (#537)

### Changed

- feat: add support for calling specific functions for python prompt (#533)
- fix: openai tools and function checks handle plaintext responses (#541)

### Fixed

- fix(anthropic): wrap text if prompt supplied as json (#536)

## [0.45.2] - 2024-03-07

### Changed

- fix: python provider handles relative script paths correctly (#535)

## [0.45.1] - 2024-03-06

### Changed

- fix: json and yaml vars files (#531)

### Fixed

- fix(python): deserialize objects from json (#532)

## [0.45.0] - 2024-03-06

### Added

- feat(anthropic): Add Claude 3 support (#526)

### Changed

- feat: ability to load `vars` values at runtime (#496)
  // Example logic to return a value based on the varName
  if (varName === 'context') {
  return `Processed ${otherVars.input} for prompt: ${prompt}`;
  }
  return {
  output: 'default value',
  };
  // Handle potential errors
  // return { error: 'Error message' }
  # Example logic to dynamically generate variable content
  if var_name == 'context':
  return {
  'output': f"Context for {other_vars['input']} in prompt: {prompt}"
  }
  return {'output': 'default context'}
  # Handle potential errors
  # return { 'error': 'Error message' }

## [0.44.0] - 2024-03-04

### Added

- feat(mistral): Add new models, JSON mode, and update pricing (#500)

### Changed

- fix: Print incorrect response from factuality checker (#503)
- fix: Support missing open parenthesis (fixes #504) (#505)
- feat: include prompt in transform (#512)
- feat: Support csv and json files in the `tests` array (#520)

### Fixed

- fix(ollama): dont send invalid options for `OllamaChatProvider` (#506)
- fix(huggingface): do not pass through non-hf parameters (#519)

## [0.43.1] - 2024-02-25

### Changed

- fix: pass through PROMPTFOO\_\* variables from docker run (#498)
- docs: clean up python provider header

### Fixed

- fix(huggingface): support `apiKey` config param (#494)
- fix(bedrock): transform model output from cache. #474

### Documentation

- docs(huggingface): example of private huggingface inference endpoint (#497)

## [0.43.0] - 2024-02-23

### Added

- feat(webui): Display test suite description (#487)
- feat(webui): Add upload testcase csv to eval page (#484)

### Changed

- feat: pass `test` to assertion context (#485)
- fix: Change variable name to what the prompt template expects (#489)
- (docs): Replace references to deprecated postprocess option (#483)
- chore: update replicate library and add new common params (#491)

### Fixed

- fix(self-hosting): remove supabase dependency from webui eval view (#492)

## [0.42.0] - 2024-02-19

### Added

- feat(webview): toggle for prettifying json outputs (#472)
- feat(openai): support handling OpenAI Assistant functions tool calls (#473)

### Changed

- feat: add support for claude 2.1 on bedrock (#470)
- feat: support for overriding `select-best` provider (#478)
- feat: ability to disable var expansion (#476)
- fix: improve escaping for python prompt shell (#481)

## [0.41.0] - 2024-02-12

### Added

- feat(openai)!: Allow apiBaseUrl to override /v1 endpoint (#464)

### Changed

- feat: add support for async python providers (#465)
- fix: pass config to python provider (#460)
- chore: include progress output in debug logs (#461)
- docs: perplexity example (#463)

### Fixed

- fix(factuality): make factuality output case-insensitive (#468)
- fix: ensure that only valid ollama params are passed (#480)

## [0.40.0] - 2024-02-06

### Added

- feat(mistral): Add Mistral provider (#455)
- feat(openai): add support for `apiKeyEnvar` (#456)
- feat(azureopenai): add apiBaseUrl config (#459)

### Changed

- feat: cohere api support (#457)
- feat: ability to override select-best prompt. #289
- fix: support for gemini generationConfig and safetySettings (#454)

### Fixed

- fix(vertex/gemini): add support for llm-rubric and other OpenAI-formatted prompts (#450)

### Documentation

- documentation: update python.md typo in yaml (#446)

## [0.39.1] - 2024-02-02

### Changed

- fix: func => function in index.ts (#443)
- feat: add support for google ai studio gemini (#445)

## [0.39.0] - 2024-02-01

### Changed

- feat: Add DefaultGradingJsonProvider to improve `llm-rubric` reliability (#432)
- feat: add caching for exec and python providers (#435)
- feat: add `--watch` option to eval command (#439)
- feat: ability to transform output on per-assertion level (#437)
- feat: compare between multiple outputs with `select-best` (#438)
- fix: pass through cost to runAssertion
- fix: pass through cost to runAssertion

## [0.38.0] - 2024-01-29

### Added

- feat(openai): Jan 25 model updates (#416)
- feat(webui): eval deeplinks (#426)
- feat(huggingface): Support sentence similarity inference API (#425)

### Changed

- fix: Only open previous results when necessary (uses lots of memory) (#418)
- fix: html output (#430)
- feat: add a `python` provider that supports native python function calls (#419)
- feat: support for image models such as dall-e (#406)
- feat: support for `PROMPTFOO_PROMPT_SEPARATOR envar. #424

## [0.37.1] - 2024-01-26

### Changed

- fix: do not require token usage info on openai provider (#414)

## [0.37.0] - 2024-01-24

### Added

- feat(webui): add markdown support (#403)

### Changed

- feat: standalone share server (#408)
- feat: `PROMPTFOO_DISABLE_TEMPLATING` disables nunjucks templates (#405)

## [0.36.0] - 2024-01-18

### Added

- feat(webui): Ability to comment on outputs (#395)
- feat(azure): Add response_format support (#402)
- feat(azure): add support for `passthrough` and `apiVersion` (#399)

### Changed

- feat: add `promptfoo generate dataset` (#397)
- fix: typo (#401)

## [0.35.1] - 2024-01-12

### Added

- feat(bedrock): introduce amazon titan models as another option for Bedrock (#380)
- feat(openai): add support for `passthrough` request args (#388)
- feat(azure): add support for client id/secret auth (#389)
- feat(webui): label evals using `description` field (#391)

### Changed

- fix: proper support for multiple types of test providers (#386)
- feat: update CSV and HTML outputs with more details (#393)

## [0.35.0] - 2024-01-07

### Added

- feat(webview): add regex search (#378)

### Changed

- feat: support standalone assertions on CLI (#368)
- feat: add perplexity-score metric (#377)
- feat: add logprobs support for azure openai (#376)
- fix: use relative paths consistently and handle object formats (#375)
- [fix: restore **prefix and **suffix column handlers when loading test csv](https://github.com/promptfoo/promptfoo/commit/3a058684b3389693f4c5899f786fb090b04e3c93)

## [0.34.1] - 2024-01-02

### Added

- feat(openai): add support for overriding provider cost (1be1072)

### Fixed

- fix(webview): increase the request payload size limit (ef4c30f)

## [0.34.0] - 2024-01-02

### Changed

- feat: Support for evaluating cost of LLM inference (#358)
- feat: save manual edits to test outputs in webview (#362)
- feat: add `cost` assertion type (#367)
- fix: handle huggingface text generation returning dict (#357)
- fix: disable cache when using repeat (#361)
- fix: do not dereference tools and functions in config (#365)
- docs: optimize docs of openai tool usage (#355)

## [0.33.2] - 2023-12-23

### Changed

- fix: bad indentation for inline python sript (#353)
- [fix: truncate CLI table headers](https://github.com/promptfoo/promptfoo/commit/9aa9106cc9bc1660df40117d3c8f053f361fa09c)
- feat: add openai tool parameter (#350)
- feat: add `is-valid-openai-tools-call` assertion type (#354)

## [0.33.1] - 2023-12-18

### Changed

- [fix: pass env to providers when using CLI](https://github.com/promptfoo/promptfoo/commit/e8170a7f0e9d4033ef219169115f6474d978f1a7)
- [fix: correctly handle bedrock models containing :](https://github.com/promptfoo/promptfoo/commit/4469b693993934192fee2e84cc27c21e31267e5f)
- feat: add latency assertion type (#344)
- feat: add perplexity assertion type (#346)
- feat: add support for ollama chat API (#342)
- feat: retry when getting internal server error with PROMPTFOO_RETRY_5XX envar (#327)
- fix: properly escape arguments for external python assertions (#338)
- fix: use execFile/spawn for external processes (#343)
- [fix: handle null score in custom metrics](https://github.com/promptfoo/promptfoo/commit/514feed49e2f83f3e04d3e167e5833dc075e6c10)
- [fix: increment failure counter for script errors.](https://github.com/promptfoo/promptfoo/commit/61d1b068f26c63f3234dc49c9d5f5104b9cf1cda)

## [0.33.0] - 2023-12-17

### Changed

- feat: add latency assertion type (#344)
- feat: add perplexity assertion type (#346)
- feat: add support for ollama chat API (#342)
- feat: retry when getting internal server error with PROMPTFOO_RETRY_5XX envar (#327)
- fix: properly escape arguments for external python assertions (#338)
- fix: use execFile/spawn for external processes (#343)
- [fix: handle null score in custom metrics](https://github.com/promptfoo/promptfoo/commit/514feed49e2f83f3e04d3e167e5833dc075e6c10)
- [fix: increment failure counter for script errors.](https://github.com/promptfoo/promptfoo/commit/61d1b068f26c63f3234dc49c9d5f5104b9cf1cda)

## [0.32.0] - 2023-12-14

### Added

- feat(webview): Layout and styling improvements (#333)

### Changed

- feat: add support for Google Gemini model (#336)
- feat: add download yaml button in config modal. Related to #330 (#332)
- fix: set process exit code on failure

## [0.31.2] - 2023-12-11

### Added

- feat(webview): Show aggregated named metrics at top of column (#322)

### Changed

- fix: sharing option is degraded (#325)

## [0.31.1] - 2023-12-04

### Changed

- fix: issues when evaling multiple config files
- feat: support for web viewer running remotely (#321)

## [0.31.0] - 2023-12-02

### Added

- feat(openai): Adds support for function call validation (#316)

### Changed

- feat: add support for ajv formats (#314)
- feat: support prompt functions via nodejs interface (#315)
- fix: webview handling of truncated cell contents with html (#318)
- docs: Merge docs into main repo (#317)

## [0.30.2] - 2023-11-29

### Changed

- feat(cli): simplify onboarding and provide npx-specific instructions (f81bd88)

## [0.30.1] - 2023-11-29

### Changed

- feat: add bedrock in webui setup (#301)
- feat: add support for custom metrics (#305)
- feat: show table by default, even with --output (#306)
- fix: handle multiple configs that import multiple prompts (#304)
- fix: remove use of dangerouslySetInnerHTML in results table (#309)

### Fixed

- fix(openai): add support for overriding api key, host, baseurl, org in Assistants API (#311)

## [0.30.0] - 2023-11-29

### Changed

- feat: add bedrock in webui setup (#301)
- feat: add support for custom metrics (#305)
- feat: show table by default, even with --output (#306)
- fix: handle multiple configs that import multiple prompts (#304)
- fix: remove use of dangerouslySetInnerHTML in results table (#309)

## [0.29.0] - 2023-11-28

### Changed

- feat: Add support for external provider configs via file:// (#296)
- feat: Add support for HTTP proxies (#299)
- feat: claude-based models on amazon bedrock (#298)

## [0.28.2] - 2023-11-27

### Added

- feat(azureopenai): Warn when test provider should be overwritten with azure (#293)
- feat(webview): Display test descriptions if available (#294)
- feat(webview): Ability to set test scores manually (#295)

### Changed

- feat: add support for self-hosted huggingface text generation inference (#290)
- fix: prevent duplicate asserts with `defaultTest` (#287)
- fix: multiple configs handle external test and prompt files correctly (#291)

## [0.28.0] - 2023-11-19

### Changed

- feat: Add support for multiple "\_\_expected" columns (#284)
- feat: Support for OpenAI assistants API (#283)
- feat: Ability to combine multiple configs into a single eval (#285)

## [0.27.1] - 2023-11-14

### Added

- [feat(node-package): Add support for raw objects in prompts](https://github.com/promptfoo/promptfoo/commit/e6a5fe2fa7c05aabd2f52bd4fa143d957a7953dd)
- feat(openai): Add support for OpenAI `seed` param (#275)
- [feat(openai): Add support for OpenAI response_format](https://github.com/promptfoo/promptfoo/commit/12781f11f495bed21db1070e987f1b40a43b72e3)
- [feat(webview): Round score in details modal](https://github.com/promptfoo/promptfoo/commit/483c31d79486a75efc497508b9a42257935585cf)

### Changed

- fix: Set `vars._conversation` only if it is used in prompt (#282)
- feat: Add new RAG metrics (answer-relevance, context-recall, context-relevance, context-faithfulness) (#279)
- feat: throw error correctly when invalid api key is passed for OpenAI (#276)
- Bump langchain from 0.0.325 to 0.0.329 in /examples/langchain-python (#278)
- Provide the prompt in the context to external assertion scripts (#277)
- fix the following error : 'List should have at least 1 item after val… (#280)
- [chore: Add HuggingFace debug output](https://github.com/promptfoo/promptfoo/commit/2bae118e3fa7f8164fd78d29a3a30d187026bf13)

## [0.27.0] - 2023-11-14

### Added

- [feat(node-package): Add support for raw objects in prompts](https://github.com/promptfoo/promptfoo/commit/e6a5fe2fa7c05aabd2f52bd4fa143d957a7953dd)
- feat(openai): Add support for OpenAI `seed` param (#275)
- [feat(openai): Add support for OpenAI response_format](https://github.com/promptfoo/promptfoo/commit/12781f11f495bed21db1070e987f1b40a43b72e3)
- [feat(webview): Round score in details modal](https://github.com/promptfoo/promptfoo/commit/483c31d79486a75efc497508b9a42257935585cf)

### Changed

- feat: Add new RAG metrics (answer-relevance, context-recall, context-relevance, context-faithfulness) (#279)
- feat: throw error correctly when invalid api key is passed for OpenAI (#276)
- Bump langchain from 0.0.325 to 0.0.329 in /examples/langchain-python (#278)
- Provide the prompt in the context to external assertion scripts (#277)
- fix the following error : 'List should have at least 1 item after val… (#280)
- [chore: Add HuggingFace debug output](https://github.com/promptfoo/promptfoo/commit/2bae118e3fa7f8164fd78d29a3a30d187026bf13)

## [0.26.5] - 2023-11-10

### Changed

- feat: Support for Azure OpenAI Cognitive Search (#274)
- [feat: Add PROMPTFOO_PYTHON environment variable](https://github.com/promptfoo/promptfoo/commit/33ecca3dab9382f063e68529c047cfd3fbd959e5)

## [0.26.4] - 2023-11-09

### Fixed

- fix(providers): use Azure OpenAI extensions endpoint when dataSources is set (2e5f14d)

### Tests

- test(assertions): add tests for object outputs (9e0909c)

## [0.26.3] - 2023-11-08

### Added

- [feat(AzureOpenAI): Add support for deployment_id and dataSources](https://github.com/promptfoo/promptfoo/commit/3f6dee99b4ef860af1088c4ceda1a74726070f37)

### Changed

- [Stringify output display string if output is a JSON object](https://github.com/promptfoo/promptfoo/commit/e6eff1fb75e09bfd602c08edd89ec154e3e61bf9)
- [Add JSON schema dereferencing support for JSON configs](https://github.com/promptfoo/promptfoo/commit/c32f9b051a51ee6e1ee08738e0921b4e05a5c23d)
- Update chat completion endpoint in azureopenai.ts (#273)

### Fixed

- fix(openai): Improve handling for function call responses (#270)

## [0.26.2] - 2023-11-07

### Changed

- [Fix issue with named prompt function imports](https://github.com/promptfoo/promptfoo/commit/18a4d751af15b996310eceafc5a75e114ce1bf56)
- [Fix OpenAI finetuned model parsing](https://github.com/promptfoo/promptfoo/commit/b52de61c6e1fd0a9e67d2476a9f3f9153084ad61)
- [Add new OpenAI models](https://github.com/promptfoo/promptfoo/commit/d9432d3b5747516aea1a7e8a744167fbd10a69d2)
- Fix: Broken custom api host for OpenAI. (#261)
- Add `classifier` assert type (#263)
- Send provider options and test context to ScriptCompletion (exec) provider (#268)
- Support for loading JSON schema from external file (#266)

## [0.26.1] - 2023-11-01

### Changed

- Fix broken default config for OpenAI evals created in web app (#255)
- Fix prompt per provider (#253)
- Add support for custom config directory (#257)
- Add latency and token metrics per prompt (#258)
- Add caching support to Anthropic provider (#259)
- webview: Preserve formatting of LLM outputs
- Bump langchain from 0.0.317 to 0.0.325 in /examples/langchain-python (#254)

## [0.26.0] - 2023-10-28

### Changed

- cli: Add support for raw text prompts (#252)
- Ensure the directory for the output file is created if it does not exist

## [0.25.2] - 2023-10-26

### Changed

- allow Python in tests.csv (#237)
- Improve escaping in matchers (#242)
- Add support for nunjucks filters (#243)
- Fix issue where outputPath from the configuration file is not used when `-c` option is provided
- Add envar PROMPTFOO_DISABLE_CONVERSATION_VAR
- Resolve promises in external assert files

## [0.25.1] - 2023-10-19

### Changed

- Fix issue with loading google sheets directly. (#222)
- Add \_conversation variable for testing multiple-turn chat conversations (#224)
- Allow multiple output formats simultaneously with `outputPath` (#229)
- Fall back to default embedding model if provided model doesn't support embeddings
- Various fixes and improvements
- Bump langchain from 0.0.312 to 0.0.317 in /examples/langchain-python (#245)

## [0.25.0] - 2023-10-10

### Changed

- Add support for icontains-any and icontains-all (#210)
- Bump langchain from 0.0.279 to 0.0.308 in /examples/langchain-python (#213)
- Add support for .cjs file extensions (#214)
- Add Prompts and Datasets pages (#211)
- Add CLI commands for listing and showing evals, prompts, and datasets (#218)
- Add support for `config` object in webhook provider payload. (#217)
- Other misc changes and improvements
- Bump langchain from 0.0.308 to 0.0.312 in /examples/langchain-python (#219)

## [0.24.4] - 2023-10-01

### Changed

- Fix bug in custom function boolean return value score (#208)
- Fix ollama provider with `--no-cache` and improve error handling
- Add support for HuggingFace Inference API (text generation) (#205)
- Add `apiHost` config key to Azure provider

## [0.24.3] - 2023-09-28

### Changed

- Better LocalAI/Ollama embeddings traversal failure (#191)
- `OPENAI_API_HOST` to `OPENAI_API_BASE_URL` (#187)
- Ability to include files as assertion values (#180)
- Add hosted db for evals (#149)
- Webview details pane improvements (#196)
- Add support for ollama options (#199)
- Adding TXT and HTML to `--output` help/error message (#201)

## [0.24.2] - 2023-09-23

### Changed

- Specify repo in package.json (#174)
- Add support for parsing multiple json blobs in responses (#178)
- Updated node version update of Google Colab notebook example (#171)
- Fix arg escaping for external python prompts on Windows (#179)
- Better OpenAI embeddings traversal failure (#190)
- Adds embeddings providers for LocalAI and Oolama (#189)
- Add `noindex` to shared results
- Many other misc fixes and improvements

## [0.24.1] - 2023-09-21

### Changed

- Fix prompt errors caused by leading and trailing whitespace for var file imports
- Fix an issue with response parsing in LocalAI chat
- Fix issue preventing custom provider for similarity check (#152)
- Fix escaping in python asserts (#156)
- Fix README link to providers docs (#153)
- Allow object with function name as a value for function_call (#158)
- Add a -y/--yes option to `promptfoo view` command to skip confirmation (#166)
- Other misc fixes and improvements

## [0.24.0] - 2023-09-18

### Changed

- Support for custom functions as prompts (#147)
- Refactor parts of util into more descriptive files (#148)
- Misc fixes and improvements

## [0.23.1] - 2023-09-14

### Changed

- Improvements to custom grading (#140)
- Support for Google Vertex and PaLM chat APIs (#131)
- Add support for including files in defaultTest (#137)
- Add support for disabling cache in evaluate() options (#135)
- Add support for loading vars directly from file (#139)
- Include `provider` in `EvaluateResult`
- Other misc improvements and fixes

## [0.23.0] - 2023-09-14

### Changed

- Improvements to custom grading (#140)
- Support for Google Vertex and PaLM chat APIs (#131)
- Add support for including files in defaultTest (#137)
- Add support for disabling cache in evaluate() options (#135)
- Add support for loading vars directly from file (#139)
- Include `provider` in `EvaluateResult`
- Other misc improvements and fixes

## [0.22.1] - 2023-09-14

### Added

- feat(vars): add support for loading vars directly from file (#139)
- feat(config): add support for including files in defaultTest (#137)
- feat(config): add support for disabling cache in evaluate() options (#135)
- feat(providers): support for Google Vertex and PaLM chat APIs (#131)
- feat(api): include provider in EvaluateResult (#130)

### Changed

- chore(providers): improve PaLM recognized model detection (2317eac)

### Documentation

- docs(examples): add conversation history example (#136)
- docs(examples): update node-package example with context (#134)

## [0.22.0] - 2023-09-04

### Changed

- Add OpenAI factuality and closed-QA graders (#126). These new graders implement OpenAI's eval methodology.
- Auto-escape vars when prompt is a JSON object (#127).
- Improvements to custom providers - Pass context including `vars` to callApi and make `TestCase` generic for ease of typing
- Add `prompt` to Javascript, Python, and Webhook assertion context
- Fix llama.cpp usage of provider config overrides
- Fix ollama provider parsing for llama versions like llama:13b, llama:70b etc.
- Trim var strings in CLI table (prevents slowness during CLI table output)

## [0.21.4] - 2023-09-01

### Changed

- Add support for test case threshold value (#125)
- Add support for pass/fail threshold for javascript and python numeric return values

## [0.21.3] - 2023-09-01

### Changed

- Increase request backoff and add optional delay between API calls (#122)

## [0.21.2] - 2023-08-31

### Changed

- Fix symlink bug on Windows

## [0.21.1] - 2023-08-30

### Changed

- Consistent envars and configs across providers (#119)
- Add configuration for API keys in WebUI (#120)
- Add CodeLlama to WebUI
- Fix issue with numeric values in some assert types
- Add support for running specific prompts for specific providers using `{id, prompts, config}` format
- Add a feedback command

## [0.21.0] - 2023-08-28

### Changed

- Add webhook provider (#117)
- Add support for editing config in web view (#115)
- Standalone server with database with self-hosting support (#118)
- Add support for custom llm-rubric grading via `rubricPrompt` in Assertion objects
- Add support for `vars` in `rubricPrompt`, making it easier to pass expected values per test case
- Add a handful of new supported parameters to OpenAI, Azure, Anthropic, and Replicate providers
- Allow setting `config` on `provider` attached to Assertion or TestCase
- Add/improve support for custom providers in matchesSimilarity and matchesLlmRubric

## [0.20.1] - 2023-08-18

### Changed

- Fix issue when there's not enough data to display useful charts
- Add charts to web viewer (#112)
- Add support for multiline javascript asserts
- Add support for Levenshtein distance assert type (#111)

## [0.20.0] - 2023-08-18

### Changed

- Add charts to web viewer (#112)
- Add support for multiline javascript asserts
- Add support for Levenshtein distance assert type (#111)

## [0.19.3] - 2023-08-17

### Changed

- llm-rubric provider fixes (#110)
- New diff viewer for evals
- Web UI for running evals (#103)
- Add support for OpenAI organization (#106)
- function call azure fix (#95)
- Add support for JSON schema validation for is-json and contains-json (#108)
- Other misc fixes and API improvements

## [0.19.2] - 2023-08-15

### Changed

- function call azure fix (#95)
- Add support for JSON schema validation for is-json and contains-json (#108)
- New diff viewer for evals
- Web UI for running evals (#103)
- Add support for OpenAI organization (#106)
- Other misc fixes and API improvements

## [0.19.1] - 2023-08-14

### Changed

- Add support for OpenAI organization (#106)
- New diff viewer for evals
- Web UI for running evals (#103)
- Other misc fixes and API improvements

## [0.19.0] - 2023-08-14

### Changed

- New diff viewer for evals
- Web UI for running evals (#103)
- Other misc fixes and API improvements

## [0.18.4] - 2023-08-11

### Fixed

- fix(providers): resolve Ollama provider issue with empty line handling (c4d1e5f)

### Dependencies

- chore(deps): bump certifi from 2023.5.7 to 2023.7.22 in /examples/langchain-python (#104)

## [0.18.3] - 2023-08-08

### Added

- feat(providers): add Ollama provider (#102)

### Changed

- chore(webui): disable nunjucks autoescaping by default (#101)
- chore(webui): stop forcing manual line breaks in results view (76d18f5)

### Fixed

- fix(history): remove stale `latest` symlinks before regenerating eval output (a603eee)

## [0.18.2] - 2023-08-08

### Added

- feat(webui): display assertion summaries in the results viewer (#100)

### Changed

- feat(providers): allow testing identical models with different parameters (#83)

### Fixed

- fix(cli): repair `promptfoo share` regression (01df513)
- fix(config): handle provider map parsing when entries are strings (bdd1dea)
- fix(scoring): keep weighted averages accurate by running all test cases (7854424)

## [0.18.1] - 2023-08-06

### Added

- feat(providers): add llama.cpp server support (#94)

### Changed

- chore(providers): expose `LLAMA_BASE_URL` environment variable (f4b4c39)

### Fixed

- fix(history): repair symlink detection when writing latest results (e6aed7a)

## [0.18.0] - 2023-07-28

### Added

- feat(assertions): add `python` assertion type (#78)
- feat(api): support native function ApiProviders and assertions (#93)
- feat(evals): introduce Promptfoo scenarios for data-driven testing - allows datasets to be associated with specific tests, eliminating the need to copy tests for each dataset by @Skylertodd (#89)
- feat(cli): allow specifying `outputPath` when using the Node evaluate helper (#91)

### Changed

- chore(evals): rename default "theories" concept to "scenarios" (aca0821)

### Fixed

- fix(history): repair symlink handling when persisting latest results (81a4a26)
- fix(history): clean up stale eval history entries (253ae60)
- fix(cli): restore ANSI escape code rendering in console tables (497b698)

## [0.17.9] - 2023-07-24

### Added

- feat(evals): load test cases from file or directory paths (#88)

### Changed

- feat(metrics): record latency in eval results (#85)

### Fixed

- fix(windows): resolve path compatibility issues (8de6e12)

## [0.17.8] - 2023-07-22

### Added

- feat(evals): support post-processing hooks in test cases (#84)

### Changed

- feat(webui): show recent runs in the results viewer (#82)
- feat(providers): expose additional OpenAI parameters (#81)

### Fixed

- fix(evaluator): support empty test suites without crashing (31fb876)
- fix(network): ensure fetch timeouts bubble up correctly (9e4bf94)

## [0.17.7] - 2023-07-20

### Added

- feat(config): allow provider-specific prompts in test suites (#76)

### Changed

- chore(runtime): require Node.js 16 or newer (f7f85e3)
- chore(providers): reuse context configuration for Replicate provider (48819a7)

### Fixed

- fix(providers): handle missing provider prompt maps gracefully (7c6bb35)
- fix(grading): escape user input in grading prompts (4049b3f)

## [0.17.6] - 2023-07-20

### Added

- feat(cli): add `--repeat` support to evaluations (#71)
- feat(providers): add Azure YAML prompt support (#72)
- feat(providers): implement Replicate provider (#75)

### Changed

- chore(providers): refine Replicate provider behaviour (57fa43f)
- chore(cli): default `promptfoo share` prompt to Yes on enter (1a4c080)
- chore(webui): simplify dark mode and hide identical rows in history (c244403)

## [0.17.5] - 2023-07-14

### Added

- feat(assertions): add starts-with assertion type (#64)
- feat(providers): add Azure OpenAI provider (#66)

### Changed

- feat(providers): support YAML-formatted OpenAI prompts (#67)
- chore(cli): allow disabling sharing prompts (#69)
- chore(cli): require confirmation before running `promptfoo share` (f3de0e4)
- chore(env): add `PROMPTFOO_DISABLE_UPDATE` environment variable (60fee72)

### Fixed

- fix(config): read prompts relative to the config directory (ddc370c)

## [0.17.4] - 2023-07-13

### Added

- feat(assertions): add `contains-any` assertion support (#61)

### Changed

- chore(cli): handle npm outages without crashing (3177715)

### Fixed

- fix(cli): support terminals without `process.stdout.columns` (064dcb3)
- fix(cli): correct `promptfoo init` output to reference YAML (404be34)

### Documentation

- docs: add telemetry notice (#39)

## [0.17.3] - 2023-07-10

### Added

- feat(providers): add Anthropic provider (#58)

### Changed

- chore(onboarding): refresh init onboarding content (992c0b6)

### Fixed

- fix(cli): maintain table header ordering (1e3a711)
- fix(runtime): ensure compatibility with Node 14 (59e2bb1)

## [0.17.2] - 2023-07-07

### Changed

- feat(providers): improve support for running external scripts (#55)

## [0.17.1] - 2023-07-07

### Fixed

- fix(webui): restore output rendering in results view (5ce5598)

## [0.17.0] - 2023-07-06

### Added

- feat(models): add gpt-3.5-16k checkpoints (#51)
- feat(providers): add `script:` provider prefix for custom providers (bae14ec)
- feat(webui): view raw prompts in the web viewer (#54)
- feat(cli): add `cache clear` command (970ee67)

### Changed

- chore(providers): change default suggestion provider (cc11e59)
- chore(providers): ensure OpenAI chat completions fail on invalid JSON (c456c01)
- chore(assertions): allow numeric values for contains/icontains assertions (dc04329)

### Fixed

- fix(evals): avoid creating assertions from empty expected columns (d398866)

## [0.16.0] - 2023-06-28

### Added

- feat(cli): retry failed HTTP requests to reduce transient failures (#47)
- feat(templates): allow object vars inside nunjucks templates for richer prompts (#50)

### Documentation

- docs: refresh the Question reference page with updated guidance (#46)

## [0.15.0] - 2023-06-26

### Added

- feat(scoring): add continuous scoring support for evaluations (#44)
- feat(assertions): introduce assertion weights to fine-tune scoring (0688a64)

### Changed

- chore(prompt): rename grading prompt field from `content` to `output` (fa20a25)
- chore(webui): maintain backwards compatibility for row outputs in the viewer (b2fc084)

### Fixed

- fix(config): ensure `defaultTest` populates when configs load implicitly (44acb91)

## [0.14.2] - 2023-06-24

### Changed

- chore(assertions): switch the default grading provider to `gpt-4-0613` (0d26776)
- chore(cli): trim stray progress-bar newlines for cleaner output (8d624d6)

### Fixed

- fix(cli): update cached table output correctly when results change (8fe5f84)
- fix(cli): allow non-string result payloads during rendering (61d349e)

## [0.14.1] - 2023-06-19

### Fixed

- fix(config): only apply the config base path when a path override is provided (e67918b)

## [0.14.0] - 2023-06-18

### Added

- feat(cli)!: add shareable URLs and the `promptfoo share` command by @typpo (#42)
- feat(cli): add `--no-progress-bar` option to `promptfoo eval` (75adf8a)
- feat(cli): add `--no-table` flag for evaluation output (ecf79a4)
- feat(cli): add `--share` flag to automatically create shareable URLs (7987f6e)

### Changed

- chore(cli)!: resolve config-relative file references from the config directory, not working directory (dffb091)
- chore(api)!: restructure JSON/YAML output formats to include `results`, `config`, and `shareableUrl` properties (d1b7038)

### Fixed

- fix(cli): write the latest results before launching the viewer with `--view` (496f2fb)

## [0.13.1] - 2023-06-17

### Fixed

- fix(cli): ensure command arguments override config values (c425d3a)

## [0.13.0] - 2023-06-16

### Added

- feat(providers): support OpenAI functions and custom provider arguments by @typpo (#34)
- feat(cli): add JSONL prompt file support by @typpo (#40)
- feat(cli): export `generateTable()` for external tooling reuse by @tizmagik (#37)
- feat(openai): enable OpenAI ChatCompletion function calling (0f10cdd)

### Changed

- chore(openai): add official support for OpenAI `*-0613` models (4d5f827)
- chore(cli): allow optional configs when invoking the CLI (a9140d6)
- chore(cli): respect the `LOG_LEVEL` environment variable in the logger (1f1f05f)
- chore(cli): stabilize progress display when using var arrays (340da53)

### Fixed

- fix(build): fix HTML output generation in production builds (46a2233)

## [0.12.0] - 2023-06-12

### Added

- feat(share): publish evaluations with the `promptfoo share` workflow by @typpo (#33)
- feat(telemetry): add basic usage telemetry for insight gathering (7e7e3ea)
- feat(assertions): support CSV definitions for `rouge-n` and webhook assertions (7f8be15)

### Changed

- chore(build): resolve build output paths for the web client (#32)
- chore(cli): notify users when a newer promptfoo release is available by @typpo (#31)

## [0.11.0] - 2023-06-11

### Added

- feat(assertions): add contains, icontains, contains-some, contains-any, regex, webhook, and rouge-n assertion types (#30)
- feat(assertions): allow negating any assertion type with `not-` prefix (cc5fef1)
- feat(assertions): pass context objects with vars to custom functions (1e4df7e)
- feat(webui): add failure filtering and improved table layout (69189fe)
- feat(webui): add word-break toggle to results (9c1fd3b)
- feat(webui): highlight highest passing scores in matrix (6e2942f)

### Changed

- chore(cli): limit console table rows for readability (52a28c9)
- chore(cli): add more detailed custom function failure output (6fcc37a)

### Fixed

- fix(config): respect CLI write/cache options from config (5b456ec)
- fix(webui): improve dark mode colours and rating overflow (eb7bd54)
- fix(config): parse YAML references correctly in configs (62561b5)

## [0.10.0] - 2023-06-09

### Added

- feat(prompts): add support for named prompts by @typpo (#28)

### Changed

- chore(env)!: rename `OPENAI_MAX_TEMPERATURE` to `OPENAI_TEMPERATURE` (4830557)
- chore(config): read `.yml` files by default as configs (d5c179e)
- chore(build): add native ts-node compatibility by @MentalGear (#25)
- chore(openai): add chatml stopwords by default (561437f)
- chore(webui): adjust column ordering and styling (27977c5)

### Fixed

- fix(config): support `defaultTest` overrides in CLI (59c3cbb)
- fix(env): correctly parse `OPENAI_MAX_TOKENS` and `OPENAI_MAX_TEMPERATURE` by @abi (#29)
- fix(cli): improve JSON formatting error messages (5f59900)

## [0.9.0] - 2023-06-05

### Added

- feat(vars): add support for var arrays by @typpo (#21)

### Changed

- chore(core): set a default semantic similarity threshold (4ebea73)
- chore(cli): refresh `promptfoo init` output messaging (cdbf806)

### Fixed

- fix(cache): register cache manager types for TypeScript (1a82de7)
- fix(evals): handle string interpolation issues in prompts (6b8c175)

## [0.8.3] - 2023-05-31

### Fixed

- fix(cache): create cache directory on first use (423f375)
- fix(config): throw a clearer error for malformed default configs (0d759c4)

## [0.8.2] - 2023-05-30

### Fixed

- fix(cache): only persist cache entries on successful API responses (71c10a6)

## [0.8.1] - 2023-05-30

### Added

- feat(data): add Google Sheets loader support (df900c3)

### Fixed

- fix(cli): restore backward compatibility for `-t/--tests` flags (aad1822)

## [0.8.0] - 2023-05-30

### Added

- feat(api)!: simplify the API and support unified test suite definitions by @typpo (#14)

### Changed

- chore(api)!: move evaluation settings under `evaluateOptions` (`maxConcurrency`, `showProgressBar`, `generateSuggestions`) (#14)
- chore(api)!: move CLI flag defaults under `commandLineOptions` (`write`, `cache`, `verbose`, `view`) (#14)

## [0.7.0] - 2023-05-29

### Changed

- chore(cache): improve caching defaults and enable caching by default (#17)

## [0.6.0] - 2023-05-28

### Added

- feat(providers): add LocalAI support for open-source LLMs like Llama, Alpaca, Vicuna, GPT4All (6541bb2)
- feat(cli): add glob pattern support for prompts and tests (#13)
- feat(assertions): rename `eval:` to `fn:` for custom JavaScript assertions by @MentalGear (#11)
- feat(webui): add dark mode support (0a2bb49)
- feat(api): add exports for types and useful utility functions (57ac4bb)
- feat(tests): add Jest and Mocha integrations (00d9aa2)

### Changed

- chore(cli): improve error handling and word wrapping in CLI output (398f4b0)
- chore(cli): support non-ES module requires (c451362)

### Fixed

- fix(cli): move API key validation into OpenAI subclasses (c451362)
- fix(webui): correct HTML table rendering errors in the viewer (64c9161)
- fix(providers): improve handling of third-party API errors (398f4b0)

### Dependencies

- chore(deps): bump socket.io-parser from 4.2.2 to 4.2.3 in /src/web/client (#15)

## [0.5.1] - 2023-05-23

### Changed

- chore(cli): add glob support for prompt selection (#13)

### Fixed

- fix(cli): prevent crashes when `OPENAI_API_KEY` is not set (c451362)

## [0.5.0] - 2023-05-22

### Added

- feat(assertions): add semantic similarity grading (#7)

### Changed

- chore(cli): improve error handling and word wrapping in CLI output (398f4b0)

## [0.4.0] - 2023-05-13

### Added

- feat(webui): add web viewer for evaluation results (#5)

### Changed

- chore(openai): support `OPENAI_STOP` environment variable for stopwords (79d590e)
- chore(cli): increase the default request timeout (c73e055)

## [0.3.0] - 2023-05-07

### Added

- feat(grading): enable LLM automatic grading of outputs (#4)
- feat(webui): improve how test results are shown - PASS/FAIL is shown in matrix view rather than its own column (2c3f489)

### Changed

- chore(config): allow overriding `OPENAI_API_HOST` environment variable (e390678)
- chore(cli): add `REQUEST_TIMEOUT_MS` environment variable for API timeouts (644abf9)
- chore(webui): improve HTML table output readability (2384c69)

## [0.2.2] - 2023-05-04

### Added

- feat(cli): add `promptfoo --version` output (77e862b)

### Changed

- chore(cli): improve error messages when API calls fail (af2c8d3)

### Fixed

- fix(cli): correct `promptfoo init` output text (862d7a7)
- fix(evals): preserve table ordering when building concurrently (2e3ddfa)

## [0.2.0] - 2023-05-04

### Added

- feat(cli): add `promptfoo init` command (c6a3a59)
- feat(providers): improve custom provider loading and add example (4f6b6e2)<|MERGE_RESOLUTION|>--- conflicted
+++ resolved
@@ -44,12 +44,9 @@
 
 ### Added
 
-<<<<<<< HEAD
-- feat(providers): add `verbosity` config support to Azure Responses provider for reasoning models (o1, o3, gpt-5) (#6379)
-- feat(providers): add `isReasoningModel` and `o1` config overrides to Azure Responses provider for custom deployment names (#6380)
-=======
+- feat(providers): add `verbosity` config support to Azure Responses provider for reasoning models (o1, o3, gpt-5) (#6382)
+- feat(providers): add `isReasoningModel` and `o1` config overrides to Azure Responses provider for custom deployment names (#6382)
 - feat(providers): add Claude Agent SDK plugin support - enables loading local plugins via `plugins` config
->>>>>>> 28c3d584
 - feat(providers): add Claude Opus 4.5 support across Anthropic (claude-opus-4-5-20251101, claude-opus-4-5-latest), Google Vertex AI (claude-opus-4-5@20251101), and AWS Bedrock (anthropic.claude-opus-4-5-20251101-v1:0 for all regions) with $5/MTok input and $25/MTok output pricing; includes comprehensive documentation updates, advanced coding example demonstrating bug diagnosis and tradeoff analysis, updated provider examples, and cost calculation tests
 - feat(util): add support for loading tool definitions from Python/JavaScript files - providers now support dynamic tool generation using `file://tools.py:get_tools` and `file://tools.js:get_tools` syntax, enabling runtime tool definitions based on environment, config, or external APIs (#6272)
 - feat(server): add server-side provider list customization via ui-providers.yaml - enables organizations to define custom provider lists that appear in eval creator and redteam setup UIs; when ui-providers.yaml exists, replaces default ~600 providers with organization-specific options for simplified workflow and security control (#6124)
