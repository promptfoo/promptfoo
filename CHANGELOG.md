--- conflicted
+++ resolved
@@ -8,33 +8,32 @@
 
 ### Added
 
-<<<<<<< HEAD
 - feat(providers): add Anthropic structured outputs support with JSON schema outputs via `output_format` parameter and strict tool use via `strict: true` in tool definitions - ensures schema-compliant responses with automatic beta header handling, external file loading, variable rendering, and JSON parsing for Claude Sonnet 4.5 and Claude Opus 4.1 (#6226)
-=======
 - feat(cli): add automatic changelog update on version bump with comprehensive error handling (#6252)
 - feat(ci): add JavaScript-based changelog validator replacing bash script for PR number and Unreleased section enforcement (#6252)
->>>>>>> ee74c4ae
 
 ### Changed
 
 - feat(providers): add metadata extraction for OpenAI Responses API - extract responseId and model to metadata for debugging and response tracking (#6267)
-- chore: Add visiblity button for PFX passphrase (#6258)
-- feat(app): Red Team Strategy Test Generation (#6005)
 - refactor(webui): remove useImperativeHandle from ProviderConfigEditor - replace imperative ref API with onValidationRequest callback pattern for better React 19 compatibility and more idiomatic component design (#6328)
 
 ### Fixed
 
 - fix(providers): maintain backwards compatibility for annotations in raw provider responses (#6267)
 - fix(cli): restore commandLineOptions support for generateSuggestions, table, and write options (#6190)
-- fix(cli): enable auto-sharing when cloud is enabled by not defaulting config.sharing to false - when sharing is unset in config, it now correctly falls through to cloud auto-share behavior instead of defaulting to disabled (#6190)
-<<<<<<< HEAD
+- fix(cli): enable auto-sharing when cloud is enabled by not defaultting config.sharing to false - when sharing is unset in config, it now correctly falls through to cloud auto-share behavior instead of defaulting to disabled (#6190)
 - fix(providers): support function providers in defaultTest.options.provider and assertions (#6174)
 - fix(assertions): use file-based script output for all assertion types with `file://` references (#6200)
-=======
-- fix(assertions): use file-based script output for all assertion types with `file://` references (#6200)
+
+### Documentation
+
+- docs(providers): add comprehensive Anthropic structured outputs documentation covering JSON outputs (`output_format`) and strict tool use (`strict: true`), including usage examples, schema limitations, and feature compatibility (#6226)
 
 ### Tests
 
+- test(examples): add structured outputs example demonstrating JSON schema-based responses and strict tool use for Anthropic provider (#6226)
+- test(examples): update tool-use example to include strict mode configuration for Anthropic provider (#6226)
+- test(examples): enhance structured-outputs-config example to demonstrate multi-provider structured outputs with OpenAI and Anthropic, showcasing syntax differences between providers (#6226)
 - test(scripts): add 59 tests for changelog automation scripts covering validation and version update functionality (#6252)
 
 ## [0.119.11] - 2025-11-23
@@ -76,19 +75,40 @@
 - fix(auth): allow CI environments to authenticate with Promptfoo Cloud using API keys — unblocks `jailbreak:meta` strategy in GitHub Actions by recognizing API key auth regardless of CI status (#6273)
 - fix(webui): allow thumbs up/down ratings to toggle off and remove manual grading when clicked again (#6260)
 - fix(python): resolve Windows path compatibility issues in Python provider protocol - changed delimiter from `:` to `|` to avoid conflicts with Windows drive letters (C:, D:, etc.), fixing ENOENT errors and timeouts in Python provider on Windows (#6262)
->>>>>>> ee74c4ae
-
-### Documentation
-
-- docs(providers): add comprehensive Anthropic structured outputs documentation covering JSON outputs (`output_format`) and strict tool use (`strict: true`), including usage examples, schema limitations, and feature compatibility (#6226)
-
-<<<<<<< HEAD
-### Tests
-
-- test(examples): add structured outputs example demonstrating JSON schema-based responses and strict tool use for Anthropic provider (#6226)
-- test(examples): update tool-use example to include strict mode configuration for Anthropic provider (#6226)
-- test(examples): enhance structured-outputs-config example to demonstrate multi-provider structured outputs with OpenAI and Anthropic, showcasing syntax differences between providers (#6226)
-=======
+
+### Documentation
+
+- docs(site): fix broken OpenAI config options link (#6277)
+- docs(readme): update readme with code scanning (#6268)
+- docs(site): rewrite web viewer page (#6264)
+- docs(site): fix duplicate in sidebar (#6259)
+
+### Dependencies
+
+- fix(deps): update dependency better-sqlite3 to v12.4.6 (#6323)
+- chore(deps): update @biomejs/biome and all platform-specific CLI packages to 2.3.7 (#6307)
+- chore(deps): update vitest monorepo to v4 (major) (#6299)
+- chore(deps): update material-ui monorepo to v8 (major) (#6298)
+- chore(deps): update dependency whatwg-url to v15 (#6297)
+- chore(deps): update dependency recharts to v3 (#6294)
+- chore(deps): update dependency react-markdown to v10 (#6293)
+- chore(deps): update dependency react-is to v19 (#6292)
+- chore(deps): update dependency react-error-boundary to v6 (#6291)
+- chore(deps): update dependency gaxios to v7 (#6288)
+- chore(deps): drop unused uuid types package (#6287)
+- chore(deps): update dependency framer-motion to v12 (#6286)
+- chore(deps): update dependency @types/uuid to v11 (#6285)
+- chore(deps): update dependency esbuild to v0.27.0 (#6283)
+- chore(deps): upgrade http-z to v8 and @swc/core to v1.15.3 (#6281)
+- chore(deps): update dependencies in 12 example projects (#6280)
+- chore(deps): upgrade glob to v13 and mathjs to v15 (#6279)
+- chore(deps): update 67 minor and patch dependencies across all workspaces (#6278)
+- chore(deps): bump langchain-core from 0.3.78 to 0.3.80 in /examples/redteam-langchain in the pip group (#6270)
+- chore(deps): bump @aws-sdk/client-bedrock-runtime from 3.933.0 to 3.934.0 (#6254)
+- chore(deps): bump @anthropic-ai/sdk from 0.69.0 to 0.70.0 (#6255)
+
+## [0.119.9] - 2025-11-20
+
 ### Added
 
 - feat(webui): add custom policy generation to red team setup (#6181)
@@ -99,13 +119,12 @@
 
 - fix(cli): add missing Authorization header in `validate target` command to fix 403 Forbidden error when calling agent helper endpoint (#6274)
 - fix(providers): support function providers in defaultTest.options.provider and assertions (#6174)
->>>>>>> ee74c4ae
 
 ## [0.119.8] - 2025-11-18
 
 ### Added
 
-- feat(plugins): organize domain-specific risks into vertical suites
+- feat(plugins): organize domain-specific risks into vertical suites (#6215)
 - feat(providers): add Gemini 3 Pro support with thinking configuration (#6241)
 
 ### Fixed
@@ -119,29 +138,29 @@
 
 - feat(assertions): add dot product and euclidean distance metrics for similarity assertion - use `similar:dot` and `similar:euclidean` assertion types to match production vector database metrics and support different similarity use cases (#6202)
 - feat(webui): expose Hydra strategy configuration (max turns and stateful toggle) in red team setup UI (#6165)
-- fix(app): aligning risk scores with documentation (#6212)
 - feat(providers): add GPT-5.1 model support including gpt-5.1, gpt-5.1-mini, gpt-5.1-nano, and gpt-5.1-codex with new 'none' reasoning mode for low-latency interactions and configurable verbosity control (#6208)
 - feat(redteam): allow configuring `redteam.frameworks` to limit compliance frameworks surfaced in reports and commands (#6170)
 - feat(webui): add layer strategy configuration UI in red team setup with per-step plugin targeting (#6180)
 - feat(app): Metadata value autocomplete eval filter (#6176)
 - feat(webui): display both total and filtered metrics simultaneously when filters are active, showing "X/Y filtered, Z total" format in evaluation results table for better visibility into filtered vs unfiltered data (#5969)
 - feat(app): eval results filters permalinking (#6196)
-- fix(site): fix missing background color on safari api reference search modal (#6218)
-
-### Changed
-
-- fix: exclude source maps from npm package to reduce bundle size by ~22MB (#6235)
+
+### Changed
+
 - chore(ci): synchronize package-lock.json to resolve npm ci failures (#6195)
 - chore(ci): increase webui test timeout to 8 minutes in GitHub Actions workflow to prevent CI timeouts (#6201)
 - chore(redteam): update foundation model report redteam config to use newer redteam strategies (#6216)
 
 ### Fixed
 
-- fix(providers): correctly handle reasoning field in OpenAI-compatible models like gpt-oss-20b, extracting both reasoning and content instead of only reasoning (#6062)
+- fix: exclude source maps from npm package to reduce bundle size by ~22MB (#6235)
 - fix(redteam): exclude cyberseceval and beavertails static dataset plugins from iterative strategies to prevent wasted compute and silent grading failures during Hydra/Meta/Tree iterations (#6230)
 - fix(mcp): allow colons in eval ID validation for get_evaluation_details tool - fixes rejection of valid eval IDs returned by list_evaluations (e.g., eval-8h1-2025-11-15T14:17:18) by updating regex to accept ISO timestamp format (#6222)
+- fix(site): fix missing background color on safari api reference search modal (#6218)
 - fix(redteam): don't set default 'en' language when no language is configured - prevents unnecessary language modifiers from being passed to meta agent and other iterative strategies, keeping prompts focused on actual task without implied translation requirements (#6214)
+- fix(app): aligning risk scores with documentation (#6212)
 - fix(webui): fix duplicate React key warning in DefaultTestVariables component by implementing counter-based unique ID generation (#6201)
+- fix(providers): correctly handle reasoning field in OpenAI-compatible models like gpt-oss-20b, extracting both reasoning and content instead of only reasoning (#6062)
 - fix(samples): downlevel pem dependency to supported version
 - fix(deps): remove unused dependency on @libsql/client
 - fix(redteam): store rendered grading rubric in assertion.value for agentic strategies to display in UI Value column (#6125)
@@ -242,7 +261,7 @@
 - feat(redteam): pass policy text to intent extraction for custom policy tests, enabling more accurate and self-contained testing objectives that include specific policy requirements (#6116)
 - feat(redteam): add timestamp context to all grading rubrics for time-aware evaluation and temporal context in security assessments (#6110)
 - feat(model-audit): add revision tracking, content hash generation, and deduplication for model scans to prevent re-scanning unchanged models (saving ~99% time and bandwidth); add `--stream` flag to delete downloaded files immediately after scan ([#6058](https://github.com/promptfoo/promptfoo/pull/6058))
-- feat(redteam): add FERPA compliance plugin
+- feat(redteam): add FERPA compliance plugin (#6130)
 
 ### Fixed
 
@@ -266,31 +285,29 @@
 - feat(redteam): add pharmacy plugins (controlled substance compliance, dosage calculation, drug interaction) and insurance plugins (coverage discrimination, network misinformation, PHI disclosure) (#6064)
 - feat(redteam): add goal-misalignment plugin for detecting Goodhart's Law vulnerabilities (#6045)
 - feat(webui): add jailbreak:meta strategy configuration UI in red team setup with numIterations parameter (#6086)
-- feat(redteam): OpenTelemetry traces feed back into red team strategies
 - feat(redteam): expand OWASP Agentic preset to cover 8/10 threats with 20 plugins; add 'owasp:agentic:redteam' alias for easy selection (#6099)
-- fix: max concurrency run options override scan template settings
-
-### Changed
-
 - feat(redteam): display specific subcategory metrics for harmful plugins (e.g., "Copyright Violations", "Child Exploitation") instead of generic "Harmful" label, enabling granular vulnerability tracking and analysis (#6134)
+
+### Changed
+
 - chore(examples): update openai-agents-basic example from weather to D&D dungeon master with gpt-5-mini, comprehensive D&D 5e tools (dice rolling, character stats, inventory), and maxTurns increased to 20 (#6114)
-- fix(python): use REQUEST_TIMEOUT_MS for consistent timeout behavior across providers (300s default, previously 120s) (#6098)
 - refactor(redteam): Prevent early (evaluator-based) exits in Jailbreak, Crescendo, and Custom Strategies (#6047)
 - chore(webui): expand language options to 486 ISO 639-2 languages with support for all 687 ISO codes (639-1, 639-2/T, 639-2/B) in red team run settings (#6069)
 - chore(app): larger eval selector dialog (#6063)
 - refactor(app): Adds useApplyFilterFromMetric hook (#6095)
 - refactor(cli): extract duplicated organization context display logic into shared utility function to fix dynamic import issue and improve code maintainability (#6070)
-- chore: make meta-agent a default strategy
-
-### Fixed
-
+
+### Fixed
+
+- fix(redteam): max concurrency run options override scan template settings (#6102)
+- fix(python): use REQUEST_TIMEOUT_MS for consistent timeout behavior across providers (300s default, previously 120s) (#6098)
 - fix(providers): selective env var rendering in provider config with full Nunjucks filter support (preserves runtime variables for per-test customization) (#6091)
 - fix(core): handle Nunjucks template variables in URL sanitization to prevent parsing errors when sharing evals; add unit tests covering sanitizer behavior for Nunjucks template URLs (#6089)
 - fix(app): Fixes the metric is defined filter (#6082)
+- fix(providers): fix Python worker ENOENT errors by ensuring error responses are written before completion signal, improving error messages with function suggestions and fuzzy matching, and removing premature function validation to support embeddings-only and classification-only providers (#6073)
+- fix(redteam): improve image strategy text wrapping to handle long lines and prevent overflow (#6066)
 - fix(webui): handle plugin generation when target URL is not set (#6055)
-- fix(redteam): improve image strategy text wrapping to handle long lines and prevent overflow (#6066)
 - fix(evaluator): force uncached provider calls for repeat iterations (#6043)
-- fix(providers): fix Python worker ENOENT errors by ensuring error responses are written before completion signal, improving error messages with function suggestions and fuzzy matching, and removing premature function validation to support embeddings-only and classification-only providers (#6073)
 
 ### Tests
 
