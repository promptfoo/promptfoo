--- conflicted
+++ resolved
@@ -6,21 +6,15 @@
 
 ## [Unreleased]
 
-<<<<<<< HEAD
 ### Added
 
 - feat(providers): add Anthropic structured outputs support with JSON schema outputs via `output_format` parameter and strict tool use via `strict: true` in tool definitions - ensures schema-compliant responses with automatic beta header handling, external file loading, variable rendering, and JSON parsing for Claude Sonnet 4.5 and Claude Opus 4.1 (#6226)
+
+### Changed
+
 - feat(providers): add metadata extraction for OpenAI Responses API - extract responseId and model to metadata for debugging and response tracking (#6267)
-
-### Changed
-
 - chore: Add visiblity button for PFX passphrase (#6258)
 - feat(app): Red Team Strategy Test Generation (#6005)
-=======
-### Changed
-
-- feat(providers): add metadata extraction for OpenAI Responses API - extract responseId and model to metadata for debugging and response tracking (#6267)
->>>>>>> 246dcd86
 - refactor(webui): remove useImperativeHandle from ProviderConfigEditor - replace imperative ref API with onValidationRequest callback pattern for better React 19 compatibility and more idiomatic component design (#6328)
 
 ### Fixed
