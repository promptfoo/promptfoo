# Changelog

All notable changes to this project will be documented in this file.

The format is based on [Keep a Changelog](https://keepachangelog.com/en/1.1.0/).

## [Unreleased]

## [0.119.7] - 2025-11-17

### Added

- feat(assertions): add dot product and euclidean distance metrics for similarity assertion - use `similar:dot` and `similar:euclidean` assertion types to match production vector database metrics and support different similarity use cases (#6202)
- feat(webui): expose Hydra strategy configuration (max turns and stateful toggle) in red team setup UI (#6165)
- fix(app): aligning risk scores with documentation (#6212)
- feat(providers): add GPT-5.1 model support including gpt-5.1, gpt-5.1-mini, gpt-5.1-nano, and gpt-5.1-codex with new 'none' reasoning mode for low-latency interactions and configurable verbosity control (#6208)
- feat(redteam): allow configuring `redteam.frameworks` to limit compliance frameworks surfaced in reports and commands (#6170)
- feat(webui): add layer strategy configuration UI in red team setup with per-step plugin targeting (#6180)
- feat(app): Metadata value autocomplete eval filter (#6176)
- feat(webui): display both total and filtered metrics simultaneously when filters are active, showing "X/Y filtered, Z total" format in evaluation results table for better visibility into filtered vs unfiltered data (#5969)
- feat(app): eval results filters permalinking (#6196)
- fix(site): fix missing background color on safari api reference search modal (#6218)

### Changed

- chore(ci): synchronize package-lock.json to resolve npm ci failures (#6195)
- chore(ci): increase webui test timeout to 8 minutes in GitHub Actions workflow to prevent CI timeouts (#6201)
- chore(redteam): update foundation model report redteam config to use newer redteam strategies (#6216)

### Fixed

- fix(providers): correctly handle reasoning field in OpenAI-compatible models like gpt-oss-20b, extracting both reasoning and content instead of only reasoning (#6062)
- fix(redteam): exclude cyberseceval and beavertails static dataset plugins from iterative strategies to prevent wasted compute and silent grading failures during Hydra/Meta/Tree iterations (#6230)
- fix(mcp): allow colons in eval ID validation for get_evaluation_details tool - fixes rejection of valid eval IDs returned by list_evaluations (e.g., eval-8h1-2025-11-15T14:17:18) by updating regex to accept ISO timestamp format (#6222)
- fix(redteam): don't set default 'en' language when no language is configured - prevents unnecessary language modifiers from being passed to meta agent and other iterative strategies, keeping prompts focused on actual task without implied translation requirements (#6214)
- fix(webui): fix duplicate React key warning in DefaultTestVariables component by implementing counter-based unique ID generation (#6201)
- fix(samples): downlevel pem dependency to supported version
- fix(deps): remove unused dependency on @libsql/client
- fix(redteam): store rendered grading rubric in assertion.value for agentic strategies to display in UI Value column (#6125)

### Tests

- test(webui): suppress expected test error logs (109+ occurrences across parsing errors, API errors, context provider errors) and React/MUI warnings (act() warnings, DOM nesting, prop types) in setupTests.ts and vite.config.ts (#6201)

### Dependencies

- chore(deps): upgrade to React 19 (#6229)
- chore(deps): upgrade @googleapis/sheets from 9.8.0 to 12.0.0 (#6227)
- chore(deps): bump openai from 6.8.1 to 6.9.0 (#6208)

## [0.119.6] - 2025-11-12

### Documentation

- docs(providers): update Vertex AI documentation - removed deprecated models (PaLM/Bison, Claude 3 Opus, Claude 3.5 Sonnet v2), added Claude Sonnet 4.5, added missing Gemini 2.0 models, reorganized model listings by generation (Gemini 2.5/2.0/1.5, Claude 4/3, Llama 4/3.3/3.2/3.1), marked Preview/Experimental models, removed temporal language to make docs evergreen (#3169)

### Changed

- chore(site): remove Koala analytics and migrate Google tracking to Docusaurus built-in gtag configuration with multiple tracking IDs (G-3TS8QLZQ93, G-3YM29CN26E, AW-17347444171) (#6169)
- chore(webui): order 'plugins' before 'steps' in layer strategy YAML to match documentation examples (#6180)

### Fixed

- fix(webui): prevent infinite loop in StrategyConfigDialog useEffect - fixes vitest tests hanging by using stable empty array references for default parameters (#6203)
- fix(webui): require configuration for layer strategy before allowing navigation in red team setup - layer strategy now shows red border and blocks Next button until steps array is configured, similar to plugins requiring configuration
- fix(webui): filter hidden metadata keys from metadata filter dropdown - ensures consistent filtering of 'citations' and '\_promptfooFileMetadata' keys across MetadataPanel, EvalOutputPromptDialog, and metadata filter dropdown (#6177)
- fix(cli): format object and array variables with pretty-printed JSON in console table and HTML outputs for improved readability (#6175)
- fix(cli): only show error counter when >0
- fix(redteam): respect redteam.provider configuration for local grading - fixes issue where configuring a local provider (e.g., ollama:llama3.2) still sent grading requests to remote API instead of using the configured provider (#5959)
- fix: Reverts #6142 (#6189)

### Documentation

- docs(redteam): document Hydra configuration options for max turns, backtracking, and stateful operation (#6165)

## [0.119.5] - 2025-11-10

### Added

- feat(test-cases): add support for Excel files (.xlsx, .xls) as test case sources with optional xlsx dependency and sheet selection syntax (file.xlsx#SheetName or file.xlsx#2) (#4841)
- feat(providers): add OpenAI audio transcription support for whisper-1, gpt-4o-transcribe, gpt-4o-mini-transcribe, and gpt-4o-transcribe-diarize models with speaker identification, timestamp granularities, and per-minute cost tracking (#5957)
- feat(webui): display rendered assertion values with substituted variables in Evaluation tab instead of raw templates, improving readability for assertions with Nunjucks variables and loops (#5988)
- feat(prompts): add executable prompt scripts - use any script/binary to dynamically generate prompts via `exec:` prefix or auto-detection for common extensions (.sh, .bash, .rb, .pl); scripts receive context as JSON (#5329)
- feat(providers): add variable templating support for initialMessages in simulated-user provider, enabling template reuse across test cases with Nunjucks variables (#6143)
- feat(redteam): add `jailbreak:hydra` strategy - multi-turn conversational adversarial agent that learns from target responses and shares learnings across tests in the same scan for improved attack success rates (#6151)
- feat(providers): add missing Alibaba Cloud models - qwen3-vl-flash, qwen3-asr-flash-realtime, qwen3-vl-32b/8b (thinking/instruct), text-embedding-v4 (#6118)
- feat(eval): add 'not_equals' operator for plugin filters (#6155)

### Fixed

- fix(webui): correct multi-target filtering in red team report - statistics now properly filter by selected target instead of showing aggregated data across all targets; replaced modal with Select dropdown for clearer UX (#4251)
- fix(providers): auto-detect reasoning models by deployment name in Azure provider - now recognizes o1, o3, o4, and gpt-5 models and automatically uses `max_completion_tokens` instead of `max_tokens` (#6154)
- fix(prompts): fix basePath resolution for executable prompts with `exec:` prefix - relative paths now resolve correctly (5308c5d)
- fix(prompts): convert sync fs operations to async in executable prompt processor for better performance (5308c5d)
- fix(test-cases): improve xlsx error handling to avoid double-wrapping validation errors, provide clearer error messages for file not found, empty sheets, and invalid data (#4841)
- fix(docs): update xlsx documentation to use consistent version (0.18.5) and correct anchor links (#4841)
- fix(assertions): fix runtime variables not working in custom rubricPrompt for factuality and model-graded-closedqa assertions (#5340)
- fix(openai): fix timeouts on gpt-5-pro models by extending automatic timeout to 10 minutes (#6147)
- fix(deps): add @vitest/coverage-v8@3.2.4 to app workspace to match vitest version and fix coverage reporting "Cannot read properties of undefined (reading 'reportsDirectory')" error
- fix(deps): fix test coverage reporting errors (#6122)
- fix(cli): honor `commandLineOptions` from config file for `maxConcurrency`, `repeat`, `delay`, `cache`, `progressBar`, `generateSuggestions`, `table`, `share`, and `write` — previously ignored in favor of defaults (#6142)

### Changed

- chore(ci): make staging redteam test non-blocking to prevent intermittent API timeouts from failing CI runs (#6159)
- refactor(redteam): update risk score thresholds to match CVSS v3.x/v4.0 standards (Critical: 9.0-10.0, High: 7.0-8.9, Medium: 4.0-6.9, Low: 0.1-3.9) (#6132)
- chore(server): change traces fetch log to debug level (#6152)
- chore(redteam): rename `gradingGuidance` to `graderGuidance` for consistency with `graderExamples` - `gradingGuidance` still works as a deprecated alias for backward compatibility (#6128)

### Documentation

- docs(cli): document `promptfoo view --no` flag in command-line docs (#6067)
- docs(site): add blog post on Anthropic threat intelligence covering PROMPTFLUX and PROMPTSTEAL (first observed LLM-querying malware by Google), AI-orchestrated extortion campaigns, three categories of AI-assisted attacks (operator/builder/enabler), operational security implications, and practical Promptfoo testing examples for AI system exploitation risks (#5583)
- docs(site): re-add adaptive guardrails documentation covering enterprise feature for generating target-specific security policies from red team findings, including architecture, API integration, use cases, troubleshooting, and comparison to AWS Bedrock/Azure AI Content Safety (#5955)
- docs(guides): add comprehensive Portkey integration guide covering prompt management, multi-model testing across 1600+ providers, red-teaming workflows, and production deployment strategies by @ladyofcode (#5730)

### Tests

- test(webui): fix act() warnings and clean up test output by wrapping 16 tests in act(), removing 22 unnecessary console suppression patterns, and reducing setupTests.ts from 95 to 37 lines (#6199)
- test(providers): add test coverage for auto-detection of reasoning models by deployment name in Azure provider (#6154)
- test(assertions): add comprehensive test coverage for rendered assertion value metadata including variable substitution, loops, static text handling, and UI display fallback priority (#6145)

### Dependencies

- chore(deps): update 76 packages to latest minor and patch versions across all workspaces (#6139)

## [0.119.4] - 2025-11-06

### Added

- feat(cli): add `code-scans run` command for scanning code changes for LLM security vulnerabilities including prompt injection, PII exposure, and excessive agency - uses AI agents to trace data flows, analyze vulnerabilities across batches, and suggest fixes with configurable severity thresholds (see https://promptfoo.com/docs/code-scanning/ for more details) (#6121)
- feat(github-action): add Code Scan GitHub Action for automated PR security scanning with GitHub App OIDC authentication or manual API token setup; automatically posts review comments with severity levels and suggested fixes (see https://promptfoo.com/docs/code-scanning/ for more details) (#6121)
- feat(webui): add confirmation dialog and smart navigation for delete eval with improved UX (Material-UI dialog, next→previous→home navigation, loading states, toast notifications) (#6113)
- feat(redteam): pass policy text to intent extraction for custom policy tests, enabling more accurate and self-contained testing objectives that include specific policy requirements (#6116)
- feat(redteam): add timestamp context to all grading rubrics for time-aware evaluation and temporal context in security assessments (#6110)
- feat(model-audit): add revision tracking, content hash generation, and deduplication for model scans to prevent re-scanning unchanged models (saving ~99% time and bandwidth); add `--stream` flag to delete downloaded files immediately after scan ([#6058](https://github.com/promptfoo/promptfoo/pull/6058))
- feat(redteam): add FERPA compliance plugin

### Fixed

- fix(redteam): dynamically update crescendo system prompt with currentRound and successFlag each iteration instead of rendering once with stale values (#6133)
- fix(examples): change Zod schema from `.optional()` to `.default('')` for OpenAI Agents SDK compatibility (#6114)
- fix(redteam): pass all gradingContext properties to rubric templates to fix categoryGuidance rendering errors in BeavertailsGrader (#6111)
- fix(webui): custom policy name consistency (#6123)
- fix(docker): resolve @swc/core SIGSEGV on Alpine Linux by upgrading to 1.15.0 and aligning base image with Node 24 (#6127)

## [0.119.2] - 2025-11-03

### Added

<<<<<<< HEAD
- feat(providers): add ElevenLabs provider integration with support for TTS, STT, Conversational Agents, Audio Isolation, Forced Alignment, and History (#6022)
- feat(redteam): add `jailbreak:meta` strategy with intelligent meta-agent that builds dynamic attack taxonomy and learns from full attempt history (#6021)
=======
- feat(integrations): add Microsoft SharePoint dataset support with certificate-based authentication for importing CSV files (#6080)
- feat(providers): add `initialMessages` support to simulated-user provider for starting conversations from specific states, with support for loading from JSON/YAML files via `file://` syntax (#6090)
- feat(providers): add local config override support for cloud providers - merge local configuration with cloud provider settings for per-eval customization while keeping API keys centralized (#6100)
- feat(providers): add linkedTargetId validation with comprehensive error messages (#6053)
- feat(redteam): add `gradingGuidance` config option for plugin-specific grading rules to reduce false positives by allowing per-plugin evaluation context (#6108)
- feat(webui): add Grading Guidance field to plugin configuration dialogs in open-source UI (#6108)
- feat(webui): add eval copy functionality to duplicate evaluations with all results, configuration, and relationships via UI menu (#6079)
- feat(redteam): add pharmacy plugins (controlled substance compliance, dosage calculation, drug interaction) and insurance plugins (coverage discrimination, network misinformation, PHI disclosure) (#6064)
- feat(redteam): add goal-misalignment plugin for detecting Goodhart's Law vulnerabilities (#6045)
- feat(webui): add jailbreak:meta strategy configuration UI in red team setup with numIterations parameter (#6086)
- feat(redteam): OpenTelemetry traces feed back into red team strategies
- feat(redteam): expand OWASP Agentic preset to cover 8/10 threats with 20 plugins; add 'owasp:agentic:redteam' alias for easy selection (#6099)
- fix: max concurrency run options override scan template settings

### Changed

- feat(redteam): display specific subcategory metrics for harmful plugins (e.g., "Copyright Violations", "Child Exploitation") instead of generic "Harmful" label, enabling granular vulnerability tracking and analysis (#6134)
- chore(examples): update openai-agents-basic example from weather to D&D dungeon master with gpt-5-mini, comprehensive D&D 5e tools (dice rolling, character stats, inventory), and maxTurns increased to 20 (#6114)
- fix(python): use REQUEST_TIMEOUT_MS for consistent timeout behavior across providers (300s default, previously 120s) (#6098)
- refactor(redteam): Prevent early (evaluator-based) exits in Jailbreak, Crescendo, and Custom Strategies (#6047)
- chore(webui): expand language options to 486 ISO 639-2 languages with support for all 687 ISO codes (639-1, 639-2/T, 639-2/B) in red team run settings (#6069)
- chore(app): larger eval selector dialog (#6063)
- refactor(app): Adds useApplyFilterFromMetric hook (#6095)
- refactor(cli): extract duplicated organization context display logic into shared utility function to fix dynamic import issue and improve code maintainability (#6070)
- chore: make meta-agent a default strategy

### Fixed

- fix(providers): selective env var rendering in provider config with full Nunjucks filter support (preserves runtime variables for per-test customization) (#6091)
- fix(core): handle Nunjucks template variables in URL sanitization to prevent parsing errors when sharing evals; add unit tests covering sanitizer behavior for Nunjucks template URLs (#6089)
- fix(app): Fixes the metric is defined filter (#6082)
- fix(webui): handle plugin generation when target URL is not set (#6055)
- fix(redteam): improve image strategy text wrapping to handle long lines and prevent overflow (#6066)
- fix(evaluator): force uncached provider calls for repeat iterations (#6043)
- fix(providers): fix Python worker ENOENT errors by ensuring error responses are written before completion signal, improving error messages with function suggestions and fuzzy matching, and removing premature function validation to support embeddings-only and classification-only providers (#6073)

### Tests

- test(examples): add 9 D&D test scenarios for openai-agents-basic (combat, stats, inventory, scenes, saves, crits, edge cases, short rest, magic item) (#6114)
- test(providers): add coverage for simulated-user initialMessages (vars/config precedence, file:// loading from JSON/YAML, validation, conversation flow when ending with user role) (#6090)
- test(redteam): add comprehensive tests for `gradingGuidance` feature and `graderExamples` flow-through, including full integration regression tests (#6108)
- test(webui): add tests for gradingGuidance UI in PluginConfigDialog and CustomIntentPluginSection (#6108)
- test(providers): add Python worker regression tests for ENOENT prevention, helpful error messages with function name suggestions, and embeddings-only provider support without call_api function (#6073)

### Documentation

- docs(examples): update openai-agents-basic README for D&D theme with tracing setup and example interactions; shorten openai-agents.md provider documentation (#6114)
- docs(python): update timeout documentation with REQUEST_TIMEOUT_MS environment variable and add retry logic example for handling rate limits (#6098)
- docs(redteam): add comprehensive documentation for `jailbreak:meta` strategy including usage guide, comparison with other jailbreak strategies, and integration into strategy tables (#6088)
- docs(site): add remediation reports documentation (#6083)
- docs(site): add custom strategy to the strategies reference table (#6081)
- docs(site): pricing page updates (#6068)
- docs(site): clarify remote inference in Community edition (#6065)

### Dependencies

- chore(deps): bump the github-actions group with 4 updates (#6092)
- chore(deps): bump @aws-sdk/client-bedrock-runtime from 3.920.0 to 3.921.0 (#6075)
- chore(deps): bump @aws-sdk/client-bedrock-runtime from 3.919.0 to 3.920.0 (#6060)

### Fixed

- fix(redteam): enable layer strategy with multilingual language support; plugins now generate tests in multiple languages even when layer strategy is present (#6084)
- fix(redteam): reduce multilingual deprecation logging noise by moving from warn to debug level (#6084)

## [0.119.1] - 2025-10-29

### Changed

- chore(redteam): categorize `jailbreak:meta` under agentic strategies and mark as remote-only for correct UI grouping and Cloud behavior (#6049)
- chore(redteam): improve support for custom policy metric names that should include strategy suffix (#6048)

### Fixed

- fix(providers): render environment variables in provider config at load time (#6007)
- fix(redteam): validate custom strategy strategyText requirement to prevent confusing errors during test execution (#6046)
- fix(init): include helpful error message and cleanup any directories created when example download fails (#6051)
- fix(providers): removing axios as a runtime dependency in google live provider (#6050)
- fix(csv): handle primitive values directly in red team CSV export to avoid double-quoting strings (#6040)
- fix(csv): fix column count mismatch in red team CSV export when rows have multiple outputs (#6040)
- fix(internals): propagate originalProvider context to all model-graded assertions (#5973)

### Dependencies

- chore(deps): bump better-sqlite3 from 11.10.0 to 12.4.1 for Node.js v24 support (#6052) by @cdolek-twilio
- chore(deps): update Biome version with force-include patterns (`!!`) for faster local linting/CI by @sklein12 (#6042)

## [0.119.0] - 2025-10-27

### Added

- feat(webui): filtering eval results by metric values w/ numeric operators (e.g. EQ, GT, LTE, etc.) (#6011)
>>>>>>> a9db70a3
- feat(providers): add Python provider persistence for 10-100x performance improvement with persistent worker pools (#5968)
- feat(providers): add OpenAI Agents SDK integration with support for agents, tools, handoffs, and OTLP tracing (#6009)
- feat(providers): add function calling/tool support for Ollama chat provider (#5977)
- feat(providers): add support for Claude Haiku 4.5 (#5937)
- feat(redteam): add `jailbreak:meta` strategy with intelligent meta-agent that builds dynamic attack taxonomy and learns from full attempt history (#6021)
- feat(redteam): add COPPA plugin (#5997)
- feat(redteam): add GDPR preset mappings for red team testing (#5986)
- feat(redteam): add modifiers support to iterative strategies (#5972)
- feat(redteam): add authoritative markup injection strategy (#5961)
- feat(redteam): add wordplay plugin (#5889)
- feat(redteam): add pluginId, strategyId, sessionId, and sessionIds to metadata columns in CSV export (#6016)
- feat(redteam): add subcategory filtering to BeaverTails plugin (a70372f)
- feat(redteam): Add Simba Red Team Agent Strategy (#5795)
- feat(webui): persist inline-defined custom policy names (#5990)
- feat(webui): show target response to generated red team plugin test case (#5869)
- feat(cli): log all errors in a log file and message to the console (#5992)
- feat(cli): add errors to eval progress bar (#5942)
- feat(cache): preserve and display latency measurements when provider responses are cached (#5978)

### Changed

- chore(internals): custom policy type def (#6037)
- chore(changelog): organize and improve Unreleased section with consistent scoping and formatting (#6024)
- refactor(redteam): migrate multilingual from per-strategy config to global language configuration; plugins now generate tests directly in target languages without post-generation translation (#5984)
- chore(cli): show telemetryDisabled/telemetryDebug in `promptfoo debug` output (#6015)
- chore(cli): improve error handling and error logging (#5930)
- chore(cli): revert "feat: Improved error handling in CLI and error logging" (#5939)
- chore(webui): add label column to prompts table (#6002)
- chore(webui): gray out strategies requiring remote generation when disabled (#5985)
- chore(webui): gray out remote plugins when remote generation is disabled (#5970)
- chore(webui): improve test transform modal editor (#5962)
- chore(webui): add readOnly prop to EvalOutputPromptDialog (#5952)
- refactor(webui): organize red team plugins page into tabs with separate components (#5865)
- chore(redteam): remove "LLM Risk Assessment" prefix (#6004)
- chore(redteam): add top-level redteam telemetry events (#5951)
- refactor(webui): reduce unnecessary API health requests (#5979)
- chore(api): export GUARDRAIL_BLOCKED_REASON constant for external use (#5956)
- chore(providers): add rendered request headers to http provider debug output (#5950)
- refactor(transforms): refactor transform code to avoid 'require' (#5943)
- refactor(transforms): refactor createRequest/ResponseTransform functions into separate module (#5925)
- chore(examples): consolidate Ollama examples into unified directory (#5977)
- chore(deps): move dependencies to optional instead of peer (#5948)
- chore(deps): move `natural` to optional dependency (#5946)
- chore(redteam): improve GOAT and Crescendo error logs with additional error details for easier debugging (#6036)

### Fixed

<<<<<<< HEAD
- fix(providers): ElevenLabs API compatibility fixes for Agents (role normalization, tool mock values) and Forced Alignment (field names, SRT formatting) (#6022)
=======
- fix(providers): revert eager template rendering that broke runtime variable substitution (5423f80)
- fix(providers): support environment variables in provider config while preserving runtime variable templates
- fix(providers): improve Python provider reliability with automatic python3/python detection, worker cleanup, request count tracking, and reduced logging noise (#6034)
>>>>>>> a9db70a3
- fix(providers): simulated-user and mischievous-user now respect assistant system prompts in multi-turn conversations (#6020)
- fix(providers): improve MCP tool schema transformation for OpenAI compatibility (#5965)
- fix(providers): sessionId now properly stored in metadata for providers that use server side generated sessionIds (#6016)
- fix(redteam): don't test session management if target is not stateful (#5989)
- fix(redteam): improve crescendo prompt example alignment with actual objective statements to increase accuracy (#5964)
- fix(redteam): fewer duplicate errors for invalid strategy and plugin ids (#5954)
- fix(fetch): use consistent units in retry counter log messages - now shows attempt count vs total attempts (#6017)
- fix(fetch): include error details in final error message when rate limited (#6019)
- fix(webui): pass extensions config when running eval from UI (#6006)
- fix(webui): in red team setup, reset config button hidden by version banner (#5896)
- fix(webui): sync selected plugins to global config in red team setup UI (#5991)
- fix(webui): HTTP test agent (#6033)
- fix(webui): reset red team strategy config dialog when switching strategies (#6035)

### Dependencies

- chore(deps): bump @aws-sdk/client-bedrock-runtime from 3.914.0 to 3.916.0 (#6008)
- chore(deps): bump @aws-sdk/client-bedrock-runtime from 3.913.0 to 3.914.0 (#5996)
- chore(deps): bump pypdf from 6.0.0 to 6.1.3 in /examples/rag-full (#5998)
- chore(deps): bump @aws-sdk/client-bedrock-runtime from 3.911.0 to 3.913.0 (#5975)
- chore(deps): bump @aws-sdk/client-bedrock-runtime from 3.910.0 to 3.911.0 (#5945)
- chore(deps): bump @anthropic-ai/sdk from 0.65.0 to 0.66.0 (#5944)

### Documentation

- docs(model-audit): improve accuracy and clarity of ModelAudit documentation (#6023)
- docs(contributing): add changelog and GitHub Actions enforcement (#6012)
<<<<<<< HEAD
- docs(providers): add ElevenLabs provider documentation and examples (#6022)
- docs(guides): add ElevenLabs evaluation guide (#6022)
=======
- docs(redteam): add global language configuration section to red team configuration docs; remove multilingual strategy documentation (#5984)
>>>>>>> a9db70a3
- docs(providers): add OpenAI Agents provider documentation and example (#6009)
- docs(providers): update AWS Bedrock model access documentation (#5953)
- docs(providers): fix apiKey environment variable syntax across provider docs and examples (#6018)
- docs(providers): add echo provider examples for evaluating logged production outputs (#5941)
- docs(blog): add blog post on RLVR (Reinforcement Learning with Verifiable Rewards) (#5987)
- docs(site): configuring inference (#5983)
- docs(site): update about page (#5971)
- docs(site): add export formats (#5958)
- docs(site): September release notes (#5712)
- docs(site): add red-team claude guidelines (616844d)
- docs(site): remove duplicate links (5aea733)
- docs(examples): add example demonstrating conversation session id management using hooks (#5940)

### Tests

- test(server): add comprehensive unit tests for POST /providers/test route (#6031)
- test(providers): fix flaky latencyMs assertions in TrueFoundry provider tests (#6026)
- test(providers): add ElevenLabs provider unit and integration tests (#6022)
- test(providers): add unit test verifying assistant system prompt inclusion for simulated-user provider (#6020)
- test(providers): add comprehensive tests for OpenAI Agents provider, loader, and tracing (#6009)
- test(redteam): update strategy and frontend tests for global language configuration migration (#5984)
- test(redteam): remove redteam constants mocks from unit tests (#6010)
- test(webui): add tests for evaluation UI components and hooks (#5981)

## [0.118.17] - 2025-10-15

### Changed

- chore: bump version to 0.118.17 (#5936)

### Fixed

- fix(evaluator): support `defaultTest.options.provider` for model-graded assertions (#5931)
- fix(webui): improve UI email validation handling when email is invalid; add better tests (#5932)
- fix(deps): move `claude-agent-sdk` to optionalDependencies (#5935)

### Dependencies

- chore(deps): bump `@aws-sdk/client-bedrock-runtime` from 3.908.0 to 3.910.0 (#5933)

## [0.118.16] - 2025-10-15

### Added

- feat(providers): add TrueFoundry LLM Gateway provider (#5839)
- feat(redteam): add test button for request and response transforms in red-team setup UI (#5482)

### Changed

- chore(providers): count errors in websocket responses as errors (#5915)
- chore(providers): update Alibaba model support (#5919)
- chore(redteam): validate emails after prompt for red team evaluations (#5912)
- chore(redteam): implement web UI email verification (#5928)
- chore(redteam): display estimated probes on red team review page (#5863)
- chore(webui): add flag to hide traces (#5924)
- chore(build): stop tracking TypeScript build cache file (#5914)
- chore(build): update dependencies to latest minor versions (#5916)
- chore(cli): remove duplicate 'Successfully logged in' message from auth login (#5907)
- chore(redteam): add max height and scroll to custom policies container (#5910)
- chore: bump version to 0.118.16 (#5920)
- docs: add docstrings to `feat/ruby-provider` (#5903)
- test: cover red team setup components and hooks in `src/app` (#5911)

### Fixed

- fix(providers): dynamically import `DefaultAzureCredential` from `@azure/identity` (#5921)
- fix(providers): improve debugging and address hanging in websocket provider (#5918)
- fix(http): parse stringified JSON body in provider config (#5927)
- fix(redteam): improve ASR calculation accuracy in redteam report (#5792)

### Documentation

- docs(site): fix typo (#5922)

## [0.118.15] - 2025-10-13

### Added

- feat(providers): add ruby provider (#5902)
- feat(providers): Claude Agent SDK provider support (#5509)
- feat(providers): Azure AI Foundry Assistants provider (#5181)
- feat(providers): add support for streaming websocket responses (#5890)
- feat(providers): snowflake cortex provider (#5882)

### Changed

- chore(providers): add support for new OpenAI models (GPT-5 Pro, gpt-audio-mini, gpt-realtime-mini) (#5876)
- chore(providers): rename azure ai foundry assistant to ai foundry agent (#5908)
- chore(providers): update params passed to azure ai foundry provider (#5906)
- chore(webui): group agentic strategies by turn compatibility in red team UI (#5861)
- chore(webui): sort red team plugins alphabetically by display name (#5862)
- chore(webui): improved color consistency and dark mode legibility on Red Team dashboard (#5829)
- chore(test): add snowflake provider tests and environment variables (#5883)
- chore(config): add conductor config (#5904)
- chore: bump version 0.118.15 (#5909)

### Fixed

- fix(app): disable red team scan Run Now button when Promptfoo Cloud is unavailable (#5891)
- fix(webui): fix infinite re-render when custom intents are specified (#5897)
- fix(redteam): clean up multilingual strategy logging and fix chunk numbering (#5878)
- fix(redteam): requested column in 'redteam generate' output incorporates fan out strategies (#5864)
- fix(core): resolve Windows path compatibility issues (#5841)
- fix(core): restore correct cache matching behavior for test results (#5879)

### Dependencies

- chore(deps): bump @aws-sdk/client-bedrock-runtime from 3.901.0 to 3.906.0 (#5877)
- chore(deps): bump @aws-sdk/client-bedrock-runtime from 3.906.0 to 3.907.0 (#5888)
- chore(deps): bump openai from 6.2.0 to 6.3.0 (#5887)
- chore(deps): update dependencies to latest safe minor/patch versions (#5900)

### Documentation

- docs(providers): add missing providers and troubleshooting pages to index (#5905)
- docs(guardrails): remove open source guardrails page (#5880)

## [0.118.14] - 2025-10-09

### Changed

- fix: there should always be a guardrails field passed out form openai chat provider (#5874)
- chore: bump version 0.118.14 (#5875)

## [0.118.13] - 2025-10-08

### Added

- feat(cli): Add connectivity tests to promptfoo validate (#5802)
- feat(guardrails): map content filter response to guardrails output (#5859)
- feat(webui): Download full results (#5674)

### Changed

- chore(core): change default log level to debug for network errors (#5860)
- chore(core): Don't log all request error messages (#5870)
- chore(linter): Enforce no unused function params (#5853)
- chore(providers): remove deprecated IBM BAM provider (#5843)
- refactor(webui): improve EvalOutputPromptDialog with grouped dependency injection (#5845)
- chore: bump version 0.118.13 (#5873)

### Fixed

- fix(webui): Don't prepend fail reasons to output text (#5872)
- fix(redteam): filter out placeholders before purpose generation (#5852)
- fix(tests): make auth login test tolerate colorized output (#5851)

### Dependencies

- chore(deps): bump @azure/identity from 4.12.0 to 4.13.0 (#5858)
- chore(deps): bump langchain-text-splitters from 0.3.5 to 1.0.0a1 in /examples/redteam-langchain in the pip group across 1 directory (#5855)

## [0.118.12] - 2025-10-08

### Added

- feat(providers): add Slack provider (#3469)

### Changed

- feat: postman import for http provider (#5778)
- feat: Bring request transform to parity with response transform (#5850)
- fix: import command (#5794)
- fix: implement remote generation environment variable controls (#5815)
- fix: resolve Windows path handling issues (#5827)
- fix: custom strategy UI (#5834)
- fix: eliminate Python validation race condition on Windows (#5837)
- fix: escape JSON special characters in raw HTTP request variables (#5842)
- fix: Show response headers in test target results (#5848)
- fix: double sharing red teams (#5854)
- chore: update DeepSeek provider to V3.2-Exp (#5787)
- chore: bump the github-actions group with 3 updates (#5789)
- chore: bump openai from 5.23.2 to 6.0.0 (#5790)
- chore: Revert "perf: Don't create new agent for every fetch (#5633)" (#5793)
- chore: add /index to directory imports for ESM compatibility (#5798)
- chore: bump @aws-sdk/client-bedrock-runtime from 3.899.0 to 3.901.0 (#5799)
- chore: bump openai from 6.0.0 to 6.0.1 (#5800)
- chore(telemetry): Add CI flag to identify call (#5801)
- chore: bump openai from 6.0.1 to 6.1.0 (#5806)
- chore: fix npm audit vulnerabilities (#5810)
- chore: Fix incorrect session parser help text (#5811)
- chore(internals): make `runAssertion` easier to read by moving const outside function scope (#5813)
- chore: update investor info and user count (#5816)
- chore(internals): Prevent `GradingResult.assertion` definition from being overridden in select red team grading cases (#5785)
- chore: show "why" in modelaudit ui (#5821)
- chore(site): migrate OG image generation to Satori (#5826)
- chore: remove outdated license notice (#5828)
- chore: show # github stars on site (#5831)
- chore(site): update Docusaurus to v3.9.1 and fix deprecated config (#5835)
- chore: bump openai from 6.1.0 to 6.2.0 (#5844)
- chore: invert default unblocking behavior (#5856)
- chore: bump version 0.118.12 (#5857)
- chore(site): Adds Travis to team page (#5786)
- docs: update readme.md (#5812)
- docs(contributing): add CLAUDE.md context files for Claude Code (#5819)
- docs(blog): safety benchmark blog post (#5781)
- docs(providers): update IBM WatsonX model list (#5838)
- docs(contributing): add warning against using commit --amend and force push (#5840)
- test: fix vitest timeout error in EvalOutputPromptDialog tests (#5820)
- test: fix flaky Python test failures on Windows (#5824)
- test: add mock cleanup to Python provider tests (#5825)
- refactor: Remove null from GradingResult.assertion type (#5818)

### Fixed

- fix(site): add metadata key to the provider response class (#5796)
- fix(webui): prevent empty state flash when loading large evals (#5797)
- fix(webui): Clicking "Show Charts" does not show charts (#5814)
- fix(webui): remove delimiter stripping logic from EvalOutputCell (#5817)
- fix(provider): merge config and prompt systemInstruction instead of throwing error in gemini (#5823)
- fix(assertions): allow is-refusal to detect refusals in provider error messages (#5830)
- fix(webui): improve usability of number inputs (#5804)
- test: Unit tests for fix(webui): improve usability of number inputs (#5836)

### Documentation

- docs(site): adding new hire bio (#5788)
- docs(site): fix formatting issue in about page (#5803)
- docs(site): add Dane to About page team section (#5833)

## [0.118.11] - 2025-09-30

### Added

- feat(providers): add support for Claude Sonnet 4.5 (#5764)
- feat(providers): add support for Gemini 2.5 Flash and Flash-Lite (#5737)
- feat(providers): add gpt-5-codex model support (#5733)
- feat(providers): add support for Qwen models in AWS Bedrock provider (#5718)
- feat(cli): add browser opening support for auth login command (#5722)
- feat(cli): add team switching functionality (#5750)
- feat(webui): add latency to eval export CSV (#5771)
- feat(cli): sanitize all log objects (#5773)
- feat(providers): add Anthropic web_fetch_20250910 and web_search_20250305 tool support (#5573)
- feat(providers): add CometAPI provider support with environment variable configuration and example usage (#5721)
- feat(providers): add Nscale provider support (#5690)
- feat(providers): add OpenAI gpt-realtime model with full audio support (#5426)
- feat(webui): add metadata `exists` operator to eval results filter (#5697)

### Changed

- chore(cli): improve installer-aware command generation utility for consistent CLI invocation (#5747)
- chore(core): sort metadata entries (#5751)
- chore(core): update error mapping (#5783)
- chore(providers): update Claude 4.5 Sonnet (#5763)
- chore(providers): update default Granite model to granite-3-3-8b-instruct (#5768)
- chore(redteam): remove on-topic call (#5774)
- chore(redteam): update red team init default to gpt-5 (#5756)
- chore: bump version 0.118.11 (#5784)
- chore: Add docstrings to `feat/add-latency-to-csv` (#5772)

### Fixed

- fix(core): ensure `-filter-failing` correctly filters failing tests when re-running an eval (#5770)
- fix(core): ensure Python and JavaScript providers have appropriate path prefix (#5765)
- fix(core): preserve glob patterns in vars context for test case expansion (#5701)
- fix(core): suppress verbose error logging for update check timeouts (#5745)
- fix(providers): improve OpenAI embedding provider error handling (#5742)
- fix(tests): resolve Windows test failures in Python tests (#5767)
- fix(webui): apply proper truncation initialization to variable cells (#5657)
- fix(webui): disable prompt editing in header row dialogs (#5746)
- fix(webui): handle login redirects (#5734)
- fix(webui): improve empty state UI and handle null eval data (#5780)

### Dependencies

- chore(deps): bump @anthropic-ai/sdk from 0.63.1 to 0.64.0 (#5758)
- chore(deps): bump @anthropic-ai/sdk from 0.64.0 to 0.65.0 (#5776)
- chore(deps): bump @aws-sdk/client-bedrock-runtime from 3.896.0 to 3.899.0 (#5777)
- chore(deps): bump openai from 5.23.0 to 5.23.1 (#5759)
- chore(deps): bump openai from 5.23.1 to 5.23.2 (#5775)

### Documentation

- docs(site): add new hire bio (#5769)
- docs(site): improve AWS Bedrock SSO authentication documentation (#5585)
- docs(site): refine and extend e2b sandbox evaluation guide with improved examples and fixes (#5753)
- docs(site): remove incorrect Python globals persistence tip (#5782)
- docs(site): strengthen git workflow warnings in CLAUDE.md (#5762)
- docs(site): write lethal trifecta blog (#5754)

### Tests

- test(webui): add tests for evaluation UI components (`src/app`) (#5766)

## [0.118.10] - 2025-09-26

### Changed

- feat: Revamp HTTP Provider setup (#5717)
- chore: introduce grading provider to RedteamProviderManager (#5741)
- chore(webui): UX improvements for displaying custom policies in Eval Results and Red Team Vulnerabilities Reports (#5562)
- chore: bump version 0.118.10 (#5749)

## [0.118.9] - 2025-09-25

### Changed

- feat: envoy ai gateway provider (#5731)
- feat: iso 42001 mappings (#5724)
- feat: Compress data when sharing an eval (#5738)
- fix: rename agentcore provider to bedrock agents provider (#5709)
- fix: increase timeout for version checks from 1s to 10s (#5715)
- fix: add missing backend support for filtering by highlights, plus tests (#5735)
- chore: improve parsing so in case a redteam provider doesn't take json obje… (#5700)
- chore: bump @aws-sdk/client-bedrock-runtime from 3.893.0 to 3.894.0 (#5706)
- chore: bump openai from 5.22.0 to 5.22.1 (#5707)
- chore: support multilingual provider set from server boot (#5703)
- chore: Add docstrings to `applying-column-format` (#5719)
- chore(webui): in eval creator disable `Run Eval` button if no prompts or test cases are available (#5558)
- chore: bump @aws-sdk/client-bedrock-runtime from 3.894.0 to 3.895.0 (#5727)
- chore: bump @anthropic-ai/sdk from 0.62.0 to 0.63.1 (#5728)
- chore: bump openai from 5.22.1 to 5.23.0 (#5729)
- chore: bump @aws-sdk/client-bedrock-runtime from 3.895.0 to 3.896.0 (#5732)
- chore: bump version 0.118.9 (#5740)

### Fixed

- fix(webui): prioritize JSON prettify over Markdown rendering when both enabled (#5705)
- fix(webui): Copying truncated text in eval results (#5711)
- fix(internals/redteam): decrease debug access grading false negatives (#5713)

## [0.118.8] - 2025-09-23

### Added

- feat(webui): populate metadata filter keys in results dropdown (#5584)

### Fixed

- fix: improve iterative judge parsing (#5691)
- fix(cli): prevent promptfoo CLI from hanging after commands complete (#5698)
- fix(dev): suppress noisy health check logs during local startup (#5667)
- fix(prompts): tune prompt set to reduce model refusals (#5689)

### Changed

- chore: bump version 0.118.8 (#5699)

### Documentation

- docs(site): publish August release notes (#5625)
- docs(site): document `linkedTargetId` usage for custom provider linking (#5684)

## [0.118.7] - 2025-09-22

### Added

- feat(webui): connect login page to promptfoo auth system (#5685)
- feat: ability to retry errors from cli (#5647)

### Changed

- chore(webui): add 404 page (#5687)
- refactor(webui): Vulnerability Report Table Improvements (#5638)
- chore: bump version 0.118.7 (#5695)
- chore: bump openai from 5.21.0 to 5.22.0 (#5694)
- chore: bump @aws-sdk/client-bedrock-runtime from 3.891.0 to 3.893.0 (#5693)

## [0.118.6] - 2025-09-18

### Tests

- test: network isolation for tests (#5673)

### Dependencies

- chore(deps): upgrade Vite to v7 and fix browser compatibility issues (#5681)

### Documentation

- docs(site): clarify webhook issue meaning (#5679)
- docs(examples): add HTTP provider streaming example (#5648)
- docs(blog): add autonomy and agency in AI article (#5512)

### Added

- feat(redteam): support threshold in custom plugin configuration (#5644)
- feat: upgrade Material UI from v6 to v7 (#5669)
- feat(redteam): Adds support for `metric` field on custom plugins (#5656)
- feat: migrate from MUI Grid to Grid2 across all components (#5578)
- feat: report filters (#5634)
- feat: Add string array support for context-based assertions (#5631)

### Changed

- chore: Exclude node modules and build/dist from biome (#5641)
- chore: improvements to framework compliance cards (#5642)
- chore: improve design of eval download dialog (#5622)
- chore: bump @aws-sdk/client-bedrock-runtime from 3.888.0 to 3.890.0 (#5636)
- chore: bump @aws-sdk/client-bedrock-runtime from 3.890.0 to 3.891.0 (#5649)
- chore: bump openai from 5.20.3 to 5.21.0 (#5651)
- chore: update redteam small model to gpt-4.1-mini-2025-04-14 (#5645)
- chore: reduce coloration on Report View Test Suites table (#5643)
- chore: bump version 0.118.6 (#5655)
- chore(webui): minor style tweaks to datagrid pages for consistency (#5686)
- chore: persistent header on report view (#5678)
- chore(webui): fix z-index on version update banner (#5677)
- refactor(webui): Reports table UX Improvements (#5637)
- ci: revert temporarily disable redteam multi-lingual strategy in integration tests (#5658)
- ci: temporarily disable redteam multi-lingual strategy in integration tests (#5639)
- refactor(redteam): remove dead code and optimize page meta handling (#5672)
- chore: remove accidentally committed site/package-lock.json (#5688)
- chore: Allow overwriting the logger (#5663)
- chore: Update names in workflow (#5659)
- chore: update dependencies to latest compatible versions (#5627)
- chore(internals): Improves support for defining LLM-Rubric assertion threshold in CSV test cases (#5389)

### Fixed

- fix(webui): Filtering eval results on severity (#5632)
- fix(tests): correct TypeScript errors in test files (#5683)
- fix(webui): unify page layout styles (#5682)
- fix: trace visualization circular dependency (#5676)
- fix(webui): re-enable sharing button by default (#5675)
- fix: apply prettier formatting to blog post (#5670)
- fix: Remove global fetch patch (#5665)
- fix(webui): Include description column, if defined, in CSV export of eval results (#5654)
- fix(redteam): add robust fallbacks, partial retries, dedupe, safer logs to multilingual strategy (#5652)
- fix: handle dynamic imports without eval (#5630)
- fix: Catch exception when no vertex projectId is found (#5640)
- fix: spacing on report view (#5646)
- fix: plugin counts flickering (#5635)

## [0.118.5] - 2025-09-16

### Tests

- test: Unit tests for feat: upload csv for custom policies (#5629)
- test: Unit tests for chore: organize EvalOutputPromptDialog and change it to a drawer (#5628)

### Added

- feat(webui): organize `EvalOutputPromptDialog` and convert it to a drawer, (#5619)
- feat(webui): add keyboard navigation to the web UI results table, (#5591)
- feat(webui): enable bulk deletion of eval results, (#5438)
- feat(providers): add `azure:responses` provider alias for Azure Responses API, (#5293)
- feat(providers): support application inference profiles in Bedrock, (#5617)
- feat(redteam): add "layer" strategy for combining multiple strategies, (#5606)
- feat(redteam): set severity on reusable custom policies, (#5539)
- feat(redteam): display unencrypted attacks in the web UI results table, (#5565)
- feat(redteam): enable test generation for custom policies in the plugins view, (#5587)
- feat(redteam): allow uploading CSVs for custom policies, (#5618)
- feat(cli): add ability to pause and resume evals, (#5570)

### Changed

- chore(examples): update model IDs to GPT-5 and latest models, (#5593)
- chore(providers): remove Lambda Labs provider due to API deprecation, (#5599)
- chore(providers): update Cloudflare AI models and remove deprecated ones, (#5590)
- chore(redteam): add MCP plugin preset, (#5557)
- chore(redteam): add UI indicators and documentation for HuggingFace gated datasets in redteam web UI, (#5545)
- chore(internals): improve error logging on redteam test generation failures, (#5458)
- chore(internals): reduce log level of global fetch logs, (#5588)
- chore(server): add context to health check logging during startup, (#5568)
- chore(webui): hide trace timeline section when no traces are available, (#5582)
- chore(webui): improve delete confirmation dialog styling, (#5610)
- chore(webui): remove `React.FC` type annotations for React 19 compatibility, (#5572)
- ci: increase test timeout from 8 to 10 minutes, (#5586)
- ci: temporarily disable macOS Node 24.x tests due to flaky failures, (#5579)
- refactor: move `src/util/file.node.ts` path utilities, (#5596)
- refactor: standardize all directory import paths for ESM compatibility, (#5603)
- refactor: standardize directory import paths for ESM compatibility, (#5605)
- refactor: standardize import paths for ESM preparation, (#5600)
- refactor: standardize TypeScript import paths for ESM compatibility, (#5597)
- test: CoverBot: add tests for UI interaction utilities and components (`src/app`), (#5611)
- chore: update `act` import for React 19 compatibility, (#5574)
- chore(dependencies): bump `@aws-sdk/client-bedrock-runtime` from 3.886.0 to 3.887.0, (#5580)
- chore(dependencies): bump `@aws-sdk/client-bedrock-runtime` from 3.887.0 to 3.888.0, (#5602)
- chore(dependencies): bump `axios` from 1.11.0 to 1.12.0 in npm_and_yarn group across one directory, (#5569)
- chore(dependencies): bump `openai` from 5.20.1 to 5.20.2, (#5601)
- chore(dependencies): bump `openai` from 5.20.2 to 5.20.3, (#5624)
- chore(dependencies): bump version to 0.118.5, (#5626)

### Fixed

- fix(assertions): handle `threshold=0` correctly across all assertion types, (#5581)
- fix(cli): prevent accidental escaping of Python path override, (#5589)
- fix(cli): fix table display for `promptfoo list`, (#5616)
- fix(cli): temporarily disable SIGINT handler, (#5620)
- fix(internal): strip authentication headers in HTTP provider metadata, (#5577)
- fix(redteam): ensure custom policies skip the basic refusal check, (#5614)
- fix(server): hide non-critical `hasModelAuditBeenShared` error logging, (#5607)
- fix(webui): always show failure reasons in the results view when available, (#5608)
- fix(webui): improve filter component styling and layout, (#5604)
- fix(webui): prevent phantom strategy filter options for non-redteam evaluations, (#5575)
- fix(webui): fix undulating CSS header animation, (#5571)

### Documentation

- docs(site): clarify llm-rubric pass/score/threshold semantics, (#5623)
- docs(site): add August 2025 release highlights (#5518)

## [0.118.4] - 2025-09-12

### Added

- feat(cli): Add CI-friendly progress reporting for long-running evaluations (#5144)
- feat(cli): Auto-share if connected to the cloud (#5475)
- feat(cli): Log all requests and persist debug logs (#5504)
- feat(internals): Reuse FilterMode type across backend (#5542)
- feat(providers): Add AWS Bedrock AgentCore provider (#5267)
- feat(providers): Extend configuration options for Ollama provider to support thinking (#5212)
- feat(providers): OpenAI real-time custom ws URLs (#5528)
- feat(redteam): Add VLGuard plugin for multi-modal red teaming (#5243)
- feat(redteam): More financial plugins (#5419)
- feat(redteam): Risk scoring (#5191)
- feat(redteam): Special token injection plugin (#5489)
- feat(webui): Add passes-only filter to results view (#5430)

### Changed

- chore(internals): Add probes and token metrics to eval event (#5538)
- chore(internals): Add support for reusable custom policies (#5290)
- chore(internals): Remove node-fetch (#5503)
- chore(internals): Send auth info to cloud (#3744)
- chore(modelaudit): Add support for modelaudit v0.2.5 CLI arguments (#5500)
- chore(onboarding): Add Azure preset (#5537)
- chore(onboarding): Make provider menu single-select (#5536)
- chore(providers): Make OpenAI max retries configurable (#5541)
- chore(providers): Update OpenAI pricing and add missing models (#5495)
- chore(redteam): Consolidate accordion UIs on review page (#5508)
- chore(redteam): Improve user persona question in config (#5559)
- chore(redteam): Minor improvements to red team setup flow (#5523)
- chore(redteam): Retire Pandamonium redteam strategy (#5122)
- chore(redteam): Unify all date formats across tables (#5561)
- chore(redteam): Update plugin prompts to reduce rejection (#5560)
- chore(redteam): Use sharp to modify unsafeBench image formats (#5304)
- perf(webui): Optimize history endpoint to eliminate N+1 queries (#5333)
- refactor(modelaudit): Move modelAuditCliParser.ts to correct directory (#5511)
- refactor(internals): Gracefully handle remote generation disabled in plugins that require it (#5413)
- revert(redteam): Remove red team limits functionality (#5527)

### Fixed

- fix(redteam): Allow users to delete values from numeric inputs and then type (#5530)
- fix(redteam): Deduplicate assertions in DoNotAnswer and XSTest (#5513)
- fix(internals): Eliminate flaky Unicode test timeouts on Windows CI (#5485)
- fix(config): Handle function references in external file loading (#5548)
- fix(providers): Fix MCP tool calls returning [object Object] in Azure Chat provider (#5423)
- fix(config): Preserve Python assertion file references in YAML tests (issue #5519) (#5550)
- fix(providers): Proxy HTTP provider generate request through server (#5486)
- fix(internals): Resolve SIGSEGV crash in evaluator tests on macOS Node 24 (#5525)
- fix(webui): Revert migration from MUI Grid to Grid2 across all components (#5510)
- fix(cli): Use fetch with proxy to get server version (#5490)
- fix(internals): Read evaluateOptions from config file properly (#5375)
- fix(onboarding): Don't throw error when user refuses permission to write (#5535)
- fix(provider): Prioritize explicit projectId config over google-auth-library (#5492)
- fix(providers): Handle system-only prompt in Gemini (#5502)
- fix(providers): Update outdated Azure OpenAI Provider data sources (#5411)
- fix(redteam): Add missing finance graders (#5564)
- fix(redteam): Add missing plugins to webui (#5546)
- fix(redteam): Handle empty string responses in multi-turn strategies (#5549)
- fix(redteam): Prevent JSON blob injection in Crescendo chat templates (#5532)
- fix(webui): Text truncation initialization on eval page (#5483)

### Dependencies

- chore(deps): Bump @anthropic-ai/sdk from 0.61.0 to 0.62.0 (#5551)
- chore(deps): Bump @aws-sdk/client-bedrock-runtime from 3.879.0 to 3.882.0 (#5480)
- chore(deps): Bump @aws-sdk/client-bedrock-runtime from 3.882.0 to 3.883.0 (#5506)
- chore(deps): Bump @aws-sdk/client-bedrock-runtime from 3.883.0 to 3.886.0 (#5553)
- chore(deps): Bump @azure/identity from 4.11.2 to 4.12.0 (#5533)
- chore(deps): Bump langchain-community from 0.3.14 to 0.3.27 in /examples/redteam-langchain in the pip group across 1 directory (#5481)
- chore(deps): Bump langchain-community from 0.3.3 to 0.3.27 in /examples/langchain-python in the pip group across 1 directory (#5484)
- chore(deps): Bump openai from 5.19.1 to 5.20.0 (#5526)
- chore(deps): Bump openai from 5.20.0 to 5.20.1 (#5552)
- chore(deps): Bump version to 0.118.4 (#5567)
- chore(deps): Bump vite from 6.3.5 to 6.3.6 in the npm_and_yarn group across 1 directory (#5531)

### Documentation

- docs(e2b-example): Add e2b-code-eval example (promptfoo + e2b sandbox) (#5477)
- docs(examples): Add Google ADK integration example (#5520)
- docs(examples): Add YAML schema directives to example configs (#5476)
- docs(redteam): Add missing plugins to sidebar and improve bias docs (#5498)
- docs(site): Add Alan DeLong to the team section on the About page (#5507)
- docs(site): Add comprehensive multilingual evaluation support (#5505)
- docs(site): Add SKIP_OG_GENERATION environment variable for faster docs builds (#5521)
- docs(site): Clarify file extension requirements for custom providers (#5478)
- docs(site): Clarify JFrog ML vs JFrog Artifactory distinction (#5543)
- docs(site): Complete parameters page migration (#5494)
- docs(site): Redteam limits documentation (#5516)
- docs(site): Update Lily bio (#5515)
- docs(site): Updates to agent guide (#5499)
- docs(site): Latency assertion description (#5479)

### Tests

- test(webui): CoverBot: Added tests for frontend UI components and discovery utility (`src/app`) (#5514)

## [0.118.3] - 2025-09-04

### Added

- feat: migrate MUI Grid to Grid2 across all components (#5435)
- feat: Add open source red team limits (#5230)

### Changed

- Add AWS Bedrock support for OpenAI GPT OSS models (#5444)
- Add Amazon Bedrock API key authentication support (#5468)
- Ability to filter evals view by severity (#5443)
- Check cloud permissions for target before running red team (#5400)
- Make vars and context available for request transform (#5461)
- Add Vertex AI responseSchema file loading support (#5414)
- Close menus when mouse leaves (#5456)
- Default sharing to false (#5473)
- Handle empty function arguments in OpenAI Responses API tool callbacks (#5454)
- Improve Windows Python detection and add sys.executable support (#5467)
- Prioritize tool calls over content in openrouter provider (#5417)
- Support commandLineOptions.envPath in config files (#5415)
- Support setting HELICONE_API_KEY for Cloud Gateway (#5465)
- Token tracking (#5239)
- Add "results" menu, link to red team reports view (#5459)
- Bump version 0.118.3 (#5474)
- Include provider response metadata on test case transform (#5316)
- Refactor Crescendo maxTurns property (#4528)
- Remove accidental server directory (#5471)
- Replace direct process.env calls with environment helpers (#5472)
- Reorganize misplaced test files from src/ to test/ directory (#5470)
- Fix enterprise email (#5463)
- Bump openai from 5.18.1 to 5.19.1 (#5466)
- Add Tusk test runner workflow for src Jest unit tests (#5469)

## [0.118.2] - 2025-09-03

### Added

- feat(providers): Add support for Meta Llama API provider (#5432)
- feat(providers): Support TLS certs in http provider (#5452)
- feat(providers): add support for xAI Grok Code Fast models (#5425)

### Changed

- fix: Update util.ts to reflect correct Anthropic Haiku 3.5 pricing (#5436)
- chore: drop Node.js 18 support (#5428)
- chore(http): improve PFX debug logging + tests (#5445)
- chore(webui): Show footer on custom metrics dialog (#5424)
- chore: silence dotenv commercial logging messages (#5453)
- chore: remove example (#5420)
- test: CoverBot: Added tests for analytics tracking and red team reporting components (`src/app`) (#5441)
- test: optimize Python Unicode test suite for CI reliability (#5449)
- chore: bump the github-actions group with 3 updates (#5440)
- chore: update dependencies (non-breaking) (#5448)
- chore: update dependencies to latest minor/patch versions (#5433)
- chore: bump version 0.118.2 (#5457)

### Fixed

- fix(sharing): Share when it's enabled via the Config or the CLI command (#5404)
- fix(grader): reduce grader false positives (#5431)

### Documentation

- docs(site): add more guardrails assertion doc (#5434)
- docs(site): add multi-lingual RAG evaluation guidance (#5447)
- docs(site): optimize OG image generation performance (#5451)
- docs(site): update blog post (#5422)

## [0.118.1] - 2025-08-29

### Added

- feat(redteam): Add AI auto-fill for HTTP target configuration in redteam target setup ui (#5391)
- feat(redteam): Handle uploaded signatureAuth in target setup ui (#5405)

### Changed

- chore(site): integrate pylon chat into site (#5407)
- chore: bump version 0.118.1 (#5418)

### Fixed

- fix(providers): Handle Qwen tool call responses in openrouter provider (#5416)

### Documentation

- docs(site): avoid logging full image/base64; use boolean presence only (#5408)

## [0.118.0] - 2025-08-28

### Added

- feat(providers): add support for database-stored certificates in HTTP provider for promptfoo cloud (#5401)

### Changed

- fix: stop progress bar to show a clearer share error message (#5399)
- chore(internals)!: send provider-transformed output directly to test context transforms (#5376)
  **Breaking:** `contextTransform` now receives the provider transform directly.
- chore(providers): sanitize sensitive credentials in HTTP provider debug logs (#5387)
- chore: warn when tests and red-team configuration are both present during generation (#5398)
- chore(release): bump version to 0.118.0 (#5402)
- test: add tests for CoverBot store management and red-team reporting components (`src/app`) (#5372)

### Documentation

- docs(site): update model-graded metrics (#5285)
- docs(site): remove references to "parallel" introduced by #5376 (#5403)

## [0.117.11] - 2025-08-27

### Added

- feat(redteam): add -t/--target option to redteam generate command (#5338)

### Changed

- feat: MCP Agent example to red team with tool call results (#5379)
- feat: medical offlabel use (#5342)
- feat: modelaudit ability to remove recent paths (#5330)
- fix: Address design nits in redteam setup UI (#5264)
- fix: allow custom ApiProvider instances in defaultTest configuration (#5381)
- fix: mcp eval example (#5390)
- fix: Prioritize tool calls over thinking for openrouter reasoning models (#5395)
- fix: use `model` role for gemini ai studio models (#5386)
- chore: Adjust padding in plugins page (#5396)
- chore: bump version 0.117.11 (#5397)
- chore(CI): enable and refactor Docker build for caching (#5374)
- chore: remove promptfoo/package-lock.json (#5380)
- chore: visual formatting for modelaudit flat list (#5331)
- refactor(webui): Clicking "show more" on eval results metric pills renders dialog (#5337)
- docs: expose sidebar on pages that aren't in the sidebar (#5377)
- docs: model audit ci/cd (#5335)
- docs: remove orphaned star animation gif (#5383)
- docs: update site user count to 150,000+ across site constants and pages (#5394)
- chore: bump @aws-sdk/client-bedrock-runtime from 3.873.0 to 3.876.0 (#5392)
- chore: bump openai from 5.15.0 to 5.16.0 (#5388)

### Documentation

- docs(site): fix context transform examples to use context.vars.prompt (#5393)

## [0.117.10] - 2025-08-25

### Changed

- feat: improve HuggingFace dataset fetching performance and reliability (#5346)
- feat: add Google AI Studio default providers (#5361)
- feat: share model audit scans to cloud (#5336)
- feat: add google vertex credentials in config (#5179)
- fix: safe raw HTTP templating via Nunjucks raw-wrap + CRLF normalization (#5358)
- fix: improve JSON export error handling for large datasets (#5344)
- fix: replace raw-request editor with auto-growing textarea to prevent layout overflow (#5369)
- chore: better error messages for browser (#5226)
- chore: improve strategy presets (#5357)
- chore: set onboarding defaults to gpt 5 (#5360)
- chore: update dependencies to latest minor versions (#5363)
- chore: log posthog errors to debug (#5359)
- chore: sync dependencies (#5367)
- test: clean up skipped tests and add FunctionCallbackHandler coverage (#5366)
- chore: bump version 0.117.10 (#5373)
- docs: add critical git workflow guidelines to CLAUDE.md (#5362)
- docs: add SARIF output format documentation for ModelAudit (#5364)

### Fixed

- fix(CI): refactor docker build (#5353)
- fix(internals): defaultTest.provider doesn't override (#5348)

## [0.117.9] - 2025-08-22

### Added

- feat(ollama): support for `think` and passthrough parameters (#5341)
- feat: Persist model audit scans (#5308)
- feat: add support for Claude Opus 4.1 (#5183)
- feat: support file:// in http provider `body` (#5321)

### Fixed

- fix(ui): prevent header dropdown collapse on hover (#5355)
- fix(webui): Apply metric filters to eval results via url search params (#5332)
- fix: loaders on all pages (#5339)
- fix(internals): Pass `vars.output` and `vars.rubric` to LLM rubric grading call (#5315)
- fix: resolve TypeScript errors in test files (7992892)
- fix: validation for no target label set (#5318)

### Changed

- chore(webui): add navigation in redteam report from severity table to vulnerabilities table filtered by severity (#5320)
- chore: dropdown menu design consistency (#5328)
- chore: fix build (#5326)
- chore: recursively resolve file:// references in json and yaml prompts (#5215)
- chore(modelAudit): defer auth to modelaudit via environment variable (#5296)
- chore: more share debug info on error (#5266)
- chore: add stack trace to redteam error in web runner (#5319)
- chore: copy for Review page (e957b5c)
- chore: explain why things are disabled on the targets page (#5312)

### Dependencies

- chore: bump @aws-sdk/client-bedrock-runtime from 3.864.0 to 3.872.0 (#5323)
- chore: bump openai from 5.13.1 to 5.15.0 (#5345)
- chore(deps): run npm audit fix dependencies (#5343)
- chore: bump openai from 5.12.2 to 5.13.1 (#5314)

### Documentation

- docs(site): add truncation marker to top-5-open-source-ai-red-teaming-tools-2025 blog post (#5351)
- docs: add writing for promptfoo guidelines to sidebar (#5277)
- docs(site): describe llm-rubric default grading providers (#5350)
- docs: og image updates (#5324)
- docs: red team data flow (#5325)
- docs: modelaudit updates (#5322)
- docs(site): Add GitHub Actions caching optimization tip (#5301)

### Tests

- test: Unit tests for fix: loaders on all pages (#5347)

## [0.117.8] - 2025-08-20

### Tests

- test: Unit tests for fix: loaders on all pages (#5347)

### Fixed

- fix(ui): prevent header dropdown collapse on hover (#5355)
- fix: audit fix dependencies (#5343)
- fix: loaders on all pages (#5339)
- fix(webui): Apply metric filters to eval results via url search params (#5332)
- fix: validation for no target label set (#5318)
- fix(internals): Pass `vars.output` and `vars.rubric` to LLM rubric grading call (#5315)

### Documentation

- docs(site): describe llm-rubric default grading providers (#5350)
- docs: red team data flow (#5325)
- docs: og image updates (#5324)
- docs: modelaudit updates (#5322)
- docs(site): Add GitHub Actions caching optimization tip (#5301)
- docs(site): correct author attribution (#5297)
- docs: add writing for promptfoo guidelines to sidebar (#5277)
- docs(site): add truncation marker to top-5-open-source-ai-red-teaming-tools-2025 blog post (#5351)
- docs(site): update security quiz questions and answers for prompt injection blog (#5302)

### Added

- feat(redteam): make unblock call optional for multi-turn strategies (#5292)
- feat(ollama): support for `think` and passthrough parameters (#5341)
- feat: support file:// in http provider `body` (#5321)
- feat: Persist model audit scans (#5308)
- feat: add support for Claude Opus 4.1 (#5183)

### Changed

- fix: add lru-cache dependency (#5309)
- chore: many plugins and strategies selected warning (#5306)
- chore: add max max concurrency to generate (#5305)
- chore: bump version 0.117.8 (#5311)
- ci: add depcheck (#5310)
- chore: fix build (#5326)
- chore(webui): add navigation in redteam report from severity table to vulnerabilities table filtered by severity (#5320)
- chore: explain why things are disabled on the targets page (#5312)
- chore: bump version 0.117.9 (#5356)
- chore: bump openai from 5.13.1 to 5.15.0 (#5345)
- chore: dropdown menu design consistency (#5328)
- chore: bump @aws-sdk/client-bedrock-runtime from 3.864.0 to 3.872.0 (#5323)
- chore: add stack trace to redteam error in web runner (#5319)
- chore: bump openai from 5.12.2 to 5.13.1 (#5314)
- chore(modelAudit): defer auth to modelaudit via environment variable (#5296)
- chore: more share debug info on error (#5266)
- chore: recursively resolve file:// references in json and yaml prompts (#5215)

## [0.117.7] - 2025-08-19

### Added

- feat(site): add hero image for red teaming tools blog post (#5291)
- feat(webui): Demarcate redteam results (#5255)

### Changed

- feat: Add unverifiable claims red team plugin (#5190)
- fix: lower sharing chunk size (#5270)
- chore(webui): Rename "Redteam" to "Red Team" in evals datagrid (#5288)
- chore: bump version 0.117.7 (#5299)
- test: CoverBot: Added test coverage for History page component (`src/app`) (#5289)
- docs: add open source ai red teaming tools post (#5259)
- docs: add red team github action info (#5294)

### Fixed

- fix(webui/reports): Don't exclude failure cases from stats (#5298)
- fix(internals): Gracefully handle object responses during target purpose discovery (#5236)
- fix(site): fix YAML front matter parsing error in jailbreaking blog post (#5287)
- fix(webui): Improved handling of long loglines (#5227)

### Documentation

- docs(site): add AI Safety vs AI Security blog post with interactive quiz (#5268)
- docs(site): add blog post about prompt injection vs jailbreaking differences (#5282)
- docs(site): document transform and contextTransform for model-graded assertions (#5258)
- docs(site): improve context assertion documentation (#5249)

## [0.117.6] - 2025-08-18

### Changed

- feat: Add Agent provider types in red team setup (#5244)
- feat: add update check for modelaudit package (#5278)
- feat: add update notification banner to web UI (#5279)
- feat: edit and replay requests in details dialog (#5242)
- feat: Surface run options and probes on red team review page (#5272)
- fix: composite indices and query optimization (#5275)
- fix: exclude errors from report (#5271)
- fix: Fix json-output example (#5213)
- fix: handle json schema for openrouter provider (#5284)
- fix: handle thinking tokens for openrouter (#5263)
- fix: OpenAI Responses API function callbacks and Azure implementation (#5176)
- fix: throw error instead of failing when trace data is unavailable (#5192)
- perf(webui): Reduces eval results load-time when filters are applied via search param (#5234)
- chore: add bias to foundation plugins list (#5280)
- chore: Add .serena to .gitignore (#5225)
- chore: bump version 0.117.6 (#5273)
- chore: fix model id name (#5232)
- chore: improve generated constants handling to prevent accidental commits (#5148)
- chore: remove file (#5229)
- chore: show final prompt in table view for attacks that mutate prompts (#5269)
- chore: simplify eval progress bar (#5238)
- chore: update dark mode styles, formatting, etc (#5251)
- chore(webui): Don't show loading animations while streaming eval results (#5201)
- chore(webui/eval results): Sticky header sticks to the top of the viewport (#5208)
- test: CoverBot: Added tests for red team reporting components (`src/app`) (#5228)
- docs: Add AWS Bedrock Guardrails image testing documentation (#5253)
- docs: add july release notes (#5133)
- docs: hide events banner (#5217)
- docs: separate malicious code plugin documentation (#5222)
- chore: bump @anthropic-ai/sdk from 0.58.0 to 0.59.0 (#5218)
- chore: bump @anthropic-ai/sdk from 0.59.0 to 0.60.0 (#5257)
- chore: bump @aws-sdk/client-bedrock-runtime from 3.862.0 to 3.863.0 (#5211)
- chore: bump @aws-sdk/client-bedrock-runtime from 3.863.0 to 3.864.0 (#5221)
- chore: bump openai from 5.12.0 to 5.12.1 (#5210)
- chore: bump openai from 5.12.1 to 5.12.2 (#5219)
- chore: bump pypdf from 5.7.0 to 6.0.0 in /examples/rag-full in the pip group across 1 directory (#5252)
- chore: bump the npm_and_yarn group with 2 updates (#5276)

### Fixed

- fix(provider): Remove maxTokens for gpt-5 calls (#5224)
- fix(providers): Validate that OpenAI response reasoning outputs have summary items (#5235)
- fix(site): suppress noisy font loading warnings in OG image plugin (#5254)

### Documentation

- docs(site): add cross-links between multimodal strategy documentation (#5241)
- docs(site): add missing meta descriptions and optimize existing ones for SEO (#5247)
- docs(site): enhance OG image generation with full metadata support (#5246)
- docs(site): remove unused markdown-page.md (#5245)

## [0.117.5] - 2025-08-08

### Added

- feat(assertions): add conversational relevancy metric (#2130)
- feat(export): add metadata to exported evaluation files (#4886)
- feat(providers): add support for Docker Model Runner provider (#5081)
- feat(webui): add plugin and strategy filters for red team results (#5086)

### Changed

- feat: add GPT-5 support (#5205)
- feat: add collapsible header to ResultsView (#5159)
- feat: add contains-html and is-html assertions (#5161)
- feat: add Google Imagen image generation support (#5104)
- feat: add max-score assertion for objective output selection (#5067)
- feat: add selected state to provider type picker (#5152)
- feat: add unified page wrapper around each red team setup step (#5136)
- feat: apply plugin modifiers for crescendo (#5032)
- feat: help text to nudge towards better red teams (#5153)
- feat: improve red team plugin selection UI with test generation (#5125)
- feat: respect prompt config override in all providers (#5189)
- feat: update red team provider selection UI (#5078)
- fix: adjust padding on docs sidebar to prevent overlap (#5099)
- fix: fix XML crash (#5194)
- fix: list reasoning tokens on the left side of token breakdown tooltip (#5113)
- fix: map critical severity to error in ModelAudit scanner output (#5098)
- fix: prevent double stateful target question in strategies page (#4988)
- fix: prevent Unicode corruption in Python providers (#5108)
- fix: remove problematic caching from ModelAudit installation check (#5120)
- fix: replace broken Ashby iframe with link to careers page (#5088)
- fix: reset provider type correctly and handle Go providers (#5154)
- fix: share debugging (#5131)
- chore: add link to documentation in plugin sample modal (#5193)
- chore: add missing image back to home page (#5196)
- chore: fix width on application details page (#5139)
- chore: improve RAG metrics with detailed metadata and fix context relevance scoring (#5164)
- chore: memoize context value in PostHog provider (#5089)
- chore: remove accidentally committed PR description file (#5175)
- chore: rename scan templates to attack profiles (#5165)
- chore: support verbosity and reasoning parameters for GPT-5 (#5207)
- chore: update dependencies to latest minor and patch versions (#5109)
- chore: update dependencies to latest minor and patch versions (#5173)
- chore: update Replicate provider (#5085)
- chore(providers): improve Google API key error handling and test reliability (#5147)
- chore(webui): add intelligent scroll-timeline polyfill loading (#5130)
- chore: bump @anthropic-ai/sdk from 0.57.0 to 0.58.0 (#5186)
- chore: bump @aws-sdk/client-bedrock-runtime from 3.848.0 to 3.855.0 (#5096)
- chore: bump @aws-sdk/client-bedrock-runtime from 3.855.0 to 3.856.0 (#5107)
- chore: bump @aws-sdk/client-bedrock-runtime from 3.856.0 to 3.857.0 (#5126)
- chore: bump @aws-sdk/client-bedrock-runtime from 3.857.0 to 3.858.0 (#5145)
- chore: bump @aws-sdk/client-bedrock-runtime from 3.858.0 to 3.859.0 (#5167)
- chore: bump @aws-sdk/client-bedrock-runtime from 3.859.0 to 3.861.0 (#5188)
- chore: bump @aws-sdk/client-bedrock-runtime from 3.861.0 to 3.862.0 (#5198)
- chore: bump @azure/identity from 4.10.2 to 4.11.0 (#5180)
- chore: bump @azure/identity from 4.11.0 to 4.11.1 (#5185)
- chore: bump openai from 5.10.2 to 5.11.0 (#5127)
- chore: bump openai from 5.11.0 to 5.12.0 (#5187)
- chore: bump version to 0.117.5 (#5206)
- chore(webui/evals): filter by categorical plugins (#5118)
- docs: add bert-score example (#5091)
- docs: add dynamic OG image generation for social media previews (#5157)
- docs: add red teaming best practices (#5155)
- docs: clarify contains-any/contains-all CSV format (#5150)
- docs: fix company name (#5143)
- docs: fix images (#5197)
- docs: fix multi-turn strategy documentation (#5156)
- docs: guide for evaluating LangGraph agents with Promptfoo (#4926)
- docs: include font for meta image (#5158)
- docs: make MCP image taller (#5199)
- docs: update Ollama documentation with latest models and defaultTest guidance (#5084)
- perf: make database migrations non-blocking and fix error handling (#5105)
- style: extract helper function for deduplicating strategy IDs (#5138)
- test: add tests for fix width on application details page (#5140)
- test: add tests for red team compliance reporting utilities in src/app (#5170)
- test: fix flaky Python Unicode tests (#5128)
- test: fix modelGradedClosedQa test segmentation fault on macOS/Node 24 (#5163)
- test: increase test coverage for unified page wrapper around each red team setup step (#5142)

### Fixed

- fix(internals): force CommonJS mode for db:migrate in Node 24 (#5123)
- fix(openrouter): handle Gemini thinking tokens correctly (#5116)
- fix(providers): correct WebP image detection in Google provider (#5171)
- fix(webui): deduplicate strategy IDs (#5132)
- fix(webui): fix custom policy validation timing issue (#5141)
- fix(webui): refresh eval list when navigating back after editing eval name (#5090)
- fix(webui/evals): prevent applying the same plugin/strategy multiple times (#5114)
- fix(webui/evals): show highlights after search results (#5137)

### Documentation

- docs(site): add comprehensive command line options documentation (#5135)
- docs(site): add Lily Liu to team page (#5177)
- docs(site): add Series A post (#5097)
- docs(site): rename will.jpg to will.jpeg for consistency (#5178)

## [0.117.4] - 2025-07-29

### Changed

- fix: progress bars incrementing beyond their maximum values (#5049)
- docs: clarifiy derivedMetrics documentation (#5068)
- chore: refactor token tracking utilities, track all tokens (#4897)
- fix: resolve Jest test failures and open handles (#5052)
- fix: skip validation for defaultTest to allow partial test case properties (#4732)
- chore: add new fields to eval_ran telemetry (#4638)
- chore(redteam): improve redteam plugin error messaging (#4330)
- feat: add support for OpenAI deep research models (#4661)
- feat: add mcp server (#4595)
- feat: add support for connecting to existing Chrome browser sessions (#5069)
- docs: update defcon posting (#5070)
- docs: update defcon posting (#5071)
- fix: Nested config field for custom target json (#5076)
- docs: switch to likert preview image (#5083)
- test: CoverBot: Added tests for model audit and prompt management UI components (`src/app`) (#5087)
- fix: handle multi-line prompts in parseGeneratedPrompts for testGenerationInstructions (#5093)
- chore: bump version 0.117.4 (#5094)

### Fixed

- fix(providers): Preserve text formatting when no images present for Google provider (#5058)
- fix(simba): fix simba host (#5092)

### Documentation

- docs(site): add AI red teaming for first-timers blog post (#5017)
- docs(blog): defcon and blackhat info (#5050)

## [0.117.3] - 2025-07-25

### Added

- feat(eval-creator): add YAML file upload support for test cases (#5054)

### Changed

- fix: improve x.ai provider error handling for 502 errors (#5051)
- fix: Infinite re-render on redteam review page (#5061)
- fix: sessionid(s) in extension hooks (#5053)
- fix: Bias Plugins should send config in remote generation (#5064)
- chore(redteam): regenerate sessionId for each iteration in single-turn strategies (#4835)
- chore: Change mcp log from error to debug (#5060)
- chore: Improve telemetry (#5062)
- chore: Add simba command (#5063)
- chore(webui): improve redteam setup UI with progressive disclosure for advanced options (#5028)
- refactor: remove redundant dotenv from Vite app (#4983)
- chore: bump version 0.117.3 (#5066)
- test: CoverBot: Added tests for eval-creator components and feature flag hook (`src/app`) (#5013)
- docs: fix cli command and remove gratuitous hover (#5056)
- docs: update user count from 100,000 to 125,000 (#5046)
- docs: updates to political bias post (#5057)
- docs: improve crewai eval example (#5035)
- docs: update GitHub Actions to v4 across documentation and examples (#5008)
- docs: add style check guidance to CLAUDE.md (#5065)

### Fixed

- fix(webui): Eval results pass rate chart rendering incorrect percentages (#5048)
- fix(webui): Eval results histogram improvements (#5059)
- fix(google): handle multiple candidates in gemini response (#5020)

### Documentation

- docs(blog): grok-4 political bias post (#4953)

## [0.117.2] - 2025-07-24

### Added

- feat(webui): First-class support for zooming eval results table by @will-holley in #4966
- feat(webui): Apply metrics filter when clicking on a metric pill rendered in eval results cell by @will-holley in #4991

### Changed

- feat: Grading and test generation improvements for BFLA, BOLA and RBAC by @sklein12 in #4982
- feat: New Sample Target by @sklein12 in #4979
- feat: HTTP Target test button improvements by @faizanminhas in #5007
- feat: Add metadata filtering to eval results by @will-holley in #5014
- fix: add goal related rubric when grade crescendo turns to increase grading accuracy by @MrFlounder in #4980
- fix: update HTTP config generator endpoint to use v1 API by @mldangelo in #4989
- fix: View logs button on redteam report by @sklein12 in #5009
- fix: undo unintended changes to http config editor by @faizanminhas in #5012
- fix: Autofocus on Redteam configuration description field by @sklein12 in #5019
- fix: remove filter icon by @sklein12 in #5021
- fix: Ollama token usage by @SamPatt in #5022
- chore: revert eval view ui improvements by @mldangelo in #4969
- chore(webui): Improvements to pagination "go to" functionality by @will-holley in #4976
- chore(webui): Eval results sticky header improvements by @will-holley in #4978
- chore: update custom strategy prompt by @MrFlounder in #4994
- chore(cli): add support for 'help' argument to display command help by @mldangelo in #4823
- chore(examples): remove redteam-agent example by @mldangelo in #5001
- chore(providers): add GEMINI_API_KEY environment variable support by @mldangelo in #5004
- chore(webui): Migrate from JS to CSS for eval results scroll effects by @will-holley in #4995
- chore(webui): Eval result pagination UX improvements by @will-holley in #4993
- chore: Sort imports and turn on rule against unused imports by @faizanminhas in #5010
- chore: Make default target stateful by @faizanminhas in #4992
- chore: add medical plugins collection by @MrFlounder in #5006
- chore: Improve grading accuracy with Goal-Aware Grading for iterative/iterative tree by @MrFlounder in #4996
- chore: Add additionalRubric and storedGraderResult to GOAT and Custom providers by @MrFlounder in #5015
- chore: prevent testGenerationInstructions from being serialized if not present by @faizanminhas in #5029
- chore: Add lint rule to ensure key in jsx by @faizanminhas in #5034
- chore(webui): Eval Results UI Tweaks by @will-holley in #5023
- chore: skip goal extraction for datasets by @MrFlounder in #5036
- chore(providers): add GitHub Models provider by @mldangelo in #4998
- chore: bump version 0.117.2 by @MrFlounder in #5045
- ci: increase build job timeout from 4 to 5 minutes by @mldangelo in #5043
- test: refactor share.test.ts to prevent flaky timeouts by @mldangelo in #5037
- test: remove share.test.ts file by @mldangelo in #5044
- docs: remove label from featured blog post by @typpo in #5011
- chore: bump @aws-sdk/client-bedrock-runtime from 3.846.0 to 3.848.0 by @dependabot in #4985
- chore: bump the npm_and_yarn group with 2 updates by @dependabot in #4984
- chore: bump @anthropic-ai/sdk from 0.56.0 to 0.57.0 by @dependabot in #5016
- chore: bump openai from 5.10.1 to 5.10.2 by @dependabot in #5024
- chore: bump the npm_and_yarn group with 2 updates by @dependabot in #5026
- chore: bump axios from 1.10.0 to 1.11.0 in the npm_and_yarn group by @dependabot in #5031

### Fixed

- fix(redteam): find plugin assertion in strategy providers by @MrFlounder in #4981
- fix(site): dark mode style on redteam setup ui by @mldangelo in #5000
- fix(test): improve share test isolation to prevent CI timeouts by @mldangelo in #5038

### Documentation

- docs(providers): update OpenAI Assistants example by @aloisklink in #4987
- docs(redteam): improve custom strategy documentation by @mldangelo in #4990
- docs(blog): correct author attribution in DeepSeek censorship post by @mldangelo in #5002
- docs(openai): remove gpt-4.5-preview references after API deprecation by @mldangelo in #5005
- docs(site): vegas contact redirect by @typpo in #5033
- docs(browser): improve browser provider documentation and examples by @mldangelo in #5030
- docs(providers): remove deprecated claude-3-sonnet-20240229 model references by @mldangelo in #5018
- docs(site): add hipaa badge by @typpo in #5039
- docs(site): add documentation for using text and embedding providers with Azure by @mldangelo in #5027
- docs(blog): fix missing blog posts by removing even-number enforcement by @mldangelo in #5042

## [0.117.1] - 2025-07-17

### Changed

- fix: move inquirer dependencies to production dependencies (#4973)
- fix: grading in crescendo (#4960)
- fix: composite strategy test generation (#4971)
- chore: bump version 0.117.1 (#4974)
- docs: remove tags from blog card (#4970)

### Documentation

- docs(blog): add system cards security analysis with vulnerability testing (#4937)

## [0.117.0] - 2025-07-17

### Added

- feat(http): support JKS and PFX Certificates in HTTP providers (#4865)
- feat(langfuse): add Langfuse prompt label support with improved parsing (#4847)
- feat(prompts): preserve function names when using glob patterns (#4927)
- feat(providers): add grok-4 support (#4855)
- feat(providers): image understanding for Google providers (#4767)
- feat(azure): add system prompt support for azure provider (#4869)
- feat(cli): xml output (#4912)

### Changed

- chore(knip): integrate knip for unused code detection and clean up codebase (#4464)
- chore(linting): migrate from ESLint + Prettier to Biome (#4903)
- chore(assertions): additional checking on llm-rubric response (#4954)
- chore(assertions): include reason in model-graded-closedqa pass reason (#4931)
- chore(build): resolve build warnings and optimize bundle size (#4895)
- chore(csv): improve \_\_metadata warning message and test coverage (#4842)
- chore(providers): improve guardrails handling in Azure providers (#4788)
- chore(redteam): add domain-specific risks section and reduce verbose descriptions (#4879)
- chore(release): bump version 0.117.0 (#4963)
- chore(server): check if server is already running before starting (#4896)
- chore(server): log correct eval ID instead of description in WebSocket updates (#4910)
- chore(telemetry): add telemetry logging when tracing is enabled (#4925)
- chore(types): typings needed for enterprise (#4955)
- chore(vscode): use Biome as default formatter of TS files in vscode (#4920)
- chore(webui): conditionally render metrics selector (#4936)
- chore(webui): display context values in eval results (#4856)
- chore(webui): improves eval results table spacing (#4965)
- chore(webui): revert eval view ui improvements (#4967)
- chore(webui/eval): allow filtering results by >1 metrics simultaneously (disabled by default) (#4870)
- refactor(eval-config): modernize eval-creator state management (#4908)
- refactor(webui): improve metrics ui (#4938)
- refactor(webui/eval results): pagination improvements (#4914)

### Fixed

- fix(cli): --filter-failing not working with custom providers (#4911)
- fix(google-sheets): replace hardcoded range with dynamic approach (#4822)
- fix(internal): fixes filtering by metric keys which contain dots (#4964)
- fix(providers): add thinking token tracking for Google Gemini models (#4944)
- fix(providers): esm provider loading (#4915)
- fix(providers): implement callEmbeddingApi for LiteLLM embedding provider (#4952)
- fix(redteam): prevent redteam run from hanging when using an mcp client (#4924)
- fix(redteam): respect PROMPTFOO_DISABLE_REDTEAM_REMOTE_GENERATION for cloud users (#4839)
- fix(redteam): set pluginId on eval results (#4928)
- fix(redteam): test target in http provider setup with non-200 status codes (#4932)
- fix(webui): eval results table horizontal scrolling (#4826)
- fix(webui): fix hard-coded light mode colors in model audit interface (#4907)
- fix(webui): handle null table.body in DownloadMenu disabled prop (#4913)
- fix(webui): resolve pagination scrolling and layout issues in ResultsTable (#4943)
- fix(webui): scrolling when `tbody` is outside of viewport (#4948)

### Dependencies

- chore(deps): add overrides to fix build issues (#4957)
- chore(deps): bump @aws-sdk/client-bedrock-runtime from 3.842.0 to 3.844.0 (#4850)
- chore(deps): bump aiohttp from 3.11.11 to 3.12.14 in /examples/redteam-langchain in the pip group across 1 directory (#4922)
- chore(deps): bump openai from 5.8.3 to 5.9.0 (#4863)
- chore(deps): bump openai from 5.9.2 to 5.10.1 (#4961)
- chore(deps): move knip to dev dependencies (#4958)
- chore(deps): npm audit fix (#4962)
- chore(deps): test removing knip to resolve installation errors (#4956)
- chore(deps): update all example dependencies to latest versions (#4900)
- chore(deps): update dependencies to latest minor/patch versions (#4899)
- chore(deps): update non-breaking dependencies (#4935)
- chore(deps): update Jest to version 30 (#4939)

### Documentation

- docs(analytics): add google tag manager (#4904)
- docs(api): improves `contextTransform` documentation (#4854)
- docs(assertions): add missing deterministic assertions (#4891)
- docs(azure): improve Azure provider documentation (#4836)
- docs(blog): add blog image generation script (#4945)
- docs(blog): add truncation markers to articles without them (#4934)
- docs(blog): add truncation markers to blog posts (#4906)
- docs(blog): mcp proxy blog (#4860)
- docs(blog): revise article tags (#4949)
- docs(blog): soc2 type ii and iso 27001 blog (#4880)
- docs(comparison): pyrit comparison (#4679)
- docs(config): clarify PROMPTFOO_EVAL_TIMEOUT_MS and PROMPTFOO_MAX_EVAL_TIME_MS descriptions (#4947)
- docs(enterprise): adaptive guardrails enterprise (#4951)
- docs(events): blackhat landing page (#4862)
- docs(events): defcon landing page (#4864)
- docs(events): events banner (#4867)
- docs(examples): add mischievous-user strategy to redteam multi-turn examples (#4837)
- docs(gemini): update experimental Gemini model IDs to stable versions (#4894)
- docs(google): add examples for gemini URL context and code execution tools (#4923)
- docs(guide): guide for evaluating CrewAI agents with Promptfoo (#4861)
- docs(images): standardize CrewAI image filenames to kebab-case (#4941)
- docs(integration): add n8n integration (#4917)
- docs(litellm): fix example with modern model IDs and proper embedding config (#4885)
- docs(mcp): add mcp testing guide (#4846)
- docs(mcp): add mcp to sidebar (#4852)
- docs(metrics): add similar to model graded metrics table (#4830)
- docs(providers): update available databricks models (#4887)
- docs(providers): update provider index with missing providers and latest 2025 model IDs (#4888)
- docs(release): add monthly release notes (#4358)
- docs(resources): add arsenal link (#4878)
- docs(security): add soc2 badge (#4877)
- docs(site): add OWASP top 10 tldr blog post (#4853)
- docs(site): expand June 2025 release notes with detailed feature documentation (#4881)
- docs(site): improve Google AI and Vertex authentication documentation (#4892)
- docs(site): improve NLP metric explanations and add SEO metadata (#4890)
- docs(site): update python documentation for basePath config option (#4819)
- docs(ui): better mobile wrap on homepage tabs (#4884)
- docs(ui): colors (#4875)
- docs(ui): contrast fixes (#4901)
- docs(ui): fix button clickability issue on hero sections (#4905)
- docs(ui): remove bouncing down arrow in mobile (#4882)
- docs(ui): remove text shadow (#4898)

### Tests

- test(core): coverBot: added tests for core UI components and user context hooks (`src/app`) (#4929)
- test(EnterpriseBanner): add unit tests for EnterpriseBanner component (#4919)
- test(redteam): add unit test for src/redteam/remoteGeneration.ts (#4834)
- test(server): fix flaky server share tests (#4942)
- test(server): fix flaky server tests (#4968)
- test(server): mock database in server tests (#4959)
- test(tusk): update Tusk test runner workflow - coverage script (#4921)

## [0.116.7] - 2025-07-09

### Tests

- test: add unit test for src/commands/export.ts (#4889)
- test: add unit test for src/commands/upgrade.ts (#4874)
- test: add unit test for src/main.ts (#4873)
- test: add unit test for src/models/eval.ts (#4868)
- test: add unit test for src/assertions/contextRecall.ts (#4859)
- test: add unit test for src/assertions/contextFaithfulness.ts (#4858)
- test: add unit test for src/assertions/contextRelevance.ts (#4857)
- test: add unit test for src/util/xlsx.ts (#4843)
- test: add unit test for src/commands/eval.ts (#4824)

### Changed

- fix: Always do remote generation if logged into cloud (#4832)
- chore(providers/sagemaker): Improves error handling in SageMakerCompletionProvider (#4808)
- chore(providers/sagemaker): Improves validation of user-provided config (#4809)
- chore: update graderExamplesString (#4821)
- chore: bump version 0.116.7 (#4833)

## [0.116.6] - 2025-07-09

### Changed

- fix: Failing test (#4829)
- chore: bump version 0.116.6 (#4831)

## [0.116.5] - 2025-07-09

### Changed

- feat: add support for loading defaultTest from external files (#4720)
- feat: add embedding support to LiteLLM provider (#4804)
- feat: add mischievous user strategy (#4107)
- fix: add glob pattern support for loading scenario files (#4761)
- fix: improve model-audit installation check dark mode display (#4816)
- fix: pass env vars to MCP server (#4827)
- chore: better remote grading logs (#4820)
- chore: bump openai from 5.8.2 to 5.8.3 (#4817)
- chore: bump version 0.116.5 (#4828)
- chore: capitalize 'Red Team' in navigation menu for consistency (#4799)
- chore: remove redundant 'Done.' message from evaluation output (#4810)
- chore: remove python script result data type debug log (#4807)
- chore: update website with MCP Proxy (#4812)
- docs: add Azure OpenAI vision example (#4806)
- docs: add looper guide (#4814)
- docs: add SonarQube integration (#4815)
- test: add unit test for src/assertions/guardrails.ts (#4765)
- test: add unit test for src/redteam/commands/generate.ts (#4789)
- test: add unit test for src/redteam/constants/strategies.ts (#4800)
- test: add unit test for src/redteam/plugins/pii.ts (#4780)
- test: add unit test for src/types/providers.ts (#4766)
- test: add unit test for src/validators/redteam.ts (#4803)

## [0.116.4] - 2025-07-08

### Tests

- test: add unit test for src/redteam/types.ts (#4795)

### Added

- feat(redteam): add support for custom multi-turn strategy by @MrFlounder in #4783
- feat(redteam): expose generate function in redteam namespace by @mldangelo in #4793

### Changed

- chore: bump version 0.116.4 by @MrFlounder in #4805
- chore: rename strategy name from playbook to custom by @MrFlounder in #4798
- refactor: inline MEMORY_POISONING_PLUGIN_ID constant by @mldangelo in #4794
- docs: add doc for custom strategy by @MrFlounder in #4802
- docs: modular configuration management by @typpo in #4763
- refactor: move MULTI_MODAL_STRATEGIES constant (#4801)

## [0.116.3] - 2025-07-07

### Added

- feat(providers): add MCP provider (#4768)
- feat(providers): add new AIMLAPI provider (#4721)
- feat(assertions): add contextTransform support for RAG evaluation (#4467)
- feat(assertions): add finish reason as assertion option (#3879)
- feat(assertions): trace assertions (#4750)
- feat(tracing): add traces to JavaScript, Python asserts (#4745)

### Changed

- chore(schema): remove duplicate 'bias' entry in config-schema.json (#4773)
- chore(telemetry): add PostHog client to app (#4726)
- chore(redteam): add reason field to give clear/customized guardrails triggering reason (#4764)
- chore(providers): expose MCP plugin in UI (#4762)
- chore(providers): AWS SageMaker AI provider cleanup (#4667)
- chore(providers): update AIML integration (#4751)
- chore(redteam): improve organization of redteam strategies in setup UI (#4738)
- chore(telemetry): identify to PostHog whether user is also cloud user (#4782)
- chore: expose doRedteamRun in package exports (#4758)
- docs: add Gemini Live API audio (#4729)
- docs: ModelAudit vs ModelScan (#4769)
- docs: multiple MCP server connections (#4755)
- docs: update ModelAudit documentation with new features and fixes (#4699)
- test: add integrity check for generated-constants.ts (#4753)
- test: fix flaky Google Live test and improve test speed (#4774)
- test: fix mock pollution in testCaseReader (#4775)
- test: isolate mocks so tests can run in any order with --randomize (#4744)

### Fixed

- fix(telemetry): prevent PostHog initialization when telemetry is disabled (#4772)
- fix(redteam): fix modifiers application order in PII plugins (#4779)

### Dependencies

- chore(deps): bump @anthropic-ai/sdk from 0.55.1 to 0.56.0 (#4756)
- chore(deps): bump @aws-sdk/client-bedrock-runtime from 3.840.0 to 3.842.0 (#4747)
- chore(deps): bump @azure/identity from 4.10.1 to 4.10.2 (#4748)
- chore(deps): bump version 0.116.3 (#4792)
- chore(deps): update pbkdf2 to 3.1.3 (#4777)
- chore(deps): upgrade glob from v10 to v11 (#4776)

## [0.116.2] - 2025-07-02

### Changed

- fix: unblock postbuild for ci by @MrFlounder in #4742
- chore: bump version 0.116.2 by @MrFlounder in #4743

## [0.116.1] - 2025-07-02

### Added

- feat(cli): support pdb tracing in 3rd party Python scripts by @will-holley in #4723

### Changed

- fix: http body parsing when it comes from yaml string by @MrFlounder in #4728
- fix: remove accidentally committed redteam.yaml file by @mldangelo in #4733
- fix: fix the case when http body has not escaped charactors by @MrFlounder in #4739
- fix: update package-lock.json by @mldangelo in #4719
- test: fix SIGSEGV caused by better-sqlite3 in test environment by @mldangelo in #4737
- chore: Add unblocking detection to GOAT strategy by @MrFlounder in #4532
- chore: add preset for guardrails eval by @MrFlounder in #4640
- chore: Improve telemetry delivery by @sklein12 in #4655
- chore: reset generated constants after build by @mldangelo in #4731
- chore: update onboarding model defaults by @typpo in #4708
- chore(webui): improve styling of EvalsDataGrid by @mldangelo in #4736
- ci(workflows): gracefully handle missing PostHog secret in forks by @ggiiaa in #4725
- test: refactor assertion tests by @mldangelo in #4718
- chore: bump version 0.116.1 by @MrFlounder in #4741
- docs: add system prompt hardening blog post by @ladyofcode in #4630
- chore: bump @anthropic-ai/sdk from 0.55.0 to 0.55.1 by @dependabot in #4710
- chore: bump @aws-sdk/client-bedrock-runtime from 3.839.0 to 3.840.0 by @dependabot in #4709

### Fixed

- fix(webui): replace window.location.href with React Router navigation by @mldangelo in #4717

### Documentation

- docs(site): add guide on humanity's last exam by @mldangelo in #4694
- docs(site): clarify self-hosting workflow for eval sharing by @mldangelo in #4730
- docs(site): fix relative link in HLE benchmark guide by @mldangelo in #4711

## [0.116.0] - 2025-07-01

### Tests

- test: add unit test for src/redteam/providers/advNoise.ts (#4716)
- test: add unit test for src/redteam/strategies/advNoise.ts (#4715)
- test: add unit test for src/redteam/strategies/index.ts (#4714)
- test: add unit test for src/redteam/constants/strategies.ts (#4713)
- test: add unit test for src/providers/openai/image.ts (#4706)
- test: add unit test for src/providers/openai/util.ts (#4705)
- test: add unit test for src/providers/openai/completion.ts (#4703)

### Added

- feat(redteam): add financial plugins (#4416)
- feat(redteam): add bias plugins (#4382)
- feat(providers): add Helicone AI Gateway provider (#4662)

### Changed

- chore: enable WAL mode for SQLite (#4104)
- chore(providers): add thread ID function call for OpenAI and Azure assistants (#2263)
- chore(app): improve target test error handling (#4652)
- chore(cli): add missing CLI options to scan-model command for feature parity (#4670)
- chore(providers): convert Cloudflare AI to use OpenAI-compatible endpoints (#4683)
- chore(providers): log flagged output for Azure chat models (#4636)
- chore(redteam): add centralized REDTEAM_DEFAULTS and maxConcurrency support (#4656)
- chore(webui): add checkbox to clear all variables (#666)
- chore(webui): add defaultTest variables to red team setup UI (#4671)
- chore(webui): remove unused components (#4695)
- chore(webui): set page titles on every page (#4668)
- chore(telemetry): add pass/fail/errors to eval_run event (#4639)
- chore(telemetry): improve page view deduplication (#4651)
- test: add unit test for src/server/routes/providers.ts (#4658)
- test: verify that plugins are synced between code and documentation (#4681)

### Fixed

- fix(app): use client-generated session IDs when testing targets (#4653)
- fix(matchers): track token usage for successful API calls (#4677)
- fix(providers): handle content filter errors in Azure Assistant API (#4674)
- fix(providers): fix SageMaker Llama inference configuration serialization (#4637)
- fix(redteam): respect maxConcurrency from Web UI (#4605)
- fix(simulated-user): pass context variables to custom providers (#4654)
- fix(telemetry): add telemetry for red teams (#4641)
- fix(webui): handle undefined outputs in DownloadMenu (#4693)
- fix(webui): prevent pass/fail badge from disappearing when toggling highlight (#4700)
- fix(webui): support derived metrics in eval configuration uploaded via Web UI (#4647)
- fix(webui): use backendCounts first before counting metrics on page (#4659)
- fix(sharing): fix file outputs when sharing (#4698)

### Dependencies

- chore(deps): bump @anthropic-ai/sdk from 0.54.0 to 0.55.0 (#4628)
- chore(deps): bump openai from 5.7.0 to 5.8.1 (#4664)
- chore(deps): bump version to 0.116.0 (#4707)
- chore(deps): update minor and patch dependencies (#4686)

### Documentation

- docs(site): add async Python note (#4680)
- docs(site): add Garak comparison (#4660)
- docs(site): update Garak post (#4672)
- docs(site): add ModelAudit HuggingFace scanner (#4645)
- docs(redteam): add missing docs to sidebar (#4690)
- docs(redteam): remove duplicate ToxicChat plugin (#4689)
- docs(redteam): update Target Purpose documentation (#4523)
- docs(site): add FAQ section for offline environment usage (#4650)
- docs(site): add HuggingFace datasets integration documentation (#4691)
- docs(site): add truncation marker to Garak blog post (#4666)
- docs(site): clarify self-hosting replica limitations (#4669)
- docs(site): remove copy for LLM button (#4665)
- docs(site): remove unnecessary configuration review text from getting started guide (#4597)
- docs(site): reorganize configuration documentation structure (#4692)
- docs(site): use relative URLs for internal links and fix broken references (#4688)
- docs(site): correct typos in red team agent blog post (#4634)

## [0.115.4] - 2025-06-25

### Tests

- test: add unit test for src/providers/browser.ts (#4687)
- test: add unit test for src/migrate.ts (#4685)
- test: add unit test for src/commands/debug.ts (#4684)
- test: add unit test for src/esm.ts (#4682)
- test: add unit test for src/constants.ts (#4657)
- test: add comprehensive test coverage for SageMaker provider (#4646)
- test: add unit test for src/providers/shared.ts (#4643)
- test: add unit test for src/redteam/constants/plugins.ts (#4642)
- test: add unit test for src/assertions/counterfactual.ts (#4629)

### Changed

- feat: opentelemetry tracing support (#4600)
- chore: bump version 0.115.4 (#4635)
- chore: remove invariant (#4633)
- chore: update Tusk test runner workflow (#4627)\*
- docs: prevent copy button from overlapping screenshot overlay (#4632)

## [0.115.3] - 2025-06-24

### Tests

- test: add unit test for src/models/eval.ts (#4624)

### Changed

- fix: empty vars array on eval results [#4621](https://github.com/promptfoo/promptfoo/pull/4621) by @sklein12
- fix: save sessionId for multi-turn strategies [#4625](https://github.com/promptfoo/promptfoo/pull/4625) by @sklein12
- chore: PROMPTFOO_DISABLE_TEMPLATE_ENV_VARS controls process.env access, not `env:` access [#4620](https://github.com/promptfoo/promptfoo/pull/4620) by @mldangelo
- chore: bump version to 0.115.3 [#4626](https://github.com/promptfoo/promptfoo/pull/4626) by @sklein12

### Fixed

- fix(webui): handle null scores in ResultsCharts component [#4610](https://github.com/promptfoo/promptfoo/pull/4610) by @mldangelo
- fix(redteam): skip goal extraction when remote generation is disabled [#4623](https://github.com/promptfoo/promptfoo/pull/4623) by @mldangelo
- fix(test): hyperbolic provider tests failing due to env variable pollution [#4619](https://github.com/promptfoo/promptfoo/pull/4619) by @mldangelo
- fix(cli): remove context schema validation from extension hooks [#4622](https://github.com/promptfoo/promptfoo/pull/4622) by @will-holley

## [0.115.2] - 2025-06-24

### Added

- feat(cli): add assertion generation (#4559)
- feat(providers): add support for hyperbolic image and audio providers (#4260)

### Changed

- chore(redteam): add cross-session leak strategy exclusions (#4516)
- chore(cli): display key metrics (success, failures, pass rate) at the bottom of output (#4580)
- chore: remove unused import (#4530)
- chore(webui): show provider breakdown only for multiple providers (#4599)
- chore(redteam): update Target Purpose Discovery (#4480)
- chore(ci): update CodeRabbit config to be less aggressive (#4586)
- chore(providers): update Gemini models to include latest 2.5 Pro Preview and Flash models (#4499)
- chore(providers): update tau-simulated-user docs and example (#4468)
- chore(webui): use CSS to create PDF-optimized report and browser to save as PDF (#4535)
- chore(app): remove discovered purpose from report view (#4541)
- chore(cli): add cache busting for select provider API calls (#4508)
- chore(cli): improve concurrency log statements (#4606)
- chore(eval): add first-class support for `beforeAll` and `beforeEach` extension hooks mutation of context (#4197)
- chore(providers): document support for loading system instructions from files (#4582)
- chore(providers): enhance OpenAI provider with legacy models and new parameters (#4502)
- chore(redteam): add continueAfterSuccess option to multi-turn strategies (#4570)
- chore(webui): improve purpose form (#4603)
- chore(redteam): add JSON file support to intent plugin with enhanced UI (#4574)
- chore(redteam): add unblock multiturn (#4498)
- chore(ci): clean up CodeRabbit configuration and minimize automated comments (#4573)
- build: update Tusk vitest reporter (#4602)
- chore: bump version to 0.115.2 (#4617)
- docs: add audit logging documentation for enterprise features (#4482)
- docs: add feedback page and update CLI link (#4591)
- docs: add ISO badge (#4534)
- docs: improve contact form (#4531)
- docs: update ModelAudit documentation (#4585)
- docs: clarify no OpenAI key required for Claude redteam (#4524)
- docs: add red team Gemini documentation (#4542)
- docs: add trust center documentation (#4539)
- docs: update contact form (#4529)
- test: add unit test for src/commands/delete.ts (#4572)
- test: add unit test for src/commands/modelScan.ts (#4526)
- test: add unit test for src/commands/show.ts (#4571)
- test: add unit test for src/providers/azure/completion.ts (#4510)
- test: add unit test for src/providers/ollama.ts (#4509)
- test: add unit test for src/providers/ollama.ts (#4512)
- test: add unit test for src/providers/openai/completion.ts (#4511)
- test: add unit test for src/python/pythonUtils.ts (#4486)
- test: improve mock setup and teardown for --randomize (#4569)

### Fixed

- fix(openrouter): unpack passthrough at the root level (#4592)
- fix(webui): escape HTML special characters in output reports (#4555)
- fix(webui): sort EvalsDataGrid by creation date (#4594)
- fix(cli): include cached results in grand total (#4581)
- fix(webui): improve base64 matching (#4609)
- fix(modelaudit): use modelaudit binary (#4525)
- fix(webui): make Citations font consistent with other headers (#4598)
- fix(redteam): respect maxTurns from dev doc in crescendo (#4527)
- fix(webui): prevent Welcome component from rendering while loading eval data (#4604)
- fix(cli): prevent RangeError in progress bar variable display (#4475)
- fix(server): resolve Express.js NotFoundError when serving app (#4601)

### Dependencies

- chore(deps): bump @aws-sdk/client-bedrock-runtime from 3.830.0 to 3.835.0 (#4614)
- chore(deps): bump openai from 5.5.0 to 5.5.1 (#4537)
- chore(deps): bump openai from 5.5.1 to 5.6.0 (#4596)
- chore(deps): bump openai from 5.6.0 to 5.7.0 (#4615)
- chore(deps): bump urllib3 from 1.26.19 to 2.5.0 in /examples/docker-code-generation-sandbox (#4556)
- chore(deps): bump urllib3 from 2.3.0 to 2.5.0 in /examples/redteam-langchain (#4557)

### Documentation

- docs(blog): add authors to blog posts and update authors.yml (#4564)
- docs(blog): add descriptions and keywords to blog posts (#4565)
- docs(examples): add pydantic-ai example with structured output evaluation (#4575)
- docs(examples): consolidate Google Vertex Tools examples (#4587)
- docs(examples): consolidate Python assertion examples into unified folder (#4588)
- docs(examples): consolidate translation examples (#4590)
- docs(site): document new features in ModelAudit (#4593)
- docs(site): document new features in modelaudit (#4593)
- docs(site): fix author reference on 2025-summer-new-redteam-agent blog post (#4563)
- docs(site): Update ModelAudit scanners documentation with comprehensive scanner coverage (#4562)

## [0.115.1] - 2025-06-17

### Tests

- test: add unit test for src/redteam/sharedFrontend.ts (#4608)
- test: add unit test for src/redteam/types.ts (#4607)
- test: add unit test for src/redteam/providers/simulatedUser.ts (#4584)
- test: add unit test for src/redteam/strategies/index.ts (#4583)
- test: add unit test for src/providers/hyperbolic/chat.ts (#4578)
- test: add unit test for src/providers/hyperbolic/image.ts (#4577)
- test: add unit test for src/providers/hyperbolic/audio.ts (#4576)
- test: add unit test for src/redteam/strategies/counterfactual.ts (#4548)
- test: add unit test for src/redteam/strategies/index.ts (#4547)
- test: add unit test for src/redteam/constants/strategies.ts (#4545)
- test: add unit test for src/telemetry.ts (#4543)

### Changed

- fix: Windows Python path validation race condition (#4485)
- fix: View results as evaluation runs (#4459)
- chore: refactor modifiers and apply to all plugins (#4454)
- chore(cli): update plugin severity overrides API endpoint (#4460)
- chore(webui): fix text length reset value to use reasonable default (#4469)
- chore(webui): remove unused hook files (#4470)
- chore: remove unused token usage utilities (#4471)
- chore: convert console.logs to logger (#4479)
- chore: improve tusk workflow (#4461)
- chore: bump version to 0.115.1 (#4520)
- docs: add log file location section to troubleshooting guide (#4473)
- docs: capitalize Promptfoo (#4515)
- docs: update red-teaming agent blog post title (#4497)
- docs: improve installation and getting-started pages with tabbed interface and SEO metadata (#4395)
- docs: improve Python provider documentation (#4484)
- docs: add ModelAudit binary formats documentation (#4500)
- docs: update ModelAudit documentation (#4514)
- docs: add ModelAudit weighted distribution scanner documentation (#4501)
- docs: add ModelAudit ZIP feature documentation (#4491)
- docs: separate pages for prompts, test cases, and outputs (#4505)
- docs: update model reference in guide.md (#4513)
- docs: fix typo in blog post (#4496)
- docs: update title on blog post (#4495)
- test: add unit test for src/util/cloud.ts (#4462)
- test: add unit test for src/util/convertEvalResultsToTable.ts (#4457)

### Dependencies

- chore(deps): bump @aws-sdk/client-bedrock-runtime from 3.828.0 to 3.830.0 (#4519)
- chore(deps): bump @azure/identity from 4.10.0 to 4.10.1 (#4477)
- chore(deps): bump openai from 5.3.0 to 5.5.0 (#4518)
- chore(deps): update zod to 3.25.63 and zod-validation-error to 3.5.0 (#4463)

### Documentation

- docs(blog): add new redteam agent documentation (#4494)
- docs(examples): fix custom-grader-csv README inconsistencies (#4474)
- docs(site): add llms.txt mentions and documentation standards (#4481)
- docs(site): add robots.txt (#4488)

## [0.115.0] - 2025-06-12

### Added

- feat(providers): Google live audio output ([#4280](https://github.com/promptfoo/promptfoo/pull/4280)) by **@adelmuursepp**
- feat(webui): static model-scanning UI ([#4368](https://github.com/promptfoo/promptfoo/pull/4368)) by **@typpo**
- feat(tests): configuration support for test generators ([#4301](https://github.com/promptfoo/promptfoo/pull/4301)) by **@mldangelo**
- feat(cli): per-provider token-usage statistics ([#4044](https://github.com/promptfoo/promptfoo/pull/4044)) by **@mldangelo**
- feat(providers): optional token-estimation for HTTP provider ([#4439](https://github.com/promptfoo/promptfoo/pull/4439)) by **@mldangelo**
- feat(redteam): enable HTTP-token estimation by default in red-team mode ([#4449](https://github.com/promptfoo/promptfoo/pull/4449)) by **@mldangelo**
- feat(redteam): cloud-based plugin-severity overrides ([#4348](https://github.com/promptfoo/promptfoo/pull/4348)) by **@will-holley**
- feat(providers): custom-header support for Azure API ([#4409](https://github.com/promptfoo/promptfoo/pull/4409)) by **@yurchik11**
- feat(core): maximum evaluation-time limit via `PROMPTFOO_MAX_EVAL_TIME_MS` ([#4322](https://github.com/promptfoo/promptfoo/pull/4322)) by **@mldangelo**
- feat(redteam): Aegis red-team dataset ([#4119](https://github.com/promptfoo/promptfoo/pull/4119)) by **@mldangelo**
- feat(providers): Mistral Magistral reasoning models ([#4435](https://github.com/promptfoo/promptfoo/pull/4435)) by **@mldangelo**
- feat(core): WebSocket header support ([#4456](https://github.com/promptfoo/promptfoo/pull/4456)) by **@typpo**

### Changed

- refactor(redteam): consolidate constants ([#4372](https://github.com/promptfoo/promptfoo/pull/4372)) by **@mldangelo**
- chore(ci): set CodeRabbit review settings ([#4413](https://github.com/promptfoo/promptfoo/pull/4413)) by **@sklein12**
- chore(core): coding-rules for error messages ([#4401](https://github.com/promptfoo/promptfoo/pull/4401)) by **@sklein12**
- chore(core): improve `RangeError` diagnostics ([#4431](https://github.com/promptfoo/promptfoo/pull/4431)) by **@mldangelo**
- chore(core): prefer remote-purpose generation ([#4444](https://github.com/promptfoo/promptfoo/pull/4444)) by **@typpo**
- chore(core): remove unused types & deprecated functions ([#4450](https://github.com/promptfoo/promptfoo/pull/4450)) by **@mldangelo**
- chore(cursor): local-dev guidance for coding agents ([#4403](https://github.com/promptfoo/promptfoo/pull/4403)) by **@mldangelo**
- chore(docs): add README for missing examples ([#4404](https://github.com/promptfoo/promptfoo/pull/4404)) by **@mldangelo**
- chore(providers): initial o3-pro support ([#4397](https://github.com/promptfoo/promptfoo/pull/4397)) by **@mldangelo**
- chore(providers): o3-pro improvements ([#4396](https://github.com/promptfoo/promptfoo/pull/4396)) by **@mldangelo**
- chore(redteam): delimit user-inputs in purpose discovery ([#4405](https://github.com/promptfoo/promptfoo/pull/4405)) by **@typpo**
- chore(redteam): turn off discovery by default ([#4393](https://github.com/promptfoo/promptfoo/pull/4393)) by **@sklein12**
- chore(release): bump version → 0.115.0 ([#4451](https://github.com/promptfoo/promptfoo/pull/4451)) by **@mldangelo**
- chore(ui): improve `EvalOutputPromptDialog` styling ([#4364](https://github.com/promptfoo/promptfoo/pull/4364)) by **@typpo**
- chore(webui): remove extra OpenAI targets ([#4447](https://github.com/promptfoo/promptfoo/pull/4447)) by **@mldangelo**
- chore(webui): add token-estimation UI ([#4448](https://github.com/promptfoo/promptfoo/pull/4448)) by **@mldangelo**
- chore(docs): fix link to careers page (#4506)
- chore: bump @anthropic-ai/sdk from 0.53.0 to 0.54.0 (#4441)

### Fixed

- fix(eval): gracefully handle `RangeError` & truncate oversized output ([#4424](https://github.com/promptfoo/promptfoo/pull/4424)) by **@Sly1029**
- fix(providers): add timeout to `ProxyAgent` ([#4369](https://github.com/promptfoo/promptfoo/pull/4369)) by **@AegisAurora**
- fix(config): persist Goat configuration ([#4370](https://github.com/promptfoo/promptfoo/pull/4370)) by **@sklein12**
- fix(parser): lenient JSON parsing for MathPrompt ([#4361](https://github.com/promptfoo/promptfoo/pull/4361)) by **@typpo**
- fix(redteam): standardize plugin parameter to `prompt` ([#4425](https://github.com/promptfoo/promptfoo/pull/4425)) by **@mldangelo**
- fix(assertions): support `snake_case` fields in Python assertions ([#4398](https://github.com/promptfoo/promptfoo/pull/4398)) by **@mldangelo**
- fix(redteam): handle purpose without prompts ([#4445](https://github.com/promptfoo/promptfoo/pull/4445)) by **@typpo**
- fix(webui): stream test-cases to viewer ([#4440](https://github.com/promptfoo/promptfoo/pull/4440)) by **@mldangelo**
- fix(redteam): connect `MisinformationDisinformationGrader` ([#4452](https://github.com/promptfoo/promptfoo/pull/4452)) by **@mldangelo**

### Dependencies

- chore(deps): bump `@aws-sdk/client-bedrock-runtime` → 3.826.0 ([#4366](https://github.com/promptfoo/promptfoo/pull/4366)) by **@dependabot**
- chore(deps): bump `@aws-sdk/client-bedrock-runtime` → 3.828.0 ([#4442](https://github.com/promptfoo/promptfoo/pull/4442)) by **@dependabot**
- chore(deps): bump `brace-expansion` → 1.1.12 ([#4423](https://github.com/promptfoo/promptfoo/pull/4423)) by **@dependabot**
- chore(deps): bump `openai` → 5.3.0 ([#4407](https://github.com/promptfoo/promptfoo/pull/4407)) by **@dependabot**
- chore(deps): bump pip group dependencies ([#4379](https://github.com/promptfoo/promptfoo/pull/4379)) by **@dependabot**
- chore(deps): minor + patch bumps across workspaces ([#4377](https://github.com/promptfoo/promptfoo/pull/4377)) by **@mldangelo**
- chore(deps): upgrade Express → 5.1.0 ([#4378](https://github.com/promptfoo/promptfoo/pull/4378)) by **@mldangelo**

### Documentation

- docs(blog): GPT red-team post ([#4363](https://github.com/promptfoo/promptfoo/pull/4363)) by **@typpo**
- docs(blog): Claude red-team post ([#4365](https://github.com/promptfoo/promptfoo/pull/4365)) by **@typpo**
- docs(guides): clarify completion-variable for factuality ([#4385](https://github.com/promptfoo/promptfoo/pull/4385)) by **@mldangelo**
- docs(blog): fix broken image link in GPT post ([#4391](https://github.com/promptfoo/promptfoo/pull/4391)) by **@mldangelo**
- docs(blog): update Claude-4 post date ([#4392](https://github.com/promptfoo/promptfoo/pull/4392)) by **@mldangelo**
- docs(site): move discovery docs under _Tools_ ([#4408](https://github.com/promptfoo/promptfoo/pull/4408)) by **@typpo**
- docs(guides): GPT-4.1 vs GPT-4o MMLU comparison ([#4399](https://github.com/promptfoo/promptfoo/pull/4399)) by **@mldangelo**
- docs(blog): 100 k-users milestone post ([#4402](https://github.com/promptfoo/promptfoo/pull/4402)) by **@mldangelo**
- docs(redteam): configuration precedence section ([#4412](https://github.com/promptfoo/promptfoo/pull/4412)) by **@typpo**
- docs(policies): PromptBlock format for custom policies ([#4327](https://github.com/promptfoo/promptfoo/pull/4327)) by **@mldangelo**
- docs(site): improve copy-button positioning ([#4414](https://github.com/promptfoo/promptfoo/pull/4414)) by **@mldangelo**
- docs(workflow): GH-CLI rule improvements ([#4415](https://github.com/promptfoo/promptfoo/pull/4415)) by **@mldangelo**
- docs(blog): overflow in MCP blog post ([#4367](https://github.com/promptfoo/promptfoo/pull/4367)) by **@AISimplyExplained**
- docs(redteam): remove duplicate memory-poisoning entry ([#4388](https://github.com/promptfoo/promptfoo/pull/4388)) by **@mldangelo**

### Tests

- test(redteam): unique risk-category IDs ([#4390](https://github.com/promptfoo/promptfoo/pull/4390)) by **@mldangelo**
- test(pricing): add missing o3 pricing information ([#4400](https://github.com/promptfoo/promptfoo/pull/4400)) by **@mldangelo**
- test(providers): Azure embedding ([#4411](https://github.com/promptfoo/promptfoo/pull/4411)) & completion ([#4410](https://github.com/promptfoo/promptfoo/pull/4410)) by **@gru-agent**
- test(redteam): graders unit tests ([#4433](https://github.com/promptfoo/promptfoo/pull/4433), [#4455](https://github.com/promptfoo/promptfoo/pull/4455)) by **@gru-agent**
- test(redteam): Aegis plugin unit tests ([#4434](https://github.com/promptfoo/promptfoo/pull/4434)) by **@gru-agent**
- test(redteam): memory-poisoning plugin tests ([#4453](https://github.com/promptfoo/promptfoo/pull/4453)) by **@gru-agent**
- test: add unit test for src/util/tokenUsage.ts (#4472)
- test: add unit test for src/redteam/extraction/purpose.ts (#4446)
- test: add unit test for src/providers/defaults.ts (#4438)
- test: add unit test for src/providers/mistral.ts (#4437)
- test: add unit test for src/database/index.ts (#4436)
- test: add unit test for src/redteam/plugins/medical/medicalIncorrectKnowledge.ts (#4430)
- test: add unit test for src/redteam/plugins/medical/medicalSycophancy.ts (#4429)
- test: add unit test for src/redteam/plugins/medical/medicalAnchoringBias.ts (#4428)
- test: add unit test for src/redteam/plugins/medical/medicalPrioritizationError.ts (#4427)
- test: add unit test for src/redteam/plugins/medical/medicalHallucination.ts (#4426)
- test: add unit test for src/redteam/plugins/financial/financialComplianceViolation.ts (#4422)
- test: add unit test for src/redteam/plugins/financial/financialDataLeakage.ts (#4421)
- test: add unit test for src/redteam/plugins/financial/financialCalculationError.ts (#4420)
- test: add unit test for src/redteam/plugins/financial/financialSycophancy.ts (#4419)
- test: add unit test for src/redteam/plugins/financial/financialHallucination.ts (#4418)
- test: add unit test for src/redteam/graders.ts (#4417)

## [0.114.7] - 2025-06-06

### Tests

- test: add unit test for src/assertions/python.ts (#4406)
- test: add unit test for src/redteam/plugins/agentic/memoryPoisoning.ts (#4389)
- test: add unit test for src/redteam/plugins/harmful/graders.ts (#4384)
- test: add unit test for src/redteam/graders.ts (#4383)
- test: add unit test for src/server/server.ts (#4380)
- test: add unit test for src/redteam/constants/metadata.ts (#4376)
- test: add unit test for src/redteam/constants/plugins.ts (#4375)
- test: add unit test for src/redteam/constants/frameworks.ts (#4374)
- test: add unit test for src/redteam/constants/strategies.ts (#4373)
- test: add unit test for src/redteam/providers/goat.ts (#4371)

### Changed

- Revert "chore(redteam): add target option to generate command (#4215)" (#4359)
- chore: bump version 0.114.7 (#4360)

## [0.114.6] - 2025-06-06

### Added

- feat(redteam): add medical plugins for testing medical anchoring bias (#4196)

### Changed

- chore(redteam): add target option to generate command (#4215)
- chore(redteam): update OpenAI model options in redteam setup (#4344)
- chore(webui): update OpenAI model options with GPT-4.1 series and o4-mini models in eval-creator (#4350)
- docs: update getting-started example (#4346)
- test: clean up teardown and setup to remove side effects from tests (#4351)

### Fixed

- fix(redteam): include plugin and strategy IDs in report CSV output (#4347)
- fix(webui): reset defaultTest configuration on setup page (#4345)

### Dependencies

- chore(deps): bump @aws-sdk/client-bedrock-runtime from 3.823.0 to 3.825.0 (#4355)
- chore(deps): bump openai from 5.1.0 to 5.1.1 (#4354)
- chore(deps): bump version to 0.114.6 (#4357)

## [0.114.5] - 2025-06-05

### Changed

- chore(redteam): update custom policy template and generatedPrompts parser (#4324)
- chore(redteam): add severity levels to redteam plugin objects (#4310)
- chore(redteam): store original text for encoding strategies (#4248)
- chore(redteam): add emoji encoding strategy (#4263)
- chore(cli): terminal cleanup on Ctrl+C (#4313)
- chore(providers): improve logging when inheriting from OpenAiChatCompletionProvider (#4320)
- chore(tusk): fix tusk test runner workflow configuration (#4328)
- chore(tusk): add Tusk test runner workflow for even more unit tests (#4326)
- test: add unit test for src/redteam/providers/agentic/memoryPoisoning.ts (#4319)
- test: improve test setup and teardown for better isolation (#4331)

### Fixed

- fix(redteam): exclude memory poisoning plugin from strategies (#4317)
- fix(redteam): agent discovered info dark mode (#4312)
- fix(eval): handle undefined maxConcurrency with proper fallbacks (#4314)

### Dependencies

- chore(deps): bump @anthropic-ai/sdk from 0.52.0 to 0.53.0 (#4333)
- chore(deps): bump version 0.114.5 (#4332)

### Documentation

- docs(site): add Tabs Fakier as Founding Developer Advocate to team page (#4315)

### Tests

- test(webui): add telemetry hook tests (#4329)
- test: add unit test for src/redteam/plugins/eu-ai-act/deepfakeDisclosure.ts (#4342)
- test: add unit test for src/redteam/plugins/eu-ai-act/biometricEmotion.ts (#4341)
- test: add unit test for src/redteam/plugins/eu-ai-act/datasetShift.ts (#4340)
- test: add unit test for src/redteam/plugins/eu-ai-act/lawenforcementBiometricId.ts (#4339)
- test: add unit test for src/redteam/plugins/eu-ai-act/lawenforcementPredictivePolicing.ts (#4338)
- test: add unit test for src/redteam/plugins/eu-ai-act/biometricInference.ts (#4337)
- test: add unit test for src/redteam/plugins/eu-ai-act/explainability.ts (#4336)
- test: add unit test for src/redteam/plugins/eu-ai-act/identityAiDisclosure.ts (#4335)
- test: add unit test for src/redteam/plugins/policy.ts (#4325)
- test: add unit test for src/envars.ts (#4323)

## [0.114.4] - 2025-06-04

### Changed

- chore(templating): add PROMPTFOO_DISABLE_OBJECT_STRINGIFY environment variable for object template handling (#4297)
- chore(cli): improve token usage presentation (#4294)
- chore(providers): add base URL override for Google provider (#4255)
- chore(providers): add custom headers support for Google Gemini (#4308)
- chore(redteam): add tool-discovery:multi-turn alias to tool-discovery (#4302)
- chore(redteam): remove empty values from discovery result (#4295)
- chore(redteam): improve shell injection attack generation (#4304)
- chore(redteam): update goal extraction logic (#4285)
- chore(webui): add highlight count to eval view (#4249)
- docs: update GPT-4o to GPT-4.1 references (#4296)
- docs: refresh getting started models section (#4290)
- docs: standardize file references to use file:// scheme (#4291)
- docs: add descriptions to example configs (#4283)

### Fixed

- fix(webui): restore dark mode cell highlighting without breaking status pill visibility (#4300)
- fix(redteam): set plugin severity (#4303)
- fix(redteam): remove empty values from discovery result (#4295)
- fix: improve logging when inheriting from OpenAiChatCompletionProvider (#4110)

### Dependencies

- chore(deps): bump @aws-sdk/client-bedrock-runtime from 3.821.0 to 3.823.0 (#4306)
- chore(deps): bump openai from 5.0.1 to 5.0.2 (#4292)
- chore(deps): bump openai from 5.0.2 to 5.1.0 (#4307)
- chore(deps): bump tar-fs from 2.1.2 to 2.1.3 in npm_and_yarn group (#4293)
- chore(deps): bump version to 0.114.4 (#4309)

### Documentation

- docs(examples): update model references from gpt-4o-mini to gpt-4.1-mini (#4289)

### Tests

- test(redteam): add unit test for discover command (#4298)
- test: add unit test for src/redteam/strategies/mathPrompt.ts (#4316)
- test: add unit test for src/validators/redteam.ts (#4311)
- test: add unit test for src/redteam/plugins/shellInjection.ts (#4305)

## [0.114.3] - 2025-06-02

### Tests

- test: add unit test for src/envars.ts (#4299)

### Added

- **feat(redteam):** Update application definition flow to collect better info

### Changed

- **feat:** Display audio file variables in result table
  [#3864](https://github.com/promptfoo/promptfoo/pull/3864) by @faizanminhas
  [#4244](https://github.com/promptfoo/promptfoo/pull/4244) by @faizanminhas
- **fix:** Resolve model-graded assertion providers from providerMap
  [#4273](https://github.com/promptfoo/promptfoo/pull/4273) by @mldangelo
- **fix:** File content not being loaded when referenced with `file://` prefix in vars
  [#3793](https://github.com/promptfoo/promptfoo/pull/3793) by @adityabharadwaj198
- **fix:** Use array as type for vars
  [#4281](https://github.com/promptfoo/promptfoo/pull/4281) by @sklein12
- **test:** Add unit test for `src/globalConfig/accounts.ts`
  [#4259](https://github.com/promptfoo/promptfoo/pull/4259) by @gru-agent
- **test:** Add unit test for `src/util/config/manage.ts`
  [#4258](https://github.com/promptfoo/promptfoo/pull/4258) by @gru-agent
- **test:** Add vitest coverage for frontend pages
  [#4274](https://github.com/promptfoo/promptfoo/pull/4274) by @mldangelo
- **test:** Add unit test for `renderVarsInObject` formatting
  [#4254](https://github.com/promptfoo/promptfoo/pull/4254) by @mldangelo
- **test:** Add unit test for `src/redteam/plugins/base.ts`
  [#4233](https://github.com/promptfoo/promptfoo/pull/4233) by @gru-agent
- **test:** Add unit test for `src/redteam/providers/crescendo/index.ts`
  [#4211](https://github.com/promptfoo/promptfoo/pull/4211)
  [#4214](https://github.com/promptfoo/promptfoo/pull/4214) by @gru-agent
- **test:** Add unit test for `src/redteam/providers/crescendo/prompts.ts`
  [#4213](https://github.com/promptfoo/promptfoo/pull/4213) by @gru-agent
- **docs:** Add job board
  [#4264](https://github.com/promptfoo/promptfoo/pull/4264) by @typpo
- **docs:** Add custom policy to sidebar
  [#4272](https://github.com/promptfoo/promptfoo/pull/4272) by @typpo
- **docs:** Add native build guidance to troubleshooting section
  [#4253](https://github.com/promptfoo/promptfoo/pull/4253) by @mldangelo
- **docs:** Add anchor links to press page section headings
  [#4265](https://github.com/promptfoo/promptfoo/pull/4265) by @mldangelo
- **docs:** Add JSON schema to example
  [#4276](https://github.com/promptfoo/promptfoo/pull/4276) by @ladyofcode
- **docs:** Add schema header to example configs
  [#4277](https://github.com/promptfoo/promptfoo/pull/4277) by @mldangelo
- **docs:** Unify formatting across site
  [#4270](https://github.com/promptfoo/promptfoo/pull/4270) by @mldangelo
- **chore:** Fix open handles in readline tests preventing graceful Jest exit
  [#4242](https://github.com/promptfoo/promptfoo/pull/4242) by @mldangelo
- **chore:** Add external file loading support for `response_format` in OpenAI API
  [#4240](https://github.com/promptfoo/promptfoo/pull/4240) by @mldangelo
- **chore:** Always have unique redteam file when running live
  [#4237](https://github.com/promptfoo/promptfoo/pull/4237) by @sklein12
- **chore:** Add metadata to generated `redteam.yaml`
  [#4257](https://github.com/promptfoo/promptfoo/pull/4257) by @typpo
- **chore:** Bump `openai` from 4.103.0 to 5.0.1
  [#4250](https://github.com/promptfoo/promptfoo/pull/4250) by @dependabot
- **chore:** Redteam → red team
  [#4268](https://github.com/promptfoo/promptfoo/pull/4268) by @typpo
- **chore:** Improve dark mode highlight styling for eval cell views
  [#4269](https://github.com/promptfoo/promptfoo/pull/4269) by @mldangelo
- **chore:** Update dependencies to latest minor/patch versions
  [#4271](https://github.com/promptfoo/promptfoo/pull/4271) by @mldangelo
- **chore:** Clarify wording
  [#4278](https://github.com/promptfoo/promptfoo/pull/4278) by @typpo
- **chore:** Format estimated probes
  [#4279](https://github.com/promptfoo/promptfoo/pull/4279) by @typpo
- **chore:** Update grader for malicious code
  [#4286](https://github.com/promptfoo/promptfoo/pull/4286) by @MrFlounder
- **chore:** Add back example config to red team create flow
  [#4282](https://github.com/promptfoo/promptfoo/pull/4282) by @faizanminhas
- **chore:** Bump version 0.114.3
  [#4287](https://github.com/promptfoo/promptfoo/pull/4287) by @sklein12
- **chore(webui):** Hide diff filter option on /eval when single column
  [#4246](https://github.com/promptfoo/promptfoo/pull/4246) by @mldangelo
- **chore(webui):** Allow toggling highlight on eval outputs
  [#4252](https://github.com/promptfoo/promptfoo/pull/4252) by @mldangelo

## [0.114.2] - 2025-05-29

### Tests

- test: add unit test for src/redteam/strategies/index.ts (#4267)
- test: add unit test for src/redteam/constants.ts (#4266)
- test: add unit test for src/redteam/types.ts (#4245)
- test: add unit test for src/redteam/util.ts (#4234)
- test: add unit test for src/validators/redteam.ts (#4227)
- test: add unit test for src/redteam/plugins/bola.ts (#4226)
- test: add unit test for src/redteam/plugins/bfla.ts (#4225)
- test: add unit test for src/redteam/providers/goat.ts (#4223)
- test: add unit test for src/util/readline.ts (#4220)

### Added

- feat(redteam): Off-Topic Plugin (#4168)
- feat(redteam): Set a goal for attacks (#4217)

### Changed

- fix: fix border radius on purpose example (#4229)
- fix: resolve env variables in renderVarsInObject (issue #4143) (#4231)
- fix: Check if body is good json before sending warning (#4239)
- chore: bump version 0.114.2 (#4241)
- chore(redteam): handle null goal (#4232)

### Documentation

- docs(site): clarify deepseek model aliases and fix configuration examples (#4236)

## [0.114.1] - 2025-05-29

### Added

- feat(redteam): Target Discovery Agent (#4203)
- feat(providers): add OpenAI MCP (Model Context Protocol) support to Responses API (#4180)

### Changed

- fix: Relax private key validation (#4216)
- fix: Undefined values on red team application purpose page (#4202)
- chore: Add purpose to crescendo prompt (#4212)
- chore: Add purpose with goat generation (#4222)
- chore: Always include raw output from http provider, status code and status text (#4206)
- chore: centralize readline utilities to fix Jest open handle issues (#4219)
- chore: move http data to metadata (#4209)
- chore(redteam): tight up some graders (#4210)
- chore(redteam): tight up some graders (#4224)
- chore: bump version 0.114.1 (#4228)

## [0.114.0] - 2025-05-28

### Added

- feat(providers): Add xAI image provider (#4130)
- feat(cli): add validate command (#4134)
- feat(redteam): add camelCase strategy (#4146)

### Changed

- feat: add typed row interfaces for eval queries (#4186)
- feat: add goal/intent extraction (#4178)
- fix: isolate proxy vars in bedrock tests (#4181)
- fix: when there’s too many intents result won’t render error (#4175)
- fix: need to send auth request to api path (#4199)
- fix: Gemini MCP integration - can not parse $schema field (#4200)
- chore(redteam): add harmful plugin preset to redteam setup ui (#4132)
- chore(redteam): add label strategy-less plugins in redteam setup ui (#4131)
- chore(redteam): improve style of redteam purpose field in webui (#4124)
- chore(providers): add xai live search support (#4123)
- chore(providers): add Claude 4 support to anthropic, bedrock, and vertex providers (#4129)
- chore: bump @aws-sdk/client-bedrock-runtime from 3.816.0 to 3.817.0 (#4164)
- chore(providers): update fal provider (#4182)
- chore: remove redundant test comments (#4183)
- chore: add typed interface for MCP tool schemas (#4187)
- chore(redteam): add ToxicChat dataset as redteam plugin (#4121)
- chore(webui): add max concurrency as an option for run in browser (#4147)
- chore(app/evals): Adds Agent Discovered Information to Redteam Report (#4198)
- chore: bump version 0.114.0 (#4201)
- docs: fix DOM nesting warning and sort plugins array (#4174)
- docs: iterative jailbreak diagram (#4191)

### Fixed

- fix(prompts): splitting when PROMPTFOO_PROMPT_SEPARATOR is contained within a string with text files (#4142)
- fix(docs): Fix issue with docs links not scrolling to the top (#4195)

### Documentation

- docs(site): minimal copy page button + sanitize text (#4156)
- docs(site): scroll to top when using (#4162)
- docs(site): document missing redteam plugins (#4169)
- docs(site): restore scroll-to-top behavior on page navigation (#4176)

## [0.113.4] - 2025-05-26

### Tests

- test: add unit test for src/commands/canary.ts (#4193)
- test: add unit test for src/canary/index.ts (#4192)
- test: add unit test for src/assertions/sql.ts (#4185)
- test: re-enable sql assertion edge cases (#4184)
- test: add unit test for src/redteam/plugins/intent.ts (#4179)
- test: add unit test for src/redteam/graders.ts (#4173)
- test: add unit test for src/providers/xai/chat.ts (#4172)
- test: add unit test for src/redteam/plugins/offTopic.ts (#4171)
- test: add unit test for src/providers/xai/image.ts (#4170)
- test: add unit test for src/redteam/graders.ts (#4166)
- test: add unit test for src/providers/xai.ts (#4163)
- test: add unit test for src/redteam/constants.ts (#4161)

### Changed

- feat: Server-side pagination, filtering and search for eval results table (#4054)
- feat: add score to pass/fail in CSV and add json download (#4153)
- fix: Run red team from UI without email (#4158)
- chore: bump version 0.113.4 (#4160)
- refactor: unify React import style (#4177)
- refactor: organize xai providers into dedicated folder (#4167)
- refactor: organize bedrock providers into dedicated folder (#4165)

### Fixed

- fix(webui): defaultTest shown in webui YAML editor (#4152)

### Documentation

- docs(site): reduce sidebar padding (#4154)

## [0.113.3] - 2025-05-24

### Changed

- fix: zod error when state.answer has object (#4136)
- fix: use current working directory for redteam file if loading from cloud (#4145)
- fix: Throw error on un-supported command - redteam run with a cloud target but no config (#4144)
- fix: bias:gender plugin generation (#4126)
- chore: bump openai from 4.100.0 to 4.103.0 (#4140)
- chore: bump @aws-sdk/client-bedrock-runtime from 3.812.0 to 3.816.0 (#4137)
- chore: bump @anthropic-ai/sdk from 0.51.0 to 0.52.0 (#4138)
- chore(telemetry): add isRedteam property to telemetry events (#4149)
- build: increase build job timeout from 3 to 4 minutes (#4150)
- chore: bump version 0.113.3 (#4151)

## [0.113.2] - 2025-05-22

### Changed

- fix: intent grader crescendo (#4113)
- chore: revert telemtry changes (#4122)
- chore: bump version 0.113.2 (#4128)
- chore(cli/redteam/discover): Small improvements (#4117)

### Dependencies

- chore(deps): update peer dependencies to latest versions (#4125)

## [0.113.1] - 2025-05-21

### Tests

- test: add unit test for src/redteam/plugins/intent.ts (#4114)

### Changed

- chore(redteam): Target discovery agent by @sklein12 in [#4084](https://github.com/promptfoo/promptfoo/pull/4084)
- chore(redteam): Add log by @MrFlounder in [#4108](https://github.com/promptfoo/promptfoo/pull/4108)
- chore(redteam): Update purpose example by @MrFlounder in [#4109](https://github.com/promptfoo/promptfoo/pull/4109)
- chore(providers): Support templated URLs in HTTP by @mldangelo in [#4103](https://github.com/promptfoo/promptfoo/pull/4103)
- chore(redteam): Update default REDTEAM_MODEL from 'openai:chat:gpt-4o' to 'openai:chat:gpt-4.1-2025-04-14' by @mldangelo in [#4100](https://github.com/promptfoo/promptfoo/pull/4100)
- chore(telemetry): Add isRunningInCi flag to telemetry events by @mldangelo in [#4115](https://github.com/promptfoo/promptfoo/pull/4115)
- chore: Bump version 0.113.1 by @mldangelo in [#4116](https://github.com/promptfoo/promptfoo/pull/4116)
- docs: Add enterprise disclaimer to self-hosting by @mldangelo in [#4102](https://github.com/promptfoo/promptfoo/pull/4102)

### Fixed

- fix(redteam): Skip plugins when validation fails by @faizanminhas in [#4101](https://github.com/promptfoo/promptfoo/pull/4101)

### Dependencies

- chore(deps): Update Smithy dependencies to latest version by @mldangelo in [#4105](https://github.com/promptfoo/promptfoo/pull/4105)

## [0.113.0] - 2025-05-20

### Tests

- test: add unit test for src/assertions/llmRubric.ts (#4096)
- test: add unit test for src/telemetry.ts (#4094)

## [0.112.9] - 2025-05-20

### Fixed

- fix: target purpose not making it into redteam config (#4097)

### Changed

- chore: Remove deprecated sharing setups (#4082)
- chore: add vision grading example (#4090)

## [0.112.8] - 2025-05-20

### Changed

- feat: multilingual combinations (#4048)
- feat: add copy as markdown button to doc pages (#4039)
- fix: telemetry key (#4093)
- chore: bump @anthropic-ai/sdk from 0.50.4 to 0.51.0 (#4030)
- chore: add headers support for url remote mcp servers (#4018)
- chore(providers): Adds support for openai codex-mini-latest (#4041)
- chore(redteam): improve multilingual strategy performance and reliability (#4055)
- chore(providers): update default openai models for openai:chat alias (#4066)
- chore: Update prompt suffix help text (#4058)
- chore(docs): update model IDs in documentation to reflect latest naming convention (#4046)
- chore(redteam): introduce strategy collection for other-encodings (#4075)
- chore(webui): display currently selected eval in eval dialogue (#4079)
- chore: Improve memory usage when sharing results (#4050)
- chore(docs): Handle index.md files for copy page (#4081)
- chore: update Google Sheets fetch to use proxy helper (#4087)
- chore: simplify crypto usage in sagemaker provider (#4089)
- chore: bump version 0.112.8 (#4095)
- docs: add curl example for medical agent (#4049)
- docs: update CLI docs (#4063)
- docs: standardize code block titles (#4067)
- test: add unit test for src/redteam/commands/discover.ts (#4034)
- test: add unit test for src/redteam/commands/generate.ts (#4036)
- test: add unit test for src/providers/ai21.ts (#4056)
- test: add unit test for src/commands/eval.ts (#4062)
- test: add unit test for src/evaluatorHelpers.ts (#4037)

### Fixed

- fix(providers): AI21 response validation (#4052)
- fix(redteam): respect cliState.webUI in multilingual progressbar (#4047)
- fix(redteam): fix test count calculation for multiple strategies (#4065)
- fix(redteam): replace other-encodings with individual morse and piglatin strategies (#4064)
- fix(webui): evaluateOptions removal in YAML editor (#4059)
- fix(redteam): fix open handle in video test (#4069)
- fix(hooks): add missing results to afterAll hook context (#4071)

### Dependencies

- chore(deps): update dependencies (#4073)

### Documentation

- docs(examples): add uniform init commands to all example READMEs (#4068)

## [0.112.7] - 2025-05-15

### Tests

- test: add unit test for src/redteam/constants.ts (#4076)
- test: add unit test for src/redteam/strategies/multilingual.ts (#4060)
- test: add unit test for src/redteam/index.ts (#4057)
- test: add unit test for src/providers/openai/util.ts (#4042)
- test: add unit test for src/redteam/providers/offTopic.ts (#4028)
- test: add unit test for src/redteam/plugins/offTopic.ts (#4027)
- test: add unit test for src/redteam/constants.ts (#4026)
- test: add unit test for src/redteam/constants.ts (#4019)

### Added

- feat(redteam): add MCP plugin (#3989)
- feat(redteam): Target Purpose Discovery (#3907)

### Changed

- fix: stringify objects in matcher templates (#3896)
- fix: Azure auth headers get set to null in subclass (#4015)
- fix: move custom policies into the correct accordion (#4017)
- fix: update return type for task extract-goat-failure (#4021)
- chore: adjust framework compliance column width (#4005)
- chore: bump @aws-sdk/client-bedrock-runtime from 3.808.0 to 3.810.0 (#4012)
- chore: bump @azure/identity from 4.9.1 to 4.10.0 (#4013)
- chore: bump version 0.112.7 (#4023)
- chore: exclude response from crescendo if privacy setting is enabled (#4009)
- chore: remove accidentally committed example prompt (#4008)
- chore: update GOAT implementation (#4011)
- chore: update multilingual description (#4016)
- chore(cli): improve color of Red Team test generation table headers (#4004)
- chore(redteam): add link to view all logs at top of report (#4007)
- chore(redteam): add feature flag for purpose discovery agent (#4040)
- chore(cli/redteam/discover): Sets default turn count to 5 (#4035)

### Fixed

- fix(redteam): remove duplicate Datasets section in Plugins component (#4022)
- fix(cli): Discovery bugs (#4032)
- fix: dont bomb redteam if discovery fails (#4029)

### Documentation

- docs(blog): Agent2Agent Protocol (#3981)
- docs(examples): add OpenAI Agents SDK example (#4006)
- docs(usage): update sharing instructions with API key details (#4010)

## [0.112.6] - 2025-05-14

### Added

- feat(redteam): add EU AI Act mappings (#4000)
- feat(redteam): add gender bias plugin (#3886)
- feat(eval): add evaluation duration display (#3996)

### Changed

- fix: autowrap prompts with partial nunjucks tags (#3999)
- chore(providers): improve Perplexity API integration (#3990)
- build: add Node.js 24 support (#3941)
- chore(redteam): set plugin config type (#3982)
- chore(providers): add EU Claude 3.7 Sonnet model to Bedrock (#3998)
- chore(redteam): update iterative tree (#3987)
- chore: bump version to 0.112.6 (#4003)
- refactor: clean up providers for redteam generate (#3954)
- docs: add basic enterprise architecture diagram (#3988)
- test: add unit test for src/redteam/types.ts (#3983)

### Fixed

- fix(python): resolve paths relative to promptfooconfig when not cloud config (#4001)

### Dependencies

- chore(deps): update dependencies (#3985)

### Documentation

- docs(ci): add Azure pipelines (#3986)
- docs(ci): add Bitbucket and Travis CI (#3997)
- docs(examples): add medical agent example (#3993)
- docs(blog): add truncation marker to MCP blog post (#3984)

## [0.112.5] - 2025-05-12

### Tests

- test: add unit test for src/redteam/constants.ts (#3995)
- test: add unit test for src/redteam/plugins/mcp.ts (#3994)

### Added

- chore(cli): revert "feat(cli): adds global `--verbose` option" (#3945)

### Changed

- chore(cli): add global env-file option to all commands recursively (#3969)
- chore(cli): add global verbose option to all commands recursively (#3950)
- chore(cli): better error handling and logging for remote generation (#3965)
- chore(cli): better error handling for remote generation (#3956)
- revert: "chore: better error handling for remote generation" (#3964)
- chore(cli): better response parsing errors (#3955)
- chore(providers): add support for Amazon Nova Premier model (#3951)
- chore(redteam): improvement, include purpose in iterative attacker prompt (#3948)
- chore(redteam): minor changes to category descriptions and ordering (#3960)
- chore(redteam): order attack methods by decreasing ASR (#3959)
- chore(redteam): red teamer two words (#3976)
- chore(logger): replace console.error with logger.error in MCPClient (#3944)
- chore(providers): add google ai studio embedding provider and improve docs (#3686)
- chore: lint with type info (#3932)
- docs: how to create inline assertions for package users (#3974)
- docs: improve Docusaurus documentation instructions (#3977)
- docs: instructions on how to run the documentation (#3973)
- docs: update CLAUDE.md with additional commands and project conventions (#3972)
- docs: update user count from 75,000 to 80,000 (#3940)
- test: add unit test for src/redteam/plugins/pii.ts (#3947)

### Fixed

- fix(config): resolve relative paths in combineConfigs (#3942)
- fix(evaluator): correctly count named scores based on contributing assertions (#3968)
- fix(fetch): no proxy values should take priority in fetch (#3962)
- fix(providers): combine prompt config with provider config for bedrock (#3970)
- fix(providers): ensure correct addition for bedrock token counts (#3762)
- fix(redteam): crescendo formatting (#3952)
- fix(redteam): pii grader false positives (#3946)
- fix(redteam): shell injection false positives (#3957)
- fix(redteam): add strategy pills and output details to passed tests (#3961)

### Dependencies

- chore(deps): bump version 0.112.5 (#3980)
- chore(deps): sync dependencies (#3971)
- chore(deps): update dependencies (#3943)

### Documentation

- docs(google-vertex): fix duplicate readme (#3979)
- docs(openai): update structured output external schema file example (#3967)

## [0.112.4] - 2025-05-08

### Tests

- test: add unit test for src/redteam/constants.ts (#3963)
- test: add unit test for src/commands/view.ts (#3928)
- test: add unit test for src/redteam/commands/setup.ts (#3923)
- test: add unit test for src/constants.ts (#3922)
- test: add unit test for src/redteam/commands/report.ts (#3921)
- test: add unit test for src/redteam/types.ts (#3912)

### Added

- feat(assertions): add PI scorer (#3799)
- feat(redteam): add video strategy (#3820)
- feat(evals): optionally time out eval steps (#3765)

### Changed

- fix: foreign key error in better-sqlite3 and adapt new transaction API (#3937)
- chore(cli): add global `--verbose` option (#3931)
- chore(redteam): implement agentic plugin UI (#3880)
- chore(providers): improve error message in http provider transform (#3910)
- chore(cloud): improve error messages on cloud requests (#3934)
- chore: bump version 0.112.4 (#3939)
- chore(telemetry): implement minor telemetry changes (#3895)
- chore(telemetry): remove assertion-used event (#3894)
- chore(assertions): add throw error option for LLM Rubric if provider doesn't return a result or errors out (#3909)
- chore(cli): allow sharing urls with auth credentials (#3903)
- revert: "chore(cli): allow sharing urls with auth credentials" (#3918)
- refactor: improve self hosting environment variable handling (#3920)
- test: add unit test for src/models/eval.ts (#3904)
- test: add unit test for src/python/pythonUtils.ts (#3915)
- test: add unit test for src/redteam/constants.ts (#3881)
- test: fix huggingface dataset tests to mock environment variables (#3936)

### Fixed

- fix(redteam): filter null values in harmful completion provider output (#3908)
- fix(python): increase timeout for python path validation (#3914)
- fix(cli): read `.env` file prior to calling env var getters (#3892)

### Dependencies

- chore(deps): bump @anthropic-ai/sdk from 0.40.1 to 0.41.0 (#3930)
- chore(deps): bump @aws-sdk/client-bedrock-runtime from 3.799.0 to 3.803.0 (#3898)
- chore(deps): bump @aws-sdk/client-bedrock-runtime from 3.803.0 to 3.804.0 (#3913)
- chore(deps): bump openai from 4.96.2 to 4.97.0 (#3890)

### Documentation

- docs(http-provider): add documentation about returning object for custom parser (#3897)
- docs(http-provider): fix missing return statement in HTTP provider example (#3925)
- docs(blog): fix scroll to top when linking into blog post (#3889)
- docs(assertions): improve PI scorer documentation (#3924)
- docs(redteam): add memory poisoning plugin documentation (#3867)
- docs(usage): add information about HTTP Basic Authentication (#3919)
- docs(site): fix landing page content jumping on step switch (#3891)
- docs(blog): add mcp blog (#3893)

## [0.112.3] - 2025-05-02

### Tests

- test: add unit test for src/util/convertEvalResultsToTable.ts (#3876)
- test: add unit test for src/models/evalResult.ts (#3875)
- test: add unit test for src/types/index.ts (#3874)

### Changed

- Red team: Added memory poisoning plugin ([#3785](https://github.com/promptfoo/promptfoo/pull/3785)) @will-holley
- CLI: Improved progress bar visualization with thread grouping ([#3768](https://github.com/promptfoo/promptfoo/pull/3768)) @AISimplyExplained
- Improved red team strategy documentation ([#3870](https://github.com/promptfoo/promptfoo/pull/3870)) @mldangelo
- Bumped version to 0.112.2 ([#3872](https://github.com/promptfoo/promptfoo/pull/3872)) @sklein12
- Bumped version to 0.112.3 ([#3877](https://github.com/promptfoo/promptfoo/pull/3877)) @sklein12
- Implemented plumbing and prompt enabling customers to use cloud attacker and unified configurations ([#3852](https://github.com/promptfoo/promptfoo/pull/3852)) @MrFlounder
- Optimized Meteor tests for improved performance ([#3869](https://github.com/promptfoo/promptfoo/pull/3869)) @mldangelo
- Optimized Nova Sonic tests for improved performance ([#3868](https://github.com/promptfoo/promptfoo/pull/3868)) @mldangelo
- Retrieve unified config with provider from cloud ([#3865](https://github.com/promptfoo/promptfoo/pull/3865)) @sklein12
- Dataset plugins now clearly marked in setup UI ([#3859](https://github.com/promptfoo/promptfoo/pull/3859)) @mldangelo
- Moved maybeLoadFromExternalFile to file.ts ([#3851](https://github.com/promptfoo/promptfoo/pull/3851)) @benbuzz790

## [0.112.2] - 2025-05-01

### Tests

- test: add unit test for src/redteam/constants.ts (#3860)

### Added

- **feat(providers):** support Google Search grounding [#3800](https://github.com/promptfoo/promptfoo/pull/3800)
- **feat(providers):** mcp support for all models that support function calling [#3832](https://github.com/promptfoo/promptfoo/pull/3832)
- **feat(providers):** Add support for Amazon nova-sonic [#3713](https://github.com/promptfoo/promptfoo/pull/3713)

### Changed

- **fix:** allow escaping of `{{ }}` placeholders in prompts [#3858](https://github.com/promptfoo/promptfoo/pull/3858)
- **fix:** Trim CSV assertion values [#3863](https://github.com/promptfoo/promptfoo/pull/3863)
- **chore(providers):** add llama4 support for bedrock [#3850](https://github.com/promptfoo/promptfoo/pull/3850)
- **chore:** make custom metrics more obviously clickable [#3682](https://github.com/promptfoo/promptfoo/pull/3682)
- **refactor:** colocate fetching evalID [#3715](https://github.com/promptfoo/promptfoo/pull/3715)
- **chore:** Respect Max text length for variable cells in results table [#3862](https://github.com/promptfoo/promptfoo/pull/3862)
- **docs:** updates to grading documentation [#3848](https://github.com/promptfoo/promptfoo/pull/3848)
- **docs:** add false positives [#3857](https://github.com/promptfoo/promptfoo/pull/3857)
- **chore(workflows):** update permissions in GitHub workflows [#3849](https://github.com/promptfoo/promptfoo/pull/3849)
- **chore:** bump `openai` from 4.96.0 to 4.96.2 [#3853](https://github.com/promptfoo/promptfoo/pull/3853)
- **chore:** bump `vite` from 6.2.6 to 6.2.7 [#3856](https://github.com/promptfoo/promptfoo/pull/3856)
- **chore:** bump `@aws-sdk/client-bedrock-runtime` from 3.798.0 to 3.799.0 [#3854](https://github.com/promptfoo/promptfoo/pull/3854)
- **chore:** bump `@aws-sdk/client-bedrock-runtime` from 3.797.0 to 3.798.0 [#3843](https://github.com/promptfoo/promptfoo/pull/3843)
- **chore:** bump `@anthropic-ai/sdk` from 0.40.0 to 0.40.1 [#3842](https://github.com/promptfoo/promptfoo/pull/3842)
- **chore:** bump `formidable` from 3.5.2 to 3.5.4 [#3845](https://github.com/promptfoo/promptfoo/pull/3845)

### Fixed

- **fix(sharing):** sharing to self-hosted [#3839](https://github.com/promptfoo/promptfoo/pull/3839)
- **fix(webui):** align settings icon to top right in strategy cards [#2938](https://github.com/promptfoo/promptfoo/pull/2938)

### Documentation

- **docs(site):** improve pricing page [#3790](https://github.com/promptfoo/promptfoo/pull/3790)

## [0.112.1] - 2025-04-29

### Tests

- test: add unit test for src/share.ts (#3840)

### Changed

- chore: set telemetry key (#3838)
- chore: improve chunking (#3846)
- chore: bump version 0.112.1 (#3847)

## [0.112.0] - 2025-04-29

### Added

- feat(env): allow every env variable to be overridden within the env block in a promptfoo config (#3786)
- feat(redteam): homoglyph strategy (#3811)
- feat(redteam): add more encodings (#3815)
- feat(providers): add cerebras provider (#3814)

### Changed

- feat: persist search in url (#3717)
- feat: METEOR score (#3776)
- feat: enable custom response parser to optionally return provider response (#3824)
- fix: update dependencies to address npm audit issues (#3791)
- fix: accordion positioning in plugins view (#3807)
- fix: results api returns elements ordered by date (#3826)
- chore: write static plugin severity to metadata (#3783)
- chore: respect redteam commandLineOptions from config (#3782)
- chore: update telemetry endpoint (#3751)
- chore: add cloud log in link (#3787)
- chore: bump h11 from 0.14.0 to 0.16.0 in /examples/python-provider in the pip group across 1 directory (#3794)
- chore: bump openai from 4.95.1 to 4.96.0 (#3792)
- chore: bump h11 from 0.14.0 to 0.16.0 in /examples/redteam-langchain in the pip group across 1 directory (#3796)
- chore: add target option to cli redteam run (#3795)
- chore: bump @aws-sdk/client-bedrock-runtime from 3.787.0 to 3.796.0 (#3802)
- refactor: remove if string check (#3801) (Refactor categorized as chore)
- chore: add info banner for community red teams (#3809)
- chore(examples): remove moderation assertions from foundation model redteam (#3804)
- refactor: remove unused datasetGenerationProvider in favor of synthesizeProvider (#3818) (Refactor categorized as chore)
- chore: resolve relative provider paths from cloud configs (#3805)
- chore: bump @aws-sdk/client-bedrock-runtime from 3.796.0 to 3.797.0 (#3829)
- chore: bump @anthropic-ai/sdk from 0.39.0 to 0.40.0 (#3828)
- chore: bump version 0.112.0 (#3844)
- docs: donotanswer example (#3780)
- docs: "red team" two words (#3798)
- docs: add self-hosting caveats (#3808)
- docs: add CLAUDE.md (#3810)
- test: add unit test for src/redteam/plugins/xstest.ts (#3779)
- test: add unit test for src/models/eval.ts (#3827)

### Fixed

- fix(provider): OpenAI Realtime history issue (#3719)
- fix(matchers): score results correctly with trailing newlines. (#3823)
- fix(webui): overlapping text results pill on narrow screens (#3831)
- fix(build): add missing strategy entries for build (#3836)

### Dependencies

- chore(deps): update react-router-dom to v7.5.2 (#3803)
- chore(deps): move 'natural' to peer dependency (#3813)

### Documentation

- docs(plugins): `harmful:bias` => `bias` name correction (#3731)
- docs(vertex): put setup and config at the top (#3830)
- docs(site): add redirect from /docs to /docs/intro (#3837)

## [0.111.1] - 2025-04-22

### Tests

- test: add unit test for src/providers/mcp/client.ts (#3835)
- test: add unit test for src/providers/mcp/transform.ts (#3834)
- test: add unit test for src/redteam/strategies/simpleVideo.ts (#3822)
- test: add unit test for src/redteam/strategies/index.ts (#3821)
- test: add unit test for src/providers/cerebras.ts (#3819)
- test: add unit test for src/redteam/strategies/otherEncodings.ts (#3817)
- test: add unit test for src/redteam/strategies/index.ts (#3816)
- test: add unit test for src/redteam/strategies/homoglyph.ts (#3812)
- test: add unit test for src/util/file.ts (#3806)
- test: add unit test for src/envars.ts (#3788)

### Changed

- chore(release): bump version to 0.111.1 (#3778)
- chore(ui): capitalize "UI" in text (#3773)

### Fixed

- fix(redteam): correct the URL format in XSTest plugin (#3777)

### Dependencies

- chore(deps): bump @azure/identity from 4.9.0 to 4.9.1 (#3775)

### Documentation

- docs(about): add Ben Shipley to team section (#3758)

## [0.111.0] - 2025-04-21

### Tests

- test: add unit test for src/providers/defaults.ts (#3757)

### Added

- feat(grading): update OpenAI grading model to GPT-4.1 (#3741)
- feat(assertions): modify LLM Rubric rubricPrompt rendering to support arbitrary objects (#3746)
- feat(redteam): add donotanswer plugin (#3754)
- feat(redteam): add xstest plugin (#3771)
- feat(webui): add anchor link to specific row and show on top (#1582)

### Changed

- chore!(redteam): default to outputting generated Redteam config in same dir as input config (#3721)
- chore(providers): add support for gemini-2.5-flash (#3747)
- chore: use ajv with formats everywhere (#3716)
- chore(cli): improve readline handling and tests (#3763)
- chore(eval): add warning for redteam config without test cases (#3740)
- chore(providers): increase max output tokens for `google:gemini-2.5-pro-exp-03-25` to 2048 in Gemini example (#3753)
- chore(redteam): add canGenerateRemote property to redteam plugins (#3761)
- chore(webui): improve Eval Quick Selector (cmd+k) (#3742)
- chore: bump version to 0.111.0 (#3772)
- docs: update homepage (#3733)
- test: add unit test for src/redteam/plugins/donotanswer.ts (#3755)

### Dependencies

- chore(deps): bump @azure/identity from 4.8.0 to 4.9.0 (#3737)
- chore(deps): bump openai from 4.94.0 to 4.95.0 (#3736)
- chore(deps): bump openai from 4.95.0 to 4.95.1 (#3766)

### Documentation

- docs(redteam): add donotanswer to sidebar and plugins list (#3767)
- docs(redteam): add isRemote to all harmful plugins (#3769)
- docs(providers): update model IDs to latest versions (#3770)
- docs(about): add Asmi Gulati to team section (#3760)
- docs(about): add Matthew Bou to team section (#3759)

## [0.110.1] - 2025-04-17

### Added

- feat(openai): add support for GPT-4.1 model by [@mldangelo](https://github.com/promptfoo/promptfoo/pull/3698)
- feat(openai): add support for o4-mini reasoning model by [@mldangelo](https://github.com/promptfoo/promptfoo/pull/3727)
- feat(openai): add support for o4-mini reasoning model (#3727)

### Changed

- feat: Change pass rate to ASR and add export in report by [@sklein12](https://github.com/promptfoo/promptfoo/pull/3694)
- fix: Update prompt extraction to work in more scenarios without providing a prompt by [@sklein12](https://github.com/promptfoo/promptfoo/pull/3697)
- fix: google is valid function call allow property_ordering field in tool schema by [@abrayne](https://github.com/promptfoo/promptfoo/pull/3704)
- fix: settings positioning in strategies view by [@typpo](https://github.com/promptfoo/promptfoo/pull/3723)
- fix: stricter test for null or undefined in transform response by [@typpo](https://github.com/promptfoo/promptfoo/pull/3730)
- chore(dependencies): update dependencies to latest versions by [@mldangelo](https://github.com/promptfoo/promptfoo/pull/3693)
- chore: rename owasp plugin presets by [@typpo](https://github.com/promptfoo/promptfoo/pull/3695)
- chore: expand frameworks section by [@typpo](https://github.com/promptfoo/promptfoo/pull/3700)
- chore(self-hosting): update self-hosting instructions by [@mldangelo](https://github.com/promptfoo/promptfoo/pull/3701)
- chore: bump openai from 4.93.0 to 4.94.0 by [@dependabot](https://github.com/promptfoo/promptfoo/pull/3702)
- chore(cli): When sharing, show auth-gate prior to re-share confirmation by [@will-holley](https://github.com/promptfoo/promptfoo/pull/3706)
- chore: email verification analytics by [@sklein12](https://github.com/promptfoo/promptfoo/pull/3708)
- chore(cli): improves robustness of hasEvalBeenShared util by [@will-holley](https://github.com/promptfoo/promptfoo/pull/3709)
- chore: easily remove plugins/strats from review page by [@typpo](https://github.com/promptfoo/promptfoo/pull/3711)
- chore: bump the npm_and_yarn group with 2 updates by [@dependabot](https://github.com/promptfoo/promptfoo/pull/3714)
- chore(cli): Health check API before running Redteam by [@will-holley](https://github.com/promptfoo/promptfoo/pull/3718)
- chore: make strategies configurable where applicable by [@typpo](https://github.com/promptfoo/promptfoo/pull/3722)
- chore: remove moderation assertions from foundation model redteam example by [@mldangelo](https://github.com/promptfoo/promptfoo/pull/3725)
- chore(cli): Improve description of Redteam run command by [@will-holley](https://github.com/promptfoo/promptfoo/pull/3720)
- chore: better parsing by [@MrFlounder](https://github.com/promptfoo/promptfoo/pull/3732)
- docs: add owasp selection image by [@typpo](https://github.com/promptfoo/promptfoo/pull/3696)
- docs: best-of-n documentation fixes by [@typpo](https://github.com/promptfoo/promptfoo/pull/3712)
- perf(webui): Reduce memory usage of eval results by [@will-holley](https://github.com/promptfoo/promptfoo/pull/3678)
- refactor: update export syntax for functions by [@mldangelo](https://github.com/promptfoo/promptfoo/pull/3734)
- test: add unit test for src/providers/google/util.ts by [@gru-agent](https://github.com/promptfoo/promptfoo/pull/3705)
- test: add unit test for src/redteam/commands/poison.ts by [@gru-agent](https://github.com/promptfoo/promptfoo/pull/3728)
- chore: bump version 0.110.1 (#3739)
- refactor: update export syntax for functions (#3734)

### Fixed

- fix(providers): output json rather than string from google live provider by [@abrayne](https://github.com/promptfoo/promptfoo/pull/3703)
- fix(cli): Use correct url for sharing validation by [@will-holley](https://github.com/promptfoo/promptfoo/pull/3710)
- fix(cli/redteam/poison): Write docs to the output dir by [@will-holley](https://github.com/promptfoo/promptfoo/pull/3726)
- fix(evaluator): handle prompt rendering errors gracefully by [@mldangelo](https://github.com/promptfoo/promptfoo/pull/3729)
- fix: stricter test for null or undefined in transform response (#3730)
- fix(evaluator): handle prompt rendering errors gracefully (#3729)

### Documentation

- docs(sharing): add troubleshooting section for upload issues by [@mldangelo](https://github.com/promptfoo/promptfoo/pull/3699)

## [0.110.0] - 2025-04-14

### Tests

- test: add unit test for src/redteam/commands/poison.ts (#3728)
- test: add unit test for src/providers/google/util.ts (#3705)
- test: add unit test for src/app/src/pages/eval/components/TableSettings/hooks/useSettingsState.ts (#3679)

### Added

- feat(assertions): add GLEU metric (#3674)
- feat(providers): add Grok-3 support (#3663)
- feat(providers): add support for AWS Bedrock Knowledge Base (#3576)
- feat(openai): add support for GPT-4.1 model (#3698)
- feat: Change pass rate to ASR and add export (#3694)

### Changed

- fix: correct formatting issues (#3688)
- chore(webui): add X to report drawer (#3680)
- chore(share): improve error message on sharing (#3654)
- chore(redteam): implement reset button for strategies (#3684)
- chore(report): make eval output text expansion clearer (#3681)
- chore(report): make it clearer that plugins on the report can be clicked (#3683)
- chore(webui): change model to target in report view (#3646)
- chore(strategies): update Large preset strategies (#3675)
- chore(docker): update base images to Node.js 22 (#3666)
- chore(redteam): make audio strategy remote-only (#3618)
- chore(redteam): remove stale check for buildDate when fetching a config from cloud (#3658)
- docs: improve styles on nav buttons (#3637)
- docs: update user count to 75,000+ (#3662)
- refactor: change multimodal live to live (#3657)
- refactor(util): consolidate tool loading and rendering (#3642)
- test: add unit test for src/commands/auth.ts (#3652)
- chore: easily remove plugins/strats from review page (#3711)
- perf(webui): Reduce memory usage of eval results (#3678)
- chore: bump version 0.110.0 (#3692)
- chore: better parsing (#3732)
- chore: remove moderation assertions from foundation model redteam example (#3725)
- chore: make strategies configurable where applicable (#3722)
- chore(cli): Improve description of Redteam run command (#3720)
- chore(cli): Health check API before running Redteam (#3718)
- chore: bump the npm_and_yarn group with 2 updates (#3714)
- chore(cli): improves robustness of hasEvalBeenShared util (#3709)
- chore: email verification analytics (#3708)
- chore(cli): When sharing, show auth-gate prior to re-share confirmation (#3706)
- chore: bump openai from 4.93.0 to 4.94.0 (#3702)
- chore: expand frameworks section (#3700)
- chore: rename owasp plugin presets (#3695)
- chore(dependencies): update dependencies to latest versions (#3693)

### Fixed

- fix(auth): remove deprecated login flow (#3650)
- fix(evals): implement sharing idempotence (#3653)
- fix(huggingface): disable var expansion for huggingface datasets to prevent array field expansion (#3687)
- fix(logger): resolve `[Object object]` empty string error (#3638)
- fix(providers): address scenario where type refers to function field rather than schema type (#3647)
- fix(providers): handle transformRequest for Raw HTTP (#3665)
- fix(providers): resolve Google Vertex AI output format (#3660)
- fix(providers): support gemini system_instruction prompt format (#3672)
- fix(share): add backward compatibility for '-y' flag (#3640)
- fix(share): ensure promptfoo share respects sharing config from promptfooconfig.yaml (#3668)
- fix(testCaseReader): make JSON test file parsing preserve test case structure (#3651)
- fix(webui): fix eval comparison mode filter (#3671)
- fix(cli/redteam/poison): Write docs to the output dir (#3726)
- fix: settings positioning in strategies view (#3723)
- fix(cli): Use correct url for sharing validation (#3710)
- fix: google is valid function call allow property_ordering field in tool schema (#3704)
- fix(providers): output json rather than string from google live provider (#3703)
- fix: Update prompt extraction to work in more scenarios without providing a prompt (#3697)

### Dependencies

- chore(deps): bump @aws-sdk/client-bedrock-runtime from 3.784.0 to 3.785.0 (#3644)
- chore(deps): bump @aws-sdk/client-bedrock-runtime from 3.785.0 to 3.787.0 (#3670)
- chore(deps): bump openai from 4.92.1 to 4.93.0 (#3643)
- chore(deps): bump vite from 6.2.5 to 6.2.6 in the npm_and_yarn group (#3677)

### Documentation

- docs(nav): add lm security db to nav (#3690)
- docs(blog): add interactive blog on invisible Unicode threats (#3621)
- docs: best-of-n documentation fixes (#3712)
- docs(self-hosting): update self-hosting instructions (#3701)
- docs(sharing): add troubleshooting section for upload issues (#3699)
- docs: add owasp selection image (#3696)

## [0.109.1] - 2025-04-08

### Added

- feat: Eval sharing idempotence (#3608)

### Changed

- chore(schema): make extensions field nullable (#3611)
- chore(webui): add multi-turn tool discovery to UI (#3622)
- chore(scripts): ensure GitHub CLI is installed in preversion (#3614)
- refactor(share): improve formatting of cloud sharing instructions (#3628)
- refactor(tests): consolidate and reorganize test files (#3616)
- chore: bump version 0.109.1 (#3634)
- chore: bump version 0.109.0 (#3613)

### Fixed

- fix(assertions): handle both string and object outputs from llm-rubric providers (#3624)
- fix(assertions): fix google is-valid-function-call (#3625)
- fix(eval): handle providers array with file references to multiple providers (#3617)

### Dependencies

- chore(deps): bump @aws-sdk/client-bedrock-runtime from 3.782.0 to 3.784.0 (#3619)
- chore(deps): bump openai from 4.91.1 to 4.92.1 (#3620)
- chore(deps): update dependencies to resolve vulnerabilities (#3631)

### Documentation

- docs(contributing): add guidance on adding a new assertion (#3610)
- docs(enterprise): add enterprise documentation (#3596)
- docs(moderation): update moderation documentation for LlamaGuard 3 (#3630)
- docs(providers): clarify AWS Bedrock credential resolution order (#3633)
- docs(providers): improve Lambda Labs documentation (#3615)

### Tests

- test(providers): add unit test for src/providers/google/util.ts (#3626)
- test: add unit test for src/commands/share.ts (#3641)
- test: add unit test for src/app/src/pages/eval/components/store.ts (#3635)
- test: add unit test for src/types/index.ts (#3612)

## [0.109.0] - 2025-04-08

### Added

- feat(eval): track assertion tokens in token usage (#3551)
- feat(plugins): add CCA plugin with documentation and grader (#3590)
- feat(providers): add Google valid function call support (#3605)
- feat(providers): add Lambda Labs integration (#3601)
- feat(webui): add pass rate column (#3580)

### Changed

- chore(api): prefix API routes with /api/v1/ (#3587)
- chore(evals): remove print option from evals data grid (#3595)
- chore(webui): update provider selector in create eval page (#3597)

### Fixed

- fix(dataset): resolve issue when generating a dataset without a `providers` key in configuration (#3603)
- fix(server): prevent server crash when unknown model is selected (#3593)

### Dependencies

- chore(deps): bump vite from 6.2.4 to 6.2.5 in the npm_and_yarn group (#3594)
- chore(deps): bump @aws-sdk/client-bedrock-runtime from 3.779.0 to 3.782.0 (#3592)

### Documentation

- docs(plugins): add llms.txt plugin and convert config to TypeScript (#3600)
- docs(plugins): remove duplicate plugins in list (#3599)
- docs(providers): add Llama 4 model details (#3598)
- docs(self-hosting): clarify configuration and sharing options (#3591)

## [0.108.0] - 2025-04-03

### Tests

- test: add unit test for src/providers/lambdalabs.ts (#3602)

### Added

- feat(sharing): migrate sharing to promptfoo.app (#3572)
- feat(providers): add Google AI Studio tool use (#3564)
- feat(providers): add promptfoo model endpoint (#3534)
- feat(providers): implement Google Live mock stateful API (#3500)
- feat(redteam): add multi-turn tool discovery plugin (#3448)
- feat(dataset-generation): output generated datasets as CSV (#3573)

### Changed

- chore(redteam): add OWASP red team mappings (#3581)
- chore(webui): link URLs in metadata (#3569)
- chore(webui): use datagrids for Prompts, Datasets, and History (#3556)
- chore(build): split test and build jobs for faster CI workflow (#3586)
- chore: 0.108.0 (#3589)
- docs: add link to API reference (#3583)
- docs: add screenshot (#3582)
- docs: update docs around Google tools and rename multimodal live (#3578)
- refactor: rename vertexUtil to util and Google provider to AIS provider (#3567)
- test: add unit test for src/commands/generate/dataset.ts (#3575)

### Fixed

- fix(providers): make AIStudio & Live handle system prompts as thoroughly as vertex (#3588)
- fix(providers): enable Google to load tools from vars (#3579)
- fix(csv): update CSV docs and trim whitespace for keys in CSV test files (#3571)

### Dependencies

- chore(deps): bump @aws-sdk/client-bedrock-runtime from 3.778.0 to 3.779.0 (#3563)
- chore(deps): bump openai from 4.90.0 to 4.91.0 (#3562)
- chore(deps): bump openai from 4.91.0 to 4.91.1 (#3577)
- chore(deps): update jspdf and dompurify dependencies (#3585)
- chore(deps): update to vite 6 (#3584)

### Documentation

- docs(azure): add guidance on configuring DeepSeek models (#3559)

## [0.107.7] - 2025-04-01

### Added

- feat(evals): add evals index page (#3554)
- feat(guardrails): implement adaptive prompting guardrails (#3536)
- feat(prompts): add support for loading prompts from CSV files (#3542)
- feat(providers): load arbitrary files in nested configs in python provider (#3540)
- feat(redteam): add UnsafeBench plugin for testing unsafe image handling (#3422)

### Changed

- chore: fix type of Prompt to use omit (#3526)
- chore: hide navbar during report PDF generation (#3558)
- chore(dependencies): update package dependencies to latest versions (#3544)
- docs: add openapi reference page (#3550)
- docs: add foundation model guide (#3531)
- docs: rename guide (#3546)
- docs: update multi modal guide (#3547)
- refactor: improve google types (#3549)
- refactor: unify google apis (#3548)
- test: add unit test for src/python/pythonUtils.ts (#3508)
- chore: bump @aws-sdk/client-bedrock-runtime from 3.775.0 to 3.777.0 (#3521)
- chore: bump @aws-sdk/client-bedrock-runtime from 3.777.0 to 3.778.0 (#3541)
- chore: bump openai from 4.89.1 to 4.90.0 (#3520)
- chore: bump version 0.107.7 (#3560)
- chore: bump vite from 5.4.15 to 5.4.16 in the npm_and_yarn group (#3555)
- Revert "docs(azure): add guidance on configuring DeepSeek models" (#3561)

### Fixed

- fix(assertions): include reason in python score threshold message (#3528)
- fix(assertions): log all reasons in g-eval (#3522)
- fix(datasets): add support for jsonl test cases (#3533)
- fix(http): template strings directly in url (#3525)
- fix(providers): add logging and fix custom python provider caching (#3507)
- fix(redteam): correct tool count (#3557)
- fix(webui): handle : characters better in metadata search (#3530)

### Documentation

- docs(azure-example): update assistant prompts and test cases (#3529)
- docs(red-team): add metadata to foundation models guide (#3532)
- docs(sagemaker): improve documentation (#3539)
- docs(troubleshooting): add guidance for better-sqlite version mismatch (#3537)

## [0.107.6] - 2025-03-28

### Tests

- test: add unit test for src/models/eval.ts (#3553)
- test: add unit test for src/prompts/processors/csv.ts (#3543)
- test: add unit test for src/providers/promptfooModel.ts (#3535)

### Added

- feat(providers): add support for Amazon SageMaker (#3413)

### Changed

- feat: litellm provider (#3517)
- fix: handle circular provider references (#3511)
- chore: bump openai from 4.89.0 to 4.89.1 (#3509)
- chore(blog): improve pagination and post grid UI (#3504)
- chore: add support for `apiKeyRequired` in openai provider (#3513)
- chore: bump version 0.107.6 (#3519)
- docs: owasp red teaming guide (#3101)

### Fixed

- fix(providers): support token counting for every major type of bedrock model (#3506)
- fix(env): add override option to dotenv.config for --env-file support (#3502)

## [0.107.5] - 2025-03-26

### Tests

- test: add unit test for src/providers/openai/index.ts (#3514)
- test: add unit test for src/models/evalResult.ts (#3512)

### Added

- feat(csv): add CSV metadata column support with array values (#2709)

### Changed

- chore: add filepaths to debug output (#3464)
- chore: remove generate test cases button from UI (#3475)
- chore(content): update user statistics (#3460)
- chore(providers): add support and docs for gemini 2.5 pro to Google Chat Provider (#3485)
- chore(providers): support refusal and JSON schemas in openai responses api (#3456)
- chore(providers): update openai model costs and add missing models (#3454)
- chore(redteam): add a PlinyGrader to more accurately grade Pliny results (#3478)
- chore: bump @aws-sdk/client-bedrock-runtime from 3.758.0 to 3.772.0 (#3452)
- chore: bump @aws-sdk/client-bedrock-runtime from 3.772.0 to 3.774.0 (#3482)
- chore: bump @aws-sdk/client-bedrock-runtime from 3.774.0 to 3.775.0 (#3498)
- chore: bump openai from 4.88.0 to 4.89.0 (#3451)
- chore: bump version 0.107.5 (#3505)
- chore: bump vite from 5.4.14 to 5.4.15 in the npm_and_yarn group (#3483)
- docs: ensure consistent redteam flag usage in guides (#3477)
- docs: reduce size of profile pic (#3484)
- test: add unit test for src/app/src/pages/redteam/setup/components/strategies/utils.ts (#3495)
- test: add unit test for src/providers/openai/util.ts (#3455)

### Fixed

- fix(togetherai): ensure max_tokens is respected in configuration (#3468)
- fix(providers): handle malformed response in a21 (#3465)
- fix(csv): newlines in CSVs (#3459)
- fix(providers): simulated user bugs (#3463)
- fix(assertions): replace logical OR with nullish coalescing for thresholds (#3486)
- fix(redteam): filter out template variables in entity extraction (#3476)
- fix(redteam): type of ALL_STRATEGIES to be as const (#3494)

### Dependencies

- chore(deps): update dependencies to latest versions (#3453)

### Documentation

- docs(contributing): enhance contributing guide with additional details and formatting (#3457)
- docs(examples): improve instructions for running 4o vs. 4o mini example (#3474)
- docs(multilingual): improve multilingual strategy documentation (#3487)
- docs(readme): improve README formatting and add new sections (#3461)
- docs(security): add security policy (#3470)
- docs(site): add Faizan to team page (#3473)
- docs(site): add will to team page (#3472)

## [0.107.4] - 2025-03-20

### Tests

- test: add unit test for src/assertions/similar.ts (#3490)
- test: add unit test for src/assertions/rouge.ts (#3489)
- test: add unit test for src/assertions/levenshtein.ts (#3488)
- test: add unit test for src/redteam/graders.ts (#3479)
- test: add unit test for src/logger.ts (#3467)
- test: add unit test for src/redteam/providers/toolDiscoveryMulti.ts (#3450)
- test: add unit test for src/redteam/graders.ts (#3449)
- test: add unit test for src/providers/openai/util.ts (#3441)

### Added

- feat(providers): Added support for OpenAI Responses API (#3440)

### Changed

- chore(dependencies): Bumped OpenAI from 4.87.4 to 4.88.0 (#3436)
- chore(webui): Included error message in toast (#3437)
- chore(providers): Added o1-pro (#3438)
- chore(scripts): Specified repository for postversion PR creation (#3432)
- test: Added unit test for src/evaluatorHelpers.ts (#3430)
- chore: bump version 0.107.4 (#3447)

### Fixed

- fix(Dockerfile): Created .promptfoo directory in Dockerfile and removed initContainer (#3435)
- fix(providers): Fixed caching behavior for Azure assistants (#3443)
- fix(providers): Resolved Go provider CallApi redeclaration issue (#3414)
- fix(redteam): Added missing constants for RAG poisoning plugin (#3375)

### Documentation

- docs(blog): Added misinformation blog post (#3433)
- docs(examples): Added redteam-azure-assistant example (#3446)
- docs(redteam): Added guidance on purpose for image redteams (#3444)
- docs(redteam): Created guides section under red teaming (#3445)
- docs(site): Added responsible disclosure policy (#3434)

## [0.107.3] - 2025-03-19

### Tests

- test: add unit test for src/providers/azure/util.ts (#3427)
- test: add unit test for src/providers/azure/warnings.ts (#3426)

### Changed

- chore(providers): improve Azure Assistant integration (#3424)
- chore(providers): add Google multimodal live function callbacks (#3421)
- refactor(providers): split Azure provider into multiple files and update model pricing (#3425)
- docs: add multi-modal redteam example (#3416)
- chore: bump version 0.107.3 (#3431)

### Dependencies

- chore(deps): bump openai from 4.87.3 to 4.87.4 (#3428)

## [0.107.2] - 2025-03-17

### Tests

- test: add unit test for src/redteam/graders.ts (#3423)
- test: add unit test for src/providers/golangCompletion.ts (#3415)

### Added

- feat(assertions): update factuality grading prompt to improve compatibility across many different providers (#3408)
- feat(providers): add support for OpenAI Realtime API (#3383)
- feat(providers): update default Anthropic providers to latest version (#3388)

### Changed

- chore(cli): set PROMPTFOO_INSECURE_SSL to true by default (#3397)
- chore(webui): add success filter mode (#3387)
- chore(webui): add more copying options in EvalOutputPromptDialog (#3379)
- chore(onboarding): update presets (#3411)
- chore(auth): improve login text formatting (#3389)
- chore(init): add fallback to 'main' branch for example fetching (#3417)
- chore(prompts): remove unused prompts from grading.ts (#3407)
- chore(redteam): update entity extraction prompt (#3405)
- refactor(providers): split Anthropic provider into modular components (#3406)
- chore: bump version 0.107.2 (#3419)
- revert: "fix(workflow): temporarily disable redteam-custom-enterprise-server job" (#3418)

### Fixed

- fix(providers): update Bedrock output method signature (#3409)
- fix(redteam): correct strategyId for jailbreak (#3399)

### Dependencies

- chore(deps): update dependencies to latest stable versions (#3385)

### Documentation

- docs(blog): add data poisoning article (#2566)
- docs(examples): update Amazon Bedrock provider documentation (#3401)
- docs(guides): add documentation on testing guardrails (#3403)
- docs(guides): add more content on agent and RAG testing (#3412)
- docs(providers): update AWS Bedrock documentation with Nova details (#3395)
- docs(redteam): remove duplicate plugin entry (#3393)
- docs(redteam): update examples (#3394)
- docs(style): introduce a cursor rule for documentation and do some cleanup (#3404)

## [0.107.1] - 2025-03-14

### Tests

- test: add unit test for src/redteam/strategies/iterative.ts (#3400)

### Fixed

- fix(workflow): temporarily disable redteam-custom-enterprise-server job (#3410)

### Changed

- chore: more copying options in EvalOutputPromptDialog (#3379)
- chore: add filter mode (#3387)
- chore(providers): update default Anthropic providers to latest version (#3388)
- chore(auth): improve login text formatting (#3389)
- chore: PROMPTFOO_INSECURE_SSL true by default (#3397)
- chore: bump version 0.107.1 (#3398)
- docs: update redteam examples (#3394)

### Dependencies

- chore(deps): update dependencies to latest stable versions (#3385)

### Documentation

- docs(redteam): remove duplicate plugin entry (#3393)

## [0.107.0] - 2025-03-13

### Tests

- test: add unit test for src/globalConfig/cloud.ts (#3391)
- test: add unit test for src/providers/openai/util.ts (#3384)
- test: add unit test for src/redteam/graders.ts (#3382)

### Added

- feat(cli): Add model-scan command (#3323)
- feat(webui): Add metadata filtering in ResultsTable (#3368)
- feat(providers): Add multi-modal live sequential function calls (#3345)
- feat(server): Load dotenv file when starting server (#3321)
- feat(redteam): Add audio strategy (#3347)
- feat(redteam): Add convert to image strategy (#3342)
- feat(webui): Add download failed tests dialog (#3327)

### Changed

- chore(providers): Add Bedrock support for DeepSeek (#3363)
- chore(docs): Add Cursor AI rules for development workflow (#3326)
- chore(webui): Sync custom policies UI changes from promptfoo-cloud (#3257)
- chore(redteam): Make image jailbreak strategy runnable (#3361)
- chore(redteam): Add missing audio and image descriptions (#3372)
- chore(webui): Improve keyboard shortcut order in DownloadMenu (#3330)
- chore(error): Improve malformed target response error message (#3341)
- chore(prompts): Support j2 files (#3338)
- chore(providers): Add missing Bedrock models (#3362)
- chore(providers): Improve support for Azure reasoning models and update documentation (#3332)
- chore(providers): Integrate DeepSeek reasoning context into output (#3285)
- chore(providers): Support entire ProviderResponse output (#3343)
- chore(providers): Support multi-segment prompts in google:live provider (#3373)
- chore(redteam): Add fallback to harmful grader for specific ID patterns (#3366)
- chore(redteam): Add pluginId to plugin metadata (#3367)
- chore(redteam): Add strategyId metadata to test cases (#3365)
- chore(release): Bump version to 0.107.0 (#3378)
- chore(webui): Clean up YAML from download menu (#3328)
- chore(webui): Improve styling of table settings modal (#3329)
- chore(webui): Improve YAML editor component (#3325)
- chore(webui): Sort display metrics alphabetically in eval output cells (#3364)
- refactor(redteam): Remove harmCategory from harmful plugin vars (#3371)

### Fixed

- fix(evaluator): Merge test case metadata with provider response metadata (#3344)
- fix(redteam): Include assertion in remote grading result (#3349)
- fix(providers): Fix environment variable substitution in HTTP provider headers (#3335)
- fix(redteam): Update moderation flag default and adjust test case metadata (#3377)
- fix(share): Correct URL display when self-hosting (#3312)
- fix(webui): Fix missing plugins in report view (#3356)

### Dependencies

- chore(deps): Bump @azure/identity from 4.7.0 to 4.8.0 (#3352)
- chore(deps): Bump @babel/runtime from 7.26.7 to 7.26.10 in the npm_and_yarn group (#3348)
- chore(deps): Bump openai from 4.86.2 to 4.87.3 (#3353)
- chore(deps): Bump the npm_and_yarn group with 3 updates (#3336)
- chore(deps): Run `npm audit fix` (#3359)

### Documentation

- docs(blog): Add sensitive information disclosure post (#3350)
- docs(examples): Add foundation model redteam example (#3333)
- docs(scanner): Add model scanner documentation (#3322)

## [0.106.3] - 2025-03-07

### Added

- feat(redteam): Advanced redteam configurations from cloud provider (#3303)
- feat(redteam): Advanced redteam configurations from cloud provider (#3303)

### Changed

- chore: Bump version 0.106.3 (#3320)
- chore(providers): Add EU Nova models to Bedrock (#3318)
- chore: bump version 0.106.2 (#3317)

### Fixed

- fix(webui): Setting custom target ID (#3319)
- fix(providers): amazon nova outputs

### Documentation

- docs(self-hosting): Add a note about PROMPTFOO_CONFIG_DIR (#3315)

## [0.106.2] - 2025-03-07

### Changed

- chore(providers): add claude 3.7 thinking support in bedrock (#3313)
- chore(providers): add `showThinking` option to anthropic and bedrock (#3316)
- chore: Update cloud provider prefix (#3311)

## [0.106.1] - 2025-03-06

### Tests

- test: add unit test for src/providers/azure/moderation.ts (#3298)
- test: add unit test for src/providers/defaults.ts (#3297)
- test: add unit test for src/providers/defaults.ts (#3294)

### Added

- feat(providers): Google Multimodal Live provider by @abrayne in #3270
- feat(providers): add support for gpt-4o-audio-preview by @mldangelo in #3302
- feat(cloud): Fetch provider from cloud by @sklein12 in #3299
- feat(moderation): add Azure Content Safety API moderation by @MrFlounder in #3292

### Changed

- chore: bump version 0.106.1 by @MrFlounder in #3310
- chore(build): add pnpm support by @mldangelo in #3307
- chore(config): add fallback for eval without configuration by @mldangelo in #3279
- chore(config): enhance error message formatting by @mldangelo in #3306
- chore(dep): bump @anthropic-ai/sdk from 0.38.0 to 0.39.0 by @dependabot in #3269
- chore(dep): bump openai from 4.86.1 to 4.86.2 by @dependabot in #3305
- chore(providers): enable templating of Google API credentials by @mldangelo in #3283
- chore(providers): support for xai region by @typpo in #3281
- chore(scripts): remove unused and undocumented install script by @mldangelo in #3308
- chore(webui): set proper MIME types for JavaScript files by @mldangelo in #3271
- docs: more bedrock multimodal docs by @typpo in #3268
- docs: show remote status for plugins by @typpo in #3272
- docs: update azure moderation doc by @MrFlounder in #3309
- docs: improve JavaScript provider documentation by @mldangelo in #3301
- test: add unit test for src/globalConfig/accounts.ts by @gru-agent in #3254
- test: add unit test for src/providers/vertexUtil.ts by @gru-agent in #3278
- test: add unit test for src/util/cloud.ts by @gru-agent in #3300
- test: add unit test for src/providers/golangCompletion.ts by @gru-agent in #3276

### Fixed

- fix(providers): remove duplicate CallApi in golang completion by @MrFlounder in #3275
- fix(providers): support @smithy/node-http-handler ^4.0.0 by @aloisklink in #3288
- fix(config): env vars in promptfooconfig.yaml files are strings by @mldangelo in #3273
- fix(eval): honor evaluateOptions when config file is in a different directory by @mldangelo in #3287
- fix(providers): catch Vertex finish_reason errors correctly by @kieranmilan in #3277

## [0.106.0] - 2025-03-03

### Tests

- test: add unit test for src/providers/google.ts (#3284)
- test: add unit test for src/types/index.ts (#3274)

### Changed

- feat: base64 loader for images (#3262)
- feat: allow prompt functions to return config (#3239)
- fix: infinite rerender in provider editor (#3242)
- chore(providers): refactor OpenAI image provider to remove OpenAI Node SDK dependency (#3245)
- chore(providers): replace OpenAI moderation provider SDK with fetch (#3248)
- chore: Add Foundational Model Reports links to Resources menu and footer (#3250)
- chore: inference limit warning (#3253)
- chore: Fix an error in Google SpreadSheet(Authenticated) with a header without a value (#3255)
- chore: bump version 0.106.0 (#3267)
- test: add unit test for src/providers/openai/util.ts (#3241)

### Dependencies

- chore(deps): update dependencies to latest versions (#3247)

### Documentation

- docs(press): add new podcast to press page (#3252)

## [0.105.1] - 2025-02-28

### Added

- feat(providers): add support for execution of function/tool callbacks in Vertex provider (@abrayne) [#3215](https://github.com/promptfoo/promptfoo/pull/3215)

### Changed

- chore(cli): refactor share command (@mldangelo) [#3234](https://github.com/promptfoo/promptfoo/pull/3234)
- chore(providers): add support for GPT-4.5 OpenAI model (@mldangelo) [#3240](https://github.com/promptfoo/promptfoo/pull/3240)
- chore(providers): lazy load replicate provider (@typpo) [#3220](https://github.com/promptfoo/promptfoo/pull/3220)
- chore(providers): support inject vars in query params for raw requests for http provider (@sklein12) [#3233](https://github.com/promptfoo/promptfoo/pull/3233)
- chore(redteam): map RBAC-tagIds when pulling redteam configs from the cloud (@sklein12) [#3229](https://github.com/promptfoo/promptfoo/pull/3229)
- chore(webui): add reusable error boundary component (@mldangelo) [#3224](https://github.com/promptfoo/promptfoo/pull/3224)
- chore(webui): fix progress to history redirects (@mldangelo) [#3217](https://github.com/promptfoo/promptfoo/pull/3217)
- chore(webui): make datasets optional in history and prompts components (@mldangelo) [#3235](https://github.com/promptfoo/promptfoo/pull/3235)
- revert: "chore: Map RBAC-tagIds when pulling redteam configs from the cloud" (@sklein12) [#3231](https://github.com/promptfoo/promptfoo/pull/3231)
- docs: update Claude vs GPT comparison (@AISimplyExplained) [#3216](https://github.com/promptfoo/promptfoo/pull/3216)
- test: add unit test for src/app/src/pages/history/History.tsx (@gru-agent) [#3197](https://github.com/promptfoo/promptfoo/pull/3197)
- test: add unit test for src/providers/vertexUtil.ts (@gru-agent) [#3208](https://github.com/promptfoo/promptfoo/pull/3208)
- test: add unit test for src/server/server.ts (@gru-agent) [#3198](https://github.com/promptfoo/promptfoo/pull/3198)

### Dependencies

- chore(deps): bump @aws-sdk/client-bedrock-runtime from 3.751.0 to 3.755.0 (@dependabot) [#3213](https://github.com/promptfoo/promptfoo/pull/3213)
- chore(deps): bump version 0.105.1 (@mldangelo) [#3244](https://github.com/promptfoo/promptfoo/pull/3244)

### Documentation

- docs(command-line): update documentation with new commands and options (@mldangelo) [#3223](https://github.com/promptfoo/promptfoo/pull/3223)
- docs(vertex): enhance and update Vertex AI documentation (@mldangelo) [#3107](https://github.com/promptfoo/promptfoo/pull/3107)

### Tests

- test(history): remove obsolete History component tests (@mldangelo) [#3218](https://github.com/promptfoo/promptfoo/pull/3218)

## [0.105.0] - 2025-02-25

### Added

- feat(assertions): add custom assertion scoring functions (#3142)
- feat(providers): add Claude 3.7 (#3200)
- feat(providers): add Databricks provider (#3124)
- feat(providers): add support for multiple providers in single config file (#3156)
- feat(webui): add HTTPS option for raw request in redteam setup (#3149)

### Changed

- chore!(providers): remove direct provider exports in favor of loadApiProvider (#3183)
- chore(build): enable SWC for ts-node for faster dev server (#3126)
- chore(eval): add eval-id to --filter-failing and --filter-errors-only eval flags (#3174)
- chore(logging): replace console.error with logger.error (#3175)
- chore(providers): add support for Anthropic Claude 3.7 Sonnet model (#3202)
- chore(providers): add support for Claude on Vertex (#3209)
- chore(providers): update Claude 3.7 Sonnet configurations (#3199)
- chore(redteam): refactor HarmBench plugin (#3176)
- chore(release): bump version to 0.105.0 (#3210)
- chore(webui): add pagination to eval selector (#3189)
- chore(webui): add pagination to reports index frontend (#3190)
- chore(webui): add toggle for application vs model testing (#3194)
- chore(webui): enhance dataset dialog and table UI (#3154)
- chore(webui): improve external systems section styling (#3195)
- chore(webui): improve prompts page view (#3135)
- chore(webui): modernize UI components (#3150)
- chore(webui): refactor data loading in progress view for reusability (#3136)
- chore(webui): return detailed error messages from fetch (#3145)
- chore(webui): sync UI improvements from cloud (#3164)
- chore(webui): update outdated onboarding models (#3130)
- refactor(env): centralize environment variable schema (#3105)
- refactor(providers): extract provider registry to dedicated module (#3127)
- refactor(utils): separate database utilities from general utilities (#3184)
- refactor(webui): rename progress to history (#3196)

### Fixed

- fix(cli): fix list command for datasets (#3163)
- fix(cli): resolve issue where script.py:myFunc fails fs stat check with PROMPTFOO_STRICT_FILES=true (#3133)
- fix(env): ensure environment variables are properly merged and rendered in Nunjucks (#3134)
- fix(providers): update Go toolchain version to valid syntax (#3170)
- fix(providers): add JSON stringify for debug output in `http` provider (#3131)
- fix(providers): correct Gemini/OpenAI format conversion (#3206)
- fix(providers): handle OpenRouter empty content (#3205)
- fix(providers): properly classify API errors with ResultFailureReason.ERROR (#3141)
- fix(providers): remove content length header in HTTP provider (#3147)
- fix(site): resolve mobile responsiveness issues (#3201)
- fix(webui): improve dark mode colors (#3187)
- fix(webui): resolve share modal infinite loop (#3171)

### Dependencies

- chore(deps): bump @aws-sdk/client-bedrock-runtime from 3.744.0 to 3.749.0 (#3121)
- chore(deps): bump @aws-sdk/client-bedrock-runtime from 3.749.0 to 3.750.0 (#3128)
- chore(deps): bump @aws-sdk/client-bedrock-runtime from 3.750.0 to 3.751.0 (#3159)
- chore(deps): bump @azure/identity from 4.6.0 to 4.7.0 (#3160)
- chore(deps): bump openai from 4.85.0 to 4.85.1 (#3120)
- chore(deps): bump openai from 4.85.1 to 4.85.2 (#3161)
- chore(deps): bump openai from 4.85.2 to 4.85.3 (#3173)
- chore(deps): bump openai from 4.85.3 to 4.85.4 (#3192)
- chore(deps): update dependencies to latest versions (#3193)

### Documentation

- docs(vertex): add gemini-2.0-flash-001 fixes #3167 (#3168)
- docs(metrics): improve derived metrics documentation (#3157)
- docs(configuration): enhance CSV documentation with custom assertion example (#3158)
- docs(press): update press page with new content and resources (#3103)

### Tests

- test(routes): add unit test for src/server/routes/redteam.ts (#3181)

## [0.104.4] - 2025-02-17

### Added

- feat(redteam): add reasoning denial of service plugin (#3109)
- feat(providers): add support for tools in Vertex provider (#3077)

### Changed

- chore(providers): update replicate default moderation provider (#3097)
- chore(redteam): update grader prompt (#3092)
- chore(testCases): improve error message clarity in testCaseReader, clean up tests (#3108)
- chore(testCases): improve JSON field support in CSV test cases (#3102)
- chore(webui): add extension hooks support to red team configuration (#3067)
- chore(webui): display suggestion note (#3116)
- chore(webui): refine suggestion behavior (#3112)

### Fixed

- fix(providers): support nested directory structures in Go provider (#3118)

### Dependencies

- chore(deps): bump openai from 4.84.0 to 4.85.0 (#3095)
- chore(deps): bump version to 0.104.4 (#3119)

### Documentation

- docs(blog): add agent security blog post (#3072)
- docs(google-sheets): improve documentation clarity (#3104)
- docs: adds deprecation notice for PaLM models (#3172)

### Tests

- test(providers): add unit test for src/providers/openai/image.ts (#3086)
- test(redteam): add unit test for src/redteam/plugins/overreliance.ts (#3093)
- test(core): add unit test for src/table.ts (#3084)
- test: add unit test for src/types/index.ts (#3177)
- test: add unit test for src/types/index.ts (#3144)
- test: add unit test for src/assertions/assertionsResult.ts (#3143)

## [0.104.3] - 2025-02-14

### Tests

- test: add unit test for src/providers/replicate.ts (#3098)

### Changed

- chore(release): bump version to 0.104.3 (#3091)
- refactor(prompts): consolidate prompt processing logic (#3081)
- refactor(utils): move utils to util (#3083)

### Fixed

- fix(testCaseReader): correctly process file:// URLs for YAML files (#3082)

## [0.104.2] - 2025-02-13

### Tests

- test: add unit test for src/validators/redteam.ts (#3074)

### Changed

- chore(providers): add extra_body support for Anthropic API (#3079)
- chore(webui): add pagination and show more/less controls to intent sections (#2955)
- chore(auth): sync email between config and login commands (#3062)
- chore: remove debug log (#3071)
- chore(testCases): add HuggingFace Hub token support for datasets (#3063)
- docs: document `NO_PROXY` environment variable (#3070)

### Fixed

- fix(providers): Anthropic API error handling for 413s (#3078)
- fix(redteam): correct foundation plugin collection expansion (#3073)

### Dependencies

- chore(deps): bump openai from 4.83.0 to 4.84.0 (#3075)
- chore(deps): bump version to 0.104.2 (#3080)

## [0.104.1] - 2025-02-11

### Documentation

- docs: improve getting started guide (#3065)

### Added

- feat(test-cases): add support for loading dynamic test cases from Python and JavaScript/TypeScript files (#2993)
- feat(assertions): add `threshold` support for `llm-rubric` (#2999)
- feat(package): add guardrails in node package (#3034)

### Changed

- chore(assertions): improve parsing of llm-rubric outputs (#3021)
- chore(assertions): make JSON parsing less strict for matchers (#3002)
- chore(assertions): parse string scores in llm rubric outputs (#3037)
- chore(build): resolve CodeQL invalid Go toolchain version warning (#3022)
- chore(ci): remove unused nexe build workflow (#3014)
- chore(config): enhance email validation with zod schema (#3011)
- chore(config): handle empty config files gracefully (#3027)
- chore(download): include comment in download data (#3052)
- chore(eval): add redteamFinalPrompt to download menu (#3035)
- chore(harmful): refine grader logic for specific categories (#3054)
- chore(hooks): improve handling of absolute paths in hook/code import (#3060)
- chore(providers): add bedrock llama3.3 support (#3031)
- chore(providers): add fireworks provider (#3001)
- chore(providers): allow Alibaba API base URL override (#3040)
- chore(providers): correct golang behavior for prompts with quotes (#3026)
- chore(providers): expose `deleteFromCache` to evict cache keys after fetch by providers (#3009)
- chore(providers): handle edge case in openai chat completion provider (#3033)
- chore(providers): validate dynamic method call (#3023)
- chore(redteam): add --no-progress-bar support for redteam generate and run (#3043)
- chore(redteam): add support for job progress in RunEvalOptions (#3042)
- chore(redteam): enhance refusal detection (#3015)
- chore(redteam): improve progress plumbing changes (#3053)
- chore(redteam): purge signature auth from redteam config if disabled (#2995)
- chore(redteam): support progress callback in redteam run (#3049)
- chore(release): bump version 0.104.1 (#3061)
- chore(webui): add clear search buttons to search fields (#3048)
- chore(webui): color pass rates on a gradient (#2997)
- chore(webui): ensure extensions are serialized from config in getUnifiedConfig (#3050)
- chore(webui): ensure thumbs remain active after selection (#3059)
- chore(webui): improve column selector tooltip placement (#3005)
- chore(webui): move dropdown chevron to correct position (#3007)
- chore(webui): reorganize provider configurations (#3028)
- refactor(test): split test case loading from synthesis (#3004)
- docs: fix PromptFoo vs. Promptfoo capitalization (#3013)
- docs: update assert function context docs and examples (#3008)

### Fixed

- fix(providers): escape single quotes in golang provider (#3025)

### Dependencies

- chore(deps): bump @aws-sdk/client-bedrock-runtime from 3.741.0 to 3.743.0 (#3020)
- chore(deps): bump @aws-sdk/client-bedrock-runtime from 3.743.0 to 3.744.0 (#3038)
- chore(deps): bump esbuild from 0.24.2 to 0.25.0 (#3056)
- chore(deps): bump openai from 4.82.0 to 4.83.0 (#3019)
- chore(deps): bump vitest from 2.1.8 to 2.1.9 (#3018)
- chore(deps): update dependencies (#3032)
- chore(deps): update dependencies to latest versions (#3024)
- chore(deps): update vitest to resolve CVE issues (#3016)

### Tests

- test(unit): add test for src/redteam/sharedFrontend.ts (#3051)
- test: add unit test for src/integrations/huggingfaceDatasets.ts (#3064)

## [0.104.0] - 2025-02-06

### Tests

- test: add unit test for src/redteam/util.ts (#3017)

### Added

- feat(openai): Updated default grading provider to gpt-4o-2024-11-20 (#2987)
- feat(assertions): Added `.js` file support for `rubricPrompt` in `llm-rubric` assertion (#2972)
- feat(redteam): Added pandamonium strategy (#2920)
- feat(redteam): Added retry strategy for regression testing (#2924)
- feat(redteam): Added support for base64-encoded key strings in webui in addition to file paths and file upload (#2983)

### Changed

- chore(redteam): Improved RBAC grader (#2976)
- chore(redteam): Improved BOLA grader (#2982)
- chore(site): Added HTTP endpoint config generator link (#2957)
- chore(webui): Synced test target configuration key file UI with cloud (#2959)
- chore(docs): Changed Docusaurus default port (#2964)
- chore(redteam): Added foundation model plugin collection (#2967)
- chore(redteam): Cleaned up key validation code (#2992)
- chore(redteam): Sorted constants (#2988)
- chore(redteam): Sorted strategy list (#2989)
- chore(redteam): UI - Added new strategy presents and client-side session IDs (#2968)
- chore(share): Added confirmation step before generating public share link (#2921)
- chore(providers): Restructured OpenAI provider into modular files (#2953)
- chore: Fixed build due to duplicate import and cyclic dependency (#2969)
- chore(docusaurus): Added ability to override port via environment variable (#2986)
- test: Added unit test for src/assertions/utils.ts (#2974)
- test: Added unit test for src/redteam/plugins/rbac.ts (#2977)

### Fixed

- fix(redteam): Improved Crescendo strategy on refusals (#2979)
- fix(redteam): Added support for target delay in redteam setup UI (#2991)
- fix(redteam): Stringified guardrail headers (#2981)
- fix(redteam): Fixed harmbench plugin dataset pull location (#2963)

### Dependencies

- chore(deps): Bumped @aws-sdk/client-bedrock-runtime from 3.738.0 to 3.741.0 (#2973)
- chore(deps): Bumped version to 0.104.0 (#2994)
- chore(deps): Bumped vitest from 1.6.0 to 1.6.1 in /examples/jest-integration (#2978)

### Documentation

- docs(blog): DeepSeek tweaks (#2970)
- docs(blog): DeepSeek redteam (#2966)
- docs(cloud): Added service accounts (#2984)
- docs(guide): Added guide for doing evals with harmbench (#2943)
- docs(press): Added dedicated press page (#2990)
- docs(python): Updated Python provider docs to add guardrails usage example (#2962)

## [0.103.19] - 2025-02-02

### Tests

- test: add unit test for src/redteam/strategies/hex.ts (#2951)

### Added

- feat(redteam): Add a plugin to run redteams against the HarmBench dataset (#2896)
- feat(redteam): add hex strategy (#2950)

### Changed

- chore(providers): add o3 mini as an option to OpenAI provider (#2940)
- chore(providers): migrate Groq to use OpenAI provider - add groq reasoning example (#2952)
- chore(providers): update openai api version to support o3 models (#2942)
- chore(redteam): reduce false positives in politics plugin (#2935)
- chore(docs): re-add plugin documentation to the example (#2939)
- chore(examples): Example of a very simple barebones eval with Harmbench (#2873)
- chore: Reduced watched files for nodemon (#2949)
- chore(redteam): use shared penalized phrase function in `iterativeTree (#2946)
- chore: bump version 0.103.19 (#2954)

### Dependencies

- chore(deps): bump various dependencies (#2941)

## [0.103.18] - 2025-01-31

### Tests

- test: add unit test for src/redteam/constants.ts (#2928)
- test: add unit test for src/redteam/strategies/retry.ts (#2927)

### Added

- feat(providers): add Alibaba Model Studio provider (#2908)

### Changed

- fix: added tsx back to dependencies (#2923)
- fix: full rubricPrompt support for json/yaml filetypes (#2931)
- chore(grader): improve false positive detection for religion grader (#2909)
- chore(redteam): upgrade replicate moderation api to Llama Guard 3 (#2904)
- chore(webui): add preset collections for redteam plugins (#2853)
- chore: Move callEval outside of the function so we can re-use it (#2897)
- chore: Save test case from EvalResult (#2902)
- chore: bump @aws-sdk/client-bedrock-runtime from 3.734.0 to 3.738.0 (#2906)
- chore: bump openai from 4.80.1 to 4.81.0 (#2905)
- chore: bump version 0.103.18 (#2932)
- chore: improvements to refusal detection (#2903)
- test: configure default globalConfig mock and logger mock (#2915)

### Fixed

- fix(generation): handle cases where vars is not an array (#2916)
- fix(providers): handle function expressions in transform response (#2917)
- fix(webui): improve dark mode syntax highlighting in HTTP request editor (#2911)
- fix(webui): improve spacing between Back and Next buttons (#2912)
- fix(webui): update Next button styling to support dark mode (#2898)
- fix: broken docs build (#2937)

### Documentation

- docs(examples): update and clean up DeepSeek R1 example README (#2918)

## [0.103.17] - 2025-01-30

### Added

- feat(launcher): Add launcher page and Cloudflare deploy action (#2599)
- feat(providers): Add JFrog ML provider (#2872)

### Changed

- chore(build): Move dependencies to devDependencies (#2876)
- chore(redteam): Update grader SpecializedAdviceGrader (#2895)
- chore(redteam): Update graders: imitation, overreliance (#2882)
- chore(redteam): Update graders: politics and RBAC (#2878)
- chore(redteam): Update SQL injection and shell injection graders (#2870)
- chore(redteam): Remove RedTeamProvider response (#2899)
- chore(build): Bump version to 0.103.17 (#2900)
- docs: Fix broken transformVars example (#2887)
- test: Add unit test for src/providers/bedrockUtil.ts (#2879)
- test: Add unit test for src/redteam/plugins/shellInjection.ts (#2871)

### Fixed

- fix(assertions): Add valueFromScript support to contains, equals, and startsWith assertions (#2890)
- fix(golang-provider): Support internal package imports by preserving module structure (#2888)

### Dependencies

- chore(deps): Move tsx to dev dependencies (#2884)
- chore(deps): Update Drizzle dependencies (#2877)

### Documentation

- docs(providers): Fix syntax and formatting in examples (#2875)

## [0.103.16] - 2025-01-28

### Added

- feat(eval): Support reasoning effort and usage tokens (#2817)
- feat(providers): Add support for anthropic citations (#2854)
- feat(redteam): Add RAG Full Document Exfiltration plugin (#2820)
- feat(tests): Add support for loading tests from JSONL files (#2842)

### Changed

- chore(eval): Support reasoning field (#2867)
- chore(providers): Add common provider types for redteam providers (#2856)
- chore(providers): Update google provider with better support for latest gemini models (#2838)
- chore(redteam): Add redteam run analytics (#2852)
- chore(package): Bump version 0.103.16 (#2869)
- chore(package): Ensure correct branch name when incrementing package version (#2851)
- chore(package): Exclude test files from npm package (#2862)
- chore(package): Simplify files field in package.json (#2868)
- chore(dev): Upgrade development versions of Node.js to v22 and Python to 3.13 (#2340)

### Fixed

- fix(openrouter): Pass through `passthrough` (#2863)
- fix(redteam): Run strategies on intents (#2866)
- fix(sharing): Combine sharing configuration from multiple promptfooconfigs (#2855)

### Dependencies

- chore(deps): Remove unused dependencies (#2861)
- chore(deps): Update patch and minor dependency versions (#2860)

### Documentation

- docs(deepseek): Deepseek censorship article (#2864)
- docs(simulated-user): Improve simulated user example (#2865)

### Tests

- test(redteam): Add unit test for src/redteam/plugins/beavertails.ts (#2844)
- test(redteam): Add unit test for src/redteam/plugins/contracts.ts (#2845)
- test: add unit test for src/providers.ts (#2874)
- test: add unit test for src/redteam/providers/iterative.ts (#2858)
- test: add unit test for src/types/index.ts (#2857)

## [0.103.15] - 2025-01-28

### Changed

- chore(providers): Add Hyperbolic alias (#2826)
- chore(providers): Add Perplexity alias (#2836)
- chore(providers): Add Cloudera alias (#2823)
- chore(providers): Make Adaline a peer dependency (#2833)
- chore(providers): Support chatgpt-4o-latest alias in OpenAI provider (#2841)
- chore(providers): Handle empty content due to Azure content filter (#2822)
- chore(assertions): Add not-is-refusal assertion (#2840)
- chore(redteam): Add stack trace to generate/run errors (#2831)
- chore(redteam): Reduce science fiction jailbreaks (#2830)
- chore(redteam): Switch from stateless to stateful (#2839)
- docs: Update contributing guide and fix docs build break (#2849)
- docs: Add terms of service (#2821)
- docs: Clean up LocalAI title (#2824)
- docs: Minor updates to provider documentation sidebar order (#2827)
- docs: Update contributing guide with helpful links and update new release documentation (#2843)
- docs: Update documentation with new models and features (#2837)
- test: Add unit test for src/providers/portkey.ts (#2825)
- test: Add unit test for src/redteam/plugins/asciiSmuggling.ts (#2846)

### Dependencies

- chore(deps): Bump OpenAI from 4.80.0 to 4.80.1 (#2835)
- chore(deps): Bump version to 0.103.15 (#2850)

## [0.103.14] - 2025-01-24

### Added

- feat(redteam): add InsultsGrader for insult detection (#2814)

### Changed

- feat: ability to export to burp (#2807)
- feat: pull and set sessionIds in the request and response body (#2784)
- fix: use controlled accordion for signature auth (#2789)
- chore: bump @anthropic-ai/sdk from 0.33.1 to 0.35.0 (#2790)
- chore: bump openai from 4.79.1 to 4.79.4 (#2791)
- chore: improve specialized advice grader (#2793)
- chore: unsafe practices grader (#2796)
- chore: more harmful graders (#2797)
- chore: sort by priority strategies in report view (#2809)
- chore: add graders for drugs, illegal activities, cybercrime, radicalization (#2810)
- chore: burp docs, improvements, and ui (#2818)
- chore: bump @aws-sdk/client-bedrock-runtime from 3.731.1 to 3.734.0 (#2815)
- chore: add keyfile upload (#2787)
- test: add unit test for src/assertions/contextRelevance.ts (#2804)
- test: add unit test for src/assertions/geval.ts (#2803)
- test: add unit test for src/fetch.ts (#2781)
- test: add unit test for src/assertions/contextFaithfulness.ts (#2798)
- test: add unit test for src/assertions/answerRelevance.ts (#2799)
- test: add unit test for src/assertions/contextRecall.ts (#2800)
- test: add unit test for src/assertions/modelGradedClosedQa.ts (#2801)
- refactor(fetch): remove unnecessary debug log (#2806)

### Fixed

- fix(azure): handle 400 response for content filter errors (#2812)
- fix(ui): ensure that a default value of the signature data field is populated into the redteam config (#2788)
- fix(docs): random grammar fix for model-graded metrics (#2794)

### Dependencies

- chore(deps): update LLM provider dependencies (#2795)

### Documentation

- docs(config): add status page link to footer (#2811)

### Tests

- test(openai): move OpenAI provider tests to dedicated file (#2802)
- test: add unit test for src/providers/adaline.gateway.ts (#2834)

## [0.103.13] - 2025-01-21

### Tests

- test: add unit test for src/types/providers.ts (#2766)
- test: add unit test for src/redteam/plugins/competitors.ts (#2764)

### Added

- feat(redteam): Add guardrail option to redteam ui & update transform response (#2688)
- feat: Share chunked results (#2632)

### Changed

- feat: http provider auth signature support (#2755)
- chore: improve http signature setup (#2779)
- chore(fetch): sanitize sensitive data in debug logs (#2778)
- chore(redteam): enhance logging and test count formatting (#2775)

### Fixed

- fix(fetch): correct TLS options for proxy settings (#2783)

### Dependencies

- chore(deps): bump vite from 5.4.11 to 5.4.12 in the npm_and_yarn group (#2777)
- chore(deps): bump vite from 5.4.9 to 5.4.14 in /examples/jest-integration in the npm_and_yarn group across 1 directory (#2776)

## [0.103.12] - 2025-01-21

### Changed

- chore(providers): Add DeepSeek provider alias (#2768)
- chore(types): Remove unused 'getSessionId' field from ApiProvider (#2765)
- chore(redteam): Add copyright violations grader (#2770)
- chore(redteam): Show plugin in strategy stats prompt/response examples (#2758)
- chore(redteam): Improve competitors grader (#2761)
- chore(lint): Resolve trailing whitespace issues in YAML file (#2767)
- test: Add unit test for src/providers/bam.ts (#2748)
- test: Add unit test for src/redteam/graders.ts (#2762)
- test: Add unit test for src/redteam/plugins/harmful/graders.ts (#2763)
- test: Add unit test for src/redteam/plugins/harmful/graders.ts (#2771)
- test: Add unit test for src/redteam/providers/crescendo/index.ts (#2749)
- test: Add mocks to reduce CI flakes and logs (#2774)

### Fixed

- fix(providers): Add support for tool_resources in OpenAI assistants (#2772)
- fix(providers): Do not set top_p, presence_penalty, or frequency_penalty by default in OpenAI providers (#2753)
- fix(providers): Handle serialization bug in defaultTest for provider overrides with self references (Groq) (#2760)
- fix(webui): Add error boundary to React Markdown component (#2756)
- fix(redteam): Add missing strategy tags (#2769)
- fix(redteam): Empty response is not a failure for red team (#2754)
- fix(redteam): Self-harm, graphic, sexual content, competitors false positives (#2759)

### Dependencies

- chore(deps): Bump @aws-sdk/client-bedrock-runtime from 3.730.0 to 3.731.1 (#2750)
- chore(deps): Bump openai from 4.78.1 to 4.79.1 (#2751)

## [0.103.11] - 2025-01-20

### Changed

- chore: update vars type definition in Test Case to support nested objects (#2738)
- chore(providers): add config.o1 flag for Azure o1 model support (#2710)
- chore(assertions): handle OpenAI tool call with content (#2741)
- chore(fetch): use undici to set global proxy dispatcher (#2737)
- chore(providers): update Groq documentation with latest models (#2733)
- chore(logger): expose additional logger methods (#2731)
- refactor: remove dynamic import for OpenAiChatCompletionProvider (#2739)
- refactor: remove async imports for third-party integrations (#2746)
- refactor: remove dynamic import for fetchWithProxy (#2742)
- build: create `dist/` using TypeScript's `"module": "Node16"` setting (#2686)
- revert: "build: create `dist/` using TypeScript's `"module": "Node16"` setting (#2686)" (#2747)
- docs: LangChain example (#2735)
- docs: resolve duplicate route warning on docs/providers (#2676)
- docs: update app details (#2734)
- test: add unit test for src/logger.ts (#2732)
- test: Add unit test for src/providers/openai.ts (#2700)
- test: Add unit test for src/providers/websocket.ts (#2658)
- test: Add unit test for src/redteam/strategies/crescendo.ts (#2679)
- test: Add unit test for src/redteam/strategies/gcg.ts (#2680)
- test: Add unit test for src/redteam/strategies/index.ts (#2682)
- test: Add unit test for src/util/exportToFile/index.ts (#2666)

### Fixed

- fix(webui): ensure nested variables are rendered correctly (#2736)
- fix(assertions): support JavaScript files in CSV assertions file:// protocol (#2723)
- fix(redteam): don't blow up when translation fails (#2740)

### Dependencies

- chore(deps): bump @aws-sdk/client-bedrock-runtime from 3.726.1 to 3.730.0 (#2727)
- chore(deps): bump @azure/identity from 4.5.0 to 4.6.0 (#2728)
- chore(deps): update Docusaurus version (#2730)

### Documentation

- docs(faq): enhance documentation on proxies and SSL certificates (#2725)

## [0.103.10] - 2025-01-16

### Tests

- test: Add unit test for src/redteam/sharedFrontend.ts (#2690)

### Added

- feat(moderation): Add guardrail checks and logging for moderation (#2624)
- feat(redteam): Add support for built-in guardrails (#2654)

### Changed

- fix: Don't throw in HTTP provider on non-2xx (#2689)
- fix: Eval description in `promptfoo list evals` (#2668)
- fix: Handle HTTP errors better (#2687)
- fix: Make back/next icons consistent (#2707)
- fix: Resolve defaultTest and test providers when called via Node (#2664)
- fix: WebUI should automatically refresh with new evals (#2672)
- chore: Add email to remote inference requests (#2647)
- chore: Add envar for max harmful tests per request (#2714)
- chore: Bump @aws-sdk/client-bedrock-runtime from 3.726.0 to 3.726.1 (#2641)
- chore: Bump groq-sdk from 0.11.0 to 0.12.0 (#2642)
- chore: Bump openai from 4.78.0 to 4.78.1 (#2643)
- chore: Check email status (#2651)
- chore: Organize advanced configurations UI (#2713)
- chore: Standardize ellipsize function across codebase (#2698)
- chore: Update unaligned timeout (#2696)
- chore(assertion): Update doc (#2705)
- chore(ci): Add shell format check to CI workflow (#2669)
- chore(cli): Update show command to default to most recent eval (#2718)
- chore(config): Clean up and comment unused configurations (#2646)
- chore(providers): Add error handling for request transforms in HTTP provider (#2697)
- chore(providers): Add validateStatus option to HTTP provider (#2691)
- chore(providers): Change default validateStatus to accept all HTTP status codes (#2712)
- chore(redteam): Add more abort checkpoints for redteam runs (#2717)
- chore(redteam): Enhance debug logging in iterative provider (#2695)
- chore(redteam): Improve HTTP transform configuration placeholders (#2702)
- chore(webui): Add configurable validateStatus to redteam HTTP target setup (#2706)
- docs: Add redirect for troubleshooting link (#2653)
- docs: Updated plugin table and harmful page (#2560)
- test: Add unit test for src/assertions/guardrail.ts (#2656)
- test: Add unit test for src/providers/promptfoo.ts (#2662)
- test: Add unit test for src/providers/simulatedUser.ts (#2670)
- test: Add unit test for src/providers/webhook.ts (#2661)
- test: Add unit test for src/redteam/plugins/indirectPromptInjection.ts (#2663)
- test: Add unit test for src/redteam/strategies/bestOfN.ts (#2677)
- test: Add unit test for src/redteam/strategies/likert.ts (#2681)
- test: Add unit test for src/utils/text.ts (#2701)
- test: Fix flaky test (#2715)
- test: Make share test more robust (#2716)
- test: Support randomizing test execution order (#2556)
- chore(providers): automate watsonx provider to fetch model costs dynamically (#2703)
- Revert "test: Add unit test for src/redteam/sharedFrontend.ts" (#2721)

### Fixed

- fix(ci): Resolve redteam integration test failure by setting author (#2667)
- fix(logging): Enforce single-argument type for logger methods (#2719)
- fix(providers): Lazy load @azure/identity (#2708)
- fix(redteam): Adjust divergent repetition plugin prompt formatting (#2639)
- fix(ui): Don't select a stateful/stateless setting if discrepancy exists between configured providers (#2650)
- fix(ui): Fix stateful/stateless setting for providers (#2649)
- fix(webui): Ensure user's selection of system statefulness is correctly persisted in config and UI (#2645)

### Documentation

- docs(links): Update Discord links to new invite (#2675)
- docs(strategy-table): Enhance grouping and ordering logic (#2640)

## [0.103.9] - 2025-01-13

### Tests

- test: Add unit test for src/providers.ts (#2671)
- test: Add unit test for src/globalConfig/accounts.ts (#2652)

### Added

- feat(tests): Import tests from JS/TS (#2635)
- feat(redteam): Add GCG strategy (#2637)
- feat(redteam): Add Likert-based jailbreak strategy (#2614)

### Changed

- chore(redteam): Catch errors during iterative attacks and continue (#2631)
- chore(redteam): GCG number config (#2638)
- chore(redteam): Wrap iterative providers in try/catch (#2630)
- chore(webui): Don't actually truncate vars because they are scrollable (#2636)

### Fixed

- fix(webui): Revert 49bdcba - restore TruncatedText for var display (#2634)

## [0.103.8] - 2025-01-11

### Changed

- fix: Running redteam from cloud (#2627)
- fix: redteam strategies (#2629)
- chore: show # plugins and strats selected (#2628)o/pull/2626

## [0.103.7] - 2025-01-10

### Changed

- chore(redteam): record iterative history in metadata (#2625)
- chore(redteam): integrate grader into goat for ASR improvement (#2612)
- chore(cli): make db migrations quieter (#2621)
- chore(providers): update Azure API version for Azure provider (#2611)
- chore: Revert "chore(redteam): expose redteam run command and auto-share remote results" (#2613)
- docs: owasp illustrations (#2615)
- docs: plugin and strategy graphics (#2610)
- chore(site): add bio and photo of new team member (#2626)

### Fixed

- fix(webui): add default background for image lightbox (#2616)
- fix(openrouter): pass through openrouter-specific options (#2620)

### Dependencies

- chore(deps): bump @aws-sdk/client-bedrock-runtime from 3.723.0 to 3.726.0 (#2618)
- chore(deps): bump groq-sdk from 0.10.0 to 0.11.0 (#2619)
- chore(deps): bump openai from 4.77.4 to 4.78.0 (#2617)

### Documentation

- docs(site): add vedant to the about page (#2622)
- docs(site): update grid breakpoints for better spacing of team members on about page (#2623)

## [0.103.6] - 2025-01-09

### Changed

- chore(examples): add image saving hook for DALL-E outputs in redteam-dalle (#2607)
- chore(redteam): expose redteam run command and auto-share remote results (#2609)
- chore(redteam): store attack prompt instead of rendered prompt in metadata (#2602)
- chore(workflows): add actionlint GitHub Action for workflow validation (#2604)
- chore(ci): updated yanked dependency and ruff format (#2608)

### Fixed

- fix(docker): correct string concatenation for BUILD_DATE in GitHub Actions (#2603)
- fix(providers): convert anthropic bedrock lone system messages to user messages for compatibility with model graded metrics (#2606)

### Documentation

- docs(caching): expand documentation on caching mechanisms (#2605)

## [0.103.5] - 2025-01-09

### Added

- feat(fetch): Add support for custom SSL certificates (#2591)

### Changed

- chore(assertions): Improve Python assertion configuration passing (#2583)
- chore(debug): Enhance logging for null/undefined template variables (#2588)
- chore(providers): Allow ability to set custom default embedding provider (#2587)
- chore(providers): Improve error handling in HTTP provider (#2593)
- chore(redteam): Add grader to crescendo to increase ASR (#2594)
- chore(webui): Add plugin category on the recently used cards (#2600)
- chore(webui): Highlight selected strats just like plugins (#2601)
- chore(webui): Replace initial prompt with last redteam prompt when it exists (#2598)
- chore(webui): Response parser -> response transform (#2584)

### Fixed

- fix(cli): filterMode `failures` should omit `errors` (#2590)
- fix(providers): Handle bad HTTP status code (#2589)
- fix(redteam): ascii-smuggling is a plugin, not a strategy (#2585)
- fix(redteam): Use OS-agnostic temp file (#2586)

### Dependencies

- chore(deps): Update dependencies to latest versions (#2597)

### Documentation

- docs(license): Update year and clarify licensing terms (#2596)
- docs(providers): Update overview table with new entries (#2592)

## [0.103.4] - 2025-01-08

### Added

- feat(cli): add --filter-errors-only parameter to `eval` (#2539)
- feat(providers): f5 provider placeholder (#2563)
- feat(assertions): add support for specifying function names in external assertions (#2548)

### Changed

- chore(providers): add support for the WATSONX_AI_AUTH_TYPE env (#2547)
- chore(providers): add debug logs to llama provider (#2569)
- chore(redteam): add debug to cyberseceval (#2549)
- chore(redteam): add english language cyberseceval (#2561)
- chore(redteam): adjust parameters for iterativeTree strategy (#2535)
- chore(redteam): improve dialog content for load example configuration (#2574)
- chore(redteam): improve grader in jailbreak:tree strategy (#2565)
- chore(redteam): improve iterative provider with test case grader (#2552)
- chore(redteam): improve tree node selection. Add metadata (#2538)
- chore(redteam): reduce iterative image provider refusals (#2578)
- chore(tests): improve misc test setup and teardown (#2579)
- chore(webui): enhance metadata expand/collapse handling (#2550)
- chore(webui): Add type for provider test response (#2567)
- chore(assertions): minor change to python assert example and revert provider to gpt4 mini (#2564)
- chore(webui): ensure provider overrides are displayed correctly (#2546)
- docs: improve dark mode styles on security page (#2562)
- docs: jailbreak blog post (#2575)
- docs: missing plugins (#2558)
- docs: updates to llm vulnerability types page (#2527)
- docs: updating typo for g-eval pages (#2568)
- docs: only show frameworks in compliance section (#2559)
- chore(docs): improve dark mode on redteam configuration (#2553)
- chore(docs): sort plugins by pluginId (#2536)

### Fixed

- fix(assertions): ensure that Python assertions can reference the config as per the example given (#2551)

### Dependencies

- chore(deps): update dependencies to latest minor and patch versions (#2533)
- chore(deps): bump @aws-sdk/client-bedrock-runtime from 3.716.0 to 3.721.0 (#2532)
- chore(deps): bump @aws-sdk/client-bedrock-runtime from 3.721.0 to 3.723.0 (#2554)
- chore(deps): bump openai from 4.77.0 to 4.77.3 (#2544)
- chore(deps): update lock file to resolve dependency issues (#2545)
- chore(deps): update lock file to resolve yanked dependency (#2581)

### Documentation

- docs(blog): improve the usage instructions for jailbreak dalle post (#2576)
- docs(llm-vulnerability-scanner): improve dark mode styles (#2577)
- docs(styles): improve dark mode styles for index page (#2580)
- docs(troubleshooting): adjust sidebar order and update example version (#2557)

## [0.103.3] - 2025-01-03

### Added

- feat(redteam): add system prompt override plugin (#2524)

### Changed

- feat: cyberseceval plugin (#2523)
- chore(vertex): ability to override api version (#2529)
- chore: add more debug info to API health check (#2531)
- chore: switch cloud `run` to use --config param (#2520)
- docs: update owasp top 10 page (#2515)
- docs: misc improvements (#2525)

### Fixed

- fix(gemini): support gemini thinking model (#2526)
- fix(docs): correct broken link in blog post (#2522)
- fix(docs): conditionally enable gtag only in production (#2530)

### Documentation

- docs(blog): unbounded consumption (#2521)
- docs(redteam): update configuration.md (#2543)

## [0.103.2] - 2024-12-31

### Changed

- feat: run redteam from cloud config (#2503)
- feat: divergent repetition plugin (#2517)
- docs: guardrails ui (#2518)
- feat: granular envars for memory control (#2509)
- fix: use `default` when importing cjs module (#2506)
- docs: readme overhaul (#2502)
- chore(redteam): make numIterations configurable for iterative strategy (#2511)
- chore(webui): enhance styling and responsiveness for StrategyStats component (#2485)
- chore(providers): make number of retry attempts configurable for HTTP provider (#2512)
- chore(providers): add configurable retry attempts for AWS Bedrock. Improve error handling (#2514)
- chore(redteam): handle empty and refusal responses (#2516)
- docs: divergent repetition to plugins table (#2519)

### Fixed

- fix(moderation): handle empty output to avoid false positives (#2508)
- fix(fetch): correct retries logic to ensure at least one attempt (#2513)

## [0.103.1] - 2024-12-24

### Changed

- fix: send config purpose when running in web ui (#2504)
- fix: include `sharing` in generated redteam config (#2505)
- docs: g-eval docs (#2501)

## [0.103.0] - 2024-12-23

### Added

- feat(eval): Add sheet identifier to Google Sheets URL for saving eval results (#2348)
- feat(eval): Add support for Hugging Face datasets (#2497)
- feat(redteam): Ability to set the number of test cases per plugin (#2480)
- feat(redteam): Beavertails plugin (#2500)
- feat(redteam): Best-of-n jailbreak (#2495)
- feat(redteam): Dedicated custom input section (#2493)
- feat(redteam): Harmful:cybercrime:malicious-code (#2481)
- feat(redteam): Recently used plugins (#2488)
- feat(redteam): Support `intent` sequences (#2487)

### Changed

- chore(redteam): Add "View Probes" button (#2492)
- chore(redteam): Enhance metadata tracking for iterative provider (#2482)
- chore(redteam): Improve scoring in iterative providers (#2486)
- chore(redteam): Record stateless telemetry (#2477)
- chore(examples): Revert redteam-ollama example to previous version (#2499)
- docs: Cyberseceval (#2494)
- docs: Plugins overview (#2448)
- docs: Strategy overview (#2449)

### Fixed

- fix(redteam): Ability to set custom target (#2483)
- fix(redteam): Apply delay to redteam providers (#2498)
- fix(redteam): Scroll to top when changing tabs (#2484)
- fix(redteam): State management for raw HTTP requests (#2491)

### Dependencies

- chore(deps): Bump @aws-sdk/client-bedrock-runtime from 3.714.0 to 3.716.0 (#2479)

### Documentation

- docs(providers): Add new providers to documentation (#2496)

## [0.102.4] - 2024-12-20

### Changed

- feat: add G-Eval assertion (#2436)
- feat: ability to set delay from webui (#2474)
- fix: resolve circular reference issue in groq provider (#2475)
- chore: placeholder for ied (#2478)

### Fixed

- fix(provider): ensure system prompt is formatted correctly for amazon nova models (#2476)

### Documentation

- docs(red-team): update default strategy documentation (#2473)

## [0.102.3] - 2024-12-19

### Changed

- feat: pliny plugin (#2469)
- feat: meth plugin (#2470)

### Fixed

- fix(redteam): resolve prompt rendering issue in goat provider (#2472)

### Dependencies

- chore(deps): update dependencies to latest versions (#2442)

## [0.102.2] - 2024-12-19

### Added

- feat(eval): Add metadata filtering to `promptfoo eval` (#2460)
- feat(redteam): Implement `basic` strategy to skip strategy-less tests (#2461)
- feat(redteam): Show messages for multi-turn providers (#2454)
- feat(webui): Add search bar for reports (#2458)

### Changed

- chore(providers): Add new OpenAI O1 model versions (#2450)
- chore(ci): Handle fork PRs without secrets correctly (#2443)
- chore(ci): Update Node.js 22.x matrix configuration (#2444)
- chore(ci): Move workflow assets to .github/assets (#2445)
- chore(redteam): Update target handling for model-based strategies (#2466)
- docs: Update RAG red team details (#2459)

### Fixed

- fix(providers): Fix O1 model detection (#2455)
- fix(redteam): Handle invalid message from GOAT (#2462)
- fix(redteam): Handle null target model responses in GOAT and improve safeJsonStringify (#2465)
- fix(redteam): Improve logging and message handling in Crescendo and GOAT providers (#2467)
- fix(redteam): Properly write target response to iterative (#2447)
- fix(redteam): Skip iterative turn on refusal (#2464)

### Dependencies

- chore(deps): Bump @anthropic-ai/sdk from 0.32.1 to 0.33.1 (#2451)
- chore(deps): Bump @aws-sdk/client-bedrock-runtime from 3.712.0 to 3.714.0 (#2446)
- chore(deps): Bump openai from 4.76.3 to 4.77.0 (#2452)

## [0.102.1] - 2024-12-17

### Added

- feat(redteam): ability to upload intents from csv (#2424)
- feat(redteam): switch to rag example (#2432)

### Changed

- chore(cli): address punycode deprecation warning for Node.js 22 (#2440)
- chore(redteam): format extraction prompts as chat messages (#2429)
- chore(redteam): integration tests (#2413)
- chore(redteam): move plugin collections out of plugin type (#2435)
- chore(redteam): raise timeout on unaligned provider to 60s (#2434)
- chore(redteam): update owasp mappings (#2316)
- chore(redteam): update plugin and strategy display names and descriptions (#2387)
- chore(redteam): minor styling improvements to TestTargetConfiguration (#2430)
- chore(redteam): remove horizontal scroll from redteam setup tabs (#2420)

### Fixed

- fix(redteam): add support for entity merging in config (#2433)
- fix(redteam): combine strategy configs for chained strategies (#2415)
- fix(redteam): don't fall back if entity and purpose extraction fails (#2428)
- fix(redteam): integration test (#2431)
- fix(redteam): make cross-session-leak not default (#2427)
- fix(redteam): remove duplicate `intent` plugin (#2426)
- fix(redteam): dark mode in test targets ui (#2425)
- fix(redteam): resolve invalid DOM nesting of ul elements in Strategies component (#2421)
- fix(evaluator): handle circular references during error logging (#2441)

### Dependencies

- chore(deps): bump @aws-sdk/client-bedrock-runtime from 3.709.0 to 3.712.0 (#2418)
- chore(deps): bump groq-sdk from 0.9.0 to 0.9.1 (#2416)
- chore(deps): bump openai from 4.76.2 to 4.76.3 (#2417)

## [0.102.0] - 2024-12-16

### Added

- feat(redteam): add api healthcheck to redteam generate (#2398)

### Changed

- feat: add raw HTTP request support to Targets UI (#2407)
- feat: add HTTP provider configuration generator (#2409)
- feat: generate http config button (#2411)
- feat: run redteam in web ui (#2025)
- fix: exit codes and tests (#2414)
- docs: add docs for model-graded metrics (#2406)

## [0.101.2] - 2024-12-14

### Added

- feat(webui): implement cloud API health check functionality (#2397)
- feat(webui): redteam attack flow chart (#2389)
- feat(webui): strategy stats drawer (#2388)
- feat(webui): Filter Results view by errors (#2394)

### Changed

- revert: refactor(evaluator): enhance variable resolution and prompt rendering (#2386)
- chore(docker): add version info to docker build (#2401)
- chore(docs): Update README.md (#2391)

### Fixed

- fix(redteam): improve error message for plugin validation (#2395)
- fix(redteam): improve redteam strategy validation with detailed error messages (#2396)
- fix(webui): hide "show failures" checkbox on 1-column evals (#2393)

### Dependencies

- chore(deps): bump openai from 4.76.1 to 4.76.2 (#2390)

## [0.101.1] - 2024-12-13

### Added

- feat(eval): Separate errors from assert failures (#2214)
- feat(eval): Support more than one multi-turn conversation in the same eval with conversationId metadata field (#2360)
- feat: chunk results during share to handle large evals (#2381)

### Changed

- fix: use safeJsonStringify (#2385)
- chore(evaluator): Enhance variable resolution and prompt rendering (#2380)
- chore(ci): Remove outdated package-lock.json after enabling workspaces in package.json (#2377)
- chore(examples): Add Ollama red team example from blog post (#2374)
- Revert "feat: chunk results during share to handle large evals" (#2399)

### Fixed

- fix(cli): Fix punycode deprecation warning (#2384)
- fix(cli): Re-enable validation warning for invalid dereferenced configs (#2373)
- fix(prompts): Restore behavior that delays YAML parsing until after variable substitution (#2383)
- fix(redteam): Support file:// protocol for custom plugins (#2376)
- fix(webui): Use injectVar in redteam report view (#2366)

### Documentation

- docs(configuration): Add documentation for shared variables in tests (#2379)

## [0.101.0] - 2024-12-12

### Added

- feat(eval): Separate errors from assert failures (#2214)
- feat(eval): Support more than one multi-turn conversation in the same eval with conversationId metadata field (#2360)

### Changed

- chore(evaluator): Enhance variable resolution and prompt rendering (#2380)
- chore(ci): Remove outdated package-lock.json after enabling workspaces in package.json (#2377)
- chore(examples): Add Ollama red team example from blog post (#2374)

### Fixed

- fix(cli): Fix punycode deprecation warning (#2384)
- fix(cli): Re-enable validation warning for invalid dereferenced configs (#2373)
- fix(prompts): Restore behavior that delays YAML parsing until after variable substitution (#2383)
- fix(redteam): Support file:// protocol for custom plugins (#2376)
- fix(webui): Use injectVar in redteam report view (#2366)

### Documentation

- docs(configuration): Add documentation for shared variables in tests (#2379)

## [0.100.6] - 2024-12-11

### Changed

- chore: clean up invariant references (#2367)
- chore: invariant (#2363)
- chore(examples): add YAML schema and descriptions to config files (#2358)
- chore(providers): add debugs and make provider invariants more detailed (#2365)
- chore(redteam): add better error logging for multilingual (#2347)
- chore(redteam): add getRemoteGenerationUrl mocks to redteam tests (#2349)
- chore(redteam): Better error messaging for composite jailbreaks (#2372)
- chore(redteam): fix composite jailbreak docs (#2370)
- chore(redteam): respect --delay with redteam providers (#2369)
- chore(webui): add "save YAML" option to Save Config dialog (#2356)
- chore(webui): enhance redteam preset cards layout and styling (#2353)

### Fixed

- fix(providers): add regional model support to Bedrock (#2354)
- fix(webui): redteam setup UI should support request body objects (#2355)
- fix(providers): use Replicate moderation provider when OpenAI key not present (#2346)

### Dependencies

- chore(deps): bump @aws-sdk/client-bedrock-runtime from 3.706.0 to 3.709.0 (#2362)
- chore(deps): bump openai from 4.76.0 to 4.76.1 (#2361)
- chore(deps): update dependencies (#2350)

### Documentation

- docs(blog): new post on the EU AI Act (#2357)
- docs(redteam): Update documentation to suggest a detailed purpose (#2345)
- docs(troubleshooting): replace auto-generated index with custom overview (#2352)

## [0.100.5] - 2024-12-09

### Changed

- feat: Show current redteam and save state by @sklein12 in [#2336](https://github.com/promptfoo/promptfoo/pull/2336)
- fix: Our task API responds with a JSON object by @sklein12 in [#2337](https://github.com/promptfoo/promptfoo/pull/2337)
- fix: Attempt to fix metrics after share to self-hosted by @GICodeWarrior in [#2338](https://github.com/promptfoo/promptfoo/pull/2338)
- fix: Merge `defaultTest.vars` before applying `transformVars` by @mldangelo in [#2339](https://github.com/promptfoo/promptfoo/pull/2339)
- fix: Catch errors on purpose extraction and continue by @sklein12 in [#2344](https://github.com/promptfoo/promptfoo/pull/2344)
- chore: Allow overriding default and redteam providers globally by @sklein12 in [#2333](https://github.com/promptfoo/promptfoo/pull/2333)
- chore(providers): Align `transformRequest` with `transformResponse` behavior by @mldangelo in [#2334](https://github.com/promptfoo/promptfoo/pull/2334)
- chore: Update Node.js to v20.18.1 by @mldangelo in [#2342](https://github.com/promptfoo/promptfoo/pull/2342)
- chore: Add support for multiple Google Sheets in `promptfooconfig` by @mldangelo in [#2343](https://github.com/promptfoo/promptfoo/pull/2343)

## [0.100.4] - 2024-12-08

### Changed

- feat: "try example" in target configuration (#2335)
- chore(webui): add a reset config button (#2328)
- chore(redteam): add comments and schema to generated yaml (#2329)
- chore(webui): add select all/none for all plugins (#2326)
- chore: automate CITATION.cff version bump. Sort npm scripts (#2320)
- docs: Fix docs to reflect non-root docker user (#2324)

### Fixed

- fix(cli): recommend npx if necessary (#2325)
- fix(providers): use prompt config for structured outputs in azure (#2331)
- fix(redteam): Use cloud api for remote harmful generation (#2323)
- fix(webui): redteam bug where purpose was using old state (#2330)
- fix(webui): redteam config persist between refreshes (#2327)

### Dependencies

- chore(deps): bump openai from 4.75.0 to 4.76.0 (#2321)

## [0.100.3] - 2024-12-06

### Changed

- chore(providers): improve JSON schema support for openai azure (#2318)

### Dependencies

- chore(deps): bump the npm_and_yarn group with 2 updates (#2317)

### Documentation

- docs(aws-bedrock): add Nova model documentation and update examples (#2319)
- docs(multilingual): add language code references (#2311)

## [0.100.2] - 2024-12-06

### Added

- feat: multiline editor for http request body (#2314) by @typpo

### Fixed

- fix(redteam): Do not fail crescendo if the provider sends the wrong response (#2315) by @sklein12
- fix: remove log line (c539341)

## [0.100.1] - 2024-12-05

### Added

- feat(redteam): Multilingual generates test cases across all strats (#2313) by @sklein12

### Fixed

- fix(redteam): preserve assertion types in multilingual strategy (#2312) by @mldangelo

### Changed

- chore(redteam): Improve purpose output (779a8d4)
- chore: re-reorder target setup page (7dd11ae)
- chore: copy (158d841)
- ci: increase Docker workflow timeout to 60 minutes (414db79)

### Dependencies

- chore(deps): update multiple package dependencies (#2308) by @mldangelo

### Documentation

- docs: fix multilingual (e78e77d)

## [0.100.0] - 2024-12-05

### Added

- feat(providers): Add Amazon Nova models to Bedrock provider (#2300)
- feat(providers): Support TypeScript custom providers (#2285)
- feat(providers): Add transformRequest to HTTP provider. Rename responseParser to transformResponse (#2228)
- feat(cli): Add configurable CSV delimiter support (#2294)
- feat(redteam): Load `intents` plugin from file (#2283)
- feat(webui): Ability to configure strategies in redteam setup (#2304)
- feat(webui): Ability to upload YAML file to setup view (#2297)
- feat(webui): Column selector (#2288)

### Changed

- chore(webui): Add YAML preview and strategies to redteamReview page (#2305)
- chore(prompts): TypeScript for prompt functions (#2287)
- chore(webui): Display # selected plugins in accordion text (#2298)
- chore(redteam): Remote generation if logged into cloud (#2286)
- chore(cli): Write `promptfoo-errors.log` on error (#2303)
- chore(cli): Improve error message when attempting to share incomplete eval (#2301)
- chore(redteam): Fix stateless warning (#2282)
- chore(redteam): Plugin page UX (#2299)
- chore(webui): Display average cost alongside total (#2274)
- chore(webui): Remove prompt from redteam setup purpose page (#2295)
- docs: Guide on LangChain PromptTemplates (#2235)

### Fixed

- fix(redteam): Do not store config hash if redteam generation failed (#2296)
- fix(webui): Minor bugs in redteam config UI (#2278)
- fix(cli): Replace process.exitCode with process.exit calls in share command (#2307)

### Dependencies

- chore(deps): Bump @aws-sdk/client-bedrock-runtime from 3.699.0 to 3.704.0 (#2279)
- chore(deps): Bump @aws-sdk/client-bedrock-runtime from 3.704.0 to 3.705.0 (#2290)
- chore(deps): Bump groq-sdk from 0.8.0 to 0.9.0 (#2291)
- chore(deps): Bump openai from 4.73.1 to 4.74.0 (#2280)
- chore(deps): Bump openai from 4.74.0 to 4.75.0 (#2289)

### Documentation

- docs(examples): Add redteam chatbot example (#2306)

## [0.99.1] - 2024-12-02

### Changed

- chore(docs): update --config YAML file references to match actual behavior (#2170)
- chore(providers): add \*-latest models for Anthropic (#2262)
- chore(providers): remove optional chaining in goat provider (#2253)
- chore(redteam): ability to override severity (#2260)
- chore(redteam): improve hijacking grader (#2251)
- chore(redteam): improve overreliance grader (#2246)
- chore(redteam): improve politics grader (#2258)
- chore(redteam): move harmful specialized advice plugin to unaligned provider (#2239)
- chore(redteam): move misinformation plugin from aligned to unaligned provider (#2232)
- chore(redteam): shell injection grader improvement (25%) (#2277)
- chore(redteam): update policy grader (#2244)
- chore(site): improve architecture diagram dark mode (#2254)
- chore(site): move careers link (#2242)
- chore(tests): remove console.error debug statement (#2275)
- chore(types): add Zod schema for assertion types (#2276)
- chore(webui): ability to set image min/max height (#2268)
- chore(webui): add metric column in assertions table (#2238)
- chore(webui): add pointer cursor to report view (#2272)
- chore(webui): add support for custom targets to redteam setup (#2215)
- chore(webui): combine assertion context to eval output comment dialog (#2240)
- chore(webui): improve back and next buttons for purpose/targets pages (#2269)
- chore(webui): minor improvements to redteam setup strategy and plugin selection (#2247)
- chore(webui): only show action buttons for the currently hovered cell, rather than both cells for that row (#2270)
- chore(webui): preserve whitespace in TableCommentDialog (#2237)
- chore(webui): prevent dialog from popping up repeatedly when component rerenders (#2273)
- chore(webui): remove local dashboard (#2261)
- chore(webui): select all/none in redteam setup plugins view (#2241)
- docs: GitLab integration (#2234)

### Fixed

- fix(cli): improve debugging for fetchWithRetries (#2233)
- fix(cli): refuse to share incomplete evals (#2259)
- fix(webui): support sorting on pass/fail count & raw score (#2271)
- fix(redteam): stringify non-string target provider responses in goat (#2252)

### Dependencies

- chore(deps): bump openai from 4.73.0 to 4.73.1 (#2243)
- chore(deps): sync dependency versions with promptfoo cloud (#2256)
- chore(deps): update dependencies (#2257)
- chore(deps): update lock file for yanked dependency (#2250)

## [0.99.0] - 2024-11-25

### Added

- feat(cli): `promptfoo debug` command (#2220)
- feat(eval): Read variables from PDF (#2218)
- feat(providers): Add `sequence` provider (#2217)
- feat(redteam): Citation strategy (#2223)
- feat(redteam): Composite jailbreak strategy (#2227)
- feat(redteam): Ability to limit strategies to specific plugins (#2222)

### Changed

- chore(redteam): Attempt to reuse existing server for redteam init (#2210)
- chore(redteam): Naive GOAT error handling (#2213)
- chore(redteam): Improve competitors plugin and grading (#2208)

### Fixed

- fix(eval): CSV BOM parsing (#2230)
- fix(redteam): Add missing entities field to redteam schema (#2226)
- fix(redteam): Ensure numTests is properly inherited in config for all plugin types (#2229)
- fix(redteam): Strip prompt asterisks (#2212)
- fix(redteam): Validate plugins before starting (#2219)

### Dependencies

- chore(deps): Bump @aws-sdk/client-bedrock-runtime from 3.696.0 to 3.699.0 (#2231)

### Documentation

- docs(redteam): Ollama redteam blog (#2221)
- docs(redteam): Add troubleshooting documentation (#2211)

## [0.98.0] - 2024-11-22

### Added

- feat(providers): Maintain session-id in HTTP provider (#2101)
- feat(redteam): Add custom strategy (#2166)
- feat(webui): Add CSV download to report view (#2168)
- feat(webui): Add image preview lightbox for base64 image strings (#2194)

### Changed

- chore(providers): Add GPT-4-0-2024-11-20 to supported models (#2203)
- chore(providers): Add support for UUID in transformVars (#2204)
- chore(cli): Display help for invalid args (#2196)
- chore(redteam): Add `promptfoo redteam setup` (#2172)
- chore(redteam): Init now opens web setup UI (#2191)
- chore(redteam): Update purpose UI to capture better information (#2180)
- chore(redteam): Instrument redteam setup (#2193)
- chore(redteam): Remove OpenAI key requirement in onboarding (#2187)
- chore(redteam): Remove overreliance from default (#2201)
- chore(redteam): Remove redundant harmful plugin when all subcategories are selected (#2206)
- chore(redteam): Reorganize plugins in setup (#2173)
- chore(redteam): Session parsing in UI (#2192)
- chore(redteam): Update docs for multi-turn strategies (#2182)
- chore(redteam): Update redteam init instructions (#2190)
- chore(redteam): Wrap more system purpose tags (#2202)
- chore(redteam): Wrap purposes in <Purpose> tags (#2175)

### Fixed

- fix(prompts): Parse YAML files into JSON before Nunjucks template render (#2205)
- fix(providers): Handle more response parser failures in HTTP provider (#2200)
- fix(redteam): Attempt to fix undefined redteam testcase bug (#2186)
- fix(redteam): Debug access plugin grader improvement (#2178)
- fix(redteam): Handle missing prompts in indirect prompt injection setup (#2199)
- fix(redteam): Pass isRedteam from eval database model (#2171)
- fix(webui): Handle division by zero cases in CustomMetrics component (#2195)

### Dependencies

- chore(deps): Bump @aws-sdk/client-bedrock-runtime from 3.693.0 to 3.696.0 (#2176)
- chore(deps): Update dependencies - resolve lock file issue (#2179)
- chore(deps): Update dependencies (#2169)

### Documentation

- docs(examples): Add F-score example (#2198)
- docs(examples): Modernize image classification example (#2197)
- docs(site): Add red team Hugging Face model guide (#2181)
- docs(site): Use `https` id with `url` config (#2189)

## [0.97.0] - 2024-11-18

### Added

- feat(azure): adding AzureCliCredential as a fallback authentication option (#2149)

### Changed

- feat: report shows % framework compliance as progress bar (#2160)
- feat: support for grader fewshot examples (#2162)
- feat: add support for bedrock guardrails (#2163)
- fix: crescendo feedback (#2145)
- fix: handle null test cases in strategy generation (#2146)
- refactor(redteam): extract parseGeneratedPrompts from redteam base class (#2155)
- refactor(redteam): modularize and simplify harmful plugin (#2154)
- chore: bump @aws-sdk/client-bedrock-runtime from 3.691.0 to 3.693.0 (#2147)
- chore: bump @eslint/plugin-kit from 0.2.0 to 0.2.3 in the npm_and_yarn group (#2151)
- chore: track token usage for redteam providers (#2150)
- chore(providers): misc harmful completion provider enhancements (#2153)
- chore: display strategy used in report view (#2156)
- chore: open result details in report view (#2159)
- chore: add # requests to token usage (#2158)
- chore: set redteamFinalPrompt in goat provider (#2161)
- chore(redteam): refactor harmful plugin into aligned and unaligned modules (#2164)
- chore(redteam): refactor unaligned inference API response handling (#2167)

### Fixed

- fix(share): update eval author to logged-in user when sharing (#2165)

## [0.96.2] - 2024-11-14

### Added

- feat(redteam): redteam fewshot overrides (#2138)
- feat(cli): make README.md file during onboarding init flow optional (#2054)

### Changed

- feat: helm chart for self hosted (#2003)

### Fixed

- fix(cli): remove validation warning on yaml files (#2137)
- fix(providers): handle system messages correctly for bedrock Claude models (#2141)
- fix(redteam): Config for all strategies (#2126)
- fix(webui): potential divide by 0s (#2135)
- fix(webui): restore token usage display (#2143)

### Dependencies

- chore(deps): clean up plugin action params (#2139)
- chore(deps): bump @aws-sdk/client-bedrock-runtime from 3.687.0 to 3.691.0 (#2140)
- chore(deps): update dependencies (#2133)

## [0.96.1] - 2024-11-12

### Added

- feat(ui): Respect max text length in Markdown cells (#2109)

### Changed

- chore(assertions): split assertions into separate modules (#2116)\* chore(blog): update API endpoint to canonical domain by @mldangelo in https://github.com/promptfoo/promptfoo/pull/2119
- chore(cli): add promptfoo version header to all requests (#2121)
- chore(redteam): allow goat to be used stateless or not (#2102)
- chore(redteam): Break out Prompt Metrics Types (#2120)
- chore(redteam): re-organize report categories (#2127)
- chore(docs): Fix AWS default region to match documentation (#2117)

### Fixed

- fix(cli): validate config after dereferencing (#2129)
- fix(providers): handle system messages correctly in anthropic parseMessages (#2128)

### Dependencies

- chore(deps): bump groq-sdk from 0.7.0 to 0.8.0 (#2131)
- chore(deps): update multiple dependencies (#2118)

## [0.96.0] - 2024-11-10

### Added

- feat(redteam): intent plugin (#2072)
- feat(redteam): rag poisoning plugin (#2078)
- feat(cli): --filter-sample on eval to randomly sample (#2115)
- feat(providers): azure default provider (#2107)
- feat(assertions): BLEU score (#2081)

### Changed

- chore(assertions): refactor JSON assertions (#2098)
- chore(assertions): split assertions into separate files (#2089)
- chore(cli): add --ids-only to list commands (#2076)
- chore(cli): lazily init csv assertion regex (#2111)
- chore(cli): validate json, yaml, js configs on load (#2114)
- chore(lint): format lint (#2082)
- chore(providers): add envar support for azure auth (#2106)
- chore(providers): add support for Claude 3.5 Haiku model (#2066)
- chore(providers): add support for external response_format in azure openai (#2092)
- chore(providers): azureopenai -> azure (#2113)
- chore(providers): Support AWS sessionToken and profile for authentication (#2085)
- chore(redteam): improve rbac grader (#2067)
- chore(redteam): pass context and options to target in iterativeTree provider (#2093)
- chore(redteam): Use purpose in graders (#2077)
- chore(webui): prevent unnecessary state resets in plugin configuration in redteam ui (#2071)
- chore: add yaml config validation tests (#2070)
- chore(docs): goat-blog demo component usability improvements (#2095)
- docs: use "provider" key in python prompt function (#2103)
- docs: add GOAT blog post (#2068)
- chore(blog): update API endpoint to canonical domain (#2119)

### Fixed

- fix(cli): keep eval id on `import` (#2112)
- fix(providers): portkey provider and headers (#2088)
- fix(redteam): provide target context (#2090)
- fix(providers): ensure consistent message parsing for Anthropic Claude Vision (#2069)
- fix(redteam): make remote generation URL dynamic to support dotenv loading (#2086)

### Dependencies

- chore(deps): bump @anthropic-ai/sdk from 0.31.0 to 0.32.0 (#2074)
- chore(deps): bump @anthropic-ai/sdk from 0.32.0 to 0.32.1 (#2083)
- chore(deps): bump @aws-sdk/client-bedrock-runtime from 3.686.0 to 3.687.0 (#2104)
- chore(deps): bump openai from 4.70.2 to 4.71.0 (#2073)
- chore(deps): bump openai from 4.71.0 to 4.71.1 (#2087)

## [0.95.0] - 2024-11-04

### Added

- **feat(redteam):** goat (#2006)
- **feat(webui):** add support for file providers in eval creation view via file upload by @mldangelo in https://github.com/promptfoo/promptfoo/pull/2055
- feat(webui): add support for file providers in eval creation view via file upload (#2055)

### Changed

- **feat:** save and load configs (#2044)
- **feat:** index page for report view (#2048)
- **fix:** competitors grader (#2042)
- **fix:** llm rubric markup (#2043)
- **fix:** OOM on large evals (#2049)
- **chore:** migrate rag-full example to langchain 0.3.0 (#2041)
- **chore:** add some loaders to webui pages (#2050)
- **chore(providers):** add bedrock regional inference profile IDs (#2058)
- **chore(webui):** optimize custom policy handling (#2061)
- **chore:** bump @anthropic-ai/sdk from 0.30.1 to 0.31.0 (#2062)
- **chore:** bump openai from 4.69.0 to 4.70.2 (#2063)

### Fixed

- **fix(webui):** preserve target label when switching target types (#2060)

### Dependencies

- **chore(deps):** bump langchain from 0.2.10 to 0.3.0 in /examples/rag-full (#2040)
- **chore(deps):** bump openai from 4.68.4 to 4.69.0 (#2045)
- **chore(deps):** update patch and minor dependencies (#2064)

## [0.94.6] - 2024-10-30

### Added

- feat(webui): make table header sticky (#2001)

### Changed

- feat: `promptfoo auth whoami` (#2034)
- fix: minor redteam run fixes (#2033)
- fix: report issue counts (#2037)
- fix: Integration backlink to portkey docs (#2039)
- chore: add provider to assertion function context (#2036)
- chore: add `--verbose` to redteam run (#2032)
- chore(deps-dev): bump @aws-sdk/client-bedrock-runtime from 3.679.0 to 3.682.0 (#2038)

### Dependencies

- chore(deps): bump elliptic from 6.5.7 to 6.6.0 in /src/app (#2031)
- chore(deps): bump langchain from 0.1.14 to 0.3.0 in /examples/langchain-python (#2035)

## [0.94.5] - 2024-10-28

### Changed

- fix: bump version on fetch cache key (#2029)
- fix: support browser back/forward in redteam setup (#2022)
- chore: improve ui for plugin configs (#2024)
- chore(webui): improve redteam plugin configuration UI (#2028)
- chore: Add Missing Statuses to Risk Categories (#2030)

### Fixed

- fix(ci): add disk space cleanup steps to prevent runner failures (#2018)
- fix(redteam): auto-extract injectVar from prompt template in redteam image provider (#2021)
- fix(providers): adjust bedrock anthropic default temperature (#2027)
- fix(webui): hide redteam setup dialog after seen (#2023)

### Documentation

- docs(provider): fix dalle-3 provider name (#2020)

## [0.94.4] - 2024-10-27

### Added

- **Feature:** Add simulated user provider ([#2014](https://github.com/promptfoo/promptfoo/pull/2014) by [@typpo](https://github.com/typpo))

### Changed

- **Fix:** Handle basic auth credentials in fetch requests ([#2013](https://github.com/promptfoo/promptfoo/pull/2013) by [@mldangelo](https://github.com/mldangelo))
- **Chore:** Add configuration option to disable template environment variables ([#2017](https://github.com/promptfoo/promptfoo/pull/2017) by [@mldangelo](https://github.com/mldangelo))
- **Chore (Redteam):** Improve onboarding CLI plugin configuration handling ([#2015](https://github.com/promptfoo/promptfoo/pull/2015) by [@mldangelo](https://github.com/mldangelo))

## [0.94.3] - 2024-10-26

### Changed

- feat: package import support improvements (#1995)
- feat: add adaline gateway provider (#1980)
- fix: template creation for `promptfoo init` and `promptfoo redteam init`
- chore(providers): merge prompt and provider config in azure (#2011)

## [0.94.2] - 2024-10-25

### Added

- feat(browser): `optional` arg on `click` commands (#1997)

### Changed

- feat: add browser support in redteam setup (#1998)
- fix: test case descriptions (#2000)
- fix: Http Provider parser (#1994)
- chore: save user consent when logged in via webui (#1999)
- chore: Constants are lower case (#2007)
- style(eslint): add sort-keys rule and sort type constituents (#2008)
- chore(redteam): alphabetize and normalize ordering of constants (#2002)
- revert: style(eslint): add sort-keys rule and sort type constituents (#2009)

## [0.94.1] - 2024-10-24

### Added

- **feat(schema):** Add YAML schema validation to config files by [@mldangelo](https://github.com/mldangelo) in [#1990](https://github.com/promptfoo/promptfoo/pull/1990)

### Changed

- **chore:** Don't run Docker as root by [@typpo](https://github.com/typpo) in [#1884](https://github.com/promptfoo/promptfoo/pull/1884)
- **chore(webui):** Move Snackbar out of component for reuse by [@sklein12](https://github.com/sklein12) in [#1989](https://github.com/promptfoo/promptfoo/pull/1989)
- **chore(redteam):** Send version to remote endpoint by [@typpo](https://github.com/typpo) in [#1982](https://github.com/promptfoo/promptfoo/pull/1982)
- **refactor(tests):** Reorganize test files into subdirectories by [@mldangelo](https://github.com/mldangelo) in [#1984](https://github.com/promptfoo/promptfoo/pull/1984)
- site: additional landing page (#1996)

### Fixed

- **fix(providers):** Better OpenAI rate limit handling by [@typpo](https://github.com/typpo) in [#1981](https://github.com/promptfoo/promptfoo/pull/1981)
- **fix(providers):** Refusals are not failures by [@typpo](https://github.com/typpo) in [#1991](https://github.com/promptfoo/promptfoo/pull/1991)
- **fix(redteam):** Better error handling in strategies by [@typpo](https://github.com/typpo) in [#1983](https://github.com/promptfoo/promptfoo/pull/1983)
- **fix(redteam):** Better error on remote plugins when remote is disabled by [@typpo](https://github.com/typpo) in [#1979](https://github.com/promptfoo/promptfoo/pull/1979)
- fix: prompt validation (#1993)

### Dependencies

- **chore(deps):** Bump @aws-sdk/client-bedrock-runtime from 3.677.0 to 3.678.0 by [@dependabot](https://github.com/dependabot) in [#1987](https://github.com/promptfoo/promptfoo/pull/1987)
- **chore(deps):** Bump @anthropic-ai/sdk from 0.30.0 to 0.30.1 by [@dependabot](https://github.com/dependabot) in [#1986](https://github.com/promptfoo/promptfoo/pull/1986)
- **chore(deps):** Bump OpenAI from 4.68.2 to 4.68.4 by [@dependabot](https://github.com/dependabot) in [#1985](https://github.com/promptfoo/promptfoo/pull/1985)

## [0.94.0] - 2024-10-23

### Added

- feat(providers): add support for `github` provider (#1927)
- feat(providers): add support for xAI (Grok) provider (#1967)
- feat(providers): Update HTTP Provider to support any type of request (#1920)
- feat(prompts): add context to python and javascript prompts (#1974)
- feat(webui): add ability to update eval author (#1951)
- feat(webui): add login page (#1964)
- feat(webui): add support for displaying base64-encoded images (#1937)
- feat(cli): allow referencing specific gsheet (#1942)
- feat(redteam): show passes and fails in report drawer (#1972)

### Changed

- chore(cli): disable database logging by default (#1953)
- chore(cli): move db migrations up (#1975)
- chore(cli): replace node-fetch with native fetch API (#1968)
- chore(cli): warn on unsupported test format (#1945)
- chore(providers): support AWS credentials in config file for bedrock provider (#1936)
- chore(providers): support response_format in prompt config in openai provider (#1966)
- chore(providers): update Claude 3.5 model version (#1973)
- chore(providers): update implementation of togetherAI provider (#1934)
- chore(redteam): Add redteam descriptions and display names (#1962)
- chore(redteam): Better typing for the new constants (#1965)
- chore(redteam): fix typing issue, don't return in route (#1933)
- chore(redteam): move all redteam constants to one spot (#1952)
- chore(redteam): remove providers from db (#1955)
- chore(redteam): update providers to id by id or label (#1924)
- chore(redteam): Use Provider Label as Unique ID for redteam targets (#1938)
- chore(webui): add user email management endpoints (#1949)
- chore(webui): create dedicated eval router (#1948)
- chore(webui): expose redteam init ui in navigation dropdown menu (#1926)
- chore(webui): improve max text length slider (#1939)
- chore(webui): optimize Material-UI imports for better tree-shaking (#1928)
- chore(webui): optionally record anonymous telemetry (#1940)
- chore(webui): resolve fast refresh warning by separating useToast hook (#1941)
- refactor(assertions): move utility functions to separate file (#1944)
- chore: add citation generation script and update CITATION.cff (#1914)

### Fixed

- fix(cli): add metadata to EvaluateResult model (#1978)
- fix(cli): check for python3 alias (#1971)
- fix(cli): cli properly watches all types of configs (#1929)
- fix(cli): resolve deep copy issue when using grader cli arg (#1943)
- fix(eval): set author from getUserEmail when creating Eval (#1950)
- fix(providers): improve Gemini format coercion and add tests (#1925)
- fix(providers): maybeCoerceToGeminiFormat in palm provider - parse system_instruction (#1947)

### Dependencies

- chore(deps): bump aiohttp from 3.9.5 to 3.10.2 in /examples/rag-full (#1959)
- chore(deps): bump certifi from 2023.11.17 to 2024.7.4 in /examples/python-provider (#1958)
- chore(deps): bump idna from 3.6 to 3.7 in /examples/python-provider (#1957)
- chore(deps): bump rollup from 4.21.3 to 4.24.0 in /src/app (#1961)
- chore(deps): bump starlette from 0.37.2 to 0.40.0 in /examples/rag-full (#1956)
- chore(deps): bump vite from 5.3.3 to 5.4.9 in /examples/jest-integration (#1960)
- chore(deps): migrate drizzle (#1922)
- chore(deps): update dependencies (#1913)

### Documentation

- docs(blog): adding fuzzing post (#1921)

## [0.93.3] - 2024-10-17

### Added

- **feat(assertions):** Support array of files in assertion values by [@danpe](https://github.com/promptfoo/promptfoo/pull/1897)
- **feat(redteam):** Math-prompt strategy by [@AISimplyExplained](https://github.com/promptfoo/promptfoo/pull/1907)
- feat(redteam): math-prompt strategy (#1907)
- feat: add watsonx bearer token auth and display model cost (#1904)
- feat: support array of files in assertion values (#1897)

### Changed

- **chore(providers):** Add WatsonX bearer token auth and display model cost by [@gprem09](https://github.com/promptfoo/promptfoo/pull/1904)
- **chore(redteam):** Rename math-prompt strategy and update docs by [@mldangelo](https://github.com/promptfoo/promptfoo/pull/1912)
- **chore(webui):** Redesign navigation and dark mode components by [@mldangelo](https://github.com/promptfoo/promptfoo/pull/1903)
- **chore(ci):** Correct GitHub Actions syntax for secret access by [@mldangelo](https://github.com/promptfoo/promptfoo/pull/1911)
- **chore(ci):** Fix Docker build by [@sklein12](https://github.com/promptfoo/promptfoo/pull/1910)
- **chore(ci):** Test eval share for hosted container by [@sklein12](https://github.com/promptfoo/promptfoo/pull/1908)
- **chore(ci):** Test sharing to cloud by [@sklein12](https://github.com/promptfoo/promptfoo/pull/1909)
- chore: fix docker build (#1910)
- chore(redteam): rename math-prompt strategy and update docs (#1912)
- chore: Test sharing to cloud (#1909)
- chore: Test eval share for hosted container (#1908)

### Fixed

- **fix(webui):** Navigating directly to an eval by [@sklein12](https://github.com/promptfoo/promptfoo/pull/1905)
- fix(providers): lazy load watsonx dependencies (#1977)
- fix(ci): correct GitHub Actions syntax for secret access (#1911)
- fix: Navigating directly to an eval (#1905)

### Documentation

- **docs(redteam):** Add documentation for Custom and PII plugins by [@mldangelo](https://github.com/promptfoo/promptfoo/pull/1892)

## [0.93.2] - 2024-10-16

### Fixed

- fix: sharing to hosted (#1902)
- fix: update cloud share URL path from 'results' to 'eval' (#1901)
- fix: gemini chat formatting (#1900)

### Documentation

- docs(redteam): add documentation for Custom and PII plugins (#1892)

### Changed

- **fix:** update cloud share URL path from 'results' to 'eval' by [@mldangelo](https://github.com/promptfoo/promptfoo/pull/1901)
- **fix:** gemini chat formatting by [@typpo](https://github.com/promptfoo/promptfoo/pull/1900)
- **fix:** sharing to hosted by [@sklein12](https://github.com/promptfoo/promptfoo/pull/1902)
- **chore:** add `--filter-targets` to `redteam run` by [@typpo](https://github.com/promptfoo/promptfoo/pull/1893)
- **chore:** warn users about unknown arguments after 'eval' command by [@mldangelo](https://github.com/promptfoo/promptfoo/pull/1898)
- chore(webui): redesign navigation and dark mode components (#1903)
- chore(cli): warn users about unknown arguments after 'eval' command (#1898)
- chore: add `--filter-targets` to `redteam run` (#1893)

### Dependencies

- **chore(deps):** bump `@anthropic-ai/sdk` from 0.29.0 to 0.29.1 by [@dependabot](https://github.com/promptfoo/promptfoo/pull/1894)
- chore(deps): bump @anthropic-ai/sdk from 0.29.0 to 0.29.1 (#1894)

## [0.93.1] - 2024-10-15

### Fixed

- fix: Delete all evals broken (#1891)

### Added

- feat: Redteam http target tester (#1883)

### Changed

- **feat:** Crisp chat on certain pages by [@typpo](https://github.com/promptfoo/promptfoo/pull/1880)
- **feat:** Redteam HTTP target tester by [@sklein12](https://github.com/promptfoo/promptfoo/pull/1883)
- **fix:** Do not use default config when config is explicitly set by [@typpo](https://github.com/promptfoo/promptfoo/pull/1878)
- **fix:** Delete all evals broken by [@sklein12](https://github.com/promptfoo/promptfoo/pull/1891)
- **docs:** Add RAG architecture blog post by [@vsauter](https://github.com/promptfoo/promptfoo/pull/1886)
- **refactor(webui):** Move dashboard to redteam directory by [@mldangelo](https://github.com/promptfoo/promptfoo/pull/1890)
- refactor(webui): move dashboard to redteam directory (#1890)

## [0.93.0] - 2024-10-14

### Documentation

- docs: add rag architecture blog post (#1886)

### Added

- feat(cli): add example download functionality to init command (#1875)
- feat(redteam): introduce experimental redteam setup ui (#1872)
- feat(providers): watsonx provider (#1869)
- feat(providers): node package provider (#1855)
- feat: crisp chat on certain pages (#1880)

### Changed

- chore(webui): show tools in report view (#1871)

### Fixed

- fix(cli): only set redteam on combined configs when necessary (#1879)
- fix(cli): disable remote grading with rubric prompt override (#1877)
- fix(webui): rendering evals (#1881)
- fix: do not use default config when config is explicitly set (#1878)

## [0.92.3] - 2024-10-12

### Changed

- fix: request correct structure in prompt (#1851)
- fix: Only persist custom API url in local storage if it's set through the UI (#1854)
- fix: equality failure message (#1868)
- fix: don't always persist providers (#1870)
- feat: env variable to host pf at a different url path then base (#1853)
- chore(redteam): improve custom plugin definition and validation (#1860)
- chore: move skip logic to generate (#1834)
- chore: add `--filter-targets` alias (#1863)
- chore: Cloud sharing with new format (#1840)

### Fixed

- fix(webui): resolve undefined version display in InfoModal (#1856)

### Dependencies

- chore(deps-dev): bump @aws-sdk/client-bedrock-runtime from 3.667.0 to 3.668.0 (#1857)
- chore(deps-dev): bump @aws-sdk/client-bedrock-runtime from 3.668.0 to 3.669.0 (#1865)

## [0.92.2] - 2024-10-09

### Changed

- **ci(tests)**: Separate unit and integration tests in CI pipeline by [@mldangelo](https://github.com/mldangelo) in [#1849](https://github.com/promptfoo/promptfoo/pull/1849)
  - Bump `@aws-sdk/client-bedrock-runtime` from 3.666.0 to 3.667.0 by [@dependabot](https://github.com/dependabot) in [#1845](https://github.com/promptfoo/promptfoo/pull/1845)
  - Bump `@anthropic-ai/sdk` from 0.28.0 to 0.29.0 by [@dependabot](https://github.com/dependabot) in [#1846](https://github.com/promptfoo/promptfoo/pull/1846)
  - Bump `openai` from 4.67.2 to 4.67.3 by [@dependabot](https://github.com/dependabot) in [#1844](https://github.com/promptfoo/promptfoo/pull/1844)

### Fixed

- **fix(providers)**: Dynamically import FAL-AI serverless client by [@mldangelo](https://github.com/mldangelo) in [#1850](https://github.com/promptfoo/promptfoo/pull/1850)

### Dependencies

- **chore(deps)**:

## [0.92.1] - 2024-10-08

### Added

- **feat(providers):** Add support for an optional `responseSchema` file to Google Gemini by [@aud](https://github.com/promptfoo/promptfoo/pull/1839)
- feat(providers): Add support for an optional `responseSchema` file to google gemini (#1839)

### Changed

- **fix:** count could be off if there was a test that wasn't recorded by [@sklein12](https://github.com/promptfoo/promptfoo/pull/1841)
- **fix:** support relative paths by [@sklein12](https://github.com/promptfoo/promptfoo/pull/1842)
- **fix:** Prompt ordering on tables by [@sklein12](https://github.com/promptfoo/promptfoo/pull/1843)
- **chore:** delete empty file by [@sklein12](https://github.com/promptfoo/promptfoo/pull/1829)
- **chore:** rename tables by [@sklein12](https://github.com/promptfoo/promptfoo/pull/1831)
- chore(deps-dev): bump @aws-sdk/client-bedrock-runtime from 3.665.0 to 3.666.0 (#1836)

### Fixed

- **fix(provider):** fal prompt config overrides by [@drochetti](https://github.com/promptfoo/promptfoo/pull/1835)
- fix: Prompt ordering on tables (#1843)
- fix: support relative paths (#1842)
- fix: count could be off if there was a test that wasn't recorded (#1841)

### Dependencies

- **chore(deps):** bump openai from 4.67.1 to 4.67.2 by [@dependabot](https://github.com/promptfoo/promptfoo/pull/1837)
- **chore(deps-dev):** bump @aws-sdk/client-bedrock-runtime from 3.665.0 to 3.666.0 by [@dependabot](https://github.com/promptfoo/promptfoo/pull/1836)
- chore(deps): bump openai from 4.67.1 to 4.67.2 (#1837)

### Documentation

- **docs(contributing):** expand guide for adding new providers by [@mldangelo](https://github.com/promptfoo/promptfoo/pull/1833)

## [0.92.0] - 2024-10-07

### Fixed

- fix(provider): fal prompt config overrides (#1835)

### Documentation

- docs(contributing): expand guide for adding new providers (#1833)

### Changed

- Normalize eval results in db (#1776)
- foundation model blog post (#1823)
- site: custom blog index page (#1824)
- chore(build): allow-composite-ts (#1825)
- chore(cli): improve validation for extension hooks (#1827)
- chore: rename tables (#1831)
- chore: delete empty file (#1829)

## [0.91.3] - 2024-10-04

### Added

- feat(redteam): add religion plugin (#1822)
- feat(provider-fal): allow prompt config overrides (#1815)
- feat: remove in memory table (#1820)

## [0.91.2] - 2024-10-04

### Added

- feat(cli): Add input validation to eval command (@mldangelo #1810)
- feat(cli): Add real-time logging for Python script execution (@mldangelo #1818)
- feat(providers): Add support for setting cookies in `browser` provider (@typpo #1809)

### Changed

- chore(ci): Move integration tests to separate job in GitHub Actions workflow (@mldangelo #1821)
- chore(providers): Add support for file-based response parser for HTTP provider (@mldangelo #1808)
- chore(providers): Improve error message for browser provider missing imports (67c5fed2 @typpo)
- chore(redteam): Update to specific GPT-4 model (0be9c87f @mldangelo)
- chore(site): Update intro cal.com link (ff36972e @typpo)
- chore(webui): Remove 'use client' directives from React components (bc6f4214 @mldangelo)
- docs: Add Streamlit application in browser documentation (855e80f4 @typpo)
- docs: Escape tag in documentation (9c3ae83b @typpo)
- docs: Remove responseparser from quickstart (fe17b837 @typpo)
- docs: Remove responseParser from redteam template (feda3c60 @typpo)
- docs: Update test case reference documentation (d7c7a507 @mldangelo)
- docs: Update to use `redteam run` and `redteam report` (@typpo #1814)

### Fixed

- fix(redteam): Resolve cross-session templating issues (@typpo #1811)
- fix(webui): Ensure weight is not 0 (@sklein12 #1817)

### Dependencies

- chore(deps-dev): Bump @aws-sdk/client-bedrock-runtime from 3.658.1 to 3.662.0 (@dependabot #1805)
- chore(deps-dev): Bump @aws-sdk/client-bedrock-runtime from 3.663.0 to 3.664.0 (@dependabot #1819)
- chore(deps): Bump openai from 4.66.1 to 4.67.0 (@dependabot #1804)
- chore(deps): Bump replicate from 0.34.0 to 0.34.1 (@dependabot #1806)
- chore(deps): Update dependencies (ec37ca4e @mldangelo)

## [0.91.1] - 2024-10-01

### Changed

- feat: prompts as python classmethods (#1799)

### Fixed

- fix(redteam): read redteam config during redteam eval command (#1803)

### Documentation

- docs(custom-api): update documentation and improve typing (#1802)

## [0.91.0] - 2024-10-01

### Added

- feat(cli): ask for email on public share by @typpo in #1798
- feat(cli): support input transforms by @MrFlounder in #1704
- feat(redteam): add `redteam run` command by @typpo in #1791
- feat(webui): new Chart type on the eval page of web UI by @YingjiaLiu99 in #1147

### Changed

- fix: calc the same prompt id everywhere by @sklein12 in #1795
- docs: add troubleshooting section for timeouts by @mldangelo
- docs: fix indentation by @typpo
- docs: provider index by @mldangelo in #1792
- docs: update ts-config example README with tsx loader options by @mldangelo
- site: misc redteam guide clarifications by @typpo
- chore(cli): reorganize command structure and add program name by @mldangelo
- chore(cli): simplify node version check by @mldangelo in #1794
- chore(openai): use omni moderation by default by @typpo in #1797
- chore(providers): add support for special chars in browser provider by @typpo in #1790
- chore(providers): render provider label using Nunjucks by @mldangelo in #1789
- chore(providers): warn on unknown provider types by @mldangelo in #1787
- chore(redteam): include package version in redteam run hash by @typpo in 6d2d0c65
- chore(redteam): rename and export base classes by @mldangelo in #1801
- chore(redteam): serverside generation for indirect-prompt-injection by @mldangelo
- chore(redteam): update adversarial generation to specific gpt-4o model by @typpo in 1f397f62
- chore(cli): reorganize command structure and add program name by @mldangelo in 66781927

### Fixed

- fix(build): remove ts-config path aliases until compilation works correctly by @sklein12 in #1796
- fix(cli): don't ask for email when sharing in ci or without tty by @typpo
- fix(package): use provider prompt map when running via Node package by @vsauter in #1788
- fix(redteam): don't include entities if list is empty by @typpo
- fix(redteam): OWASP aliases by @typpo in #1765

### Dependencies

- chore(deps): bump openai from 4.65.0 to 4.66.1 by @dependabot in #1800
- chore(deps): update dependencies by @mldangelo

## [0.90.3] - 2024-09-27

### Changed

- fix: browser provider ignores cert errors by @ianw_github in 9fcc9f5974d919291456292e187fba1b1bacb3e2

## [0.90.2] - 2024-09-27

### Changed

- **feat:** Add fal.ai provider by [@drochetti](https://github.com/drochetti) in [#1778](https://github.com/promptfoo/promptfoo/pull/1778)
- **feat:** Add install script for pre-built binary installation by [@mldangelo](https://github.com/mldangelo) in [#1755](https://github.com/promptfoo/promptfoo/pull/1755)
- **fix:** Improve JSON parser handling for multiple braces by [@typpo](https://github.com/typpo) in [#1766](https://github.com/promptfoo/promptfoo/pull/1766)
- **refactor(eval):** Reorganize and improve eval command options by [@mldangelo](https://github.com/mldangelo) in [#1762](https://github.com/promptfoo/promptfoo/pull/1762)
- **chore(bedrock):** Improve support for LLAMA3.1 and LLAMA3.2 model configurations by [@mldangelo](https://github.com/mldangelo) in [#1777](https://github.com/promptfoo/promptfoo/pull/1777)
- **chore(config):** Simplify config loading by [@mldangelo](https://github.com/mldangelo) in [#1779](https://github.com/promptfoo/promptfoo/pull/1779)
- **chore(redteam):** Move select plugins for server-side generation by [@mldangelo](https://github.com/mldangelo) in [#1783](https://github.com/promptfoo/promptfoo/pull/1783)
- **ci(nexe-build):** Add ARM64 support for nexe builds by [@mldangelo](https://github.com/mldangelo) in [#1780](https://github.com/promptfoo/promptfoo/pull/1780)
- **ci(nexe-build):** Update runner selection for macOS and add Windows file extension by [@mldangelo](https://github.com/mldangelo) in [#1784](https://github.com/promptfoo/promptfoo/pull/1784)

### Fixed

- **fix(providers):** Correct data types for `responseParser` in HTTP provider by [@typpo](https://github.com/typpo) in [#1764](https://github.com/promptfoo/promptfoo/pull/1764)

### Dependencies

- **chore(deps-dev):** Bump `@aws-sdk/client-bedrock-runtime` from 3.658.0 to 3.658.1 by [@dependabot](https://github.com/dependabot) in [#1769](https://github.com/promptfoo/promptfoo/pull/1769)
- **chore(deps):** Bump `replicate` from 0.33.0 to 0.34.0 by [@dependabot](https://github.com/dependabot) in [#1767](https://github.com/promptfoo/promptfoo/pull/1767)
- **chore(deps):** Bump `openai` from 4.63.0 to 4.64.0 by [@dependabot](https://github.com/dependabot) in [#1768](https://github.com/promptfoo/promptfoo/pull/1768)

## [0.90.1] - 2024-09-26

### Changed

- **chore(providers):** Updated Bedrock integration to support Llama 3.2 models. [#1763](https://github.com/promptfoo/promptfoo/pull/1763) by [@aristsakpinis93](https://github.com/aristsakpinis93)
- **chore:** Added support for config objects in JavaScript and Python assertions. [#1729](https://github.com/promptfoo/promptfoo/pull/1729) by [@vedantr](https://github.com/vedantr)
- **fix:** Improved prompts handling per provider. [#1757](https://github.com/promptfoo/promptfoo/pull/1757) by [@typpo](https://github.com/typpo)
- **fix:** Updated `--no-interactive` description and added it to the documentation. [#1761](https://github.com/promptfoo/promptfoo/pull/1761) by [@kentyman23](https://github.com/kentyman23)
- site: adding blog post for Prompt Airlines (#1774)

### Dependencies

- **chore(deps-dev):** Bumped `@aws-sdk/client-bedrock-runtime` from 3.654.0 to 3.658.0. [#1758](https://github.com/promptfoo/promptfoo/pull/1758) by [@dependabot](https://github.com/dependabot)

## [0.90.0] - 2024-09-24

### Changed

- cli: Added 'pf' as an alias for the 'promptfoo' command (@mldangelo, #1745)
- providers(bedrock): Added support for AI21 Jamba Models and Meta Llama 3.1 Models (@mldangelo, #1753)
- providers(python): Added support for file:// syntax for Python providers (@mldangelo, #1748)
- providers(http): Added support for raw requests (@typpo, #1749)
- cli: implement cloud Login functionality for private sharing (@sklein12, #1719)
- cli(redteam): aliased 'eval' in redteam namespace and prioritized redteam.yaml over promptfooconfig.yaml (@typpo, #1664)
- providers(http): Added templating support for provider URLs (@mldangelo, #1747)
- cli: read config files from directory paths (@andretran, #1721)
- Added PROMPTFOO_EXPERIMENTAL environment variable (@typpo)
- Simplified redteam consent process (@typpo)
- Improved input handling for login prompts (@mldangelo)
- Updated dependencies (@mldangelo)
- webui: fix route to edit eval description(@sklein12, #1754)
- cli: prevent logging of empty output paths (@mldangelo)
- Added raw HTTP request example (@typpo)
- Updated documentation to prefer prebuilt versions (@sklein12, #1752)
- Triggered release step in nexe build for tagged branches (@mldangelo)
- Updated release token in GitHub Actions workflow (@mldangelo)
- Added continue-on-error to nexe-build job (@mldangelo)

## [0.89.4] - 2024-09-23

### Added

- feat(webui): display suggestions (#1739)

### Changed

- feat: headless browser provider (#1736)
- feat: suggestions (#1723)
- feat: improvements to http and websocket providers (#1732)
- fix: empty state for webui (#1727)
- chore: add costs for OpenAI model "gpt-4o-2024-08-06" (#1728)
- fix: catch errors when creating share url (#1726)https://github.com/promptfoo/promptfoo/pull/1725
- fix: add missing outputPath (#1734)
- fix: output path when PROMPTFOO_LIGHTWEIGHT_RESULTS is set (#1737)
- chore: Move share action to server (#1743)
- docs: Update documentation for Tree-based Jailbreaks Strategy by @vingiarrusso in

### Fixed

- fix(prompts): add handling for function prompt (#1724)

## [0.89.3] - 2024-09-20

### Changed

- **Bug Fixes:**
  - Improved sanitization of generations ([#1713](https://github.com/promptfoo/promptfoo/pull/1713) by [@typpo](https://github.com/typpo))
  - Reverted config changes to resolve prompt file bug ([#1722](https://github.com/promptfoo/promptfoo/pull/1722) by [@mldangelo](https://github.com/mldangelo))
- **Docs**
  - Added more information to the enterprise page ([#1714](https://github.com/promptfoo/promptfoo/pull/1714) by [@typpo](https://github.com/typpo))
  - Updated the about page ([#1715](https://github.com/promptfoo/promptfoo/pull/1715) by [@typpo](https://github.com/typpo))
  - Minor landing page updates ([#1718](https://github.com/promptfoo/promptfoo/pull/1718) by [@typpo](https://github.com/typpo))
- Update documentation for Tree-based Jailbreaks Strategy (#1725)

## [0.89.2] - 2024-09-18

### Changed

- **Dependencies**: Updated project dependencies (@mldangelo)
- **Website**: Added truncate functionality to the site (@typpo)
- Fixed Node cache dependency issue (@typpo)
- Improved nexe build workflow artifact handling in CI pipeline (@mldangelo)
- Bumped version to 0.89.2 (@typpo)
-

## [0.89.1] - 2024-09-18

### Added

- **feat(provider/openai)**: support loading `response_format` from a file by [@albertlieyingadrian](https://github.com/albertlieyingadrian) in [#1711](https://github.com/promptfoo/promptfoo/pull/1711)
- **feat(matchers)**: add external file loader for LLM rubric by [@albertlieyingadrian](https://github.com/albertlieyingadrian) in [#1698](https://github.com/promptfoo/promptfoo/pull/1698)

### Changed

- **feat**: Redteam dashboard by [@typpo](https://github.com/typpo) in [#1709](https://github.com/promptfoo/promptfoo/pull/1709)
- **feat**: add WebSocket provider by [@typpo](https://github.com/typpo) in [#1712](https://github.com/promptfoo/promptfoo/pull/1712)
- **docs**: GPT vs O1 guide by [@typpo](https://github.com/typpo) in [#1703](https://github.com/promptfoo/promptfoo/pull/1703)

### Dependencies

- **chore(deps)**: bump `openai` from `4.61.1` to `4.62.0` by [@dependabot](https://github.com/dependabot) in [#1706](https://github.com/promptfoo/promptfoo/pull/1706)
- **chore(deps)**: bump `@azure/openai-assistants` from `1.0.0-beta.5` to `1.0.0-beta.6` by [@dependabot](https://github.com/dependabot) in [#1707](https://github.com/promptfoo/promptfoo/pull/1707)

## [0.89.0] - 2024-09-17

### Added

- feat(util): add nunjucks template support for file path (#1688) by @albertlieyingadrian
- feat(redteam): top level targets, plugins, strategies (#1689) by @typpo

### Changed

- feat: Migrate NextUI to a React App (#1637) by @sklein12
- feat: add golang provider (#1693) by @typpo
- feat: make config `prompts` optional (#1694) by @typpo
- chore(redteam): plumb scores per plugin and strategy (#1684) by @typpo
- chore(redteam): redteam init indent plugins and strategies by @typpo
- chore(redteam): redteam onboarding updates (#1695) by @typpo
- chore(redteam): update some framework mappings by @typpo
- refactor(csv): improve assertion parsing and add warning for single underscore usage (#1692) by @mldangelo
- docs: improve Python provider example with stub LLM function by @mldangelo

### Fixed

- fix(python): change PythonShell mode to binary to fix unicode encoding issues (#1671) by @mldangelo
- fix(python): check --version for executable path validation (#1690) by @mldangelo
- fix(providers): Mistral Error Reporting (#1691) by @GICodeWarrior

### Dependencies

- chore(deps): bump openai from 4.61.0 to 4.61.1 (#1696) by @dependabot
- chore(deps): remove nexe dev dependency by @mldangelo
- chore(deps): update eslint and related packages by @mldangelo

## [0.88.0] - 2024-09-16

### Dependencies

- chore(deps): bump replicate from 0.32.1 to 0.33.0 (#1682)

### Added

- feat(webui): display custom namedScores (#1669)

### Changed

- **Added** `--env-path` as an alias for the `--env-file` option in CLI (@mldangelo)
- **Introduced** `PROMPTFOO_LIGHTWEIGHT_RESULTS` environment variable to optimize result storage (@typpo)
- **Added** `validatePythonPath` function and improved error handling for Python scripts (@mldangelo)
- **Displayed** custom named scores in the Web UI (@khp)
- **Improved** support for structured outputs in the OpenAI provider (@mldangelo)
- **Added** OpenAI Assistant's token usage statistics (@albertlieyingadrian)
- **Added** pricing information for Azure OpenAI models (@mldangelo)
- **Improved** API URL formatting for Azure OpenAI provider (@mldangelo)
- **Fixed** prompt normalization when reading configurations (@mldangelo)
- **Resolved** Docker image issues by adding Python, ensuring the `next` output directory exists, and disabling telemetry (@mldangelo)
- **Improved** message parsing for the Anthropic provider (@mldangelo)
- **Fixed** error in loading externally defined OpenAI function calls (@mldangelo)
- **Corrected** latency assertion error for zero milliseconds latency (@albertlieyingadrian)
- **Added** a new Red Team introduction and case studies to the documentation (@typpo)
- **Updated** model references and default LLM models in the documentation (@mldangelo)
- **Fixed** typos and broken image links in the documentation (@mldangelo, @typpo)
- **Refactored** Red Team commands and types to improve code organization (@mldangelo)
- **Moved** `evaluateOptions` initialization to `evalCommand` (@mldangelo)
- **Centralized** cost calculation logic in providers (@mldangelo)
- ci: improve nexe build workflow and caching (#1683)
- chore(providers): add pricing information for Azure OpenAI models (#1681)

### Tests

- **Added** support for `file://` prefix for local file paths in the `tests:` field in configuration (@mldangelo)

## [0.87.1] - 2024-09-12

### Fixed

- fix(docker): add Python to Docker image and verify in CI (#1677)
- fix(assertions): fix latencyMs comparison with undefined to allow 0 ms latency (#1668)
- fix(providers): improve parseMessages function for anthropic (#1666)
- fix(dockerfile): ensure next out directory exists and disable next telemetry (#1665)
- fix: normalize prompts when reading configs (#1659)

### Added

- feat(python): add validatePythonPath function and improve error handling (#1670)
- feat(cli): accept '--env-path' as an alias for '--env-file' option (#1654)
- feat: PROMPTFOO_LIGHTWEIGHT_RESULTS envar (#1450)

### Documentation

- docs: red team intro (#1662)
- docs: update model references from gpt-3.5-turbo to gpt-4o-mini (#1655)

### Changed

- **Add OpenAI `o1` pricing** by [@typpo](https://github.com/typpo) in [#1649](https://github.com/promptfoo/promptfoo/pull/1649)
- **Add support for OpenAI `o1` max completion tokens** by [@mldangelo](https://github.com/mldangelo) in [#1650](https://github.com/promptfoo/promptfoo/pull/1650)
- **Share link issue when self-hosting** by [@typpo](https://github.com/typpo) in [#1647](https://github.com/promptfoo/promptfoo/pull/1647)
- **Fix OpenAI function tool callbacks handling** by [@mldangelo](https://github.com/mldangelo) in [#1648](https://github.com/promptfoo/promptfoo/pull/1648)
- **Fix broken anchor links** by [@mldangelo](https://github.com/mldangelo) in [#1645](https://github.com/promptfoo/promptfoo/pull/1645)
- **Add documentation for Echo provider** by [@mldangelo](https://github.com/mldangelo) in [#1646](https://github.com/promptfoo/promptfoo/pull/1646)
- ci: add push trigger to docker workflow (#1678)
- refactor(providers): centralize cost calculation logic (#1679)
- refactor: move evaluateOptions initialization to evalCommand (#1674)
- refactor(redteam): move redteam types to src/redteam/types (#1653)
- refactor(redteam): move redteam commands to src/redteam/commands (#1652)
- chore(providers): improve API URL formatting for Azure OpenAI provider (#1672)
- chore(providers): add openai assistant's token usage (#1661)
- chore(openai): improve support for structured outputs (#1656)
- chore: support file:// prefix for local file paths in `tests:` field in config (#1651)

## [0.87.0] - 2024-09-12

### Changed

- feat: remote strategy execution (#1592)
- fix: run db migrations first thing in cli (#1638)
- chore: add --remote to `eval` (#1639)
- chore: ability to record when feature is used (#1643)
- site: intro and image updates (#1636)

### Dependencies

- chore(deps-dev): bump @aws-sdk/client-bedrock-runtime from 3.649.0 to 3.650.0 (#1640)
- chore(deps): bump openai from 4.58.2 to 4.59.0 (#1641)

## [0.86.1] - 2024-09-11

### Changed

- feat: cross-session leak plugin (#1631)
- fix: quickswitcher (#1635)

## [0.86.0] - 2024-09-11

### Changed

- **feat**: Added MITRE Atlas plugin aliases by [@typpo](https://github.com/typpo) in [#1629](https://github.com/promptfoo/promptfoo/pull/1629)
- **chore**: Removed the NextAPI by [@sklein12](https://github.com/sklein12) in [#1599](https://github.com/promptfoo/promptfoo/pull/1599)
- **fix**: Improved rate limiting handling by [@sinedied](https://github.com/sinedied) in [#1633](https://github.com/promptfoo/promptfoo/pull/1633)
- **fix**: Ensured `name:value` pairs are unique, rather than just names, for tags by [@sklein12](https://github.com/sklein12) in [#1621](https://github.com/promptfoo/promptfoo/pull/1621)
- **chore**: Fixed paths for `ts-node` by [@sklein12](https://github.com/sklein12) in [#1628](https://github.com/promptfoo/promptfoo/pull/1628)
- **chore**: Standardized paths by [@sklein12](https://github.com/sklein12) in [#1627](https://github.com/promptfoo/promptfoo/pull/1627)

### Dependencies

- **chore(deps-dev)**: Bumped `@aws-sdk/client-bedrock-runtime` from 3.645.0 to 3.649.0 by [@dependabot](https://github.com/dependabot) in [#1632](https://github.com/promptfoo/promptfoo/pull/1632)
- **chore(deps)**: Bumped `@anthropic-ai/sdk` from 0.27.2 to 0.27.3 by [@dependabot](https://github.com/dependabot) in [#1625](https://github.com/promptfoo/promptfoo/pull/1625)
- **chore(deps)**: Bumped `openai` from 4.58.1 to 4.58.2 by [@dependabot](https://github.com/dependabot) in [#1624](https://github.com/promptfoo/promptfoo/pull/1624)

## [0.85.2] - 2024-09-10

### Changed

- feat: compliance status in redteam reports (#1619)
- fix: prompt parsing (#1620)

## [0.85.1] - 2024-09-09

### Changed

- feat: add support for markdown prompts (#1616)
- fix: Indirect Prompt Injection missing purpose and will only generate… (#1618)

### Dependencies

- chore(deps): bump openai from 4.58.0 to 4.58.1 (#1617)

## [0.85.0] - 2024-09-06

### Added

- **feat(mistral):** Update chat models and add embedding provider by @mldangelo in [#1614](https://github.com/promptfoo/promptfoo/pull/1614)
- **feat(templates):** Allow Nunjucks templating in grader context by @mldangelo in [#1606](https://github.com/promptfoo/promptfoo/pull/1606)
- **feat(redteam):** Add remote generation for multilingual strategy by @mldangelo in [#1603](https://github.com/promptfoo/promptfoo/pull/1603)
- **feat(redteam):** ASCII smuggling plugin by @typpo in [#1602](https://github.com/promptfoo/promptfoo/pull/1602)
- **feat(redteam):** More direct prompt injections by @typpo in [#1600](https://github.com/promptfoo/promptfoo/pull/1600)
- **feat(redteam):** Prompt injections for all test cases by @typpo in [commit 28605413](https://github.com/promptfoo/promptfoo/commit/28605413)

### Changed

- **refactor:** Improve project initialization and error handling by @mldangelo in [#1591](https://github.com/promptfoo/promptfoo/pull/1591)
- **chore:** Warn if API keys are not present when running `promptfoo init` by @cristiancavalli in [#1577](https://github.com/promptfoo/promptfoo/pull/1577)
- **chore:** Add info to contains-all and icontains-all error by @typpo in [#1596](https://github.com/promptfoo/promptfoo/pull/1596)
- **chore(redteam):** Export graders by @sklein12 in [#1593](https://github.com/promptfoo/promptfoo/pull/1593)
- **chore(redteam):** Export prompt generators by @sklein12 in [#1583](https://github.com/promptfoo/promptfoo/pull/1583)
- **docs:** Add information on loading scenarios from external files by @mldangelo in [commit ddcc6e59](https://github.com/promptfoo/promptfoo/commit/ddcc6e59)

### Fixed

- **fix(redteam):** Correct metric name for misinfo/pii/etc plugins by @typpo in [#1605](https://github.com/promptfoo/promptfoo/pull/1605)
- **fix(redteam):** Remove quotes and numbered results from generated prompts by @typpo in [#1601](https://github.com/promptfoo/promptfoo/pull/1601)
- **fix(redteam):** Move purpose to the right place in redteam template by @typpo in [commit 00b2ed1c](https://github.com/promptfoo/promptfoo/commit/00b2ed1c)

### Dependencies

- **chore(deps):** Bump openai from 4.57.3 to 4.58.0 by @dependabot in [#1608](https://github.com/promptfoo/promptfoo/pull/1608)
- **chore(deps):** Bump openai from 4.57.2 to 4.57.3 by @dependabot in [#1594](https://github.com/promptfoo/promptfoo/pull/1594)

### Documentation

- **docs(redteam):** Red team introduction by @typpo in [commit ba5fe14c](https://github.com/promptfoo/promptfoo/commit/ba5fe14c) and [commit 60624456](https://github.com/promptfoo/promptfoo/commit/60624456)
- **docs(redteam):** Minor redteam update by @typpo in [commit 7cad8da5](https://github.com/promptfoo/promptfoo/commit/7cad8da5)

### Tests

- **test(redteam):** Enhance nested quotes handling in parseGeneratedPrompts by @mldangelo in [commit 36f6464a](https://github.com/promptfoo/promptfoo/commit/36f6464a)

## [0.84.1] - 2024-09-04

### Changed

- fix: json parsing infinite loop (#1590)
- fix: add cache and timeout to remote grading (#1589)

## [0.84.0] - 2024-09-04

### Changed

- Support for remote `llm-rubric` (@typpo in #1585)
- Resolve foreign key constraint in `deleteAllEvals` (@mldangelo in #1581)
- Don't set OpenAI chat completion `seed=0` by default (@Sasja in #1580)
- Improve strategy JSON parsing (@typpo in #1587)
- Multilingual strategy now uses redteam provider (@typpo in #1586)
- Handle redteam remote generation error (@typpo)
- Redteam refusals are not failures for Vertex AI (@typpo)
- Reorganize redteam exports and add Strategies (@mldangelo in #1588)
- Update OpenAI config documentation (@mldangelo)
- Improve Azure environment variables and configuration documentation (@mldangelo)
- Bump dependencies and devDependencies (@mldangelo)
- Set `stream: false` in Ollama provider (@typpo, #1568)
- Bump openai from 4.57.0 to 4.57.1 (@dependabot in #1579)
- Regenerate JSON schema based on type change (@mldangelo)
- Synchronize EnvOverrides in types and validators (@mldangelo)

## [0.83.2] - 2024-09-03

### Added

- feat: add --remote to redteam generate (#1576)

## [0.83.1] - 2024-09-03

## [0.83.0] - 2024-09-03

### Changed

- feat: add onboarding flow for http endpoint (#1572)
- feat: remote generation on the cli (#1570)
- docs: update YAML syntax for prompts and providers arrays (#1574)

## [0.82.0] - 2024-09-02

### Added

- feat(redteam): add remote generation for purpose and entities by @mldangelo

### Changed

- feat: add `delay` option for redteam generate and refactor plugins by @typpo
- fix: validate all plugins before running any by @typpo
- fix: remove indirect prompt injection `config.systemPrompt` dependency by @typpo
- fix: show all strategies on report by @typpo
- fix: bfla grading by @typpo
- chore: simplify redteam types by @typpo
- chore: move redteam command locations by @typpo
- chore: defaults for redteam plugins/strategies by @typpo
- chore: clean up some redteam onboarding questions by @typpo
- chore: export redteam plugins by @typpo
- chore: rename envar by @typpo
- chore: add `PROMPTFOO_NO_REDTEAM_MODERATION` envar by @typpo
- chore(redteam): add progress bar to multilingual strategy by @mldangelo
- chore(redteam): export extraction functions by @mldangelo
- chore(docker): install peer dependencies during build by @mldangelo
- docs: update file paths to use file:// prefix by @mldangelo
- chore: clean up some redteam onboarding questions (#1569)
- chore: defaults for redteam plugins/strategies (#1521)

### Dependencies

- chore(deps-dev): bump @aws-sdk/client-bedrock-runtime from 3.637.0 to 3.642.0 by @dependabot
- chore(deps): bump replicate from 0.32.0 to 0.32.1 by @dependabot
- chore(deps): bump openai from 4.56.1 to 4.57.0 by @dependabot
- chore(deps): bump the github-actions group with 2 updates by @dependabot

## [0.81.5] - 2024-08-30

### Dependencies

- chore(deps): bump the github-actions group with 2 updates (#1566)
- chore(deps): bump replicate from 0.32.0 to 0.32.1 (#1559)
- chore(deps): bump openai from 4.56.1 to 4.57.0 (#1558)

### Fixed

- fix: remove indirect prompt injection `config.systemPrompt` dependency (#1562)
- fix: validate all plugins before running any (#1561)

### Added

- feat: add `delay` option for redteam generate and refactor plugins (#1564)
- feat(redteam): add remote generation for purpose and entities (#1555)

### Changed

- feat: global `env` var in templates (#1553)
- fix: harmful grader (#1554)
- chore: include createdAt in getStandaloneEvals (#1550)
- chore: write eval tags to database and add migration (#1551)
- style: enforce object shorthand rule (#1557)
- chore: move redteam command locations (#1565)
- chore: simplify redteam types (#1563)
- chore(deps-dev): bump @aws-sdk/client-bedrock-runtime from 3.637.0 to 3.642.0 (#1560)

## [0.81.4] - 2024-08-29

### Changed

- **fix:** redteam progress bar by @typpo in [#1548](https://github.com/promptfoo/promptfoo/pull/1548)
- **fix:** redteam grading should use defaultTest by @typpo in [#1549](https://github.com/promptfoo/promptfoo/pull/1549)
- **refactor:** move extractJsonObjects to json utility module by @mldangelo in [#1539](https://github.com/promptfoo/promptfoo/pull/1539)

### Fixed

- **fix(redteam):** fix modifier handling in PluginBase by @mldangelo in [#1538](https://github.com/promptfoo/promptfoo/pull/1538)
- **fix(testCases):** improve test case generation with retry logic by @mldangelo in [#1544](https://github.com/promptfoo/promptfoo/pull/1544)
- **fix(docker):** link peer dependencies in Docker build by @mldangelo in [#1545](https://github.com/promptfoo/promptfoo/pull/1545)
- **fix(devcontainer):** simplify and standardize development environment by @mldangelo in [#1547](https://github.com/promptfoo/promptfoo/pull/1547)

### Dependencies

- **chore(deps):** update dependencies by @mldangelo in [#1540](https://github.com/promptfoo/promptfoo/pull/1540)
- **chore(deps):** bump @anthropic-ai/sdk from 0.27.0 to 0.27.1 by @dependabot in [#1541](https://github.com/promptfoo/promptfoo/pull/1541)
- **chore(deps):** bump openai from 4.56.0 to 4.56.1 by @dependabot in [#1542](https://github.com/promptfoo/promptfoo/pull/1542)

## [0.81.3] - 2024-08-28

### Changed

- fix: use redteam provider in extractions (#1536)
- feat: Indirect prompt injection plugin (#1518)
- feat: add support for tags property in config (#1526)
- feat: ability to reference external files in plugin config (#1530)
- feat: custom redteam plugins (#1529)
- fix: remove failure messages from output (#1531)
- fix: reduce pii false positives (#1532)
- fix: Addtl Pii false positives (#1533)
- fix: RBAC plugin false positives (#1534)
- fix: redteam providers should be overriddeable (#1516)
- fix: dont use openai moderation if key not present (#1535)

### Fixed

- fix(redteam): update logic for json only response format in default provider (#1537)

## [0.81.2] - 2024-08-27

### Changed

- fix: use redteam provider in extractions (#1536)
- feat: Indirect prompt injection plugin (#1518)
- feat: add support for tags property in config (#1526)
- feat: ability to reference external files in plugin config (#1530)
- feat: custom redteam plugins (#1529)
- fix: remove failure messages from output (#1531)
- fix: reduce pii false positives (#1532)
- fix: Addtl Pii false positives (#1533)
- fix: RBAC plugin false positives (#1534)
- fix: redteam providers should be overriddeable (#1516)
- fix: dont use openai moderation if key not present (#1535)

## [0.81.1] - 2024-08-27

### Changed

- feat: Indirect prompt injection plugin (#1518)
- feat: add support for `tags` property in config (#1526)
- feat: ability to reference external files in plugin config (#1530)
- feat: custom redteam plugins (#1529)
- fix: remove failure messages from output (#1531)
- fix: reduce pii false positives (#1532)
- fix: Addtl Pii false positives (#1533)
- fix: RBAC plugin false positives (#1534)
- fix: redteam providers should be overriddeable (#1516)
- fix: dont use openai moderation if key not present (#1535)
- chore: Set jest command line setting for jest extension (#1527)

## [0.81.0] - 2024-08-26

### Added

- feat(report): performance by strategy (#1524)
- feat(ai21): Add AI21 Labs provider (#1514)
- feat(docker): add Python runtime to final image (#1519)
- feat(anthropic): add support for create message headers (prompt caching) (#1503)

### Changed

- feat: report view sidebar for previewing test failures (#1522)
- chore: add plugin/strategy descriptions (#1520)
- chore: add `promptfoo redteam plugins` command to list plugins (#1523)
- chore: clear cache status messages (#1517)

### Fixed

- fix(scriptCompletionProvider): handle UTF-8 encoding in script output (#1515)
- fix(config): support loading scenarios and tests from external files (#331)

### Dependencies

- chore(deps-dev): bump @aws-sdk/client-bedrock-runtime from 3.635.0 to 3.637.0 (#1513)

## [0.80.3] - 2024-08-22

### Changed

- **Add Support for Embeddings API (Cohere)**: Added support for the embeddings API. [#1502](https://github.com/promptfoo/promptfoo/pull/1502) by @typpo
- **Improve Download Menu**: Enhanced the web UI by improving the download menu, adding an option to download human eval test cases, and adding tests. [#1500](https://github.com/promptfoo/promptfoo/pull/1500) by @mldangelo
- **Python IPC Encoding**: Resolved an issue by ensuring that Python IPC uses UTF-8 encoding. [#1511](https://github.com/promptfoo/promptfoo/pull/1511) by @typpo
- **Dependencies**:
  - Bumped `@anthropic-ai/sdk` from `0.26.1` to `0.27.0`. [#1507](https://github.com/promptfoo/promptfoo/pull/1507) by @dependabot
  - Upgraded Docusaurus to version `3.5.2`. [#1512](https://github.com/promptfoo/promptfoo/pull/1512) by @mldangelo

## [0.80.2] - 2024-08-22

### Changed

- fix: remove prompt-extraction from base plugins (#1505)

## [0.80.1] - 2024-08-21

### Added

- feat(redteam): improve test generation and reporting (#1481)
- feat(eval)!: remove interactive providers option (#1487)

### Changed

- refactor(harmful): improve test generation and deduplication (#1480)
- fix: hosted load shared eval (#1482)
- fix: Generate correct url for hosted shared evals (#1484)
- feat: multilingual strategy (#1483)
- chore(eslint): add and configure eslint-plugin-unicorn (#1489)
- fix: include vars in python provider cache key (#1493)
- fix: Including prompt extraction broke redteam generation (#1494)
- fix: floating point comparisons in matchers (#1486)
- site: enterprise breakdown (#1495)
- fix: Prompt setup during redteam generation (#1496)
- fix: hardcoded injectVars in harmful plugin (#1498)
- site: enterprise blog post (#1497)

### Fixed

- fix(assertions): update error messages for context-relevance and context-faithfulness (#1485)

### Dependencies

- chore(deps-dev): bump @aws-sdk/client-bedrock-runtime from 3.632.0 to 3.635.0 (#1490)

## [0.80.0] - 2024-08-21

### Changed

- **Multilingual Strategy**: Added multilingual strategy by @typpo in [#1483](https://github.com/promptfoo/promptfoo/pull/1483)
- **Redteam**: Improved test generation and reporting by @mldangelo in [#1481](https://github.com/promptfoo/promptfoo/pull/1481)
- **Evaluation**: Removed interactive providers option by @mldangelo in [#1487](https://github.com/promptfoo/promptfoo/pull/1487)
- **Hosted Load**: Fixed hosted load shared eval by @sklein12 in [#1482](https://github.com/promptfoo/promptfoo/pull/1482)
- **Shared Evals**: Generated correct URL for hosted shared evals by @sklein12 in [#1484](https://github.com/promptfoo/promptfoo/pull/1484)
- **Assertions**: Updated error messages for context-relevance and context-faithfulness by @mldangelo in [#1485](https://github.com/promptfoo/promptfoo/pull/1485)
- **Python Provider**: Included vars in Python provider cache key by @typpo in [#1493](https://github.com/promptfoo/promptfoo/pull/1493)
- **Prompt Extraction**: Fixed prompt extraction during redteam generation by @sklein12 in [#1494](https://github.com/promptfoo/promptfoo/pull/1494)
- **Matchers**: Fixed floating point comparisons in matchers by @typpo in [#1486](https://github.com/promptfoo/promptfoo/pull/1486)
- **Redteam Generation**: Fixed prompt setup during redteam generation by @sklein12 in [#1496](https://github.com/promptfoo/promptfoo/pull/1496)
- **Harmful Tests**: Improved test generation and deduplication by @mldangelo in [#1480](https://github.com/promptfoo/promptfoo/pull/1480)
- **ESLint**: Added and configured eslint-plugin-unicorn by @mldangelo in [#1489](https://github.com/promptfoo/promptfoo/pull/1489)
- **Dependencies**: Bumped @aws-sdk/client-bedrock-runtime from 3.632.0 to 3.635.0 by @dependabot in [#1490](https://github.com/promptfoo/promptfoo/pull/1490)
- **Crescendo**: Crescendo now uses gpt-4o-mini instead of gpt-4o by @typpo
- **Environment Variables**: Added GROQ_API_KEY and alphabetized 3rd party environment variables by @mldangelo
- **Enterprise Breakdown**: Added enterprise breakdown by @typpo in [#1495](https://github.com/promptfoo/promptfoo/pull/1495)

## [0.79.0] - 2024-08-20

### Added

- feat(groq): integrate native Groq SDK and update documentation by @mldangelo in #1479
- feat(redteam): support multiple policies in redteam config by @mldangelo in #1470
- feat(redteam): handle graceful exit on Ctrl+C during initialization by @mldangelo

### Changed

- feat: Prompt Extraction Redteam Plugin by @sklein12 in #1471
- feat: nexe build artifacts by @typpo in #1472
- fix: expand supported config file extensions by @mldangelo in #1473
- fix: onboarding.ts should assume context.py by @typpo
- fix: typo in onboarding example by @typpo
- fix: reduce false positives in `policy` and `sql-injection` by @typpo
- docs: remove references to optional Supabase environment variables by @mldangelo in #1474
- docs: owasp llm top 10 updates by @typpo
- test: mock logger in util test suite by @mldangelo
- chore(workflow): change release trigger type from 'published' to 'created' in Docker workflow, remove pull request and push triggers by @mldangelo
- chore(webui): update plugin display names by @typpo
- chore: refine pass rate threshold logging by @mldangelo
- ci: upload artifact by @typpo

### Fixed

- fix(devcontainer): improve Docker setup for development environment by @mldangelo
- fix(devcontainer): update Dockerfile.dev for Node.js development by @mldangelo
- fix(webui): truncate floating point scores by @typpo

### Dependencies

- chore(deps): update dependencies by @mldangelo in #1478
- chore(deps): update dependencies including @swc/core, esbuild, @anthropic-ai/sdk, and openai by @mldangelo

### Tests

- test(config): run tests over example promptfoo configs by @mldangelo in #1475

## [0.78.3] - 2024-08-19

### Added

- feat(redteam): add base path to CLI state for redteam generate by @mldangelo in [#1464](https://github.com/promptfoo/promptfoo/pull/1464)
- feat(eval): add global pass rate threshold by @mldangelo in [#1443](https://github.com/promptfoo/promptfoo/pull/1443)

### Changed

- chore: check config.redteam instead of config.metadata.redteam by @mldangelo in [#1463](https://github.com/promptfoo/promptfoo/pull/1463)
- chore: Add vscode settings for prettier formatting by @sklein12 in [#1469](https://github.com/promptfoo/promptfoo/pull/1469)
- build: add defaults for supabase environment variables by @sklein12 in [#1468](https://github.com/promptfoo/promptfoo/pull/1468)
- fix: smarter caching in exec provider by @typpo in [#1467](https://github.com/promptfoo/promptfoo/pull/1467)
- docs: display consistent instructions for npx vs npm vs brew by @typpo in [#1465](https://github.com/promptfoo/promptfoo/pull/1465)

### Dependencies

- chore(deps): bump openai from 4.55.9 to 4.56.0 by @dependabot in [#1466](https://github.com/promptfoo/promptfoo/pull/1466)
- chore(deps): replace rouge with js-rouge by @QuarkNerd in [#1420](https://github.com/promptfoo/promptfoo/pull/1420)

## [0.78.2] - 2024-08-18

### Changed

- feat: multi-turn jailbreak (#1459)
- feat: plugin aliases for owasp, nist (#1410)
- refactor(redteam): aliase `generate redteam` to `redteam generate`. (#1461)
- chore: strongly typed envars (#1452)
- chore: further simplify redteam onboarding (#1462)
- docs: strategies (#1460)

## [0.78.1] - 2024-08-16

### Changed

- **feat:** Helicone integration by @maamalama in [#1434](https://github.com/promptfoo/promptfoo/pull/1434)
- **fix:** is-sql assertion `databaseType` not `database` by @typpo in [#1451](https://github.com/promptfoo/promptfoo/pull/1451)
- **chore:** Use temporary file for Python interprocess communication by @enkoder in [#1447](https://github.com/promptfoo/promptfoo/pull/1447)
- **chore:** Redteam onboarding updates by @typpo in [#1453](https://github.com/promptfoo/promptfoo/pull/1453)
- **site:** Add blog post by @typpo in [#1444](https://github.com/promptfoo/promptfoo/pull/1444)

### Fixed

- **fix(redteam):** Improve iterative tree-based red team attack provider by @mldangelo in [#1458](https://github.com/promptfoo/promptfoo/pull/1458)

### Dependencies

- **chore(deps):** Update various dependencies by @mldangelo in [#1442](https://github.com/promptfoo/promptfoo/pull/1442)
- **chore(deps):** Bump `@aws-sdk/client-bedrock-runtime` from 3.629.0 to 3.631.0 by @dependabot in [#1448](https://github.com/promptfoo/promptfoo/pull/1448)
- **chore(deps):** Bump `@aws-sdk/client-bedrock-runtime` from 3.631.0 to 3.632.0 by @dependabot in [#1455](https://github.com/promptfoo/promptfoo/pull/1455)
- **chore(deps):** Bump `@anthropic-ai/sdk` from 0.25.2 to 0.26.0 by @dependabot in [#1449](https://github.com/promptfoo/promptfoo/pull/1449)
- **chore(deps):** Bump `@anthropic-ai/sdk` from 0.26.0 to 0.26.1 by @dependabot in [#1456](https://github.com/promptfoo/promptfoo/pull/1456)
- **chore(deps):** Bump `openai` from 4.55.7 to 4.55.9 by @dependabot in [#1457](https://github.com/promptfoo/promptfoo/pull/1457)

## [0.78.0] - 2024-08-14

### Changed

- **Web UI**: Added ability to choose prompt/provider column in report view by @typpo in [#1426](https://github.com/promptfoo/promptfoo/pull/1426)
- **Eval**: Support loading scenarios and tests from external files by @mldangelo in [#1432](https://github.com/promptfoo/promptfoo/pull/1432)
- **Redteam**: Added language support for generated tests by @mldangelo in [#1433](https://github.com/promptfoo/promptfoo/pull/1433)
- **Transform**: Support custom function names in file transforms by @mldangelo in [#1435](https://github.com/promptfoo/promptfoo/pull/1435)
- **Extension Hook API**: Introduced extension hook API by @aantn in [#1249](https://github.com/promptfoo/promptfoo/pull/1249)
- **Report**: Hide unused plugins in report by @typpo in [#1425](https://github.com/promptfoo/promptfoo/pull/1425)
- **Memory**: Optimize memory usage in `listPreviousResults` by not loading all results into memory by @typpo in [#1439](https://github.com/promptfoo/promptfoo/pull/1439)
- **TypeScript**: Added TypeScript `promptfooconfig` example by @mldangelo in [#1427](https://github.com/promptfoo/promptfoo/pull/1427)
- **Tests**: Moved `evaluatorHelpers` tests to a separate file by @mldangelo in [#1437](https://github.com/promptfoo/promptfoo/pull/1437)
- **Dev**: Bumped `@aws-sdk/client-bedrock-runtime` from 3.624.0 to 3.629.0 by @dependabot in [#1428](https://github.com/promptfoo/promptfoo/pull/1428)
- **SDK**: Bumped `@anthropic-ai/sdk` from 0.25.1 to 0.25.2 by @dependabot in [#1429](https://github.com/promptfoo/promptfoo/pull/1429)
- **SDK**: Bumped `openai` from 4.55.4 to 4.55.7 by @dependabot in [#1436](https://github.com/promptfoo/promptfoo/pull/1436)

## [0.77.0] - 2024-08-12

### Added

- feat(assertions): add option to disable AJV strict mode (#1415)

### Changed

- feat: ssrf plugin (#1411)
- feat: `basic` strategy to represent raw payloads only (#1417)
- refactor: transform function (#1423)
- fix: suppress docker lint (#1412)
- fix: update eslint config and resolve unused variable warnings (#1413)
- fix: handle retries for harmful generations (#1422)
- docs: add plugin documentation (#1421)

### Fixed

- fix(redteam): plugins respect config-level numTest (#1409)

### Dependencies

- chore(deps): bump openai from 4.55.3 to 4.55.4 (#1418)

### Documentation

- docs(faq): expand and restructure FAQ content (#1416)

## [0.76.1] - 2024-08-11

## [0.76.0] - 2024-08-10

### Changed

- feat: add `delete eval latest` and `delete eval all` (#1383)
- feat: bfla and bofa plugins (#1406)
- feat: Support loading tools from multiple files (#1384)
- feat: `promptfoo eval --description` override (#1399)
- feat: add `default` strategy and remove `--add-strategies` (#1401)
- feat: assume unrecognized openai models are chat models (#1404)
- feat: excessive agency grader looks at tools (#1403)
- fix: dont check SSL certs (#1396)
- fix: reduce rbac and moderation false positives (#1400)
- fix: `redteam` property was not read in config (#1407)
- fix: Do not ignored derived metrics (#1381)
- fix: add indexes for sqlite (#1382)

### Fixed

- fix(types): allow boolean values in VarsSchema (#1386)

### Dependencies

- chore(deps-dev): bump @aws-sdk/client-bedrock-runtime from 3.623.0 to 3.624.0 (#1379)
- chore(deps): bump openai from 4.54.0 to 4.55.0 (#1387)
- chore(deps): bump openai from 4.55.0 to 4.55.1 (#1392)
- chore(deps): bump @anthropic-ai/sdk from 0.25.0 to 0.25.1 (#1397)
- chore(deps): bump openai from 4.55.1 to 4.55.3 (#1398)

## [0.75.2] - 2024-08-06

### Added

- feat: ability to attach configs to prompts (#1391)

### Changed

- fix: Update "Edit Comment" dialog background for the dark mode (#1374)
- fix: undefined var in hallucination template (#1375)
- fix: restore harmCategory var (#1380)

## [0.75.1] - 2024-08-05

### Changed

- fix: temporarily disable nunjucks strict mode by @typpo

### Dependencies

- chore(deps): update dependencies (#1373)

## [0.75.0] - 2024-08-05

### Added

- feat(webui): Download report as PDF by @typpo in #1348
- feat(redteam): Add custom policy plugin by @mldangelo in #1346
- feat(config): Add writePromptfooConfig function and orderKeys utility by @mldangelo in #1360
- feat(redteam): Add purpose and entities to defaultTest metadata by @mldangelo in #1359
- feat(webui): Show metadata in details dialog by @typpo in #1362
- feat(redteam): Add some simple requested strategies by @typpo in #1364

### Changed

- feat: Implement defaultTest metadata in tests and scenarios by @mldangelo in #1361
- feat!: Add `default` plugin collection and remove --add-plugins by @typpo in #1369
- fix: Moderation assert and iterative provider handle output objects by @typpo in #1353
- fix: Improve PII grader by @typpo in #1354
- fix: Improve RBAC grading by @typpo in #1347
- fix: Make graders set assertion value by @typpo in #1355
- fix: Allow falsy provider response outputs by @typpo in #1356
- fix: Improve entity extraction and enable for PII by @typpo in #1358
- fix: Do not dereference external tool files by @typpo in #1357
- fix: Google sheets output by @typpo in #1367
- docs: How to red team RAG applications by @typpo in #1368
- refactor(redteam): Consolidate graders and plugins by @mldangelo in #1370
- chore(redteam): Collect user consent for harmful generation by @typpo in #1365

### Dependencies

- chore(deps): Bump openai from 4.53.2 to 4.54.0 by @dependabot in #1349
- chore(deps-dev): Bump @aws-sdk/client-bedrock-runtime from 3.622.0 to 3.623.0 by @dependabot in #1372

## [0.74.0] - 2024-08-01

### Changed

- **feat**: Split types vs validators for prompts, providers, and redteam [#1325](https://github.com/promptfoo/promptfoo/pull/1325) by [@typpo](https://github.com/typpo)
- **feat**: Load provider `tools` and `functions` from external file [#1342](https://github.com/promptfoo/promptfoo/pull/1342) by [@typpo](https://github.com/typpo)
- **fix**: Show gray icon when there are no tests in report [#1335](https://github.com/promptfoo/promptfoo/pull/1335) by [@typpo](https://github.com/typpo)
- **fix**: numTests calculation for previous evals [#1336](https://github.com/promptfoo/promptfoo/pull/1336) by [@onyck](https://github.com/onyck)
- **fix**: Only show the number of tests actually run in the eval [#1338](https://github.com/promptfoo/promptfoo/pull/1338) by [@typpo](https://github.com/typpo)
- **fix**: better-sqlite3 in arm64 docker image [#1344](https://github.com/promptfoo/promptfoo/pull/1344) by [@cmrfrd](https://github.com/cmrfrd)
- **fix**: Correct positive example in DEFAULT_GRADING_PROMPT [#1337](https://github.com/promptfoo/promptfoo/pull/1337) by [@tbuckley](https://github.com/tbuckley)
- **chore**: Integrate red team evaluation into promptfoo init [#1334](https://github.com/promptfoo/promptfoo/pull/1334) by [@mldangelo](https://github.com/mldangelo)
- **chore**: Enforce consistent type imports [#1341](https://github.com/promptfoo/promptfoo/pull/1341) by [@mldangelo](https://github.com/mldangelo)
- **refactor(redteam)**: Update plugin architecture and improve error handling [#1343](https://github.com/promptfoo/promptfoo/pull/1343) by [@mldangelo](https://github.com/mldangelo)
- **docs**: Expand installation instructions in README and docs [#1345](https://github.com/promptfoo/promptfoo/pull/1345) by [@mldangelo](https://github.com/mldangelo)

### Dependencies

- **chore(deps)**: Bump @azure/identity from 4.4.0 to 4.4.1 [#1340](https://github.com/promptfoo/promptfoo/pull/1340) by [@dependabot](https://github.com/dependabot)
- **chore(deps)**: Bump the github-actions group with 3 updates [#1339](https://github.com/promptfoo/promptfoo/pull/1339) by [@dependabot](https://github.com/dependabot)

## [0.73.9] - 2024-07-30

### Dependencies

- chore(deps): update dev dependencies and minor package versions (#1331)
- chore(deps): bump @anthropic-ai/sdk from 0.24.3 to 0.25.0 (#1326)

### Fixed

- fix: chain provider and test transform (#1316)

### Added

- feat: handle rate limits in generic fetch path (#1324)

### Changed

- **Features:**
  - feat: handle rate limits in generic fetch path by @typpo in https://github.com/promptfoo/promptfoo/pull/1324
- **Fixes:**
  - fix: show default vars in table by @typpo in https://github.com/promptfoo/promptfoo/pull/1306
  - fix: chain provider and test transform by @fvdnabee in https://github.com/promptfoo/promptfoo/pull/1316
- **Refactors:**
  - refactor(redteam): extract entity and purpose logic, update imitation plugin by @mldangelo in https://github.com/promptfoo/promptfoo/pull/1301
- **Chores:**
  - chore(deps): bump openai from 4.53.1 to 4.53.2 by @dependabot in https://github.com/promptfoo/promptfoo/pull/1314
  - chore: set page titles by @typpo in https://github.com/promptfoo/promptfoo/pull/1315
  - chore: add devcontainer setup by @cmrfrd in https://github.com/promptfoo/promptfoo/pull/1317
  - chore(webui): persist column selection in evals view by @mldangelo in https://github.com/promptfoo/promptfoo/pull/1302
  - chore(redteam): allow multiple provider selection by @mldangelo in https://github.com/promptfoo/promptfoo/pull/1319
  - chore(deps): bump @anthropic-ai/sdk from 0.24.3 to 0.25.0 by @dependabot in https://github.com/promptfoo/promptfoo/pull/1326
  - chore(deps-dev): bump @aws-sdk/client-bedrock-runtime from 3.620.0 to 3.620.1 by @dependabot in https://github.com/promptfoo/promptfoo/pull/1327
  - chore(deps): update dev dependencies and minor package versions by @mldangelo in https://github.com/promptfoo/promptfoo/pull/1331
- **CI/CD:**
  - ci: add assets generation job and update json schema by @mldangelo in https://github.com/promptfoo/promptfoo/pull/1321
  - docs: add CITATION.cff file by @mldangelo in https://github.com/promptfoo/promptfoo/pull/1322
  - docs: update examples and docs to use gpt-4o and gpt-4o-mini models by @mldangelo in https://github.com/promptfoo/promptfoo/pull/1323
- chore(deps-dev): bump @aws-sdk/client-bedrock-runtime from 3.620.0 to 3.620.1 (#1327)

### Documentation

- **Documentation:**

## [0.73.8] - 2024-07-29

### Dependencies

- chore(deps): bump openai from 4.53.1 to 4.53.2 (#1314)

### Documentation

- docs: update examples and docs to use gpt-4o and gpt-4o-mini models (#1323)
- docs: add CITATION.cff file (#1322)

### Added

- feat(webui): tooltip with provider config on hover (#1312)

### Changed

- feat: Imitation redteam plugin (#1163)
- fix: report cached tokens from assertions (#1299)
- fix: trim model-graded-closedqa response (#1309)
- refactor(utils): move transform logic to separate file (#1310)
- chore(cli): add option to strip auth info from shared URLs (#1304)
- chore: set page titles (#1315)
- chore(webui): persist column selection in evals view (#1302)
- ci: add assets generation job and update json schema (#1321)
- refactor(redteam): extract entity and purpose logic, update imitation plugin (#1301)
- chore(redteam): allow multiple provider selection (#1319)
- chore: add devcontainer setup (#1317)

### Fixed

- fix(webui): make it easier to select text without toggling cell (#1295)
- fix(docker): add sqlite-dev to runtime dependencies (#1297)
- fix(redteam): update CompetitorsGrader rubric (#1298)
- fix(redteam): improve plugin and strategy selection UI (#1300)
- fix(redteam): decrease false positives in hallucination grader (#1305)
- fix(redteam): misc fixes in grading and calculations (#1313)
- fix: show default vars in table (#1306)

## [0.73.7] - 2024-07-26

### Changed

- **Standalone graders for redteam** by [@typpo](https://github.com/typpo) in [#1256](https://github.com/promptfoo/promptfoo/pull/1256)
- **Punycode deprecation warning on node 22** by [@typpo](https://github.com/typpo) in [#1287](https://github.com/promptfoo/promptfoo/pull/1287)
- **Improve iterative providers and update provider API interface to pass original prompt** by [@mldangelo](https://github.com/mldangelo) in [#1293](https://github.com/promptfoo/promptfoo/pull/1293)
- **Add issue templates** by [@typpo](https://github.com/typpo) in [#1288](https://github.com/promptfoo/promptfoo/pull/1288)
- **Support TS files for prompts providers and assertions** by [@benasher44](https://github.com/benasher44) in [#1286](https://github.com/promptfoo/promptfoo/pull/1286)
- **Update dependencies** by [@mldangelo](https://github.com/mldangelo) in [#1292](https://github.com/promptfoo/promptfoo/pull/1292)
- **Move circular dependency check to style-check job** by [@mldangelo](https://github.com/mldangelo) in [#1291](https://github.com/promptfoo/promptfoo/pull/1291)
- **Add examples for embedding and classification providers** by [@Luca-Hackl](https://github.com/Luca-Hackl) in [#1296](https://github.com/promptfoo/promptfoo/pull/1296)

## [0.73.6] - 2024-07-25

### Added

- feat(ci): add Docker image publishing to GitHub Container Registry (#1263)
- feat(webui): add yaml upload button (#1264)

### Changed

- docs: fix javascript configuration guide variable example (#1268)
- site(careers): update application instructions and preferences (#1270)
- chore(python): enhance documentation, tests, formatting, and CI (#1282)
- fix: treat .cjs and .mjs files as javascript vars (#1267)
- fix: add xml tags for better delineation in `llm-rubric`, reduce `harmful` plugin false positives (#1269)
- fix: improve handling of json objects in http provider (#1274)
- fix: support provider json filepath (#1279)
- chore(ci): implement multi-arch Docker image build and push (#1266)
- chore(docker): add multi-arch image description (#1271)
- chore(eslint): add new linter rules and improve code quality (#1277)
- chore: move types files (#1278)
- refactor(redteam): rename strategies and improve type safety (#1275)
- ci: re-enable Node 22.x in CI matrix (#1272)
- chore: support loading .{,m,c}ts promptfooconfig files (#1284)

### Dependencies

- chore(deps): update ajv-formats from 2.1.1 to 3.0.1 (#1276)
- chore(deps): update @swc/core to version 1.7.1 (#1285)

## [0.73.5] - 2024-07-24

### Added

- **feat(cli):** Add the ability to share a specific eval by [@typpo](https://github.com/promptfoo/promptfoo/pull/1250)
- **feat(webui):** Hide long metrics lists by [@typpo](https://github.com/promptfoo/promptfoo/pull/1262)
- feat(webui): hide long metrics lists (#1262)
- feat: ability to share a specific eval (#1250)

### Changed

- **fix:** Resolve node-fetch TypeScript errors by [@mldangelo](https://github.com/promptfoo/promptfoo/pull/1254)
- **fix:** Correct color error in local `checkNodeVersion` test by [@mldangelo](https://github.com/promptfoo/promptfoo/pull/1255)
- **fix:** Multiple Docker fixes by [@typpo](https://github.com/promptfoo/promptfoo/pull/1257)
- **fix:** Improve `--add-strategies` validation error messages by [@typpo](https://github.com/promptfoo/promptfoo/pull/1260)
- **chore:** Warn when a variable is named `assert` by [@typpo](https://github.com/promptfoo/promptfoo/pull/1259)
- **chore:** Update Llama examples and add support for chat-formatted prompts in Replicate by [@typpo](https://github.com/promptfoo/promptfoo/pull/1261)
- chore: update llama examples and add support for chat formatted prompts in Replicate (#1261)
- chore: warn when a var is named assert (#1259)

### Fixed

- **fix(redteam):** Allow arbitrary `injectVar` name for redteam providers by [@mldangelo](https://github.com/promptfoo/promptfoo/pull/1253)
- fix: make --add-strategies validation have useful error (#1260)
- fix: multiple docker fixes (#1257)
- fix: color error in local checkNodeVersion test (#1255)
- fix: resolve node-fetch typescript errors (#1254)
- fix(redteam): allow arbitrary injectVar name for redteam providers (#1253)

## [0.73.4] - 2024-07-24

### Changed

- **schema**: Update config schema for strategies by @mldangelo in [#1244](https://github.com/promptfoo/promptfoo/pull/1244)
- **defaultTest**: Fix scenario assert merging by @onyck in [#1251](https://github.com/promptfoo/promptfoo/pull/1251)
- **webui**: Handle port already in use error by @mldangelo in [#1246](https://github.com/promptfoo/promptfoo/pull/1246)
- **webui**: Update provider list in `ProviderSelector` and add tests by @mldangelo in [#1245](https://github.com/promptfoo/promptfoo/pull/1245)
- **site**: Add blog post by @typpo in [#1247](https://github.com/promptfoo/promptfoo/pull/1247)
- **site**: Improve navigation and consistency by @mldangelo in [#1248](https://github.com/promptfoo/promptfoo/pull/1248)
- **site**: Add careers page by @mldangelo in [#1222](https://github.com/promptfoo/promptfoo/pull/1222)
- **docs**: Full RAG example by @typpo in [#1228](https://github.com/promptfoo/promptfoo/pull/1228)

## [0.73.3] - 2024-07-23

### Changed

- **WebUI:** Make eval switcher more obvious by @typpo in [#1232](https://github.com/promptfoo/promptfoo/pull/1232)
- **Redteam:** Add iterative tree provider and strategy by @mldangelo in [#1238](https://github.com/promptfoo/promptfoo/pull/1238)
- Improve `CallApiFunctionSchema`/`ProviderFunction` type by @aloisklink in [#1235](https://github.com/promptfoo/promptfoo/pull/1235)
- **Redteam:** CLI nits, plugins, provider functionality, and documentation by @mldangelo in [#1231](https://github.com/promptfoo/promptfoo/pull/1231)
- **Redteam:** PII false positives by @typpo in [#1233](https://github.com/promptfoo/promptfoo/pull/1233)
- **Redteam:** `--add-strategies` flag didn't work by @typpo in [#1234](https://github.com/promptfoo/promptfoo/pull/1234)
- Cleanup logging and fix nextui TS error by @mldangelo in [#1243](https://github.com/promptfoo/promptfoo/pull/1243)
- **CI:** Add registry URL to npm publish workflow by @mldangelo in [#1241](https://github.com/promptfoo/promptfoo/pull/1241)
- Remove redundant chalk invocations by @mldangelo in [#1240](https://github.com/promptfoo/promptfoo/pull/1240)
- Update dependencies by @mldangelo in [#1242](https://github.com/promptfoo/promptfoo/pull/1242)
- Update some images by @typpo in [#1236](https://github.com/promptfoo/promptfoo/pull/1236)
- More image updates by @typpo in [#1237](https://github.com/promptfoo/promptfoo/pull/1237)
- Update capitalization of Promptfoo and fix site deprecation warning by @mldangelo in [#1239](https://github.com/promptfoo/promptfoo/pull/1239)

## [0.73.2] - 2024-07-23

### Changed

- fix: add support for anthropic bedrock tools (#1229)
- chore(redteam): add a warning for no openai key set (#1230)

## [0.73.1] - 2024-07-22

### Changed

- fix: dont try to parse yaml content on load (#1226)

## [0.73.0] - 2024-07-22

### Added

- feat(redteam): add 4 new basic plugins (#1201)
- feat(redteam): improve test generation logic and add batching by @mldangelo in
- feat(redteam): settings dialog (#1215)https://github.com/promptfoo/promptfoo/pull/1208
- feat(redteam): introduce redteam section for promptfooconfig.yaml (#1192)

### Changed

- fix: gpt-4o-mini price (#1218)
- chore(openai): update model list (#1219)
- test: improve type safety and resolve TypeScript errors (#1216)
- refactor: resolve circular dependencies and improve code organization (#1212)
- docs: fix broken links (#1211)
- site: image updates and bugfixes (#1217)
- site: improve human readability of validator errors (#1221)
- site: yaml/json config validator for promptfoo configs (#1207)

### Fixed

- fix(validator): fix errors in default example (#1220)
- fix(webui): misc fixes and improvements to webui visuals (#1213)
- fix(redteam): mismatched categories and better overall scoring (#1214)
- fix(gemini): improve error handling (#1193)

### Dependencies

- chore(deps): update multiple dependencies to latest minor and patch versions (#1210)

## [0.72.2] - 2024-07-19

### Documentation

- docs: add guide for comparing GPT-4o vs GPT-4o-mini (#1200)

### Added

- **feat(openai):** add GPT-4o-mini models by [@mldangelo](https://github.com/promptfoo/promptfoo/pull/1196)
- feat(redteam): improve test generation logic and add batching (#1208)

### Changed

- **feat:** add schema validation to `promptfooconfig.yaml` by [@mldangelo](https://github.com/promptfoo/promptfoo/pull/1185)
- **fix:** base path for custom filter resolution by [@onyck](https://github.com/promptfoo/promptfoo/pull/1198)
- **chore(redteam):** refactor PII categories and improve plugin handling by [@mldangelo](https://github.com/promptfoo/promptfoo/pull/1191)
- **build(deps-dev):** bump `@aws-sdk/client-bedrock-runtime` from 3.614.0 to 3.616.0 by [@dependabot](https://github.com/promptfoo/promptfoo/pull/1203)
- **docs:** add guide for comparing GPT-4o vs GPT-4o-mini by [@mldangelo](https://github.com/promptfoo/promptfoo/pull/1200)
- **site:** contact page by [@typpo](https://github.com/promptfoo/promptfoo/pull/1190)
- **site:** newsletter form by [@typpo](https://github.com/promptfoo/promptfoo/pull/1194)
- **site:** miscellaneous images and improvements by [@typpo](https://github.com/promptfoo/promptfoo/pull/1199)
- build(deps-dev): bump @aws-sdk/client-bedrock-runtime from 3.614.0 to 3.616.0 (#1203)
- site: misc images and improvements (#1199)

### Fixed

- **fix(webui):** eval ID not being properly set by [@typpo](https://github.com/promptfoo/promptfoo/pull/1195)
- **fix(Dockerfile):** install curl for healthcheck by [@orange-anjou](https://github.com/promptfoo/promptfoo/pull/1204)
- fix(Dockerfile): install curl for healthcheck (#1204)
- fix: base path for custom filter resolution (#1198)

### Tests

- **test(webui):** add unit tests for `InfoModal` component by [@mldangelo](https://github.com/promptfoo/promptfoo/pull/1187)

## [0.72.1] - 2024-07-18

### Tests

- test(webui): add unit tests for InfoModal component (#1187)

### Fixed

- fix(webui): eval id not being properly set (#1195)

### Added

- feat(openai): add gpt-4o-mini models (#1196)
- feat: add schema validation to promptfooconfig.yaml (#1185)

### Changed

- Fix: Consider model name when caching Bedrock responses by @fvdnabee in [#1181](https://github.com/promptfoo/promptfoo/pull/1181)
- Fix: Parsing of the model name tag in Ollama embeddings provider by @minamijoyo in [#1189](https://github.com/promptfoo/promptfoo/pull/1189)
- Refactor (redteam): Simplify CLI command structure and update provider options by @mldangelo in [#1174](https://github.com/promptfoo/promptfoo/pull/1174)
- Refactor (types): Convert interfaces to Zod schemas by @mldangelo in [#1178](https://github.com/promptfoo/promptfoo/pull/1178)
- Refactor (redteam): Improve type safety and simplify code structure by @mldangelo in [#1175](https://github.com/promptfoo/promptfoo/pull/1175)
- Chore (redteam): Another injection by @typpo in [#1173](https://github.com/promptfoo/promptfoo/pull/1173)
- Chore (deps): Upgrade inquirer to v10 by @mldangelo in [#1176](https://github.com/promptfoo/promptfoo/pull/1176)
- Chore (redteam): Update CLI for test case generation by @mldangelo in [#1177](https://github.com/promptfoo/promptfoo/pull/1177)
- Chore: Include hostname in share confirmation by @typpo in [#1183](https://github.com/promptfoo/promptfoo/pull/1183)
- Build (deps-dev): Bump @azure/identity from 4.3.0 to 4.4.0 by @dependabot in [#1180](https://github.com/promptfoo/promptfoo/pull/1180)
- chore(redteam): refactor PII categories and improve plugin handling (#1191)
- site: newsletter form (#1194)
- site: contact page (#1190)

## [0.72.0] - 2024-07-17

### Added

- feat(webui): add about component with helpful links (#1149)
- feat(webui): Ability to compare evals (#1148)

### Changed

- feat: manual input provider (#1168)
- chore(mistral): add codestral-mamba (#1170)
- chore: static imports for iterative providers (#1169)

### Fixed

- fix(webui): dark mode toggle (#1171)
- fix(redteam): set harmCategory label for harmful tests (#1172)

## [0.71.1] - 2024-07-15

### Added

- feat(redteam): specify the default number of test cases to generate per plugin (#1154)

### Changed

- feat: add image classification example and xml assertions (#1153)

### Fixed

- fix(redteam): fix dynamic import paths (#1162)

## [0.71.0] - 2024-07-15

### Changed

- **Eval picker for web UI** by [@typpo](https://github.com/typpo) in [#1143](https://github.com/promptfoo/promptfoo/pull/1143)
- **Update default model providers to Claude 3.5** by [@mldangelo](https://github.com/mldangelo) in [#1157](https://github.com/promptfoo/promptfoo/pull/1157)
- **Allow provider customization for dataset generation** by [@mldangelo](https://github.com/mldangelo) in [#1158](https://github.com/promptfoo/promptfoo/pull/1158)
- **Predict Redteam injectVars** by [@mldangelo](https://github.com/mldangelo) in [#1141](https://github.com/promptfoo/promptfoo/pull/1141)
- **Fix JSON prompt escaping in HTTP provider and add LM Studio example** by [@mldangelo](https://github.com/mldangelo) in [#1156](https://github.com/promptfoo/promptfoo/pull/1156)
- **Fix poor performing harmful test generation** by [@mldangelo](https://github.com/mldangelo) in [#1124](https://github.com/promptfoo/promptfoo/pull/1124)
- **Update overreliance grading prompt** by [@mldangelo](https://github.com/mldangelo) in [#1146](https://github.com/promptfoo/promptfoo/pull/1146)
- **Move multiple variables warning to before progress bar** by [@typpo](https://github.com/typpo) in [#1160](https://github.com/promptfoo/promptfoo/pull/1160)
- **Add contributing guide** by [@mldangelo](https://github.com/mldangelo) in [#1150](https://github.com/promptfoo/promptfoo/pull/1150)
- **Refactor and optimize injection and iterative methods** by [@mldangelo](https://github.com/mldangelo) in [#1138](https://github.com/promptfoo/promptfoo/pull/1138)
- **Update plugin base class to support multiple assertions** by [@mldangelo](https://github.com/mldangelo) in [#1139](https://github.com/promptfoo/promptfoo/pull/1139)
- **Structural refactor, abstract plugin and method actions** by [@mldangelo](https://github.com/mldangelo) in [#1140](https://github.com/promptfoo/promptfoo/pull/1140)
- **Move CLI commands into individual files** by [@mldangelo](https://github.com/mldangelo) in [#1155](https://github.com/promptfoo/promptfoo/pull/1155)
- **Update Jest linter rules** by [@mldangelo](https://github.com/mldangelo) in [#1161](https://github.com/promptfoo/promptfoo/pull/1161)
- **Bump openai from 4.52.4 to 4.52.5** by [@dependabot](https://github.com/dependabot) in [#1137](https://github.com/promptfoo/promptfoo/pull/1137)
- **Bump @aws-sdk/client-bedrock-runtime from 3.613.0 to 3.614.0** by [@dependabot](https://github.com/dependabot) in [#1136](https://github.com/promptfoo/promptfoo/pull/1136)
- **Bump openai from 4.52.5 to 4.52.7** by [@dependabot](https://github.com/dependabot) in [#1142](https://github.com/promptfoo/promptfoo/pull/1142)
- **Update documentation and MUI dependencies** by [@mldangelo](https://github.com/mldangelo) in [#1152](https://github.com/promptfoo/promptfoo/pull/1152)
- **Update Drizzle dependencies and configuration** by [@mldangelo](https://github.com/mldangelo) in [#1151](https://github.com/promptfoo/promptfoo/pull/1151)
- **Bump dependencies with patch and minor version updates** by [@mldangelo](https://github.com/mldangelo) in [#1159](https://github.com/promptfoo/promptfoo/pull/1159)

## [0.70.1] - 2024-07-11

### Changed

- **provider**: put provider in outer loop to reduce model swap by @typpo in [#1132](https://github.com/promptfoo/promptfoo/pull/1132)
- **evaluator**: ensure unique prompt handling with labeled and unlabeled providers by @mldangelo in [#1134](https://github.com/promptfoo/promptfoo/pull/1134)
- **eval**: validate --output file extension before running eval by @mldangelo in [#1135](https://github.com/promptfoo/promptfoo/pull/1135)
- **deps-dev**: bump @aws-sdk/client-bedrock-runtime from 3.609.0 to 3.613.0 by @dependabot in [#1126](https://github.com/promptfoo/promptfoo/pull/1126)
- fix pythonCompletion test by @mldangelo in [#1133](https://github.com/promptfoo/promptfoo/pull/1133)

## [0.70.0] - 2024-07-10

### Changed

- feat: Add `promptfoo redteam init` command (#1122)
- chore: refactor eval and generate commands out of main.ts (#1121)
- build(deps): bump openai from 4.52.3 to 4.52.4 (#1118)
- refactor(redteam): relocate harmful and pii plugins from legacy directory (#1123)
- refactor(redteam): Migrate harmful test generators to plugin-based architecture (#1116)

### Fixed

- fix(redteam): use final prompt in moderation instead of original (#1117)

## [0.69.2] - 2024-07-08

### Changed

- feat: add support for nested grading results (#1101)
- fix: issue that caused harmful prompts to not save (#1112)
- fix: resolve relative paths for prompts (#1110)
- ci: compress images in PRs (#1108)
- site: landing page updates (#1096)

## [0.69.1] - 2024-07-06

### Changed

- **feat**: Add Zod schema validation for providers in `promptfooconfig` by @mldangelo in [#1102](https://github.com/promptfoo/promptfoo/pull/1102)
- **fix**: Re-add provider context in prompt functions by @mldangelo in [#1106](https://github.com/promptfoo/promptfoo/pull/1106)
- **fix**: Add missing `gpt-4-turbo-2024-04-09` by @aloisklink in [#1100](https://github.com/promptfoo/promptfoo/pull/1100)
- **chore**: Update minor and patch versions of several packages by @mldangelo in [#1107](https://github.com/promptfoo/promptfoo/pull/1107)
- **chore**: Format Python code and add check job to GitHub Actions workflow by @mldangelo in [#1105](https://github.com/promptfoo/promptfoo/pull/1105)
- **chore**: Bump version to 0.69.1 by @mldangelo
- **docs**: Add example and configuration guide for using `llama.cpp` by @mldangelo in [#1104](https://github.com/promptfoo/promptfoo/pull/1104)
- **docs**: Add Vitest integration guide by @mldangelo in [#1103](https://github.com/promptfoo/promptfoo/pull/1103)

## [0.69.0] - 2024-07-05

### Added

- feat(redteam): `extra-jailbreak` plugin that applies jailbreak to all probes (#1085)
- feat(webui): show metrics as % in column header (#1087)
- feat: add support for PROMPTFOO_AUTHOR environment variable (#1099)

### Changed

- feat: `llm-rubric` uses tools API for model-grading anthropic evals (#1079)
- feat: `--filter-providers` eval option (#1089)
- feat: add `author` field to evals (#1045)
- fix: improper path resolution for file:// prefixes (#1094)
- chore(webui): small changes to styling (#1088)
- docs: guide on how to do sandboxed evals on generated code (#1097)
- build(deps): bump replicate from 0.30.2 to 0.31.0 (#1090)

### Fixed

- fix(webui): Ability to toggle visibility of description column (#1095)

## [0.68.3] - 2024-07-04

### Tests

- test: fix assertion result mock pollution (#1086)

### Fixed

- fix: browser error on eval page with derived metrics that results when a score is null (#1093)
- fix(prompts): treat non-existent files as prompt strings (#1084)
- fix: remove test mutation for classifer and select-best assertion types (#1083)

### Added

- feat(openai): support for attachments for openai assistants (#1080)

### Changed

- **Features:**
  - Added support for attachments in OpenAI assistants by [@typpo](https://github.com/promptfoo/promptfoo/pull/1080)
- **Fixes:**
  - Removed test mutation for classifier and select-best assertion types by [@typpo](https://github.com/promptfoo/promptfoo/pull/1083)
  - Treated non-existent files as prompt strings by [@typpo](https://github.com/promptfoo/promptfoo/pull/1084)
  - Fixed assertion result mock pollution by [@mldangelo](https://github.com/promptfoo/promptfoo/pull/1086)
- **Dependencies:**
  - Bumped `openai` from 4.52.2 to 4.52.3 by [@dependabot](https://github.com/promptfoo/promptfoo/pull/1073)
  - Bumped `@aws-sdk/client-bedrock-runtime` from 3.606.0 to 3.609.0 by [@dependabot](https://github.com/promptfoo/promptfoo/pull/1072)

## [0.68.2] - 2024-07-03

### Changed

- build(deps): bump openai from 4.52.2 to 4.52.3 (#1073)
- build(deps-dev): bump @aws-sdk/client-bedrock-runtime from 3.606.0 to 3.609.0 (#1072)

### Added

- feat(webui): add scenarios to test suite configuration in yaml editor (#1071)

## [0.68.1] - 2024-07-02

### Fixed

- fix: resolve issues with relative prompt paths (#1066)
- fix: handle replicate ids without version (#1059)

### Added

- feat: support calling specific function from python provider (#1053)

### Changed

- **feat:** Support calling specific function from Python provider by [@typpo](https://github.com/promptfoo/promptfoo/pull/1053)
- **fix:** Resolve issues with relative prompt paths by [@mldangelo](https://github.com/promptfoo/promptfoo/pull/1066)
- **fix:** Handle replicate IDs without version by [@typpo](https://github.com/promptfoo/promptfoo/pull/1059)
- **build(deps):** Bump `@anthropic-ai/sdk` from 0.24.2 to 0.24.3 by [@dependabot](https://github.com/promptfoo/promptfoo/pull/1062)
- build(deps): bump @anthropic-ai/sdk from 0.24.2 to 0.24.3 (#1062)

## [0.68.0] - 2024-07-01

### Documentation

- docs: dalle jailbreak blog post (#1052)

### Added

- feat(webui): Add support for markdown tables and other extras by @typpo in [#1042](https://github.com/promptfoo/promptfoo/pull/1042)

### Changed

- feat: support for image model redteaming by @typpo in [#1051](https://github.com/promptfoo/promptfoo/pull/1051)
- feat: prompt syntax for bedrock llama3 by @fvdnabee in [#1038](https://github.com/promptfoo/promptfoo/pull/1038)
- fix: http provider returns the correct response format by @typpo in [#1027](https://github.com/promptfoo/promptfoo/pull/1027)
- fix: handle when stdout columns are not set by @typpo in [#1029](https://github.com/promptfoo/promptfoo/pull/1029)
- fix: support additional models via AWS Bedrock and update documentation by @mldangelo in [#1034](https://github.com/promptfoo/promptfoo/pull/1034)
- fix: handle imported single test case by @typpo in [#1041](https://github.com/promptfoo/promptfoo/pull/1041)
- fix: dereference promptfoo test files by @fvdnabee in [#1035](https://github.com/promptfoo/promptfoo/pull/1035)
- chore: expose runAssertion and runAssertions to node package by @typpo in [#1026](https://github.com/promptfoo/promptfoo/pull/1026)
- chore: add Node.js version check to ensure compatibility by @mldangelo in [#1030](https://github.com/promptfoo/promptfoo/pull/1030)
- chore: enable '@typescript-eslint/no-use-before-define' linter rule by @mldangelo in [#1043](https://github.com/promptfoo/promptfoo/pull/1043)
- docs: fix broken documentation links by @mldangelo in [#1033](https://github.com/promptfoo/promptfoo/pull/1033)
- docs: update anthropic.md by @Codeshark-NET in [#1036](https://github.com/promptfoo/promptfoo/pull/1036)
- ci: add GitHub Action for automatic version tagging by @mldangelo in [#1046](https://github.com/promptfoo/promptfoo/pull/1046)
- ci: npm publish workflow by @typpo in [#1044](https://github.com/promptfoo/promptfoo/pull/1044)
- build(deps): bump openai from 4.52.1 to 4.52.2 by @dependabot in [#1057](https://github.com/promptfoo/promptfoo/pull/1057)
- build(deps): bump @anthropic-ai/sdk from 0.24.1 to 0.24.2 by @dependabot in [#1056](https://github.com/promptfoo/promptfoo/pull/1056)
- build(deps-dev): bump @aws-sdk/client-bedrock-runtime from 3.602.0 to 3.606.0 by @dependabot in [#1055](https://github.com/promptfoo/promptfoo/pull/1055)
- build(deps): bump docker/setup-buildx-action from 2 to 3 in the github-actions group by @dependabot in [#1054](https://github.com/promptfoo/promptfoo/pull/1054)

## [0.67.0] - 2024-06-27

### Added

- feat(bedrock): add proxy support for AWS SDK (#1021)
- feat(redteam): Expose modified prompt for iterative jailbreaks (#1024)
- feat: replicate image provider (#1049)

### Changed

- feat: add support for gemini embeddings via vertex (#1004)
- feat: normalize prompt input formats, introduce single responsibility handlers, improve test coverage, and fix minor bugs (#994)
- fix: more robust json extraction for llm-rubric (#1019)
- build(deps): bump openai from 4.52.0 to 4.52.1 (#1015)
- build(deps): bump @anthropic-ai/sdk from 0.24.0 to 0.24.1 (#1016)
- chore: sort imports (#1006)
- chore: switch to smaller googleapis dependency (#1009)
- chore: add config telemetry (#1005)
- docs: update GitHub urls to reflect promptfoo github org repository location (#1011)
- docs: fix incorrect yaml ref in guide (#1018)

## [0.66.0] - 2024-06-24

### Changed

- `config get/set` commands, ability for users to set their email by [@typpo](https://github.com/typpo) in [#971](https://github.com/promptfoo/promptfoo/pull/971)
- **webui**: Download as CSV by [@typpo](https://github.com/typpo) in [#1000](https://github.com/promptfoo/promptfoo/pull/1000)
- Add support for Gemini default grader if credentials are present by [@typpo](https://github.com/typpo) in [#998](https://github.com/promptfoo/promptfoo/pull/998)
- **redteam**: Allow arbitrary providers by [@mldangelo](https://github.com/mldangelo) in [#1002](https://github.com/promptfoo/promptfoo/pull/1002)
- Derived metrics by [@typpo](https://github.com/typpo) in [#985](https://github.com/promptfoo/promptfoo/pull/985)
- Python provider can import modules with same name as built-ins by [@typpo](https://github.com/typpo) in [#989](https://github.com/promptfoo/promptfoo/pull/989)
- Include error text in all cases by [@typpo](https://github.com/typpo) in [#990](https://github.com/promptfoo/promptfoo/pull/990)
- Ensure tests inside scenarios are filtered by filter patterns by [@mldangelo](https://github.com/mldangelo) in [#996](https://github.com/promptfoo/promptfoo/pull/996)
- Anthropic message API support for env vars by [@typpo](https://github.com/typpo) in [#997](https://github.com/promptfoo/promptfoo/pull/997)
- Add build documentation workflow and fix typos by [@mldangelo](https://github.com/mldangelo) in [#993](https://github.com/promptfoo/promptfoo/pull/993)
- Block network calls in tests by [@typpo](https://github.com/typpo) in [#972](https://github.com/promptfoo/promptfoo/pull/972)
- Export `AnthropicMessagesProvider` from providers by [@greysteil](https://github.com/greysteil) in [#975](https://github.com/promptfoo/promptfoo/pull/975)
- Add Claude 3.5 sonnet pricing by [@typpo](https://github.com/typpo) in [#976](https://github.com/promptfoo/promptfoo/pull/976)
- Pass `tool_choice` to Anthropic when set in config by [@greysteil](https://github.com/greysteil) in [#977](https://github.com/promptfoo/promptfoo/pull/977)
- Fixed according to Ollama API specifications by [@keishidev](https://github.com/keishidev) in [#981](https://github.com/promptfoo/promptfoo/pull/981)
- Add Dependabot config and update provider dependencies by [@mldangelo](https://github.com/mldangelo) in [#984](https://github.com/promptfoo/promptfoo/pull/984)
- Don't commit `.env` to Git by [@will-holley](https://github.com/will-holley) in [#991](https://github.com/promptfoo/promptfoo/pull/991)
- Update Docker base image to Node 20, improve self-hosting documentation, and add CI action for Docker build by [@mldangelo](https://github.com/mldangelo) in [#995](https://github.com/promptfoo/promptfoo/pull/995)
- Allow variable cells to scroll instead of exploding the table height by [@grrowl](https://github.com/grrowl) in [#973](https://github.com/promptfoo/promptfoo/pull/973)

## [0.65.2] - 2024-06-20

### Documentation

- docs: update claude vs gpt guide with claude 3.5 (#986)

### Added

- feat(redteam): make it easier to add non default plugins (#958)

### Changed

- feat: contains-sql assert (#964)
- fix: handle absolute paths for js providers (#966)
- fix: label not showing problem when using eval with config option (#928)
- fix: should return the whole message if the OpenAI return the content and the function call/tools at the same time. (#968)
- fix: label support for js prompts (#970)
- docs: Add CLI delete command to docs (#959)
- docs: text to sql validation guide (#962)

### Fixed

- fix(redteam): wire ui to plugins (#965)
- fix(redteam): reduce overreliance, excessive-agency false positive rates (#963)

## [0.65.1] - 2024-06-18

### Changed

- chore(docs): add shell syntax highlighting and fix typos (#953)
- chore(dependencies): update package dependencies (#952)
- Revert "feat(cli): add tests for CLI commands and fix version flag bug" (#967)

### Fixed

- fix: handle case where returned python result is null (#957)
- fix(webui): handle empty fail reasons and null componentResults (#956)

### Added

- feat(cli): add tests for CLI commands and fix version flag bug (#954)
- feat(eslint): integrate eslint-plugin-jest and configure rules (#951)
- feat: add eslint-plugin-unused-imports and remove unused imports (#949)
- feat: assertion type: is-sql (#926)

## [0.65.0] - 2024-06-17

### Added

- feat(webui): show pass/fail toggle (#938)
- feat(webui): carousel for multiple failure reasons (#939)
- feat(webui): clicking metric pills filters by nonzero only (#941)
- feat(redteam): political statements (#944)
- feat(redteam): indicate performance with moderation filter (#933)

### Changed

- feat: add hf to onboarding flow (#947)
- feat: add support for `promptfoo export latest` (#948)
- fix: serialize each item in `vars` when its type is a string (#823) (#943)
- chore(webui): split ResultsTable into separate files (#942)

### Fixed

- fix(redteam): more aggressive contract testing (#946)

### Dependencies

- chore(deps): update dependencies without breaking changes (#937)

## [0.64.0] - 2024-06-15

### Added

- feat(redteam): add unintended contracts test (#934)
- feat(anthropic): support tool use (#932)

### Changed

- feat: export `promptfoo.cache` to node package (#923)
- feat: add Voyage AI embeddings provider (#931)
- feat: Add more Portkey header provider options and create headers automatically (#909)
- fix: handle openai chat-style messages better in `moderation` assert (#930)
- ci: add next.js build caching (#908)
- chore(docs): update installation and GitHub Actions guides (#935)
- chore(dependencies): bump LLM providers in package.json (#936)

### Fixed

- fix(bedrock): support cohere embeddings (#924)

### Dependencies

- chore(deps): bump braces from 3.0.2 to 3.0.3 (#918)

## [0.63.2] - 2024-06-10

### Added

- feat: report view for redteam evals (#920)

### Fixed

- fix(bedrock): default value for configs (#917)
- fix: prevent assertions from being modified as they run (#929)

## [0.63.1] - 2024-06-10

### Fixed

- fix(vertex): correct handling of system instruction (#911)
- fix(bedrock): support for llama, cohere command and command-r, mistral (#915)

## [0.63.0] - 2024-06-09

### Added

- feat(bedrock): Add support for mistral, llama, cohere (#885)
- feat(ollama): add OLLAMA_API_KEY to support authentication (#883)
- feat(redteam): add test for competitor recommendations (#877)
- feat(webui): Show the number of passes and failures (#888)
- feat(webui): show manual grading record in test details view (#906)
- feat(webui): use indexeddb instead of localstorage (#905)

### Changed

- feat: ability to set test case metric from csv (#889)
- feat: interactive onboarding (#886)
- feat: support `threshold` param from csv (#903)
- feat: support array of values for `similar` assertion (#895)
- fix: Prompt variable reads unprocessed spaces on both sides (#887)
- fix: windows node 22 flake (#907)
- [fix: ci passing despite failing build (](https://github.com/promptfoo/promptfoo/commit/ce6090be5d70fbe71c6da0a5ec1a73253a9d8a0e)https://github.com/promptfoo/promptfoo/pull/876[)](https://github.com/promptfoo/promptfoo/commit/ce6090be5d70fbe71c6da0a5ec1a73253a9d8a0e)
- [fix: incorrect migrations path in docker build](https://github.com/promptfoo/promptfoo/commit/6a1eef4e4b006b32de9ce6e5e2d7c0bd3b9fa95a) https://github.com/promptfoo/promptfoo/issues/861
- chore(ci): add `workflow_dispatch` trigger (#897)
- chore: add more gemini models (#894)
- chore: introduce eslint (#904)
- chore: switch to SWC for faster Jest tests (#899)
- chore: update to prettier 3 (#901)
- [chore(openai): add tool_choice required type](https://github.com/promptfoo/promptfoo/commit/e97ce63221b0e06f7e03f46c466da36c5b713017)

### Fixed

- fix(vertex): support var templating in system instruction (#902)
- [fix(webui): display latency when available](https://github.com/promptfoo/promptfoo/commit/bb335efbe9e8d6b23526c837402787a1cbba9969)

### Dependencies

- chore(deps): update most dependencies to latest stable versions (#898)

## [0.62.1] - 2024-06-06

### Added

- feat(webui): Ability to suppress browser open on `promptfoo view` (#881)
- feat(anthropic): add support for base url (#850)
- feat(openai): Support function/tool callbacks (#830)
- feat(vertex/gemini): add support for toolConfig and systemInstruction (#841)
- feat(webui): Ability to filter to highlighted cells (#852)
- feat(webui): ability to click to filter metric (#849)
- feat(webui): add copy and highlight cell actions (#847)

### Changed

- fix: migrate database before writing results (#882)
- chore: upgrade default graders to gpt-4o (#848)
- ci: Introduce jest test coverage reports (#868)
- ci: add support for node 22, remove support for node 16 (#836)
- docs: Addresses minor typographical errors (#845)
- docs: Help description of default `--output` (#844)
- feat: Add Red Team PII Tests (#862)
- feat: Support custom gateway URLs in Portkey (#840)
- feat: add support for python embedding and classification providers (#864)
- feat: add support for titan premier on bedrock (#839)
- feat: pass evalId in results (#758)
- fix: Broken types (#854)
- fix: Fix broken progress callback in web ui (#860)
- fix: Fix formatting and add style check to CI (#872)
- fix: Fix type error eval page.tsx (#867)
- fix: Improve Error Handling for Python Assertions and Provider Exceptions (#863)
- fix: Pass evaluateOptions from web ui yaml (#859)
- fix: Render multiple result images with markdown, if markdown contains multiple images (#873)
- fix: The values of defaultTest and evaluateOptions are not set when editing the eval yaml file. (#834)
- fix: crash on db migration when cache is disabled on first run (#842)
- fix: csv and html outputs include both prompt and provider labels (#851)
- fix: docker build and prepublish script (#846)
- fix: show labels for custom provider (#875)
- chore: fix windows node 22 build issues by adding missing encoding dependency and updating webpack config (#900)
- chore: update Node.js version management and improve documentation (#896)
- Fix CI Passing Despite Failing Build (#866) (#876)

## [0.62.0] - 2024-06-05

### Fixed

- fix: Parameter evaluateOptions not passed correctly in jobs created using web (#870)

### Added

- feat(anthropic): add support for base url (#850)
- feat(openai): Support function/tool callbacks (#830)
- feat(vertex/gemini): add support for toolConfig and systemInstruction (#841)
- feat(webui): Ability to filter to highlighted cells (#852)
- feat(webui): ability to click to filter metric (#849)
- feat(webui): add copy and highlight cell actions (#847)

### Changed

- feat: Add Red Team PII Tests (#862)
- feat: Support custom gateway URLs in Portkey (#840)
- feat: add support for python embedding and classification providers (#864)
- feat: add support for titan premier on bedrock (#839)
- feat: pass evalId in results (#758)
- feat: upgrade default graders to gpt-4o (#848)
- fix: Broken types (#854)
- fix: Fix broken progress callback in web ui (#860)
- fix: Fix formatting and add style check to CI (#872)
- fix: Fix type error eval page.tsx (#867)
- fix: Improve Error Handling for Python Assertions and Provider Exceptions (#863)
- fix: Pass evaluateOptions from web ui yaml (#859)
- fix: Render multiple result images with markdown, if markdown contains multiple images (#873)
- fix: The values of defaultTest and evaluateOptions are not set when editing the eval yaml file. (#834)
- fix: crash on db migration when cache is disabled on first run (#842)
- fix: csv and html outputs include both prompt and provider labels (#851)
- fix: docker build and prepublish script (#846)
- fix: show labels for custom provider (#875)
- ci: Introduce jest test coverage reports (#868)
- ci: add support for node 22, remove support for node 16 (#836)
- docs: Addresses minor typographical errors (#845)
- docs: Help description of default `--output` (#844)

## [0.61.0] - 2024-05-30

### Changed

- feat: `moderation` assert type (#821)
- feat: general purpose http/https provider (#822)
- feat: add portkey provider (#819)
- feat: Add Cloudflare AI Provider (#817)
- fix: Remove duplicate logging line (#825)
- fix: The ‘defaultTest’ option has no effect during evaluation. (#829)
- fix: Improve Error Handling in Python Script Execution (#833)
- docs: How to red team LLMs (#828)
- chore(mistral): add codestral (#831)

## [0.60.0] - 2024-05-25

### Added

- feat(webui): Add image viewer (#816)

### Changed

- feat: redteam testset generation (#804)
- feat: support for deep equality check in equals assertion (#805)
- feat: Allow functions in renderVarsInObject (#813)
- feat: ability to reference previous llm outputs via storeOutputAs (#808)
- feat: support for prompt objects (#818)
- fix: huggingface api key handling (#809)
- docs: Restore ProviderResponse class name (#806)
- docs: Fix typo in local build command (#811)

## [0.59.1] - 2024-05-18

### Changed

- [fix: handle null result timestamp when writing to db.](https://github.com/promptfoo/promptfoo/commit/40e1ebfbfd512fea56761b4cbdfff0cd25d61ae1) https://github.com/promptfoo/promptfoo/issues/800

## [0.59.0] - 2024-05-18

### Added

- feat(webui): add --filter-description option to `promptfoo view` (#780)
- feat(bedrock): add support for embeddings models (#797)

### Changed

- fix: python prompts break when using whole file (#784)
- Langfuse need to compile variables (#779)
- chore(webui): display prompt and completion tokens (#794)
- chore: include full error response in openai errors (#791)
- chore: add logprobs to assertion context (#790)
- feat: support var interpolation in function calls (#792)
- chore: add timestamp to EvaluateSummary (#785)
- fix: render markdown in variables too (#796)

### Fixed

- fix(vertex): remove leftover dependency on apiKey (#798)

## [0.58.1] - 2024-05-14

### Changed

- fix: improve GradingResult validation (#772)
- [fix: update python ProviderResponse error message and docs.](https://github.com/promptfoo/promptfoo/commit/258013080809bc782afe3de51c9309230cb5cdb2) https://github.com/promptfoo/promptfoo/issues/769
- [chore(openai): add gpt-4o models (](https://github.com/promptfoo/promptfoo/commit/ff4655d31d3588972522bb162733cb61e460f36f)https://github.com/promptfoo/promptfoo/pull/776[)](https://github.com/promptfoo/promptfoo/commit/ff4655d31d3588972522bb162733cb61e460f36f)
- add gpt-4o models (#776)

### Fixed

- fix(langfuse): Check runtime type of `getPrompt`, stringify the result (#774)

## [0.58.0] - 2024-05-09

### Changed

- feat: assert-set (#765)
- feat: add comma-delimited string support for array-type assertion values (#755)
- fix: Resolve JS assertion paths relative to configuration file (#756)
- fix: not-equals assertion (#763)
- fix: upgrade rouge package and limit to strings (#764)

## [0.57.1] - 2024-05-02

### Changed

- fix: do not serialize js objects to non-js providers (#754)
- **[See 0.57.0 release notes](https://github.com/promptfoo/promptfoo/releases/tag/0.57.0)**

## [0.57.0] - 2024-05-01

### Changed

- feat: ability to override provider per test case (#725)
- feat: eval tests matching pattern (#735)
- feat: add `-n` limit arg for `promptfoo list` (#749)
- feat: `promptfoo import` and `promptfoo export` commands (#750)
- feat: add support for `--var name=value` cli option (#745)
- feat: promptfoo eval --filter-failing outputFile.json (#742)
- fix: eval --first-n arg (#734)
- chore: Update openai package to 3.48.5 (#739)
- chore: include logger and cache utils in javascript provider context (#748)
- chore: add `PROMPTFOO_FAILED_TEST_EXIT_CODE` envar (#751)
- docs: Document `python:` prefix when loading assertions in CSV (#731)
- docs: update README.md (#733)
- docs: Fixes to Python docs (#728)
- docs: Update to include --filter-\* cli args (#747)

## [0.56.0] - 2024-04-28

### Added

- feat(webui): improved comment dialog (#713)

### Changed

- feat: Intergration with Langfuse (#707)
- feat: Support IBM Research BAM provider (#711)
- fix: Make errors uncached in Python completion. (#706)
- fix: include python tracebacks in python errors (#724)
- fix: `getCache` should return a memory store when disk caching is disabled (#715)
- chore(webui): improve eval view performance (#719)
- chore(webui): always show provider in header (#721)
- chore: add support for OPENAI_BASE_URL envar (#717)

### Fixed

- fix(vertex/gemini): support nested generationConfig (#714)

## [0.55.0] - 2024-04-24

### Changed

- [Docs] Add llama3 example to ollama docs (#695)
- bugfix in answer-relevance (#697)
- feat: add support for provider `transform` property (#696)
- feat: add support for provider-specific delays (#699)
- feat: portkey.ai integration (#698)
- feat: `eval -n` arg for running the first n test cases (#700)
- feat: ability to write outputs to google sheet (#701)
- feat: first-class support for openrouter (#702)
- Fix concurrent cache request behaviour (#703)

## [0.54.1] - 2024-04-20

### Changed

- Add support for Mixtral 8x22B (#687)
- fix: google sheets async loading (#688)
- fix: trim spaces in csv assertions that can have file:// prefixes (#689)
- fix: apply thresholds to custom python asserts (#690)
- fix: include detail from external python assertion (#691)
- chore(webui): allow configuration of results per page (#694)
- fix: ability to override rubric prompt for all model-graded metrics (#692)

## [0.54.0] - 2024-04-18

### Changed

- feat: support for authenticated google sheets access (#686)
- fix: bugs in `Answer-relevance` calculation (#683)
- fix: Add tool calls to response from azure openai (#685)

## [0.53.0] - 2024-04-16

### Changed

- fix!: make `javascript` assert function call consistent with external js function call (#674)
- fix: node library supports prompt files (#668)
- feat: Enable post-hoc evaluations through defining and using output value in TestSuite (#671)
- feat: Allow local files to define providerOutput value for TestCase (#675)
- feat: detect suitable anthropic default provider (#677)
- feat: Ability to delete evals (#676)
- feat: ability to create derived metrics (#670)

## [0.52.0] - 2024-04-12

### Added

- feat(webui): add pagination (#649)

### Changed

- feat: support for inline yaml for is-json, contains-json in csv (#651)
- feat: run providers 1 at a time with --interactive-providers (#645)
- feat: --env-file arg (#615)
- fix: Do not fail with api error when azure datasource is used (#644)
- fix: allow loading of custom provider in windows (#518) (#652)
- fix: don't show telemetry message without telemtry (#658)
- fix: `E2BIG` error during the execution of Python asserts (#660)
- fix: support relative filepaths for non-code assert values (#664)

### Fixed

- fix(webui): handle invalid search regexes (#663)

## [0.51.0] - 2024-04-07

### Added

- feat(webui): store settings in localstorage (#617)
- feat(azureopenai): apiKeyEnvar support (#628)
- feat(webui): "progress" page that shows provider/prompt pairs (#631)

### Changed

- chore: improve json parsing errors (#620)
- feat: ability to override path to python binary (#619)
- Add documentation for openai vision (#637)
- Support claude vision and images (#639)
- fix: assertion files use relative path (#624)
- feat: add provider reference to prompt function (#633)
- feat: ability to import vars using glob (#641)
- feat!: return values directly in python assertions (#638)

### Fixed

- fix(webui): ability to save defaultTest and evaluateOptions in yaml editor (#629)

## [0.50.1] - 2024-04-02

### Changed

- fix: compiled esmodule interop (#613)
- fix: downgrade var resolution failure to warning (#614)
- fix: glob behavior on windows (#612)

## [0.50.0] - 2024-04-01

### Added

- feat(webui): download button (#482)
- feat(webui): toggle for showing full prompt in output cell (#603)

### Changed

- feat: support .mjs external imports (#601)
- feat: load .env from cli (#602)
- feat: ability to use js files as `transform` (#605)
- feat: ability to reference vars from other vars (#607)
- fix: handling for nonscript assertion files (#608)

### Fixed

- fix(selfhost): add support for prompts and datasets api endpoints (#600)
- fix(selfhost): Consolidate to `NEXT_PUBLIC_PROMPTFOO_REMOTE_BASE_URL` (#609)

## [0.49.3] - 2024-03-29

### Changed

- fix: bedrock model parsing (#593)
- [fix: make llm-rubric more resilient to bad json responses.](https://github.com/promptfoo/promptfoo/commit/93fd059a13454ed7a251a90a33306fb1f3c81895) https://github.com/promptfoo/promptfoo/issues/596
- feat: display progress bar for each parallel execution (#597)

## [0.49.2] - 2024-03-27

### Changed

- fix: support relative paths for custom providers (#589)
- fix: gemini generationConfig and safetySettings (#590)
- feat: cli watch for vars and providers (#591)

## [0.49.1] - 2024-03-25

### Changed

- fix: lazy import of azure peer dependency (#586)

## [0.49.0] - 2024-03-23

### Added

- feat(vertexai): use gcloud application default credentials (#580)

### Changed

- feat: Add support for huggingface token classification (#574)
- feat: Mistral provider support for URL and API key envar (#570)
- feat: run assertions in parallel (#575)
- feat: support for azure openai assistants (#577)
- feat: ability to set tags on standalone assertion llm outputs (#581)
- feat: add support for claude3 on bedrock (#582)
- fix: load file before running prompt function (#583)
- [fix: broken ansi colors on cli table](https://github.com/promptfoo/promptfoo/commit/bbb0157b09c0ffb5366d3cbd112438ca3d2d61c9)
- [fix: remove duplicate instruction output](https://github.com/promptfoo/promptfoo/commit/fb095617d36102f5b6256e9718e736378c0a5cea)
- chore: better error messages when expecting json but getting text (#576)

### Fixed

- fix(selfhost): handle sqlite db in docker image and build (#568)

### Dependencies

- chore(deps): bump webpack-dev-middleware from 5.3.3 to 5.3.4 in /site (#579)

## [0.48.0] - 2024-03-18

### Added

- feat(csv): add support for `__description` field (#556)

### Changed

- feat: migrate filesystem storage to sqlite db (#558)
  - **When you first run `eval` or `view` with 0.48.0, your saved evals will be migrated from `.json` files to a sqlite db. Please open an issue if you run into problems.**
  - Restoration: By default, the migration process runs on the promptfoo output directory `~/.promptfoo/output`. This directory is backed up at `~/.promptfoo/output-backup-*` and you can restore it and use a previous version by renaming that directory back to `output`
- feat: Add anthropic:messages and replicate:mistral as default providers to web ui (#562)
- feat: add label field to provider options (#563)
- docs: adjust configuration for python provider (#565)
- chore: db migration and cleanup (#564)

### Fixed

- fix(azureopenai): add support for `max_tokens` and `seed` (#561)

## [0.47.0] - 2024-03-14

### Changed

- feat: improve python inline asserts to not require printing (#542)
- feat: add tools and tool_choice config parameters to azure openai provider (#550)
- feat: Add support for Claude 3 Haiku (#552)
- fix: validate custom js function return values (#548)
- fix: dedupe prompts from combined configs (#554)

### Fixed

- fix(replicate): support non-array outputs (#547)

## [0.46.0] - 2024-03-08

### Added

- feat(self-host): run evals via web ui (#540)
- feat(self-host): Persist changes on self-deployed UI without sharing a new link (#538)
- feat(webui): ability to change eval name (#537)

### Changed

- feat: add support for calling specific functions for python prompt (#533)
- fix: openai tools and function checks handle plaintext responses (#541)

### Fixed

- fix(anthropic): wrap text if prompt supplied as json (#536)

## [0.45.2] - 2024-03-07

### Changed

- fix: python provider handles relative script paths correctly (#535)

## [0.45.1] - 2024-03-06

### Changed

- fix: json and yaml vars files (#531)

### Fixed

- fix(python): deserialize objects from json (#532)

## [0.45.0] - 2024-03-06

### Added

- feat(anthropic): Add Claude 3 support (#526)

### Changed

- feat: ability to load `vars` values at runtime (#496)
  // Example logic to return a value based on the varName
  if (varName === 'context') {
  return `Processed ${otherVars.input} for prompt: ${prompt}`;
  }
  return {
  output: 'default value',
  };
  // Handle potential errors
  // return { error: 'Error message' }
  # Example logic to dynamically generate variable content
  if var_name == 'context':
  return {
  'output': f"Context for {other_vars['input']} in prompt: {prompt}"
  }
  return {'output': 'default context'}
  # Handle potential errors
  # return { 'error': 'Error message' }

## [0.44.0] - 2024-03-04

### Added

- feat(mistral): Add new models, JSON mode, and update pricing (#500)

### Changed

- fix: Print incorrect response from factuality checker (#503)
- fix: Support missing open parenthesis (fixes #504) (#505)
- feat: include prompt in transform (#512)
- feat: Support csv and json files in the `tests` array (#520)

### Fixed

- fix(ollama): dont send invalid options for `OllamaChatProvider` (#506)
- fix(huggingface): do not pass through non-hf parameters (#519)

## [0.43.1] - 2024-02-25

### Changed

- fix: pass through PROMPTFOO\_\* variables from docker run (#498)
- docs: clean up python provider header

### Fixed

- fix(huggingface): support `apiKey` config param (#494)
- fix(bedrock): transform model output from cache. #474

### Documentation

- docs(huggingface): example of private huggingface inference endpoint (#497)

## [0.43.0] - 2024-02-23

### Added

- feat(webui): Display test suite description (#487)
- feat(webui): Add upload testcase csv to eval page (#484)

### Changed

- feat: pass `test` to assertion context (#485)
- fix: Change variable name to what the prompt template expects (#489)
- (docs): Replace references to deprecated postprocess option (#483)
- chore: update replicate library and add new common params (#491)

### Fixed

- fix(self-hosting): remove supabase dependency from webui eval view (#492)

## [0.42.0] - 2024-02-19

### Added

- feat(webview): toggle for prettifying json outputs (#472)
- feat(openai): support handling OpenAI Assistant functions tool calls (#473)

### Changed

- feat: add support for claude 2.1 on bedrock (#470)
- feat: support for overriding `select-best` provider (#478)
- feat: ability to disable var expansion (#476)
- fix: improve escaping for python prompt shell (#481)

## [0.41.0] - 2024-02-12

### Added

- feat(openai)!: Allow apiBaseUrl to override /v1 endpoint (#464)

### Changed

- feat: add support for async python providers (#465)
- fix: pass config to python provider (#460)
- chore: include progress output in debug logs (#461)
- docs: perplexity example (#463)

### Fixed

- fix(factuality): make factuality output case-insensitive (#468)
- fix: ensure that only valid ollama params are passed (#480)

## [0.40.0] - 2024-02-06

### Added

- feat(mistral): Add Mistral provider (#455)
- feat(openai): add support for `apiKeyEnvar` (#456)
- feat(azureopenai): add apiBaseUrl config (#459)

### Changed

- feat: cohere api support (#457)
- feat: ability to override select-best prompt. #289
- fix: support for gemini generationConfig and safetySettings (#454)

### Fixed

- fix(vertex/gemini): add support for llm-rubric and other OpenAI-formatted prompts (#450)

### Documentation

- documentation: update python.md typo in yaml (#446)

## [0.39.1] - 2024-02-02

### Changed

- fix: func => function in index.ts (#443)
- feat: add support for google ai studio gemini (#445)

## [0.39.0] - 2024-02-01

### Changed

- feat: Add DefaultGradingJsonProvider to improve `llm-rubric` reliability (#432)
- feat: add caching for exec and python providers (#435)
- feat: add `--watch` option to eval command (#439)
- feat: ability to transform output on per-assertion level (#437)
- feat: compare between multiple outputs with `select-best` (#438)
- fix: pass through cost to runAssertion
- fix: pass through cost to runAssertion

## [0.38.0] - 2024-01-29

### Added

- feat(openai): Jan 25 model updates (#416)
- feat(webui): eval deeplinks (#426)
- feat(huggingface): Support sentence similarity inference API (#425)

### Changed

- fix: Only open previous results when necessary (uses lots of memory) (#418)
- fix: html output (#430)
- feat: add a `python` provider that supports native python function calls (#419)
- feat: support for image models such as dall-e (#406)
- feat: support for `PROMPTFOO_PROMPT_SEPARATOR envar. #424

## [0.37.1] - 2024-01-26

### Changed

- fix: do not require token usage info on openai provider (#414)

## [0.37.0] - 2024-01-24

### Added

- feat(webui): add markdown support (#403)

### Changed

- feat: standalone share server (#408)
- feat: `PROMPTFOO_DISABLE_TEMPLATING` disables nunjucks templates (#405)

## [0.36.0] - 2024-01-18

### Added

- feat(webui): Ability to comment on outputs (#395)
- feat(azure): Add response_format support (#402)
- feat(azure): add support for `passthrough` and `apiVersion` (#399)

### Changed

- feat: add `promptfoo generate dataset` (#397)
- fix: typo (#401)

## [0.35.1] - 2024-01-12

### Added

- feat(bedrock): introduce amazon titan models as another option for Bedrock (#380)
- feat(openai): add support for `passthrough` request args (#388)
- feat(azure): add support for client id/secret auth (#389)
- feat(webui): label evals using `description` field (#391)

### Changed

- fix: proper support for multiple types of test providers (#386)
- feat: update CSV and HTML outputs with more details (#393)

## [0.35.0] - 2024-01-07

### Added

- feat(webview): add regex search (#378)

### Changed

- feat: support standalone assertions on CLI (#368)
- feat: add perplexity-score metric (#377)
- feat: add logprobs support for azure openai (#376)
- fix: use relative paths consistently and handle object formats (#375)
- [fix: restore **prefix and **suffix column handlers when loading test csv](https://github.com/promptfoo/promptfoo/commit/3a058684b3389693f4c5899f786fb090b04e3c93)

## [0.34.1] - 2024-01-02

### Added

- feat(openai): add support for overriding provider cost (1be1072)

### Fixed

- fix(webview): increase the request payload size limit (ef4c30f)

## [0.34.0] - 2024-01-02

### Changed

- feat: Support for evaluating cost of LLM inference (#358)
- feat: save manual edits to test outputs in webview (#362)
- feat: add `cost` assertion type (#367)
- fix: handle huggingface text generation returning dict (#357)
- fix: disable cache when using repeat (#361)
- fix: do not dereference tools and functions in config (#365)
- docs: optimize docs of openai tool usage (#355)

## [0.33.2] - 2023-12-23

### Changed

- fix: bad indentation for inline python sript (#353)
- [fix: truncate CLI table headers](https://github.com/promptfoo/promptfoo/commit/9aa9106cc9bc1660df40117d3c8f053f361fa09c)
- feat: add openai tool parameter (#350)
- feat: add `is-valid-openai-tools-call` assertion type (#354)

## [0.33.1] - 2023-12-18

### Changed

- [fix: pass env to providers when using CLI](https://github.com/promptfoo/promptfoo/commit/e8170a7f0e9d4033ef219169115f6474d978f1a7)
- [fix: correctly handle bedrock models containing :](https://github.com/promptfoo/promptfoo/commit/4469b693993934192fee2e84cc27c21e31267e5f)
- feat: add latency assertion type (#344)
- feat: add perplexity assertion type (#346)
- feat: add support for ollama chat API (#342)
- feat: retry when getting internal server error with PROMPTFOO_RETRY_5XX envar (#327)
- fix: properly escape arguments for external python assertions (#338)
- fix: use execFile/spawn for external processes (#343)
- [fix: handle null score in custom metrics](https://github.com/promptfoo/promptfoo/commit/514feed49e2f83f3e04d3e167e5833dc075e6c10)
- [fix: increment failure counter for script errors.](https://github.com/promptfoo/promptfoo/commit/61d1b068f26c63f3234dc49c9d5f5104b9cf1cda)

## [0.33.0] - 2023-12-17

### Changed

- feat: add latency assertion type (#344)
- feat: add perplexity assertion type (#346)
- feat: add support for ollama chat API (#342)
- feat: retry when getting internal server error with PROMPTFOO_RETRY_5XX envar (#327)
- fix: properly escape arguments for external python assertions (#338)
- fix: use execFile/spawn for external processes (#343)
- [fix: handle null score in custom metrics](https://github.com/promptfoo/promptfoo/commit/514feed49e2f83f3e04d3e167e5833dc075e6c10)
- [fix: increment failure counter for script errors.](https://github.com/promptfoo/promptfoo/commit/61d1b068f26c63f3234dc49c9d5f5104b9cf1cda)

## [0.32.0] - 2023-12-14

### Added

- feat(webview): Layout and styling improvements (#333)

### Changed

- feat: add support for Google Gemini model (#336)
- feat: add download yaml button in config modal. Related to #330 (#332)
- fix: set process exit code on failure

## [0.31.2] - 2023-12-11

### Added

- feat(webview): Show aggregated named metrics at top of column (#322)

### Changed

- fix: sharing option is degraded (#325)

## [0.31.1] - 2023-12-04

### Changed

- fix: issues when evaling multiple config files
- feat: support for web viewer running remotely (#321)

## [0.31.0] - 2023-12-02

### Added

- feat(openai): Adds support for function call validation (#316)

### Changed

- feat: add support for ajv formats (#314)
- feat: support prompt functions via nodejs interface (#315)
- fix: webview handling of truncated cell contents with html (#318)
- docs: Merge docs into main repo (#317)

## [0.30.2] - 2023-11-29

### Changed

- feat(cli): simplify onboarding and provide npx-specific instructions (f81bd88)

## [0.30.1] - 2023-11-29

### Changed

- feat: add bedrock in webui setup (#301)
- feat: add support for custom metrics (#305)
- feat: show table by default, even with --output (#306)
- fix: handle multiple configs that import multiple prompts (#304)
- fix: remove use of dangerouslySetInnerHTML in results table (#309)

### Fixed

- fix(openai): add support for overriding api key, host, baseurl, org in Assistants API (#311)

## [0.30.0] - 2023-11-29

### Changed

- feat: add bedrock in webui setup (#301)
- feat: add support for custom metrics (#305)
- feat: show table by default, even with --output (#306)
- fix: handle multiple configs that import multiple prompts (#304)
- fix: remove use of dangerouslySetInnerHTML in results table (#309)

## [0.29.0] - 2023-11-28

### Changed

- feat: Add support for external provider configs via file:// (#296)
- feat: Add support for HTTP proxies (#299)
- feat: claude-based models on amazon bedrock (#298)

## [0.28.2] - 2023-11-27

### Added

- feat(azureopenai): Warn when test provider should be overwritten with azure (#293)
- feat(webview): Display test descriptions if available (#294)
- feat(webview): Ability to set test scores manually (#295)

### Changed

- feat: add support for self-hosted huggingface text generation inference (#290)
- fix: prevent duplicate asserts with `defaultTest` (#287)
- fix: multiple configs handle external test and prompt files correctly (#291)

## [0.28.0] - 2023-11-19

### Changed

- feat: Add support for multiple "\_\_expected" columns (#284)
- feat: Support for OpenAI assistants API (#283)
- feat: Ability to combine multiple configs into a single eval (#285)

## [0.27.1] - 2023-11-14

### Added

- [feat(node-package): Add support for raw objects in prompts](https://github.com/promptfoo/promptfoo/commit/e6a5fe2fa7c05aabd2f52bd4fa143d957a7953dd)
- feat(openai): Add support for OpenAI `seed` param (#275)
- [feat(openai): Add support for OpenAI response_format](https://github.com/promptfoo/promptfoo/commit/12781f11f495bed21db1070e987f1b40a43b72e3)
- [feat(webview): Round score in details modal](https://github.com/promptfoo/promptfoo/commit/483c31d79486a75efc497508b9a42257935585cf)

### Changed

- fix: Set `vars._conversation` only if it is used in prompt (#282)
- feat: Add new RAG metrics (answer-relevance, context-recall, context-relevance, context-faithfulness) (#279)
- feat: throw error correctly when invalid api key is passed for OpenAI (#276)
- Bump langchain from 0.0.325 to 0.0.329 in /examples/langchain-python (#278)
- Provide the prompt in the context to external assertion scripts (#277)
- fix the following error : 'List should have at least 1 item after val… (#280)
- [chore: Add HuggingFace debug output](https://github.com/promptfoo/promptfoo/commit/2bae118e3fa7f8164fd78d29a3a30d187026bf13)

## [0.27.0] - 2023-11-14

### Added

- [feat(node-package): Add support for raw objects in prompts](https://github.com/promptfoo/promptfoo/commit/e6a5fe2fa7c05aabd2f52bd4fa143d957a7953dd)
- feat(openai): Add support for OpenAI `seed` param (#275)
- [feat(openai): Add support for OpenAI response_format](https://github.com/promptfoo/promptfoo/commit/12781f11f495bed21db1070e987f1b40a43b72e3)
- [feat(webview): Round score in details modal](https://github.com/promptfoo/promptfoo/commit/483c31d79486a75efc497508b9a42257935585cf)

### Changed

- feat: Add new RAG metrics (answer-relevance, context-recall, context-relevance, context-faithfulness) (#279)
- feat: throw error correctly when invalid api key is passed for OpenAI (#276)
- Bump langchain from 0.0.325 to 0.0.329 in /examples/langchain-python (#278)
- Provide the prompt in the context to external assertion scripts (#277)
- fix the following error : 'List should have at least 1 item after val… (#280)
- [chore: Add HuggingFace debug output](https://github.com/promptfoo/promptfoo/commit/2bae118e3fa7f8164fd78d29a3a30d187026bf13)

## [0.26.5] - 2023-11-10

### Changed

- feat: Support for Azure OpenAI Cognitive Search (#274)
- [feat: Add PROMPTFOO_PYTHON environment variable](https://github.com/promptfoo/promptfoo/commit/33ecca3dab9382f063e68529c047cfd3fbd959e5)

## [0.26.4] - 2023-11-09

### Fixed

- fix(providers): use Azure OpenAI extensions endpoint when dataSources is set (2e5f14d)

### Tests

- test(assertions): add tests for object outputs (9e0909c)

## [0.26.3] - 2023-11-08

### Added

- [feat(AzureOpenAI): Add support for deployment_id and dataSources](https://github.com/promptfoo/promptfoo/commit/3f6dee99b4ef860af1088c4ceda1a74726070f37)

### Changed

- [Stringify output display string if output is a JSON object](https://github.com/promptfoo/promptfoo/commit/e6eff1fb75e09bfd602c08edd89ec154e3e61bf9)
- [Add JSON schema dereferencing support for JSON configs](https://github.com/promptfoo/promptfoo/commit/c32f9b051a51ee6e1ee08738e0921b4e05a5c23d)
- Update chat completion endpoint in azureopenai.ts (#273)

### Fixed

- fix(openai): Improve handling for function call responses (#270)

## [0.26.2] - 2023-11-07

### Changed

- [Fix issue with named prompt function imports](https://github.com/promptfoo/promptfoo/commit/18a4d751af15b996310eceafc5a75e114ce1bf56)
- [Fix OpenAI finetuned model parsing](https://github.com/promptfoo/promptfoo/commit/b52de61c6e1fd0a9e67d2476a9f3f9153084ad61)
- [Add new OpenAI models](https://github.com/promptfoo/promptfoo/commit/d9432d3b5747516aea1a7e8a744167fbd10a69d2)
- Fix: Broken custom api host for OpenAI. (#261)
- Add `classifier` assert type (#263)
- Send provider options and test context to ScriptCompletion (exec) provider (#268)
- Support for loading JSON schema from external file (#266)

## [0.26.1] - 2023-11-01

### Changed

- Fix broken default config for OpenAI evals created in web app (#255)
- Fix prompt per provider (#253)
- Add support for custom config directory (#257)
- Add latency and token metrics per prompt (#258)
- Add caching support to Anthropic provider (#259)
- webview: Preserve formatting of LLM outputs
- Bump langchain from 0.0.317 to 0.0.325 in /examples/langchain-python (#254)

## [0.26.0] - 2023-10-28

### Changed

- cli: Add support for raw text prompts (#252)
- Ensure the directory for the output file is created if it does not exist

## [0.25.2] - 2023-10-26

### Changed

- allow Python in tests.csv (#237)
- Improve escaping in matchers (#242)
- Add support for nunjucks filters (#243)
- Fix issue where outputPath from the configuration file is not used when `-c` option is provided
- Add envar PROMPTFOO_DISABLE_CONVERSATION_VAR
- Resolve promises in external assert files

## [0.25.1] - 2023-10-19

### Changed

- Fix issue with loading google sheets directly. (#222)
- Add \_conversation variable for testing multiple-turn chat conversations (#224)
- Allow multiple output formats simultaneously with `outputPath` (#229)
- Fall back to default embedding model if provided model doesn't support embeddings
- Various fixes and improvements
- Bump langchain from 0.0.312 to 0.0.317 in /examples/langchain-python (#245)

## [0.25.0] - 2023-10-10

### Changed

- Add support for icontains-any and icontains-all (#210)
- Bump langchain from 0.0.279 to 0.0.308 in /examples/langchain-python (#213)
- Add support for .cjs file extensions (#214)
- Add Prompts and Datasets pages (#211)
- Add CLI commands for listing and showing evals, prompts, and datasets (#218)
- Add support for `config` object in webhook provider payload. (#217)
- Other misc changes and improvements
- Bump langchain from 0.0.308 to 0.0.312 in /examples/langchain-python (#219)

## [0.24.4] - 2023-10-01

### Changed

- Fix bug in custom function boolean return value score (#208)
- Fix ollama provider with `--no-cache` and improve error handling
- Add support for HuggingFace Inference API (text generation) (#205)
- Add `apiHost` config key to Azure provider

## [0.24.3] - 2023-09-28

### Changed

- Better LocalAI/Ollama embeddings traversal failure (#191)
- `OPENAI_API_HOST` to `OPENAI_API_BASE_URL` (#187)
- Ability to include files as assertion values (#180)
- Add hosted db for evals (#149)
- Webview details pane improvements (#196)
- Add support for ollama options (#199)
- Adding TXT and HTML to `--output` help/error message (#201)

## [0.24.2] - 2023-09-23

### Changed

- Specify repo in package.json (#174)
- Add support for parsing multiple json blobs in responses (#178)
- Updated node version update of Google Colab notebook example (#171)
- Fix arg escaping for external python prompts on Windows (#179)
- Better OpenAI embeddings traversal failure (#190)
- Adds embeddings providers for LocalAI and Oolama (#189)
- Add `noindex` to shared results
- Many other misc fixes and improvements

## [0.24.1] - 2023-09-21

### Changed

- Fix prompt errors caused by leading and trailing whitespace for var file imports
- Fix an issue with response parsing in LocalAI chat
- Fix issue preventing custom provider for similarity check (#152)
- Fix escaping in python asserts (#156)
- Fix README link to providers docs (#153)
- Allow object with function name as a value for function_call (#158)
- Add a -y/--yes option to `promptfoo view` command to skip confirmation (#166)
- Other misc fixes and improvements

## [0.24.0] - 2023-09-18

### Changed

- Support for custom functions as prompts (#147)
- Refactor parts of util into more descriptive files (#148)
- Misc fixes and improvements

## [0.23.1] - 2023-09-14

### Changed

- Improvements to custom grading (#140)
- Support for Google Vertex and PaLM chat APIs (#131)
- Add support for including files in defaultTest (#137)
- Add support for disabling cache in evaluate() options (#135)
- Add support for loading vars directly from file (#139)
- Include `provider` in `EvaluateResult`
- Other misc improvements and fixes

## [0.23.0] - 2023-09-14

### Changed

- Improvements to custom grading (#140)
- Support for Google Vertex and PaLM chat APIs (#131)
- Add support for including files in defaultTest (#137)
- Add support for disabling cache in evaluate() options (#135)
- Add support for loading vars directly from file (#139)
- Include `provider` in `EvaluateResult`
- Other misc improvements and fixes

## [0.22.1] - 2023-09-14

### Added

- feat(vars): add support for loading vars directly from file (#139)
- feat(config): add support for including files in defaultTest (#137)
- feat(config): add support for disabling cache in evaluate() options (#135)
- feat(providers): support for Google Vertex and PaLM chat APIs (#131)
- feat(api): include provider in EvaluateResult (#130)

### Changed

- chore(providers): improve PaLM recognized model detection (2317eac)

### Documentation

- docs(examples): add conversation history example (#136)
- docs(examples): update node-package example with context (#134)

## [0.22.0] - 2023-09-04

### Changed

- Add OpenAI factuality and closed-QA graders (#126). These new graders implement OpenAI's eval methodology.
- Auto-escape vars when prompt is a JSON object (#127).
- Improvements to custom providers - Pass context including `vars` to callApi and make `TestCase` generic for ease of typing
- Add `prompt` to Javascript, Python, and Webhook assertion context
- Fix llama.cpp usage of provider config overrides
- Fix ollama provider parsing for llama versions like llama:13b, llama:70b etc.
- Trim var strings in CLI table (prevents slowness during CLI table output)

## [0.21.4] - 2023-09-01

### Changed

- Add support for test case threshold value (#125)
- Add support for pass/fail threshold for javascript and python numeric return values

## [0.21.3] - 2023-09-01

### Changed

- Increase request backoff and add optional delay between API calls (#122)

## [0.21.2] - 2023-08-31

### Changed

- Fix symlink bug on Windows

## [0.21.1] - 2023-08-30

### Changed

- Consistent envars and configs across providers (#119)
- Add configuration for API keys in WebUI (#120)
- Add CodeLlama to WebUI
- Fix issue with numeric values in some assert types
- Add support for running specific prompts for specific providers using `{id, prompts, config}` format
- Add a feedback command

## [0.21.0] - 2023-08-28

### Changed

- Add webhook provider (#117)
- Add support for editing config in web view (#115)
- Standalone server with database with self-hosting support (#118)
- Add support for custom llm-rubric grading via `rubricPrompt` in Assertion objects
- Add support for `vars` in `rubricPrompt`, making it easier to pass expected values per test case
- Add a handful of new supported parameters to OpenAI, Azure, Anthropic, and Replicate providers
- Allow setting `config` on `provider` attached to Assertion or TestCase
- Add/improve support for custom providers in matchesSimilarity and matchesLlmRubric

## [0.20.1] - 2023-08-18

### Changed

- Fix issue when there's not enough data to display useful charts
- Add charts to web viewer (#112)
- Add support for multiline javascript asserts
- Add support for Levenshtein distance assert type (#111)

## [0.20.0] - 2023-08-18

### Changed

- Add charts to web viewer (#112)
- Add support for multiline javascript asserts
- Add support for Levenshtein distance assert type (#111)

## [0.19.3] - 2023-08-17

### Changed

- llm-rubric provider fixes (#110)
- New diff viewer for evals
- Web UI for running evals (#103)
- Add support for OpenAI organization (#106)
- function call azure fix (#95)
- Add support for JSON schema validation for is-json and contains-json (#108)
- Other misc fixes and API improvements

## [0.19.2] - 2023-08-15

### Changed

- function call azure fix (#95)
- Add support for JSON schema validation for is-json and contains-json (#108)
- New diff viewer for evals
- Web UI for running evals (#103)
- Add support for OpenAI organization (#106)
- Other misc fixes and API improvements

## [0.19.1] - 2023-08-14

### Changed

- Add support for OpenAI organization (#106)
- New diff viewer for evals
- Web UI for running evals (#103)
- Other misc fixes and API improvements

## [0.19.0] - 2023-08-14

### Changed

- New diff viewer for evals
- Web UI for running evals (#103)
- Other misc fixes and API improvements

## [0.18.4] - 2023-08-11

### Fixed

- fix(providers): resolve Ollama provider issue with empty line handling (c4d1e5f)

### Dependencies

- chore(deps): bump certifi from 2023.5.7 to 2023.7.22 in /examples/langchain-python (#104)

## [0.18.3] - 2023-08-08

### Added

- feat(providers): add Ollama provider (#102)

### Changed

- chore(webui): disable nunjucks autoescaping by default (#101)
- chore(webui): stop forcing manual line breaks in results view (76d18f5)

### Fixed

- fix(history): remove stale `latest` symlinks before regenerating eval output (a603eee)

## [0.18.2] - 2023-08-08

### Added

- feat(webui): display assertion summaries in the results viewer (#100)

### Changed

- feat(providers): allow testing identical models with different parameters (#83)

### Fixed

- fix(cli): repair `promptfoo share` regression (01df513)
- fix(config): handle provider map parsing when entries are strings (bdd1dea)
- fix(scoring): keep weighted averages accurate by running all test cases (7854424)

## [0.18.1] - 2023-08-06

### Added

- feat(providers): add llama.cpp server support (#94)

### Changed

- chore(providers): expose `LLAMA_BASE_URL` environment variable (f4b4c39)

### Fixed

- fix(history): repair symlink detection when writing latest results (e6aed7a)

## [0.18.0] - 2023-07-28

### Added

- feat(assertions): add `python` assertion type (#78)
- feat(api): support native function ApiProviders and assertions (#93)
- feat(evals): introduce Promptfoo scenarios for data-driven testing - allows datasets to be associated with specific tests, eliminating the need to copy tests for each dataset by @Skylertodd (#89)
- feat(cli): allow specifying `outputPath` when using the Node evaluate helper (#91)

### Changed

- chore(evals): rename default "theories" concept to "scenarios" (aca0821)

### Fixed

- fix(history): repair symlink handling when persisting latest results (81a4a26)
- fix(history): clean up stale eval history entries (253ae60)
- fix(cli): restore ANSI escape code rendering in console tables (497b698)

## [0.17.9] - 2023-07-24

### Added

- feat(evals): load test cases from file or directory paths (#88)

### Changed

- feat(metrics): record latency in eval results (#85)

### Fixed

- fix(windows): resolve path compatibility issues (8de6e12)

## [0.17.8] - 2023-07-22

### Added

- feat(evals): support post-processing hooks in test cases (#84)

### Changed

- feat(webui): show recent runs in the results viewer (#82)
- feat(providers): expose additional OpenAI parameters (#81)

### Fixed

- fix(evaluator): support empty test suites without crashing (31fb876)
- fix(network): ensure fetch timeouts bubble up correctly (9e4bf94)

## [0.17.7] - 2023-07-20

### Added

- feat(config): allow provider-specific prompts in test suites (#76)

### Changed

- chore(runtime): require Node.js 16 or newer (f7f85e3)
- chore(providers): reuse context configuration for Replicate provider (48819a7)

### Fixed

- fix(providers): handle missing provider prompt maps gracefully (7c6bb35)
- fix(grading): escape user input in grading prompts (4049b3f)

## [0.17.6] - 2023-07-20

### Added

- feat(cli): add `--repeat` support to evaluations (#71)
- feat(providers): add Azure YAML prompt support (#72)
- feat(providers): implement Replicate provider (#75)

### Changed

- chore(providers): refine Replicate provider behaviour (57fa43f)
- chore(cli): default `promptfoo share` prompt to Yes on enter (1a4c080)
- chore(webui): simplify dark mode and hide identical rows in history (c244403)

## [0.17.5] - 2023-07-14

### Added

- feat(assertions): add starts-with assertion type (#64)
- feat(providers): add Azure OpenAI provider (#66)

### Changed

- feat(providers): support YAML-formatted OpenAI prompts (#67)
- chore(cli): allow disabling sharing prompts (#69)
- chore(cli): require confirmation before running `promptfoo share` (f3de0e4)
- chore(env): add `PROMPTFOO_DISABLE_UPDATE` environment variable (60fee72)

### Fixed

- fix(config): read prompts relative to the config directory (ddc370c)

## [0.17.4] - 2023-07-13

### Added

- feat(assertions): add `contains-any` assertion support (#61)

### Changed

- chore(cli): handle npm outages without crashing (3177715)

### Fixed

- fix(cli): support terminals without `process.stdout.columns` (064dcb3)
- fix(cli): correct `promptfoo init` output to reference YAML (404be34)

### Documentation

- docs: add telemetry notice (#39)

## [0.17.3] - 2023-07-10

### Added

- feat(providers): add Anthropic provider (#58)

### Changed

- chore(onboarding): refresh init onboarding content (992c0b6)

### Fixed

- fix(cli): maintain table header ordering (1e3a711)
- fix(runtime): ensure compatibility with Node 14 (59e2bb1)

## [0.17.2] - 2023-07-07

### Changed

- feat(providers): improve support for running external scripts (#55)

## [0.17.1] - 2023-07-07

### Fixed

- fix(webui): restore output rendering in results view (5ce5598)

## [0.17.0] - 2023-07-06

### Added

- feat(models): add gpt-3.5-16k checkpoints (#51)
- feat(providers): add `script:` provider prefix for custom providers (bae14ec)
- feat(webui): view raw prompts in the web viewer (#54)
- feat(cli): add `cache clear` command (970ee67)

### Changed

- chore(providers): change default suggestion provider (cc11e59)
- chore(providers): ensure OpenAI chat completions fail on invalid JSON (c456c01)
- chore(assertions): allow numeric values for contains/icontains assertions (dc04329)

### Fixed

- fix(evals): avoid creating assertions from empty expected columns (d398866)

## [0.16.0] - 2023-06-28

### Added

- feat(cli): retry failed HTTP requests to reduce transient failures (#47)
- feat(templates): allow object vars inside nunjucks templates for richer prompts (#50)

### Documentation

- docs: refresh the Question reference page with updated guidance (#46)

## [0.15.0] - 2023-06-26

### Added

- feat(scoring): add continuous scoring support for evaluations (#44)
- feat(assertions): introduce assertion weights to fine-tune scoring (0688a64)

### Changed

- chore(prompt): rename grading prompt field from `content` to `output` (fa20a25)
- chore(webui): maintain backwards compatibility for row outputs in the viewer (b2fc084)

### Fixed

- fix(config): ensure `defaultTest` populates when configs load implicitly (44acb91)

## [0.14.2] - 2023-06-24

### Changed

- chore(assertions): switch the default grading provider to `gpt-4-0613` (0d26776)
- chore(cli): trim stray progress-bar newlines for cleaner output (8d624d6)

### Fixed

- fix(cli): update cached table output correctly when results change (8fe5f84)
- fix(cli): allow non-string result payloads during rendering (61d349e)

## [0.14.1] - 2023-06-19

### Fixed

- fix(config): only apply the config base path when a path override is provided (e67918b)

## [0.14.0] - 2023-06-18

### Added

- feat(cli)!: add shareable URLs and the `promptfoo share` command by @typpo (#42)
- feat(cli): add `--no-progress-bar` option to `promptfoo eval` (75adf8a)
- feat(cli): add `--no-table` flag for evaluation output (ecf79a4)
- feat(cli): add `--share` flag to automatically create shareable URLs (7987f6e)

### Changed

- chore(cli)!: resolve config-relative file references from the config directory, not working directory (dffb091)
- chore(api)!: restructure JSON/YAML output formats to include `results`, `config`, and `shareableUrl` properties (d1b7038)

### Fixed

- fix(cli): write the latest results before launching the viewer with `--view` (496f2fb)

## [0.13.1] - 2023-06-17

### Fixed

- fix(cli): ensure command arguments override config values (c425d3a)

## [0.13.0] - 2023-06-16

### Added

- feat(providers): support OpenAI functions and custom provider arguments by @typpo (#34)
- feat(cli): add JSONL prompt file support by @typpo (#40)
- feat(cli): export `generateTable()` for external tooling reuse by @tizmagik (#37)
- feat(openai): enable OpenAI ChatCompletion function calling (0f10cdd)

### Changed

- chore(openai): add official support for OpenAI `*-0613` models (4d5f827)
- chore(cli): allow optional configs when invoking the CLI (a9140d6)
- chore(cli): respect the `LOG_LEVEL` environment variable in the logger (1f1f05f)
- chore(cli): stabilize progress display when using var arrays (340da53)

### Fixed

- fix(build): fix HTML output generation in production builds (46a2233)

## [0.12.0] - 2023-06-12

### Added

- feat(share): publish evaluations with the `promptfoo share` workflow by @typpo (#33)
- feat(telemetry): add basic usage telemetry for insight gathering (7e7e3ea)
- feat(assertions): support CSV definitions for `rouge-n` and webhook assertions (7f8be15)

### Changed

- chore(build): resolve build output paths for the web client (#32)
- chore(cli): notify users when a newer promptfoo release is available by @typpo (#31)

## [0.11.0] - 2023-06-11

### Added

- feat(assertions): add contains, icontains, contains-some, contains-any, regex, webhook, and rouge-n assertion types (#30)
- feat(assertions): allow negating any assertion type with `not-` prefix (cc5fef1)
- feat(assertions): pass context objects with vars to custom functions (1e4df7e)
- feat(webui): add failure filtering and improved table layout (69189fe)
- feat(webui): add word-break toggle to results (9c1fd3b)
- feat(webui): highlight highest passing scores in matrix (6e2942f)

### Changed

- chore(cli): limit console table rows for readability (52a28c9)
- chore(cli): add more detailed custom function failure output (6fcc37a)

### Fixed

- fix(config): respect CLI write/cache options from config (5b456ec)
- fix(webui): improve dark mode colours and rating overflow (eb7bd54)
- fix(config): parse YAML references correctly in configs (62561b5)

## [0.10.0] - 2023-06-09

### Added

- feat(prompts): add support for named prompts by @typpo (#28)

### Changed

- chore(env)!: rename `OPENAI_MAX_TEMPERATURE` to `OPENAI_TEMPERATURE` (4830557)
- chore(config): read `.yml` files by default as configs (d5c179e)
- chore(build): add native ts-node compatibility by @MentalGear (#25)
- chore(openai): add chatml stopwords by default (561437f)
- chore(webui): adjust column ordering and styling (27977c5)

### Fixed

- fix(config): support `defaultTest` overrides in CLI (59c3cbb)
- fix(env): correctly parse `OPENAI_MAX_TOKENS` and `OPENAI_MAX_TEMPERATURE` by @abi (#29)
- fix(cli): improve JSON formatting error messages (5f59900)

## [0.9.0] - 2023-06-05

### Added

- feat(vars): add support for var arrays by @typpo (#21)

### Changed

- chore(core): set a default semantic similarity threshold (4ebea73)
- chore(cli): refresh `promptfoo init` output messaging (cdbf806)

### Fixed

- fix(cache): register cache manager types for TypeScript (1a82de7)
- fix(evals): handle string interpolation issues in prompts (6b8c175)

## [0.8.3] - 2023-05-31

### Fixed

- fix(cache): create cache directory on first use (423f375)
- fix(config): throw a clearer error for malformed default configs (0d759c4)

## [0.8.2] - 2023-05-30

### Fixed

- fix(cache): only persist cache entries on successful API responses (71c10a6)

## [0.8.1] - 2023-05-30

### Added

- feat(data): add Google Sheets loader support (df900c3)

### Fixed

- fix(cli): restore backward compatibility for `-t/--tests` flags (aad1822)

## [0.8.0] - 2023-05-30

### Added

- feat(api)!: simplify the API and support unified test suite definitions by @typpo (#14)

### Changed

- chore(api)!: move evaluation settings under `evaluateOptions` (`maxConcurrency`, `showProgressBar`, `generateSuggestions`) (#14)
- chore(api)!: move CLI flag defaults under `commandLineOptions` (`write`, `cache`, `verbose`, `view`) (#14)

## [0.7.0] - 2023-05-29

### Changed

- chore(cache): improve caching defaults and enable caching by default (#17)

## [0.6.0] - 2023-05-28

### Added

- feat(providers): add LocalAI support for open-source LLMs like Llama, Alpaca, Vicuna, GPT4All (6541bb2)
- feat(cli): add glob pattern support for prompts and tests (#13)
- feat(assertions): rename `eval:` to `fn:` for custom JavaScript assertions by @MentalGear (#11)
- feat(webui): add dark mode support (0a2bb49)
- feat(api): add exports for types and useful utility functions (57ac4bb)
- feat(tests): add Jest and Mocha integrations (00d9aa2)

### Changed

- chore(cli): improve error handling and word wrapping in CLI output (398f4b0)
- chore(cli): support non-ES module requires (c451362)

### Fixed

- fix(cli): move API key validation into OpenAI subclasses (c451362)
- fix(webui): correct HTML table rendering errors in the viewer (64c9161)
- fix(providers): improve handling of third-party API errors (398f4b0)

### Dependencies

- chore(deps): bump socket.io-parser from 4.2.2 to 4.2.3 in /src/web/client (#15)

## [0.5.1] - 2023-05-23

### Changed

- chore(cli): add glob support for prompt selection (#13)

### Fixed

- fix(cli): prevent crashes when `OPENAI_API_KEY` is not set (c451362)

## [0.5.0] - 2023-05-22

### Added

- feat(assertions): add semantic similarity grading (#7)

### Changed

- chore(cli): improve error handling and word wrapping in CLI output (398f4b0)

## [0.4.0] - 2023-05-13

### Added

- feat(webui): add web viewer for evaluation results (#5)

### Changed

- chore(openai): support `OPENAI_STOP` environment variable for stopwords (79d590e)
- chore(cli): increase the default request timeout (c73e055)

## [0.3.0] - 2023-05-07

### Added

- feat(grading): enable LLM automatic grading of outputs (#4)
- feat(webui): improve how test results are shown - PASS/FAIL is shown in matrix view rather than its own column (2c3f489)

### Changed

- chore(config): allow overriding `OPENAI_API_HOST` environment variable (e390678)
- chore(cli): add `REQUEST_TIMEOUT_MS` environment variable for API timeouts (644abf9)
- chore(webui): improve HTML table output readability (2384c69)

## [0.2.2] - 2023-05-04

### Added

- feat(cli): add `promptfoo --version` output (77e862b)

### Changed

- chore(cli): improve error messages when API calls fail (af2c8d3)

### Fixed

- fix(cli): correct `promptfoo init` output text (862d7a7)
- fix(evals): preserve table ordering when building concurrently (2e3ddfa)

## [0.2.0] - 2023-05-04

### Added

- feat(cli): add `promptfoo init` command (c6a3a59)
- feat(providers): improve custom provider loading and add example (4f6b6e2)<|MERGE_RESOLUTION|>--- conflicted
+++ resolved
@@ -14,6 +14,7 @@
 - feat(webui): expose Hydra strategy configuration (max turns and stateful toggle) in red team setup UI (#6165)
 - fix(app): aligning risk scores with documentation (#6212)
 - feat(providers): add GPT-5.1 model support including gpt-5.1, gpt-5.1-mini, gpt-5.1-nano, and gpt-5.1-codex with new 'none' reasoning mode for low-latency interactions and configurable verbosity control (#6208)
+- feat(providers): add ElevenLabs provider for text-to-speech and conversational AI (#6022)
 - feat(redteam): allow configuring `redteam.frameworks` to limit compliance frameworks surfaced in reports and commands (#6170)
 - feat(webui): add layer strategy configuration UI in red team setup with per-step plugin targeting (#6180)
 - feat(app): Metadata value autocomplete eval filter (#6176)
@@ -148,10 +149,6 @@
 
 ### Added
 
-<<<<<<< HEAD
-- feat(providers): add ElevenLabs provider integration with support for TTS, STT, Conversational Agents, Audio Isolation, Forced Alignment, and History (#6022)
-- feat(redteam): add `jailbreak:meta` strategy with intelligent meta-agent that builds dynamic attack taxonomy and learns from full attempt history (#6021)
-=======
 - feat(integrations): add Microsoft SharePoint dataset support with certificate-based authentication for importing CSV files (#6080)
 - feat(providers): add `initialMessages` support to simulated-user provider for starting conversations from specific states, with support for loading from JSON/YAML files via `file://` syntax (#6090)
 - feat(providers): add local config override support for cloud providers - merge local configuration with cloud provider settings for per-eval customization while keeping API keys centralized (#6100)
@@ -244,7 +241,6 @@
 ### Added
 
 - feat(webui): filtering eval results by metric values w/ numeric operators (e.g. EQ, GT, LTE, etc.) (#6011)
->>>>>>> a9db70a3
 - feat(providers): add Python provider persistence for 10-100x performance improvement with persistent worker pools (#5968)
 - feat(providers): add OpenAI Agents SDK integration with support for agents, tools, handoffs, and OTLP tracing (#6009)
 - feat(providers): add function calling/tool support for Ollama chat provider (#5977)
@@ -292,13 +288,9 @@
 
 ### Fixed
 
-<<<<<<< HEAD
-- fix(providers): ElevenLabs API compatibility fixes for Agents (role normalization, tool mock values) and Forced Alignment (field names, SRT formatting) (#6022)
-=======
 - fix(providers): revert eager template rendering that broke runtime variable substitution (5423f80)
 - fix(providers): support environment variables in provider config while preserving runtime variable templates
 - fix(providers): improve Python provider reliability with automatic python3/python detection, worker cleanup, request count tracking, and reduced logging noise (#6034)
->>>>>>> a9db70a3
 - fix(providers): simulated-user and mischievous-user now respect assistant system prompts in multi-turn conversations (#6020)
 - fix(providers): improve MCP tool schema transformation for OpenAI compatibility (#5965)
 - fix(providers): sessionId now properly stored in metadata for providers that use server side generated sessionIds (#6016)
@@ -326,12 +318,7 @@
 
 - docs(model-audit): improve accuracy and clarity of ModelAudit documentation (#6023)
 - docs(contributing): add changelog and GitHub Actions enforcement (#6012)
-<<<<<<< HEAD
-- docs(providers): add ElevenLabs provider documentation and examples (#6022)
-- docs(guides): add ElevenLabs evaluation guide (#6022)
-=======
 - docs(redteam): add global language configuration section to red team configuration docs; remove multilingual strategy documentation (#5984)
->>>>>>> a9db70a3
 - docs(providers): add OpenAI Agents provider documentation and example (#6009)
 - docs(providers): update AWS Bedrock model access documentation (#5953)
 - docs(providers): fix apiKey environment variable syntax across provider docs and examples (#6018)
@@ -349,7 +336,6 @@
 
 - test(server): add comprehensive unit tests for POST /providers/test route (#6031)
 - test(providers): fix flaky latencyMs assertions in TrueFoundry provider tests (#6026)
-- test(providers): add ElevenLabs provider unit and integration tests (#6022)
 - test(providers): add unit test verifying assistant system prompt inclusion for simulated-user provider (#6020)
 - test(providers): add comprehensive tests for OpenAI Agents provider, loader, and tracing (#6009)
 - test(redteam): update strategy and frontend tests for global language configuration migration (#5984)
