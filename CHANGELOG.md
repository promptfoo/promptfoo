# Changelog

All notable changes to this project will be documented in this file.

The format is based on [Keep a Changelog](https://keepachangelog.com/en/1.1.0/).

## [Unreleased]

### Added

- feat(providers): add function calling/tool support for Ollama chat provider (#5977)
- feat(app): persist inline-defined custom policy names (#5990)
- feat: coppa plugin (#5997)
- feat: error logs (#5992)
- feat: add GDPR preset mappings for red team testing (#5986)
- feat(app): show target response to generated red team plugin test case (#5869)
- feat: add modifiers support to iterative strategies (#5972)
- feat: authoritative markup injection strategy (#5961)
- feat: wordplay red team plugin (#5889)
- feat: adding support for Claude Haiku 4.5 (#5937)
- feat: Add errors to eval progress bar (#5942)
- feat: Improved error handling in CLI and error logging (#5930)

### Changed

<<<<<<< HEAD
- chore(cli): show telemetryDisabled/telemetryDebug in `promptfoo debug` output (#6015)
=======
- chore(examples): consolidate Ollama examples into unified directory (#5977)
>>>>>>> 74a6cdd9
- chore(webui): add label column to prompts table (#6002)
- chore: remove "LLM Risk Assessment" prefix (#6004)
- refactor(app): Reduce unnecessary API health requests (#5979)
- chore: gray out strategies requiring remote generation when disabled (#5985)
- chore: gray out remote plugins when remote generation is disabled (#5970)
- refactor(webui): Organize red team plugins page into tabs with separate components (#5865)
- chore: export GUARDRAIL_BLOCKED_REASON constant for external use (#5956)
- chore: Improve test transform modal editor (#5962)
- chore: add top-level redteam telemetry events (#5951)
- chore(webui): add readOnly prop to EvalOutputPromptDialog (#5952)
- chore: Add rendered request headers to http provider debug output (#5950)
- chore: move dependencies to optional instead of peer (#5948)
- chore: Further refactor transform code to avoid 'require' (#5943)
- chore: move `natural` to optional dependency (#5946)
- chore: revert "feat: Improved error handling in CLI and error logging" (#5939)
- chore: Refactor createRequest/ResponseTransform functions into separate module (#5925)

### Fixed

- fix: Don't test session management if target is not stateful (#5989)
- fix(internals): plugin selection (#5991)
- fix: improve crescendo prompt example alignment with actual objective statements to increase accuracy. (#5964)
- fix: improve MCP tool schema transformation for OpenAI compatibility (#5965)
- fix: fewer dupe errors for invalid strategy and plugin ids (#5954)
- fix(app): in red team setup, reset config button hidden by version banner (#5896)

### Dependencies

- chore: bump @aws-sdk/client-bedrock-runtime from 3.914.0 to 3.916.0 (#6008)
- chore: bump pypdf from 6.0.0 to 6.1.3 in /examples/rag-full in the pip group across 1 directory (#5998)
- chore: bump @aws-sdk/client-bedrock-runtime from 3.913.0 to 3.914.0 (#5996)
- chore: bump @aws-sdk/client-bedrock-runtime from 3.911.0 to 3.913.0 (#5975)
- chore: bump @anthropic-ai/sdk from 0.65.0 to 0.66.0 (#5944)
- chore: bump @aws-sdk/client-bedrock-runtime from 3.910.0 to 3.911.0 (#5945)

### Documentation

- docs(blog): add blog post on RLVR (Reinforcement Learning with Verifiable Rewards) (#5987)
- docs: configuring inference (#5983)
- docs(site): update about page (#5971)
- docs: add export formats (#5958)
- docs: Update AWS Bedrock model access documentation (#5953)
- docs: Example demonstrating conversation session id management using hooks (#5940)
- docs(echo): add examples for evaluating logged production outputs (#5941)
- docs(site): September release notes (#5712)

### Tests

- tests: remove redteam constants mocks from unit tests (#6010)
- test: CoverBot: Added tests for evaluation UI components and hooks (`src/app`) (#5981)

## [0.118.17] - 2025-10-15

### Changed

- chore: bump version to 0.118.17 (#5936)

### Fixed

- fix(evaluator): support `defaultTest.options.provider` for model-graded assertions (#5931)
- fix(webui): improve UI email validation handling when email is invalid; add better tests (#5932)
- fix(deps): move `claude-agent-sdk` to optionalDependencies (#5935)

### Dependencies

- chore(deps): bump `@aws-sdk/client-bedrock-runtime` from 3.908.0 to 3.910.0 (#5933)

## [0.118.16] - 2025-10-15

### Added

- feat(providers): add TrueFoundry LLM Gateway provider (#5839)
- feat(redteam): add test button for request and response transforms in red-team setup UI (#5482)

### Changed

- chore(providers): count errors in websocket responses as errors (#5915)
- chore(providers): update Alibaba model support (#5919)
- chore(redteam): validate emails after prompt for red team evaluations (#5912)
- chore(redteam): implement web UI email verification (#5928)
- chore(redteam): display estimated probes on red team review page (#5863)
- chore(webui): add flag to hide traces (#5924)
- chore(build): stop tracking TypeScript build cache file (#5914)
- chore(build): update dependencies to latest minor versions (#5916)
- chore(cli): remove duplicate 'Successfully logged in' message from auth login (#5907)
- chore(redteam): add max height and scroll to custom policies container (#5910)
- chore: bump version to 0.118.16 (#5920)
- docs: add docstrings to `feat/ruby-provider` (#5903)
- test: cover red team setup components and hooks in `src/app` (#5911)

### Fixed

- fix(providers): dynamically import `DefaultAzureCredential` from `@azure/identity` (#5921)
- fix(providers): improve debugging and address hanging in websocket provider (#5918)
- fix(http): parse stringified JSON body in provider config (#5927)
- fix(redteam): improve ASR calculation accuracy in redteam report (#5792)

### Documentation

- docs(site): fix typo (#5922)

## [0.118.15] - 2025-10-13

### Added

- feat(providers): add ruby provider (#5902)
- feat(providers): Claude Agent SDK provider support (#5509)
- feat(providers): Azure AI Foundry Assistants provider (#5181)
- feat(providers): add support for streaming websocket responses (#5890)
- feat(providers): snowflake cortex provider (#5882)

### Changed

- chore(providers): add support for new OpenAI models (GPT-5 Pro, gpt-audio-mini, gpt-realtime-mini) (#5876)
- chore(providers): rename azure ai foundry assistant to ai foundry agent (#5908)
- chore(providers): update params passed to azure ai foundry provider (#5906)
- chore(webui): group agentic strategies by turn compatibility in red team UI (#5861)
- chore(webui): sort red team plugins alphabetically by display name (#5862)
- chore(webui): improved color consistency and dark mode legibility on Red Team dashboard (#5829)
- chore(test): add snowflake provider tests and environment variables (#5883)
- chore(config): add conductor config (#5904)
- chore: bump version 0.118.15 (#5909)

### Fixed

- fix(app): disable red team scan Run Now button when Promptfoo Cloud is unavailable (#5891)
- fix(webui): fix infinite re-render when custom intents are specified (#5897)
- fix(redteam): clean up multilingual strategy logging and fix chunk numbering (#5878)
- fix(redteam): requested column in 'redteam generate' output incorporates fan out strategies (#5864)
- fix(core): resolve Windows path compatibility issues (#5841)
- fix(core): restore correct cache matching behavior for test results (#5879)

### Dependencies

- chore(deps): bump @aws-sdk/client-bedrock-runtime from 3.901.0 to 3.906.0 (#5877)
- chore(deps): bump @aws-sdk/client-bedrock-runtime from 3.906.0 to 3.907.0 (#5888)
- chore(deps): bump openai from 6.2.0 to 6.3.0 (#5887)
- chore(deps): update dependencies to latest safe minor/patch versions (#5900)

### Documentation

- docs(providers): add missing providers and troubleshooting pages to index (#5905)
- docs(guardrails): remove open source guardrails page (#5880)

## [0.118.14] - 2025-10-09

### Changed

- fix: there should always be a guardrails field passed out form openai chat provider (#5874)
- chore: bump version 0.118.14 (#5875)

## [0.118.13] - 2025-10-08

### Added

- feat(cli): Add connectivity tests to promptfoo validate (#5802)
- feat(guardrails): map content filter response to guardrails output (#5859)
- feat(webui): Download full results (#5674)

### Changed

- chore(core): change default log level to debug for network errors (#5860)
- chore(core): Don't log all request error messages (#5870)
- chore(linter): Enforce no unused function params (#5853)
- chore(providers): remove deprecated IBM BAM provider (#5843)
- refactor(webui): improve EvalOutputPromptDialog with grouped dependency injection (#5845)
- chore: bump version 0.118.13 (#5873)

### Fixed

- fix(webui): Don't prepend fail reasons to output text (#5872)
- fix(redteam): filter out placeholders before purpose generation (#5852)
- fix(tests): make auth login test tolerate colorized output (#5851)

### Dependencies

- chore(deps): bump @azure/identity from 4.12.0 to 4.13.0 (#5858)
- chore(deps): bump langchain-text-splitters from 0.3.5 to 1.0.0a1 in /examples/redteam-langchain in the pip group across 1 directory (#5855)

## [0.118.12] - 2025-10-08

### Added

- feat(providers): add Slack provider (#3469)

### Changed

- feat: postman import for http provider (#5778)
- feat: Bring request transform to parity with response transform (#5850)
- fix: import command (#5794)
- fix: implement remote generation environment variable controls (#5815)
- fix: resolve Windows path handling issues (#5827)
- fix: custom strategy UI (#5834)
- fix: eliminate Python validation race condition on Windows (#5837)
- fix: escape JSON special characters in raw HTTP request variables (#5842)
- fix: Show response headers in test target results (#5848)
- fix: double sharing red teams (#5854)
- chore: update DeepSeek provider to V3.2-Exp (#5787)
- chore: bump the github-actions group with 3 updates (#5789)
- chore: bump openai from 5.23.2 to 6.0.0 (#5790)
- chore: Revert "perf: Don't create new agent for every fetch (#5633)" (#5793)
- chore: add /index to directory imports for ESM compatibility (#5798)
- chore: bump @aws-sdk/client-bedrock-runtime from 3.899.0 to 3.901.0 (#5799)
- chore: bump openai from 6.0.0 to 6.0.1 (#5800)
- chore(telemetry): Add CI flag to identify call (#5801)
- chore: bump openai from 6.0.1 to 6.1.0 (#5806)
- chore: fix npm audit vulnerabilities (#5810)
- chore: Fix incorrect session parser help text (#5811)
- chore(internals): make `runAssertion` easier to read by moving const outside function scope (#5813)
- chore: update investor info and user count (#5816)
- chore(internals): Prevent `GradingResult.assertion` definition from being overridden in select red team grading cases (#5785)
- chore: show "why" in modelaudit ui (#5821)
- chore(site): migrate OG image generation to Satori (#5826)
- chore: remove outdated license notice (#5828)
- chore: show # github stars on site (#5831)
- chore(site): update Docusaurus to v3.9.1 and fix deprecated config (#5835)
- chore: bump openai from 6.1.0 to 6.2.0 (#5844)
- chore: invert default unblocking behavior (#5856)
- chore: bump version 0.118.12 (#5857)
- chore(site): Adds Travis to team page (#5786)
- docs: update readme.md (#5812)
- docs: add CLAUDE.md context files for Claude Code (#5819)
- docs: safety benchmark blog post (#5781)
- docs: update IBM WatsonX model list (#5838)
- docs: add warning against using commit --amend and force push (#5840)
- test: fix vitest timeout error in EvalOutputPromptDialog tests (#5820)
- test: fix flaky Python test failures on Windows (#5824)
- test: add mock cleanup to Python provider tests (#5825)
- refactor: Remove null from GradingResult.assertion type (#5818)

### Fixed

- fix(site): add metadata key to the provider response class (#5796)
- fix(webui): prevent empty state flash when loading large evals (#5797)
- fix(webui): Clicking "Show Charts" does not show charts (#5814)
- fix(webui): remove delimiter stripping logic from EvalOutputCell (#5817)
- fix(provider): merge config and prompt systemInstruction instead of throwing error in gemini (#5823)
- fix(assertions): allow is-refusal to detect refusals in provider error messages (#5830)
- fix(webui): improve usability of number inputs (#5804)
- test: Unit tests for fix(webui): improve usability of number inputs (#5836)

### Documentation

- docs(site): adding new hire bio (#5788)
- docs(site): fix formatting issue in about page (#5803)
- docs(site): add Dane to About page team section (#5833)

## [0.118.11] - 2025-09-30

### Added

- feat(providers): add support for Claude Sonnet 4.5 (#5764)
- feat(providers): add support for Gemini 2.5 Flash and Flash-Lite (#5737)
- feat(providers): add gpt-5-codex model support (#5733)
- feat(providers): add support for Qwen models in AWS Bedrock provider (#5718)
- feat(cli): add browser opening support for auth login command (#5722)
- feat(cli): add team switching functionality (#5750)
- feat(webui): add latency to eval export CSV (#5771)
- feat(cli): sanitize all log objects (#5773)
- feat(providers): add Anthropic web_fetch_20250910 and web_search_20250305 tool support (#5573)
- feat(providers): add CometAPI provider support with environment variable configuration and example usage (#5721)
- feat(providers): add Nscale provider support (#5690)
- feat(providers): add OpenAI gpt-realtime model with full audio support (#5426)
- feat(webui): add metadata `exists` operator to eval results filter (#5697)

### Changed

- chore(cli): improve installer-aware command generation utility for consistent CLI invocation (#5747)
- chore(core): sort metadata entries (#5751)
- chore(core): update error mapping (#5783)
- chore(providers): update Claude 4.5 Sonnet (#5763)
- chore(providers): update default Granite model to granite-3-3-8b-instruct (#5768)
- chore(redteam): remove on-topic call (#5774)
- chore(redteam): update red team init default to gpt-5 (#5756)
- chore: bump version 0.118.11 (#5784)
- chore: Add docstrings to `feat/add-latency-to-csv` (#5772)

### Fixed

- fix(core): ensure `-filter-failing` correctly filters failing tests when re-running an eval (#5770)
- fix(core): ensure Python and JavaScript providers have appropriate path prefix (#5765)
- fix(core): preserve glob patterns in vars context for test case expansion (#5701)
- fix(core): suppress verbose error logging for update check timeouts (#5745)
- fix(providers): improve OpenAI embedding provider error handling (#5742)
- fix(tests): resolve Windows test failures in Python tests (#5767)
- fix(webui): apply proper truncation initialization to variable cells (#5657)
- fix(webui): disable prompt editing in header row dialogs (#5746)
- fix(webui): handle login redirects (#5734)
- fix(webui): improve empty state UI and handle null eval data (#5780)

### Dependencies

- chore(deps): bump @anthropic-ai/sdk from 0.63.1 to 0.64.0 (#5758)
- chore(deps): bump @anthropic-ai/sdk from 0.64.0 to 0.65.0 (#5776)
- chore(deps): bump @aws-sdk/client-bedrock-runtime from 3.896.0 to 3.899.0 (#5777)
- chore(deps): bump openai from 5.23.0 to 5.23.1 (#5759)
- chore(deps): bump openai from 5.23.1 to 5.23.2 (#5775)

### Documentation

- docs(site): add new hire bio (#5769)
- docs(site): improve AWS Bedrock SSO authentication documentation (#5585)
- docs(site): refine and extend e2b sandbox evaluation guide with improved examples and fixes (#5753)
- docs(site): remove incorrect Python globals persistence tip (#5782)
- docs(site): strengthen git workflow warnings in CLAUDE.md (#5762)
- docs(site): write lethal trifecta blog (#5754)

### Tests

- test(webui): add tests for evaluation UI components (`src/app`) (#5766)

## [0.118.10] - 2025-09-26

### Changed

- feat: Revamp HTTP Provider setup (#5717)
- chore: introduce grading provider to RedteamProviderManager (#5741)
- chore(webui): UX improvements for displaying custom policies in Eval Results and Red Team Vulnerabilities Reports (#5562)
- chore: bump version 0.118.10 (#5749)

## [0.118.9] - 2025-09-25

### Changed

- feat: envoy ai gateway provider (#5731)
- feat: iso 42001 mappings (#5724)
- feat: Compress data when sharing an eval (#5738)
- fix: rename agentcore provider to bedrock agents provider (#5709)
- fix: increase timeout for version checks from 1s to 10s (#5715)
- fix: add missing backend support for filtering by highlights, plus tests (#5735)
- chore: improve parsing so in case a redteam provider doesn't take json obje… (#5700)
- chore: bump @aws-sdk/client-bedrock-runtime from 3.893.0 to 3.894.0 (#5706)
- chore: bump openai from 5.22.0 to 5.22.1 (#5707)
- chore: support multilingual provider set from server boot (#5703)
- chore: Add docstrings to `applying-column-format` (#5719)
- chore(webui): in eval creator disable `Run Eval` button if no prompts or test cases are available (#5558)
- chore: bump @aws-sdk/client-bedrock-runtime from 3.894.0 to 3.895.0 (#5727)
- chore: bump @anthropic-ai/sdk from 0.62.0 to 0.63.1 (#5728)
- chore: bump openai from 5.22.1 to 5.23.0 (#5729)
- chore: bump @aws-sdk/client-bedrock-runtime from 3.895.0 to 3.896.0 (#5732)
- chore: bump version 0.118.9 (#5740)

### Fixed

- fix(webui): prioritize JSON prettify over Markdown rendering when both enabled (#5705)
- fix(webui): Copying truncated text in eval results (#5711)
- fix(internals/redteam): decrease debug access grading false negatives (#5713)

## [0.118.8] - 2025-09-23

### Added

- **feat(webui):** populate keys in metadata filters dropdown by [@mldangelo](https://github.com/mldangelo) in [#5584](https://github.com/promptfoo/promptfoo/pull/5584)

### Changed

- **fix:** iterative judge parsing by [@MrFlounder](https://github.com/MrFlounder) in [#5691](https://github.com/promptfoo/promptfoo/pull/5691)
- **fix:** Promptfoo CLI hanging after command finishes by [@sklein12](https://github.com/sklein12) in [#5698](https://github.com/promptfoo/promptfoo/pull/5698)
- **fix:** suppress noisy health check logs during dev startup by [@mldangelo](https://github.com/mldangelo) in [#5667](https://github.com/promptfoo/promptfoo/pull/5667)
- **fix:** update more prompts to get less refusal by [@MrFlounder](https://github.com/MrFlounder) in [#5689](https://github.com/promptfoo/promptfoo/pull/5689)
- **chore:** bump version 0.118.8 by [@sklein12](https://github.com/sklein12) in [#5699](https://github.com/promptfoo/promptfoo/pull/5699)
- **docs:** release notes August by [@ladyofcode](https://github.com/ladyofcode) in [#5625](https://github.com/promptfoo/promptfoo/pull/5625)

### Documentation

- **docs(site):** add `linkedTargetId` documentation for custom provider linking by [@mldangelo](https://github.com/mldangelo) in [#5684](https://github.com/promptfoo/promptfoo/pull/5684)

## [0.118.7] - 2025-09-22

### Added

- feat(webui): connect login page to promptfoo auth system (#5685)
- feat: ability to retry errors from cli (#5647)

### Changed

- chore(webui): add 404 page (#5687)
- refactor(webui): Vulnerability Report Table Improvements (#5638)
- chore: bump version 0.118.7 (#5695)
- chore: bump openai from 5.21.0 to 5.22.0 (#5694)
- chore: bump @aws-sdk/client-bedrock-runtime from 3.891.0 to 3.893.0 (#5693)

## [0.118.6] - 2025-09-18

### Tests

- test: network isolation for tests (#5673)

### Dependencies

- chore(deps): upgrade Vite to v7 and fix browser compatibility issues (#5681)

### Documentation

- docs: clarify webhook issue meaning (#5679)
- docs(examples): add HTTP provider streaming example (#5648)
- docs: (blog) add autonomy and agency in AI article (#5512)

### Added

- feat(redteam): support threshold in custom plugin configuration (#5644)
- feat: upgrade Material UI from v6 to v7 (#5669)
- feat(redteam): Adds support for `metric` field on custom plugins (#5656)
- feat: migrate from MUI Grid to Grid2 across all components (#5578)
- feat: report filters (#5634)
- feat: Add string array support for context-based assertions (#5631)

### Changed

- chore: Exclude node modules and build/dist from biome (#5641)
- chore: improvements to framework compliance cards (#5642)
- chore: improve design of eval download dialog (#5622)
- chore: bump @aws-sdk/client-bedrock-runtime from 3.888.0 to 3.890.0 (#5636)
- chore: bump @aws-sdk/client-bedrock-runtime from 3.890.0 to 3.891.0 (#5649)
- chore: bump openai from 5.20.3 to 5.21.0 (#5651)
- chore: update redteam small model to gpt-4.1-mini-2025-04-14 (#5645)
- chore: reduce coloration on Report View Test Suites table (#5643)
- chore: bump version 0.118.6 (#5655)
- chore(webui): minor style tweaks to datagrid pages for consistency (#5686)
- chore: persistent header on report view (#5678)
- chore(webui): fix z-index on version update banner (#5677)
- refactor(webui): Reports table UX Improvements (#5637)
- ci: revert temporarily disable redteam multi-lingual strategy in integration tests (#5658)
- ci: temporarily disable redteam multi-lingual strategy in integration tests (#5639)
- refactor(redteam): remove dead code and optimize page meta handling (#5672)
- chore: remove accidentally committed site/package-lock.json (#5688)
- chore: Allow overwriting the logger (#5663)
- chore: Update names in workflow (#5659)
- chore: update dependencies to latest compatible versions (#5627)
- chore(internals): Improves support for defining LLM-Rubric assertion threshold in CSV test cases (#5389)

### Fixed

- fix(webui): Filtering eval results on severity (#5632)
- fix(tests): correct TypeScript errors in test files (#5683)
- fix(webui): unify page layout styles (#5682)
- fix: trace visualization circular dependency (#5676)
- fix(webui): re-enable sharing button by default (#5675)
- fix: apply prettier formatting to blog post (#5670)
- fix: Remove global fetch patch (#5665)
- fix(webui): Include description column, if defined, in CSV export of eval results (#5654)
- fix(redteam): add robust fallbacks, partial retries, dedupe, safer logs to multilingual strategy (#5652)
- fix: handle dynamic imports without eval (#5630)
- fix: Catch exception when no vertex projectId is found (#5640)
- fix: spacing on report view (#5646)
- fix: plugin counts flickering (#5635)

## [0.118.5] - 2025-09-16

### Tests

- test: Unit tests for feat: upload csv for custom policies (#5629)
- test: Unit tests for chore: organize EvalOutputPromptDialog and change it to a drawer (#5628)

### Added

- feat(webui): organize `EvalOutputPromptDialog` and convert it to a drawer, (#5619)
- feat(webui): add keyboard navigation to the web UI results table, (#5591)
- feat(webui): enable bulk deletion of eval results, (#5438)
- feat(providers): add `azure:responses` provider alias for Azure Responses API, (#5293)
- feat(providers): support application inference profiles in Bedrock, (#5617)
- feat(redteam): add "layer" strategy for combining multiple strategies, (#5606)
- feat(redteam): set severity on reusable custom policies, (#5539)
- feat(redteam): display unencrypted attacks in the web UI results table, (#5565)
- feat(redteam): enable test generation for custom policies in the plugins view, (#5587)
- feat(redteam): allow uploading CSVs for custom policies, (#5618)
- feat(cli): add ability to pause and resume evals, (#5570)

### Changed

- chore(examples): update model IDs to GPT-5 and latest models, (#5593)
- chore(providers): remove Lambda Labs provider due to API deprecation, (#5599)
- chore(providers): update Cloudflare AI models and remove deprecated ones, (#5590)
- chore(redteam): add MCP plugin preset, (#5557)
- chore(redteam): add UI indicators and documentation for HuggingFace gated datasets in redteam web UI, (#5545)
- chore(internals): improve error logging on redteam test generation failures, (#5458)
- chore(internals): reduce log level of global fetch logs, (#5588)
- chore(server): add context to health check logging during startup, (#5568)
- chore(webui): hide trace timeline section when no traces are available, (#5582)
- chore(webui): improve delete confirmation dialog styling, (#5610)
- chore(webui): remove `React.FC` type annotations for React 19 compatibility, (#5572)
- ci: increase test timeout from 8 to 10 minutes, (#5586)
- ci: temporarily disable macOS Node 24.x tests due to flaky failures, (#5579)
- refactor: move `src/util/file.node.ts` path utilities, (#5596)
- refactor: standardize all directory import paths for ESM compatibility, (#5603)
- refactor: standardize directory import paths for ESM compatibility, (#5605)
- refactor: standardize import paths for ESM preparation, (#5600)
- refactor: standardize TypeScript import paths for ESM compatibility, (#5597)
- test: CoverBot: add tests for UI interaction utilities and components (`src/app`), (#5611)
- chore: update `act` import for React 19 compatibility, (#5574)
- chore(dependencies): bump `@aws-sdk/client-bedrock-runtime` from 3.886.0 to 3.887.0, (#5580)
- chore(dependencies): bump `@aws-sdk/client-bedrock-runtime` from 3.887.0 to 3.888.0, (#5602)
- chore(dependencies): bump `axios` from 1.11.0 to 1.12.0 in npm_and_yarn group across one directory, (#5569)
- chore(dependencies): bump `openai` from 5.20.1 to 5.20.2, (#5601)
- chore(dependencies): bump `openai` from 5.20.2 to 5.20.3, (#5624)
- chore(dependencies): bump version to 0.118.5, (#5626)

### Fixed

- fix(assertions): handle `threshold=0` correctly across all assertion types, (#5581)
- fix(cli): prevent accidental escaping of Python path override, (#5589)
- fix(cli): fix table display for `promptfoo list`, (#5616)
- fix(cli): temporarily disable SIGINT handler, (#5620)
- fix(internal): strip authentication headers in HTTP provider metadata, (#5577)
- fix(redteam): ensure custom policies skip the basic refusal check, (#5614)
- fix(server): hide non-critical `hasModelAuditBeenShared` error logging, (#5607)
- fix(webui): always show failure reasons in the results view when available, (#5608)
- fix(webui): improve filter component styling and layout, (#5604)
- fix(webui): prevent phantom strategy filter options for non-redteam evaluations, (#5575)
- fix(webui): fix undulating CSS header animation, (#5571)

### Documentation

- docs(site): clarify llm-rubric pass/score/threshold semantics, (#5623)
- docs(site): add August 2025 release highlights (#5518)

## [0.118.4] - 2025-09-12

### Added

- feat(cli): Add CI-friendly progress reporting for long-running evaluations (#5144)
- feat(cli): Auto-share if connected to the cloud (#5475)
- feat(cli): Log all requests and persist debug logs (#5504)
- feat(internals): Reuse FilterMode type across backend (#5542)
- feat(providers): Add AWS Bedrock AgentCore provider (#5267)
- feat(providers): Extend configuration options for Ollama provider to support thinking (#5212)
- feat(providers): OpenAI real-time custom ws URLs (#5528)
- feat(redteam): Add VLGuard plugin for multi-modal red teaming (#5243)
- feat(redteam): More financial plugins (#5419)
- feat(redteam): Risk scoring (#5191)
- feat(redteam): Special token injection plugin (#5489)
- feat(webui): Add passes-only filter to results view (#5430)

### Changed

- chore(internals): Add probes and token metrics to eval event (#5538)
- chore(internals): Add support for reusable custom policies (#5290)
- chore(internals): Remove node-fetch (#5503)
- chore(internals): Send auth info to cloud (#3744)
- chore(modelaudit): Add support for modelaudit v0.2.5 CLI arguments (#5500)
- chore(onboarding): Add Azure preset (#5537)
- chore(onboarding): Make provider menu single-select (#5536)
- chore(providers): Make OpenAI max retries configurable (#5541)
- chore(providers): Update OpenAI pricing and add missing models (#5495)
- chore(redteam): Consolidate accordion UIs on review page (#5508)
- chore(redteam): Improve user persona question in config (#5559)
- chore(redteam): Minor improvements to red team setup flow (#5523)
- chore(redteam): Retire Pandamonium redteam strategy (#5122)
- chore(redteam): Unify all date formats across tables (#5561)
- chore(redteam): Update plugin prompts to reduce rejection (#5560)
- chore(redteam): Use sharp to modify unsafeBench image formats (#5304)
- perf(webui): Optimize history endpoint to eliminate N+1 queries (#5333)
- refactor(modelaudit): Move modelAuditCliParser.ts to correct directory (#5511)
- refactor(internals): Gracefully handle remote generation disabled in plugins that require it (#5413)
- revert(redteam): Remove red team limits functionality (#5527)

### Fixed

- fix(redteam): Allow users to delete values from numeric inputs and then type (#5530)
- fix(redteam): Deduplicate assertions in DoNotAnswer and XSTest (#5513)
- fix(internals): Eliminate flaky Unicode test timeouts on Windows CI (#5485)
- fix(config): Handle function references in external file loading (#5548)
- fix(providers): Fix MCP tool calls returning [object Object] in Azure Chat provider (#5423)
- fix(config): Preserve Python assertion file references in YAML tests (issue #5519) (#5550)
- fix(providers): Proxy HTTP provider generate request through server (#5486)
- fix(internals): Resolve SIGSEGV crash in evaluator tests on macOS Node 24 (#5525)
- fix(webui): Revert migration from MUI Grid to Grid2 across all components (#5510)
- fix(cli): Use fetch with proxy to get server version (#5490)
- fix(internals): Read evaluateOptions from config file properly (#5375)
- fix(onboarding): Don't throw error when user refuses permission to write (#5535)
- fix(provider): Prioritize explicit projectId config over google-auth-library (#5492)
- fix(providers): Handle system-only prompt in Gemini (#5502)
- fix(providers): Update outdated Azure OpenAI Provider data sources (#5411)
- fix(redteam): Add missing finance graders (#5564)
- fix(redteam): Add missing plugins to webui (#5546)
- fix(redteam): Handle empty string responses in multi-turn strategies (#5549)
- fix(redteam): Prevent JSON blob injection in Crescendo chat templates (#5532)
- fix(webui): Text truncation initialization on eval page (#5483)

### Dependencies

- chore(deps): Bump @anthropic-ai/sdk from 0.61.0 to 0.62.0 (#5551)
- chore(deps): Bump @aws-sdk/client-bedrock-runtime from 3.879.0 to 3.882.0 (#5480)
- chore(deps): Bump @aws-sdk/client-bedrock-runtime from 3.882.0 to 3.883.0 (#5506)
- chore(deps): Bump @aws-sdk/client-bedrock-runtime from 3.883.0 to 3.886.0 (#5553)
- chore(deps): Bump @azure/identity from 4.11.2 to 4.12.0 (#5533)
- chore(deps): Bump langchain-community from 0.3.14 to 0.3.27 in /examples/redteam-langchain in the pip group across 1 directory (#5481)
- chore(deps): Bump langchain-community from 0.3.3 to 0.3.27 in /examples/langchain-python in the pip group across 1 directory (#5484)
- chore(deps): Bump openai from 5.19.1 to 5.20.0 (#5526)
- chore(deps): Bump openai from 5.20.0 to 5.20.1 (#5552)
- chore(deps): Bump version to 0.118.4 (#5567)
- chore(deps): Bump vite from 6.3.5 to 6.3.6 in the npm_and_yarn group across 1 directory (#5531)

### Documentation

- docs(e2b-example): Add e2b-code-eval example (promptfoo + e2b sandbox) (#5477)
- docs(examples): Add Google ADK integration example (#5520)
- docs(examples): Add YAML schema directives to example configs (#5476)
- docs(redteam): Add missing plugins to sidebar and improve bias docs (#5498)
- docs(site): Add Alan DeLong to the team section on the About page (#5507)
- docs(site): Add comprehensive multilingual evaluation support (#5505)
- docs(site): Add SKIP_OG_GENERATION environment variable for faster docs builds (#5521)
- docs(site): Clarify file extension requirements for custom providers (#5478)
- docs(site): Clarify JFrog ML vs JFrog Artifactory distinction (#5543)
- docs(site): Complete parameters page migration (#5494)
- docs(site): Redteam limits documentation (#5516)
- docs(site): Update Lily bio (#5515)
- docs(site): Updates to agent guide (#5499)
- docs(site): Latency assertion description (#5479)

### Tests

- test(webui): CoverBot: Added tests for frontend UI components and discovery utility (`src/app`) (#5514)

## [0.118.3] - 2025-09-04

### Added

- feat: migrate MUI Grid to Grid2 across all components (#5435)
- feat: Add open source red team limits (#5230)

### Changed

- Add AWS Bedrock support for OpenAI GPT OSS models (#5444)
- Add Amazon Bedrock API key authentication support (#5468)
- Ability to filter evals view by severity (#5443)
- Check cloud permissions for target before running red team (#5400)
- Make vars and context available for request transform (#5461)
- Add Vertex AI responseSchema file loading support (#5414)
- Close menus when mouse leaves (#5456)
- Default sharing to false (#5473)
- Handle empty function arguments in OpenAI Responses API tool callbacks (#5454)
- Improve Windows Python detection and add sys.executable support (#5467)
- Prioritize tool calls over content in openrouter provider (#5417)
- Support commandLineOptions.envPath in config files (#5415)
- Support setting HELICONE_API_KEY for Cloud Gateway (#5465)
- Token tracking (#5239)
- Add "results" menu, link to red team reports view (#5459)
- Bump version 0.118.3 (#5474)
- Include provider response metadata on test case transform (#5316)
- Refactor Crescendo maxTurns property (#4528)
- Remove accidental server directory (#5471)
- Replace direct process.env calls with environment helpers (#5472)
- Reorganize misplaced test files from src/ to test/ directory (#5470)
- Fix enterprise email (#5463)
- Bump openai from 5.18.1 to 5.19.1 (#5466)
- Add Tusk test runner workflow for src Jest unit tests (#5469)

## [0.118.2] - 2025-09-03

### Added

- feat(providers): Add support for Meta Llama API provider (#5432)
- feat(providers): Support TLS certs in http provider (#5452)
- feat(providers): add support for xAI Grok Code Fast models (#5425)

### Changed

- fix: Update util.ts to reflect correct Anthropic Haiku 3.5 pricing (#5436)
- chore: drop Node.js 18 support (#5428)
- chore(http): improve PFX debug logging + tests (#5445)
- chore(webui): Show footer on custom metrics dialog (#5424)
- chore: silence dotenv commercial logging messages (#5453)
- chore: remove example (#5420)
- test: CoverBot: Added tests for analytics tracking and red team reporting components (`src/app`) (#5441)
- test: optimize Python Unicode test suite for CI reliability (#5449)
- chore: bump the github-actions group with 3 updates (#5440)
- chore: update dependencies (non-breaking) (#5448)
- chore: update dependencies to latest minor/patch versions (#5433)
- chore: bump version 0.118.2 (#5457)

### Fixed

- fix(sharing): Share when it's enabled via the Config or the CLI command (#5404)
- fix(grader): reduce grader false positives (#5431)

### Documentation

- docs(site): add more guardrails assertion doc (#5434)
- docs(site): add multi-lingual RAG evaluation guidance (#5447)
- docs(site): optimize OG image generation performance (#5451)
- docs(site): update blog post (#5422)

## [0.118.1] - 2025-08-29

### Added

- feat(redteam): Add AI auto-fill for HTTP target configuration in redteam target setup ui (#5391)
- feat(redteam): Handle uploaded signatureAuth in target setup ui (#5405)

### Changed

- chore(site): integrate pylon chat into site (#5407)
- chore: bump version 0.118.1 (#5418)

### Fixed

- fix(providers): Handle Qwen tool call responses in openrouter provider (#5416)

### Documentation

- docs(site): avoid logging full image/base64; use boolean presence only (#5408)

## [0.118.0] - 2025-08-28

### Added

- feat(providers): add support for database-stored certificates in HTTP provider for promptfoo cloud (#5401)

### Changed

- fix: stop progress bar to show a clearer share error message (#5399)
- chore(internals)!: send provider-transformed output directly to test context transforms (#5376)
  **Breaking:** `contextTransform` now receives the provider transform directly.
- chore(providers): sanitize sensitive credentials in HTTP provider debug logs (#5387)
- chore: warn when tests and red-team configuration are both present during generation (#5398)
- chore(release): bump version to 0.118.0 (#5402)
- test: add tests for CoverBot store management and red-team reporting components (`src/app`) (#5372)

### Documentation

- docs(site): update model-graded metrics (#5285)
- docs(site): remove references to "parallel" introduced by #5376 (#5403)

## [0.117.11] - 2025-08-27

### Added

- feat(redteam): add -t/--target option to redteam generate command (#5338)

### Changed

- feat: MCP Agent example to red team with tool call results (#5379)
- feat: medical offlabel use (#5342)
- feat: modelaudit ability to remove recent paths (#5330)
- fix: Address design nits in redteam setup UI (#5264)
- fix: allow custom ApiProvider instances in defaultTest configuration (#5381)
- fix: mcp eval example (#5390)
- fix: Prioritize tool calls over thinking for openrouter reasoning models (#5395)
- fix: use `model` role for gemini ai studio models (#5386)
- chore: Adjust padding in plugins page (#5396)
- chore: bump version 0.117.11 (#5397)
- chore(CI): enable and refactor Docker build for caching (#5374)
- chore: remove promptfoo/package-lock.json (#5380)
- chore: visual formatting for modelaudit flat list (#5331)
- refactor(webui): Clicking "show more" on eval results metric pills renders dialog (#5337)
- docs: expose sidebar on pages that aren't in the sidebar (#5377)
- docs: model audit ci/cd (#5335)
- docs: remove orphaned star animation gif (#5383)
- docs: update site user count to 150,000+ across site constants and pages (#5394)
- chore: bump @aws-sdk/client-bedrock-runtime from 3.873.0 to 3.876.0 (#5392)
- chore: bump openai from 5.15.0 to 5.16.0 (#5388)

### Documentation

- docs(site): fix context transform examples to use context.vars.prompt (#5393)

## [0.117.10] - 2025-08-25

### Changed

- feat: improve HuggingFace dataset fetching performance and reliability (#5346)
- feat: add Google AI Studio default providers (#5361)
- feat: share model audit scans to cloud (#5336)
- feat: add google vertex credentials in config (#5179)
- fix: safe raw HTTP templating via Nunjucks raw-wrap + CRLF normalization (#5358)
- fix: improve JSON export error handling for large datasets (#5344)
- fix: replace raw-request editor with auto-growing textarea to prevent layout overflow (#5369)
- chore: better error messages for browser (#5226)
- chore: improve strategy presets (#5357)
- chore: set onboarding defaults to gpt 5 (#5360)
- chore: update dependencies to latest minor versions (#5363)
- chore: log posthog errors to debug (#5359)
- chore: sync dependencies (#5367)
- test: clean up skipped tests and add FunctionCallbackHandler coverage (#5366)
- chore: bump version 0.117.10 (#5373)
- docs: add critical git workflow guidelines to CLAUDE.md (#5362)
- docs: add SARIF output format documentation for ModelAudit (#5364)

### Fixed

- fix(CI): refactor docker build (#5353)
- fix(internals): defaultTest.provider doesn't override (#5348)

## [0.117.8] - 2025-08-20

### Tests

- test: Unit tests for fix: loaders on all pages (#5347)

### Fixed

- fix(ui): prevent header dropdown collapse on hover (#5355)
- fix: audit fix dependencies (#5343)
- fix: loaders on all pages (#5339)
- fix(webui): Apply metric filters to eval results via url search params (#5332)
- fix: validation for no target label set (#5318)
- fix(internals): Pass `vars.output` and `vars.rubric` to LLM rubric grading call (#5315)

### Documentation

- docs(site): describe llm-rubric default grading providers (#5350)
- docs: red team data flow (#5325)
- docs: og image updates (#5324)
- docs: modelaudit updates (#5322)
- docs(site): Add GitHub Actions caching optimization tip (#5301)
- docs(site): correct author attribution (#5297)
- docs: add writing for promptfoo guidelines to sidebar (#5277)
- docs(site): add truncation marker to top-5-open-source-ai-red-teaming-tools-2025 blog post (#5351)
- docs(site): update security quiz questions and answers for prompt injection blog (#5302)

### Added

- feat(redteam): make unblock call optional for multi-turn strategies (#5292)
- feat(ollama): support for `think` and passthrough parameters (#5341)
- feat: support file:// in http provider `body` (#5321)
- feat: Persist model audit scans (#5308)
- feat: add support for Claude Opus 4.1 (#5183)

### Changed

- fix: add lru-cache dependency (#5309)
- chore: many plugins and strategies selected warning (#5306)
- chore: add max max concurrency to generate (#5305)
- chore: bump version 0.117.8 (#5311)
- ci: add depcheck (#5310)
- chore: fix build (#5326)
- chore(webui): add navigation in redteam report from severity table to vulnerabilities table filtered by severity (#5320)
- chore: explain why things are disabled on the targets page (#5312)
- chore: bump version 0.117.9 (#5356)
- chore: bump openai from 5.13.1 to 5.15.0 (#5345)
- chore: dropdown menu design consistency (#5328)
- chore: bump @aws-sdk/client-bedrock-runtime from 3.864.0 to 3.872.0 (#5323)
- chore: add stack trace to redteam error in web runner (#5319)
- chore: bump openai from 5.12.2 to 5.13.1 (#5314)
- chore(modelAudit): defer auth to modelaudit via environment variable (#5296)
- chore: more share debug info on error (#5266)
- chore: recursively resolve file:// references in json and yaml prompts (#5215)

## [0.117.7] - 2025-08-19

### Added

- feat(site): add hero image for red teaming tools blog post (#5291)
- feat(webui): Demarcate redteam results (#5255)

### Changed

- feat: Add unverifiable claims red team plugin (#5190)
- fix: lower sharing chunk size (#5270)
- chore(webui): Rename "Redteam" to "Red Team" in evals datagrid (#5288)
- chore: bump version 0.117.7 (#5299)
- test: CoverBot: Added test coverage for History page component (`src/app`) (#5289)
- docs: add open source ai red teaming tools post (#5259)
- docs: add red team github action info (#5294)

### Fixed

- fix(webui/reports): Don't exclude failure cases from stats (#5298)
- fix(internals): Gracefully handle object responses during target purpose discovery (#5236)
- fix(site): fix YAML front matter parsing error in jailbreaking blog post (#5287)
- fix(webui): Improved handling of long loglines (#5227)

### Documentation

- docs(site): add AI Safety vs AI Security blog post with interactive quiz (#5268)
- docs(site): add blog post about prompt injection vs jailbreaking differences (#5282)
- docs(site): document transform and contextTransform for model-graded assertions (#5258)
- docs(site): improve context assertion documentation (#5249)

## [0.117.6] - 2025-08-18

### Changed

- feat: Add Agent provider types in red team setup (#5244)
- feat: add update check for modelaudit package (#5278)
- feat: add update notification banner to web UI (#5279)
- feat: edit and replay requests in details dialog (#5242)
- feat: Surface run options and probes on red team review page (#5272)
- fix: composite indices and query optimization (#5275)
- fix: exclude errors from report (#5271)
- fix: Fix json-output example (#5213)
- fix: handle json schema for openrouter provider (#5284)
- fix: handle thinking tokens for openrouter (#5263)
- fix: OpenAI Responses API function callbacks and Azure implementation (#5176)
- fix: throw error instead of failing when trace data is unavailable (#5192)
- perf(webui): Reduces eval results load-time when filters are applied via search param (#5234)
- chore: add bias to foundation plugins list (#5280)
- chore: Add .serena to .gitignore (#5225)
- chore: bump version 0.117.6 (#5273)
- chore: fix model id name (#5232)
- chore: improve generated constants handling to prevent accidental commits (#5148)
- chore: remove file (#5229)
- chore: show final prompt in table view for attacks that mutate prompts (#5269)
- chore: simplify eval progress bar (#5238)
- chore: update dark mode styles, formatting, etc (#5251)
- chore(webui): Don't show loading animations while streaming eval results (#5201)
- chore(webui/eval results): Sticky header sticks to the top of the viewport (#5208)
- test: CoverBot: Added tests for red team reporting components (`src/app`) (#5228)
- docs: Add AWS Bedrock Guardrails image testing documentation (#5253)
- docs: add july release notes (#5133)
- docs: hide events banner (#5217)
- docs: separate malicious code plugin documentation (#5222)
- chore: bump @anthropic-ai/sdk from 0.58.0 to 0.59.0 (#5218)
- chore: bump @anthropic-ai/sdk from 0.59.0 to 0.60.0 (#5257)
- chore: bump @aws-sdk/client-bedrock-runtime from 3.862.0 to 3.863.0 (#5211)
- chore: bump @aws-sdk/client-bedrock-runtime from 3.863.0 to 3.864.0 (#5221)
- chore: bump openai from 5.12.0 to 5.12.1 (#5210)
- chore: bump openai from 5.12.1 to 5.12.2 (#5219)
- chore: bump pypdf from 5.7.0 to 6.0.0 in /examples/rag-full in the pip group across 1 directory (#5252)
- chore: bump the npm_and_yarn group with 2 updates (#5276)

### Fixed

- fix(provider): Remove maxTokens for gpt-5 calls (#5224)
- fix(providers): Validate that OpenAI response reasoning outputs have summary items (#5235)
- fix(site): suppress noisy font loading warnings in OG image plugin (#5254)

### Documentation

- docs(site): add cross-links between multimodal strategy documentation (#5241)
- docs(site): add missing meta descriptions and optimize existing ones for SEO (#5247)
- docs(site): enhance OG image generation with full metadata support (#5246)
- docs(site): remove unused markdown-page.md (#5245)

## [0.117.5] - 2025-08-08

### Added

- feat(assertions): add conversational relevancy metric (#2130)
- feat(export): add metadata to exported evaluation files (#4886)
- feat(providers): add support for Docker Model Runner provider (#5081)
- feat(webui): add plugin and strategy filters for red team results (#5086)

### Changed

- feat: add GPT-5 support (#5205)
- feat: add collapsible header to ResultsView (#5159)
- feat: add contains-html and is-html assertions (#5161)
- feat: add Google Imagen image generation support (#5104)
- feat: add max-score assertion for objective output selection (#5067)
- feat: add selected state to provider type picker (#5152)
- feat: add unified page wrapper around each red team setup step (#5136)
- feat: apply plugin modifiers for crescendo (#5032)
- feat: help text to nudge towards better red teams (#5153)
- feat: improve red team plugin selection UI with test generation (#5125)
- feat: respect prompt config override in all providers (#5189)
- feat: update red team provider selection UI (#5078)
- fix: adjust padding on docs sidebar to prevent overlap (#5099)
- fix: fix XML crash (#5194)
- fix: list reasoning tokens on the left side of token breakdown tooltip (#5113)
- fix: map critical severity to error in ModelAudit scanner output (#5098)
- fix: prevent double stateful target question in strategies page (#4988)
- fix: prevent Unicode corruption in Python providers (#5108)
- fix: remove problematic caching from ModelAudit installation check (#5120)
- fix: replace broken Ashby iframe with link to careers page (#5088)
- fix: reset provider type correctly and handle Go providers (#5154)
- fix: share debugging (#5131)
- chore: add link to documentation in plugin sample modal (#5193)
- chore: add missing image back to home page (#5196)
- chore: fix width on application details page (#5139)
- chore: improve RAG metrics with detailed metadata and fix context relevance scoring (#5164)
- chore: memoize context value in PostHog provider (#5089)
- chore: remove accidentally committed PR description file (#5175)
- chore: rename scan templates to attack profiles (#5165)
- chore: support verbosity and reasoning parameters for GPT-5 (#5207)
- chore: update dependencies to latest minor and patch versions (#5109)
- chore: update dependencies to latest minor and patch versions (#5173)
- chore: update Replicate provider (#5085)
- chore(providers): improve Google API key error handling and test reliability (#5147)
- chore(webui): add intelligent scroll-timeline polyfill loading (#5130)
- chore: bump @anthropic-ai/sdk from 0.57.0 to 0.58.0 (#5186)
- chore: bump @aws-sdk/client-bedrock-runtime from 3.848.0 to 3.855.0 (#5096)
- chore: bump @aws-sdk/client-bedrock-runtime from 3.855.0 to 3.856.0 (#5107)
- chore: bump @aws-sdk/client-bedrock-runtime from 3.856.0 to 3.857.0 (#5126)
- chore: bump @aws-sdk/client-bedrock-runtime from 3.857.0 to 3.858.0 (#5145)
- chore: bump @aws-sdk/client-bedrock-runtime from 3.858.0 to 3.859.0 (#5167)
- chore: bump @aws-sdk/client-bedrock-runtime from 3.859.0 to 3.861.0 (#5188)
- chore: bump @aws-sdk/client-bedrock-runtime from 3.861.0 to 3.862.0 (#5198)
- chore: bump @azure/identity from 4.10.2 to 4.11.0 (#5180)
- chore: bump @azure/identity from 4.11.0 to 4.11.1 (#5185)
- chore: bump openai from 5.10.2 to 5.11.0 (#5127)
- chore: bump openai from 5.11.0 to 5.12.0 (#5187)
- chore: bump version to 0.117.5 (#5206)
- chore(webui/evals): filter by categorical plugins (#5118)
- docs: add bert-score example (#5091)
- docs: add dynamic OG image generation for social media previews (#5157)
- docs: add red teaming best practices (#5155)
- docs: clarify contains-any/contains-all CSV format (#5150)
- docs: fix company name (#5143)
- docs: fix images (#5197)
- docs: fix multi-turn strategy documentation (#5156)
- docs: guide for evaluating LangGraph agents with Promptfoo (#4926)
- docs: include font for meta image (#5158)
- docs: make MCP image taller (#5199)
- docs: update Ollama documentation with latest models and defaultTest guidance (#5084)
- perf: make database migrations non-blocking and fix error handling (#5105)
- style: extract helper function for deduplicating strategy IDs (#5138)
- test: add tests for fix width on application details page (#5140)
- test: add tests for red team compliance reporting utilities in src/app (#5170)
- test: fix flaky Python Unicode tests (#5128)
- test: fix modelGradedClosedQa test segmentation fault on macOS/Node 24 (#5163)
- test: increase test coverage for unified page wrapper around each red team setup step (#5142)

### Fixed

- fix(internals): force CommonJS mode for db:migrate in Node 24 (#5123)
- fix(openrouter): handle Gemini thinking tokens correctly (#5116)
- fix(providers): correct WebP image detection in Google provider (#5171)
- fix(webui): deduplicate strategy IDs (#5132)
- fix(webui): fix custom policy validation timing issue (#5141)
- fix(webui): refresh eval list when navigating back after editing eval name (#5090)
- fix(webui/evals): prevent applying the same plugin/strategy multiple times (#5114)
- fix(webui/evals): show highlights after search results (#5137)

### Documentation

- docs(site): add comprehensive command line options documentation (#5135)
- docs(site): add Lily Liu to team page (#5177)
- docs(site): add Series A post (#5097)
- docs(site): rename will.jpg to will.jpeg for consistency (#5178)

## [0.117.4] - 2025-07-29

### Changed

- fix: progress bars incrementing beyond their maximum values (#5049)
- docs: clarifiy derivedMetrics documentation (#5068)
- chore: refactor token tracking utilities, track all tokens (#4897)
- fix: resolve Jest test failures and open handles (#5052)
- fix: skip validation for defaultTest to allow partial test case properties (#4732)
- chore: add new fields to eval_ran telemetry (#4638)
- chore(redteam): improve redteam plugin error messaging (#4330)
- feat: add support for OpenAI deep research models (#4661)
- feat: add mcp server (#4595)
- feat: add support for connecting to existing Chrome browser sessions (#5069)
- docs: update defcon posting (#5070)
- docs: update defcon posting (#5071)
- fix: Nested config field for custom target json (#5076)
- docs: switch to likert preview image (#5083)
- test: CoverBot: Added tests for model audit and prompt management UI components (`src/app`) (#5087)
- fix: handle multi-line prompts in parseGeneratedPrompts for testGenerationInstructions (#5093)
- chore: bump version 0.117.4 (#5094)

### Fixed

- fix(providers): Preserve text formatting when no images present for Google provider (#5058)
- fix(simba): fix simba host (#5092)

### Documentation

- docs(site): add AI red teaming for first-timers blog post (#5017)
- docs(blog): defcon and blackhat info (#5050)

## [0.117.3] - 2025-07-25

### Added

- feat(eval-creator): add YAML file upload support for test cases (#5054)

### Changed

- fix: improve x.ai provider error handling for 502 errors (#5051)
- fix: Infinite re-render on redteam review page (#5061)
- fix: sessionid(s) in extension hooks (#5053)
- fix: Bias Plugins should send config in remote generation (#5064)
- chore(redteam): regenerate sessionId for each iteration in single-turn strategies (#4835)
- chore: Change mcp log from error to debug (#5060)
- chore: Improve telemetry (#5062)
- chore: Add simba command (#5063)
- chore(webui): improve redteam setup UI with progressive disclosure for advanced options (#5028)
- refactor: remove redundant dotenv from Vite app (#4983)
- chore: bump version 0.117.3 (#5066)
- test: CoverBot: Added tests for eval-creator components and feature flag hook (`src/app`) (#5013)
- docs: fix cli command and remove gratuitous hover (#5056)
- docs: update user count from 100,000 to 125,000 (#5046)
- docs: updates to political bias post (#5057)
- docs: improve crewai eval example (#5035)
- docs: update GitHub Actions to v4 across documentation and examples (#5008)
- docs: add style check guidance to CLAUDE.md (#5065)

### Fixed

- fix(webui): Eval results pass rate chart rendering incorrect percentages (#5048)
- fix(webui): Eval results histogram improvements (#5059)
- fix(google): handle multiple candidates in gemini response (#5020)

### Documentation

- docs(blog): grok-4 political bias post (#4953)

## [0.117.2] - 2025-07-24

### Added

- feat(webui): First-class support for zooming eval results table by @will-holley in #4966
- feat(webui): Apply metrics filter when clicking on a metric pill rendered in eval results cell by @will-holley in #4991

### Changed

- feat: Grading and test generation improvements for BFLA, BOLA and RBAC by @sklein12 in #4982
- feat: New Sample Target by @sklein12 in #4979
- feat: HTTP Target test button improvements by @faizanminhas in #5007
- feat: Add metadata filtering to eval results by @will-holley in #5014
- fix: add goal related rubric when grade crescendo turns to increase grading accuracy by @MrFlounder in #4980
- fix: update HTTP config generator endpoint to use v1 API by @mldangelo in #4989
- fix: View logs button on redteam report by @sklein12 in #5009
- fix: undo unintended changes to http config editor by @faizanminhas in #5012
- fix: Autofocus on Redteam configuration description field by @sklein12 in #5019
- fix: remove filter icon by @sklein12 in #5021
- fix: Ollama token usage by @SamPatt in #5022
- chore: revert eval view ui improvements by @mldangelo in #4969
- chore(webui): Improvements to pagination "go to" functionality by @will-holley in #4976
- chore(webui): Eval results sticky header improvements by @will-holley in #4978
- chore: update custom strategy prompt by @MrFlounder in #4994
- chore(cli): add support for 'help' argument to display command help by @mldangelo in #4823
- chore(examples): remove redteam-agent example by @mldangelo in #5001
- chore(providers): add GEMINI_API_KEY environment variable support by @mldangelo in #5004
- chore(webui): Migrate from JS to CSS for eval results scroll effects by @will-holley in #4995
- chore(webui): Eval result pagination UX improvements by @will-holley in #4993
- chore: Sort imports and turn on rule against unused imports by @faizanminhas in #5010
- chore: Make default target stateful by @faizanminhas in #4992
- chore: add medical plugins collection by @MrFlounder in #5006
- chore: Improve grading accuracy with Goal-Aware Grading for iterative/iterative tree by @MrFlounder in #4996
- chore: Add additionalRubric and storedGraderResult to GOAT and Custom providers by @MrFlounder in #5015
- chore: prevent testGenerationInstructions from being serialized if not present by @faizanminhas in #5029
- chore: Add lint rule to ensure key in jsx by @faizanminhas in #5034
- chore(webui): Eval Results UI Tweaks by @will-holley in #5023
- chore: skip goal extraction for datasets by @MrFlounder in #5036
- chore(providers): add GitHub Models provider by @mldangelo in #4998
- chore: bump version 0.117.2 by @MrFlounder in #5045
- ci: increase build job timeout from 4 to 5 minutes by @mldangelo in #5043
- test: refactor share.test.ts to prevent flaky timeouts by @mldangelo in #5037
- test: remove share.test.ts file by @mldangelo in #5044
- docs: remove label from featured blog post by @typpo in #5011
- chore: bump @aws-sdk/client-bedrock-runtime from 3.846.0 to 3.848.0 by @dependabot in #4985
- chore: bump the npm_and_yarn group with 2 updates by @dependabot in #4984
- chore: bump @anthropic-ai/sdk from 0.56.0 to 0.57.0 by @dependabot in #5016
- chore: bump openai from 5.10.1 to 5.10.2 by @dependabot in #5024
- chore: bump the npm_and_yarn group with 2 updates by @dependabot in #5026
- chore: bump axios from 1.10.0 to 1.11.0 in the npm_and_yarn group by @dependabot in #5031

### Fixed

- fix(redteam): find plugin assertion in strategy providers by @MrFlounder in #4981
- fix(site): dark mode style on redteam setup ui by @mldangelo in #5000
- fix(test): improve share test isolation to prevent CI timeouts by @mldangelo in #5038

### Documentation

- docs(providers): update OpenAI Assistants example by @aloisklink in #4987
- docs(redteam): improve custom strategy documentation by @mldangelo in #4990
- docs(blog): correct author attribution in DeepSeek censorship post by @mldangelo in #5002
- docs(openai): remove gpt-4.5-preview references after API deprecation by @mldangelo in #5005
- docs(site): vegas contact redirect by @typpo in #5033
- docs(browser): improve browser provider documentation and examples by @mldangelo in #5030
- docs(providers): remove deprecated claude-3-sonnet-20240229 model references by @mldangelo in #5018
- docs(site): add hipaa badge by @typpo in #5039
- docs(site): add documentation for using text and embedding providers with Azure by @mldangelo in #5027
- docs(blog): fix missing blog posts by removing even-number enforcement by @mldangelo in #5042

## [0.117.1] - 2025-07-17

### Changed

- fix: move inquirer dependencies to production dependencies (#4973)
- fix: grading in crescendo (#4960)
- fix: composite strategy test generation (#4971)
- chore: bump version 0.117.1 (#4974)
- docs: remove tags from blog card (#4970)

### Documentation

- docs(blog): add system cards security analysis with vulnerability testing (#4937)

## [0.117.0] - 2025-07-17

### Added

- feat(http): support JKS and PFX Certificates in HTTP providers (#4865)
- feat(langfuse): add Langfuse prompt label support with improved parsing (#4847)
- feat(prompts): preserve function names when using glob patterns (#4927)
- feat(providers): add grok-4 support (#4855)
- feat(providers): image understanding for Google providers (#4767)
- feat(azure): add system prompt support for azure provider (#4869)
- feat(cli): xml output (#4912)

### Changed

- chore(knip): integrate knip for unused code detection and clean up codebase (#4464)
- chore(linting): migrate from ESLint + Prettier to Biome (#4903)
- chore(assertions): additional checking on llm-rubric response (#4954)
- chore(assertions): include reason in model-graded-closedqa pass reason (#4931)
- chore(build): resolve build warnings and optimize bundle size (#4895)
- chore(csv): improve \_\_metadata warning message and test coverage (#4842)
- chore(providers): improve guardrails handling in Azure providers (#4788)
- chore(redteam): add domain-specific risks section and reduce verbose descriptions (#4879)
- chore(release): bump version 0.117.0 (#4963)
- chore(server): check if server is already running before starting (#4896)
- chore(server): log correct eval ID instead of description in WebSocket updates (#4910)
- chore(telemetry): add telemetry logging when tracing is enabled (#4925)
- chore(types): typings needed for enterprise (#4955)
- chore(vscode): use Biome as default formatter of TS files in vscode (#4920)
- chore(webui): conditionally render metrics selector (#4936)
- chore(webui): display context values in eval results (#4856)
- chore(webui): improves eval results table spacing (#4965)
- chore(webui): revert eval view ui improvements (#4967)
- chore(webui/eval): allow filtering results by >1 metrics simultaneously (disabled by default) (#4870)
- refactor(eval-config): modernize eval-creator state management (#4908)
- refactor(webui): improve metrics ui (#4938)
- refactor(webui/eval results): pagination improvements (#4914)

### Fixed

- fix(cli): --filter-failing not working with custom providers (#4911)
- fix(google-sheets): replace hardcoded range with dynamic approach (#4822)
- fix(internal): fixes filtering by metric keys which contain dots (#4964)
- fix(providers): add thinking token tracking for Google Gemini models (#4944)
- fix(providers): esm provider loading (#4915)
- fix(providers): implement callEmbeddingApi for LiteLLM embedding provider (#4952)
- fix(redteam): prevent redteam run from hanging when using an mcp client (#4924)
- fix(redteam): respect PROMPTFOO_DISABLE_REDTEAM_REMOTE_GENERATION for cloud users (#4839)
- fix(redteam): set pluginId on eval results (#4928)
- fix(redteam): test target in http provider setup with non-200 status codes (#4932)
- fix(webui): eval results table horizontal scrolling (#4826)
- fix(webui): fix hard-coded light mode colors in model audit interface (#4907)
- fix(webui): handle null table.body in DownloadMenu disabled prop (#4913)
- fix(webui): resolve pagination scrolling and layout issues in ResultsTable (#4943)
- fix(webui): scrolling when `tbody` is outside of viewport (#4948)

### Dependencies

- chore(deps): add overrides to fix build issues (#4957)
- chore(deps): bump @aws-sdk/client-bedrock-runtime from 3.842.0 to 3.844.0 (#4850)
- chore(deps): bump aiohttp from 3.11.11 to 3.12.14 in /examples/redteam-langchain in the pip group across 1 directory (#4922)
- chore(deps): bump openai from 5.8.3 to 5.9.0 (#4863)
- chore(deps): bump openai from 5.9.2 to 5.10.1 (#4961)
- chore(deps): move knip to dev dependencies (#4958)
- chore(deps): npm audit fix (#4962)
- chore(deps): test removing knip to resolve installation errors (#4956)
- chore(deps): update all example dependencies to latest versions (#4900)
- chore(deps): update dependencies to latest minor/patch versions (#4899)
- chore(deps): update non-breaking dependencies (#4935)
- chore(deps): update Jest to version 30 (#4939)

### Documentation

- docs(analytics): add google tag manager (#4904)
- docs(api): improves `contextTransform` documentation (#4854)
- docs(assertions): add missing deterministic assertions (#4891)
- docs(azure): improve Azure provider documentation (#4836)
- docs(blog): add blog image generation script (#4945)
- docs(blog): add truncation markers to articles without them (#4934)
- docs(blog): add truncation markers to blog posts (#4906)
- docs(blog): mcp proxy blog (#4860)
- docs(blog): revise article tags (#4949)
- docs(blog): soc2 type ii and iso 27001 blog (#4880)
- docs(comparison): pyrit comparison (#4679)
- docs(config): clarify PROMPTFOO_EVAL_TIMEOUT_MS and PROMPTFOO_MAX_EVAL_TIME_MS descriptions (#4947)
- docs(enterprise): adaptive guardrails enterprise (#4951)
- docs(events): blackhat landing page (#4862)
- docs(events): defcon landing page (#4864)
- docs(events): events banner (#4867)
- docs(examples): add mischievous-user strategy to redteam multi-turn examples (#4837)
- docs(gemini): update experimental Gemini model IDs to stable versions (#4894)
- docs(google): add examples for gemini URL context and code execution tools (#4923)
- docs(guide): guide for evaluating CrewAI agents with Promptfoo (#4861)
- docs(images): standardize CrewAI image filenames to kebab-case (#4941)
- docs(integration): add n8n integration (#4917)
- docs(litellm): fix example with modern model IDs and proper embedding config (#4885)
- docs(mcp): add mcp testing guide (#4846)
- docs(mcp): add mcp to sidebar (#4852)
- docs(metrics): add similar to model graded metrics table (#4830)
- docs(providers): update available databricks models (#4887)
- docs(providers): update provider index with missing providers and latest 2025 model IDs (#4888)
- docs(release): add monthly release notes (#4358)
- docs(resources): add arsenal link (#4878)
- docs(security): add soc2 badge (#4877)
- docs(site): add OWASP top 10 tldr blog post (#4853)
- docs(site): expand June 2025 release notes with detailed feature documentation (#4881)
- docs(site): improve Google AI and Vertex authentication documentation (#4892)
- docs(site): improve NLP metric explanations and add SEO metadata (#4890)
- docs(site): update python documentation for basePath config option (#4819)
- docs(ui): better mobile wrap on homepage tabs (#4884)
- docs(ui): colors (#4875)
- docs(ui): contrast fixes (#4901)
- docs(ui): fix button clickability issue on hero sections (#4905)
- docs(ui): remove bouncing down arrow in mobile (#4882)
- docs(ui): remove text shadow (#4898)

### Tests

- test(core): coverBot: added tests for core UI components and user context hooks (`src/app`) (#4929)
- test(EnterpriseBanner): add unit tests for EnterpriseBanner component (#4919)
- test(redteam): add unit test for src/redteam/remoteGeneration.ts (#4834)
- test(server): fix flaky server share tests (#4942)
- test(server): fix flaky server tests (#4968)
- test(server): mock database in server tests (#4959)
- test(tusk): update Tusk test runner workflow - coverage script (#4921)

## [0.116.7] - 2025-07-09

### Tests

- test: add unit test for src/commands/export.ts (#4889)
- test: add unit test for src/commands/upgrade.ts (#4874)
- test: add unit test for src/main.ts (#4873)
- test: add unit test for src/models/eval.ts (#4868)
- test: add unit test for src/assertions/contextRecall.ts (#4859)
- test: add unit test for src/assertions/contextFaithfulness.ts (#4858)
- test: add unit test for src/assertions/contextRelevance.ts (#4857)
- test: add unit test for src/util/xlsx.ts (#4843)
- test: add unit test for src/commands/eval.ts (#4824)

### Changed

- fix: Always do remote generation if logged into cloud (#4832)
- chore(providers/sagemaker): Improves error handling in SageMakerCompletionProvider (#4808)
- chore(providers/sagemaker): Improves validation of user-provided config (#4809)
- chore: update graderExamplesString (#4821)
- chore: bump version 0.116.7 (#4833)

## [0.116.6] - 2025-07-09

### Changed

- fix: Failing test (#4829)
- chore: bump version 0.116.6 (#4831)

## [0.116.5] - 2025-07-09

### Changed

- feat: add support for loading defaultTest from external files (#4720)
- feat: add embedding support to LiteLLM provider (#4804)
- feat: add mischievous user strategy (#4107)
- fix: add glob pattern support for loading scenario files (#4761)
- fix: improve model-audit installation check dark mode display (#4816)
- fix: pass env vars to MCP server (#4827)
- chore: better remote grading logs (#4820)
- chore: bump openai from 5.8.2 to 5.8.3 (#4817)
- chore: bump version 0.116.5 (#4828)
- chore: capitalize 'Red Team' in navigation menu for consistency (#4799)
- chore: remove redundant 'Done.' message from evaluation output (#4810)
- chore: remove python script result data type debug log (#4807)
- chore: update website with MCP Proxy (#4812)
- docs: add Azure OpenAI vision example (#4806)
- docs: add looper guide (#4814)
- docs: add SonarQube integration (#4815)
- test: add unit test for src/assertions/guardrails.ts (#4765)
- test: add unit test for src/redteam/commands/generate.ts (#4789)
- test: add unit test for src/redteam/constants/strategies.ts (#4800)
- test: add unit test for src/redteam/plugins/pii.ts (#4780)
- test: add unit test for src/types/providers.ts (#4766)
- test: add unit test for src/validators/redteam.ts (#4803)

## [0.116.4] - 2025-07-08

### Tests

- test: add unit test for src/redteam/types.ts (#4795)

### Added

- feat(redteam): add support for custom multi-turn strategy by @MrFlounder in #4783
- feat(redteam): expose generate function in redteam namespace by @mldangelo in #4793

### Changed

- chore: bump version 0.116.4 by @MrFlounder in #4805
- chore: rename strategy name from playbook to custom by @MrFlounder in #4798
- refactor: inline MEMORY_POISONING_PLUGIN_ID constant by @mldangelo in #4794
- docs: add doc for custom strategy by @MrFlounder in #4802
- docs: modular configuration management by @typpo in #4763
- refactor: move MULTI_MODAL_STRATEGIES constant (#4801)

## [0.116.3] - 2025-07-07

### Added

- feat(providers): add MCP provider (#4768)
- feat(providers): add new AIMLAPI provider (#4721)
- feat(assertions): add contextTransform support for RAG evaluation (#4467)
- feat(assertions): add finish reason as assertion option (#3879)
- feat(assertions): trace assertions (#4750)
- feat(tracing): add traces to JavaScript, Python asserts (#4745)

### Changed

- chore(schema): remove duplicate 'bias' entry in config-schema.json (#4773)
- chore(telemetry): add PostHog client to app (#4726)
- chore(redteam): add reason field to give clear/customized guardrails triggering reason (#4764)
- chore(providers): expose MCP plugin in UI (#4762)
- chore(providers): AWS SageMaker AI provider cleanup (#4667)
- chore(providers): update AIML integration (#4751)
- chore(redteam): improve organization of redteam strategies in setup UI (#4738)
- chore(telemetry): identify to PostHog whether user is also cloud user (#4782)
- chore: expose doRedteamRun in package exports (#4758)
- docs: add Gemini Live API audio (#4729)
- docs: ModelAudit vs ModelScan (#4769)
- docs: multiple MCP server connections (#4755)
- docs: update ModelAudit documentation with new features and fixes (#4699)
- test: add integrity check for generated-constants.ts (#4753)
- test: fix flaky Google Live test and improve test speed (#4774)
- test: fix mock pollution in testCaseReader (#4775)
- test: isolate mocks so tests can run in any order with --randomize (#4744)

### Fixed

- fix(telemetry): prevent PostHog initialization when telemetry is disabled (#4772)
- fix(redteam): fix modifiers application order in PII plugins (#4779)

### Dependencies

- chore(deps): bump @anthropic-ai/sdk from 0.55.1 to 0.56.0 (#4756)
- chore(deps): bump @aws-sdk/client-bedrock-runtime from 3.840.0 to 3.842.0 (#4747)
- chore(deps): bump @azure/identity from 4.10.1 to 4.10.2 (#4748)
- chore(deps): bump version 0.116.3 (#4792)
- chore(deps): update pbkdf2 to 3.1.3 (#4777)
- chore(deps): upgrade glob from v10 to v11 (#4776)

## [0.116.2] - 2025-07-02

### Changed

- fix: unblock postbuild for ci by @MrFlounder in #4742
- chore: bump version 0.116.2 by @MrFlounder in #4743

## [0.116.1] - 2025-07-02

### Added

- feat(cli): support pdb tracing in 3rd party Python scripts by @will-holley in #4723

### Changed

- fix: http body parsing when it comes from yaml string by @MrFlounder in #4728
- fix: remove accidentally committed redteam.yaml file by @mldangelo in #4733
- fix: fix the case when http body has not escaped charactors by @MrFlounder in #4739
- fix: update package-lock.json by @mldangelo in #4719
- test: fix SIGSEGV caused by better-sqlite3 in test environment by @mldangelo in #4737
- chore: Add unblocking detection to GOAT strategy by @MrFlounder in #4532
- chore: add preset for guardrails eval by @MrFlounder in #4640
- chore: Improve telemetry delivery by @sklein12 in #4655
- chore: reset generated constants after build by @mldangelo in #4731
- chore: update onboarding model defaults by @typpo in #4708
- chore(webui): improve styling of EvalsDataGrid by @mldangelo in #4736
- ci(workflows): gracefully handle missing PostHog secret in forks by @ggiiaa in #4725
- test: refactor assertion tests by @mldangelo in #4718
- chore: bump version 0.116.1 by @MrFlounder in #4741
- docs: add system prompt hardening blog post by @ladyofcode in #4630
- chore: bump @anthropic-ai/sdk from 0.55.0 to 0.55.1 by @dependabot in #4710
- chore: bump @aws-sdk/client-bedrock-runtime from 3.839.0 to 3.840.0 by @dependabot in #4709

### Fixed

- fix(webui): replace window.location.href with React Router navigation by @mldangelo in #4717

### Documentation

- docs(site): add guide on humanity's last exam by @mldangelo in #4694
- docs(site): clarify self-hosting workflow for eval sharing by @mldangelo in #4730
- docs(site): fix relative link in HLE benchmark guide by @mldangelo in #4711

## [0.116.0] - 2025-07-01

### Tests

- test: add unit test for src/redteam/providers/advNoise.ts (#4716)
- test: add unit test for src/redteam/strategies/advNoise.ts (#4715)
- test: add unit test for src/redteam/strategies/index.ts (#4714)
- test: add unit test for src/redteam/constants/strategies.ts (#4713)
- test: add unit test for src/providers/openai/image.ts (#4706)
- test: add unit test for src/providers/openai/util.ts (#4705)
- test: add unit test for src/providers/openai/completion.ts (#4703)

### Added

- feat(redteam): add financial plugins (#4416)
- feat(redteam): add bias plugins (#4382)
- feat(providers): add Helicone AI Gateway provider (#4662)

### Changed

- chore: enable WAL mode for SQLite (#4104)
- chore(providers): add thread ID function call for OpenAI and Azure assistants (#2263)
- chore(app): improve target test error handling (#4652)
- chore(cli): add missing CLI options to scan-model command for feature parity (#4670)
- chore(providers): convert Cloudflare AI to use OpenAI-compatible endpoints (#4683)
- chore(providers): log flagged output for Azure chat models (#4636)
- chore(redteam): add centralized REDTEAM_DEFAULTS and maxConcurrency support (#4656)
- chore(webui): add checkbox to clear all variables (#666)
- chore(webui): add defaultTest variables to red team setup UI (#4671)
- chore(webui): remove unused components (#4695)
- chore(webui): set page titles on every page (#4668)
- chore(telemetry): add pass/fail/errors to eval_run event (#4639)
- chore(telemetry): improve page view deduplication (#4651)
- test: add unit test for src/server/routes/providers.ts (#4658)
- test: verify that plugins are synced between code and documentation (#4681)

### Fixed

- fix(app): use client-generated session IDs when testing targets (#4653)
- fix(matchers): track token usage for successful API calls (#4677)
- fix(providers): handle content filter errors in Azure Assistant API (#4674)
- fix(providers): fix SageMaker Llama inference configuration serialization (#4637)
- fix(redteam): respect maxConcurrency from Web UI (#4605)
- fix(simulated-user): pass context variables to custom providers (#4654)
- fix(telemetry): add telemetry for red teams (#4641)
- fix(webui): handle undefined outputs in DownloadMenu (#4693)
- fix(webui): prevent pass/fail badge from disappearing when toggling highlight (#4700)
- fix(webui): support derived metrics in eval configuration uploaded via Web UI (#4647)
- fix(webui): use backendCounts first before counting metrics on page (#4659)
- fix(sharing): fix file outputs when sharing (#4698)

### Dependencies

- chore(deps): bump @anthropic-ai/sdk from 0.54.0 to 0.55.0 (#4628)
- chore(deps): bump openai from 5.7.0 to 5.8.1 (#4664)
- chore(deps): bump version to 0.116.0 (#4707)
- chore(deps): update minor and patch dependencies (#4686)

### Documentation

- docs(site): add async Python note (#4680)
- docs(site): add Garak comparison (#4660)
- docs(site): update Garak post (#4672)
- docs(site): add ModelAudit HuggingFace scanner (#4645)
- docs(redteam): add missing docs to sidebar (#4690)
- docs(redteam): remove duplicate ToxicChat plugin (#4689)
- docs(redteam): update Target Purpose documentation (#4523)
- docs(site): add FAQ section for offline environment usage (#4650)
- docs(site): add HuggingFace datasets integration documentation (#4691)
- docs(site): add truncation marker to Garak blog post (#4666)
- docs(site): clarify self-hosting replica limitations (#4669)
- docs(site): remove copy for LLM button (#4665)
- docs(site): remove unnecessary configuration review text from getting started guide (#4597)
- docs(site): reorganize configuration documentation structure (#4692)
- docs(site): use relative URLs for internal links and fix broken references (#4688)
- docs(site): correct typos in red team agent blog post (#4634)

## [0.115.4] - 2025-06-25

### Tests

- test: add unit test for src/providers/browser.ts (#4687)
- test: add unit test for src/migrate.ts (#4685)
- test: add unit test for src/commands/debug.ts (#4684)
- test: add unit test for src/esm.ts (#4682)
- test: add unit test for src/constants.ts (#4657)
- test: add comprehensive test coverage for SageMaker provider (#4646)
- test: add unit test for src/providers/shared.ts (#4643)
- test: add unit test for src/redteam/constants/plugins.ts (#4642)
- test: add unit test for src/assertions/counterfactual.ts (#4629)

### Changed

- feat: opentelemetry tracing support (#4600)
- chore: bump version 0.115.4 (#4635)
- chore: remove invariant (#4633)
- chore: update Tusk test runner workflow (#4627)\*
- docs: prevent copy button from overlapping screenshot overlay (#4632)

## [0.115.3] - 2025-06-24

### Tests

- test: add unit test for src/models/eval.ts (#4624)

### Changed

- fix: empty vars array on eval results [#4621](https://github.com/promptfoo/promptfoo/pull/4621) by @sklein12
- fix: save sessionId for multi-turn strategies [#4625](https://github.com/promptfoo/promptfoo/pull/4625) by @sklein12
- chore: PROMPTFOO_DISABLE_TEMPLATE_ENV_VARS controls process.env access, not `env:` access [#4620](https://github.com/promptfoo/promptfoo/pull/4620) by @mldangelo
- chore: bump version to 0.115.3 [#4626](https://github.com/promptfoo/promptfoo/pull/4626) by @sklein12

### Fixed

- fix(webui): handle null scores in ResultsCharts component [#4610](https://github.com/promptfoo/promptfoo/pull/4610) by @mldangelo
- fix(redteam): skip goal extraction when remote generation is disabled [#4623](https://github.com/promptfoo/promptfoo/pull/4623) by @mldangelo
- fix(test): hyperbolic provider tests failing due to env variable pollution [#4619](https://github.com/promptfoo/promptfoo/pull/4619) by @mldangelo
- fix(cli): remove context schema validation from extension hooks [#4622](https://github.com/promptfoo/promptfoo/pull/4622) by @will-holley

## [0.115.2] - 2025-06-24

### Added

- feat(cli): add assertion generation (#4559)
- feat(providers): add support for hyperbolic image and audio providers (#4260)

### Changed

- chore(redteam): add cross-session leak strategy exclusions (#4516)
- chore(cli): display key metrics (success, failures, pass rate) at the bottom of output (#4580)
- chore: remove unused import (#4530)
- chore(webui): show provider breakdown only for multiple providers (#4599)
- chore(redteam): update Target Purpose Discovery (#4480)
- chore(ci): update CodeRabbit config to be less aggressive (#4586)
- chore(providers): update Gemini models to include latest 2.5 Pro Preview and Flash models (#4499)
- chore(providers): update tau-simulated-user docs and example (#4468)
- chore(webui): use CSS to create PDF-optimized report and browser to save as PDF (#4535)
- chore(app): remove discovered purpose from report view (#4541)
- chore(cli): add cache busting for select provider API calls (#4508)
- chore(cli): improve concurrency log statements (#4606)
- chore(eval): add first-class support for `beforeAll` and `beforeEach` extension hooks mutation of context (#4197)
- chore(providers): document support for loading system instructions from files (#4582)
- chore(providers): enhance OpenAI provider with legacy models and new parameters (#4502)
- chore(redteam): add continueAfterSuccess option to multi-turn strategies (#4570)
- chore(webui): improve purpose form (#4603)
- chore(redteam): add JSON file support to intent plugin with enhanced UI (#4574)
- chore(redteam): add unblock multiturn (#4498)
- chore(ci): clean up CodeRabbit configuration and minimize automated comments (#4573)
- build: update Tusk vitest reporter (#4602)
- chore: bump version to 0.115.2 (#4617)
- docs: add audit logging documentation for enterprise features (#4482)
- docs: add feedback page and update CLI link (#4591)
- docs: add ISO badge (#4534)
- docs: improve contact form (#4531)
- docs: update ModelAudit documentation (#4585)
- docs: clarify no OpenAI key required for Claude redteam (#4524)
- docs: add red team Gemini documentation (#4542)
- docs: add trust center documentation (#4539)
- docs: update contact form (#4529)
- test: add unit test for src/commands/delete.ts (#4572)
- test: add unit test for src/commands/modelScan.ts (#4526)
- test: add unit test for src/commands/show.ts (#4571)
- test: add unit test for src/providers/azure/completion.ts (#4510)
- test: add unit test for src/providers/ollama.ts (#4509)
- test: add unit test for src/providers/ollama.ts (#4512)
- test: add unit test for src/providers/openai/completion.ts (#4511)
- test: add unit test for src/python/pythonUtils.ts (#4486)
- test: improve mock setup and teardown for --randomize (#4569)

### Fixed

- fix(openrouter): unpack passthrough at the root level (#4592)
- fix(webui): escape HTML special characters in output reports (#4555)
- fix(webui): sort EvalsDataGrid by creation date (#4594)
- fix(cli): include cached results in grand total (#4581)
- fix(webui): improve base64 matching (#4609)
- fix(modelaudit): use modelaudit binary (#4525)
- fix(webui): make Citations font consistent with other headers (#4598)
- fix(redteam): respect maxTurns from dev doc in crescendo (#4527)
- fix(webui): prevent Welcome component from rendering while loading eval data (#4604)
- fix(cli): prevent RangeError in progress bar variable display (#4475)
- fix(server): resolve Express.js NotFoundError when serving app (#4601)

### Dependencies

- chore(deps): bump @aws-sdk/client-bedrock-runtime from 3.830.0 to 3.835.0 (#4614)
- chore(deps): bump openai from 5.5.0 to 5.5.1 (#4537)
- chore(deps): bump openai from 5.5.1 to 5.6.0 (#4596)
- chore(deps): bump openai from 5.6.0 to 5.7.0 (#4615)
- chore(deps): bump urllib3 from 1.26.19 to 2.5.0 in /examples/docker-code-generation-sandbox (#4556)
- chore(deps): bump urllib3 from 2.3.0 to 2.5.0 in /examples/redteam-langchain (#4557)

### Documentation

- docs(blog): add authors to blog posts and update authors.yml (#4564)
- docs(blog): add descriptions and keywords to blog posts (#4565)
- docs(examples): add pydantic-ai example with structured output evaluation (#4575)
- docs(examples): consolidate Google Vertex Tools examples (#4587)
- docs(examples): consolidate Python assertion examples into unified folder (#4588)
- docs(examples): consolidate translation examples (#4590)
- docs(site): document new features in ModelAudit (#4593)
- docs(site): document new features in modelaudit (#4593)
- docs(site): fix author reference on 2025-summer-new-redteam-agent blog post (#4563)
- docs(site): Update ModelAudit scanners documentation with comprehensive scanner coverage (#4562)

## [0.115.1] - 2025-06-17

### Tests

- test: add unit test for src/redteam/sharedFrontend.ts (#4608)
- test: add unit test for src/redteam/types.ts (#4607)
- test: add unit test for src/redteam/providers/simulatedUser.ts (#4584)
- test: add unit test for src/redteam/strategies/index.ts (#4583)
- test: add unit test for src/providers/hyperbolic/chat.ts (#4578)
- test: add unit test for src/providers/hyperbolic/image.ts (#4577)
- test: add unit test for src/providers/hyperbolic/audio.ts (#4576)
- test: add unit test for src/redteam/strategies/counterfactual.ts (#4548)
- test: add unit test for src/redteam/strategies/index.ts (#4547)
- test: add unit test for src/redteam/constants/strategies.ts (#4545)
- test: add unit test for src/telemetry.ts (#4543)

### Changed

- fix: Windows Python path validation race condition (#4485)
- fix: View results as evaluation runs (#4459)
- chore: refactor modifiers and apply to all plugins (#4454)
- chore(cli): update plugin severity overrides API endpoint (#4460)
- chore(webui): fix text length reset value to use reasonable default (#4469)
- chore(webui): remove unused hook files (#4470)
- chore: remove unused token usage utilities (#4471)
- chore: convert console.logs to logger (#4479)
- chore: improve tusk workflow (#4461)
- chore: bump version to 0.115.1 (#4520)
- docs: add log file location section to troubleshooting guide (#4473)
- docs: capitalize Promptfoo (#4515)
- docs: update red-teaming agent blog post title (#4497)
- docs: improve installation and getting-started pages with tabbed interface and SEO metadata (#4395)
- docs: improve Python provider documentation (#4484)
- docs: add ModelAudit binary formats documentation (#4500)
- docs: update ModelAudit documentation (#4514)
- docs: add ModelAudit weighted distribution scanner documentation (#4501)
- docs: add ModelAudit ZIP feature documentation (#4491)
- docs: separate pages for prompts, test cases, and outputs (#4505)
- docs: update model reference in guide.md (#4513)
- docs: fix typo in blog post (#4496)
- docs: update title on blog post (#4495)
- test: add unit test for src/util/cloud.ts (#4462)
- test: add unit test for src/util/convertEvalResultsToTable.ts (#4457)

### Dependencies

- chore(deps): bump @aws-sdk/client-bedrock-runtime from 3.828.0 to 3.830.0 (#4519)
- chore(deps): bump @azure/identity from 4.10.0 to 4.10.1 (#4477)
- chore(deps): bump openai from 5.3.0 to 5.5.0 (#4518)
- chore(deps): update zod to 3.25.63 and zod-validation-error to 3.5.0 (#4463)

### Documentation

- docs(blog): add new redteam agent documentation (#4494)
- docs(examples): fix custom-grader-csv README inconsistencies (#4474)
- docs(site): add llms.txt mentions and documentation standards (#4481)
- docs(site): add robots.txt (#4488)

## [0.115.0] - 2025-06-12

### Added

- feat(providers): Google live audio output ([#4280](https://github.com/promptfoo/promptfoo/pull/4280)) by **@adelmuursepp**
- feat(webui): static model-scanning UI ([#4368](https://github.com/promptfoo/promptfoo/pull/4368)) by **@typpo**
- feat(tests): configuration support for test generators ([#4301](https://github.com/promptfoo/promptfoo/pull/4301)) by **@mldangelo**
- feat(cli): per-provider token-usage statistics ([#4044](https://github.com/promptfoo/promptfoo/pull/4044)) by **@mldangelo**
- feat(providers): optional token-estimation for HTTP provider ([#4439](https://github.com/promptfoo/promptfoo/pull/4439)) by **@mldangelo**
- feat(redteam): enable HTTP-token estimation by default in red-team mode ([#4449](https://github.com/promptfoo/promptfoo/pull/4449)) by **@mldangelo**
- feat(redteam): cloud-based plugin-severity overrides ([#4348](https://github.com/promptfoo/promptfoo/pull/4348)) by **@will-holley**
- feat(providers): custom-header support for Azure API ([#4409](https://github.com/promptfoo/promptfoo/pull/4409)) by **@yurchik11**
- feat(core): maximum evaluation-time limit via `PROMPTFOO_MAX_EVAL_TIME_MS` ([#4322](https://github.com/promptfoo/promptfoo/pull/4322)) by **@mldangelo**
- feat(redteam): Aegis red-team dataset ([#4119](https://github.com/promptfoo/promptfoo/pull/4119)) by **@mldangelo**
- feat(providers): Mistral Magistral reasoning models ([#4435](https://github.com/promptfoo/promptfoo/pull/4435)) by **@mldangelo**
- feat(core): WebSocket header support ([#4456](https://github.com/promptfoo/promptfoo/pull/4456)) by **@typpo**

### Changed

- refactor(redteam): consolidate constants ([#4372](https://github.com/promptfoo/promptfoo/pull/4372)) by **@mldangelo**
- chore(ci): set CodeRabbit review settings ([#4413](https://github.com/promptfoo/promptfoo/pull/4413)) by **@sklein12**
- chore(core): coding-rules for error messages ([#4401](https://github.com/promptfoo/promptfoo/pull/4401)) by **@sklein12**
- chore(core): improve `RangeError` diagnostics ([#4431](https://github.com/promptfoo/promptfoo/pull/4431)) by **@mldangelo**
- chore(core): prefer remote-purpose generation ([#4444](https://github.com/promptfoo/promptfoo/pull/4444)) by **@typpo**
- chore(core): remove unused types & deprecated functions ([#4450](https://github.com/promptfoo/promptfoo/pull/4450)) by **@mldangelo**
- chore(cursor): local-dev guidance for coding agents ([#4403](https://github.com/promptfoo/promptfoo/pull/4403)) by **@mldangelo**
- chore(docs): add README for missing examples ([#4404](https://github.com/promptfoo/promptfoo/pull/4404)) by **@mldangelo**
- chore(providers): initial o3-pro support ([#4397](https://github.com/promptfoo/promptfoo/pull/4397)) by **@mldangelo**
- chore(providers): o3-pro improvements ([#4396](https://github.com/promptfoo/promptfoo/pull/4396)) by **@mldangelo**
- chore(redteam): delimit user-inputs in purpose discovery ([#4405](https://github.com/promptfoo/promptfoo/pull/4405)) by **@typpo**
- chore(redteam): turn off discovery by default ([#4393](https://github.com/promptfoo/promptfoo/pull/4393)) by **@sklein12**
- chore(release): bump version → 0.115.0 ([#4451](https://github.com/promptfoo/promptfoo/pull/4451)) by **@mldangelo**
- chore(ui): improve `EvalOutputPromptDialog` styling ([#4364](https://github.com/promptfoo/promptfoo/pull/4364)) by **@typpo**
- chore(webui): remove extra OpenAI targets ([#4447](https://github.com/promptfoo/promptfoo/pull/4447)) by **@mldangelo**
- chore(webui): add token-estimation UI ([#4448](https://github.com/promptfoo/promptfoo/pull/4448)) by **@mldangelo**
- chore(docs): fix link to careers page (#4506)
- chore: bump @anthropic-ai/sdk from 0.53.0 to 0.54.0 (#4441)

### Fixed

- fix(eval): gracefully handle `RangeError` & truncate oversized output ([#4424](https://github.com/promptfoo/promptfoo/pull/4424)) by **@Sly1029**
- fix(providers): add timeout to `ProxyAgent` ([#4369](https://github.com/promptfoo/promptfoo/pull/4369)) by **@AegisAurora**
- fix(config): persist Goat configuration ([#4370](https://github.com/promptfoo/promptfoo/pull/4370)) by **@sklein12**
- fix(parser): lenient JSON parsing for MathPrompt ([#4361](https://github.com/promptfoo/promptfoo/pull/4361)) by **@typpo**
- fix(redteam): standardize plugin parameter to `prompt` ([#4425](https://github.com/promptfoo/promptfoo/pull/4425)) by **@mldangelo**
- fix(assertions): support `snake_case` fields in Python assertions ([#4398](https://github.com/promptfoo/promptfoo/pull/4398)) by **@mldangelo**
- fix(redteam): handle purpose without prompts ([#4445](https://github.com/promptfoo/promptfoo/pull/4445)) by **@typpo**
- fix(webui): stream test-cases to viewer ([#4440](https://github.com/promptfoo/promptfoo/pull/4440)) by **@mldangelo**
- fix(redteam): connect `MisinformationDisinformationGrader` ([#4452](https://github.com/promptfoo/promptfoo/pull/4452)) by **@mldangelo**

### Dependencies

- chore(deps): bump `@aws-sdk/client-bedrock-runtime` → 3.826.0 ([#4366](https://github.com/promptfoo/promptfoo/pull/4366)) by **@dependabot**
- chore(deps): bump `@aws-sdk/client-bedrock-runtime` → 3.828.0 ([#4442](https://github.com/promptfoo/promptfoo/pull/4442)) by **@dependabot**
- chore(deps): bump `brace-expansion` → 1.1.12 ([#4423](https://github.com/promptfoo/promptfoo/pull/4423)) by **@dependabot**
- chore(deps): bump `openai` → 5.3.0 ([#4407](https://github.com/promptfoo/promptfoo/pull/4407)) by **@dependabot**
- chore(deps): bump pip group dependencies ([#4379](https://github.com/promptfoo/promptfoo/pull/4379)) by **@dependabot**
- chore(deps): minor + patch bumps across workspaces ([#4377](https://github.com/promptfoo/promptfoo/pull/4377)) by **@mldangelo**
- chore(deps): upgrade Express → 5.1.0 ([#4378](https://github.com/promptfoo/promptfoo/pull/4378)) by **@mldangelo**

### Documentation

- docs(blog): GPT red-team post ([#4363](https://github.com/promptfoo/promptfoo/pull/4363)) by **@typpo**
- docs(blog): Claude red-team post ([#4365](https://github.com/promptfoo/promptfoo/pull/4365)) by **@typpo**
- docs(guides): clarify completion-variable for factuality ([#4385](https://github.com/promptfoo/promptfoo/pull/4385)) by **@mldangelo**
- docs(blog): fix broken image link in GPT post ([#4391](https://github.com/promptfoo/promptfoo/pull/4391)) by **@mldangelo**
- docs(blog): update Claude-4 post date ([#4392](https://github.com/promptfoo/promptfoo/pull/4392)) by **@mldangelo**
- docs(site): move discovery docs under _Tools_ ([#4408](https://github.com/promptfoo/promptfoo/pull/4408)) by **@typpo**
- docs(guides): GPT-4.1 vs GPT-4o MMLU comparison ([#4399](https://github.com/promptfoo/promptfoo/pull/4399)) by **@mldangelo**
- docs(blog): 100 k-users milestone post ([#4402](https://github.com/promptfoo/promptfoo/pull/4402)) by **@mldangelo**
- docs(redteam): configuration precedence section ([#4412](https://github.com/promptfoo/promptfoo/pull/4412)) by **@typpo**
- docs(policies): PromptBlock format for custom policies ([#4327](https://github.com/promptfoo/promptfoo/pull/4327)) by **@mldangelo**
- docs(site): improve copy-button positioning ([#4414](https://github.com/promptfoo/promptfoo/pull/4414)) by **@mldangelo**
- docs(workflow): GH-CLI rule improvements ([#4415](https://github.com/promptfoo/promptfoo/pull/4415)) by **@mldangelo**
- docs(blog): overflow in MCP blog post ([#4367](https://github.com/promptfoo/promptfoo/pull/4367)) by **@AISimplyExplained**
- docs(redteam): remove duplicate memory-poisoning entry ([#4388](https://github.com/promptfoo/promptfoo/pull/4388)) by **@mldangelo**

### Tests

- test(redteam): unique risk-category IDs ([#4390](https://github.com/promptfoo/promptfoo/pull/4390)) by **@mldangelo**
- test(pricing): add missing o3 pricing information ([#4400](https://github.com/promptfoo/promptfoo/pull/4400)) by **@mldangelo**
- test(providers): Azure embedding ([#4411](https://github.com/promptfoo/promptfoo/pull/4411)) & completion ([#4410](https://github.com/promptfoo/promptfoo/pull/4410)) by **@gru-agent**
- test(redteam): graders unit tests ([#4433](https://github.com/promptfoo/promptfoo/pull/4433), [#4455](https://github.com/promptfoo/promptfoo/pull/4455)) by **@gru-agent**
- test(redteam): Aegis plugin unit tests ([#4434](https://github.com/promptfoo/promptfoo/pull/4434)) by **@gru-agent**
- test(redteam): memory-poisoning plugin tests ([#4453](https://github.com/promptfoo/promptfoo/pull/4453)) by **@gru-agent**
- test: add unit test for src/util/tokenUsage.ts (#4472)
- test: add unit test for src/redteam/extraction/purpose.ts (#4446)
- test: add unit test for src/providers/defaults.ts (#4438)
- test: add unit test for src/providers/mistral.ts (#4437)
- test: add unit test for src/database/index.ts (#4436)
- test: add unit test for src/redteam/plugins/medical/medicalIncorrectKnowledge.ts (#4430)
- test: add unit test for src/redteam/plugins/medical/medicalSycophancy.ts (#4429)
- test: add unit test for src/redteam/plugins/medical/medicalAnchoringBias.ts (#4428)
- test: add unit test for src/redteam/plugins/medical/medicalPrioritizationError.ts (#4427)
- test: add unit test for src/redteam/plugins/medical/medicalHallucination.ts (#4426)
- test: add unit test for src/redteam/plugins/financial/financialComplianceViolation.ts (#4422)
- test: add unit test for src/redteam/plugins/financial/financialDataLeakage.ts (#4421)
- test: add unit test for src/redteam/plugins/financial/financialCalculationError.ts (#4420)
- test: add unit test for src/redteam/plugins/financial/financialSycophancy.ts (#4419)
- test: add unit test for src/redteam/plugins/financial/financialHallucination.ts (#4418)
- test: add unit test for src/redteam/graders.ts (#4417)

## [0.114.7] - 2025-06-06

### Tests

- test: add unit test for src/assertions/python.ts (#4406)
- test: add unit test for src/redteam/plugins/agentic/memoryPoisoning.ts (#4389)
- test: add unit test for src/redteam/plugins/harmful/graders.ts (#4384)
- test: add unit test for src/redteam/graders.ts (#4383)
- test: add unit test for src/server/server.ts (#4380)
- test: add unit test for src/redteam/constants/metadata.ts (#4376)
- test: add unit test for src/redteam/constants/plugins.ts (#4375)
- test: add unit test for src/redteam/constants/frameworks.ts (#4374)
- test: add unit test for src/redteam/constants/strategies.ts (#4373)
- test: add unit test for src/redteam/providers/goat.ts (#4371)

### Changed

- Revert "chore(redteam): add target option to generate command (#4215)" (#4359)
- chore: bump version 0.114.7 (#4360)

## [0.114.6] - 2025-06-06

### Added

- feat(redteam): add medical plugins for testing medical anchoring bias (#4196)

### Changed

- chore(redteam): add target option to generate command (#4215)
- chore(redteam): update OpenAI model options in redteam setup (#4344)
- chore(webui): update OpenAI model options with GPT-4.1 series and o4-mini models in eval-creator (#4350)
- docs: update getting-started example (#4346)
- test: clean up teardown and setup to remove side effects from tests (#4351)

### Fixed

- fix(redteam): include plugin and strategy IDs in report CSV output (#4347)
- fix(webui): reset defaultTest configuration on setup page (#4345)

### Dependencies

- chore(deps): bump @aws-sdk/client-bedrock-runtime from 3.823.0 to 3.825.0 (#4355)
- chore(deps): bump openai from 5.1.0 to 5.1.1 (#4354)
- chore(deps): bump version to 0.114.6 (#4357)

## [0.114.5] - 2025-06-05

### Changed

- chore(redteam): update custom policy template and generatedPrompts parser (#4324)
- chore(redteam): add severity levels to redteam plugin objects (#4310)
- chore(redteam): store original text for encoding strategies (#4248)
- chore(redteam): add emoji encoding strategy (#4263)
- chore(cli): terminal cleanup on Ctrl+C (#4313)
- chore(providers): improve logging when inheriting from OpenAiChatCompletionProvider (#4320)
- chore(tusk): fix tusk test runner workflow configuration (#4328)
- chore(tusk): add Tusk test runner workflow for even more unit tests (#4326)
- test: add unit test for src/redteam/providers/agentic/memoryPoisoning.ts (#4319)
- test: improve test setup and teardown for better isolation (#4331)

### Fixed

- fix(redteam): exclude memory poisoning plugin from strategies (#4317)
- fix(redteam): agent discovered info dark mode (#4312)
- fix(eval): handle undefined maxConcurrency with proper fallbacks (#4314)

### Dependencies

- chore(deps): bump @anthropic-ai/sdk from 0.52.0 to 0.53.0 (#4333)
- chore(deps): bump version 0.114.5 (#4332)

### Documentation

- docs(site): add Tabs Fakier as Founding Developer Advocate to team page (#4315)

### Tests

- test(webui): add telemetry hook tests (#4329)
- test: add unit test for src/redteam/plugins/eu-ai-act/deepfakeDisclosure.ts (#4342)
- test: add unit test for src/redteam/plugins/eu-ai-act/biometricEmotion.ts (#4341)
- test: add unit test for src/redteam/plugins/eu-ai-act/datasetShift.ts (#4340)
- test: add unit test for src/redteam/plugins/eu-ai-act/lawenforcementBiometricId.ts (#4339)
- test: add unit test for src/redteam/plugins/eu-ai-act/lawenforcementPredictivePolicing.ts (#4338)
- test: add unit test for src/redteam/plugins/eu-ai-act/biometricInference.ts (#4337)
- test: add unit test for src/redteam/plugins/eu-ai-act/explainability.ts (#4336)
- test: add unit test for src/redteam/plugins/eu-ai-act/identityAiDisclosure.ts (#4335)
- test: add unit test for src/redteam/plugins/policy.ts (#4325)
- test: add unit test for src/envars.ts (#4323)

## [0.114.4] - 2025-06-04

### Changed

- chore(templating): add PROMPTFOO_DISABLE_OBJECT_STRINGIFY environment variable for object template handling (#4297)
- chore(cli): improve token usage presentation (#4294)
- chore(providers): add base URL override for Google provider (#4255)
- chore(providers): add custom headers support for Google Gemini (#4308)
- chore(redteam): add tool-discovery:multi-turn alias to tool-discovery (#4302)
- chore(redteam): remove empty values from discovery result (#4295)
- chore(redteam): improve shell injection attack generation (#4304)
- chore(redteam): update goal extraction logic (#4285)
- chore(webui): add highlight count to eval view (#4249)
- docs: update GPT-4o to GPT-4.1 references (#4296)
- docs: refresh getting started models section (#4290)
- docs: standardize file references to use file:// scheme (#4291)
- docs: add descriptions to example configs (#4283)

### Fixed

- fix(webui): restore dark mode cell highlighting without breaking status pill visibility (#4300)
- fix(redteam): set plugin severity (#4303)
- fix(redteam): remove empty values from discovery result (#4295)
- fix: improve logging when inheriting from OpenAiChatCompletionProvider (#4110)

### Dependencies

- chore(deps): bump @aws-sdk/client-bedrock-runtime from 3.821.0 to 3.823.0 (#4306)
- chore(deps): bump openai from 5.0.1 to 5.0.2 (#4292)
- chore(deps): bump openai from 5.0.2 to 5.1.0 (#4307)
- chore(deps): bump tar-fs from 2.1.2 to 2.1.3 in npm_and_yarn group (#4293)
- chore(deps): bump version to 0.114.4 (#4309)

### Documentation

- docs(examples): update model references from gpt-4o-mini to gpt-4.1-mini (#4289)

### Tests

- test(redteam): add unit test for discover command (#4298)
- test: add unit test for src/redteam/strategies/mathPrompt.ts (#4316)
- test: add unit test for src/validators/redteam.ts (#4311)
- test: add unit test for src/redteam/plugins/shellInjection.ts (#4305)

## [0.114.3] - 2025-06-02

### Tests

- test: add unit test for src/envars.ts (#4299)

### Added

- **feat(redteam):** Update application definition flow to collect better info

### Changed

- **feat:** Display audio file variables in result table  
  [#3864](https://github.com/promptfoo/promptfoo/pull/3864) by @faizanminhas
  [#4244](https://github.com/promptfoo/promptfoo/pull/4244) by @faizanminhas
- **fix:** Resolve model-graded assertion providers from providerMap  
  [#4273](https://github.com/promptfoo/promptfoo/pull/4273) by @mldangelo
- **fix:** File content not being loaded when referenced with `file://` prefix in vars  
  [#3793](https://github.com/promptfoo/promptfoo/pull/3793) by @adityabharadwaj198
- **fix:** Use array as type for vars  
  [#4281](https://github.com/promptfoo/promptfoo/pull/4281) by @sklein12
- **test:** Add unit test for `src/globalConfig/accounts.ts`  
  [#4259](https://github.com/promptfoo/promptfoo/pull/4259) by @gru-agent
- **test:** Add unit test for `src/util/config/manage.ts`  
  [#4258](https://github.com/promptfoo/promptfoo/pull/4258) by @gru-agent
- **test:** Add vitest coverage for frontend pages  
  [#4274](https://github.com/promptfoo/promptfoo/pull/4274) by @mldangelo
- **test:** Add unit test for `renderVarsInObject` formatting  
  [#4254](https://github.com/promptfoo/promptfoo/pull/4254) by @mldangelo
- **test:** Add unit test for `src/redteam/plugins/base.ts`  
  [#4233](https://github.com/promptfoo/promptfoo/pull/4233) by @gru-agent
- **test:** Add unit test for `src/redteam/providers/crescendo/index.ts`  
  [#4211](https://github.com/promptfoo/promptfoo/pull/4211)
  [#4214](https://github.com/promptfoo/promptfoo/pull/4214) by @gru-agent
- **test:** Add unit test for `src/redteam/providers/crescendo/prompts.ts`  
  [#4213](https://github.com/promptfoo/promptfoo/pull/4213) by @gru-agent
- **docs:** Add job board  
  [#4264](https://github.com/promptfoo/promptfoo/pull/4264) by @typpo
- **docs:** Add custom policy to sidebar  
  [#4272](https://github.com/promptfoo/promptfoo/pull/4272) by @typpo
- **docs:** Add native build guidance to troubleshooting section  
  [#4253](https://github.com/promptfoo/promptfoo/pull/4253) by @mldangelo
- **docs:** Add anchor links to press page section headings  
  [#4265](https://github.com/promptfoo/promptfoo/pull/4265) by @mldangelo
- **docs:** Add JSON schema to example  
  [#4276](https://github.com/promptfoo/promptfoo/pull/4276) by @ladyofcode
- **docs:** Add schema header to example configs  
  [#4277](https://github.com/promptfoo/promptfoo/pull/4277) by @mldangelo
- **docs:** Unify formatting across site  
  [#4270](https://github.com/promptfoo/promptfoo/pull/4270) by @mldangelo
- **chore:** Fix open handles in readline tests preventing graceful Jest exit  
  [#4242](https://github.com/promptfoo/promptfoo/pull/4242) by @mldangelo
- **chore:** Add external file loading support for `response_format` in OpenAI API  
  [#4240](https://github.com/promptfoo/promptfoo/pull/4240) by @mldangelo
- **chore:** Always have unique redteam file when running live  
  [#4237](https://github.com/promptfoo/promptfoo/pull/4237) by @sklein12
- **chore:** Add metadata to generated `redteam.yaml`  
  [#4257](https://github.com/promptfoo/promptfoo/pull/4257) by @typpo
- **chore:** Bump `openai` from 4.103.0 to 5.0.1  
  [#4250](https://github.com/promptfoo/promptfoo/pull/4250) by @dependabot
- **chore:** Redteam → red team  
  [#4268](https://github.com/promptfoo/promptfoo/pull/4268) by @typpo
- **chore:** Improve dark mode highlight styling for eval cell views  
  [#4269](https://github.com/promptfoo/promptfoo/pull/4269) by @mldangelo
- **chore:** Update dependencies to latest minor/patch versions  
  [#4271](https://github.com/promptfoo/promptfoo/pull/4271) by @mldangelo
- **chore:** Clarify wording  
  [#4278](https://github.com/promptfoo/promptfoo/pull/4278) by @typpo
- **chore:** Format estimated probes  
  [#4279](https://github.com/promptfoo/promptfoo/pull/4279) by @typpo
- **chore:** Update grader for malicious code  
  [#4286](https://github.com/promptfoo/promptfoo/pull/4286) by @MrFlounder
- **chore:** Add back example config to red team create flow  
  [#4282](https://github.com/promptfoo/promptfoo/pull/4282) by @faizanminhas
- **chore:** Bump version 0.114.3  
  [#4287](https://github.com/promptfoo/promptfoo/pull/4287) by @sklein12
- **chore(webui):** Hide diff filter option on /eval when single column  
  [#4246](https://github.com/promptfoo/promptfoo/pull/4246) by @mldangelo
- **chore(webui):** Allow toggling highlight on eval outputs  
  [#4252](https://github.com/promptfoo/promptfoo/pull/4252) by @mldangelo

## [0.114.2] - 2025-05-29

### Tests

- test: add unit test for src/redteam/strategies/index.ts (#4267)
- test: add unit test for src/redteam/constants.ts (#4266)
- test: add unit test for src/redteam/types.ts (#4245)
- test: add unit test for src/redteam/util.ts (#4234)
- test: add unit test for src/validators/redteam.ts (#4227)
- test: add unit test for src/redteam/plugins/bola.ts (#4226)
- test: add unit test for src/redteam/plugins/bfla.ts (#4225)
- test: add unit test for src/redteam/providers/goat.ts (#4223)
- test: add unit test for src/util/readline.ts (#4220)

### Added

- feat(redteam): Off-Topic Plugin (#4168)
- feat(redteam): Set a goal for attacks (#4217)

### Changed

- fix: fix border radius on purpose example (#4229)
- fix: resolve env variables in renderVarsInObject (issue #4143) (#4231)
- fix: Check if body is good json before sending warning (#4239)
- chore: bump version 0.114.2 (#4241)
- chore(redteam): handle null goal (#4232)

### Documentation

- docs(site): clarify deepseek model aliases and fix configuration examples (#4236)

## [0.114.1] - 2025-05-29

### Added

- feat(redteam): Target Discovery Agent (#4203)
- feat(providers): add OpenAI MCP (Model Context Protocol) support to Responses API (#4180)

### Changed

- fix: Relax private key validation (#4216)
- fix: Undefined values on red team application purpose page (#4202)
- chore: Add purpose to crescendo prompt (#4212)
- chore: Add purpose with goat generation (#4222)
- chore: Always include raw output from http provider, status code and status text (#4206)
- chore: centralize readline utilities to fix Jest open handle issues (#4219)
- chore: move http data to metadata (#4209)
- chore(redteam): tight up some graders (#4210)
- chore(redteam): tight up some graders (#4224)
- chore: bump version 0.114.1 (#4228)

## [0.114.0] - 2025-05-28

### Added

- feat(providers): Add xAI image provider (#4130)
- feat(cli): add validate command (#4134)
- feat(redteam): add camelCase strategy (#4146)

### Changed

- feat: add typed row interfaces for eval queries (#4186)
- feat: add goal/intent extraction (#4178)
- fix: isolate proxy vars in bedrock tests (#4181)
- fix: when there’s too many intents result won’t render error (#4175)
- fix: need to send auth request to api path (#4199)
- fix: Gemini MCP integration - can not parse $schema field (#4200)
- chore(redteam): add harmful plugin preset to redteam setup ui (#4132)
- chore(redteam): add label strategy-less plugins in redteam setup ui (#4131)
- chore(redteam): improve style of redteam purpose field in webui (#4124)
- chore(providers): add xai live search support (#4123)
- chore(providers): add Claude 4 support to anthropic, bedrock, and vertex providers (#4129)
- chore: bump @aws-sdk/client-bedrock-runtime from 3.816.0 to 3.817.0 (#4164)
- chore(providers): update fal provider (#4182)
- chore: remove redundant test comments (#4183)
- chore: add typed interface for MCP tool schemas (#4187)
- chore(redteam): add ToxicChat dataset as redteam plugin (#4121)
- chore(webui): add max concurrency as an option for run in browser (#4147)
- chore(app/evals): Adds Agent Discovered Information to Redteam Report (#4198)
- chore: bump version 0.114.0 (#4201)
- docs: fix DOM nesting warning and sort plugins array (#4174)
- docs: iterative jailbreak diagram (#4191)

### Fixed

- fix(prompts): splitting when PROMPTFOO_PROMPT_SEPARATOR is contained within a string with text files (#4142)
- fix(docs): Fix issue with docs links not scrolling to the top (#4195)

### Documentation

- docs(site): minimal copy page button + sanitize text (#4156)
- docs(site): scroll to top when using (#4162)
- docs(site): document missing redteam plugins (#4169)
- docs(site): restore scroll-to-top behavior on page navigation (#4176)

## [0.113.4] - 2025-05-26

### Tests

- test: add unit test for src/commands/canary.ts (#4193)
- test: add unit test for src/canary/index.ts (#4192)
- test: add unit test for src/assertions/sql.ts (#4185)
- test: re-enable sql assertion edge cases (#4184)
- test: add unit test for src/redteam/plugins/intent.ts (#4179)
- test: add unit test for src/redteam/graders.ts (#4173)
- test: add unit test for src/providers/xai/chat.ts (#4172)
- test: add unit test for src/redteam/plugins/offTopic.ts (#4171)
- test: add unit test for src/providers/xai/image.ts (#4170)
- test: add unit test for src/redteam/graders.ts (#4166)
- test: add unit test for src/providers/xai.ts (#4163)
- test: add unit test for src/redteam/constants.ts (#4161)

### Changed

- feat: Server-side pagination, filtering and search for eval results table (#4054)
- feat: add score to pass/fail in CSV and add json download (#4153)
- fix: Run red team from UI without email (#4158)
- chore: bump version 0.113.4 (#4160)
- refactor: unify React import style (#4177)
- refactor: organize xai providers into dedicated folder (#4167)
- refactor: organize bedrock providers into dedicated folder (#4165)

### Fixed

- fix(webui): defaultTest shown in webui YAML editor (#4152)

### Documentation

- docs(site): reduce sidebar padding (#4154)

## [0.113.3] - 2025-05-24

### Changed

- fix: zod error when state.answer has object (#4136)
- fix: use current working directory for redteam file if loading from cloud (#4145)
- fix: Throw error on un-supported command - redteam run with a cloud target but no config (#4144)
- fix: bias:gender plugin generation (#4126)
- chore: bump openai from 4.100.0 to 4.103.0 (#4140)
- chore: bump @aws-sdk/client-bedrock-runtime from 3.812.0 to 3.816.0 (#4137)
- chore: bump @anthropic-ai/sdk from 0.51.0 to 0.52.0 (#4138)
- chore(telemetry): add isRedteam property to telemetry events (#4149)
- build: increase build job timeout from 3 to 4 minutes (#4150)
- chore: bump version 0.113.3 (#4151)

## [0.113.2] - 2025-05-22

### Changed

- fix: intent grader crescendo (#4113)
- chore: revert telemtry changes (#4122)
- chore: bump version 0.113.2 (#4128)
- chore(cli/redteam/discover): Small improvements (#4117)

### Dependencies

- chore(deps): update peer dependencies to latest versions (#4125)

## [0.113.1] - 2025-05-21

### Tests

- test: add unit test for src/redteam/plugins/intent.ts (#4114)

### Changed

- chore(redteam): Target discovery agent by @sklein12 in [#4084](https://github.com/promptfoo/promptfoo/pull/4084)
- chore(redteam): Add log by @MrFlounder in [#4108](https://github.com/promptfoo/promptfoo/pull/4108)
- chore(redteam): Update purpose example by @MrFlounder in [#4109](https://github.com/promptfoo/promptfoo/pull/4109)
- chore(providers): Support templated URLs in HTTP by @mldangelo in [#4103](https://github.com/promptfoo/promptfoo/pull/4103)
- chore(redteam): Update default REDTEAM_MODEL from 'openai:chat:gpt-4o' to 'openai:chat:gpt-4.1-2025-04-14' by @mldangelo in [#4100](https://github.com/promptfoo/promptfoo/pull/4100)
- chore(telemetry): Add isRunningInCi flag to telemetry events by @mldangelo in [#4115](https://github.com/promptfoo/promptfoo/pull/4115)
- chore: Bump version 0.113.1 by @mldangelo in [#4116](https://github.com/promptfoo/promptfoo/pull/4116)
- docs: Add enterprise disclaimer to self-hosting by @mldangelo in [#4102](https://github.com/promptfoo/promptfoo/pull/4102)

### Fixed

- fix(redteam): Skip plugins when validation fails by @faizanminhas in [#4101](https://github.com/promptfoo/promptfoo/pull/4101)

### Dependencies

- chore(deps): Update Smithy dependencies to latest version by @mldangelo in [#4105](https://github.com/promptfoo/promptfoo/pull/4105)

## [0.113.0] - 2025-05-20

### Tests

- test: add unit test for src/assertions/llmRubric.ts (#4096)
- test: add unit test for src/telemetry.ts (#4094)

### Changed

- fix: target purpose not making it into redteam config (#4097)
- chore: Remove deprecated sharing setups (#4082)
- chore: add vision grading example (#4090)
- chore: bump version to 0.113.0 (#4099)
- chore: bump version to 0.112.9 (#4098)

## [0.112.8] - 2025-05-20

### Changed

- feat: multilingual combinations (#4048)
- feat: add copy as markdown button to doc pages (#4039)
- fix: telemetry key (#4093)
- chore: bump @anthropic-ai/sdk from 0.50.4 to 0.51.0 (#4030)
- chore: add headers support for url remote mcp servers (#4018)
- chore(providers): Adds support for openai codex-mini-latest (#4041)
- chore(redteam): improve multilingual strategy performance and reliability (#4055)
- chore(providers): update default openai models for openai:chat alias (#4066)
- chore: Update prompt suffix help text (#4058)
- chore(docs): update model IDs in documentation to reflect latest naming convention (#4046)
- chore(redteam): introduce strategy collection for other-encodings (#4075)
- chore(webui): display currently selected eval in eval dialogue (#4079)
- chore: Improve memory usage when sharing results (#4050)
- chore(docs): Handle index.md files for copy page (#4081)
- chore: update Google Sheets fetch to use proxy helper (#4087)
- chore: simplify crypto usage in sagemaker provider (#4089)
- chore: bump version 0.112.8 (#4095)
- docs: add curl example for medical agent (#4049)
- docs: update CLI docs (#4063)
- docs: standardize code block titles (#4067)
- test: add unit test for src/redteam/commands/discover.ts (#4034)
- test: add unit test for src/redteam/commands/generate.ts (#4036)
- test: add unit test for src/providers/ai21.ts (#4056)
- test: add unit test for src/commands/eval.ts (#4062)
- test: add unit test for src/evaluatorHelpers.ts (#4037)

### Fixed

- fix(providers): AI21 response validation (#4052)
- fix(redteam): respect cliState.webUI in multilingual progressbar (#4047)
- fix(redteam): fix test count calculation for multiple strategies (#4065)
- fix(redteam): replace other-encodings with individual morse and piglatin strategies (#4064)
- fix(webui): evaluateOptions removal in YAML editor (#4059)
- fix(redteam): fix open handle in video test (#4069)
- fix(hooks): add missing results to afterAll hook context (#4071)

### Dependencies

- chore(deps): update dependencies (#4073)

### Documentation

- docs(examples): add uniform init commands to all example READMEs (#4068)

## [0.112.7] - 2025-05-15

### Tests

- test: add unit test for src/redteam/constants.ts (#4076)
- test: add unit test for src/redteam/strategies/multilingual.ts (#4060)
- test: add unit test for src/redteam/index.ts (#4057)
- test: add unit test for src/providers/openai/util.ts (#4042)
- test: add unit test for src/redteam/providers/offTopic.ts (#4028)
- test: add unit test for src/redteam/plugins/offTopic.ts (#4027)
- test: add unit test for src/redteam/constants.ts (#4026)
- test: add unit test for src/redteam/constants.ts (#4019)

### Added

- feat(redteam): add MCP plugin (#3989)
- feat(redteam): Target Purpose Discovery (#3907)

### Changed

- fix: stringify objects in matcher templates (#3896)
- fix: Azure auth headers get set to null in subclass (#4015)
- fix: move custom policies into the correct accordion (#4017)
- fix: update return type for task extract-goat-failure (#4021)
- chore: adjust framework compliance column width (#4005)
- chore: bump @aws-sdk/client-bedrock-runtime from 3.808.0 to 3.810.0 (#4012)
- chore: bump @azure/identity from 4.9.1 to 4.10.0 (#4013)
- chore: bump version 0.112.7 (#4023)
- chore: exclude response from crescendo if privacy setting is enabled (#4009)
- chore: remove accidentally committed example prompt (#4008)
- chore: update GOAT implementation (#4011)
- chore: update multilingual description (#4016)
- chore(cli): improve color of Red Team test generation table headers (#4004)
- chore(redteam): add link to view all logs at top of report (#4007)
- chore(redteam): add feature flag for purpose discovery agent (#4040)
- chore(cli/redteam/discover): Sets default turn count to 5 (#4035)

### Fixed

- fix(redteam): remove duplicate Datasets section in Plugins component (#4022)
- fix(cli): Discovery bugs (#4032)
- fix: dont bomb redteam if discovery fails (#4029)

### Documentation

- docs(blog): Agent2Agent Protocol (#3981)
- docs(examples): add OpenAI Agents SDK example (#4006)
- docs(usage): update sharing instructions with API key details (#4010)

## [0.112.6] - 2025-05-14

### Added

- feat(redteam): add EU AI Act mappings (#4000)
- feat(redteam): add gender bias plugin (#3886)
- feat(eval): add evaluation duration display (#3996)

### Changed

- fix: autowrap prompts with partial nunjucks tags (#3999)
- chore(providers): improve Perplexity API integration (#3990)
- build: add Node.js 24 support (#3941)
- chore(redteam): set plugin config type (#3982)
- chore(providers): add EU Claude 3.7 Sonnet model to Bedrock (#3998)
- chore(redteam): update iterative tree (#3987)
- chore: bump version to 0.112.6 (#4003)
- refactor: clean up providers for redteam generate (#3954)
- docs: add basic enterprise architecture diagram (#3988)
- test: add unit test for src/redteam/types.ts (#3983)

### Fixed

- fix(python): resolve paths relative to promptfooconfig when not cloud config (#4001)

### Dependencies

- chore(deps): update dependencies (#3985)

### Documentation

- docs(ci): add Azure pipelines (#3986)
- docs(ci): add Bitbucket and Travis CI (#3997)
- docs(examples): add medical agent example (#3993)
- docs(blog): add truncation marker to MCP blog post (#3984)

## [0.112.5] - 2025-05-12

### Tests

- test: add unit test for src/redteam/constants.ts (#3995)
- test: add unit test for src/redteam/plugins/mcp.ts (#3994)

### Added

- chore(cli): revert "feat(cli): adds global `--verbose` option" (#3945)

### Changed

- chore(cli): add global env-file option to all commands recursively (#3969)
- chore(cli): add global verbose option to all commands recursively (#3950)
- chore(cli): better error handling and logging for remote generation (#3965)
- chore(cli): better error handling for remote generation (#3956)
- revert: "chore: better error handling for remote generation" (#3964)
- chore(cli): better response parsing errors (#3955)
- chore(providers): add support for Amazon Nova Premier model (#3951)
- chore(redteam): improvement, include purpose in iterative attacker prompt (#3948)
- chore(redteam): minor changes to category descriptions and ordering (#3960)
- chore(redteam): order attack methods by decreasing ASR (#3959)
- chore(redteam): red teamer two words (#3976)
- chore(logger): replace console.error with logger.error in MCPClient (#3944)
- chore(providers): add google ai studio embedding provider and improve docs (#3686)
- chore: lint with type info (#3932)
- docs: how to create inline assertions for package users (#3974)
- docs: improve Docusaurus documentation instructions (#3977)
- docs: instructions on how to run the documentation (#3973)
- docs: update CLAUDE.md with additional commands and project conventions (#3972)
- docs: update user count from 75,000 to 80,000 (#3940)
- test: add unit test for src/redteam/plugins/pii.ts (#3947)

### Fixed

- fix(config): resolve relative paths in combineConfigs (#3942)
- fix(evaluator): correctly count named scores based on contributing assertions (#3968)
- fix(fetch): no proxy values should take priority in fetch (#3962)
- fix(providers): combine prompt config with provider config for bedrock (#3970)
- fix(providers): ensure correct addition for bedrock token counts (#3762)
- fix(redteam): crescendo formatting (#3952)
- fix(redteam): pii grader false positives (#3946)
- fix(redteam): shell injection false positives (#3957)
- fix(redteam): add strategy pills and output details to passed tests (#3961)

### Dependencies

- chore(deps): bump version 0.112.5 (#3980)
- chore(deps): sync dependencies (#3971)
- chore(deps): update dependencies (#3943)

### Documentation

- docs(google-vertex): fix duplicate readme (#3979)
- docs(openai): update structured output external schema file example (#3967)

## [0.112.4] - 2025-05-08

### Tests

- test: add unit test for src/redteam/constants.ts (#3963)
- test: add unit test for src/commands/view.ts (#3928)
- test: add unit test for src/redteam/commands/setup.ts (#3923)
- test: add unit test for src/constants.ts (#3922)
- test: add unit test for src/redteam/commands/report.ts (#3921)
- test: add unit test for src/redteam/types.ts (#3912)

### Added

- feat(assertions): add PI scorer (#3799)
- feat(redteam): add video strategy (#3820)
- feat(evals): optionally time out eval steps (#3765)

### Changed

- fix: foreign key error in better-sqlite3 and adapt new transaction API (#3937)
- chore(cli): add global `--verbose` option (#3931)
- chore(redteam): implement agentic plugin UI (#3880)
- chore(providers): improve error message in http provider transform (#3910)
- chore(cloud): improve error messages on cloud requests (#3934)
- chore: bump version 0.112.4 (#3939)
- chore(telemetry): implement minor telemetry changes (#3895)
- chore(telemetry): remove assertion-used event (#3894)
- chore(assertions): add throw error option for LLM Rubric if provider doesn't return a result or errors out (#3909)
- chore(cli): allow sharing urls with auth credentials (#3903)
- revert: "chore(cli): allow sharing urls with auth credentials" (#3918)
- refactor: improve self hosting environment variable handling (#3920)
- test: add unit test for src/models/eval.ts (#3904)
- test: add unit test for src/python/pythonUtils.ts (#3915)
- test: add unit test for src/redteam/constants.ts (#3881)
- test: fix huggingface dataset tests to mock environment variables (#3936)

### Fixed

- fix(redteam): filter null values in harmful completion provider output (#3908)
- fix(python): increase timeout for python path validation (#3914)
- fix(cli): read `.env` file prior to calling env var getters (#3892)

### Dependencies

- chore(deps): bump @anthropic-ai/sdk from 0.40.1 to 0.41.0 (#3930)
- chore(deps): bump @aws-sdk/client-bedrock-runtime from 3.799.0 to 3.803.0 (#3898)
- chore(deps): bump @aws-sdk/client-bedrock-runtime from 3.803.0 to 3.804.0 (#3913)
- chore(deps): bump openai from 4.96.2 to 4.97.0 (#3890)

### Documentation

- docs(http-provider): add documentation about returning object for custom parser (#3897)
- docs(http-provider): fix missing return statement in HTTP provider example (#3925)
- docs(blog): fix scroll to top when linking into blog post (#3889)
- docs(assertions): improve PI scorer documentation (#3924)
- docs(redteam): add memory poisoning plugin documentation (#3867)
- docs(usage): add information about HTTP Basic Authentication (#3919)
- docs(site): fix landing page content jumping on step switch (#3891)
- docs(blog): add mcp blog (#3893)

## [0.112.3] - 2025-05-02

### Tests

- test: add unit test for src/util/convertEvalResultsToTable.ts (#3876)
- test: add unit test for src/models/evalResult.ts (#3875)
- test: add unit test for src/types/index.ts (#3874)

### Changed

- Red team: Added memory poisoning plugin ([#3785](https://github.com/promptfoo/promptfoo/pull/3785)) @will-holley
- CLI: Improved progress bar visualization with thread grouping ([#3768](https://github.com/promptfoo/promptfoo/pull/3768)) @AISimplyExplained
- Improved red team strategy documentation ([#3870](https://github.com/promptfoo/promptfoo/pull/3870)) @mldangelo
- Bumped version to 0.112.2 ([#3872](https://github.com/promptfoo/promptfoo/pull/3872)) @sklein12
- Bumped version to 0.112.3 ([#3877](https://github.com/promptfoo/promptfoo/pull/3877)) @sklein12
- Implemented plumbing and prompt enabling customers to use cloud attacker and unified configurations ([#3852](https://github.com/promptfoo/promptfoo/pull/3852)) @MrFlounder
- Optimized Meteor tests for improved performance ([#3869](https://github.com/promptfoo/promptfoo/pull/3869)) @mldangelo
- Optimized Nova Sonic tests for improved performance ([#3868](https://github.com/promptfoo/promptfoo/pull/3868)) @mldangelo
- Retrieve unified config with provider from cloud ([#3865](https://github.com/promptfoo/promptfoo/pull/3865)) @sklein12
- Dataset plugins now clearly marked in setup UI ([#3859](https://github.com/promptfoo/promptfoo/pull/3859)) @mldangelo
- Moved maybeLoadFromExternalFile to file.ts ([#3851](https://github.com/promptfoo/promptfoo/pull/3851)) @benbuzz790

## [0.112.2] - 2025-05-01

### Tests

- test: add unit test for src/redteam/constants.ts (#3860)

### Added

- **feat(providers):** support Google Search grounding [#3800](https://github.com/promptfoo/promptfoo/pull/3800)
- **feat(providers):** mcp support for all models that support function calling [#3832](https://github.com/promptfoo/promptfoo/pull/3832)
- **feat(providers):** Add support for Amazon nova-sonic [#3713](https://github.com/promptfoo/promptfoo/pull/3713)

### Changed

- **fix:** allow escaping of `{{ }}` placeholders in prompts [#3858](https://github.com/promptfoo/promptfoo/pull/3858)
- **fix:** Trim CSV assertion values [#3863](https://github.com/promptfoo/promptfoo/pull/3863)
- **chore(providers):** add llama4 support for bedrock [#3850](https://github.com/promptfoo/promptfoo/pull/3850)
- **chore:** make custom metrics more obviously clickable [#3682](https://github.com/promptfoo/promptfoo/pull/3682)
- **refactor:** colocate fetching evalID [#3715](https://github.com/promptfoo/promptfoo/pull/3715)
- **chore:** Respect Max text length for variable cells in results table [#3862](https://github.com/promptfoo/promptfoo/pull/3862)
- **docs:** updates to grading documentation [#3848](https://github.com/promptfoo/promptfoo/pull/3848)
- **docs:** add false positives [#3857](https://github.com/promptfoo/promptfoo/pull/3857)
- **chore(workflows):** update permissions in GitHub workflows [#3849](https://github.com/promptfoo/promptfoo/pull/3849)
- **chore:** bump `openai` from 4.96.0 to 4.96.2 [#3853](https://github.com/promptfoo/promptfoo/pull/3853)
- **chore:** bump `vite` from 6.2.6 to 6.2.7 [#3856](https://github.com/promptfoo/promptfoo/pull/3856)
- **chore:** bump `@aws-sdk/client-bedrock-runtime` from 3.798.0 to 3.799.0 [#3854](https://github.com/promptfoo/promptfoo/pull/3854)
- **chore:** bump `@aws-sdk/client-bedrock-runtime` from 3.797.0 to 3.798.0 [#3843](https://github.com/promptfoo/promptfoo/pull/3843)
- **chore:** bump `@anthropic-ai/sdk` from 0.40.0 to 0.40.1 [#3842](https://github.com/promptfoo/promptfoo/pull/3842)
- **chore:** bump `formidable` from 3.5.2 to 3.5.4 [#3845](https://github.com/promptfoo/promptfoo/pull/3845)

### Fixed

- **fix(sharing):** sharing to self-hosted [#3839](https://github.com/promptfoo/promptfoo/pull/3839)
- **fix(webui):** align settings icon to top right in strategy cards [#2938](https://github.com/promptfoo/promptfoo/pull/2938)

### Documentation

- **docs(site):** improve pricing page [#3790](https://github.com/promptfoo/promptfoo/pull/3790)

## [0.112.1] - 2025-04-29

### Tests

- test: add unit test for src/share.ts (#3840)

### Changed

- chore: set telemetry key (#3838)
- chore: improve chunking (#3846)
- chore: bump version 0.112.1 (#3847)

## [0.112.0] - 2025-04-29

### Added

- feat(env): allow every env variable to be overridden within the env block in a promptfoo config (#3786)
- feat(redteam): homoglyph strategy (#3811)
- feat(redteam): add more encodings (#3815)
- feat(providers): add cerebras provider (#3814)

### Changed

- feat: persist search in url (#3717)
- feat: METEOR score (#3776)
- feat: enable custom response parser to optionally return provider response (#3824)
- fix: update dependencies to address npm audit issues (#3791)
- fix: accordion positioning in plugins view (#3807)
- fix: results api returns elements ordered by date (#3826)
- chore: write static plugin severity to metadata (#3783)
- chore: respect redteam commandLineOptions from config (#3782)
- chore: update telemetry endpoint (#3751)
- chore: add cloud log in link (#3787)
- chore: bump h11 from 0.14.0 to 0.16.0 in /examples/python-provider in the pip group across 1 directory (#3794)
- chore: bump openai from 4.95.1 to 4.96.0 (#3792)
- chore: bump h11 from 0.14.0 to 0.16.0 in /examples/redteam-langchain in the pip group across 1 directory (#3796)
- chore: add target option to cli redteam run (#3795)
- chore: bump @aws-sdk/client-bedrock-runtime from 3.787.0 to 3.796.0 (#3802)
- refactor: remove if string check (#3801) (Refactor categorized as chore)
- chore: add info banner for community red teams (#3809)
- chore(examples): remove moderation assertions from foundation model redteam (#3804)
- refactor: remove unused datasetGenerationProvider in favor of synthesizeProvider (#3818) (Refactor categorized as chore)
- chore: resolve relative provider paths from cloud configs (#3805)
- chore: bump @aws-sdk/client-bedrock-runtime from 3.796.0 to 3.797.0 (#3829)
- chore: bump @anthropic-ai/sdk from 0.39.0 to 0.40.0 (#3828)
- chore: bump version 0.112.0 (#3844)
- docs: donotanswer example (#3780)
- docs: "red team" two words (#3798)
- docs: add self-hosting caveats (#3808)
- docs: add CLAUDE.md (#3810)
- test: add unit test for src/redteam/plugins/xstest.ts (#3779)
- test: add unit test for src/models/eval.ts (#3827)

### Fixed

- fix(provider): OpenAI Realtime history issue (#3719)
- fix(matchers): score results correctly with trailing newlines. (#3823)
- fix(webui): overlapping text results pill on narrow screens (#3831)
- fix(build): add missing strategy entries for build (#3836)

### Dependencies

- chore(deps): update react-router-dom to v7.5.2 (#3803)
- chore(deps): move 'natural' to peer dependency (#3813)

### Documentation

- docs(plugins): `harmful:bias` => `bias` name correction (#3731)
- docs(vertex): put setup and config at the top (#3830)
- docs(site): add redirect from /docs to /docs/intro (#3837)

## [0.111.1] - 2025-04-22

### Tests

- test: add unit test for src/providers/mcp/client.ts (#3835)
- test: add unit test for src/providers/mcp/transform.ts (#3834)
- test: add unit test for src/redteam/strategies/simpleVideo.ts (#3822)
- test: add unit test for src/redteam/strategies/index.ts (#3821)
- test: add unit test for src/providers/cerebras.ts (#3819)
- test: add unit test for src/redteam/strategies/otherEncodings.ts (#3817)
- test: add unit test for src/redteam/strategies/index.ts (#3816)
- test: add unit test for src/redteam/strategies/homoglyph.ts (#3812)
- test: add unit test for src/util/file.ts (#3806)
- test: add unit test for src/envars.ts (#3788)

### Changed

- chore(release): bump version to 0.111.1 (#3778)
- chore(ui): capitalize "UI" in text (#3773)

### Fixed

- fix(redteam): correct the URL format in XSTest plugin (#3777)

### Dependencies

- chore(deps): bump @azure/identity from 4.9.0 to 4.9.1 (#3775)

### Documentation

- docs(about): add Ben Shipley to team section (#3758)

## [0.111.0] - 2025-04-21

### Tests

- test: add unit test for src/providers/defaults.ts (#3757)

### Added

- feat(grading): update OpenAI grading model to GPT-4.1 (#3741)
- feat(assertions): modify LLM Rubric rubricPrompt rendering to support arbitrary objects (#3746)
- feat(redteam): add donotanswer plugin (#3754)
- feat(redteam): add xstest plugin (#3771)
- feat(webui): add anchor link to specific row and show on top (#1582)

### Changed

- chore!(redteam): default to outputting generated Redteam config in same dir as input config (#3721)
- chore(providers): add support for gemini-2.5-flash (#3747)
- chore: use ajv with formats everywhere (#3716)
- chore(cli): improve readline handling and tests (#3763)
- chore(eval): add warning for redteam config without test cases (#3740)
- chore(providers): increase max output tokens for `google:gemini-2.5-pro-exp-03-25` to 2048 in Gemini example (#3753)
- chore(redteam): add canGenerateRemote property to redteam plugins (#3761)
- chore(webui): improve Eval Quick Selector (cmd+k) (#3742)
- chore: bump version to 0.111.0 (#3772)
- docs: update homepage (#3733)
- test: add unit test for src/redteam/plugins/donotanswer.ts (#3755)

### Dependencies

- chore(deps): bump @azure/identity from 4.8.0 to 4.9.0 (#3737)
- chore(deps): bump openai from 4.94.0 to 4.95.0 (#3736)
- chore(deps): bump openai from 4.95.0 to 4.95.1 (#3766)

### Documentation

- docs(redteam): add donotanswer to sidebar and plugins list (#3767)
- docs(redteam): add isRemote to all harmful plugins (#3769)
- docs(providers): update model IDs to latest versions (#3770)
- docs(about): add Asmi Gulati to team section (#3760)
- docs(about): add Matthew Bou to team section (#3759)

## [0.110.1] - 2025-04-17

### Added

- feat(openai): add support for GPT-4.1 model by [@mldangelo](https://github.com/promptfoo/promptfoo/pull/3698)
- feat(openai): add support for o4-mini reasoning model by [@mldangelo](https://github.com/promptfoo/promptfoo/pull/3727)
- feat(openai): add support for o4-mini reasoning model (#3727)

### Changed

- feat: Change pass rate to ASR and add export in report by [@sklein12](https://github.com/promptfoo/promptfoo/pull/3694)
- fix: Update prompt extraction to work in more scenarios without providing a prompt by [@sklein12](https://github.com/promptfoo/promptfoo/pull/3697)
- fix: google is valid function call allow property_ordering field in tool schema by [@abrayne](https://github.com/promptfoo/promptfoo/pull/3704)
- fix: settings positioning in strategies view by [@typpo](https://github.com/promptfoo/promptfoo/pull/3723)
- fix: stricter test for null or undefined in transform response by [@typpo](https://github.com/promptfoo/promptfoo/pull/3730)
- chore(dependencies): update dependencies to latest versions by [@mldangelo](https://github.com/promptfoo/promptfoo/pull/3693)
- chore: rename owasp plugin presets by [@typpo](https://github.com/promptfoo/promptfoo/pull/3695)
- chore: expand frameworks section by [@typpo](https://github.com/promptfoo/promptfoo/pull/3700)
- chore(self-hosting): update self-hosting instructions by [@mldangelo](https://github.com/promptfoo/promptfoo/pull/3701)
- chore: bump openai from 4.93.0 to 4.94.0 by [@dependabot](https://github.com/promptfoo/promptfoo/pull/3702)
- chore(cli): When sharing, show auth-gate prior to re-share confirmation by [@will-holley](https://github.com/promptfoo/promptfoo/pull/3706)
- chore: email verification analytics by [@sklein12](https://github.com/promptfoo/promptfoo/pull/3708)
- chore(cli): improves robustness of hasEvalBeenShared util by [@will-holley](https://github.com/promptfoo/promptfoo/pull/3709)
- chore: easily remove plugins/strats from review page by [@typpo](https://github.com/promptfoo/promptfoo/pull/3711)
- chore: bump the npm_and_yarn group with 2 updates by [@dependabot](https://github.com/promptfoo/promptfoo/pull/3714)
- chore(cli): Health check API before running Redteam by [@will-holley](https://github.com/promptfoo/promptfoo/pull/3718)
- chore: make strategies configurable where applicable by [@typpo](https://github.com/promptfoo/promptfoo/pull/3722)
- chore: remove moderation assertions from foundation model redteam example by [@mldangelo](https://github.com/promptfoo/promptfoo/pull/3725)
- chore(cli): Improve description of Redteam run command by [@will-holley](https://github.com/promptfoo/promptfoo/pull/3720)
- chore: better parsing by [@MrFlounder](https://github.com/promptfoo/promptfoo/pull/3732)
- docs: add owasp selection image by [@typpo](https://github.com/promptfoo/promptfoo/pull/3696)
- docs: best-of-n documentation fixes by [@typpo](https://github.com/promptfoo/promptfoo/pull/3712)
- perf(webui): Reduce memory usage of eval results by [@will-holley](https://github.com/promptfoo/promptfoo/pull/3678)
- refactor: update export syntax for functions by [@mldangelo](https://github.com/promptfoo/promptfoo/pull/3734)
- test: add unit test for src/providers/google/util.ts by [@gru-agent](https://github.com/promptfoo/promptfoo/pull/3705)
- test: add unit test for src/redteam/commands/poison.ts by [@gru-agent](https://github.com/promptfoo/promptfoo/pull/3728)
- chore: bump version 0.110.1 (#3739)
- refactor: update export syntax for functions (#3734)

### Fixed

- fix(providers): output json rather than string from google live provider by [@abrayne](https://github.com/promptfoo/promptfoo/pull/3703)
- fix(cli): Use correct url for sharing validation by [@will-holley](https://github.com/promptfoo/promptfoo/pull/3710)
- fix(cli/redteam/poison): Write docs to the output dir by [@will-holley](https://github.com/promptfoo/promptfoo/pull/3726)
- fix(evaluator): handle prompt rendering errors gracefully by [@mldangelo](https://github.com/promptfoo/promptfoo/pull/3729)
- fix: stricter test for null or undefined in transform response (#3730)
- fix(evaluator): handle prompt rendering errors gracefully (#3729)

### Documentation

- docs(sharing): add troubleshooting section for upload issues by [@mldangelo](https://github.com/promptfoo/promptfoo/pull/3699)

## [0.110.0] - 2025-04-14

### Tests

- test: add unit test for src/redteam/commands/poison.ts (#3728)
- test: add unit test for src/providers/google/util.ts (#3705)
- test: add unit test for src/app/src/pages/eval/components/TableSettings/hooks/useSettingsState.ts (#3679)

### Added

- feat(assertions): add GLEU metric (#3674)
- feat(providers): add Grok-3 support (#3663)
- feat(providers): add support for AWS Bedrock Knowledge Base (#3576)
- feat(openai): add support for GPT-4.1 model (#3698)
- feat: Change pass rate to ASR and add export (#3694)

### Changed

- fix: correct formatting issues (#3688)
- chore(webui): add X to report drawer (#3680)
- chore(share): improve error message on sharing (#3654)
- chore(redteam): implement reset button for strategies (#3684)
- chore(report): make eval output text expansion clearer (#3681)
- chore(report): make it clearer that plugins on the report can be clicked (#3683)
- chore(webui): change model to target in report view (#3646)
- chore(strategies): update Large preset strategies (#3675)
- chore(docker): update base images to Node.js 22 (#3666)
- chore(redteam): make audio strategy remote-only (#3618)
- chore(redteam): remove stale check for buildDate when fetching a config from cloud (#3658)
- docs: improve styles on nav buttons (#3637)
- docs: update user count to 75,000+ (#3662)
- refactor: change multimodal live to live (#3657)
- refactor(util): consolidate tool loading and rendering (#3642)
- test: add unit test for src/commands/auth.ts (#3652)
- chore: easily remove plugins/strats from review page (#3711)
- perf(webui): Reduce memory usage of eval results (#3678)
- chore: bump version 0.110.0 (#3692)
- chore: better parsing (#3732)
- chore: remove moderation assertions from foundation model redteam example (#3725)
- chore: make strategies configurable where applicable (#3722)
- chore(cli): Improve description of Redteam run command (#3720)
- chore(cli): Health check API before running Redteam (#3718)
- chore: bump the npm_and_yarn group with 2 updates (#3714)
- chore(cli): improves robustness of hasEvalBeenShared util (#3709)
- chore: email verification analytics (#3708)
- chore(cli): When sharing, show auth-gate prior to re-share confirmation (#3706)
- chore: bump openai from 4.93.0 to 4.94.0 (#3702)
- chore: expand frameworks section (#3700)
- chore: rename owasp plugin presets (#3695)
- chore(dependencies): update dependencies to latest versions (#3693)

### Fixed

- fix(auth): remove deprecated login flow (#3650)
- fix(evals): implement sharing idempotence (#3653)
- fix(huggingface): disable var expansion for huggingface datasets to prevent array field expansion (#3687)
- fix(logger): resolve `[Object object]` empty string error (#3638)
- fix(providers): address scenario where type refers to function field rather than schema type (#3647)
- fix(providers): handle transformRequest for Raw HTTP (#3665)
- fix(providers): resolve Google Vertex AI output format (#3660)
- fix(providers): support gemini system_instruction prompt format (#3672)
- fix(share): add backward compatibility for '-y' flag (#3640)
- fix(share): ensure promptfoo share respects sharing config from promptfooconfig.yaml (#3668)
- fix(testCaseReader): make JSON test file parsing preserve test case structure (#3651)
- fix(webui): fix eval comparison mode filter (#3671)
- fix(cli/redteam/poison): Write docs to the output dir (#3726)
- fix: settings positioning in strategies view (#3723)
- fix(cli): Use correct url for sharing validation (#3710)
- fix: google is valid function call allow property_ordering field in tool schema (#3704)
- fix(providers): output json rather than string from google live provider (#3703)
- fix: Update prompt extraction to work in more scenarios without providing a prompt (#3697)

### Dependencies

- chore(deps): bump @aws-sdk/client-bedrock-runtime from 3.784.0 to 3.785.0 (#3644)
- chore(deps): bump @aws-sdk/client-bedrock-runtime from 3.785.0 to 3.787.0 (#3670)
- chore(deps): bump openai from 4.92.1 to 4.93.0 (#3643)
- chore(deps): bump vite from 6.2.5 to 6.2.6 in the npm_and_yarn group (#3677)

### Documentation

- docs(nav): add lm security db to nav (#3690)
- docs(blog): add interactive blog on invisible Unicode threats (#3621)
- docs: best-of-n documentation fixes (#3712)
- docs(self-hosting): update self-hosting instructions (#3701)
- docs(sharing): add troubleshooting section for upload issues (#3699)
- docs: add owasp selection image (#3696)

## [0.109.1] - 2025-04-08

### Added

- feat: Eval sharing idempotence (#3608)

### Changed

- chore(schema): make extensions field nullable (#3611)
- chore(webui): add multi-turn tool discovery to UI (#3622)
- chore(scripts): ensure GitHub CLI is installed in preversion (#3614)
- refactor(share): improve formatting of cloud sharing instructions (#3628)
- refactor(tests): consolidate and reorganize test files (#3616)
- chore: bump version 0.109.1 (#3634)
- chore: bump version 0.109.0 (#3613)

### Fixed

- fix(assertions): handle both string and object outputs from llm-rubric providers (#3624)
- fix(assertions): fix google is-valid-function-call (#3625)
- fix(eval): handle providers array with file references to multiple providers (#3617)

### Dependencies

- chore(deps): bump @aws-sdk/client-bedrock-runtime from 3.782.0 to 3.784.0 (#3619)
- chore(deps): bump openai from 4.91.1 to 4.92.1 (#3620)
- chore(deps): update dependencies to resolve vulnerabilities (#3631)

### Documentation

- docs(contributing): add guidance on adding a new assertion (#3610)
- docs(enterprise): add enterprise documentation (#3596)
- docs(moderation): update moderation documentation for LlamaGuard 3 (#3630)
- docs(providers): clarify AWS Bedrock credential resolution order (#3633)
- docs(providers): improve Lambda Labs documentation (#3615)

### Tests

- test(providers): add unit test for src/providers/google/util.ts (#3626)
- test: add unit test for src/commands/share.ts (#3641)
- test: add unit test for src/app/src/pages/eval/components/store.ts (#3635)
- test: add unit test for src/types/index.ts (#3612)

## [0.109.0] - 2025-04-08

### Added

- feat(eval): track assertion tokens in token usage (#3551)
- feat(plugins): add CCA plugin with documentation and grader (#3590)
- feat(providers): add Google valid function call support (#3605)
- feat(providers): add Lambda Labs integration (#3601)
- feat(webui): add pass rate column (#3580)

### Changed

- chore(api): prefix API routes with /api/v1/ (#3587)
- chore(evals): remove print option from evals data grid (#3595)
- chore(webui): update provider selector in create eval page (#3597)

### Fixed

- fix(dataset): resolve issue when generating a dataset without a `providers` key in configuration (#3603)
- fix(server): prevent server crash when unknown model is selected (#3593)

### Dependencies

- chore(deps): bump vite from 6.2.4 to 6.2.5 in the npm_and_yarn group (#3594)
- chore(deps): bump @aws-sdk/client-bedrock-runtime from 3.779.0 to 3.782.0 (#3592)

### Documentation

- docs(plugins): add llms.txt plugin and convert config to TypeScript (#3600)
- docs(plugins): remove duplicate plugins in list (#3599)
- docs(providers): add Llama 4 model details (#3598)
- docs(self-hosting): clarify configuration and sharing options (#3591)

## [0.108.0] - 2025-04-03

### Tests

- test: add unit test for src/providers/lambdalabs.ts (#3602)

### Added

- feat(sharing): migrate sharing to promptfoo.app (#3572)
- feat(providers): add Google AI Studio tool use (#3564)
- feat(providers): add promptfoo model endpoint (#3534)
- feat(providers): implement Google Live mock stateful API (#3500)
- feat(redteam): add multi-turn tool discovery plugin (#3448)
- feat(dataset-generation): output generated datasets as CSV (#3573)

### Changed

- chore(redteam): add OWASP red team mappings (#3581)
- chore(webui): link URLs in metadata (#3569)
- chore(webui): use datagrids for Prompts, Datasets, and History (#3556)
- chore(build): split test and build jobs for faster CI workflow (#3586)
- chore: 0.108.0 (#3589)
- docs: add link to API reference (#3583)
- docs: add screenshot (#3582)
- docs: update docs around Google tools and rename multimodal live (#3578)
- refactor: rename vertexUtil to util and Google provider to AIS provider (#3567)
- test: add unit test for src/commands/generate/dataset.ts (#3575)

### Fixed

- fix(providers): make AIStudio & Live handle system prompts as thoroughly as vertex (#3588)
- fix(providers): enable Google to load tools from vars (#3579)
- fix(csv): update CSV docs and trim whitespace for keys in CSV test files (#3571)

### Dependencies

- chore(deps): bump @aws-sdk/client-bedrock-runtime from 3.778.0 to 3.779.0 (#3563)
- chore(deps): bump openai from 4.90.0 to 4.91.0 (#3562)
- chore(deps): bump openai from 4.91.0 to 4.91.1 (#3577)
- chore(deps): update jspdf and dompurify dependencies (#3585)
- chore(deps): update to vite 6 (#3584)

### Documentation

- docs(azure): add guidance on configuring DeepSeek models (#3559)

## [0.107.7] - 2025-04-01

### Added

- feat(evals): add evals index page (#3554)
- feat(guardrails): implement adaptive prompting guardrails (#3536)
- feat(prompts): add support for loading prompts from CSV files (#3542)
- feat(providers): load arbitrary files in nested configs in python provider (#3540)
- feat(redteam): add UnsafeBench plugin for testing unsafe image handling (#3422)

### Changed

- chore: fix type of Prompt to use omit (#3526)
- chore: hide navbar during report PDF generation (#3558)
- chore(dependencies): update package dependencies to latest versions (#3544)
- docs: add openapi reference page (#3550)
- docs: add foundation model guide (#3531)
- docs: rename guide (#3546)
- docs: update multi modal guide (#3547)
- refactor: improve google types (#3549)
- refactor: unify google apis (#3548)
- test: add unit test for src/python/pythonUtils.ts (#3508)
- chore: bump @aws-sdk/client-bedrock-runtime from 3.775.0 to 3.777.0 (#3521)
- chore: bump @aws-sdk/client-bedrock-runtime from 3.777.0 to 3.778.0 (#3541)
- chore: bump openai from 4.89.1 to 4.90.0 (#3520)
- chore: bump version 0.107.7 (#3560)
- chore: bump vite from 5.4.15 to 5.4.16 in the npm_and_yarn group (#3555)
- Revert "docs(azure): add guidance on configuring DeepSeek models" (#3561)

### Fixed

- fix(assertions): include reason in python score threshold message (#3528)
- fix(assertions): log all reasons in g-eval (#3522)
- fix(datasets): add support for jsonl test cases (#3533)
- fix(http): template strings directly in url (#3525)
- fix(providers): add logging and fix custom python provider caching (#3507)
- fix(redteam): correct tool count (#3557)
- fix(webui): handle : characters better in metadata search (#3530)

### Documentation

- docs(azure-example): update assistant prompts and test cases (#3529)
- docs(red-team): add metadata to foundation models guide (#3532)
- docs(sagemaker): improve documentation (#3539)
- docs(troubleshooting): add guidance for better-sqlite version mismatch (#3537)

## [0.107.6] - 2025-03-28

### Tests

- test: add unit test for src/models/eval.ts (#3553)
- test: add unit test for src/prompts/processors/csv.ts (#3543)
- test: add unit test for src/providers/promptfooModel.ts (#3535)

### Added

- feat(providers): add support for Amazon SageMaker (#3413)

### Changed

- feat: litellm provider (#3517)
- fix: handle circular provider references (#3511)
- chore: bump openai from 4.89.0 to 4.89.1 (#3509)
- chore(blog): improve pagination and post grid UI (#3504)
- chore: add support for `apiKeyRequired` in openai provider (#3513)
- chore: bump version 0.107.6 (#3519)
- docs: owasp red teaming guide (#3101)

### Fixed

- fix(providers): support token counting for every major type of bedrock model (#3506)
- fix(env): add override option to dotenv.config for --env-file support (#3502)

## [0.107.5] - 2025-03-26

### Tests

- test: add unit test for src/providers/openai/index.ts (#3514)
- test: add unit test for src/models/evalResult.ts (#3512)

### Added

- feat(csv): add CSV metadata column support with array values (#2709)

### Changed

- chore: add filepaths to debug output (#3464)
- chore: remove generate test cases button from UI (#3475)
- chore(content): update user statistics (#3460)
- chore(providers): add support and docs for gemini 2.5 pro to Google Chat Provider (#3485)
- chore(providers): support refusal and JSON schemas in openai responses api (#3456)
- chore(providers): update openai model costs and add missing models (#3454)
- chore(redteam): add a PlinyGrader to more accurately grade Pliny results (#3478)
- chore: bump @aws-sdk/client-bedrock-runtime from 3.758.0 to 3.772.0 (#3452)
- chore: bump @aws-sdk/client-bedrock-runtime from 3.772.0 to 3.774.0 (#3482)
- chore: bump @aws-sdk/client-bedrock-runtime from 3.774.0 to 3.775.0 (#3498)
- chore: bump openai from 4.88.0 to 4.89.0 (#3451)
- chore: bump version 0.107.5 (#3505)
- chore: bump vite from 5.4.14 to 5.4.15 in the npm_and_yarn group (#3483)
- docs: ensure consistent redteam flag usage in guides (#3477)
- docs: reduce size of profile pic (#3484)
- test: add unit test for src/app/src/pages/redteam/setup/components/strategies/utils.ts (#3495)
- test: add unit test for src/providers/openai/util.ts (#3455)

### Fixed

- fix(togetherai): ensure max_tokens is respected in configuration (#3468)
- fix(providers): handle malformed response in a21 (#3465)
- fix(csv): newlines in CSVs (#3459)
- fix(providers): simulated user bugs (#3463)
- fix(assertions): replace logical OR with nullish coalescing for thresholds (#3486)
- fix(redteam): filter out template variables in entity extraction (#3476)
- fix(redteam): type of ALL_STRATEGIES to be as const (#3494)

### Dependencies

- chore(deps): update dependencies to latest versions (#3453)

### Documentation

- docs(contributing): enhance contributing guide with additional details and formatting (#3457)
- docs(examples): improve instructions for running 4o vs. 4o mini example (#3474)
- docs(multilingual): improve multilingual strategy documentation (#3487)
- docs(readme): improve README formatting and add new sections (#3461)
- docs(security): add security policy (#3470)
- docs(site): add Faizan to team page (#3473)
- docs(site): add will to team page (#3472)

## [0.107.4] - 2025-03-20

### Tests

- test: add unit test for src/assertions/similar.ts (#3490)
- test: add unit test for src/assertions/rouge.ts (#3489)
- test: add unit test for src/assertions/levenshtein.ts (#3488)
- test: add unit test for src/redteam/graders.ts (#3479)
- test: add unit test for src/logger.ts (#3467)
- test: add unit test for src/redteam/providers/toolDiscoveryMulti.ts (#3450)
- test: add unit test for src/redteam/graders.ts (#3449)
- test: add unit test for src/providers/openai/util.ts (#3441)

### Added

- feat(providers): Added support for OpenAI Responses API (#3440)

### Changed

- chore(dependencies): Bumped OpenAI from 4.87.4 to 4.88.0 (#3436)
- chore(webui): Included error message in toast (#3437)
- chore(providers): Added o1-pro (#3438)
- chore(scripts): Specified repository for postversion PR creation (#3432)
- test: Added unit test for src/evaluatorHelpers.ts (#3430)
- chore: bump version 0.107.4 (#3447)

### Fixed

- fix(Dockerfile): Created .promptfoo directory in Dockerfile and removed initContainer (#3435)
- fix(providers): Fixed caching behavior for Azure assistants (#3443)
- fix(providers): Resolved Go provider CallApi redeclaration issue (#3414)
- fix(redteam): Added missing constants for RAG poisoning plugin (#3375)

### Documentation

- docs(blog): Added misinformation blog post (#3433)
- docs(examples): Added redteam-azure-assistant example (#3446)
- docs(redteam): Added guidance on purpose for image redteams (#3444)
- docs(redteam): Created guides section under red teaming (#3445)
- docs(site): Added responsible disclosure policy (#3434)

## [0.107.3] - 2025-03-19

### Tests

- test: add unit test for src/providers/azure/util.ts (#3427)
- test: add unit test for src/providers/azure/warnings.ts (#3426)

### Changed

- chore(providers): improve Azure Assistant integration (#3424)
- chore(providers): add Google multimodal live function callbacks (#3421)
- refactor(providers): split Azure provider into multiple files and update model pricing (#3425)
- docs: add multi-modal redteam example (#3416)
- chore: bump version 0.107.3 (#3431)

### Dependencies

- chore(deps): bump openai from 4.87.3 to 4.87.4 (#3428)

## [0.107.2] - 2025-03-17

### Tests

- test: add unit test for src/redteam/graders.ts (#3423)
- test: add unit test for src/providers/golangCompletion.ts (#3415)

### Added

- feat(assertions): update factuality grading prompt to improve compatibility across many different providers (#3408)
- feat(providers): add support for OpenAI Realtime API (#3383)
- feat(providers): update default Anthropic providers to latest version (#3388)

### Changed

- chore(cli): set PROMPTFOO_INSECURE_SSL to true by default (#3397)
- chore(webui): add success filter mode (#3387)
- chore(webui): add more copying options in EvalOutputPromptDialog (#3379)
- chore(onboarding): update presets (#3411)
- chore(auth): improve login text formatting (#3389)
- chore(init): add fallback to 'main' branch for example fetching (#3417)
- chore(prompts): remove unused prompts from grading.ts (#3407)
- chore(redteam): update entity extraction prompt (#3405)
- refactor(providers): split Anthropic provider into modular components (#3406)
- chore: bump version 0.107.2 (#3419)
- revert: "fix(workflow): temporarily disable redteam-custom-enterprise-server job" (#3418)

### Fixed

- fix(providers): update Bedrock output method signature (#3409)
- fix(redteam): correct strategyId for jailbreak (#3399)

### Dependencies

- chore(deps): update dependencies to latest stable versions (#3385)

### Documentation

- docs(blog): add data poisoning article (#2566)
- docs(examples): update Amazon Bedrock provider documentation (#3401)
- docs(guides): add documentation on testing guardrails (#3403)
- docs(guides): add more content on agent and RAG testing (#3412)
- docs(providers): update AWS Bedrock documentation with Nova details (#3395)
- docs(redteam): remove duplicate plugin entry (#3393)
- docs(redteam): update examples (#3394)
- docs(style): introduce a cursor rule for documentation and do some cleanup (#3404)

## [0.107.1] - 2025-03-14

### Tests

- test: add unit test for src/redteam/strategies/iterative.ts (#3400)

### Fixed

- fix(workflow): temporarily disable redteam-custom-enterprise-server job (#3410)

### Changed

- chore: more copying options in EvalOutputPromptDialog (#3379)
- chore: add filter mode (#3387)
- chore(providers): update default Anthropic providers to latest version (#3388)
- chore(auth): improve login text formatting (#3389)
- chore: PROMPTFOO_INSECURE_SSL true by default (#3397)
- chore: bump version 0.107.1 (#3398)
- docs: update redteam examples (#3394)

### Dependencies

- chore(deps): update dependencies to latest stable versions (#3385)

### Documentation

- docs(redteam): remove duplicate plugin entry (#3393)

## [0.107.0] - 2025-03-13

### Tests

- test: add unit test for src/globalConfig/cloud.ts (#3391)
- test: add unit test for src/providers/openai/util.ts (#3384)
- test: add unit test for src/redteam/graders.ts (#3382)

### Added

- feat(cli): Add model-scan command (#3323)
- feat(webui): Add metadata filtering in ResultsTable (#3368)
- feat(providers): Add multi-modal live sequential function calls (#3345)
- feat(server): Load dotenv file when starting server (#3321)
- feat(redteam): Add audio strategy (#3347)
- feat(redteam): Add convert to image strategy (#3342)
- feat(webui): Add download failed tests dialog (#3327)

### Changed

- chore(providers): Add Bedrock support for DeepSeek (#3363)
- chore(docs): Add Cursor AI rules for development workflow (#3326)
- chore(webui): Sync custom policies UI changes from promptfoo-cloud (#3257)
- chore(redteam): Make image jailbreak strategy runnable (#3361)
- chore(redteam): Add missing audio and image descriptions (#3372)
- chore(webui): Improve keyboard shortcut order in DownloadMenu (#3330)
- chore(error): Improve malformed target response error message (#3341)
- chore(prompts): Support j2 files (#3338)
- chore(providers): Add missing Bedrock models (#3362)
- chore(providers): Improve support for Azure reasoning models and update documentation (#3332)
- chore(providers): Integrate DeepSeek reasoning context into output (#3285)
- chore(providers): Support entire ProviderResponse output (#3343)
- chore(providers): Support multi-segment prompts in google:live provider (#3373)
- chore(redteam): Add fallback to harmful grader for specific ID patterns (#3366)
- chore(redteam): Add pluginId to plugin metadata (#3367)
- chore(redteam): Add strategyId metadata to test cases (#3365)
- chore(release): Bump version to 0.107.0 (#3378)
- chore(webui): Clean up YAML from download menu (#3328)
- chore(webui): Improve styling of table settings modal (#3329)
- chore(webui): Improve YAML editor component (#3325)
- chore(webui): Sort display metrics alphabetically in eval output cells (#3364)
- refactor(redteam): Remove harmCategory from harmful plugin vars (#3371)

### Fixed

- fix(evaluator): Merge test case metadata with provider response metadata (#3344)
- fix(redteam): Include assertion in remote grading result (#3349)
- fix(providers): Fix environment variable substitution in HTTP provider headers (#3335)
- fix(redteam): Update moderation flag default and adjust test case metadata (#3377)
- fix(share): Correct URL display when self-hosting (#3312)
- fix(webui): Fix missing plugins in report view (#3356)

### Dependencies

- chore(deps): Bump @azure/identity from 4.7.0 to 4.8.0 (#3352)
- chore(deps): Bump @babel/runtime from 7.26.7 to 7.26.10 in the npm_and_yarn group (#3348)
- chore(deps): Bump openai from 4.86.2 to 4.87.3 (#3353)
- chore(deps): Bump the npm_and_yarn group with 3 updates (#3336)
- chore(deps): Run `npm audit fix` (#3359)

### Documentation

- docs(blog): Add sensitive information disclosure post (#3350)
- docs(examples): Add foundation model redteam example (#3333)
- docs(scanner): Add model scanner documentation (#3322)

## [0.106.3] - 2025-03-07

### Added

- feat(redteam): Advanced redteam configurations from cloud provider (#3303)
- feat(redteam): Advanced redteam configurations from cloud provider (#3303)

### Changed

- chore: Bump version 0.106.3 (#3320)
- chore(providers): Add EU Nova models to Bedrock (#3318)
- chore: bump version 0.106.2 (#3317)

### Fixed

- fix(webui): Setting custom target ID (#3319)
- fix(providers): amazon nova outputs

### Documentation

- docs(self-hosting): Add a note about PROMPTFOO_CONFIG_DIR (#3315)

## [0.106.2] - 2025-03-07

### Changed

- chore(providers): add claude 3.7 thinking support in bedrock (#3313)
- chore(providers): add `showThinking` option to anthropic and bedrock (#3316)
- chore: Update cloud provider prefix (#3311)

## [0.106.1] - 2025-03-06

### Tests

- test: add unit test for src/providers/azure/moderation.ts (#3298)
- test: add unit test for src/providers/defaults.ts (#3297)
- test: add unit test for src/providers/defaults.ts (#3294)

### Added

- feat(providers): Google Multimodal Live provider by @abrayne in #3270
- feat(providers): add support for gpt-4o-audio-preview by @mldangelo in #3302
- feat(cloud): Fetch provider from cloud by @sklein12 in #3299
- feat(moderation): add Azure Content Safety API moderation by @MrFlounder in #3292

### Changed

- chore: bump version 0.106.1 by @MrFlounder in #3310
- chore(build): add pnpm support by @mldangelo in #3307
- chore(config): add fallback for eval without configuration by @mldangelo in #3279
- chore(config): enhance error message formatting by @mldangelo in #3306
- chore(dep): bump @anthropic-ai/sdk from 0.38.0 to 0.39.0 by @dependabot in #3269
- chore(dep): bump openai from 4.86.1 to 4.86.2 by @dependabot in #3305
- chore(providers): enable templating of Google API credentials by @mldangelo in #3283
- chore(providers): support for xai region by @typpo in #3281
- chore(scripts): remove unused and undocumented install script by @mldangelo in #3308
- chore(webui): set proper MIME types for JavaScript files by @mldangelo in #3271
- docs: more bedrock multimodal docs by @typpo in #3268
- docs: show remote status for plugins by @typpo in #3272
- docs: update azure moderation doc by @MrFlounder in #3309
- docs: improve JavaScript provider documentation by @mldangelo in #3301
- test: add unit test for src/globalConfig/accounts.ts by @gru-agent in #3254
- test: add unit test for src/providers/vertexUtil.ts by @gru-agent in #3278
- test: add unit test for src/util/cloud.ts by @gru-agent in #3300
- test: add unit test for src/providers/golangCompletion.ts by @gru-agent in #3276

### Fixed

- fix(providers): remove duplicate CallApi in golang completion by @MrFlounder in #3275
- fix(providers): support @smithy/node-http-handler ^4.0.0 by @aloisklink in #3288
- fix(config): env vars in promptfooconfig.yaml files are strings by @mldangelo in #3273
- fix(eval): honor evaluateOptions when config file is in a different directory by @mldangelo in #3287
- fix(providers): catch Vertex finish_reason errors correctly by @kieranmilan in #3277

## [0.106.0] - 2025-03-03

### Tests

- test: add unit test for src/providers/google.ts (#3284)
- test: add unit test for src/types/index.ts (#3274)

### Changed

- feat: base64 loader for images (#3262)
- feat: allow prompt functions to return config (#3239)
- fix: infinite rerender in provider editor (#3242)
- chore(providers): refactor OpenAI image provider to remove OpenAI Node SDK dependency (#3245)
- chore(providers): replace OpenAI moderation provider SDK with fetch (#3248)
- chore: Add Foundational Model Reports links to Resources menu and footer (#3250)
- chore: inference limit warning (#3253)
- chore: Fix an error in Google SpreadSheet(Authenticated) with a header without a value (#3255)
- chore: bump version 0.106.0 (#3267)
- test: add unit test for src/providers/openai/util.ts (#3241)

### Dependencies

- chore(deps): update dependencies to latest versions (#3247)

### Documentation

- docs(press): add new podcast to press page (#3252)

## [0.105.1] - 2025-02-28

### Added

- feat(providers): add support for execution of function/tool callbacks in Vertex provider (@abrayne) [#3215](https://github.com/promptfoo/promptfoo/pull/3215)

### Changed

- chore(cli): refactor share command (@mldangelo) [#3234](https://github.com/promptfoo/promptfoo/pull/3234)
- chore(providers): add support for GPT-4.5 OpenAI model (@mldangelo) [#3240](https://github.com/promptfoo/promptfoo/pull/3240)
- chore(providers): lazy load replicate provider (@typpo) [#3220](https://github.com/promptfoo/promptfoo/pull/3220)
- chore(providers): support inject vars in query params for raw requests for http provider (@sklein12) [#3233](https://github.com/promptfoo/promptfoo/pull/3233)
- chore(redteam): map RBAC-tagIds when pulling redteam configs from the cloud (@sklein12) [#3229](https://github.com/promptfoo/promptfoo/pull/3229)
- chore(webui): add reusable error boundary component (@mldangelo) [#3224](https://github.com/promptfoo/promptfoo/pull/3224)
- chore(webui): fix progress to history redirects (@mldangelo) [#3217](https://github.com/promptfoo/promptfoo/pull/3217)
- chore(webui): make datasets optional in history and prompts components (@mldangelo) [#3235](https://github.com/promptfoo/promptfoo/pull/3235)
- revert: "chore: Map RBAC-tagIds when pulling redteam configs from the cloud" (@sklein12) [#3231](https://github.com/promptfoo/promptfoo/pull/3231)
- docs: update Claude vs GPT comparison (@AISimplyExplained) [#3216](https://github.com/promptfoo/promptfoo/pull/3216)
- test: add unit test for src/app/src/pages/history/History.tsx (@gru-agent) [#3197](https://github.com/promptfoo/promptfoo/pull/3197)
- test: add unit test for src/providers/vertexUtil.ts (@gru-agent) [#3208](https://github.com/promptfoo/promptfoo/pull/3208)
- test: add unit test for src/server/server.ts (@gru-agent) [#3198](https://github.com/promptfoo/promptfoo/pull/3198)

### Dependencies

- chore(deps): bump @aws-sdk/client-bedrock-runtime from 3.751.0 to 3.755.0 (@dependabot) [#3213](https://github.com/promptfoo/promptfoo/pull/3213)
- chore(deps): bump version 0.105.1 (@mldangelo) [#3244](https://github.com/promptfoo/promptfoo/pull/3244)

### Documentation

- docs(command-line): update documentation with new commands and options (@mldangelo) [#3223](https://github.com/promptfoo/promptfoo/pull/3223)
- docs(vertex): enhance and update Vertex AI documentation (@mldangelo) [#3107](https://github.com/promptfoo/promptfoo/pull/3107)

### Tests

- test(history): remove obsolete History component tests (@mldangelo) [#3218](https://github.com/promptfoo/promptfoo/pull/3218)

## [0.105.0] - 2025-02-25

### Added

- feat(assertions): add custom assertion scoring functions (#3142)
- feat(providers): add Claude 3.7 (#3200)
- feat(providers): add Databricks provider (#3124)
- feat(providers): add support for multiple providers in single config file (#3156)
- feat(webui): add HTTPS option for raw request in redteam setup (#3149)

### Changed

- chore!(providers): remove direct provider exports in favor of loadApiProvider (#3183)
- chore(build): enable SWC for ts-node for faster dev server (#3126)
- chore(eval): add eval-id to --filter-failing and --filter-errors-only eval flags (#3174)
- chore(logging): replace console.error with logger.error (#3175)
- chore(providers): add support for Anthropic Claude 3.7 Sonnet model (#3202)
- chore(providers): add support for Claude on Vertex (#3209)
- chore(providers): update Claude 3.7 Sonnet configurations (#3199)
- chore(redteam): refactor HarmBench plugin (#3176)
- chore(release): bump version to 0.105.0 (#3210)
- chore(webui): add pagination to eval selector (#3189)
- chore(webui): add pagination to reports index frontend (#3190)
- chore(webui): add toggle for application vs model testing (#3194)
- chore(webui): enhance dataset dialog and table UI (#3154)
- chore(webui): improve external systems section styling (#3195)
- chore(webui): improve prompts page view (#3135)
- chore(webui): modernize UI components (#3150)
- chore(webui): refactor data loading in progress view for reusability (#3136)
- chore(webui): return detailed error messages from fetch (#3145)
- chore(webui): sync UI improvements from cloud (#3164)
- chore(webui): update outdated onboarding models (#3130)
- refactor(env): centralize environment variable schema (#3105)
- refactor(providers): extract provider registry to dedicated module (#3127)
- refactor(utils): separate database utilities from general utilities (#3184)
- refactor(webui): rename progress to history (#3196)

### Fixed

- fix(cli): fix list command for datasets (#3163)
- fix(cli): resolve issue where script.py:myFunc fails fs stat check with PROMPTFOO_STRICT_FILES=true (#3133)
- fix(env): ensure environment variables are properly merged and rendered in Nunjucks (#3134)
- fix(providers): update Go toolchain version to valid syntax (#3170)
- fix(providers): add JSON stringify for debug output in `http` provider (#3131)
- fix(providers): correct Gemini/OpenAI format conversion (#3206)
- fix(providers): handle OpenRouter empty content (#3205)
- fix(providers): properly classify API errors with ResultFailureReason.ERROR (#3141)
- fix(providers): remove content length header in HTTP provider (#3147)
- fix(site): resolve mobile responsiveness issues (#3201)
- fix(webui): improve dark mode colors (#3187)
- fix(webui): resolve share modal infinite loop (#3171)

### Dependencies

- chore(deps): bump @aws-sdk/client-bedrock-runtime from 3.744.0 to 3.749.0 (#3121)
- chore(deps): bump @aws-sdk/client-bedrock-runtime from 3.749.0 to 3.750.0 (#3128)
- chore(deps): bump @aws-sdk/client-bedrock-runtime from 3.750.0 to 3.751.0 (#3159)
- chore(deps): bump @azure/identity from 4.6.0 to 4.7.0 (#3160)
- chore(deps): bump openai from 4.85.0 to 4.85.1 (#3120)
- chore(deps): bump openai from 4.85.1 to 4.85.2 (#3161)
- chore(deps): bump openai from 4.85.2 to 4.85.3 (#3173)
- chore(deps): bump openai from 4.85.3 to 4.85.4 (#3192)
- chore(deps): update dependencies to latest versions (#3193)

### Documentation

- docs(vertex): add gemini-2.0-flash-001 fixes #3167 (#3168)
- docs(metrics): improve derived metrics documentation (#3157)
- docs(configuration): enhance CSV documentation with custom assertion example (#3158)
- docs(press): update press page with new content and resources (#3103)

### Tests

- test(routes): add unit test for src/server/routes/redteam.ts (#3181)

## [0.104.4] - 2025-02-17

### Added

- feat(redteam): add reasoning denial of service plugin (#3109)
- feat(providers): add support for tools in Vertex provider (#3077)

### Changed

- chore(providers): update replicate default moderation provider (#3097)
- chore(redteam): update grader prompt (#3092)
- chore(testCases): improve error message clarity in testCaseReader, clean up tests (#3108)
- chore(testCases): improve JSON field support in CSV test cases (#3102)
- chore(webui): add extension hooks support to red team configuration (#3067)
- chore(webui): display suggestion note (#3116)
- chore(webui): refine suggestion behavior (#3112)

### Fixed

- fix(providers): support nested directory structures in Go provider (#3118)

### Dependencies

- chore(deps): bump openai from 4.84.0 to 4.85.0 (#3095)
- chore(deps): bump version to 0.104.4 (#3119)

### Documentation

- docs(blog): add agent security blog post (#3072)
- docs(google-sheets): improve documentation clarity (#3104)
- docs: adds deprecation notice for PaLM models (#3172)

### Tests

- test(providers): add unit test for src/providers/openai/image.ts (#3086)
- test(redteam): add unit test for src/redteam/plugins/overreliance.ts (#3093)
- test(core): add unit test for src/table.ts (#3084)
- test: add unit test for src/types/index.ts (#3177)
- test: add unit test for src/types/index.ts (#3144)
- test: add unit test for src/assertions/assertionsResult.ts (#3143)

## [0.104.3] - 2025-02-14

### Tests

- test: add unit test for src/providers/replicate.ts (#3098)

### Changed

- chore(release): bump version to 0.104.3 (#3091)
- refactor(prompts): consolidate prompt processing logic (#3081)
- refactor(utils): move utils to util (#3083)

### Fixed

- fix(testCaseReader): correctly process file:// URLs for YAML files (#3082)

## [0.104.2] - 2025-02-13

### Tests

- test: add unit test for src/validators/redteam.ts (#3074)

### Changed

- chore(providers): add extra_body support for Anthropic API (#3079)
- chore(webui): add pagination and show more/less controls to intent sections (#2955)
- chore(auth): sync email between config and login commands (#3062)
- chore: remove debug log (#3071)
- chore(testCases): add HuggingFace Hub token support for datasets (#3063)
- docs: document `NO_PROXY` environment variable (#3070)

### Fixed

- fix(providers): Anthropic API error handling for 413s (#3078)
- fix(redteam): correct foundation plugin collection expansion (#3073)

### Dependencies

- chore(deps): bump openai from 4.83.0 to 4.84.0 (#3075)
- chore(deps): bump version to 0.104.2 (#3080)

## [0.104.1] - 2025-02-11

### Documentation

- docs: improve getting started guide (#3065)

### Added

- feat(test-cases): add support for loading dynamic test cases from Python and JavaScript/TypeScript files (#2993)
- feat(assertions): add `threshold` support for `llm-rubric` (#2999)
- feat(package): add guardrails in node package (#3034)

### Changed

- chore(assertions): improve parsing of llm-rubric outputs (#3021)
- chore(assertions): make JSON parsing less strict for matchers (#3002)
- chore(assertions): parse string scores in llm rubric outputs (#3037)
- chore(build): resolve CodeQL invalid Go toolchain version warning (#3022)
- chore(ci): remove unused nexe build workflow (#3014)
- chore(config): enhance email validation with zod schema (#3011)
- chore(config): handle empty config files gracefully (#3027)
- chore(download): include comment in download data (#3052)
- chore(eval): add redteamFinalPrompt to download menu (#3035)
- chore(harmful): refine grader logic for specific categories (#3054)
- chore(hooks): improve handling of absolute paths in hook/code import (#3060)
- chore(providers): add bedrock llama3.3 support (#3031)
- chore(providers): add fireworks provider (#3001)
- chore(providers): allow Alibaba API base URL override (#3040)
- chore(providers): correct golang behavior for prompts with quotes (#3026)
- chore(providers): expose `deleteFromCache` to evict cache keys after fetch by providers (#3009)
- chore(providers): handle edge case in openai chat completion provider (#3033)
- chore(providers): validate dynamic method call (#3023)
- chore(redteam): add --no-progress-bar support for redteam generate and run (#3043)
- chore(redteam): add support for job progress in RunEvalOptions (#3042)
- chore(redteam): enhance refusal detection (#3015)
- chore(redteam): improve progress plumbing changes (#3053)
- chore(redteam): purge signature auth from redteam config if disabled (#2995)
- chore(redteam): support progress callback in redteam run (#3049)
- chore(release): bump version 0.104.1 (#3061)
- chore(webui): add clear search buttons to search fields (#3048)
- chore(webui): color pass rates on a gradient (#2997)
- chore(webui): ensure extensions are serialized from config in getUnifiedConfig (#3050)
- chore(webui): ensure thumbs remain active after selection (#3059)
- chore(webui): improve column selector tooltip placement (#3005)
- chore(webui): move dropdown chevron to correct position (#3007)
- chore(webui): reorganize provider configurations (#3028)
- refactor(test): split test case loading from synthesis (#3004)
- docs: fix PromptFoo vs. Promptfoo capitalization (#3013)
- docs: update assert function context docs and examples (#3008)

### Fixed

- fix(providers): escape single quotes in golang provider (#3025)

### Dependencies

- chore(deps): bump @aws-sdk/client-bedrock-runtime from 3.741.0 to 3.743.0 (#3020)
- chore(deps): bump @aws-sdk/client-bedrock-runtime from 3.743.0 to 3.744.0 (#3038)
- chore(deps): bump esbuild from 0.24.2 to 0.25.0 (#3056)
- chore(deps): bump openai from 4.82.0 to 4.83.0 (#3019)
- chore(deps): bump vitest from 2.1.8 to 2.1.9 (#3018)
- chore(deps): update dependencies (#3032)
- chore(deps): update dependencies to latest versions (#3024)
- chore(deps): update vitest to resolve CVE issues (#3016)

### Tests

- test(unit): add test for src/redteam/sharedFrontend.ts (#3051)
- test: add unit test for src/integrations/huggingfaceDatasets.ts (#3064)

## [0.104.0] - 2025-02-06

### Tests

- test: add unit test for src/redteam/util.ts (#3017)

### Added

- feat(openai): Updated default grading provider to gpt-4o-2024-11-20 (#2987)
- feat(assertions): Added `.js` file support for `rubricPrompt` in `llm-rubric` assertion (#2972)
- feat(redteam): Added pandamonium strategy (#2920)
- feat(redteam): Added retry strategy for regression testing (#2924)
- feat(redteam): Added support for base64-encoded key strings in webui in addition to file paths and file upload (#2983)

### Changed

- chore(redteam): Improved RBAC grader (#2976)
- chore(redteam): Improved BOLA grader (#2982)
- chore(site): Added HTTP endpoint config generator link (#2957)
- chore(webui): Synced test target configuration key file UI with cloud (#2959)
- chore(docs): Changed Docusaurus default port (#2964)
- chore(redteam): Added foundation model plugin collection (#2967)
- chore(redteam): Cleaned up key validation code (#2992)
- chore(redteam): Sorted constants (#2988)
- chore(redteam): Sorted strategy list (#2989)
- chore(redteam): UI - Added new strategy presents and client-side session IDs (#2968)
- chore(share): Added confirmation step before generating public share link (#2921)
- chore(providers): Restructured OpenAI provider into modular files (#2953)
- chore: Fixed build due to duplicate import and cyclic dependency (#2969)
- chore(docusaurus): Added ability to override port via environment variable (#2986)
- test: Added unit test for src/assertions/utils.ts (#2974)
- test: Added unit test for src/redteam/plugins/rbac.ts (#2977)

### Fixed

- fix(redteam): Improved Crescendo strategy on refusals (#2979)
- fix(redteam): Added support for target delay in redteam setup UI (#2991)
- fix(redteam): Stringified guardrail headers (#2981)
- fix(redteam): Fixed harmbench plugin dataset pull location (#2963)

### Dependencies

- chore(deps): Bumped @aws-sdk/client-bedrock-runtime from 3.738.0 to 3.741.0 (#2973)
- chore(deps): Bumped version to 0.104.0 (#2994)
- chore(deps): Bumped vitest from 1.6.0 to 1.6.1 in /examples/jest-integration (#2978)

### Documentation

- docs(blog): DeepSeek tweaks (#2970)
- docs(blog): DeepSeek redteam (#2966)
- docs(cloud): Added service accounts (#2984)
- docs(guide): Added guide for doing evals with harmbench (#2943)
- docs(press): Added dedicated press page (#2990)
- docs(python): Updated Python provider docs to add guardrails usage example (#2962)

## [0.103.19] - 2025-02-02

### Tests

- test: add unit test for src/redteam/strategies/hex.ts (#2951)

### Added

- feat(redteam): Add a plugin to run redteams against the HarmBench dataset (#2896)
- feat(redteam): add hex strategy (#2950)

### Changed

- chore(providers): add o3 mini as an option to OpenAI provider (#2940)
- chore(providers): migrate Groq to use OpenAI provider - add groq reasoning example (#2952)
- chore(providers): update openai api version to support o3 models (#2942)
- chore(redteam): reduce false positives in politics plugin (#2935)
- chore(docs): re-add plugin documentation to the example (#2939)
- chore(examples): Example of a very simple barebones eval with Harmbench (#2873)
- chore: Reduced watched files for nodemon (#2949)
- chore(redteam): use shared penalized phrase function in `iterativeTree (#2946)
- chore: bump version 0.103.19 (#2954)

### Dependencies

- chore(deps): bump various dependencies (#2941)

## [0.103.18] - 2025-01-31

### Tests

- test: add unit test for src/redteam/constants.ts (#2928)
- test: add unit test for src/redteam/strategies/retry.ts (#2927)

### Added

- feat(providers): add Alibaba Model Studio provider (#2908)

### Changed

- fix: added tsx back to dependencies (#2923)
- fix: full rubricPrompt support for json/yaml filetypes (#2931)
- chore(grader): improve false positive detection for religion grader (#2909)
- chore(redteam): upgrade replicate moderation api to Llama Guard 3 (#2904)
- chore(webui): add preset collections for redteam plugins (#2853)
- chore: Move callEval outside of the function so we can re-use it (#2897)
- chore: Save test case from EvalResult (#2902)
- chore: bump @aws-sdk/client-bedrock-runtime from 3.734.0 to 3.738.0 (#2906)
- chore: bump openai from 4.80.1 to 4.81.0 (#2905)
- chore: bump version 0.103.18 (#2932)
- chore: improvements to refusal detection (#2903)
- test: configure default globalConfig mock and logger mock (#2915)

### Fixed

- fix(generation): handle cases where vars is not an array (#2916)
- fix(providers): handle function expressions in transform response (#2917)
- fix(webui): improve dark mode syntax highlighting in HTTP request editor (#2911)
- fix(webui): improve spacing between Back and Next buttons (#2912)
- fix(webui): update Next button styling to support dark mode (#2898)
- fix: broken docs build (#2937)

### Documentation

- docs(examples): update and clean up DeepSeek R1 example README (#2918)

## [0.103.17] - 2025-01-30

### Added

- feat(launcher): Add launcher page and Cloudflare deploy action (#2599)
- feat(providers): Add JFrog ML provider (#2872)

### Changed

- chore(build): Move dependencies to devDependencies (#2876)
- chore(redteam): Update grader SpecializedAdviceGrader (#2895)
- chore(redteam): Update graders: imitation, overreliance (#2882)
- chore(redteam): Update graders: politics and RBAC (#2878)
- chore(redteam): Update SQL injection and shell injection graders (#2870)
- chore(redteam): Remove RedTeamProvider response (#2899)
- chore(build): Bump version to 0.103.17 (#2900)
- docs: Fix broken transformVars example (#2887)
- test: Add unit test for src/providers/bedrockUtil.ts (#2879)
- test: Add unit test for src/redteam/plugins/shellInjection.ts (#2871)

### Fixed

- fix(assertions): Add valueFromScript support to contains, equals, and startsWith assertions (#2890)
- fix(golang-provider): Support internal package imports by preserving module structure (#2888)

### Dependencies

- chore(deps): Move tsx to dev dependencies (#2884)
- chore(deps): Update Drizzle dependencies (#2877)

### Documentation

- docs(providers): Fix syntax and formatting in examples (#2875)

## [0.103.16] - 2025-01-28

### Added

- feat(eval): Support reasoning effort and usage tokens (#2817)
- feat(providers): Add support for anthropic citations (#2854)
- feat(redteam): Add RAG Full Document Exfiltration plugin (#2820)
- feat(tests): Add support for loading tests from JSONL files (#2842)

### Changed

- chore(eval): Support reasoning field (#2867)
- chore(providers): Add common provider types for redteam providers (#2856)
- chore(providers): Update google provider with better support for latest gemini models (#2838)
- chore(redteam): Add redteam run analytics (#2852)
- chore(package): Bump version 0.103.16 (#2869)
- chore(package): Ensure correct branch name when incrementing package version (#2851)
- chore(package): Exclude test files from npm package (#2862)
- chore(package): Simplify files field in package.json (#2868)
- chore(dev): Upgrade development versions of Node.js to v22 and Python to 3.13 (#2340)

### Fixed

- fix(openrouter): Pass through `passthrough` (#2863)
- fix(redteam): Run strategies on intents (#2866)
- fix(sharing): Combine sharing configuration from multiple promptfooconfigs (#2855)

### Dependencies

- chore(deps): Remove unused dependencies (#2861)
- chore(deps): Update patch and minor dependency versions (#2860)

### Documentation

- docs(deepseek): Deepseek censorship article (#2864)
- docs(simulated-user): Improve simulated user example (#2865)

### Tests

- test(redteam): Add unit test for src/redteam/plugins/beavertails.ts (#2844)
- test(redteam): Add unit test for src/redteam/plugins/contracts.ts (#2845)
- test: add unit test for src/providers.ts (#2874)
- test: add unit test for src/redteam/providers/iterative.ts (#2858)
- test: add unit test for src/types/index.ts (#2857)

## [0.103.15] - 2025-01-28

### Changed

- chore(providers): Add Hyperbolic alias (#2826)
- chore(providers): Add Perplexity alias (#2836)
- chore(providers): Add Cloudera alias (#2823)
- chore(providers): Make Adaline a peer dependency (#2833)
- chore(providers): Support chatgpt-4o-latest alias in OpenAI provider (#2841)
- chore(providers): Handle empty content due to Azure content filter (#2822)
- chore(assertions): Add not-is-refusal assertion (#2840)
- chore(redteam): Add stack trace to generate/run errors (#2831)
- chore(redteam): Reduce science fiction jailbreaks (#2830)
- chore(redteam): Switch from stateless to stateful (#2839)
- docs: Update contributing guide and fix docs build break (#2849)
- docs: Add terms of service (#2821)
- docs: Clean up LocalAI title (#2824)
- docs: Minor updates to provider documentation sidebar order (#2827)
- docs: Update contributing guide with helpful links and update new release documentation (#2843)
- docs: Update documentation with new models and features (#2837)
- test: Add unit test for src/providers/portkey.ts (#2825)
- test: Add unit test for src/redteam/plugins/asciiSmuggling.ts (#2846)

### Dependencies

- chore(deps): Bump OpenAI from 4.80.0 to 4.80.1 (#2835)
- chore(deps): Bump version to 0.103.15 (#2850)

## [0.103.14] - 2025-01-24

### Added

- feat(redteam): add InsultsGrader for insult detection (#2814)

### Changed

- feat: ability to export to burp (#2807)
- feat: pull and set sessionIds in the request and response body (#2784)
- fix: use controlled accordion for signature auth (#2789)
- chore: bump @anthropic-ai/sdk from 0.33.1 to 0.35.0 (#2790)
- chore: bump openai from 4.79.1 to 4.79.4 (#2791)
- chore: improve specialized advice grader (#2793)
- chore: unsafe practices grader (#2796)
- chore: more harmful graders (#2797)
- chore: sort by priority strategies in report view (#2809)
- chore: add graders for drugs, illegal activities, cybercrime, radicalization (#2810)
- chore: burp docs, improvements, and ui (#2818)
- chore: bump @aws-sdk/client-bedrock-runtime from 3.731.1 to 3.734.0 (#2815)
- chore: add keyfile upload (#2787)
- test: add unit test for src/assertions/contextRelevance.ts (#2804)
- test: add unit test for src/assertions/geval.ts (#2803)
- test: add unit test for src/fetch.ts (#2781)
- test: add unit test for src/assertions/contextFaithfulness.ts (#2798)
- test: add unit test for src/assertions/answerRelevance.ts (#2799)
- test: add unit test for src/assertions/contextRecall.ts (#2800)
- test: add unit test for src/assertions/modelGradedClosedQa.ts (#2801)
- refactor(fetch): remove unnecessary debug log (#2806)

### Fixed

- fix(azure): handle 400 response for content filter errors (#2812)
- fix(ui): ensure that a default value of the signature data field is populated into the redteam config (#2788)
- fix(docs): random grammar fix for model-graded metrics (#2794)

### Dependencies

- chore(deps): update LLM provider dependencies (#2795)

### Documentation

- docs(config): add status page link to footer (#2811)

### Tests

- test(openai): move OpenAI provider tests to dedicated file (#2802)
- test: add unit test for src/providers/adaline.gateway.ts (#2834)

## [0.103.13] - 2025-01-21

### Tests

- test: add unit test for src/types/providers.ts (#2766)
- test: add unit test for src/redteam/plugins/competitors.ts (#2764)

### Added

- feat(redteam): Add guardrail option to redteam ui & update transform response (#2688)
- feat: Share chunked results (#2632)

### Changed

- feat: http provider auth signature support (#2755)
- chore: improve http signature setup (#2779)
- chore(fetch): sanitize sensitive data in debug logs (#2778)
- chore(redteam): enhance logging and test count formatting (#2775)

### Fixed

- fix(fetch): correct TLS options for proxy settings (#2783)

### Dependencies

- chore(deps): bump vite from 5.4.11 to 5.4.12 in the npm_and_yarn group (#2777)
- chore(deps): bump vite from 5.4.9 to 5.4.14 in /examples/jest-integration in the npm_and_yarn group across 1 directory (#2776)

## [0.103.12] - 2025-01-21

### Changed

- chore(providers): Add DeepSeek provider alias (#2768)
- chore(types): Remove unused 'getSessionId' field from ApiProvider (#2765)
- chore(redteam): Add copyright violations grader (#2770)
- chore(redteam): Show plugin in strategy stats prompt/response examples (#2758)
- chore(redteam): Improve competitors grader (#2761)
- chore(lint): Resolve trailing whitespace issues in YAML file (#2767)
- test: Add unit test for src/providers/bam.ts (#2748)
- test: Add unit test for src/redteam/graders.ts (#2762)
- test: Add unit test for src/redteam/plugins/harmful/graders.ts (#2763)
- test: Add unit test for src/redteam/plugins/harmful/graders.ts (#2771)
- test: Add unit test for src/redteam/providers/crescendo/index.ts (#2749)
- test: Add mocks to reduce CI flakes and logs (#2774)

### Fixed

- fix(providers): Add support for tool_resources in OpenAI assistants (#2772)
- fix(providers): Do not set top_p, presence_penalty, or frequency_penalty by default in OpenAI providers (#2753)
- fix(providers): Handle serialization bug in defaultTest for provider overrides with self references (Groq) (#2760)
- fix(webui): Add error boundary to React Markdown component (#2756)
- fix(redteam): Add missing strategy tags (#2769)
- fix(redteam): Empty response is not a failure for red team (#2754)
- fix(redteam): Self-harm, graphic, sexual content, competitors false positives (#2759)

### Dependencies

- chore(deps): Bump @aws-sdk/client-bedrock-runtime from 3.730.0 to 3.731.1 (#2750)
- chore(deps): Bump openai from 4.78.1 to 4.79.1 (#2751)

## [0.103.11] - 2025-01-20

### Changed

- chore: update vars type definition in Test Case to support nested objects (#2738)
- chore(providers): add config.o1 flag for Azure o1 model support (#2710)
- chore(assertions): handle OpenAI tool call with content (#2741)
- chore(fetch): use undici to set global proxy dispatcher (#2737)
- chore(providers): update Groq documentation with latest models (#2733)
- chore(logger): expose additional logger methods (#2731)
- refactor: remove dynamic import for OpenAiChatCompletionProvider (#2739)
- refactor: remove async imports for third-party integrations (#2746)
- refactor: remove dynamic import for fetchWithProxy (#2742)
- build: create `dist/` using TypeScript's `"module": "Node16"` setting (#2686)
- revert: "build: create `dist/` using TypeScript's `"module": "Node16"` setting (#2686)" (#2747)
- docs: LangChain example (#2735)
- docs: resolve duplicate route warning on docs/providers (#2676)
- docs: update app details (#2734)
- test: add unit test for src/logger.ts (#2732)
- test: Add unit test for src/providers/openai.ts (#2700)
- test: Add unit test for src/providers/websocket.ts (#2658)
- test: Add unit test for src/redteam/strategies/crescendo.ts (#2679)
- test: Add unit test for src/redteam/strategies/gcg.ts (#2680)
- test: Add unit test for src/redteam/strategies/index.ts (#2682)
- test: Add unit test for src/util/exportToFile/index.ts (#2666)

### Fixed

- fix(webui): ensure nested variables are rendered correctly (#2736)
- fix(assertions): support JavaScript files in CSV assertions file:// protocol (#2723)
- fix(redteam): don't blow up when translation fails (#2740)

### Dependencies

- chore(deps): bump @aws-sdk/client-bedrock-runtime from 3.726.1 to 3.730.0 (#2727)
- chore(deps): bump @azure/identity from 4.5.0 to 4.6.0 (#2728)
- chore(deps): update Docusaurus version (#2730)

### Documentation

- docs(faq): enhance documentation on proxies and SSL certificates (#2725)

## [0.103.10] - 2025-01-16

### Tests

- test: Add unit test for src/redteam/sharedFrontend.ts (#2690)

### Added

- feat(moderation): Add guardrail checks and logging for moderation (#2624)
- feat(redteam): Add support for built-in guardrails (#2654)

### Changed

- fix: Don't throw in HTTP provider on non-2xx (#2689)
- fix: Eval description in `promptfoo list evals` (#2668)
- fix: Handle HTTP errors better (#2687)
- fix: Make back/next icons consistent (#2707)
- fix: Resolve defaultTest and test providers when called via Node (#2664)
- fix: WebUI should automatically refresh with new evals (#2672)
- chore: Add email to remote inference requests (#2647)
- chore: Add envar for max harmful tests per request (#2714)
- chore: Bump @aws-sdk/client-bedrock-runtime from 3.726.0 to 3.726.1 (#2641)
- chore: Bump groq-sdk from 0.11.0 to 0.12.0 (#2642)
- chore: Bump openai from 4.78.0 to 4.78.1 (#2643)
- chore: Check email status (#2651)
- chore: Organize advanced configurations UI (#2713)
- chore: Standardize ellipsize function across codebase (#2698)
- chore: Update unaligned timeout (#2696)
- chore(assertion): Update doc (#2705)
- chore(ci): Add shell format check to CI workflow (#2669)
- chore(cli): Update show command to default to most recent eval (#2718)
- chore(config): Clean up and comment unused configurations (#2646)
- chore(providers): Add error handling for request transforms in HTTP provider (#2697)
- chore(providers): Add validateStatus option to HTTP provider (#2691)
- chore(providers): Change default validateStatus to accept all HTTP status codes (#2712)
- chore(redteam): Add more abort checkpoints for redteam runs (#2717)
- chore(redteam): Enhance debug logging in iterative provider (#2695)
- chore(redteam): Improve HTTP transform configuration placeholders (#2702)
- chore(webui): Add configurable validateStatus to redteam HTTP target setup (#2706)
- docs: Add redirect for troubleshooting link (#2653)
- docs: Updated plugin table and harmful page (#2560)
- test: Add unit test for src/assertions/guardrail.ts (#2656)
- test: Add unit test for src/providers/promptfoo.ts (#2662)
- test: Add unit test for src/providers/simulatedUser.ts (#2670)
- test: Add unit test for src/providers/webhook.ts (#2661)
- test: Add unit test for src/redteam/plugins/indirectPromptInjection.ts (#2663)
- test: Add unit test for src/redteam/strategies/bestOfN.ts (#2677)
- test: Add unit test for src/redteam/strategies/likert.ts (#2681)
- test: Add unit test for src/utils/text.ts (#2701)
- test: Fix flaky test (#2715)
- test: Make share test more robust (#2716)
- test: Support randomizing test execution order (#2556)
- chore(providers): automate watsonx provider to fetch model costs dynamically (#2703)
- Revert "test: Add unit test for src/redteam/sharedFrontend.ts" (#2721)

### Fixed

- fix(ci): Resolve redteam integration test failure by setting author (#2667)
- fix(logging): Enforce single-argument type for logger methods (#2719)
- fix(providers): Lazy load @azure/identity (#2708)
- fix(redteam): Adjust divergent repetition plugin prompt formatting (#2639)
- fix(ui): Don't select a stateful/stateless setting if discrepancy exists between configured providers (#2650)
- fix(ui): Fix stateful/stateless setting for providers (#2649)
- fix(webui): Ensure user's selection of system statefulness is correctly persisted in config and UI (#2645)

### Documentation

- docs(links): Update Discord links to new invite (#2675)
- docs(strategy-table): Enhance grouping and ordering logic (#2640)

## [0.103.9] - 2025-01-13

### Tests

- test: Add unit test for src/providers.ts (#2671)
- test: Add unit test for src/globalConfig/accounts.ts (#2652)

### Added

- feat(tests): Import tests from JS/TS (#2635)
- feat(redteam): Add GCG strategy (#2637)
- feat(redteam): Add Likert-based jailbreak strategy (#2614)

### Changed

- chore(redteam): Catch errors during iterative attacks and continue (#2631)
- chore(redteam): GCG number config (#2638)
- chore(redteam): Wrap iterative providers in try/catch (#2630)
- chore(webui): Don't actually truncate vars because they are scrollable (#2636)

### Fixed

- fix(webui): Revert 49bdcba - restore TruncatedText for var display (#2634)

## [0.103.8] - 2025-01-11

### Changed

- fix: Running redteam from cloud (#2627)
- fix: redteam strategies (#2629)
- chore: show # plugins and strats selected (#2628)o/pull/2626

## [0.103.7] - 2025-01-10

### Changed

- chore(redteam): record iterative history in metadata (#2625)
- chore(redteam): integrate grader into goat for ASR improvement (#2612)
- chore(cli): make db migrations quieter (#2621)
- chore(providers): update Azure API version for Azure provider (#2611)
- chore: Revert "chore(redteam): expose redteam run command and auto-share remote results" (#2613)
- docs: owasp illustrations (#2615)
- docs: plugin and strategy graphics (#2610)
- chore(site): add bio and photo of new team member (#2626)

### Fixed

- fix(webui): add default background for image lightbox (#2616)
- fix(openrouter): pass through openrouter-specific options (#2620)

### Dependencies

- chore(deps): bump @aws-sdk/client-bedrock-runtime from 3.723.0 to 3.726.0 (#2618)
- chore(deps): bump groq-sdk from 0.10.0 to 0.11.0 (#2619)
- chore(deps): bump openai from 4.77.4 to 4.78.0 (#2617)

### Documentation

- docs(site): add vedant to the about page (#2622)
- docs(site): update grid breakpoints for better spacing of team members on about page (#2623)

## [0.103.6] - 2025-01-09

### Changed

- chore(examples): add image saving hook for DALL-E outputs in redteam-dalle (#2607)
- chore(redteam): expose redteam run command and auto-share remote results (#2609)
- chore(redteam): store attack prompt instead of rendered prompt in metadata (#2602)
- chore(workflows): add actionlint GitHub Action for workflow validation (#2604)
- chore(ci): updated yanked dependency and ruff format (#2608)

### Fixed

- fix(docker): correct string concatenation for BUILD_DATE in GitHub Actions (#2603)
- fix(providers): convert anthropic bedrock lone system messages to user messages for compatibility with model graded metrics (#2606)

### Documentation

- docs(caching): expand documentation on caching mechanisms (#2605)

## [0.103.5] - 2025-01-09

### Added

- feat(fetch): Add support for custom SSL certificates (#2591)

### Changed

- chore(assertions): Improve Python assertion configuration passing (#2583)
- chore(debug): Enhance logging for null/undefined template variables (#2588)
- chore(providers): Allow ability to set custom default embedding provider (#2587)
- chore(providers): Improve error handling in HTTP provider (#2593)
- chore(redteam): Add grader to crescendo to increase ASR (#2594)
- chore(webui): Add plugin category on the recently used cards (#2600)
- chore(webui): Highlight selected strats just like plugins (#2601)
- chore(webui): Replace initial prompt with last redteam prompt when it exists (#2598)
- chore(webui): Response parser -> response transform (#2584)

### Fixed

- fix(cli): filterMode `failures` should omit `errors` (#2590)
- fix(providers): Handle bad HTTP status code (#2589)
- fix(redteam): ascii-smuggling is a plugin, not a strategy (#2585)
- fix(redteam): Use OS-agnostic temp file (#2586)

### Dependencies

- chore(deps): Update dependencies to latest versions (#2597)

### Documentation

- docs(license): Update year and clarify licensing terms (#2596)
- docs(providers): Update overview table with new entries (#2592)

## [0.103.4] - 2025-01-08

### Added

- feat(cli): add --filter-errors-only parameter to `eval` (#2539)
- feat(providers): f5 provider placeholder (#2563)
- feat(assertions): add support for specifying function names in external assertions (#2548)

### Changed

- chore(providers): add support for the WATSONX_AI_AUTH_TYPE env (#2547)
- chore(providers): add debug logs to llama provider (#2569)
- chore(redteam): add debug to cyberseceval (#2549)
- chore(redteam): add english language cyberseceval (#2561)
- chore(redteam): adjust parameters for iterativeTree strategy (#2535)
- chore(redteam): improve dialog content for load example configuration (#2574)
- chore(redteam): improve grader in jailbreak:tree strategy (#2565)
- chore(redteam): improve iterative provider with test case grader (#2552)
- chore(redteam): improve tree node selection. Add metadata (#2538)
- chore(redteam): reduce iterative image provider refusals (#2578)
- chore(tests): improve misc test setup and teardown (#2579)
- chore(webui): enhance metadata expand/collapse handling (#2550)
- chore(webui): Add type for provider test response (#2567)
- chore(assertions): minor change to python assert example and revert provider to gpt4 mini (#2564)
- chore(webui): ensure provider overrides are displayed correctly (#2546)
- docs: improve dark mode styles on security page (#2562)
- docs: jailbreak blog post (#2575)
- docs: missing plugins (#2558)
- docs: updates to llm vulnerability types page (#2527)
- docs: updating typo for g-eval pages (#2568)
- docs: only show frameworks in compliance section (#2559)
- chore(docs): improve dark mode on redteam configuration (#2553)
- chore(docs): sort plugins by pluginId (#2536)

### Fixed

- fix(assertions): ensure that Python assertions can reference the config as per the example given (#2551)

### Dependencies

- chore(deps): update dependencies to latest minor and patch versions (#2533)
- chore(deps): bump @aws-sdk/client-bedrock-runtime from 3.716.0 to 3.721.0 (#2532)
- chore(deps): bump @aws-sdk/client-bedrock-runtime from 3.721.0 to 3.723.0 (#2554)
- chore(deps): bump openai from 4.77.0 to 4.77.3 (#2544)
- chore(deps): update lock file to resolve dependency issues (#2545)
- chore(deps): update lock file to resolve yanked dependency (#2581)

### Documentation

- docs(blog): improve the usage instructions for jailbreak dalle post (#2576)
- docs(llm-vulnerability-scanner): improve dark mode styles (#2577)
- docs(styles): improve dark mode styles for index page (#2580)
- docs(troubleshooting): adjust sidebar order and update example version (#2557)

## [0.103.3] - 2025-01-03

### Added

- feat(redteam): add system prompt override plugin (#2524)

### Changed

- feat: cyberseceval plugin (#2523)
- chore(vertex): ability to override api version (#2529)
- chore: add more debug info to API health check (#2531)
- chore: switch cloud `run` to use --config param (#2520)
- docs: update owasp top 10 page (#2515)
- docs: misc improvements (#2525)

### Fixed

- fix(gemini): support gemini thinking model (#2526)
- fix(docs): correct broken link in blog post (#2522)
- fix(docs): conditionally enable gtag only in production (#2530)

### Documentation

- docs(blog): unbounded consumption (#2521)
- docs(redteam): update configuration.md (#2543)

## [0.103.2] - 2024-12-31

### Changed

- feat: run redteam from cloud config (#2503)
- feat: divergent repetition plugin (#2517)
- docs: guardrails ui (#2518)
- feat: granular envars for memory control (#2509)
- fix: use `default` when importing cjs module (#2506)
- docs: readme overhaul (#2502)
- chore(redteam): make numIterations configurable for iterative strategy (#2511)
- chore(webui): enhance styling and responsiveness for StrategyStats component (#2485)
- chore(providers): make number of retry attempts configurable for HTTP provider (#2512)
- chore(providers): add configurable retry attempts for AWS Bedrock. Improve error handling (#2514)
- chore(redteam): handle empty and refusal responses (#2516)
- docs: divergent repetition to plugins table (#2519)

### Fixed

- fix(moderation): handle empty output to avoid false positives (#2508)
- fix(fetch): correct retries logic to ensure at least one attempt (#2513)

## [0.103.1] - 2024-12-24

### Changed

- fix: send config purpose when running in web ui (#2504)
- fix: include `sharing` in generated redteam config (#2505)
- docs: g-eval docs (#2501)

## [0.103.0] - 2024-12-23

### Added

- feat(eval): Add sheet identifier to Google Sheets URL for saving eval results (#2348)
- feat(eval): Add support for Hugging Face datasets (#2497)
- feat(redteam): Ability to set the number of test cases per plugin (#2480)
- feat(redteam): Beavertails plugin (#2500)
- feat(redteam): Best-of-n jailbreak (#2495)
- feat(redteam): Dedicated custom input section (#2493)
- feat(redteam): Harmful:cybercrime:malicious-code (#2481)
- feat(redteam): Recently used plugins (#2488)
- feat(redteam): Support `intent` sequences (#2487)

### Changed

- chore(redteam): Add "View Probes" button (#2492)
- chore(redteam): Enhance metadata tracking for iterative provider (#2482)
- chore(redteam): Improve scoring in iterative providers (#2486)
- chore(redteam): Record stateless telemetry (#2477)
- chore(examples): Revert redteam-ollama example to previous version (#2499)
- docs: Cyberseceval (#2494)
- docs: Plugins overview (#2448)
- docs: Strategy overview (#2449)

### Fixed

- fix(redteam): Ability to set custom target (#2483)
- fix(redteam): Apply delay to redteam providers (#2498)
- fix(redteam): Scroll to top when changing tabs (#2484)
- fix(redteam): State management for raw HTTP requests (#2491)

### Dependencies

- chore(deps): Bump @aws-sdk/client-bedrock-runtime from 3.714.0 to 3.716.0 (#2479)

### Documentation

- docs(providers): Add new providers to documentation (#2496)

## [0.102.4] - 2024-12-20

### Changed

- feat: add G-Eval assertion (#2436)
- feat: ability to set delay from webui (#2474)
- fix: resolve circular reference issue in groq provider (#2475)
- chore: placeholder for ied (#2478)

### Fixed

- fix(provider): ensure system prompt is formatted correctly for amazon nova models (#2476)

### Documentation

- docs(red-team): update default strategy documentation (#2473)

## [0.102.3] - 2024-12-19

### Changed

- feat: pliny plugin (#2469)
- feat: meth plugin (#2470)

### Fixed

- fix(redteam): resolve prompt rendering issue in goat provider (#2472)

### Dependencies

- chore(deps): update dependencies to latest versions (#2442)

## [0.102.2] - 2024-12-19

### Added

- feat(eval): Add metadata filtering to `promptfoo eval` (#2460)
- feat(redteam): Implement `basic` strategy to skip strategy-less tests (#2461)
- feat(redteam): Show messages for multi-turn providers (#2454)
- feat(webui): Add search bar for reports (#2458)

### Changed

- chore(providers): Add new OpenAI O1 model versions (#2450)
- chore(ci): Handle fork PRs without secrets correctly (#2443)
- chore(ci): Update Node.js 22.x matrix configuration (#2444)
- chore(ci): Move workflow assets to .github/assets (#2445)
- chore(redteam): Update target handling for model-based strategies (#2466)
- docs: Update RAG red team details (#2459)

### Fixed

- fix(providers): Fix O1 model detection (#2455)
- fix(redteam): Handle invalid message from GOAT (#2462)
- fix(redteam): Handle null target model responses in GOAT and improve safeJsonStringify (#2465)
- fix(redteam): Improve logging and message handling in Crescendo and GOAT providers (#2467)
- fix(redteam): Properly write target response to iterative (#2447)
- fix(redteam): Skip iterative turn on refusal (#2464)

### Dependencies

- chore(deps): Bump @anthropic-ai/sdk from 0.32.1 to 0.33.1 (#2451)
- chore(deps): Bump @aws-sdk/client-bedrock-runtime from 3.712.0 to 3.714.0 (#2446)
- chore(deps): Bump openai from 4.76.3 to 4.77.0 (#2452)

## [0.102.1] - 2024-12-17

### Added

- feat(redteam): ability to upload intents from csv (#2424)
- feat(redteam): switch to rag example (#2432)

### Changed

- chore(cli): address punycode deprecation warning for Node.js 22 (#2440)
- chore(redteam): format extraction prompts as chat messages (#2429)
- chore(redteam): integration tests (#2413)
- chore(redteam): move plugin collections out of plugin type (#2435)
- chore(redteam): raise timeout on unaligned provider to 60s (#2434)
- chore(redteam): update owasp mappings (#2316)
- chore(redteam): update plugin and strategy display names and descriptions (#2387)
- chore(redteam): minor styling improvements to TestTargetConfiguration (#2430)
- chore(redteam): remove horizontal scroll from redteam setup tabs (#2420)

### Fixed

- fix(redteam): add support for entity merging in config (#2433)
- fix(redteam): combine strategy configs for chained strategies (#2415)
- fix(redteam): don't fall back if entity and purpose extraction fails (#2428)
- fix(redteam): integration test (#2431)
- fix(redteam): make cross-session-leak not default (#2427)
- fix(redteam): remove duplicate `intent` plugin (#2426)
- fix(redteam): dark mode in test targets ui (#2425)
- fix(redteam): resolve invalid DOM nesting of ul elements in Strategies component (#2421)
- fix(evaluator): handle circular references during error logging (#2441)

### Dependencies

- chore(deps): bump @aws-sdk/client-bedrock-runtime from 3.709.0 to 3.712.0 (#2418)
- chore(deps): bump groq-sdk from 0.9.0 to 0.9.1 (#2416)
- chore(deps): bump openai from 4.76.2 to 4.76.3 (#2417)

## [0.102.0] - 2024-12-16

### Added

- feat(redteam): add api healthcheck to redteam generate (#2398)

### Changed

- feat: add raw HTTP request support to Targets UI (#2407)
- feat: add HTTP provider configuration generator (#2409)
- feat: generate http config button (#2411)
- feat: run redteam in web ui (#2025)
- fix: exit codes and tests (#2414)
- docs: add docs for model-graded metrics (#2406)

## [0.101.2] - 2024-12-14

### Added

- feat(webui): implement cloud API health check functionality (#2397)
- feat(webui): redteam attack flow chart (#2389)
- feat(webui): strategy stats drawer (#2388)
- feat(webui): Filter Results view by errors (#2394)

### Changed

- revert: refactor(evaluator): enhance variable resolution and prompt rendering (#2386)
- chore(docker): add version info to docker build (#2401)
- chore(docs): Update README.md (#2391)

### Fixed

- fix(redteam): improve error message for plugin validation (#2395)
- fix(redteam): improve redteam strategy validation with detailed error messages (#2396)
- fix(webui): hide "show failures" checkbox on 1-column evals (#2393)

### Dependencies

- chore(deps): bump openai from 4.76.1 to 4.76.2 (#2390)

## [0.101.1] - 2024-12-13

### Added

- feat(eval): Separate errors from assert failures (#2214)
- feat(eval): Support more than one multi-turn conversation in the same eval with conversationId metadata field (#2360)
- feat: chunk results during share to handle large evals (#2381)

### Changed

- fix: use safeJsonStringify (#2385)
- chore(evaluator): Enhance variable resolution and prompt rendering (#2380)
- chore(ci): Remove outdated package-lock.json after enabling workspaces in package.json (#2377)
- chore(examples): Add Ollama red team example from blog post (#2374)
- Revert "feat: chunk results during share to handle large evals" (#2399)

### Fixed

- fix(cli): Fix punycode deprecation warning (#2384)
- fix(cli): Re-enable validation warning for invalid dereferenced configs (#2373)
- fix(prompts): Restore behavior that delays YAML parsing until after variable substitution (#2383)
- fix(redteam): Support file:// protocol for custom plugins (#2376)
- fix(webui): Use injectVar in redteam report view (#2366)

### Documentation

- docs(configuration): Add documentation for shared variables in tests (#2379)

## [0.101.0] - 2024-12-12

### Added

- feat(eval): Separate errors from assert failures (#2214)
- feat(eval): Support more than one multi-turn conversation in the same eval with conversationId metadata field (#2360)

### Changed

- chore(evaluator): Enhance variable resolution and prompt rendering (#2380)
- chore(ci): Remove outdated package-lock.json after enabling workspaces in package.json (#2377)
- chore(examples): Add Ollama red team example from blog post (#2374)

### Fixed

- fix(cli): Fix punycode deprecation warning (#2384)
- fix(cli): Re-enable validation warning for invalid dereferenced configs (#2373)
- fix(prompts): Restore behavior that delays YAML parsing until after variable substitution (#2383)
- fix(redteam): Support file:// protocol for custom plugins (#2376)
- fix(webui): Use injectVar in redteam report view (#2366)

### Documentation

- docs(configuration): Add documentation for shared variables in tests (#2379)

## [0.100.6] - 2024-12-11

### Changed

- chore: clean up invariant references (#2367)
- chore: invariant (#2363)
- chore(examples): add YAML schema and descriptions to config files (#2358)
- chore(providers): add debugs and make provider invariants more detailed (#2365)
- chore(redteam): add better error logging for multilingual (#2347)
- chore(redteam): add getRemoteGenerationUrl mocks to redteam tests (#2349)
- chore(redteam): Better error messaging for composite jailbreaks (#2372)
- chore(redteam): fix composite jailbreak docs (#2370)
- chore(redteam): respect --delay with redteam providers (#2369)
- chore(webui): add "save YAML" option to Save Config dialog (#2356)
- chore(webui): enhance redteam preset cards layout and styling (#2353)

### Fixed

- fix(providers): add regional model support to Bedrock (#2354)
- fix(webui): redteam setup UI should support request body objects (#2355)
- fix(providers): use Replicate moderation provider when OpenAI key not present (#2346)

### Dependencies

- chore(deps): bump @aws-sdk/client-bedrock-runtime from 3.706.0 to 3.709.0 (#2362)
- chore(deps): bump openai from 4.76.0 to 4.76.1 (#2361)
- chore(deps): update dependencies (#2350)

### Documentation

- docs(blog): new post on the EU AI Act (#2357)
- docs(redteam): Update documentation to suggest a detailed purpose (#2345)
- docs(troubleshooting): replace auto-generated index with custom overview (#2352)

## [0.100.5] - 2024-12-09

### Changed

- feat: Show current redteam and save state by @sklein12 in [#2336](https://github.com/promptfoo/promptfoo/pull/2336)
- fix: Our task API responds with a JSON object by @sklein12 in [#2337](https://github.com/promptfoo/promptfoo/pull/2337)
- fix: Attempt to fix metrics after share to self-hosted by @GICodeWarrior in [#2338](https://github.com/promptfoo/promptfoo/pull/2338)
- fix: Merge `defaultTest.vars` before applying `transformVars` by @mldangelo in [#2339](https://github.com/promptfoo/promptfoo/pull/2339)
- fix: Catch errors on purpose extraction and continue by @sklein12 in [#2344](https://github.com/promptfoo/promptfoo/pull/2344)
- chore: Allow overriding default and redteam providers globally by @sklein12 in [#2333](https://github.com/promptfoo/promptfoo/pull/2333)
- chore(providers): Align `transformRequest` with `transformResponse` behavior by @mldangelo in [#2334](https://github.com/promptfoo/promptfoo/pull/2334)
- chore: Update Node.js to v20.18.1 by @mldangelo in [#2342](https://github.com/promptfoo/promptfoo/pull/2342)
- chore: Add support for multiple Google Sheets in `promptfooconfig` by @mldangelo in [#2343](https://github.com/promptfoo/promptfoo/pull/2343)

## [0.100.4] - 2024-12-08

### Changed

- feat: "try example" in target configuration (#2335)
- chore(webui): add a reset config button (#2328)
- chore(redteam): add comments and schema to generated yaml (#2329)
- chore(webui): add select all/none for all plugins (#2326)
- chore: automate CITATION.cff version bump. Sort npm scripts (#2320)
- docs: Fix docs to reflect non-root docker user (#2324)

### Fixed

- fix(cli): recommend npx if necessary (#2325)
- fix(providers): use prompt config for structured outputs in azure (#2331)
- fix(redteam): Use cloud api for remote harmful generation (#2323)
- fix(webui): redteam bug where purpose was using old state (#2330)
- fix(webui): redteam config persist between refreshes (#2327)

### Dependencies

- chore(deps): bump openai from 4.75.0 to 4.76.0 (#2321)

## [0.100.3] - 2024-12-06

### Changed

- chore(providers): improve JSON schema support for openai azure (#2318)

### Dependencies

- chore(deps): bump the npm_and_yarn group with 2 updates (#2317)

### Documentation

- docs(aws-bedrock): add Nova model documentation and update examples (#2319)
- docs(multilingual): add language code references (#2311)

## [0.100.2] - 2024-12-06

### Changed

- **Multilingual Redteam Strategy:** Generates test cases across all strategies. [#2313](https://github.com/promptfoo/promptfoo/pull/2313) by [@sklein12](https://github.com/sklein12)
- **Multiline Editor:** Added multiline editor for HTTP request body. [#2314](https://github.com/promptfoo/promptfoo/pull/2314) by [@typpo](https://github.com/typpo)
- **Redteam Multilingual Strategy:** Preserved assertion types. [#2312](https://github.com/promptfoo/promptfoo/pull/2312) by [@mldangelo](https://github.com/mldangelo)
- **Crescendo Handling:** Prevented failures if the provider sends an incorrect response. [#2315](https://github.com/promptfoo/promptfoo/pull/2315) by [@sklein12](https://github.com/sklein12)
- **Dependency Updates:** Updated multiple package dependencies. [#2308](https://github.com/promptfoo/promptfoo/pull/2308) by [@mldangelo](https://github.com/mldangelo)

## [0.100.0] - 2024-12-05

### Added

- feat(providers): Add Amazon Nova models to Bedrock provider (#2300)
- feat(providers): Support TypeScript custom providers (#2285)
- feat(providers): Add transformRequest to HTTP provider. Rename responseParser to transformResponse (#2228)
- feat(cli): Add configurable CSV delimiter support (#2294)
- feat(redteam): Load `intents` plugin from file (#2283)
- feat(webui): Ability to configure strategies in redteam setup (#2304)
- feat(webui): Ability to upload YAML file to setup view (#2297)
- feat(webui): Column selector (#2288)

### Changed

- chore(webui): Add YAML preview and strategies to redteamReview page (#2305)
- chore(prompts): TypeScript for prompt functions (#2287)
- chore(webui): Display # selected plugins in accordion text (#2298)
- chore(redteam): Remote generation if logged into cloud (#2286)
- chore(cli): Write `promptfoo-errors.log` on error (#2303)
- chore(cli): Improve error message when attempting to share incomplete eval (#2301)
- chore(redteam): Fix stateless warning (#2282)
- chore(redteam): Plugin page UX (#2299)
- chore(webui): Display average cost alongside total (#2274)
- chore(webui): Remove prompt from redteam setup purpose page (#2295)
- docs: Guide on LangChain PromptTemplates (#2235)

### Fixed

- fix(redteam): Do not store config hash if redteam generation failed (#2296)
- fix(webui): Minor bugs in redteam config UI (#2278)
- fix(cli): Replace process.exitCode with process.exit calls in share command (#2307)

### Dependencies

- chore(deps): Bump @aws-sdk/client-bedrock-runtime from 3.699.0 to 3.704.0 (#2279)
- chore(deps): Bump @aws-sdk/client-bedrock-runtime from 3.704.0 to 3.705.0 (#2290)
- chore(deps): Bump groq-sdk from 0.8.0 to 0.9.0 (#2291)
- chore(deps): Bump openai from 4.73.1 to 4.74.0 (#2280)
- chore(deps): Bump openai from 4.74.0 to 4.75.0 (#2289)

### Documentation

- docs(examples): Add redteam chatbot example (#2306)

## [0.99.1] - 2024-12-02

### Changed

- chore(docs): update --config YAML file references to match actual behavior (#2170)
- chore(providers): add \*-latest models for Anthropic (#2262)
- chore(providers): remove optional chaining in goat provider (#2253)
- chore(redteam): ability to override severity (#2260)
- chore(redteam): improve hijacking grader (#2251)
- chore(redteam): improve overreliance grader (#2246)
- chore(redteam): improve politics grader (#2258)
- chore(redteam): move harmful specialized advice plugin to unaligned provider (#2239)
- chore(redteam): move misinformation plugin from aligned to unaligned provider (#2232)
- chore(redteam): shell injection grader improvement (25%) (#2277)
- chore(redteam): update policy grader (#2244)
- chore(site): improve architecture diagram dark mode (#2254)
- chore(site): move careers link (#2242)
- chore(tests): remove console.error debug statement (#2275)
- chore(types): add Zod schema for assertion types (#2276)
- chore(webui): ability to set image min/max height (#2268)
- chore(webui): add metric column in assertions table (#2238)
- chore(webui): add pointer cursor to report view (#2272)
- chore(webui): add support for custom targets to redteam setup (#2215)
- chore(webui): combine assertion context to eval output comment dialog (#2240)
- chore(webui): improve back and next buttons for purpose/targets pages (#2269)
- chore(webui): minor improvements to redteam setup strategy and plugin selection (#2247)
- chore(webui): only show action buttons for the currently hovered cell, rather than both cells for that row (#2270)
- chore(webui): preserve whitespace in TableCommentDialog (#2237)
- chore(webui): prevent dialog from popping up repeatedly when component rerenders (#2273)
- chore(webui): remove local dashboard (#2261)
- chore(webui): select all/none in redteam setup plugins view (#2241)
- docs: GitLab integration (#2234)

### Fixed

- fix(cli): improve debugging for fetchWithRetries (#2233)
- fix(cli): refuse to share incomplete evals (#2259)
- fix(webui): support sorting on pass/fail count & raw score (#2271)
- fix(redteam): stringify non-string target provider responses in goat (#2252)

### Dependencies

- chore(deps): bump openai from 4.73.0 to 4.73.1 (#2243)
- chore(deps): sync dependency versions with promptfoo cloud (#2256)
- chore(deps): update dependencies (#2257)
- chore(deps): update lock file for yanked dependency (#2250)

## [0.99.0] - 2024-11-25

### Added

- feat(cli): `promptfoo debug` command (#2220)
- feat(eval): Read variables from PDF (#2218)
- feat(providers): Add `sequence` provider (#2217)
- feat(redteam): Citation strategy (#2223)
- feat(redteam): Composite jailbreak strategy (#2227)
- feat(redteam): Ability to limit strategies to specific plugins (#2222)

### Changed

- chore(redteam): Attempt to reuse existing server for redteam init (#2210)
- chore(redteam): Naive GOAT error handling (#2213)
- chore(redteam): Improve competitors plugin and grading (#2208)

### Fixed

- fix(eval): CSV BOM parsing (#2230)
- fix(redteam): Add missing entities field to redteam schema (#2226)
- fix(redteam): Ensure numTests is properly inherited in config for all plugin types (#2229)
- fix(redteam): Strip prompt asterisks (#2212)
- fix(redteam): Validate plugins before starting (#2219)

### Dependencies

- chore(deps): Bump @aws-sdk/client-bedrock-runtime from 3.696.0 to 3.699.0 (#2231)

### Documentation

- docs(redteam): Ollama redteam blog (#2221)
- docs(redteam): Add troubleshooting documentation (#2211)

## [0.98.0] - 2024-11-22

### Added

- feat(providers): Maintain session-id in HTTP provider (#2101)
- feat(redteam): Add custom strategy (#2166)
- feat(webui): Add CSV download to report view (#2168)
- feat(webui): Add image preview lightbox for base64 image strings (#2194)

### Changed

- chore(providers): Add GPT-4-0-2024-11-20 to supported models (#2203)
- chore(providers): Add support for UUID in transformVars (#2204)
- chore(cli): Display help for invalid args (#2196)
- chore(redteam): Add `promptfoo redteam setup` (#2172)
- chore(redteam): Init now opens web setup UI (#2191)
- chore(redteam): Update purpose UI to capture better information (#2180)
- chore(redteam): Instrument redteam setup (#2193)
- chore(redteam): Remove OpenAI key requirement in onboarding (#2187)
- chore(redteam): Remove overreliance from default (#2201)
- chore(redteam): Remove redundant harmful plugin when all subcategories are selected (#2206)
- chore(redteam): Reorganize plugins in setup (#2173)
- chore(redteam): Session parsing in UI (#2192)
- chore(redteam): Update docs for multi-turn strategies (#2182)
- chore(redteam): Update redteam init instructions (#2190)
- chore(redteam): Wrap more system purpose tags (#2202)
- chore(redteam): Wrap purposes in <Purpose> tags (#2175)

### Fixed

- fix(prompts): Parse YAML files into JSON before Nunjucks template render (#2205)
- fix(providers): Handle more response parser failures in HTTP provider (#2200)
- fix(redteam): Attempt to fix undefined redteam testcase bug (#2186)
- fix(redteam): Debug access plugin grader improvement (#2178)
- fix(redteam): Handle missing prompts in indirect prompt injection setup (#2199)
- fix(redteam): Pass isRedteam from eval database model (#2171)
- fix(webui): Handle division by zero cases in CustomMetrics component (#2195)

### Dependencies

- chore(deps): Bump @aws-sdk/client-bedrock-runtime from 3.693.0 to 3.696.0 (#2176)
- chore(deps): Update dependencies - resolve lock file issue (#2179)
- chore(deps): Update dependencies (#2169)

### Documentation

- docs(examples): Add F-score example (#2198)
- docs(examples): Modernize image classification example (#2197)
- docs(site): Add red team Hugging Face model guide (#2181)
- docs(site): Use `https` id with `url` config (#2189)

## [0.97.0] - 2024-11-18

### Added

- feat(azure): adding AzureCliCredential as a fallback authentication option (#2149)

### Changed

- feat: report shows % framework compliance as progress bar (#2160)
- feat: support for grader fewshot examples (#2162)
- feat: add support for bedrock guardrails (#2163)
- fix: crescendo feedback (#2145)
- fix: handle null test cases in strategy generation (#2146)
- refactor(redteam): extract parseGeneratedPrompts from redteam base class (#2155)
- refactor(redteam): modularize and simplify harmful plugin (#2154)
- chore: bump @aws-sdk/client-bedrock-runtime from 3.691.0 to 3.693.0 (#2147)
- chore: bump @eslint/plugin-kit from 0.2.0 to 0.2.3 in the npm_and_yarn group (#2151)
- chore: track token usage for redteam providers (#2150)
- chore(providers): misc harmful completion provider enhancements (#2153)
- chore: display strategy used in report view (#2156)
- chore: open result details in report view (#2159)
- chore: add # requests to token usage (#2158)
- chore: set redteamFinalPrompt in goat provider (#2161)
- chore(redteam): refactor harmful plugin into aligned and unaligned modules (#2164)
- chore(redteam): refactor unaligned inference API response handling (#2167)

### Fixed

- fix(share): update eval author to logged-in user when sharing (#2165)

## [0.96.2] - 2024-11-14

### Added

- feat(redteam): redteam fewshot overrides (#2138)
- feat(cli): make README.md file during onboarding init flow optional (#2054)

### Changed

- feat: helm chart for self hosted (#2003)

### Fixed

- fix(cli): remove validation warning on yaml files (#2137)
- fix(providers): handle system messages correctly for bedrock Claude models (#2141)
- fix(redteam): Config for all strategies (#2126)
- fix(webui): potential divide by 0s (#2135)
- fix(webui): restore token usage display (#2143)

### Dependencies

- chore(deps): clean up plugin action params (#2139)
- chore(deps): bump @aws-sdk/client-bedrock-runtime from 3.687.0 to 3.691.0 (#2140)
- chore(deps): update dependencies (#2133)

## [0.96.1] - 2024-11-12

### Added

- feat(ui): Respect max text length in Markdown cells (#2109)

### Changed

- chore(assertions): split assertions into separate modules (#2116)\* chore(blog): update API endpoint to canonical domain by @mldangelo in https://github.com/promptfoo/promptfoo/pull/2119
- chore(cli): add promptfoo version header to all requests (#2121)
- chore(redteam): allow goat to be used stateless or not (#2102)
- chore(redteam): Break out Prompt Metrics Types (#2120)
- chore(redteam): re-organize report categories (#2127)
- chore(docs): Fix AWS default region to match documentation (#2117)

### Fixed

- fix(cli): validate config after dereferencing (#2129)
- fix(providers): handle system messages correctly in anthropic parseMessages (#2128)

### Dependencies

- chore(deps): bump groq-sdk from 0.7.0 to 0.8.0 (#2131)
- chore(deps): update multiple dependencies (#2118)

## [0.96.0] - 2024-11-10

### Added

- feat(redteam): intent plugin (#2072)
- feat(redteam): rag poisoning plugin (#2078)
- feat(cli): --filter-sample on eval to randomly sample (#2115)
- feat(providers): azure default provider (#2107)
- feat(assertions): BLEU score (#2081)

### Changed

- chore(assertions): refactor JSON assertions (#2098)
- chore(assertions): split assertions into separate files (#2089)
- chore(cli): add --ids-only to list commands (#2076)
- chore(cli): lazily init csv assertion regex (#2111)
- chore(cli): validate json, yaml, js configs on load (#2114)
- chore(lint): format lint (#2082)
- chore(providers): add envar support for azure auth (#2106)
- chore(providers): add support for Claude 3.5 Haiku model (#2066)
- chore(providers): add support for external response_format in azure openai (#2092)
- chore(providers): azureopenai -> azure (#2113)
- chore(providers): Support AWS sessionToken and profile for authentication (#2085)
- chore(redteam): improve rbac grader (#2067)
- chore(redteam): pass context and options to target in iterativeTree provider (#2093)
- chore(redteam): Use purpose in graders (#2077)
- chore(webui): prevent unnecessary state resets in plugin configuration in redteam ui (#2071)
- chore: add yaml config validation tests (#2070)
- chore(docs): goat-blog demo component usability improvements (#2095)
- docs: use "provider" key in python prompt function (#2103)
- docs: add GOAT blog post (#2068)
- chore(blog): update API endpoint to canonical domain (#2119)

### Fixed

- fix(cli): keep eval id on `import` (#2112)
- fix(providers): portkey provider and headers (#2088)
- fix(redteam): provide target context (#2090)
- fix(providers): ensure consistent message parsing for Anthropic Claude Vision (#2069)
- fix(redteam): make remote generation URL dynamic to support dotenv loading (#2086)

### Dependencies

- chore(deps): bump @anthropic-ai/sdk from 0.31.0 to 0.32.0 (#2074)
- chore(deps): bump @anthropic-ai/sdk from 0.32.0 to 0.32.1 (#2083)
- chore(deps): bump @aws-sdk/client-bedrock-runtime from 3.686.0 to 3.687.0 (#2104)
- chore(deps): bump openai from 4.70.2 to 4.71.0 (#2073)
- chore(deps): bump openai from 4.71.0 to 4.71.1 (#2087)

## [0.95.0] - 2024-11-04

### Added

- **feat(redteam):** goat (#2006)
- **feat(webui):** add support for file providers in eval creation view via file upload by @mldangelo in https://github.com/promptfoo/promptfoo/pull/2055
- feat(webui): add support for file providers in eval creation view via file upload (#2055)

### Changed

- **feat:** save and load configs (#2044)
- **feat:** index page for report view (#2048)
- **fix:** competitors grader (#2042)
- **fix:** llm rubric markup (#2043)
- **fix:** OOM on large evals (#2049)
- **chore:** migrate rag-full example to langchain 0.3.0 (#2041)
- **chore:** add some loaders to webui pages (#2050)
- **chore(providers):** add bedrock regional inference profile IDs (#2058)
- **chore(webui):** optimize custom policy handling (#2061)
- **chore:** bump @anthropic-ai/sdk from 0.30.1 to 0.31.0 (#2062)
- **chore:** bump openai from 4.69.0 to 4.70.2 (#2063)

### Fixed

- **fix(webui):** preserve target label when switching target types (#2060)

### Dependencies

- **chore(deps):** bump langchain from 0.2.10 to 0.3.0 in /examples/rag-full (#2040)
- **chore(deps):** bump openai from 4.68.4 to 4.69.0 (#2045)
- **chore(deps):** update patch and minor dependencies (#2064)

## [0.94.6] - 2024-10-30

### Added

- feat(webui): make table header sticky (#2001)

### Changed

- feat: `promptfoo auth whoami` (#2034)
- fix: minor redteam run fixes (#2033)
- fix: report issue counts (#2037)
- fix: Integration backlink to portkey docs (#2039)
- chore: add provider to assertion function context (#2036)
- chore: add `--verbose` to redteam run (#2032)
- chore(deps-dev): bump @aws-sdk/client-bedrock-runtime from 3.679.0 to 3.682.0 (#2038)

### Dependencies

- chore(deps): bump elliptic from 6.5.7 to 6.6.0 in /src/app (#2031)
- chore(deps): bump langchain from 0.1.14 to 0.3.0 in /examples/langchain-python (#2035)

## [0.94.5] - 2024-10-28

### Changed

- fix: bump version on fetch cache key (#2029)
- fix: support browser back/forward in redteam setup (#2022)
- chore: improve ui for plugin configs (#2024)
- chore(webui): improve redteam plugin configuration UI (#2028)
- chore: Add Missing Statuses to Risk Categories (#2030)

### Fixed

- fix(ci): add disk space cleanup steps to prevent runner failures (#2018)
- fix(redteam): auto-extract injectVar from prompt template in redteam image provider (#2021)
- fix(providers): adjust bedrock anthropic default temperature (#2027)
- fix(webui): hide redteam setup dialog after seen (#2023)

### Documentation

- docs(provider): fix dalle-3 provider name (#2020)

## [0.94.4] - 2024-10-27

### Added

- **Feature:** Add simulated user provider ([#2014](https://github.com/promptfoo/promptfoo/pull/2014) by [@typpo](https://github.com/typpo))

### Changed

- **Fix:** Handle basic auth credentials in fetch requests ([#2013](https://github.com/promptfoo/promptfoo/pull/2013) by [@mldangelo](https://github.com/mldangelo))
- **Chore:** Add configuration option to disable template environment variables ([#2017](https://github.com/promptfoo/promptfoo/pull/2017) by [@mldangelo](https://github.com/mldangelo))
- **Chore (Redteam):** Improve onboarding CLI plugin configuration handling ([#2015](https://github.com/promptfoo/promptfoo/pull/2015) by [@mldangelo](https://github.com/mldangelo))

## [0.94.3] - 2024-10-26

### Changed

- feat: package import support improvements (#1995)
- feat: add adaline gateway provider (#1980)
- fix: template creation for `promptfoo init` and `promptfoo redteam init`
- chore(providers): merge prompt and provider config in azure (#2011)

## [0.94.2] - 2024-10-25

### Added

- feat(browser): `optional` arg on `click` commands (#1997)

### Changed

- feat: add browser support in redteam setup (#1998)
- fix: test case descriptions (#2000)
- fix: Http Provider parser (#1994)
- chore: save user consent when logged in via webui (#1999)
- chore: Constants are lower case (#2007)
- style(eslint): add sort-keys rule and sort type constituents (#2008)
- chore(redteam): alphabetize and normalize ordering of constants (#2002)
- revert: style(eslint): add sort-keys rule and sort type constituents (#2009)

## [0.94.1] - 2024-10-24

### Added

- **feat(schema):** Add YAML schema validation to config files by [@mldangelo](https://github.com/mldangelo) in [#1990](https://github.com/promptfoo/promptfoo/pull/1990)

### Changed

- **chore:** Don't run Docker as root by [@typpo](https://github.com/typpo) in [#1884](https://github.com/promptfoo/promptfoo/pull/1884)
- **chore(webui):** Move Snackbar out of component for reuse by [@sklein12](https://github.com/sklein12) in [#1989](https://github.com/promptfoo/promptfoo/pull/1989)
- **chore(redteam):** Send version to remote endpoint by [@typpo](https://github.com/typpo) in [#1982](https://github.com/promptfoo/promptfoo/pull/1982)
- **refactor(tests):** Reorganize test files into subdirectories by [@mldangelo](https://github.com/mldangelo) in [#1984](https://github.com/promptfoo/promptfoo/pull/1984)
- site: additional landing page (#1996)

### Fixed

- **fix(providers):** Better OpenAI rate limit handling by [@typpo](https://github.com/typpo) in [#1981](https://github.com/promptfoo/promptfoo/pull/1981)
- **fix(providers):** Refusals are not failures by [@typpo](https://github.com/typpo) in [#1991](https://github.com/promptfoo/promptfoo/pull/1991)
- **fix(redteam):** Better error handling in strategies by [@typpo](https://github.com/typpo) in [#1983](https://github.com/promptfoo/promptfoo/pull/1983)
- **fix(redteam):** Better error on remote plugins when remote is disabled by [@typpo](https://github.com/typpo) in [#1979](https://github.com/promptfoo/promptfoo/pull/1979)
- fix: prompt validation (#1993)

### Dependencies

- **chore(deps):** Bump @aws-sdk/client-bedrock-runtime from 3.677.0 to 3.678.0 by [@dependabot](https://github.com/dependabot) in [#1987](https://github.com/promptfoo/promptfoo/pull/1987)
- **chore(deps):** Bump @anthropic-ai/sdk from 0.30.0 to 0.30.1 by [@dependabot](https://github.com/dependabot) in [#1986](https://github.com/promptfoo/promptfoo/pull/1986)
- **chore(deps):** Bump OpenAI from 4.68.2 to 4.68.4 by [@dependabot](https://github.com/dependabot) in [#1985](https://github.com/promptfoo/promptfoo/pull/1985)

## [0.94.0] - 2024-10-23

### Added

- feat(providers): add support for `github` provider (#1927)
- feat(providers): add support for xAI (Grok) provider (#1967)
- feat(providers): Update HTTP Provider to support any type of request (#1920)
- feat(prompts): add context to python and javascript prompts (#1974)
- feat(webui): add ability to update eval author (#1951)
- feat(webui): add login page (#1964)
- feat(webui): add support for displaying base64-encoded images (#1937)
- feat(cli): allow referencing specific gsheet (#1942)
- feat(redteam): show passes and fails in report drawer (#1972)

### Changed

- chore(cli): disable database logging by default (#1953)
- chore(cli): move db migrations up (#1975)
- chore(cli): replace node-fetch with native fetch API (#1968)
- chore(cli): warn on unsupported test format (#1945)
- chore(providers): support AWS credentials in config file for bedrock provider (#1936)
- chore(providers): support response_format in prompt config in openai provider (#1966)
- chore(providers): update Claude 3.5 model version (#1973)
- chore(providers): update implementation of togetherAI provider (#1934)
- chore(redteam): Add redteam descriptions and display names (#1962)
- chore(redteam): Better typing for the new constants (#1965)
- chore(redteam): fix typing issue, don't return in route (#1933)
- chore(redteam): move all redteam constants to one spot (#1952)
- chore(redteam): remove providers from db (#1955)
- chore(redteam): update providers to id by id or label (#1924)
- chore(redteam): Use Provider Label as Unique ID for redteam targets (#1938)
- chore(webui): add user email management endpoints (#1949)
- chore(webui): create dedicated eval router (#1948)
- chore(webui): expose redteam init ui in navigation dropdown menu (#1926)
- chore(webui): improve max text length slider (#1939)
- chore(webui): optimize Material-UI imports for better tree-shaking (#1928)
- chore(webui): optionally record anonymous telemetry (#1940)
- chore(webui): resolve fast refresh warning by separating useToast hook (#1941)
- refactor(assertions): move utility functions to separate file (#1944)
- chore: add citation generation script and update CITATION.cff (#1914)

### Fixed

- fix(cli): add metadata to EvaluateResult model (#1978)
- fix(cli): check for python3 alias (#1971)
- fix(cli): cli properly watches all types of configs (#1929)
- fix(cli): resolve deep copy issue when using grader cli arg (#1943)
- fix(eval): set author from getUserEmail when creating Eval (#1950)
- fix(providers): improve Gemini format coercion and add tests (#1925)
- fix(providers): maybeCoerceToGeminiFormat in palm provider - parse system_instruction (#1947)

### Dependencies

- chore(deps): bump aiohttp from 3.9.5 to 3.10.2 in /examples/rag-full (#1959)
- chore(deps): bump certifi from 2023.11.17 to 2024.7.4 in /examples/python-provider (#1958)
- chore(deps): bump idna from 3.6 to 3.7 in /examples/python-provider (#1957)
- chore(deps): bump rollup from 4.21.3 to 4.24.0 in /src/app (#1961)
- chore(deps): bump starlette from 0.37.2 to 0.40.0 in /examples/rag-full (#1956)
- chore(deps): bump vite from 5.3.3 to 5.4.9 in /examples/jest-integration (#1960)
- chore(deps): migrate drizzle (#1922)
- chore(deps): update dependencies (#1913)

### Documentation

- docs(blog): adding fuzzing post (#1921)

## [0.93.3] - 2024-10-17

### Added

- **feat(assertions):** Support array of files in assertion values by [@danpe](https://github.com/promptfoo/promptfoo/pull/1897)
- **feat(redteam):** Math-prompt strategy by [@AISimplyExplained](https://github.com/promptfoo/promptfoo/pull/1907)
- feat(redteam): math-prompt strategy (#1907)
- feat: add watsonx bearer token auth and display model cost (#1904)
- feat: support array of files in assertion values (#1897)

### Changed

- **chore(providers):** Add WatsonX bearer token auth and display model cost by [@gprem09](https://github.com/promptfoo/promptfoo/pull/1904)
- **chore(redteam):** Rename math-prompt strategy and update docs by [@mldangelo](https://github.com/promptfoo/promptfoo/pull/1912)
- **chore(webui):** Redesign navigation and dark mode components by [@mldangelo](https://github.com/promptfoo/promptfoo/pull/1903)
- **chore(ci):** Correct GitHub Actions syntax for secret access by [@mldangelo](https://github.com/promptfoo/promptfoo/pull/1911)
- **chore(ci):** Fix Docker build by [@sklein12](https://github.com/promptfoo/promptfoo/pull/1910)
- **chore(ci):** Test eval share for hosted container by [@sklein12](https://github.com/promptfoo/promptfoo/pull/1908)
- **chore(ci):** Test sharing to cloud by [@sklein12](https://github.com/promptfoo/promptfoo/pull/1909)
- chore: fix docker build (#1910)
- chore(redteam): rename math-prompt strategy and update docs (#1912)
- chore: Test sharing to cloud (#1909)
- chore: Test eval share for hosted container (#1908)

### Fixed

- **fix(webui):** Navigating directly to an eval by [@sklein12](https://github.com/promptfoo/promptfoo/pull/1905)
- fix(providers): lazy load watsonx dependencies (#1977)
- fix(ci): correct GitHub Actions syntax for secret access (#1911)
- fix: Navigating directly to an eval (#1905)

### Documentation

- **docs(redteam):** Add documentation for Custom and PII plugins by [@mldangelo](https://github.com/promptfoo/promptfoo/pull/1892)

## [0.93.2] - 2024-10-16

### Fixed

- fix: sharing to hosted (#1902)
- fix: update cloud share URL path from 'results' to 'eval' (#1901)
- fix: gemini chat formatting (#1900)

### Documentation

- docs(redteam): add documentation for Custom and PII plugins (#1892)

### Changed

- **fix:** update cloud share URL path from 'results' to 'eval' by [@mldangelo](https://github.com/promptfoo/promptfoo/pull/1901)
- **fix:** gemini chat formatting by [@typpo](https://github.com/promptfoo/promptfoo/pull/1900)
- **fix:** sharing to hosted by [@sklein12](https://github.com/promptfoo/promptfoo/pull/1902)
- **chore:** add `--filter-targets` to `redteam run` by [@typpo](https://github.com/promptfoo/promptfoo/pull/1893)
- **chore:** warn users about unknown arguments after 'eval' command by [@mldangelo](https://github.com/promptfoo/promptfoo/pull/1898)
- chore(webui): redesign navigation and dark mode components (#1903)
- chore(cli): warn users about unknown arguments after 'eval' command (#1898)
- chore: add `--filter-targets` to `redteam run` (#1893)

### Dependencies

- **chore(deps):** bump `@anthropic-ai/sdk` from 0.29.0 to 0.29.1 by [@dependabot](https://github.com/promptfoo/promptfoo/pull/1894)
- chore(deps): bump @anthropic-ai/sdk from 0.29.0 to 0.29.1 (#1894)

## [0.93.1] - 2024-10-15

### Fixed

- fix: Delete all evals broken (#1891)

### Added

- feat: Redteam http target tester (#1883)

### Changed

- **feat:** Crisp chat on certain pages by [@typpo](https://github.com/promptfoo/promptfoo/pull/1880)
- **feat:** Redteam HTTP target tester by [@sklein12](https://github.com/promptfoo/promptfoo/pull/1883)
- **fix:** Do not use default config when config is explicitly set by [@typpo](https://github.com/promptfoo/promptfoo/pull/1878)
- **fix:** Delete all evals broken by [@sklein12](https://github.com/promptfoo/promptfoo/pull/1891)
- **docs:** Add RAG architecture blog post by [@vsauter](https://github.com/promptfoo/promptfoo/pull/1886)
- **refactor(webui):** Move dashboard to redteam directory by [@mldangelo](https://github.com/promptfoo/promptfoo/pull/1890)
- refactor(webui): move dashboard to redteam directory (#1890)

## [0.93.0] - 2024-10-14

### Documentation

- docs: add rag architecture blog post (#1886)

### Added

- feat(cli): add example download functionality to init command (#1875)
- feat(redteam): introduce experimental redteam setup ui (#1872)
- feat(providers): watsonx provider (#1869)
- feat(providers): node package provider (#1855)
- feat: crisp chat on certain pages (#1880)

### Changed

- chore(webui): show tools in report view (#1871)

### Fixed

- fix(cli): only set redteam on combined configs when necessary (#1879)
- fix(cli): disable remote grading with rubric prompt override (#1877)
- fix(webui): rendering evals (#1881)
- fix: do not use default config when config is explicitly set (#1878)

## [0.92.3] - 2024-10-12

### Changed

- fix: request correct structure in prompt (#1851)
- fix: Only persist custom API url in local storage if it's set through the UI (#1854)
- fix: equality failure message (#1868)
- fix: don't always persist providers (#1870)
- feat: env variable to host pf at a different url path then base (#1853)
- chore(redteam): improve custom plugin definition and validation (#1860)
- chore: move skip logic to generate (#1834)
- chore: add `--filter-targets` alias (#1863)
- chore: Cloud sharing with new format (#1840)

### Fixed

- fix(webui): resolve undefined version display in InfoModal (#1856)

### Dependencies

- chore(deps-dev): bump @aws-sdk/client-bedrock-runtime from 3.667.0 to 3.668.0 (#1857)
- chore(deps-dev): bump @aws-sdk/client-bedrock-runtime from 3.668.0 to 3.669.0 (#1865)

## [0.92.2] - 2024-10-09

### Changed

- **ci(tests)**: Separate unit and integration tests in CI pipeline by [@mldangelo](https://github.com/mldangelo) in [#1849](https://github.com/promptfoo/promptfoo/pull/1849)
  - Bump `@aws-sdk/client-bedrock-runtime` from 3.666.0 to 3.667.0 by [@dependabot](https://github.com/dependabot) in [#1845](https://github.com/promptfoo/promptfoo/pull/1845)
  - Bump `@anthropic-ai/sdk` from 0.28.0 to 0.29.0 by [@dependabot](https://github.com/dependabot) in [#1846](https://github.com/promptfoo/promptfoo/pull/1846)
  - Bump `openai` from 4.67.2 to 4.67.3 by [@dependabot](https://github.com/dependabot) in [#1844](https://github.com/promptfoo/promptfoo/pull/1844)

### Fixed

- **fix(providers)**: Dynamically import FAL-AI serverless client by [@mldangelo](https://github.com/mldangelo) in [#1850](https://github.com/promptfoo/promptfoo/pull/1850)

### Dependencies

- **chore(deps)**:

## [0.92.1] - 2024-10-08

### Added

- **feat(providers):** Add support for an optional `responseSchema` file to Google Gemini by [@aud](https://github.com/promptfoo/promptfoo/pull/1839)
- feat(providers): Add support for an optional `responseSchema` file to google gemini (#1839)

### Changed

- **fix:** count could be off if there was a test that wasn't recorded by [@sklein12](https://github.com/promptfoo/promptfoo/pull/1841)
- **fix:** support relative paths by [@sklein12](https://github.com/promptfoo/promptfoo/pull/1842)
- **fix:** Prompt ordering on tables by [@sklein12](https://github.com/promptfoo/promptfoo/pull/1843)
- **chore:** delete empty file by [@sklein12](https://github.com/promptfoo/promptfoo/pull/1829)
- **chore:** rename tables by [@sklein12](https://github.com/promptfoo/promptfoo/pull/1831)
- chore(deps-dev): bump @aws-sdk/client-bedrock-runtime from 3.665.0 to 3.666.0 (#1836)

### Fixed

- **fix(provider):** fal prompt config overrides by [@drochetti](https://github.com/promptfoo/promptfoo/pull/1835)
- fix: Prompt ordering on tables (#1843)
- fix: support relative paths (#1842)
- fix: count could be off if there was a test that wasn't recorded (#1841)

### Dependencies

- **chore(deps):** bump openai from 4.67.1 to 4.67.2 by [@dependabot](https://github.com/promptfoo/promptfoo/pull/1837)
- **chore(deps-dev):** bump @aws-sdk/client-bedrock-runtime from 3.665.0 to 3.666.0 by [@dependabot](https://github.com/promptfoo/promptfoo/pull/1836)
- chore(deps): bump openai from 4.67.1 to 4.67.2 (#1837)

### Documentation

- **docs(contributing):** expand guide for adding new providers by [@mldangelo](https://github.com/promptfoo/promptfoo/pull/1833)

## [0.92.0] - 2024-10-07

### Fixed

- fix(provider): fal prompt config overrides (#1835)

### Documentation

- docs(contributing): expand guide for adding new providers (#1833)

### Changed

- Normalize eval results in db (#1776)
- foundation model blog post (#1823)
- site: custom blog index page (#1824)
- chore(build): allow-composite-ts (#1825)
- chore(cli): improve validation for extension hooks (#1827)
- chore: rename tables (#1831)
- chore: delete empty file (#1829)

## [0.91.3] - 2024-10-04

### Added

- feat(redteam): add religion plugin (#1822)
- feat(provider-fal): allow prompt config overrides (#1815)
- feat: remove in memory table (#1820)

## [0.91.2] - 2024-10-04

### Added

- feat(cli): Add input validation to eval command (@mldangelo #1810)
- feat(cli): Add real-time logging for Python script execution (@mldangelo #1818)
- feat(providers): Add support for setting cookies in `browser` provider (@typpo #1809)

### Changed

- chore(ci): Move integration tests to separate job in GitHub Actions workflow (@mldangelo #1821)
- chore(providers): Add support for file-based response parser for HTTP provider (@mldangelo #1808)
- chore(providers): Improve error message for browser provider missing imports (67c5fed2 @typpo)
- chore(redteam): Update to specific GPT-4 model (0be9c87f @mldangelo)
- chore(site): Update intro cal.com link (ff36972e @typpo)
- chore(webui): Remove 'use client' directives from React components (bc6f4214 @mldangelo)
- docs: Add Streamlit application in browser documentation (855e80f4 @typpo)
- docs: Escape tag in documentation (9c3ae83b @typpo)
- docs: Remove responseparser from quickstart (fe17b837 @typpo)
- docs: Remove responseParser from redteam template (feda3c60 @typpo)
- docs: Update test case reference documentation (d7c7a507 @mldangelo)
- docs: Update to use `redteam run` and `redteam report` (@typpo #1814)

### Fixed

- fix(redteam): Resolve cross-session templating issues (@typpo #1811)
- fix(webui): Ensure weight is not 0 (@sklein12 #1817)

### Dependencies

- chore(deps-dev): Bump @aws-sdk/client-bedrock-runtime from 3.658.1 to 3.662.0 (@dependabot #1805)
- chore(deps-dev): Bump @aws-sdk/client-bedrock-runtime from 3.663.0 to 3.664.0 (@dependabot #1819)
- chore(deps): Bump openai from 4.66.1 to 4.67.0 (@dependabot #1804)
- chore(deps): Bump replicate from 0.34.0 to 0.34.1 (@dependabot #1806)
- chore(deps): Update dependencies (ec37ca4e @mldangelo)

## [0.91.1] - 2024-10-01

### Changed

- feat: prompts as python classmethods (#1799)

### Fixed

- fix(redteam): read redteam config during redteam eval command (#1803)

### Documentation

- docs(custom-api): update documentation and improve typing (#1802)

## [0.91.0] - 2024-10-01

### Added

- feat(cli): ask for email on public share by @typpo in #1798
- feat(cli): support input transforms by @MrFlounder in #1704
- feat(redteam): add `redteam run` command by @typpo in #1791
- feat(webui): new Chart type on the eval page of web UI by @YingjiaLiu99 in #1147

### Changed

- fix: calc the same prompt id everywhere by @sklein12 in #1795
- docs: add troubleshooting section for timeouts by @mldangelo
- docs: fix indentation by @typpo
- docs: provider index by @mldangelo in #1792
- docs: update ts-config example README with tsx loader options by @mldangelo
- site: misc redteam guide clarifications by @typpo
- chore(cli): reorganize command structure and add program name by @mldangelo
- chore(cli): simplify node version check by @mldangelo in #1794
- chore(openai): use omni moderation by default by @typpo in #1797
- chore(providers): add support for special chars in browser provider by @typpo in #1790
- chore(providers): render provider label using Nunjucks by @mldangelo in #1789
- chore(providers): warn on unknown provider types by @mldangelo in #1787
- chore(redteam): include package version in redteam run hash by @typpo in 6d2d0c65
- chore(redteam): rename and export base classes by @mldangelo in #1801
- chore(redteam): serverside generation for indirect-prompt-injection by @mldangelo
- chore(redteam): update adversarial generation to specific gpt-4o model by @typpo in 1f397f62
- chore(cli): reorganize command structure and add program name by @mldangelo in 66781927

### Fixed

- fix(build): remove ts-config path aliases until compilation works correctly by @sklein12 in #1796
- fix(cli): don't ask for email when sharing in ci or without tty by @typpo
- fix(package): use provider prompt map when running via Node package by @vsauter in #1788
- fix(redteam): don't include entities if list is empty by @typpo
- fix(redteam): OWASP aliases by @typpo in #1765

### Dependencies

- chore(deps): bump openai from 4.65.0 to 4.66.1 by @dependabot in #1800
- chore(deps): update dependencies by @mldangelo

## [0.90.3] - 2024-09-27

### Changed

- fix: browser provider ignores cert errors by @ianw_github in 9fcc9f5974d919291456292e187fba1b1bacb3e2

## [0.90.2] - 2024-09-27

### Changed

- **feat:** Add fal.ai provider by [@drochetti](https://github.com/drochetti) in [#1778](https://github.com/promptfoo/promptfoo/pull/1778)
- **feat:** Add install script for pre-built binary installation by [@mldangelo](https://github.com/mldangelo) in [#1755](https://github.com/promptfoo/promptfoo/pull/1755)
- **fix:** Improve JSON parser handling for multiple braces by [@typpo](https://github.com/typpo) in [#1766](https://github.com/promptfoo/promptfoo/pull/1766)
- **refactor(eval):** Reorganize and improve eval command options by [@mldangelo](https://github.com/mldangelo) in [#1762](https://github.com/promptfoo/promptfoo/pull/1762)
- **chore(bedrock):** Improve support for LLAMA3.1 and LLAMA3.2 model configurations by [@mldangelo](https://github.com/mldangelo) in [#1777](https://github.com/promptfoo/promptfoo/pull/1777)
- **chore(config):** Simplify config loading by [@mldangelo](https://github.com/mldangelo) in [#1779](https://github.com/promptfoo/promptfoo/pull/1779)
- **chore(redteam):** Move select plugins for server-side generation by [@mldangelo](https://github.com/mldangelo) in [#1783](https://github.com/promptfoo/promptfoo/pull/1783)
- **ci(nexe-build):** Add ARM64 support for nexe builds by [@mldangelo](https://github.com/mldangelo) in [#1780](https://github.com/promptfoo/promptfoo/pull/1780)
- **ci(nexe-build):** Update runner selection for macOS and add Windows file extension by [@mldangelo](https://github.com/mldangelo) in [#1784](https://github.com/promptfoo/promptfoo/pull/1784)

### Fixed

- **fix(providers):** Correct data types for `responseParser` in HTTP provider by [@typpo](https://github.com/typpo) in [#1764](https://github.com/promptfoo/promptfoo/pull/1764)

### Dependencies

- **chore(deps-dev):** Bump `@aws-sdk/client-bedrock-runtime` from 3.658.0 to 3.658.1 by [@dependabot](https://github.com/dependabot) in [#1769](https://github.com/promptfoo/promptfoo/pull/1769)
- **chore(deps):** Bump `replicate` from 0.33.0 to 0.34.0 by [@dependabot](https://github.com/dependabot) in [#1767](https://github.com/promptfoo/promptfoo/pull/1767)
- **chore(deps):** Bump `openai` from 4.63.0 to 4.64.0 by [@dependabot](https://github.com/dependabot) in [#1768](https://github.com/promptfoo/promptfoo/pull/1768)

## [0.90.1] - 2024-09-26

### Changed

- **chore(providers):** Updated Bedrock integration to support Llama 3.2 models. [#1763](https://github.com/promptfoo/promptfoo/pull/1763) by [@aristsakpinis93](https://github.com/aristsakpinis93)
- **chore:** Added support for config objects in JavaScript and Python assertions. [#1729](https://github.com/promptfoo/promptfoo/pull/1729) by [@vedantr](https://github.com/vedantr)
- **fix:** Improved prompts handling per provider. [#1757](https://github.com/promptfoo/promptfoo/pull/1757) by [@typpo](https://github.com/typpo)
- **fix:** Updated `--no-interactive` description and added it to the documentation. [#1761](https://github.com/promptfoo/promptfoo/pull/1761) by [@kentyman23](https://github.com/kentyman23)
- site: adding blog post for Prompt Airlines (#1774)

### Dependencies

- **chore(deps-dev):** Bumped `@aws-sdk/client-bedrock-runtime` from 3.654.0 to 3.658.0. [#1758](https://github.com/promptfoo/promptfoo/pull/1758) by [@dependabot](https://github.com/dependabot)

## [0.90.0] - 2024-09-24

### Changed

- cli: Added 'pf' as an alias for the 'promptfoo' command (@mldangelo, #1745)
- providers(bedrock): Added support for AI21 Jamba Models and Meta Llama 3.1 Models (@mldangelo, #1753)
- providers(python): Added support for file:// syntax for Python providers (@mldangelo, #1748)
- providers(http): Added support for raw requests (@typpo, #1749)
- cli: implement cloud Login functionality for private sharing (@sklein12, #1719)
- cli(redteam): aliased 'eval' in redteam namespace and prioritized redteam.yaml over promptfooconfig.yaml (@typpo, #1664)
- providers(http): Added templating support for provider URLs (@mldangelo, #1747)
- cli: read config files from directory paths (@andretran, #1721)
- Added PROMPTFOO_EXPERIMENTAL environment variable (@typpo)
- Simplified redteam consent process (@typpo)
- Improved input handling for login prompts (@mldangelo)
- Updated dependencies (@mldangelo)
- webui: fix route to edit eval description(@sklein12, #1754)
- cli: prevent logging of empty output paths (@mldangelo)
- Added raw HTTP request example (@typpo)
- Updated documentation to prefer prebuilt versions (@sklein12, #1752)
- Triggered release step in nexe build for tagged branches (@mldangelo)
- Updated release token in GitHub Actions workflow (@mldangelo)
- Added continue-on-error to nexe-build job (@mldangelo)

## [0.89.4] - 2024-09-23

### Added

- feat(webui): display suggestions (#1739)

### Changed

- feat: headless browser provider (#1736)
- feat: suggestions (#1723)
- feat: improvements to http and websocket providers (#1732)
- fix: empty state for webui (#1727)
- chore: add costs for OpenAI model "gpt-4o-2024-08-06" (#1728)
- fix: catch errors when creating share url (#1726)https://github.com/promptfoo/promptfoo/pull/1725
- fix: add missing outputPath (#1734)
- fix: output path when PROMPTFOO_LIGHTWEIGHT_RESULTS is set (#1737)
- chore: Move share action to server (#1743)
- docs: Update documentation for Tree-based Jailbreaks Strategy by @vingiarrusso in

### Fixed

- fix(prompts): add handling for function prompt (#1724)

## [0.89.3] - 2024-09-20

### Changed

- **Bug Fixes:**
  - Improved sanitization of generations ([#1713](https://github.com/promptfoo/promptfoo/pull/1713) by [@typpo](https://github.com/typpo))
  - Reverted config changes to resolve prompt file bug ([#1722](https://github.com/promptfoo/promptfoo/pull/1722) by [@mldangelo](https://github.com/mldangelo))
- **Docs**
  - Added more information to the enterprise page ([#1714](https://github.com/promptfoo/promptfoo/pull/1714) by [@typpo](https://github.com/typpo))
  - Updated the about page ([#1715](https://github.com/promptfoo/promptfoo/pull/1715) by [@typpo](https://github.com/typpo))
  - Minor landing page updates ([#1718](https://github.com/promptfoo/promptfoo/pull/1718) by [@typpo](https://github.com/typpo))
- Update documentation for Tree-based Jailbreaks Strategy (#1725)

## [0.89.2] - 2024-09-18

### Changed

- **Dependencies**: Updated project dependencies (@mldangelo)
- **Website**: Added truncate functionality to the site (@typpo)
- Fixed Node cache dependency issue (@typpo)
- Improved nexe build workflow artifact handling in CI pipeline (@mldangelo)
- Bumped version to 0.89.2 (@typpo)
-

## [0.89.1] - 2024-09-18

### Added

- **feat(provider/openai)**: support loading `response_format` from a file by [@albertlieyingadrian](https://github.com/albertlieyingadrian) in [#1711](https://github.com/promptfoo/promptfoo/pull/1711)
- **feat(matchers)**: add external file loader for LLM rubric by [@albertlieyingadrian](https://github.com/albertlieyingadrian) in [#1698](https://github.com/promptfoo/promptfoo/pull/1698)

### Changed

- **feat**: Redteam dashboard by [@typpo](https://github.com/typpo) in [#1709](https://github.com/promptfoo/promptfoo/pull/1709)
- **feat**: add WebSocket provider by [@typpo](https://github.com/typpo) in [#1712](https://github.com/promptfoo/promptfoo/pull/1712)
- **docs**: GPT vs O1 guide by [@typpo](https://github.com/typpo) in [#1703](https://github.com/promptfoo/promptfoo/pull/1703)

### Dependencies

- **chore(deps)**: bump `openai` from `4.61.1` to `4.62.0` by [@dependabot](https://github.com/dependabot) in [#1706](https://github.com/promptfoo/promptfoo/pull/1706)
- **chore(deps)**: bump `@azure/openai-assistants` from `1.0.0-beta.5` to `1.0.0-beta.6` by [@dependabot](https://github.com/dependabot) in [#1707](https://github.com/promptfoo/promptfoo/pull/1707)

## [0.89.0] - 2024-09-17

### Added

- feat(util): add nunjucks template support for file path (#1688) by @albertlieyingadrian
- feat(redteam): top level targets, plugins, strategies (#1689) by @typpo

### Changed

- feat: Migrate NextUI to a React App (#1637) by @sklein12
- feat: add golang provider (#1693) by @typpo
- feat: make config `prompts` optional (#1694) by @typpo
- chore(redteam): plumb scores per plugin and strategy (#1684) by @typpo
- chore(redteam): redteam init indent plugins and strategies by @typpo
- chore(redteam): redteam onboarding updates (#1695) by @typpo
- chore(redteam): update some framework mappings by @typpo
- refactor(csv): improve assertion parsing and add warning for single underscore usage (#1692) by @mldangelo
- docs: improve Python provider example with stub LLM function by @mldangelo

### Fixed

- fix(python): change PythonShell mode to binary to fix unicode encoding issues (#1671) by @mldangelo
- fix(python): check --version for executable path validation (#1690) by @mldangelo
- fix(providers): Mistral Error Reporting (#1691) by @GICodeWarrior

### Dependencies

- chore(deps): bump openai from 4.61.0 to 4.61.1 (#1696) by @dependabot
- chore(deps): remove nexe dev dependency by @mldangelo
- chore(deps): update eslint and related packages by @mldangelo

## [0.88.0] - 2024-09-16

### Dependencies

- chore(deps): bump replicate from 0.32.1 to 0.33.0 (#1682)

### Added

- feat(webui): display custom namedScores (#1669)

### Changed

- **Added** `--env-path` as an alias for the `--env-file` option in CLI (@mldangelo)
- **Introduced** `PROMPTFOO_LIGHTWEIGHT_RESULTS` environment variable to optimize result storage (@typpo)
- **Added** `validatePythonPath` function and improved error handling for Python scripts (@mldangelo)
- **Displayed** custom named scores in the Web UI (@khp)
- **Improved** support for structured outputs in the OpenAI provider (@mldangelo)
- **Added** OpenAI Assistant's token usage statistics (@albertlieyingadrian)
- **Added** pricing information for Azure OpenAI models (@mldangelo)
- **Improved** API URL formatting for Azure OpenAI provider (@mldangelo)
- **Fixed** prompt normalization when reading configurations (@mldangelo)
- **Resolved** Docker image issues by adding Python, ensuring the `next` output directory exists, and disabling telemetry (@mldangelo)
- **Improved** message parsing for the Anthropic provider (@mldangelo)
- **Fixed** error in loading externally defined OpenAI function calls (@mldangelo)
- **Corrected** latency assertion error for zero milliseconds latency (@albertlieyingadrian)
- **Added** a new Red Team introduction and case studies to the documentation (@typpo)
- **Updated** model references and default LLM models in the documentation (@mldangelo)
- **Fixed** typos and broken image links in the documentation (@mldangelo, @typpo)
- **Refactored** Red Team commands and types to improve code organization (@mldangelo)
- **Moved** `evaluateOptions` initialization to `evalCommand` (@mldangelo)
- **Centralized** cost calculation logic in providers (@mldangelo)
- ci: improve nexe build workflow and caching (#1683)
- chore(providers): add pricing information for Azure OpenAI models (#1681)

### Tests

- **Added** support for `file://` prefix for local file paths in the `tests:` field in configuration (@mldangelo)

## [0.87.1] - 2024-09-12

### Fixed

- fix(docker): add Python to Docker image and verify in CI (#1677)
- fix(assertions): fix latencyMs comparison with undefined to allow 0 ms latency (#1668)
- fix(providers): improve parseMessages function for anthropic (#1666)
- fix(dockerfile): ensure next out directory exists and disable next telemetry (#1665)
- fix: normalize prompts when reading configs (#1659)

### Added

- feat(python): add validatePythonPath function and improve error handling (#1670)
- feat(cli): accept '--env-path' as an alias for '--env-file' option (#1654)
- feat: PROMPTFOO_LIGHTWEIGHT_RESULTS envar (#1450)

### Documentation

- docs: red team intro (#1662)
- docs: update model references from gpt-3.5-turbo to gpt-4o-mini (#1655)

### Changed

- **Add OpenAI `o1` pricing** by [@typpo](https://github.com/typpo) in [#1649](https://github.com/promptfoo/promptfoo/pull/1649)
- **Add support for OpenAI `o1` max completion tokens** by [@mldangelo](https://github.com/mldangelo) in [#1650](https://github.com/promptfoo/promptfoo/pull/1650)
- **Share link issue when self-hosting** by [@typpo](https://github.com/typpo) in [#1647](https://github.com/promptfoo/promptfoo/pull/1647)
- **Fix OpenAI function tool callbacks handling** by [@mldangelo](https://github.com/mldangelo) in [#1648](https://github.com/promptfoo/promptfoo/pull/1648)
- **Fix broken anchor links** by [@mldangelo](https://github.com/mldangelo) in [#1645](https://github.com/promptfoo/promptfoo/pull/1645)
- **Add documentation for Echo provider** by [@mldangelo](https://github.com/mldangelo) in [#1646](https://github.com/promptfoo/promptfoo/pull/1646)
- ci: add push trigger to docker workflow (#1678)
- refactor(providers): centralize cost calculation logic (#1679)
- refactor: move evaluateOptions initialization to evalCommand (#1674)
- refactor(redteam): move redteam types to src/redteam/types (#1653)
- refactor(redteam): move redteam commands to src/redteam/commands (#1652)
- chore(providers): improve API URL formatting for Azure OpenAI provider (#1672)
- chore(providers): add openai assistant's token usage (#1661)
- chore(openai): improve support for structured outputs (#1656)
- chore: support file:// prefix for local file paths in `tests:` field in config (#1651)

## [0.87.0] - 2024-09-12

### Changed

- feat: remote strategy execution (#1592)
- fix: run db migrations first thing in cli (#1638)
- chore: add --remote to `eval` (#1639)
- chore: ability to record when feature is used (#1643)
- site: intro and image updates (#1636)

### Dependencies

- chore(deps-dev): bump @aws-sdk/client-bedrock-runtime from 3.649.0 to 3.650.0 (#1640)
- chore(deps): bump openai from 4.58.2 to 4.59.0 (#1641)

## [0.86.1] - 2024-09-11

### Changed

- feat: cross-session leak plugin (#1631)
- fix: quickswitcher (#1635)

## [0.86.0] - 2024-09-11

### Changed

- **feat**: Added MITRE Atlas plugin aliases by [@typpo](https://github.com/typpo) in [#1629](https://github.com/promptfoo/promptfoo/pull/1629)
- **chore**: Removed the NextAPI by [@sklein12](https://github.com/sklein12) in [#1599](https://github.com/promptfoo/promptfoo/pull/1599)
- **fix**: Improved rate limiting handling by [@sinedied](https://github.com/sinedied) in [#1633](https://github.com/promptfoo/promptfoo/pull/1633)
- **fix**: Ensured `name:value` pairs are unique, rather than just names, for tags by [@sklein12](https://github.com/sklein12) in [#1621](https://github.com/promptfoo/promptfoo/pull/1621)
- **chore**: Fixed paths for `ts-node` by [@sklein12](https://github.com/sklein12) in [#1628](https://github.com/promptfoo/promptfoo/pull/1628)
- **chore**: Standardized paths by [@sklein12](https://github.com/sklein12) in [#1627](https://github.com/promptfoo/promptfoo/pull/1627)

### Dependencies

- **chore(deps-dev)**: Bumped `@aws-sdk/client-bedrock-runtime` from 3.645.0 to 3.649.0 by [@dependabot](https://github.com/dependabot) in [#1632](https://github.com/promptfoo/promptfoo/pull/1632)
- **chore(deps)**: Bumped `@anthropic-ai/sdk` from 0.27.2 to 0.27.3 by [@dependabot](https://github.com/dependabot) in [#1625](https://github.com/promptfoo/promptfoo/pull/1625)
- **chore(deps)**: Bumped `openai` from 4.58.1 to 4.58.2 by [@dependabot](https://github.com/dependabot) in [#1624](https://github.com/promptfoo/promptfoo/pull/1624)

## [0.85.2] - 2024-09-10

### Changed

- feat: compliance status in redteam reports (#1619)
- fix: prompt parsing (#1620)

## [0.85.1] - 2024-09-09

### Changed

- feat: add support for markdown prompts (#1616)
- fix: Indirect Prompt Injection missing purpose and will only generate… (#1618)

### Dependencies

- chore(deps): bump openai from 4.58.0 to 4.58.1 (#1617)

## [0.85.0] - 2024-09-06

### Added

- **feat(mistral):** Update chat models and add embedding provider by @mldangelo in [#1614](https://github.com/promptfoo/promptfoo/pull/1614)
- **feat(templates):** Allow Nunjucks templating in grader context by @mldangelo in [#1606](https://github.com/promptfoo/promptfoo/pull/1606)
- **feat(redteam):** Add remote generation for multilingual strategy by @mldangelo in [#1603](https://github.com/promptfoo/promptfoo/pull/1603)
- **feat(redteam):** ASCII smuggling plugin by @typpo in [#1602](https://github.com/promptfoo/promptfoo/pull/1602)
- **feat(redteam):** More direct prompt injections by @typpo in [#1600](https://github.com/promptfoo/promptfoo/pull/1600)
- **feat(redteam):** Prompt injections for all test cases by @typpo in [commit 28605413](https://github.com/promptfoo/promptfoo/commit/28605413)

### Changed

- **refactor:** Improve project initialization and error handling by @mldangelo in [#1591](https://github.com/promptfoo/promptfoo/pull/1591)
- **chore:** Warn if API keys are not present when running `promptfoo init` by @cristiancavalli in [#1577](https://github.com/promptfoo/promptfoo/pull/1577)
- **chore:** Add info to contains-all and icontains-all error by @typpo in [#1596](https://github.com/promptfoo/promptfoo/pull/1596)
- **chore(redteam):** Export graders by @sklein12 in [#1593](https://github.com/promptfoo/promptfoo/pull/1593)
- **chore(redteam):** Export prompt generators by @sklein12 in [#1583](https://github.com/promptfoo/promptfoo/pull/1583)
- **docs:** Add information on loading scenarios from external files by @mldangelo in [commit ddcc6e59](https://github.com/promptfoo/promptfoo/commit/ddcc6e59)

### Fixed

- **fix(redteam):** Correct metric name for misinfo/pii/etc plugins by @typpo in [#1605](https://github.com/promptfoo/promptfoo/pull/1605)
- **fix(redteam):** Remove quotes and numbered results from generated prompts by @typpo in [#1601](https://github.com/promptfoo/promptfoo/pull/1601)
- **fix(redteam):** Move purpose to the right place in redteam template by @typpo in [commit 00b2ed1c](https://github.com/promptfoo/promptfoo/commit/00b2ed1c)

### Dependencies

- **chore(deps):** Bump openai from 4.57.3 to 4.58.0 by @dependabot in [#1608](https://github.com/promptfoo/promptfoo/pull/1608)
- **chore(deps):** Bump openai from 4.57.2 to 4.57.3 by @dependabot in [#1594](https://github.com/promptfoo/promptfoo/pull/1594)

### Documentation

- **docs(redteam):** Red team introduction by @typpo in [commit ba5fe14c](https://github.com/promptfoo/promptfoo/commit/ba5fe14c) and [commit 60624456](https://github.com/promptfoo/promptfoo/commit/60624456)
- **docs(redteam):** Minor redteam update by @typpo in [commit 7cad8da5](https://github.com/promptfoo/promptfoo/commit/7cad8da5)

### Tests

- **test(redteam):** Enhance nested quotes handling in parseGeneratedPrompts by @mldangelo in [commit 36f6464a](https://github.com/promptfoo/promptfoo/commit/36f6464a)

## [0.84.1] - 2024-09-04

### Changed

- fix: json parsing infinite loop (#1590)
- fix: add cache and timeout to remote grading (#1589)

## [0.84.0] - 2024-09-04

### Changed

- Support for remote `llm-rubric` (@typpo in #1585)
- Resolve foreign key constraint in `deleteAllEvals` (@mldangelo in #1581)
- Don't set OpenAI chat completion `seed=0` by default (@Sasja in #1580)
- Improve strategy JSON parsing (@typpo in #1587)
- Multilingual strategy now uses redteam provider (@typpo in #1586)
- Handle redteam remote generation error (@typpo)
- Redteam refusals are not failures for Vertex AI (@typpo)
- Reorganize redteam exports and add Strategies (@mldangelo in #1588)
- Update OpenAI config documentation (@mldangelo)
- Improve Azure environment variables and configuration documentation (@mldangelo)
- Bump dependencies and devDependencies (@mldangelo)
- Set `stream: false` in Ollama provider (@typpo, #1568)
- Bump openai from 4.57.0 to 4.57.1 (@dependabot in #1579)
- Regenerate JSON schema based on type change (@mldangelo)
- Synchronize EnvOverrides in types and validators (@mldangelo)

## [0.83.2] - 2024-09-03

### Added

- feat: add --remote to redteam generate (#1576)

## [0.83.1] - 2024-09-03

## [0.83.0] - 2024-09-03

### Changed

- feat: add onboarding flow for http endpoint (#1572)
- feat: remote generation on the cli (#1570)
- docs: update YAML syntax for prompts and providers arrays (#1574)

## [0.82.0] - 2024-09-02

### Added

- feat(redteam): add remote generation for purpose and entities by @mldangelo

### Changed

- feat: add `delay` option for redteam generate and refactor plugins by @typpo
- fix: validate all plugins before running any by @typpo
- fix: remove indirect prompt injection `config.systemPrompt` dependency by @typpo
- fix: show all strategies on report by @typpo
- fix: bfla grading by @typpo
- chore: simplify redteam types by @typpo
- chore: move redteam command locations by @typpo
- chore: defaults for redteam plugins/strategies by @typpo
- chore: clean up some redteam onboarding questions by @typpo
- chore: export redteam plugins by @typpo
- chore: rename envar by @typpo
- chore: add `PROMPTFOO_NO_REDTEAM_MODERATION` envar by @typpo
- chore(redteam): add progress bar to multilingual strategy by @mldangelo
- chore(redteam): export extraction functions by @mldangelo
- chore(docker): install peer dependencies during build by @mldangelo
- docs: update file paths to use file:// prefix by @mldangelo
- chore: clean up some redteam onboarding questions (#1569)
- chore: defaults for redteam plugins/strategies (#1521)

### Dependencies

- chore(deps-dev): bump @aws-sdk/client-bedrock-runtime from 3.637.0 to 3.642.0 by @dependabot
- chore(deps): bump replicate from 0.32.0 to 0.32.1 by @dependabot
- chore(deps): bump openai from 4.56.1 to 4.57.0 by @dependabot
- chore(deps): bump the github-actions group with 2 updates by @dependabot

## [0.81.5] - 2024-08-30

### Dependencies

- chore(deps): bump the github-actions group with 2 updates (#1566)
- chore(deps): bump replicate from 0.32.0 to 0.32.1 (#1559)
- chore(deps): bump openai from 4.56.1 to 4.57.0 (#1558)

### Fixed

- fix: remove indirect prompt injection `config.systemPrompt` dependency (#1562)
- fix: validate all plugins before running any (#1561)

### Added

- feat: add `delay` option for redteam generate and refactor plugins (#1564)
- feat(redteam): add remote generation for purpose and entities (#1555)

### Changed

- feat: global `env` var in templates (#1553)
- fix: harmful grader (#1554)
- chore: include createdAt in getStandaloneEvals (#1550)
- chore: write eval tags to database and add migration (#1551)
- style: enforce object shorthand rule (#1557)
- chore: move redteam command locations (#1565)
- chore: simplify redteam types (#1563)
- chore(deps-dev): bump @aws-sdk/client-bedrock-runtime from 3.637.0 to 3.642.0 (#1560)

## [0.81.4] - 2024-08-29

### Changed

- **fix:** redteam progress bar by @typpo in [#1548](https://github.com/promptfoo/promptfoo/pull/1548)
- **fix:** redteam grading should use defaultTest by @typpo in [#1549](https://github.com/promptfoo/promptfoo/pull/1549)
- **refactor:** move extractJsonObjects to json utility module by @mldangelo in [#1539](https://github.com/promptfoo/promptfoo/pull/1539)

### Fixed

- **fix(redteam):** fix modifier handling in PluginBase by @mldangelo in [#1538](https://github.com/promptfoo/promptfoo/pull/1538)
- **fix(testCases):** improve test case generation with retry logic by @mldangelo in [#1544](https://github.com/promptfoo/promptfoo/pull/1544)
- **fix(docker):** link peer dependencies in Docker build by @mldangelo in [#1545](https://github.com/promptfoo/promptfoo/pull/1545)
- **fix(devcontainer):** simplify and standardize development environment by @mldangelo in [#1547](https://github.com/promptfoo/promptfoo/pull/1547)

### Dependencies

- **chore(deps):** update dependencies by @mldangelo in [#1540](https://github.com/promptfoo/promptfoo/pull/1540)
- **chore(deps):** bump @anthropic-ai/sdk from 0.27.0 to 0.27.1 by @dependabot in [#1541](https://github.com/promptfoo/promptfoo/pull/1541)
- **chore(deps):** bump openai from 4.56.0 to 4.56.1 by @dependabot in [#1542](https://github.com/promptfoo/promptfoo/pull/1542)

## [0.81.3] - 2024-08-28

### Changed

- fix: use redteam provider in extractions (#1536)
- feat: Indirect prompt injection plugin (#1518)
- feat: add support for tags property in config (#1526)
- feat: ability to reference external files in plugin config (#1530)
- feat: custom redteam plugins (#1529)
- fix: remove failure messages from output (#1531)
- fix: reduce pii false positives (#1532)
- fix: Addtl Pii false positives (#1533)
- fix: RBAC plugin false positives (#1534)
- fix: redteam providers should be overriddeable (#1516)
- fix: dont use openai moderation if key not present (#1535)

### Fixed

- fix(redteam): update logic for json only response format in default provider (#1537)

## [0.81.2] - 2024-08-27

### Changed

- fix: use redteam provider in extractions (#1536)
- feat: Indirect prompt injection plugin (#1518)
- feat: add support for tags property in config (#1526)
- feat: ability to reference external files in plugin config (#1530)
- feat: custom redteam plugins (#1529)
- fix: remove failure messages from output (#1531)
- fix: reduce pii false positives (#1532)
- fix: Addtl Pii false positives (#1533)
- fix: RBAC plugin false positives (#1534)
- fix: redteam providers should be overriddeable (#1516)
- fix: dont use openai moderation if key not present (#1535)

## [0.81.1] - 2024-08-27

### Changed

- feat: Indirect prompt injection plugin (#1518)
- feat: add support for `tags` property in config (#1526)
- feat: ability to reference external files in plugin config (#1530)
- feat: custom redteam plugins (#1529)
- fix: remove failure messages from output (#1531)
- fix: reduce pii false positives (#1532)
- fix: Addtl Pii false positives (#1533)
- fix: RBAC plugin false positives (#1534)
- fix: redteam providers should be overriddeable (#1516)
- fix: dont use openai moderation if key not present (#1535)
- chore: Set jest command line setting for jest extension (#1527)

## [0.81.0] - 2024-08-26

### Added

- feat(report): performance by strategy (#1524)
- feat(ai21): Add AI21 Labs provider (#1514)
- feat(docker): add Python runtime to final image (#1519)
- feat(anthropic): add support for create message headers (prompt caching) (#1503)

### Changed

- feat: report view sidebar for previewing test failures (#1522)
- chore: add plugin/strategy descriptions (#1520)
- chore: add `promptfoo redteam plugins` command to list plugins (#1523)
- chore: clear cache status messages (#1517)

### Fixed

- fix(scriptCompletionProvider): handle UTF-8 encoding in script output (#1515)
- fix(config): support loading scenarios and tests from external files (#331)

### Dependencies

- chore(deps-dev): bump @aws-sdk/client-bedrock-runtime from 3.635.0 to 3.637.0 (#1513)

## [0.80.3] - 2024-08-22

### Changed

- **Add Support for Embeddings API (Cohere)**: Added support for the embeddings API. [#1502](https://github.com/promptfoo/promptfoo/pull/1502) by @typpo
- **Improve Download Menu**: Enhanced the web UI by improving the download menu, adding an option to download human eval test cases, and adding tests. [#1500](https://github.com/promptfoo/promptfoo/pull/1500) by @mldangelo
- **Python IPC Encoding**: Resolved an issue by ensuring that Python IPC uses UTF-8 encoding. [#1511](https://github.com/promptfoo/promptfoo/pull/1511) by @typpo
- **Dependencies**:
  - Bumped `@anthropic-ai/sdk` from `0.26.1` to `0.27.0`. [#1507](https://github.com/promptfoo/promptfoo/pull/1507) by @dependabot
  - Upgraded Docusaurus to version `3.5.2`. [#1512](https://github.com/promptfoo/promptfoo/pull/1512) by @mldangelo

## [0.80.2] - 2024-08-22

### Changed

- fix: remove prompt-extraction from base plugins (#1505)

## [0.80.1] - 2024-08-21

### Added

- feat(redteam): improve test generation and reporting (#1481)
- feat(eval)!: remove interactive providers option (#1487)

### Changed

- refactor(harmful): improve test generation and deduplication (#1480)
- fix: hosted load shared eval (#1482)
- fix: Generate correct url for hosted shared evals (#1484)
- feat: multilingual strategy (#1483)
- chore(eslint): add and configure eslint-plugin-unicorn (#1489)
- fix: include vars in python provider cache key (#1493)
- fix: Including prompt extraction broke redteam generation (#1494)
- fix: floating point comparisons in matchers (#1486)
- site: enterprise breakdown (#1495)
- fix: Prompt setup during redteam generation (#1496)
- fix: hardcoded injectVars in harmful plugin (#1498)
- site: enterprise blog post (#1497)

### Fixed

- fix(assertions): update error messages for context-relevance and context-faithfulness (#1485)

### Dependencies

- chore(deps-dev): bump @aws-sdk/client-bedrock-runtime from 3.632.0 to 3.635.0 (#1490)

## [0.80.0] - 2024-08-21

### Changed

- **Multilingual Strategy**: Added multilingual strategy by @typpo in [#1483](https://github.com/promptfoo/promptfoo/pull/1483)
- **Redteam**: Improved test generation and reporting by @mldangelo in [#1481](https://github.com/promptfoo/promptfoo/pull/1481)
- **Evaluation**: Removed interactive providers option by @mldangelo in [#1487](https://github.com/promptfoo/promptfoo/pull/1487)
- **Hosted Load**: Fixed hosted load shared eval by @sklein12 in [#1482](https://github.com/promptfoo/promptfoo/pull/1482)
- **Shared Evals**: Generated correct URL for hosted shared evals by @sklein12 in [#1484](https://github.com/promptfoo/promptfoo/pull/1484)
- **Assertions**: Updated error messages for context-relevance and context-faithfulness by @mldangelo in [#1485](https://github.com/promptfoo/promptfoo/pull/1485)
- **Python Provider**: Included vars in Python provider cache key by @typpo in [#1493](https://github.com/promptfoo/promptfoo/pull/1493)
- **Prompt Extraction**: Fixed prompt extraction during redteam generation by @sklein12 in [#1494](https://github.com/promptfoo/promptfoo/pull/1494)
- **Matchers**: Fixed floating point comparisons in matchers by @typpo in [#1486](https://github.com/promptfoo/promptfoo/pull/1486)
- **Redteam Generation**: Fixed prompt setup during redteam generation by @sklein12 in [#1496](https://github.com/promptfoo/promptfoo/pull/1496)
- **Harmful Tests**: Improved test generation and deduplication by @mldangelo in [#1480](https://github.com/promptfoo/promptfoo/pull/1480)
- **ESLint**: Added and configured eslint-plugin-unicorn by @mldangelo in [#1489](https://github.com/promptfoo/promptfoo/pull/1489)
- **Dependencies**: Bumped @aws-sdk/client-bedrock-runtime from 3.632.0 to 3.635.0 by @dependabot in [#1490](https://github.com/promptfoo/promptfoo/pull/1490)
- **Crescendo**: Crescendo now uses gpt-4o-mini instead of gpt-4o by @typpo
- **Environment Variables**: Added GROQ_API_KEY and alphabetized 3rd party environment variables by @mldangelo
- **Enterprise Breakdown**: Added enterprise breakdown by @typpo in [#1495](https://github.com/promptfoo/promptfoo/pull/1495)

## [0.79.0] - 2024-08-20

### Added

- feat(groq): integrate native Groq SDK and update documentation by @mldangelo in #1479
- feat(redteam): support multiple policies in redteam config by @mldangelo in #1470
- feat(redteam): handle graceful exit on Ctrl+C during initialization by @mldangelo

### Changed

- feat: Prompt Extraction Redteam Plugin by @sklein12 in #1471
- feat: nexe build artifacts by @typpo in #1472
- fix: expand supported config file extensions by @mldangelo in #1473
- fix: onboarding.ts should assume context.py by @typpo
- fix: typo in onboarding example by @typpo
- fix: reduce false positives in `policy` and `sql-injection` by @typpo
- docs: remove references to optional Supabase environment variables by @mldangelo in #1474
- docs: owasp llm top 10 updates by @typpo
- test: mock logger in util test suite by @mldangelo
- chore(workflow): change release trigger type from 'published' to 'created' in Docker workflow, remove pull request and push triggers by @mldangelo
- chore(webui): update plugin display names by @typpo
- chore: refine pass rate threshold logging by @mldangelo
- ci: upload artifact by @typpo

### Fixed

- fix(devcontainer): improve Docker setup for development environment by @mldangelo
- fix(devcontainer): update Dockerfile.dev for Node.js development by @mldangelo
- fix(webui): truncate floating point scores by @typpo

### Dependencies

- chore(deps): update dependencies by @mldangelo in #1478
- chore(deps): update dependencies including @swc/core, esbuild, @anthropic-ai/sdk, and openai by @mldangelo

### Tests

- test(config): run tests over example promptfoo configs by @mldangelo in #1475

## [0.78.3] - 2024-08-19

### Added

- feat(redteam): add base path to CLI state for redteam generate by @mldangelo in [#1464](https://github.com/promptfoo/promptfoo/pull/1464)
- feat(eval): add global pass rate threshold by @mldangelo in [#1443](https://github.com/promptfoo/promptfoo/pull/1443)

### Changed

- chore: check config.redteam instead of config.metadata.redteam by @mldangelo in [#1463](https://github.com/promptfoo/promptfoo/pull/1463)
- chore: Add vscode settings for prettier formatting by @sklein12 in [#1469](https://github.com/promptfoo/promptfoo/pull/1469)
- build: add defaults for supabase environment variables by @sklein12 in [#1468](https://github.com/promptfoo/promptfoo/pull/1468)
- fix: smarter caching in exec provider by @typpo in [#1467](https://github.com/promptfoo/promptfoo/pull/1467)
- docs: display consistent instructions for npx vs npm vs brew by @typpo in [#1465](https://github.com/promptfoo/promptfoo/pull/1465)

### Dependencies

- chore(deps): bump openai from 4.55.9 to 4.56.0 by @dependabot in [#1466](https://github.com/promptfoo/promptfoo/pull/1466)
- chore(deps): replace rouge with js-rouge by @QuarkNerd in [#1420](https://github.com/promptfoo/promptfoo/pull/1420)

## [0.78.2] - 2024-08-18

### Changed

- feat: multi-turn jailbreak (#1459)
- feat: plugin aliases for owasp, nist (#1410)
- refactor(redteam): aliase `generate redteam` to `redteam generate`. (#1461)
- chore: strongly typed envars (#1452)
- chore: further simplify redteam onboarding (#1462)
- docs: strategies (#1460)

## [0.78.1] - 2024-08-16

### Changed

- **feat:** Helicone integration by @maamalama in [#1434](https://github.com/promptfoo/promptfoo/pull/1434)
- **fix:** is-sql assertion `databaseType` not `database` by @typpo in [#1451](https://github.com/promptfoo/promptfoo/pull/1451)
- **chore:** Use temporary file for Python interprocess communication by @enkoder in [#1447](https://github.com/promptfoo/promptfoo/pull/1447)
- **chore:** Redteam onboarding updates by @typpo in [#1453](https://github.com/promptfoo/promptfoo/pull/1453)
- **site:** Add blog post by @typpo in [#1444](https://github.com/promptfoo/promptfoo/pull/1444)

### Fixed

- **fix(redteam):** Improve iterative tree-based red team attack provider by @mldangelo in [#1458](https://github.com/promptfoo/promptfoo/pull/1458)

### Dependencies

- **chore(deps):** Update various dependencies by @mldangelo in [#1442](https://github.com/promptfoo/promptfoo/pull/1442)
- **chore(deps):** Bump `@aws-sdk/client-bedrock-runtime` from 3.629.0 to 3.631.0 by @dependabot in [#1448](https://github.com/promptfoo/promptfoo/pull/1448)
- **chore(deps):** Bump `@aws-sdk/client-bedrock-runtime` from 3.631.0 to 3.632.0 by @dependabot in [#1455](https://github.com/promptfoo/promptfoo/pull/1455)
- **chore(deps):** Bump `@anthropic-ai/sdk` from 0.25.2 to 0.26.0 by @dependabot in [#1449](https://github.com/promptfoo/promptfoo/pull/1449)
- **chore(deps):** Bump `@anthropic-ai/sdk` from 0.26.0 to 0.26.1 by @dependabot in [#1456](https://github.com/promptfoo/promptfoo/pull/1456)
- **chore(deps):** Bump `openai` from 4.55.7 to 4.55.9 by @dependabot in [#1457](https://github.com/promptfoo/promptfoo/pull/1457)

## [0.78.0] - 2024-08-14

### Changed

- **Web UI**: Added ability to choose prompt/provider column in report view by @typpo in [#1426](https://github.com/promptfoo/promptfoo/pull/1426)
- **Eval**: Support loading scenarios and tests from external files by @mldangelo in [#1432](https://github.com/promptfoo/promptfoo/pull/1432)
- **Redteam**: Added language support for generated tests by @mldangelo in [#1433](https://github.com/promptfoo/promptfoo/pull/1433)
- **Transform**: Support custom function names in file transforms by @mldangelo in [#1435](https://github.com/promptfoo/promptfoo/pull/1435)
- **Extension Hook API**: Introduced extension hook API by @aantn in [#1249](https://github.com/promptfoo/promptfoo/pull/1249)
- **Report**: Hide unused plugins in report by @typpo in [#1425](https://github.com/promptfoo/promptfoo/pull/1425)
- **Memory**: Optimize memory usage in `listPreviousResults` by not loading all results into memory by @typpo in [#1439](https://github.com/promptfoo/promptfoo/pull/1439)
- **TypeScript**: Added TypeScript `promptfooconfig` example by @mldangelo in [#1427](https://github.com/promptfoo/promptfoo/pull/1427)
- **Tests**: Moved `evaluatorHelpers` tests to a separate file by @mldangelo in [#1437](https://github.com/promptfoo/promptfoo/pull/1437)
- **Dev**: Bumped `@aws-sdk/client-bedrock-runtime` from 3.624.0 to 3.629.0 by @dependabot in [#1428](https://github.com/promptfoo/promptfoo/pull/1428)
- **SDK**: Bumped `@anthropic-ai/sdk` from 0.25.1 to 0.25.2 by @dependabot in [#1429](https://github.com/promptfoo/promptfoo/pull/1429)
- **SDK**: Bumped `openai` from 4.55.4 to 4.55.7 by @dependabot in [#1436](https://github.com/promptfoo/promptfoo/pull/1436)

## [0.77.0] - 2024-08-12

### Added

- feat(assertions): add option to disable AJV strict mode (#1415)

### Changed

- feat: ssrf plugin (#1411)
- feat: `basic` strategy to represent raw payloads only (#1417)
- refactor: transform function (#1423)
- fix: suppress docker lint (#1412)
- fix: update eslint config and resolve unused variable warnings (#1413)
- fix: handle retries for harmful generations (#1422)
- docs: add plugin documentation (#1421)

### Fixed

- fix(redteam): plugins respect config-level numTest (#1409)

### Dependencies

- chore(deps): bump openai from 4.55.3 to 4.55.4 (#1418)

### Documentation

- docs(faq): expand and restructure FAQ content (#1416)

## [0.76.1] - 2024-08-11

## [0.76.0] - 2024-08-10

### Changed

- feat: add `delete eval latest` and `delete eval all` (#1383)
- feat: bfla and bofa plugins (#1406)
- feat: Support loading tools from multiple files (#1384)
- feat: `promptfoo eval --description` override (#1399)
- feat: add `default` strategy and remove `--add-strategies` (#1401)
- feat: assume unrecognized openai models are chat models (#1404)
- feat: excessive agency grader looks at tools (#1403)
- fix: dont check SSL certs (#1396)
- fix: reduce rbac and moderation false positives (#1400)
- fix: `redteam` property was not read in config (#1407)
- fix: Do not ignored derived metrics (#1381)
- fix: add indexes for sqlite (#1382)

### Fixed

- fix(types): allow boolean values in VarsSchema (#1386)

### Dependencies

- chore(deps-dev): bump @aws-sdk/client-bedrock-runtime from 3.623.0 to 3.624.0 (#1379)
- chore(deps): bump openai from 4.54.0 to 4.55.0 (#1387)
- chore(deps): bump openai from 4.55.0 to 4.55.1 (#1392)
- chore(deps): bump @anthropic-ai/sdk from 0.25.0 to 0.25.1 (#1397)
- chore(deps): bump openai from 4.55.1 to 4.55.3 (#1398)

## [0.75.2] - 2024-08-06

### Added

- feat: ability to attach configs to prompts (#1391)

### Changed

- fix: Update "Edit Comment" dialog background for the dark mode (#1374)
- fix: undefined var in hallucination template (#1375)
- fix: restore harmCategory var (#1380)

## [0.75.1] - 2024-08-05

### Changed

- fix: temporarily disable nunjucks strict mode by @typpo

### Dependencies

- chore(deps): update dependencies (#1373)

## [0.75.0] - 2024-08-05

### Added

- feat(webui): Download report as PDF by @typpo in #1348
- feat(redteam): Add custom policy plugin by @mldangelo in #1346
- feat(config): Add writePromptfooConfig function and orderKeys utility by @mldangelo in #1360
- feat(redteam): Add purpose and entities to defaultTest metadata by @mldangelo in #1359
- feat(webui): Show metadata in details dialog by @typpo in #1362
- feat(redteam): Add some simple requested strategies by @typpo in #1364

### Changed

- feat: Implement defaultTest metadata in tests and scenarios by @mldangelo in #1361
- feat!: Add `default` plugin collection and remove --add-plugins by @typpo in #1369
- fix: Moderation assert and iterative provider handle output objects by @typpo in #1353
- fix: Improve PII grader by @typpo in #1354
- fix: Improve RBAC grading by @typpo in #1347
- fix: Make graders set assertion value by @typpo in #1355
- fix: Allow falsy provider response outputs by @typpo in #1356
- fix: Improve entity extraction and enable for PII by @typpo in #1358
- fix: Do not dereference external tool files by @typpo in #1357
- fix: Google sheets output by @typpo in #1367
- docs: How to red team RAG applications by @typpo in #1368
- refactor(redteam): Consolidate graders and plugins by @mldangelo in #1370
- chore(redteam): Collect user consent for harmful generation by @typpo in #1365

### Dependencies

- chore(deps): Bump openai from 4.53.2 to 4.54.0 by @dependabot in #1349
- chore(deps-dev): Bump @aws-sdk/client-bedrock-runtime from 3.622.0 to 3.623.0 by @dependabot in #1372

## [0.74.0] - 2024-08-01

### Changed

- **feat**: Split types vs validators for prompts, providers, and redteam [#1325](https://github.com/promptfoo/promptfoo/pull/1325) by [@typpo](https://github.com/typpo)
- **feat**: Load provider `tools` and `functions` from external file [#1342](https://github.com/promptfoo/promptfoo/pull/1342) by [@typpo](https://github.com/typpo)
- **fix**: Show gray icon when there are no tests in report [#1335](https://github.com/promptfoo/promptfoo/pull/1335) by [@typpo](https://github.com/typpo)
- **fix**: numTests calculation for previous evals [#1336](https://github.com/promptfoo/promptfoo/pull/1336) by [@onyck](https://github.com/onyck)
- **fix**: Only show the number of tests actually run in the eval [#1338](https://github.com/promptfoo/promptfoo/pull/1338) by [@typpo](https://github.com/typpo)
- **fix**: better-sqlite3 in arm64 docker image [#1344](https://github.com/promptfoo/promptfoo/pull/1344) by [@cmrfrd](https://github.com/cmrfrd)
- **fix**: Correct positive example in DEFAULT_GRADING_PROMPT [#1337](https://github.com/promptfoo/promptfoo/pull/1337) by [@tbuckley](https://github.com/tbuckley)
- **chore**: Integrate red team evaluation into promptfoo init [#1334](https://github.com/promptfoo/promptfoo/pull/1334) by [@mldangelo](https://github.com/mldangelo)
- **chore**: Enforce consistent type imports [#1341](https://github.com/promptfoo/promptfoo/pull/1341) by [@mldangelo](https://github.com/mldangelo)
- **refactor(redteam)**: Update plugin architecture and improve error handling [#1343](https://github.com/promptfoo/promptfoo/pull/1343) by [@mldangelo](https://github.com/mldangelo)
- **docs**: Expand installation instructions in README and docs [#1345](https://github.com/promptfoo/promptfoo/pull/1345) by [@mldangelo](https://github.com/mldangelo)

### Dependencies

- **chore(deps)**: Bump @azure/identity from 4.4.0 to 4.4.1 [#1340](https://github.com/promptfoo/promptfoo/pull/1340) by [@dependabot](https://github.com/dependabot)
- **chore(deps)**: Bump the github-actions group with 3 updates [#1339](https://github.com/promptfoo/promptfoo/pull/1339) by [@dependabot](https://github.com/dependabot)

## [0.73.9] - 2024-07-30

### Dependencies

- chore(deps): update dev dependencies and minor package versions (#1331)
- chore(deps): bump @anthropic-ai/sdk from 0.24.3 to 0.25.0 (#1326)

### Fixed

- fix: chain provider and test transform (#1316)

### Added

- feat: handle rate limits in generic fetch path (#1324)

### Changed

- **Features:**
  - feat: handle rate limits in generic fetch path by @typpo in https://github.com/promptfoo/promptfoo/pull/1324
- **Fixes:**
  - fix: show default vars in table by @typpo in https://github.com/promptfoo/promptfoo/pull/1306
  - fix: chain provider and test transform by @fvdnabee in https://github.com/promptfoo/promptfoo/pull/1316
- **Refactors:**
  - refactor(redteam): extract entity and purpose logic, update imitation plugin by @mldangelo in https://github.com/promptfoo/promptfoo/pull/1301
- **Chores:**
  - chore(deps): bump openai from 4.53.1 to 4.53.2 by @dependabot in https://github.com/promptfoo/promptfoo/pull/1314
  - chore: set page titles by @typpo in https://github.com/promptfoo/promptfoo/pull/1315
  - chore: add devcontainer setup by @cmrfrd in https://github.com/promptfoo/promptfoo/pull/1317
  - chore(webui): persist column selection in evals view by @mldangelo in https://github.com/promptfoo/promptfoo/pull/1302
  - chore(redteam): allow multiple provider selection by @mldangelo in https://github.com/promptfoo/promptfoo/pull/1319
  - chore(deps): bump @anthropic-ai/sdk from 0.24.3 to 0.25.0 by @dependabot in https://github.com/promptfoo/promptfoo/pull/1326
  - chore(deps-dev): bump @aws-sdk/client-bedrock-runtime from 3.620.0 to 3.620.1 by @dependabot in https://github.com/promptfoo/promptfoo/pull/1327
  - chore(deps): update dev dependencies and minor package versions by @mldangelo in https://github.com/promptfoo/promptfoo/pull/1331
- **CI/CD:**
  - ci: add assets generation job and update json schema by @mldangelo in https://github.com/promptfoo/promptfoo/pull/1321
  - docs: add CITATION.cff file by @mldangelo in https://github.com/promptfoo/promptfoo/pull/1322
  - docs: update examples and docs to use gpt-4o and gpt-4o-mini models by @mldangelo in https://github.com/promptfoo/promptfoo/pull/1323
- chore(deps-dev): bump @aws-sdk/client-bedrock-runtime from 3.620.0 to 3.620.1 (#1327)

### Documentation

- **Documentation:**

## [0.73.8] - 2024-07-29

### Dependencies

- chore(deps): bump openai from 4.53.1 to 4.53.2 (#1314)

### Documentation

- docs: update examples and docs to use gpt-4o and gpt-4o-mini models (#1323)
- docs: add CITATION.cff file (#1322)

### Added

- feat(webui): tooltip with provider config on hover (#1312)

### Changed

- feat: Imitation redteam plugin (#1163)
- fix: report cached tokens from assertions (#1299)
- fix: trim model-graded-closedqa response (#1309)
- refactor(utils): move transform logic to separate file (#1310)
- chore(cli): add option to strip auth info from shared URLs (#1304)
- chore: set page titles (#1315)
- chore(webui): persist column selection in evals view (#1302)
- ci: add assets generation job and update json schema (#1321)
- refactor(redteam): extract entity and purpose logic, update imitation plugin (#1301)
- chore(redteam): allow multiple provider selection (#1319)
- chore: add devcontainer setup (#1317)

### Fixed

- fix(webui): make it easier to select text without toggling cell (#1295)
- fix(docker): add sqlite-dev to runtime dependencies (#1297)
- fix(redteam): update CompetitorsGrader rubric (#1298)
- fix(redteam): improve plugin and strategy selection UI (#1300)
- fix(redteam): decrease false positives in hallucination grader (#1305)
- fix(redteam): misc fixes in grading and calculations (#1313)
- fix: show default vars in table (#1306)

## [0.73.7] - 2024-07-26

### Changed

- **Standalone graders for redteam** by [@typpo](https://github.com/typpo) in [#1256](https://github.com/promptfoo/promptfoo/pull/1256)
- **Punycode deprecation warning on node 22** by [@typpo](https://github.com/typpo) in [#1287](https://github.com/promptfoo/promptfoo/pull/1287)
- **Improve iterative providers and update provider API interface to pass original prompt** by [@mldangelo](https://github.com/mldangelo) in [#1293](https://github.com/promptfoo/promptfoo/pull/1293)
- **Add issue templates** by [@typpo](https://github.com/typpo) in [#1288](https://github.com/promptfoo/promptfoo/pull/1288)
- **Support TS files for prompts providers and assertions** by [@benasher44](https://github.com/benasher44) in [#1286](https://github.com/promptfoo/promptfoo/pull/1286)
- **Update dependencies** by [@mldangelo](https://github.com/mldangelo) in [#1292](https://github.com/promptfoo/promptfoo/pull/1292)
- **Move circular dependency check to style-check job** by [@mldangelo](https://github.com/mldangelo) in [#1291](https://github.com/promptfoo/promptfoo/pull/1291)
- **Add examples for embedding and classification providers** by [@Luca-Hackl](https://github.com/Luca-Hackl) in [#1296](https://github.com/promptfoo/promptfoo/pull/1296)

## [0.73.6] - 2024-07-25

### Added

- feat(ci): add Docker image publishing to GitHub Container Registry (#1263)
- feat(webui): add yaml upload button (#1264)

### Changed

- docs: fix javascript configuration guide variable example (#1268)
- site(careers): update application instructions and preferences (#1270)
- chore(python): enhance documentation, tests, formatting, and CI (#1282)
- fix: treat .cjs and .mjs files as javascript vars (#1267)
- fix: add xml tags for better delineation in `llm-rubric`, reduce `harmful` plugin false positives (#1269)
- fix: improve handling of json objects in http provider (#1274)
- fix: support provider json filepath (#1279)
- chore(ci): implement multi-arch Docker image build and push (#1266)
- chore(docker): add multi-arch image description (#1271)
- chore(eslint): add new linter rules and improve code quality (#1277)
- chore: move types files (#1278)
- refactor(redteam): rename strategies and improve type safety (#1275)
- ci: re-enable Node 22.x in CI matrix (#1272)
- chore: support loading .{,m,c}ts promptfooconfig files (#1284)

### Dependencies

- chore(deps): update ajv-formats from 2.1.1 to 3.0.1 (#1276)
- chore(deps): update @swc/core to version 1.7.1 (#1285)

## [0.73.5] - 2024-07-24

### Added

- **feat(cli):** Add the ability to share a specific eval by [@typpo](https://github.com/promptfoo/promptfoo/pull/1250)
- **feat(webui):** Hide long metrics lists by [@typpo](https://github.com/promptfoo/promptfoo/pull/1262)
- feat(webui): hide long metrics lists (#1262)
- feat: ability to share a specific eval (#1250)

### Changed

- **fix:** Resolve node-fetch TypeScript errors by [@mldangelo](https://github.com/promptfoo/promptfoo/pull/1254)
- **fix:** Correct color error in local `checkNodeVersion` test by [@mldangelo](https://github.com/promptfoo/promptfoo/pull/1255)
- **fix:** Multiple Docker fixes by [@typpo](https://github.com/promptfoo/promptfoo/pull/1257)
- **fix:** Improve `--add-strategies` validation error messages by [@typpo](https://github.com/promptfoo/promptfoo/pull/1260)
- **chore:** Warn when a variable is named `assert` by [@typpo](https://github.com/promptfoo/promptfoo/pull/1259)
- **chore:** Update Llama examples and add support for chat-formatted prompts in Replicate by [@typpo](https://github.com/promptfoo/promptfoo/pull/1261)
- chore: update llama examples and add support for chat formatted prompts in Replicate (#1261)
- chore: warn when a var is named assert (#1259)

### Fixed

- **fix(redteam):** Allow arbitrary `injectVar` name for redteam providers by [@mldangelo](https://github.com/promptfoo/promptfoo/pull/1253)
- fix: make --add-strategies validation have useful error (#1260)
- fix: multiple docker fixes (#1257)
- fix: color error in local checkNodeVersion test (#1255)
- fix: resolve node-fetch typescript errors (#1254)
- fix(redteam): allow arbitrary injectVar name for redteam providers (#1253)

## [0.73.4] - 2024-07-24

### Changed

- **schema**: Update config schema for strategies by @mldangelo in [#1244](https://github.com/promptfoo/promptfoo/pull/1244)
- **defaultTest**: Fix scenario assert merging by @onyck in [#1251](https://github.com/promptfoo/promptfoo/pull/1251)
- **webui**: Handle port already in use error by @mldangelo in [#1246](https://github.com/promptfoo/promptfoo/pull/1246)
- **webui**: Update provider list in `ProviderSelector` and add tests by @mldangelo in [#1245](https://github.com/promptfoo/promptfoo/pull/1245)
- **site**: Add blog post by @typpo in [#1247](https://github.com/promptfoo/promptfoo/pull/1247)
- **site**: Improve navigation and consistency by @mldangelo in [#1248](https://github.com/promptfoo/promptfoo/pull/1248)
- **site**: Add careers page by @mldangelo in [#1222](https://github.com/promptfoo/promptfoo/pull/1222)
- **docs**: Full RAG example by @typpo in [#1228](https://github.com/promptfoo/promptfoo/pull/1228)

## [0.73.3] - 2024-07-23

### Changed

- **WebUI:** Make eval switcher more obvious by @typpo in [#1232](https://github.com/promptfoo/promptfoo/pull/1232)
- **Redteam:** Add iterative tree provider and strategy by @mldangelo in [#1238](https://github.com/promptfoo/promptfoo/pull/1238)
- Improve `CallApiFunctionSchema`/`ProviderFunction` type by @aloisklink in [#1235](https://github.com/promptfoo/promptfoo/pull/1235)
- **Redteam:** CLI nits, plugins, provider functionality, and documentation by @mldangelo in [#1231](https://github.com/promptfoo/promptfoo/pull/1231)
- **Redteam:** PII false positives by @typpo in [#1233](https://github.com/promptfoo/promptfoo/pull/1233)
- **Redteam:** `--add-strategies` flag didn't work by @typpo in [#1234](https://github.com/promptfoo/promptfoo/pull/1234)
- Cleanup logging and fix nextui TS error by @mldangelo in [#1243](https://github.com/promptfoo/promptfoo/pull/1243)
- **CI:** Add registry URL to npm publish workflow by @mldangelo in [#1241](https://github.com/promptfoo/promptfoo/pull/1241)
- Remove redundant chalk invocations by @mldangelo in [#1240](https://github.com/promptfoo/promptfoo/pull/1240)
- Update dependencies by @mldangelo in [#1242](https://github.com/promptfoo/promptfoo/pull/1242)
- Update some images by @typpo in [#1236](https://github.com/promptfoo/promptfoo/pull/1236)
- More image updates by @typpo in [#1237](https://github.com/promptfoo/promptfoo/pull/1237)
- Update capitalization of Promptfoo and fix site deprecation warning by @mldangelo in [#1239](https://github.com/promptfoo/promptfoo/pull/1239)

## [0.73.2] - 2024-07-23

### Changed

- fix: add support for anthropic bedrock tools (#1229)
- chore(redteam): add a warning for no openai key set (#1230)

## [0.73.1] - 2024-07-22

### Changed

- fix: dont try to parse yaml content on load (#1226)

## [0.73.0] - 2024-07-22

### Added

- feat(redteam): add 4 new basic plugins (#1201)
- feat(redteam): improve test generation logic and add batching by @mldangelo in
- feat(redteam): settings dialog (#1215)https://github.com/promptfoo/promptfoo/pull/1208
- feat(redteam): introduce redteam section for promptfooconfig.yaml (#1192)

### Changed

- fix: gpt-4o-mini price (#1218)
- chore(openai): update model list (#1219)
- test: improve type safety and resolve TypeScript errors (#1216)
- refactor: resolve circular dependencies and improve code organization (#1212)
- docs: fix broken links (#1211)
- site: image updates and bugfixes (#1217)
- site: improve human readability of validator errors (#1221)
- site: yaml/json config validator for promptfoo configs (#1207)

### Fixed

- fix(validator): fix errors in default example (#1220)
- fix(webui): misc fixes and improvements to webui visuals (#1213)
- fix(redteam): mismatched categories and better overall scoring (#1214)
- fix(gemini): improve error handling (#1193)

### Dependencies

- chore(deps): update multiple dependencies to latest minor and patch versions (#1210)

## [0.72.2] - 2024-07-19

### Documentation

- docs: add guide for comparing GPT-4o vs GPT-4o-mini (#1200)

### Added

- **feat(openai):** add GPT-4o-mini models by [@mldangelo](https://github.com/promptfoo/promptfoo/pull/1196)
- feat(redteam): improve test generation logic and add batching (#1208)

### Changed

- **feat:** add schema validation to `promptfooconfig.yaml` by [@mldangelo](https://github.com/promptfoo/promptfoo/pull/1185)
- **fix:** base path for custom filter resolution by [@onyck](https://github.com/promptfoo/promptfoo/pull/1198)
- **chore(redteam):** refactor PII categories and improve plugin handling by [@mldangelo](https://github.com/promptfoo/promptfoo/pull/1191)
- **build(deps-dev):** bump `@aws-sdk/client-bedrock-runtime` from 3.614.0 to 3.616.0 by [@dependabot](https://github.com/promptfoo/promptfoo/pull/1203)
- **docs:** add guide for comparing GPT-4o vs GPT-4o-mini by [@mldangelo](https://github.com/promptfoo/promptfoo/pull/1200)
- **site:** contact page by [@typpo](https://github.com/promptfoo/promptfoo/pull/1190)
- **site:** newsletter form by [@typpo](https://github.com/promptfoo/promptfoo/pull/1194)
- **site:** miscellaneous images and improvements by [@typpo](https://github.com/promptfoo/promptfoo/pull/1199)
- build(deps-dev): bump @aws-sdk/client-bedrock-runtime from 3.614.0 to 3.616.0 (#1203)
- site: misc images and improvements (#1199)

### Fixed

- **fix(webui):** eval ID not being properly set by [@typpo](https://github.com/promptfoo/promptfoo/pull/1195)
- **fix(Dockerfile):** install curl for healthcheck by [@orange-anjou](https://github.com/promptfoo/promptfoo/pull/1204)
- fix(Dockerfile): install curl for healthcheck (#1204)
- fix: base path for custom filter resolution (#1198)

### Tests

- **test(webui):** add unit tests for `InfoModal` component by [@mldangelo](https://github.com/promptfoo/promptfoo/pull/1187)

## [0.72.1] - 2024-07-18

### Tests

- test(webui): add unit tests for InfoModal component (#1187)

### Fixed

- fix(webui): eval id not being properly set (#1195)

### Added

- feat(openai): add gpt-4o-mini models (#1196)
- feat: add schema validation to promptfooconfig.yaml (#1185)

### Changed

- Fix: Consider model name when caching Bedrock responses by @fvdnabee in [#1181](https://github.com/promptfoo/promptfoo/pull/1181)
- Fix: Parsing of the model name tag in Ollama embeddings provider by @minamijoyo in [#1189](https://github.com/promptfoo/promptfoo/pull/1189)
- Refactor (redteam): Simplify CLI command structure and update provider options by @mldangelo in [#1174](https://github.com/promptfoo/promptfoo/pull/1174)
- Refactor (types): Convert interfaces to Zod schemas by @mldangelo in [#1178](https://github.com/promptfoo/promptfoo/pull/1178)
- Refactor (redteam): Improve type safety and simplify code structure by @mldangelo in [#1175](https://github.com/promptfoo/promptfoo/pull/1175)
- Chore (redteam): Another injection by @typpo in [#1173](https://github.com/promptfoo/promptfoo/pull/1173)
- Chore (deps): Upgrade inquirer to v10 by @mldangelo in [#1176](https://github.com/promptfoo/promptfoo/pull/1176)
- Chore (redteam): Update CLI for test case generation by @mldangelo in [#1177](https://github.com/promptfoo/promptfoo/pull/1177)
- Chore: Include hostname in share confirmation by @typpo in [#1183](https://github.com/promptfoo/promptfoo/pull/1183)
- Build (deps-dev): Bump @azure/identity from 4.3.0 to 4.4.0 by @dependabot in [#1180](https://github.com/promptfoo/promptfoo/pull/1180)
- chore(redteam): refactor PII categories and improve plugin handling (#1191)
- site: newsletter form (#1194)
- site: contact page (#1190)

## [0.72.0] - 2024-07-17

### Added

- feat(webui): add about component with helpful links (#1149)
- feat(webui): Ability to compare evals (#1148)

### Changed

- feat: manual input provider (#1168)
- chore(mistral): add codestral-mamba (#1170)
- chore: static imports for iterative providers (#1169)

### Fixed

- fix(webui): dark mode toggle (#1171)
- fix(redteam): set harmCategory label for harmful tests (#1172)

## [0.71.1] - 2024-07-15

### Added

- feat(redteam): specify the default number of test cases to generate per plugin (#1154)

### Changed

- feat: add image classification example and xml assertions (#1153)

### Fixed

- fix(redteam): fix dynamic import paths (#1162)

## [0.71.0] - 2024-07-15

### Changed

- **Eval picker for web UI** by [@typpo](https://github.com/typpo) in [#1143](https://github.com/promptfoo/promptfoo/pull/1143)
- **Update default model providers to Claude 3.5** by [@mldangelo](https://github.com/mldangelo) in [#1157](https://github.com/promptfoo/promptfoo/pull/1157)
- **Allow provider customization for dataset generation** by [@mldangelo](https://github.com/mldangelo) in [#1158](https://github.com/promptfoo/promptfoo/pull/1158)
- **Predict Redteam injectVars** by [@mldangelo](https://github.com/mldangelo) in [#1141](https://github.com/promptfoo/promptfoo/pull/1141)
- **Fix JSON prompt escaping in HTTP provider and add LM Studio example** by [@mldangelo](https://github.com/mldangelo) in [#1156](https://github.com/promptfoo/promptfoo/pull/1156)
- **Fix poor performing harmful test generation** by [@mldangelo](https://github.com/mldangelo) in [#1124](https://github.com/promptfoo/promptfoo/pull/1124)
- **Update overreliance grading prompt** by [@mldangelo](https://github.com/mldangelo) in [#1146](https://github.com/promptfoo/promptfoo/pull/1146)
- **Move multiple variables warning to before progress bar** by [@typpo](https://github.com/typpo) in [#1160](https://github.com/promptfoo/promptfoo/pull/1160)
- **Add contributing guide** by [@mldangelo](https://github.com/mldangelo) in [#1150](https://github.com/promptfoo/promptfoo/pull/1150)
- **Refactor and optimize injection and iterative methods** by [@mldangelo](https://github.com/mldangelo) in [#1138](https://github.com/promptfoo/promptfoo/pull/1138)
- **Update plugin base class to support multiple assertions** by [@mldangelo](https://github.com/mldangelo) in [#1139](https://github.com/promptfoo/promptfoo/pull/1139)
- **Structural refactor, abstract plugin and method actions** by [@mldangelo](https://github.com/mldangelo) in [#1140](https://github.com/promptfoo/promptfoo/pull/1140)
- **Move CLI commands into individual files** by [@mldangelo](https://github.com/mldangelo) in [#1155](https://github.com/promptfoo/promptfoo/pull/1155)
- **Update Jest linter rules** by [@mldangelo](https://github.com/mldangelo) in [#1161](https://github.com/promptfoo/promptfoo/pull/1161)
- **Bump openai from 4.52.4 to 4.52.5** by [@dependabot](https://github.com/dependabot) in [#1137](https://github.com/promptfoo/promptfoo/pull/1137)
- **Bump @aws-sdk/client-bedrock-runtime from 3.613.0 to 3.614.0** by [@dependabot](https://github.com/dependabot) in [#1136](https://github.com/promptfoo/promptfoo/pull/1136)
- **Bump openai from 4.52.5 to 4.52.7** by [@dependabot](https://github.com/dependabot) in [#1142](https://github.com/promptfoo/promptfoo/pull/1142)
- **Update documentation and MUI dependencies** by [@mldangelo](https://github.com/mldangelo) in [#1152](https://github.com/promptfoo/promptfoo/pull/1152)
- **Update Drizzle dependencies and configuration** by [@mldangelo](https://github.com/mldangelo) in [#1151](https://github.com/promptfoo/promptfoo/pull/1151)
- **Bump dependencies with patch and minor version updates** by [@mldangelo](https://github.com/mldangelo) in [#1159](https://github.com/promptfoo/promptfoo/pull/1159)

## [0.70.1] - 2024-07-11

### Changed

- **provider**: put provider in outer loop to reduce model swap by @typpo in [#1132](https://github.com/promptfoo/promptfoo/pull/1132)
- **evaluator**: ensure unique prompt handling with labeled and unlabeled providers by @mldangelo in [#1134](https://github.com/promptfoo/promptfoo/pull/1134)
- **eval**: validate --output file extension before running eval by @mldangelo in [#1135](https://github.com/promptfoo/promptfoo/pull/1135)
- **deps-dev**: bump @aws-sdk/client-bedrock-runtime from 3.609.0 to 3.613.0 by @dependabot in [#1126](https://github.com/promptfoo/promptfoo/pull/1126)
- fix pythonCompletion test by @mldangelo in [#1133](https://github.com/promptfoo/promptfoo/pull/1133)

## [0.70.0] - 2024-07-10

### Changed

- feat: Add `promptfoo redteam init` command (#1122)
- chore: refactor eval and generate commands out of main.ts (#1121)
- build(deps): bump openai from 4.52.3 to 4.52.4 (#1118)
- refactor(redteam): relocate harmful and pii plugins from legacy directory (#1123)
- refactor(redteam): Migrate harmful test generators to plugin-based architecture (#1116)

### Fixed

- fix(redteam): use final prompt in moderation instead of original (#1117)

## [0.69.2] - 2024-07-08

### Changed

- feat: add support for nested grading results (#1101)
- fix: issue that caused harmful prompts to not save (#1112)
- fix: resolve relative paths for prompts (#1110)
- ci: compress images in PRs (#1108)
- site: landing page updates (#1096)

## [0.69.1] - 2024-07-06

### Changed

- **feat**: Add Zod schema validation for providers in `promptfooconfig` by @mldangelo in [#1102](https://github.com/promptfoo/promptfoo/pull/1102)
- **fix**: Re-add provider context in prompt functions by @mldangelo in [#1106](https://github.com/promptfoo/promptfoo/pull/1106)
- **fix**: Add missing `gpt-4-turbo-2024-04-09` by @aloisklink in [#1100](https://github.com/promptfoo/promptfoo/pull/1100)
- **chore**: Update minor and patch versions of several packages by @mldangelo in [#1107](https://github.com/promptfoo/promptfoo/pull/1107)
- **chore**: Format Python code and add check job to GitHub Actions workflow by @mldangelo in [#1105](https://github.com/promptfoo/promptfoo/pull/1105)
- **chore**: Bump version to 0.69.1 by @mldangelo
- **docs**: Add example and configuration guide for using `llama.cpp` by @mldangelo in [#1104](https://github.com/promptfoo/promptfoo/pull/1104)
- **docs**: Add Vitest integration guide by @mldangelo in [#1103](https://github.com/promptfoo/promptfoo/pull/1103)

## [0.69.0] - 2024-07-05

### Added

- feat(redteam): `extra-jailbreak` plugin that applies jailbreak to all probes (#1085)
- feat(webui): show metrics as % in column header (#1087)
- feat: add support for PROMPTFOO_AUTHOR environment variable (#1099)

### Changed

- feat: `llm-rubric` uses tools API for model-grading anthropic evals (#1079)
- feat: `--filter-providers` eval option (#1089)
- feat: add `author` field to evals (#1045)
- fix: improper path resolution for file:// prefixes (#1094)
- chore(webui): small changes to styling (#1088)
- docs: guide on how to do sandboxed evals on generated code (#1097)
- build(deps): bump replicate from 0.30.2 to 0.31.0 (#1090)

### Fixed

- fix(webui): Ability to toggle visibility of description column (#1095)

## [0.68.3] - 2024-07-04

### Tests

- test: fix assertion result mock pollution (#1086)

### Fixed

- fix: browser error on eval page with derived metrics that results when a score is null (#1093)
- fix(prompts): treat non-existent files as prompt strings (#1084)
- fix: remove test mutation for classifer and select-best assertion types (#1083)

### Added

- feat(openai): support for attachments for openai assistants (#1080)

### Changed

- **Features:**
  - Added support for attachments in OpenAI assistants by [@typpo](https://github.com/promptfoo/promptfoo/pull/1080)
- **Fixes:**
  - Removed test mutation for classifier and select-best assertion types by [@typpo](https://github.com/promptfoo/promptfoo/pull/1083)
  - Treated non-existent files as prompt strings by [@typpo](https://github.com/promptfoo/promptfoo/pull/1084)
  - Fixed assertion result mock pollution by [@mldangelo](https://github.com/promptfoo/promptfoo/pull/1086)
- **Dependencies:**
  - Bumped `openai` from 4.52.2 to 4.52.3 by [@dependabot](https://github.com/promptfoo/promptfoo/pull/1073)
  - Bumped `@aws-sdk/client-bedrock-runtime` from 3.606.0 to 3.609.0 by [@dependabot](https://github.com/promptfoo/promptfoo/pull/1072)

## [0.68.2] - 2024-07-03

### Changed

- build(deps): bump openai from 4.52.2 to 4.52.3 (#1073)
- build(deps-dev): bump @aws-sdk/client-bedrock-runtime from 3.606.0 to 3.609.0 (#1072)

### Added

- feat(webui): add scenarios to test suite configuration in yaml editor (#1071)

## [0.68.1] - 2024-07-02

### Fixed

- fix: resolve issues with relative prompt paths (#1066)
- fix: handle replicate ids without version (#1059)

### Added

- feat: support calling specific function from python provider (#1053)

### Changed

- **feat:** Support calling specific function from Python provider by [@typpo](https://github.com/promptfoo/promptfoo/pull/1053)
- **fix:** Resolve issues with relative prompt paths by [@mldangelo](https://github.com/promptfoo/promptfoo/pull/1066)
- **fix:** Handle replicate IDs without version by [@typpo](https://github.com/promptfoo/promptfoo/pull/1059)
- **build(deps):** Bump `@anthropic-ai/sdk` from 0.24.2 to 0.24.3 by [@dependabot](https://github.com/promptfoo/promptfoo/pull/1062)
- build(deps): bump @anthropic-ai/sdk from 0.24.2 to 0.24.3 (#1062)

## [0.68.0] - 2024-07-01

### Documentation

- docs: dalle jailbreak blog post (#1052)

### Added

- feat(webui): Add support for markdown tables and other extras by @typpo in [#1042](https://github.com/promptfoo/promptfoo/pull/1042)

### Changed

- feat: support for image model redteaming by @typpo in [#1051](https://github.com/promptfoo/promptfoo/pull/1051)
- feat: prompt syntax for bedrock llama3 by @fvdnabee in [#1038](https://github.com/promptfoo/promptfoo/pull/1038)
- fix: http provider returns the correct response format by @typpo in [#1027](https://github.com/promptfoo/promptfoo/pull/1027)
- fix: handle when stdout columns are not set by @typpo in [#1029](https://github.com/promptfoo/promptfoo/pull/1029)
- fix: support additional models via AWS Bedrock and update documentation by @mldangelo in [#1034](https://github.com/promptfoo/promptfoo/pull/1034)
- fix: handle imported single test case by @typpo in [#1041](https://github.com/promptfoo/promptfoo/pull/1041)
- fix: dereference promptfoo test files by @fvdnabee in [#1035](https://github.com/promptfoo/promptfoo/pull/1035)
- chore: expose runAssertion and runAssertions to node package by @typpo in [#1026](https://github.com/promptfoo/promptfoo/pull/1026)
- chore: add Node.js version check to ensure compatibility by @mldangelo in [#1030](https://github.com/promptfoo/promptfoo/pull/1030)
- chore: enable '@typescript-eslint/no-use-before-define' linter rule by @mldangelo in [#1043](https://github.com/promptfoo/promptfoo/pull/1043)
- docs: fix broken documentation links by @mldangelo in [#1033](https://github.com/promptfoo/promptfoo/pull/1033)
- docs: update anthropic.md by @Codeshark-NET in [#1036](https://github.com/promptfoo/promptfoo/pull/1036)
- ci: add GitHub Action for automatic version tagging by @mldangelo in [#1046](https://github.com/promptfoo/promptfoo/pull/1046)
- ci: npm publish workflow by @typpo in [#1044](https://github.com/promptfoo/promptfoo/pull/1044)
- build(deps): bump openai from 4.52.1 to 4.52.2 by @dependabot in [#1057](https://github.com/promptfoo/promptfoo/pull/1057)
- build(deps): bump @anthropic-ai/sdk from 0.24.1 to 0.24.2 by @dependabot in [#1056](https://github.com/promptfoo/promptfoo/pull/1056)
- build(deps-dev): bump @aws-sdk/client-bedrock-runtime from 3.602.0 to 3.606.0 by @dependabot in [#1055](https://github.com/promptfoo/promptfoo/pull/1055)
- build(deps): bump docker/setup-buildx-action from 2 to 3 in the github-actions group by @dependabot in [#1054](https://github.com/promptfoo/promptfoo/pull/1054)

## [0.67.0] - 2024-06-27

### Added

- feat(bedrock): add proxy support for AWS SDK (#1021)
- feat(redteam): Expose modified prompt for iterative jailbreaks (#1024)
- feat: replicate image provider (#1049)

### Changed

- feat: add support for gemini embeddings via vertex (#1004)
- feat: normalize prompt input formats, introduce single responsibility handlers, improve test coverage, and fix minor bugs (#994)
- fix: more robust json extraction for llm-rubric (#1019)
- build(deps): bump openai from 4.52.0 to 4.52.1 (#1015)
- build(deps): bump @anthropic-ai/sdk from 0.24.0 to 0.24.1 (#1016)
- chore: sort imports (#1006)
- chore: switch to smaller googleapis dependency (#1009)
- chore: add config telemetry (#1005)
- docs: update GitHub urls to reflect promptfoo github org repository location (#1011)
- docs: fix incorrect yaml ref in guide (#1018)

## [0.66.0] - 2024-06-24

### Changed

- `config get/set` commands, ability for users to set their email by [@typpo](https://github.com/typpo) in [#971](https://github.com/promptfoo/promptfoo/pull/971)
- **webui**: Download as CSV by [@typpo](https://github.com/typpo) in [#1000](https://github.com/promptfoo/promptfoo/pull/1000)
- Add support for Gemini default grader if credentials are present by [@typpo](https://github.com/typpo) in [#998](https://github.com/promptfoo/promptfoo/pull/998)
- **redteam**: Allow arbitrary providers by [@mldangelo](https://github.com/mldangelo) in [#1002](https://github.com/promptfoo/promptfoo/pull/1002)
- Derived metrics by [@typpo](https://github.com/typpo) in [#985](https://github.com/promptfoo/promptfoo/pull/985)
- Python provider can import modules with same name as built-ins by [@typpo](https://github.com/typpo) in [#989](https://github.com/promptfoo/promptfoo/pull/989)
- Include error text in all cases by [@typpo](https://github.com/typpo) in [#990](https://github.com/promptfoo/promptfoo/pull/990)
- Ensure tests inside scenarios are filtered by filter patterns by [@mldangelo](https://github.com/mldangelo) in [#996](https://github.com/promptfoo/promptfoo/pull/996)
- Anthropic message API support for env vars by [@typpo](https://github.com/typpo) in [#997](https://github.com/promptfoo/promptfoo/pull/997)
- Add build documentation workflow and fix typos by [@mldangelo](https://github.com/mldangelo) in [#993](https://github.com/promptfoo/promptfoo/pull/993)
- Block network calls in tests by [@typpo](https://github.com/typpo) in [#972](https://github.com/promptfoo/promptfoo/pull/972)
- Export `AnthropicMessagesProvider` from providers by [@greysteil](https://github.com/greysteil) in [#975](https://github.com/promptfoo/promptfoo/pull/975)
- Add Claude 3.5 sonnet pricing by [@typpo](https://github.com/typpo) in [#976](https://github.com/promptfoo/promptfoo/pull/976)
- Pass `tool_choice` to Anthropic when set in config by [@greysteil](https://github.com/greysteil) in [#977](https://github.com/promptfoo/promptfoo/pull/977)
- Fixed according to Ollama API specifications by [@keishidev](https://github.com/keishidev) in [#981](https://github.com/promptfoo/promptfoo/pull/981)
- Add Dependabot config and update provider dependencies by [@mldangelo](https://github.com/mldangelo) in [#984](https://github.com/promptfoo/promptfoo/pull/984)
- Don't commit `.env` to Git by [@will-holley](https://github.com/will-holley) in [#991](https://github.com/promptfoo/promptfoo/pull/991)
- Update Docker base image to Node 20, improve self-hosting documentation, and add CI action for Docker build by [@mldangelo](https://github.com/mldangelo) in [#995](https://github.com/promptfoo/promptfoo/pull/995)
- Allow variable cells to scroll instead of exploding the table height by [@grrowl](https://github.com/grrowl) in [#973](https://github.com/promptfoo/promptfoo/pull/973)

## [0.65.2] - 2024-06-20

### Documentation

- docs: update claude vs gpt guide with claude 3.5 (#986)

### Added

- feat(redteam): make it easier to add non default plugins (#958)

### Changed

- feat: contains-sql assert (#964)
- fix: handle absolute paths for js providers (#966)
- fix: label not showing problem when using eval with config option (#928)
- fix: should return the whole message if the OpenAI return the content and the function call/tools at the same time. (#968)
- fix: label support for js prompts (#970)
- docs: Add CLI delete command to docs (#959)
- docs: text to sql validation guide (#962)

### Fixed

- fix(redteam): wire ui to plugins (#965)
- fix(redteam): reduce overreliance, excessive-agency false positive rates (#963)

## [0.65.1] - 2024-06-18

### Changed

- chore(docs): add shell syntax highlighting and fix typos (#953)
- chore(dependencies): update package dependencies (#952)
- Revert "feat(cli): add tests for CLI commands and fix version flag bug" (#967)

### Fixed

- fix: handle case where returned python result is null (#957)
- fix(webui): handle empty fail reasons and null componentResults (#956)

### Added

- feat(cli): add tests for CLI commands and fix version flag bug (#954)
- feat(eslint): integrate eslint-plugin-jest and configure rules (#951)
- feat: add eslint-plugin-unused-imports and remove unused imports (#949)
- feat: assertion type: is-sql (#926)

## [0.65.0] - 2024-06-17

### Added

- feat(webui): show pass/fail toggle (#938)
- feat(webui): carousel for multiple failure reasons (#939)
- feat(webui): clicking metric pills filters by nonzero only (#941)
- feat(redteam): political statements (#944)
- feat(redteam): indicate performance with moderation filter (#933)

### Changed

- feat: add hf to onboarding flow (#947)
- feat: add support for `promptfoo export latest` (#948)
- fix: serialize each item in `vars` when its type is a string (#823) (#943)
- chore(webui): split ResultsTable into separate files (#942)

### Fixed

- fix(redteam): more aggressive contract testing (#946)

### Dependencies

- chore(deps): update dependencies without breaking changes (#937)

## [0.64.0] - 2024-06-15

### Added

- feat(redteam): add unintended contracts test (#934)
- feat(anthropic): support tool use (#932)

### Changed

- feat: export `promptfoo.cache` to node package (#923)
- feat: add Voyage AI embeddings provider (#931)
- feat: Add more Portkey header provider options and create headers automatically (#909)
- fix: handle openai chat-style messages better in `moderation` assert (#930)
- ci: add next.js build caching (#908)
- chore(docs): update installation and GitHub Actions guides (#935)
- chore(dependencies): bump LLM providers in package.json (#936)

### Fixed

- fix(bedrock): support cohere embeddings (#924)

### Dependencies

- chore(deps): bump braces from 3.0.2 to 3.0.3 (#918)

## [0.63.2] - 2024-06-10

### Added

- feat: report view for redteam evals (#920)

### Fixed

- fix(bedrock): default value for configs (#917)
- fix: prevent assertions from being modified as they run (#929)

## [0.63.1] - 2024-06-10

### Fixed

- fix(vertex): correct handling of system instruction (#911)
- fix(bedrock): support for llama, cohere command and command-r, mistral (#915)

## [0.63.0] - 2024-06-09

### Added

- feat(bedrock): Add support for mistral, llama, cohere (#885)
- feat(ollama): add OLLAMA_API_KEY to support authentication (#883)
- feat(redteam): add test for competitor recommendations (#877)
- feat(webui): Show the number of passes and failures (#888)
- feat(webui): show manual grading record in test details view (#906)
- feat(webui): use indexeddb instead of localstorage (#905)

### Changed

- feat: ability to set test case metric from csv (#889)
- feat: interactive onboarding (#886)
- feat: support `threshold` param from csv (#903)
- feat: support array of values for `similar` assertion (#895)
- fix: Prompt variable reads unprocessed spaces on both sides (#887)
- fix: windows node 22 flake (#907)
- [fix: ci passing despite failing build (](https://github.com/promptfoo/promptfoo/commit/ce6090be5d70fbe71c6da0a5ec1a73253a9d8a0e)https://github.com/promptfoo/promptfoo/pull/876[)](https://github.com/promptfoo/promptfoo/commit/ce6090be5d70fbe71c6da0a5ec1a73253a9d8a0e)
- [fix: incorrect migrations path in docker build](https://github.com/promptfoo/promptfoo/commit/6a1eef4e4b006b32de9ce6e5e2d7c0bd3b9fa95a) https://github.com/promptfoo/promptfoo/issues/861
- chore(ci): add `workflow_dispatch` trigger (#897)
- chore: add more gemini models (#894)
- chore: introduce eslint (#904)
- chore: switch to SWC for faster Jest tests (#899)
- chore: update to prettier 3 (#901)
- [chore(openai): add tool_choice required type](https://github.com/promptfoo/promptfoo/commit/e97ce63221b0e06f7e03f46c466da36c5b713017)

### Fixed

- fix(vertex): support var templating in system instruction (#902)
- [fix(webui): display latency when available](https://github.com/promptfoo/promptfoo/commit/bb335efbe9e8d6b23526c837402787a1cbba9969)

### Dependencies

- chore(deps): update most dependencies to latest stable versions (#898)

## [0.62.1] - 2024-06-06

### Added

- feat(webui): Ability to suppress browser open on `promptfoo view` (#881)
- feat(anthropic): add support for base url (#850)
- feat(openai): Support function/tool callbacks (#830)
- feat(vertex/gemini): add support for toolConfig and systemInstruction (#841)
- feat(webui): Ability to filter to highlighted cells (#852)
- feat(webui): ability to click to filter metric (#849)
- feat(webui): add copy and highlight cell actions (#847)

### Changed

- fix: migrate database before writing results (#882)
- chore: upgrade default graders to gpt-4o (#848)
- ci: Introduce jest test coverage reports (#868)
- ci: add support for node 22, remove support for node 16 (#836)
- docs: Addresses minor typographical errors (#845)
- docs: Help description of default `--output` (#844)
- feat: Add Red Team PII Tests (#862)
- feat: Support custom gateway URLs in Portkey (#840)
- feat: add support for python embedding and classification providers (#864)
- feat: add support for titan premier on bedrock (#839)
- feat: pass evalId in results (#758)
- fix: Broken types (#854)
- fix: Fix broken progress callback in web ui (#860)
- fix: Fix formatting and add style check to CI (#872)
- fix: Fix type error eval page.tsx (#867)
- fix: Improve Error Handling for Python Assertions and Provider Exceptions (#863)
- fix: Pass evaluateOptions from web ui yaml (#859)
- fix: Render multiple result images with markdown, if markdown contains multiple images (#873)
- fix: The values of defaultTest and evaluateOptions are not set when editing the eval yaml file. (#834)
- fix: crash on db migration when cache is disabled on first run (#842)
- fix: csv and html outputs include both prompt and provider labels (#851)
- fix: docker build and prepublish script (#846)
- fix: show labels for custom provider (#875)
- chore: fix windows node 22 build issues by adding missing encoding dependency and updating webpack config (#900)
- chore: update Node.js version management and improve documentation (#896)
- Fix CI Passing Despite Failing Build (#866) (#876)

## [0.62.0] - 2024-06-05

### Fixed

- fix: Parameter evaluateOptions not passed correctly in jobs created using web (#870)

### Added

- feat(anthropic): add support for base url (#850)
- feat(openai): Support function/tool callbacks (#830)
- feat(vertex/gemini): add support for toolConfig and systemInstruction (#841)
- feat(webui): Ability to filter to highlighted cells (#852)
- feat(webui): ability to click to filter metric (#849)
- feat(webui): add copy and highlight cell actions (#847)

### Changed

- feat: Add Red Team PII Tests (#862)
- feat: Support custom gateway URLs in Portkey (#840)
- feat: add support for python embedding and classification providers (#864)
- feat: add support for titan premier on bedrock (#839)
- feat: pass evalId in results (#758)
- feat: upgrade default graders to gpt-4o (#848)
- fix: Broken types (#854)
- fix: Fix broken progress callback in web ui (#860)
- fix: Fix formatting and add style check to CI (#872)
- fix: Fix type error eval page.tsx (#867)
- fix: Improve Error Handling for Python Assertions and Provider Exceptions (#863)
- fix: Pass evaluateOptions from web ui yaml (#859)
- fix: Render multiple result images with markdown, if markdown contains multiple images (#873)
- fix: The values of defaultTest and evaluateOptions are not set when editing the eval yaml file. (#834)
- fix: crash on db migration when cache is disabled on first run (#842)
- fix: csv and html outputs include both prompt and provider labels (#851)
- fix: docker build and prepublish script (#846)
- fix: show labels for custom provider (#875)
- ci: Introduce jest test coverage reports (#868)
- ci: add support for node 22, remove support for node 16 (#836)
- docs: Addresses minor typographical errors (#845)
- docs: Help description of default `--output` (#844)

## [0.61.0] - 2024-05-30

### Changed

- feat: `moderation` assert type (#821)
- feat: general purpose http/https provider (#822)
- feat: add portkey provider (#819)
- feat: Add Cloudflare AI Provider (#817)
- fix: Remove duplicate logging line (#825)
- fix: The ‘defaultTest’ option has no effect during evaluation. (#829)
- fix: Improve Error Handling in Python Script Execution (#833)
- docs: How to red team LLMs (#828)
- chore(mistral): add codestral (#831)

## [0.60.0] - 2024-05-25

### Added

- feat(webui): Add image viewer (#816)

### Changed

- feat: redteam testset generation (#804)
- feat: support for deep equality check in equals assertion (#805)
- feat: Allow functions in renderVarsInObject (#813)
- feat: ability to reference previous llm outputs via storeOutputAs (#808)
- feat: support for prompt objects (#818)
- fix: huggingface api key handling (#809)
- docs: Restore ProviderResponse class name (#806)
- docs: Fix typo in local build command (#811)

## [0.59.1] - 2024-05-18

### Changed

- [fix: handle null result timestamp when writing to db.](https://github.com/promptfoo/promptfoo/commit/40e1ebfbfd512fea56761b4cbdfff0cd25d61ae1) https://github.com/promptfoo/promptfoo/issues/800

## [0.59.0] - 2024-05-18

### Added

- feat(webui): add --filter-description option to `promptfoo view` (#780)
- feat(bedrock): add support for embeddings models (#797)

### Changed

- fix: python prompts break when using whole file (#784)
- Langfuse need to compile variables (#779)
- chore(webui): display prompt and completion tokens (#794)
- chore: include full error response in openai errors (#791)
- chore: add logprobs to assertion context (#790)
- feat: support var interpolation in function calls (#792)
- chore: add timestamp to EvaluateSummary (#785)
- fix: render markdown in variables too (#796)

### Fixed

- fix(vertex): remove leftover dependency on apiKey (#798)

## [0.58.1] - 2024-05-14

### Changed

- fix: improve GradingResult validation (#772)
- [fix: update python ProviderResponse error message and docs.](https://github.com/promptfoo/promptfoo/commit/258013080809bc782afe3de51c9309230cb5cdb2) https://github.com/promptfoo/promptfoo/issues/769
- [chore(openai): add gpt-4o models (](https://github.com/promptfoo/promptfoo/commit/ff4655d31d3588972522bb162733cb61e460f36f)https://github.com/promptfoo/promptfoo/pull/776[)](https://github.com/promptfoo/promptfoo/commit/ff4655d31d3588972522bb162733cb61e460f36f)
- add gpt-4o models (#776)

### Fixed

- fix(langfuse): Check runtime type of `getPrompt`, stringify the result (#774)

## [0.58.0] - 2024-05-09

### Changed

- feat: assert-set (#765)
- feat: add comma-delimited string support for array-type assertion values (#755)
- fix: Resolve JS assertion paths relative to configuration file (#756)
- fix: not-equals assertion (#763)
- fix: upgrade rouge package and limit to strings (#764)

## [0.57.1] - 2024-05-02

### Changed

- fix: do not serialize js objects to non-js providers (#754)
- **[See 0.57.0 release notes](https://github.com/promptfoo/promptfoo/releases/tag/0.57.0)**

## [0.57.0] - 2024-05-01

### Changed

- feat: ability to override provider per test case (#725)
- feat: eval tests matching pattern (#735)
- feat: add `-n` limit arg for `promptfoo list` (#749)
- feat: `promptfoo import` and `promptfoo export` commands (#750)
- feat: add support for `--var name=value` cli option (#745)
- feat: promptfoo eval --filter-failing outputFile.json (#742)
- fix: eval --first-n arg (#734)
- chore: Update openai package to 3.48.5 (#739)
- chore: include logger and cache utils in javascript provider context (#748)
- chore: add `PROMPTFOO_FAILED_TEST_EXIT_CODE` envar (#751)
- docs: Document `python:` prefix when loading assertions in CSV (#731)
- docs: update README.md (#733)
- docs: Fixes to Python docs (#728)
- docs: Update to include --filter-\* cli args (#747)

## [0.56.0] - 2024-04-28

### Added

- feat(webui): improved comment dialog (#713)

### Changed

- feat: Intergration with Langfuse (#707)
- feat: Support IBM Research BAM provider (#711)
- fix: Make errors uncached in Python completion. (#706)
- fix: include python tracebacks in python errors (#724)
- fix: `getCache` should return a memory store when disk caching is disabled (#715)
- chore(webui): improve eval view performance (#719)
- chore(webui): always show provider in header (#721)
- chore: add support for OPENAI_BASE_URL envar (#717)

### Fixed

- fix(vertex/gemini): support nested generationConfig (#714)

## [0.55.0] - 2024-04-24

### Changed

- [Docs] Add llama3 example to ollama docs (#695)
- bugfix in answer-relevance (#697)
- feat: add support for provider `transform` property (#696)
- feat: add support for provider-specific delays (#699)
- feat: portkey.ai integration (#698)
- feat: `eval -n` arg for running the first n test cases (#700)
- feat: ability to write outputs to google sheet (#701)
- feat: first-class support for openrouter (#702)
- Fix concurrent cache request behaviour (#703)

## [0.54.1] - 2024-04-20

### Changed

- Add support for Mixtral 8x22B (#687)
- fix: google sheets async loading (#688)
- fix: trim spaces in csv assertions that can have file:// prefixes (#689)
- fix: apply thresholds to custom python asserts (#690)
- fix: include detail from external python assertion (#691)
- chore(webui): allow configuration of results per page (#694)
- fix: ability to override rubric prompt for all model-graded metrics (#692)

## [0.54.0] - 2024-04-18

### Changed

- feat: support for authenticated google sheets access (#686)
- fix: bugs in `Answer-relevance` calculation (#683)
- fix: Add tool calls to response from azure openai (#685)

## [0.53.0] - 2024-04-16

### Changed

- fix!: make `javascript` assert function call consistent with external js function call (#674)
- fix: node library supports prompt files (#668)
- feat: Enable post-hoc evaluations through defining and using output value in TestSuite (#671)
- feat: Allow local files to define providerOutput value for TestCase (#675)
- feat: detect suitable anthropic default provider (#677)
- feat: Ability to delete evals (#676)
- feat: ability to create derived metrics (#670)

## [0.52.0] - 2024-04-12

### Added

- feat(webui): add pagination (#649)

### Changed

- feat: support for inline yaml for is-json, contains-json in csv (#651)
- feat: run providers 1 at a time with --interactive-providers (#645)
- feat: --env-file arg (#615)
- fix: Do not fail with api error when azure datasource is used (#644)
- fix: allow loading of custom provider in windows (#518) (#652)
- fix: don't show telemetry message without telemtry (#658)
- fix: `E2BIG` error during the execution of Python asserts (#660)
- fix: support relative filepaths for non-code assert values (#664)

### Fixed

- fix(webui): handle invalid search regexes (#663)

## [0.51.0] - 2024-04-07

### Added

- feat(webui): store settings in localstorage (#617)
- feat(azureopenai): apiKeyEnvar support (#628)
- feat(webui): "progress" page that shows provider/prompt pairs (#631)

### Changed

- chore: improve json parsing errors (#620)
- feat: ability to override path to python binary (#619)
- Add documentation for openai vision (#637)
- Support claude vision and images (#639)
- fix: assertion files use relative path (#624)
- feat: add provider reference to prompt function (#633)
- feat: ability to import vars using glob (#641)
- feat!: return values directly in python assertions (#638)

### Fixed

- fix(webui): ability to save defaultTest and evaluateOptions in yaml editor (#629)

## [0.50.1] - 2024-04-02

### Changed

- fix: compiled esmodule interop (#613)
- fix: downgrade var resolution failure to warning (#614)
- fix: glob behavior on windows (#612)

## [0.50.0] - 2024-04-01

### Added

- feat(webui): download button (#482)
- feat(webui): toggle for showing full prompt in output cell (#603)

### Changed

- feat: support .mjs external imports (#601)
- feat: load .env from cli (#602)
- feat: ability to use js files as `transform` (#605)
- feat: ability to reference vars from other vars (#607)
- fix: handling for nonscript assertion files (#608)

### Fixed

- fix(selfhost): add support for prompts and datasets api endpoints (#600)
- fix(selfhost): Consolidate to `NEXT_PUBLIC_PROMPTFOO_REMOTE_BASE_URL` (#609)

## [0.49.3] - 2024-03-29

### Changed

- fix: bedrock model parsing (#593)
- [fix: make llm-rubric more resilient to bad json responses.](https://github.com/promptfoo/promptfoo/commit/93fd059a13454ed7a251a90a33306fb1f3c81895) https://github.com/promptfoo/promptfoo/issues/596
- feat: display progress bar for each parallel execution (#597)

## [0.49.2] - 2024-03-27

### Changed

- fix: support relative paths for custom providers (#589)
- fix: gemini generationConfig and safetySettings (#590)
- feat: cli watch for vars and providers (#591)

## [0.49.1] - 2024-03-25

### Changed

- fix: lazy import of azure peer dependency (#586)

## [0.49.0] - 2024-03-23

### Added

- feat(vertexai): use gcloud application default credentials (#580)

### Changed

- feat: Add support for huggingface token classification (#574)
- feat: Mistral provider support for URL and API key envar (#570)
- feat: run assertions in parallel (#575)
- feat: support for azure openai assistants (#577)
- feat: ability to set tags on standalone assertion llm outputs (#581)
- feat: add support for claude3 on bedrock (#582)
- fix: load file before running prompt function (#583)
- [fix: broken ansi colors on cli table](https://github.com/promptfoo/promptfoo/commit/bbb0157b09c0ffb5366d3cbd112438ca3d2d61c9)
- [fix: remove duplicate instruction output](https://github.com/promptfoo/promptfoo/commit/fb095617d36102f5b6256e9718e736378c0a5cea)
- chore: better error messages when expecting json but getting text (#576)

### Fixed

- fix(selfhost): handle sqlite db in docker image and build (#568)

### Dependencies

- chore(deps): bump webpack-dev-middleware from 5.3.3 to 5.3.4 in /site (#579)

## [0.48.0] - 2024-03-18

### Added

- feat(csv): add support for `__description` field (#556)

### Changed

- feat: migrate filesystem storage to sqlite db (#558)
  - **When you first run `eval` or `view` with 0.48.0, your saved evals will be migrated from `.json` files to a sqlite db. Please open an issue if you run into problems.**
  - Restoration: By default, the migration process runs on the promptfoo output directory `~/.promptfoo/output`. This directory is backed up at `~/.promptfoo/output-backup-*` and you can restore it and use a previous version by renaming that directory back to `output`
- feat: Add anthropic:messages and replicate:mistral as default providers to web ui (#562)
- feat: add label field to provider options (#563)
- docs: adjust configuration for python provider (#565)
- chore: db migration and cleanup (#564)

### Fixed

- fix(azureopenai): add support for `max_tokens` and `seed` (#561)

## [0.47.0] - 2024-03-14

### Changed

- feat: improve python inline asserts to not require printing (#542)
- feat: add tools and tool_choice config parameters to azure openai provider (#550)
- feat: Add support for Claude 3 Haiku (#552)
- fix: validate custom js function return values (#548)
- fix: dedupe prompts from combined configs (#554)

### Fixed

- fix(replicate): support non-array outputs (#547)

## [0.46.0] - 2024-03-08

### Added

- feat(self-host): run evals via web ui (#540)
- feat(self-host): Persist changes on self-deployed UI without sharing a new link (#538)
- feat(webui): ability to change eval name (#537)

### Changed

- feat: add support for calling specific functions for python prompt (#533)
- fix: openai tools and function checks handle plaintext responses (#541)

### Fixed

- fix(anthropic): wrap text if prompt supplied as json (#536)

## [0.45.2] - 2024-03-07

### Changed

- fix: python provider handles relative script paths correctly (#535)

## [0.45.1] - 2024-03-06

### Changed

- fix: json and yaml vars files (#531)

### Fixed

- fix(python): deserialize objects from json (#532)

## [0.45.0] - 2024-03-06

### Added

- feat(anthropic): Add Claude 3 support (#526)

### Changed

- feat: ability to load `vars` values at runtime (#496)
  // Example logic to return a value based on the varName
  if (varName === 'context') {
  return `Processed ${otherVars.input} for prompt: ${prompt}`;
  }
  return {
  output: 'default value',
  };
  // Handle potential errors
  // return { error: 'Error message' }
  # Example logic to dynamically generate variable content
  if var_name == 'context':
  return {
  'output': f"Context for {other_vars['input']} in prompt: {prompt}"
  }
  return {'output': 'default context'}
  # Handle potential errors
  # return { 'error': 'Error message' }

## [0.44.0] - 2024-03-04

### Added

- feat(mistral): Add new models, JSON mode, and update pricing (#500)

### Changed

- fix: Print incorrect response from factuality checker (#503)
- fix: Support missing open parenthesis (fixes #504) (#505)
- feat: include prompt in transform (#512)
- feat: Support csv and json files in the `tests` array (#520)

### Fixed

- fix(ollama): dont send invalid options for `OllamaChatProvider` (#506)
- fix(huggingface): do not pass through non-hf parameters (#519)

## [0.43.1] - 2024-02-25

### Changed

- fix: pass through PROMPTFOO\_\* variables from docker run (#498)
- docs: clean up python provider header

### Fixed

- fix(huggingface): support `apiKey` config param (#494)
- fix(bedrock): transform model output from cache. #474

### Documentation

- docs(huggingface): example of private huggingface inference endpoint (#497)

## [0.43.0] - 2024-02-23

### Added

- feat(webui): Display test suite description (#487)
- feat(webui): Add upload testcase csv to eval page (#484)

### Changed

- feat: pass `test` to assertion context (#485)
- fix: Change variable name to what the prompt template expects (#489)
- (docs): Replace references to deprecated postprocess option (#483)
- chore: update replicate library and add new common params (#491)

### Fixed

- fix(self-hosting): remove supabase dependency from webui eval view (#492)

## [0.42.0] - 2024-02-19

### Added

- feat(webview): toggle for prettifying json outputs (#472)
- feat(openai): support handling OpenAI Assistant functions tool calls (#473)

### Changed

- feat: add support for claude 2.1 on bedrock (#470)
- feat: support for overriding `select-best` provider (#478)
- feat: ability to disable var expansion (#476)
- fix: improve escaping for python prompt shell (#481)

## [0.41.0] - 2024-02-12

### Added

- feat(openai)!: Allow apiBaseUrl to override /v1 endpoint (#464)

### Changed

- feat: add support for async python providers (#465)
- fix: pass config to python provider (#460)
- chore: include progress output in debug logs (#461)
- docs: perplexity example (#463)

### Fixed

- fix(factuality): make factuality output case-insensitive (#468)
- fix: ensure that only valid ollama params are passed (#480)

## [0.40.0] - 2024-02-06

### Added

- feat(mistral): Add Mistral provider (#455)
- feat(openai): add support for `apiKeyEnvar` (#456)
- feat(azureopenai): add apiBaseUrl config (#459)

### Changed

- feat: cohere api support (#457)
- feat: ability to override select-best prompt. #289
- fix: support for gemini generationConfig and safetySettings (#454)

### Fixed

- fix(vertex/gemini): add support for llm-rubric and other OpenAI-formatted prompts (#450)

### Documentation

- documentation: update python.md typo in yaml (#446)

## [0.39.1] - 2024-02-02

### Changed

- fix: func => function in index.ts (#443)
- feat: add support for google ai studio gemini (#445)

## [0.39.0] - 2024-02-01

### Changed

- feat: Add DefaultGradingJsonProvider to improve `llm-rubric` reliability (#432)
- feat: add caching for exec and python providers (#435)
- feat: add `--watch` option to eval command (#439)
- feat: ability to transform output on per-assertion level (#437)
- feat: compare between multiple outputs with `select-best` (#438)
- fix: pass through cost to runAssertion
- fix: pass through cost to runAssertion

## [0.38.0] - 2024-01-29

### Added

- feat(openai): Jan 25 model updates (#416)
- feat(webui): eval deeplinks (#426)
- feat(huggingface): Support sentence similarity inference API (#425)

### Changed

- fix: Only open previous results when necessary (uses lots of memory) (#418)
- fix: html output (#430)
- feat: add a `python` provider that supports native python function calls (#419)
- feat: support for image models such as dall-e (#406)
- feat: support for `PROMPTFOO_PROMPT_SEPARATOR envar. #424

## [0.37.1] - 2024-01-26

### Changed

- fix: do not require token usage info on openai provider (#414)

## [0.37.0] - 2024-01-24

### Added

- feat(webui): add markdown support (#403)

### Changed

- feat: standalone share server (#408)
- feat: `PROMPTFOO_DISABLE_TEMPLATING` disables nunjucks templates (#405)

## [0.36.0] - 2024-01-18

### Added

- feat(webui): Ability to comment on outputs (#395)
- feat(azure): Add response_format support (#402)
- feat(azure): add support for `passthrough` and `apiVersion` (#399)

### Changed

- feat: add `promptfoo generate dataset` (#397)
- fix: typo (#401)

## [0.35.1] - 2024-01-12

### Added

- feat(bedrock): introduce amazon titan models as another option for Bedrock (#380)
- feat(openai): add support for `passthrough` request args (#388)
- feat(azure): add support for client id/secret auth (#389)
- feat(webui): label evals using `description` field (#391)

### Changed

- fix: proper support for multiple types of test providers (#386)
- feat: update CSV and HTML outputs with more details (#393)

## [0.35.0] - 2024-01-07

### Added

- feat(webview): add regex search (#378)

### Changed

- feat: support standalone assertions on CLI (#368)
- feat: add perplexity-score metric (#377)
- feat: add logprobs support for azure openai (#376)
- fix: use relative paths consistently and handle object formats (#375)
- [fix: restore **prefix and **suffix column handlers when loading test csv](https://github.com/promptfoo/promptfoo/commit/3a058684b3389693f4c5899f786fb090b04e3c93)

## [0.34.0] - 2024-01-02

### Changed

- feat: Support for evaluating cost of LLM inference (#358)
- feat: save manual edits to test outputs in webview (#362)
- feat: add `cost` assertion type (#367)
- fix: handle huggingface text generation returning dict (#357)
- fix: disable cache when using repeat (#361)
- fix: do not dereference tools and functions in config (#365)
- docs: optimize docs of openai tool usage (#355)

## [0.33.2] - 2023-12-23

### Changed

- fix: bad indentation for inline python sript (#353)
- [fix: truncate CLI table headers](https://github.com/promptfoo/promptfoo/commit/9aa9106cc9bc1660df40117d3c8f053f361fa09c)
- feat: add openai tool parameter (#350)
- feat: add `is-valid-openai-tools-call` assertion type (#354)

## [0.33.1] - 2023-12-18

### Changed

- [fix: pass env to providers when using CLI](https://github.com/promptfoo/promptfoo/commit/e8170a7f0e9d4033ef219169115f6474d978f1a7)
- [fix: correctly handle bedrock models containing :](https://github.com/promptfoo/promptfoo/commit/4469b693993934192fee2e84cc27c21e31267e5f)
- feat: add latency assertion type (#344)
- feat: add perplexity assertion type (#346)
- feat: add support for ollama chat API (#342)
- feat: retry when getting internal server error with PROMPTFOO_RETRY_5XX envar (#327)
- fix: properly escape arguments for external python assertions (#338)
- fix: use execFile/spawn for external processes (#343)
- [fix: handle null score in custom metrics](https://github.com/promptfoo/promptfoo/commit/514feed49e2f83f3e04d3e167e5833dc075e6c10)
- [fix: increment failure counter for script errors.](https://github.com/promptfoo/promptfoo/commit/61d1b068f26c63f3234dc49c9d5f5104b9cf1cda)

## [0.33.0] - 2023-12-17

### Changed

- feat: add latency assertion type (#344)
- feat: add perplexity assertion type (#346)
- feat: add support for ollama chat API (#342)
- feat: retry when getting internal server error with PROMPTFOO_RETRY_5XX envar (#327)
- fix: properly escape arguments for external python assertions (#338)
- fix: use execFile/spawn for external processes (#343)
- [fix: handle null score in custom metrics](https://github.com/promptfoo/promptfoo/commit/514feed49e2f83f3e04d3e167e5833dc075e6c10)
- [fix: increment failure counter for script errors.](https://github.com/promptfoo/promptfoo/commit/61d1b068f26c63f3234dc49c9d5f5104b9cf1cda)

## [0.32.0] - 2023-12-14

### Added

- feat(webview): Layout and styling improvements (#333)

### Changed

- feat: add support for Google Gemini model (#336)
- feat: add download yaml button in config modal. Related to #330 (#332)
- fix: set process exit code on failure

## [0.31.2] - 2023-12-11

### Added

- feat(webview): Show aggregated named metrics at top of column (#322)

### Changed

- fix: sharing option is degraded (#325)

## [0.31.1] - 2023-12-04

### Changed

- fix: issues when evaling multiple config files
- feat: support for web viewer running remotely (#321)

## [0.31.0] - 2023-12-02

### Added

- feat(openai): Adds support for function call validation (#316)

### Changed

- feat: add support for ajv formats (#314)
- feat: support prompt functions via nodejs interface (#315)
- fix: webview handling of truncated cell contents with html (#318)
- docs: Merge docs into main repo (#317)

## [0.30.1] - 2023-11-29

### Changed

- feat: add bedrock in webui setup (#301)
- feat: add support for custom metrics (#305)
- feat: show table by default, even with --output (#306)
- fix: handle multiple configs that import multiple prompts (#304)
- fix: remove use of dangerouslySetInnerHTML in results table (#309)

### Fixed

- fix(openai): add support for overriding api key, host, baseurl, org in Assistants API (#311)

## [0.30.0] - 2023-11-29

### Changed

- feat: add bedrock in webui setup (#301)
- feat: add support for custom metrics (#305)
- feat: show table by default, even with --output (#306)
- fix: handle multiple configs that import multiple prompts (#304)
- fix: remove use of dangerouslySetInnerHTML in results table (#309)

## [0.29.0] - 2023-11-28

### Changed

- feat: Add support for external provider configs via file:// (#296)
- feat: Add support for HTTP proxies (#299)
- feat: claude-based models on amazon bedrock (#298)

## [0.28.2] - 2023-11-27

### Added

- feat(azureopenai): Warn when test provider should be overwritten with azure (#293)
- feat(webview): Display test descriptions if available (#294)
- feat(webview): Ability to set test scores manually (#295)

### Changed

- feat: add support for self-hosted huggingface text generation inference (#290)
- fix: prevent duplicate asserts with `defaultTest` (#287)
- fix: multiple configs handle external test and prompt files correctly (#291)

## [0.28.0] - 2023-11-19

### Changed

- feat: Add support for multiple "\_\_expected" columns (#284)
- feat: Support for OpenAI assistants API (#283)
- feat: Ability to combine multiple configs into a single eval (#285)

## [0.27.1] - 2023-11-14

### Added

- [feat(node-package): Add support for raw objects in prompts](https://github.com/promptfoo/promptfoo/commit/e6a5fe2fa7c05aabd2f52bd4fa143d957a7953dd)
- feat(openai): Add support for OpenAI `seed` param (#275)
- [feat(openai): Add support for OpenAI response_format](https://github.com/promptfoo/promptfoo/commit/12781f11f495bed21db1070e987f1b40a43b72e3)
- [feat(webview): Round score in details modal](https://github.com/promptfoo/promptfoo/commit/483c31d79486a75efc497508b9a42257935585cf)

### Changed

- fix: Set `vars._conversation` only if it is used in prompt (#282)
- feat: Add new RAG metrics (answer-relevance, context-recall, context-relevance, context-faithfulness) (#279)
- feat: throw error correctly when invalid api key is passed for OpenAI (#276)
- Bump langchain from 0.0.325 to 0.0.329 in /examples/langchain-python (#278)
- Provide the prompt in the context to external assertion scripts (#277)
- fix the following error : 'List should have at least 1 item after val… (#280)
- [chore: Add HuggingFace debug output](https://github.com/promptfoo/promptfoo/commit/2bae118e3fa7f8164fd78d29a3a30d187026bf13)

## [0.27.0] - 2023-11-14

### Added

- [feat(node-package): Add support for raw objects in prompts](https://github.com/promptfoo/promptfoo/commit/e6a5fe2fa7c05aabd2f52bd4fa143d957a7953dd)
- feat(openai): Add support for OpenAI `seed` param (#275)
- [feat(openai): Add support for OpenAI response_format](https://github.com/promptfoo/promptfoo/commit/12781f11f495bed21db1070e987f1b40a43b72e3)
- [feat(webview): Round score in details modal](https://github.com/promptfoo/promptfoo/commit/483c31d79486a75efc497508b9a42257935585cf)

### Changed

- feat: Add new RAG metrics (answer-relevance, context-recall, context-relevance, context-faithfulness) (#279)
- feat: throw error correctly when invalid api key is passed for OpenAI (#276)
- Bump langchain from 0.0.325 to 0.0.329 in /examples/langchain-python (#278)
- Provide the prompt in the context to external assertion scripts (#277)
- fix the following error : 'List should have at least 1 item after val… (#280)
- [chore: Add HuggingFace debug output](https://github.com/promptfoo/promptfoo/commit/2bae118e3fa7f8164fd78d29a3a30d187026bf13)

## [0.26.5] - 2023-11-10

### Changed

- feat: Support for Azure OpenAI Cognitive Search (#274)
- [feat: Add PROMPTFOO_PYTHON environment variable](https://github.com/promptfoo/promptfoo/commit/33ecca3dab9382f063e68529c047cfd3fbd959e5)

## [0.26.3] - 2023-11-08

### Added

- [feat(AzureOpenAI): Add support for deployment_id and dataSources](https://github.com/promptfoo/promptfoo/commit/3f6dee99b4ef860af1088c4ceda1a74726070f37)

### Changed

- [Stringify output display string if output is a JSON object](https://github.com/promptfoo/promptfoo/commit/e6eff1fb75e09bfd602c08edd89ec154e3e61bf9)
- [Add JSON schema dereferencing support for JSON configs](https://github.com/promptfoo/promptfoo/commit/c32f9b051a51ee6e1ee08738e0921b4e05a5c23d)
- Update chat completion endpoint in azureopenai.ts (#273)

### Fixed

- fix(openai): Improve handling for function call responses (#270)

## [0.26.2] - 2023-11-07

### Changed

- [Fix issue with named prompt function imports](https://github.com/promptfoo/promptfoo/commit/18a4d751af15b996310eceafc5a75e114ce1bf56)
- [Fix OpenAI finetuned model parsing](https://github.com/promptfoo/promptfoo/commit/b52de61c6e1fd0a9e67d2476a9f3f9153084ad61)
- [Add new OpenAI models](https://github.com/promptfoo/promptfoo/commit/d9432d3b5747516aea1a7e8a744167fbd10a69d2)
- Fix: Broken custom api host for OpenAI. (#261)
- Add `classifier` assert type (#263)
- Send provider options and test context to ScriptCompletion (exec) provider (#268)
- Support for loading JSON schema from external file (#266)

## [0.26.1] - 2023-11-01

### Changed

- Fix broken default config for OpenAI evals created in web app (#255)
- Fix prompt per provider (#253)
- Add support for custom config directory (#257)
- Add latency and token metrics per prompt (#258)
- Add caching support to Anthropic provider (#259)
- webview: Preserve formatting of LLM outputs
- Bump langchain from 0.0.317 to 0.0.325 in /examples/langchain-python (#254)

## [0.26.0] - 2023-10-28

### Changed

- cli: Add support for raw text prompts (#252)
- Ensure the directory for the output file is created if it does not exist

## [0.25.2] - 2023-10-26

### Changed

- allow Python in tests.csv (#237)
- Improve escaping in matchers (#242)
- Add support for nunjucks filters (#243)
- Fix issue where outputPath from the configuration file is not used when `-c` option is provided
- Add envar PROMPTFOO_DISABLE_CONVERSATION_VAR
- Resolve promises in external assert files

## [0.25.1] - 2023-10-19

### Changed

- Fix issue with loading google sheets directly. (#222)
- Add \_conversation variable for testing multiple-turn chat conversations (#224)
- Allow multiple output formats simultaneously with `outputPath` (#229)
- Fall back to default embedding model if provided model doesn't support embeddings
- Various fixes and improvements
- Bump langchain from 0.0.312 to 0.0.317 in /examples/langchain-python (#245)

## [0.25.0] - 2023-10-10

### Changed

- Add support for icontains-any and icontains-all (#210)
- Bump langchain from 0.0.279 to 0.0.308 in /examples/langchain-python (#213)
- Add support for .cjs file extensions (#214)
- Add Prompts and Datasets pages (#211)
- Add CLI commands for listing and showing evals, prompts, and datasets (#218)
- Add support for `config` object in webhook provider payload. (#217)
- Other misc changes and improvements
- Bump langchain from 0.0.308 to 0.0.312 in /examples/langchain-python (#219)

## [0.24.4] - 2023-10-01

### Changed

- Fix bug in custom function boolean return value score (#208)
- Fix ollama provider with `--no-cache` and improve error handling
- Add support for HuggingFace Inference API (text generation) (#205)
- Add `apiHost` config key to Azure provider

## [0.24.3] - 2023-09-28

### Changed

- Better LocalAI/Ollama embeddings traversal failure (#191)
- `OPENAI_API_HOST` to `OPENAI_API_BASE_URL` (#187)
- Ability to include files as assertion values (#180)
- Add hosted db for evals (#149)
- Webview details pane improvements (#196)
- Add support for ollama options (#199)
- Adding TXT and HTML to `--output` help/error message (#201)

## [0.24.2] - 2023-09-23

### Changed

- Specify repo in package.json (#174)
- Add support for parsing multiple json blobs in responses (#178)
- Updated node version update of Google Colab notebook example (#171)
- Fix arg escaping for external python prompts on Windows (#179)
- Better OpenAI embeddings traversal failure (#190)
- Adds embeddings providers for LocalAI and Oolama (#189)
- Add `noindex` to shared results
- Many other misc fixes and improvements

## [0.24.1] - 2023-09-21

### Changed

- Fix prompt errors caused by leading and trailing whitespace for var file imports
- Fix an issue with response parsing in LocalAI chat
- Fix issue preventing custom provider for similarity check (#152)
- Fix escaping in python asserts (#156)
- Fix README link to providers docs (#153)
- Allow object with function name as a value for function_call (#158)
- Add a -y/--yes option to `promptfoo view` command to skip confirmation (#166)
- Other misc fixes and improvements

## [0.24.0] - 2023-09-18

### Changed

- Support for custom functions as prompts (#147)
- Refactor parts of util into more descriptive files (#148)
- Misc fixes and improvements

## [0.23.1] - 2023-09-14

### Changed

- Improvements to custom grading (#140)
- Support for Google Vertex and PaLM chat APIs (#131)
- Add support for including files in defaultTest (#137)
- Add support for disabling cache in evaluate() options (#135)
- Add support for loading vars directly from file (#139)
- Include `provider` in `EvaluateResult`
- Other misc improvements and fixes

## [0.23.0] - 2023-09-14

### Changed

- Improvements to custom grading (#140)
- Support for Google Vertex and PaLM chat APIs (#131)
- Add support for including files in defaultTest (#137)
- Add support for disabling cache in evaluate() options (#135)
- Add support for loading vars directly from file (#139)
- Include `provider` in `EvaluateResult`
- Other misc improvements and fixes

## [0.22.0] - 2023-09-04

### Changed

- Add OpenAI factuality and closed-QA graders (#126). These new graders implement OpenAI's eval methodology.
- Auto-escape vars when prompt is a JSON object (#127).
- Improvements to custom providers - Pass context including `vars` to callApi and make `TestCase` generic for ease of typing
- Add `prompt` to Javascript, Python, and Webhook assertion context
- Fix llama.cpp usage of provider config overrides
- Fix ollama provider parsing for llama versions like llama:13b, llama:70b etc.
- Trim var strings in CLI table (prevents slowness during CLI table output)

## [0.21.4] - 2023-09-01

### Changed

- Add support for test case threshold value (#125)
- Add support for pass/fail threshold for javascript and python numeric return values

## [0.21.3] - 2023-09-01

### Changed

- Increase request backoff and add optional delay between API calls (#122)

## [0.21.2] - 2023-08-31

### Changed

- Fix symlink bug on Windows

## [0.21.1] - 2023-08-30

### Changed

- Consistent envars and configs across providers (#119)
- Add configuration for API keys in WebUI (#120)
- Add CodeLlama to WebUI
- Fix issue with numeric values in some assert types
- Add support for running specific prompts for specific providers using `{id, prompts, config}` format
- Add a feedback command

## [0.21.0] - 2023-08-28

### Changed

- Add webhook provider (#117)
- Add support for editing config in web view (#115)
- Standalone server with database with self-hosting support (#118)
- Add support for custom llm-rubric grading via `rubricPrompt` in Assertion objects
- Add support for `vars` in `rubricPrompt`, making it easier to pass expected values per test case
- Add a handful of new supported parameters to OpenAI, Azure, Anthropic, and Replicate providers
- Allow setting `config` on `provider` attached to Assertion or TestCase
- Add/improve support for custom providers in matchesSimilarity and matchesLlmRubric

## [0.20.1] - 2023-08-18

### Changed

- Fix issue when there's not enough data to display useful charts
- Add charts to web viewer (#112)
- Add support for multiline javascript asserts
- Add support for Levenshtein distance assert type (#111)

## [0.20.0] - 2023-08-18

### Changed

- Add charts to web viewer (#112)
- Add support for multiline javascript asserts
- Add support for Levenshtein distance assert type (#111)

## [0.19.3] - 2023-08-17

### Changed

- llm-rubric provider fixes (#110)
- New diff viewer for evals
- Web UI for running evals (#103)
- Add support for OpenAI organization (#106)
- function call azure fix (#95)
- Add support for JSON schema validation for is-json and contains-json (#108)
- Other misc fixes and API improvements

## [0.19.2] - 2023-08-15

### Changed

- function call azure fix (#95)
- Add support for JSON schema validation for is-json and contains-json (#108)
- New diff viewer for evals
- Web UI for running evals (#103)
- Add support for OpenAI organization (#106)
- Other misc fixes and API improvements

## [0.19.1] - 2023-08-14

### Changed

- Add support for OpenAI organization (#106)
- New diff viewer for evals
- Web UI for running evals (#103)
- Other misc fixes and API improvements

## [0.19.0] - 2023-08-14

### Changed

- New diff viewer for evals
- Web UI for running evals (#103)
- Other misc fixes and API improvements

## [0.18.4] - 2023-08-11

### Changed

- Fix bug in Ollama provider breaking on empty line
- Bump certifi from 2023.5.7 to 2023.7.22 in /examples/langchain-python (#104)

## [0.18.3] - 2023-08-08

### Changed

- Disable nunjucks autoescaping by default (#101)
- Add ollama provider (#102)
- Fix potential issues with writing latest results
- Default to not forcing line breaks in web view

## [0.18.2] - 2023-08-08

### Changed

- testing providers w/ same model diff params (#83)
- Add assertions in webview (#100)
- Fix error with provider map parsing when `providers` is just a string
- Fix `share` command
- Don't short circuit test failures by default and introduce `PROMPTFOO_SHORT_CIRCUIT_TEST_FAILURES` envar

## [0.18.1] - 2023-08-06

### Changed

- Fix issue with writing latest results
- Add support for llama.cpp server (#94)

## [0.18.0] - 2023-07-28

### Changed

- Promptfoo Theoriesby @Skylertodd in https://github.com/promptfoo/promptfoo/pull/89 - allow datasets to be associated with specific set of tests allowing the ability to execute many data driven tests without the requirement of copying a test over and over for each data set.
- Add `python` assertion type that runs python code and returns the output (#78)
- Add support for native function ApiProviders and Assertions (#93)
- Fix ANSI escape codes in console table
- Fix broken symlink handling for latest output
- Fix eval history cleanup
- Promptfoo Theories (#89)

## [0.17.9] - 2023-07-24

### Changed

- Record latency in results (#85)
- Add support for loading test cases from file/directory path (#88)
- Fix filepath compatibility issue on Windows

## [0.17.8] - 2023-07-22

### Changed

- Additional OpenAI params (#81)
- Show recent runs in web viewer (#82)
- Add support for postprocessing in test cases (#84)
- Fix issue where timeouts for noncritical things (like version check) would crash with error
- Fix bug in evaluator where empty tests were not supported (e.g. when comparing a static prompt on multiple models)

## [0.17.7] - 2023-07-20

### Changed

- Add support for provider-specific prompts in the test suite configuration (#76)
- Improvements to ReplicateProvider
- Add llama vs gpt bechmark example
- Fixes to llm-rubric prompt grading

## [0.17.6] - 2023-07-20

### Changed

- Add "repeat" option to CLI and EvaluateOptions (#71)
- Move OpenAI yaml support into shared providers util (#74)
- ReplicateProvider implementation (#75)
- Web viewer: add support for hiding identical rows
- Darkmode fixes
- Fix colab notebook support

## [0.17.5] - 2023-07-14

### Changed

- Add starts-with assertion type (#64)
- Add support for YAML-formatted OpenAI prompts (#67)
- Add Azure OpenAI Provider (#66)
- Allow option to disable sharing (#69)
- Require confirmation before sharing in `promptfoo share`
- Add `PROMPTFOO_DISABLE_UPDATE` environment variable

## [0.17.4] - 2023-07-13

### Changed

- Add telemetry notice (#39)
- Fix environments that do not have process.stdout.columns (colab)
- Fix `init` output
- Don't crash when npm is down (latest version check)

## [0.17.3] - 2023-07-10

### Changed

- Add Anthropic provider (#58)
- Fix a handful of `promptfoo init` onboarding issues
- Fix ordering of CLI table headers
- Fix compatibility with Node 14

## [0.17.2] - 2023-07-07

### Changed

- Improve support for running external scripts as providers (#55)

## [0.17.1] - 2023-07-07

### Changed

- Fix issue with outputs displaying in web viewer

## [0.17.0] - 2023-07-06

### Changed

- added gpt-3.5-16k and checkpoints (#51)
- Add ability to view raw prompts in web viewer (#54)
- OpenAI chat completion fails on invalid JSON. Enable with envar `PROMPTFOO_REQUIRE_JSON_PROMPTS`
- Ability to view raw prompts in web viewer
- Update default suggestion provider
- Add `script` provider prefix for custom providers
- Add a `cache clear` command
- Fix: allow number values for `contains` and `icontains` assertions
- FIx: Don't create asserts from empty \_\_expected columns

## [0.16.0] - 2023-06-28

### Changed

- update docs/Question (#46)
- Add retries for failed HTTP requests (#47)
- Add support for var objects that can be manipulated in nunjucks templates (#50)

## [0.15.0] - 2023-06-26

### Changed

- Add support for continuous scoring by @typpo in https://github.com/typpo/promptfoo/pull/44
- Add support for assertion weights
- Fix: defaultTest is properly set when config is loaded

## [0.14.2] - 2023-06-24

### Changed

- Add support for continuous scoring (#44)

## [0.14.1] - 2023-06-19

### Changed

- Fix: [Use basepath only in case where path was supplied in config file](https://github.com/typpo/promptfoo/commit/e67918b3824ac59576eec56bdae4a700cf527352)

## [0.14.0] - 2023-06-18

### Changed

- Breaking: Make files in config yaml resolve from config location, not working directory
- Breaking: output `json` and `yaml` formats have moved results into the `results` property. Now also include `config` and `shareableUrl`
- Add shareable urls and `promptfoo share` command by @typpo in https://github.com/typpo/promptfoo/pull/42
- Add new CLI args for `eval`: --no-table, --no-progress-bar, --share
- Other misc bugfixes and improvements

## [0.13.1] - 2023-06-17

### Changed

- [Command arguments override config in all cases](https://github.com/typpo/promptfoo/commit/c425d3ae8c4ddb932ba4c1380889a01b47b5ce57)
- Add shareable urls and `promptfoo share` command (#42)

## [0.13.0] - 2023-06-16

### Changed

- Add support for OpenAI functions and custom provider args by @typpo in https://github.com/typpo/promptfoo/pull/34
- extract and export generateTable() by @tizmagik in https://github.com/typpo/promptfoo/pull/37
- Add JSONL prompt file support by @typpo in https://github.com/typpo/promptfoo/pull/40
- Add JSONL prompt file support (#40)

## [0.12.0] - 2023-06-12

### Changed

- Add support for sharing by @typpo in https://github.com/typpo/promptfoo/pull/33
- Warn user if they are using an out-of-date version by @typpo in https://github.com/typpo/promptfoo/pull/31
- Add basic telemetry
- extract and export generateTable() (#37)
- Add support for OpenAI functions and custom provider args (#34)
- Add support for sharing (#33)

## [0.11.0] - 2023-06-11

### Changed

- feat: Add many new assertion types: contains, icontains, contains-some, contains-any, regex, webhook, rouge-n
- feat: all assertion types can be negated be prefixing `not-`
- feat: more debugging info for custom function failures
- feat: custom functions are passed a context object that contains vars
- feat: web table view improvements, including the ability to filter only failures, toggle word break mode, etc
- Misc fixes and small improvements
- Solve build path issues (#32)
- Add check for latest package version (#31)

## [0.10.0] - 2023-06-09

### Changed

- fix: Rename OPENAI_MAX_TEMPERATURE to OPENAI_TEMPERATURE
- fix: defaultTest properly works in configs loaded by CLI
- chore: add native ts-node compatibility by @MentalGear in https://github.com/typpo/promptfoo/pull/25
- fix parsing of env vars for OPENAI_MAX_TOKENS and OPENAI_MAX_TEMPERATURE by @abi in https://github.com/typpo/promptfoo/pull/29
- feat: Add support for named prompts by @typpo in https://github.com/typpo/promptfoo/pull/28
- feat: Better visual distinction in web view
- Other misc fixes and improvements
- chore: add native ts-node compatibility (#25)
- Add many new assertion types (#30)
- fix parsing of env vars for OPENAI_MAX_TOKENS and OPENAI_MAX_TEMPERATURE (#29)
- Add support for named prompts (#28)

## [0.9.0] - 2023-06-05

### Changed

- Add support for var arrays by @typpo in https://github.com/typpo/promptfoo/pull/21
- Minor fixes and improvements
- Add support for var arrays (#21)

## [0.8.3] - 2023-05-31

### Changed

- Fix: cache setup on first usage
- Fix: better error on malformed config file

## [0.8.2] - 2023-05-30

### Changed

- Fix cache behavior edge case
- Simplify API and add support for unified test suite definition (#14)

## [0.8.1] - 2023-05-30

### Changed

- Fix some issues with `--vars` and `--tests` backwards compatibility

## [0.8.0] - 2023-05-30

### Changed

- Simplify API and add support for unified test suite definition by @typpo in https://github.com/typpo/promptfoo/pull/14
- The following options have moved inside `evaluateOptions`: `maxConcurrency`, `showProgressBar`, `generateSuggestions`.
- The following options have moved inside `commandLineOptions`: `write`, `cache`, `verbose`, `view`, and similar.

## [0.7.0] - 2023-05-29

### Changed

- Improve caching and cache all requests by default

## [0.6.0] - 2023-05-28

### Changed

- Add support for open-source LLMs like Llama, Alpaca, Vicuna, GPT4All via LocalAI
- Add glob support
- Jest and mocha integrations
- Rename eval: to fn: for custom js fnc tests by @MentalGear
- Add exports for types and useful utility functions
- Support non-es module requires
- Web viewer dark mode
- Improved handling of third-party API errors
- Many other fixes and improvements
- Improve caching and cache all requests by default (#17)
- Bump socket.io-parser from 4.2.2 to 4.2.3 in /src/web/client (#15)

## [0.5.1] - 2023-05-23

### Added

- feat: rename eval: to fn: for custom js fnc tests (#11)

### Changed

- Fix issue with running promptfoo without `OPENAI_API_KEY` set
- Add glob support (#13)

## [0.5.0] - 2023-05-22

### Changed

- Add support for grading by semantic similarity
- Add support for local LLMs like Llama, Alpaca, Vicuna, GPT4All, etc. via LocalAI
- Improved error handling
- Improved word wrapping in CLI output
- Add support for grading by semantic similarity (#7)

## [0.4.0] - 2023-05-13

### Changed

- Web viewer for eval results
- Support for OPENAI_STOP to set OpenAI stopwords
- Increase default request timeout
- Browser UI for eval results (#5)

## [0.3.0] - 2023-05-07

### Added

- Feature: LLM automatic grading of outputs by LLM https://github.com/typpo/promptfoo/pull/4

### Changed

- Improve how test results are shown (PASS/FAIL is shown in matrix view, rather than its own column)
- Ability to override OPENAI_API_HOST environment variable
- Ability to set an API call timeout via `REQUEST_TIMEOUT_MS` environment variable
- Improve readability of HTML table output
- Ability for LLM to grade its own outputs (#4)

## [0.2.2] - 2023-05-04

### Changed

- Fix error in `promptfoo init` output
- Fix ordering issue when building table concurrently
- Output more useful errors when API calls fail
- Add `promptfoo --version` output

## [0.2.0] - 2023-05-04

### Changed

- Add `promptfoo init` command
- Improve custom provider loading and add example<|MERGE_RESOLUTION|>--- conflicted
+++ resolved
@@ -23,11 +23,8 @@
 
 ### Changed
 
-<<<<<<< HEAD
 - chore(cli): show telemetryDisabled/telemetryDebug in `promptfoo debug` output (#6015)
-=======
 - chore(examples): consolidate Ollama examples into unified directory (#5977)
->>>>>>> 74a6cdd9
 - chore(webui): add label column to prompts table (#6002)
 - chore: remove "LLM Risk Assessment" prefix (#6004)
 - refactor(app): Reduce unnecessary API health requests (#5979)
