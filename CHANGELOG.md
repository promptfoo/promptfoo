--- conflicted
+++ resolved
@@ -6,16 +6,11 @@
 
 ## [Unreleased]
 
-<<<<<<< HEAD
 ### Added
 
 - feat(redteam): add goal-misalignment plugin for detecting Goodhart's Law vulnerabilities (#6045)
 
-
-### Dependencies
-=======
-### Changed
->>>>>>> 0ccd0f7f
+### Changed
 
 - chore(redteam): categorize `jailbreak:meta` under agentic strategies and mark as remote-only for correct UI grouping and Cloud behavior (#6049)
 
