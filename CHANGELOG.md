# Changelog

All notable changes to this project will be documented in this file.

The format is based on [Keep a Changelog](https://keepachangelog.com/en/1.1.0/).

## [0.119.14](https://github.com/promptfoo/promptfoo/compare/0.119.13...0.119.14) (2025-12-01)

### Features

- Add web search assertion type ([#5111](https://github.com/promptfoo/promptfoo/issues/5111)) ([11c01cc](https://github.com/promptfoo/promptfoo/commit/11c01cc637efd6867a1e99e44bc8633d324ac66a))
- **examples:** add Strands Agents SDK example ([#6384](https://github.com/promptfoo/promptfoo/issues/6384)) ([28c3d58](https://github.com/promptfoo/promptfoo/commit/28c3d584f2f820de40a17e641aaf95809cf51e82))
- **providers:** add AWS Bedrock Converse API provider ([#6348](https://github.com/promptfoo/promptfoo/issues/6348)) ([8ab3f96](https://github.com/promptfoo/promptfoo/commit/8ab3f96f36eb054ba833206f463014a0f3aedc92))
- **providers:** add Claude Agent SDK plugin support ([#6377](https://github.com/promptfoo/promptfoo/issues/6377)) ([d3e67f5](https://github.com/promptfoo/promptfoo/commit/d3e67f5409af88abc1723c23c3f799cdac47de69))
- **providers:** add comprehensive Azure model support ([#6375](https://github.com/promptfoo/promptfoo/issues/6375)) ([2e53c08](https://github.com/promptfoo/promptfoo/commit/2e53c084b6a0f95b1f1f5ec1869bcba4bb961657))
- **providers:** add Google Cloud Model Armor support to Vertex AI ([#6365](https://github.com/promptfoo/promptfoo/issues/6365)) ([0d1641b](https://github.com/promptfoo/promptfoo/commit/0d1641bb3699dcc36e66273c7105ba0b33f0b58d))
- **providers:** add Groq reasoning models, Responses API, and built-in tools support ([#6231](https://github.com/promptfoo/promptfoo/issues/6231)) ([7cbddd0](https://github.com/promptfoo/promptfoo/commit/7cbddd0ee2fcce983654e07550a6a673b23e2291))
- **providers:** add missing Claude Agent SDK options ([#6389](https://github.com/promptfoo/promptfoo/issues/6389)) ([d0d227c](https://github.com/promptfoo/promptfoo/commit/d0d227cc627c048efbfe44e224d6394d2ca5311e))
- **providers:** add OpenAI ChatKit provider ([#6406](https://github.com/promptfoo/promptfoo/issues/6406)) ([433ac65](https://github.com/promptfoo/promptfoo/commit/433ac65589bf758901ed5388fec1a5e460d27c2d))
- **providers:** add OpenAI Codex SDK provider ([#6321](https://github.com/promptfoo/promptfoo/issues/6321)) ([cc45c0f](https://github.com/promptfoo/promptfoo/commit/cc45c0fbe16814743dba09ba897c13c3687163d1))
- **providers:** add verbosity and isReasoningModel config to azure:responses ([#6382](https://github.com/promptfoo/promptfoo/issues/6382)) ([e99b8a8](https://github.com/promptfoo/promptfoo/commit/e99b8a84ab4dbe8d0ffd9352a5176d9aaaaf0f36))
- **providers:** add xAI Responses API with Agent Tools support ([#6386](https://github.com/promptfoo/promptfoo/issues/6386)) ([fad0fc8](https://github.com/promptfoo/promptfoo/commit/fad0fc893dfd62579e80fce7db3d0127c3b4e6b1))
- **redteam:** update VLGuard to use original MIT-licensed dataset ([#5809](https://github.com/promptfoo/promptfoo/issues/5809)) ([dbabbaf](https://github.com/promptfoo/promptfoo/commit/dbabbaf1a4366ca6e5881fe2b30ecfd5aec4174f))
- Share trace data to promptfoo cloud ([ce251ae](https://github.com/promptfoo/promptfoo/commit/ce251ae5cb16d9f65cf98d89c7ba4ea91778e3c4))
- vs code red team extension ([#6396](https://github.com/promptfoo/promptfoo/issues/6396)) ([406dc61](https://github.com/promptfoo/promptfoo/commit/406dc61c6f122e720283108aefeafbb21a6386a3))

### Bug Fixes

- **ci:** restore original tag format for GitHub releases ([#6402](https://github.com/promptfoo/promptfoo/issues/6402)) ([e49e5b8](https://github.com/promptfoo/promptfoo/commit/e49e5b80574b8f12a066ee834e160eacb3cd03f5))
- **cli:** resolve eval command hanging by adding missing await calls ([#6422](https://github.com/promptfoo/promptfoo/issues/6422)) ([137231a](https://github.com/promptfoo/promptfoo/commit/137231a775259d37c5173606f6414851198cfcb2))
- **deps:** replace xlsx with read-excel-file to fix high severity vulnerability ([#6357](https://github.com/promptfoo/promptfoo/issues/6357)) ([e6e2b98](https://github.com/promptfoo/promptfoo/commit/e6e2b980d71f662258e50832b4967f20de1b0585))
- **deps:** update node-forge to 1.3.2 to fix security vulnerability ([#6395](https://github.com/promptfoo/promptfoo/issues/6395)) ([2b96ee2](https://github.com/promptfoo/promptfoo/commit/2b96ee2caa17237317a5a8c70798af4677d8a7d4))
- **evals:** do not truncate image responses in eval ([#6391](https://github.com/promptfoo/promptfoo/issues/6391)) ([d6fb07c](https://github.com/promptfoo/promptfoo/commit/d6fb07c1c45c2c8dce9f79812ab7d1f834af0e38))
- **mcp:** pass timeout configuration to MCP SDK calls ([#6394](https://github.com/promptfoo/promptfoo/issues/6394)) ([d05da44](https://github.com/promptfoo/promptfoo/commit/d05da44d2c33d2f7956c4b5b16a04a8304580c4b))
- **modelaudit:** track scanner version and re-scan on version changes ([#6361](https://github.com/promptfoo/promptfoo/issues/6361)) ([f0e8065](https://github.com/promptfoo/promptfoo/commit/f0e80654b1b1a2d48f7f8ac92fdc73e2786767a5))
- preserve all file:// references in vars context for runtime loading ([#6393](https://github.com/promptfoo/promptfoo/issues/6393)) ([55c553c](https://github.com/promptfoo/promptfoo/commit/55c553caf348ff4837bd8f0b28b0aed7374b7ff6))
- prevent Node.js from hanging when importing promptfoo as a library ([#6351](https://github.com/promptfoo/promptfoo/issues/6351)) ([af857a3](https://github.com/promptfoo/promptfoo/commit/af857a3ed37e06d357d85c550b4fa3bf63b5d991))
- **providers:** fix ChatKit echo behavior and concurrency issues ([#6420](https://github.com/promptfoo/promptfoo/issues/6420)) ([04df4a8](https://github.com/promptfoo/promptfoo/commit/04df4a8b730eeb82589a3ff743f95c7279a58fa3))
- **site:** add truncation marker to blog post ([#6392](https://github.com/promptfoo/promptfoo/issues/6392)) ([900fac2](https://github.com/promptfoo/promptfoo/commit/900fac28dda24001038d4b5a979a59cefdbd9271))
- **webui:** resolve Vitest timing issues causing test timeouts ([#6356](https://github.com/promptfoo/promptfoo/issues/6356)) ([353ab11](https://github.com/promptfoo/promptfoo/commit/353ab1183431c98ec2a625d0c8fb3e5a70cba408))

## [0.119.13](https://github.com/promptfoo/promptfoo/compare/promptfoo-v0.119.12...promptfoo-v0.119.13) (2025-11-25)

### Features

- ecommerce plugin pack ([#6168](https://github.com/promptfoo/promptfoo/issues/6168)) ([152b1ff](https://github.com/promptfoo/promptfoo/commit/152b1ff3f3fdb6ca43a0a5718d463757f63a1814))

### Bug Fixes

- **deps:** bump posthog-node from 5.13.2 to 5.14.0 for sha1-hulud mitigation ([6a44eda](https://github.com/promptfoo/promptfoo/commit/6a44eda819f48273230853cc8692b821f8db14a0))

## [0.119.12](https://github.com/promptfoo/promptfoo/compare/promptfoo-v0.119.11...promptfoo-v0.119.12) (2025-11-24)

### Features

- feat(redteam): add ecommerce plugin pack with 4 security testing plugins (#6168)

* changelog automation and validation ([#6252](https://github.com/promptfoo/promptfoo/issues/6252)) ([ee74c4a](https://github.com/promptfoo/promptfoo/commit/ee74c4ae7dc01c35dd52d835a19188f06a334a1a))
* **providers:** add Anthropic structured outputs support ([#6226](https://github.com/promptfoo/promptfoo/issues/6226)) ([1b1b9d2](https://github.com/promptfoo/promptfoo/commit/1b1b9d274559a5ae7cefba1de0c6a732a3d6cbf0))
* **providers:** add Claude Opus 4.5 model support ([#6339](https://github.com/promptfoo/promptfoo/issues/6339)) ([65f855d](https://github.com/promptfoo/promptfoo/commit/65f855d57a2d3e0a663ad86260308f899c375dd6))
* **providers:** add Claude Opus 4.5 support for Anthropic, Google Vertex AI, and AWS Bedrock ([#6340](https://github.com/promptfoo/promptfoo/issues/6340)) ([95780cb](https://github.com/promptfoo/promptfoo/commit/95780cb32270ec7cca86e5722e204cae321942b5))
* **providers:** add metadata extraction for OpenAI Responses API ([#6267](https://github.com/promptfoo/promptfoo/issues/6267)) ([f252f33](https://github.com/promptfoo/promptfoo/commit/f252f330f1faed5b8d46f8b32010c81d5f92edf7))
* **server:** add server-side provider list customization ([#6124](https://github.com/promptfoo/promptfoo/issues/6124)) ([fdb792a](https://github.com/promptfoo/promptfoo/commit/fdb792a2d1908007786571d54a8d7f66fb54940c))
* **util:** add support for loading tool definitions from Python/JavaScript files ([#6272](https://github.com/promptfoo/promptfoo/issues/6272)) ([41377d0](https://github.com/promptfoo/promptfoo/commit/41377d04d01b8b7abd9955619d29a77c2a8914d5))

### Bug Fixes

- add data URL support for vision models with local images ([#5725](https://github.com/promptfoo/promptfoo/issues/5725)) ([17442a8](https://github.com/promptfoo/promptfoo/commit/17442a85f230668a430076141492c777ecca4995))
- **assertions:** use script output for file:// references in all assertion types ([#6253](https://github.com/promptfoo/promptfoo/issues/6253)) ([246dcd8](https://github.com/promptfoo/promptfoo/commit/246dcd8642803772ef53ab0b3c6ef471c7bee815))
- **cli:** restore commandLineOptions support + fix cloud auto-sharing ([#6190](https://github.com/promptfoo/promptfoo/issues/6190)) ([6df071f](https://github.com/promptfoo/promptfoo/commit/6df071f1373ceb6b1c31fb096a2e0c673cc8918c))
- **code-scan:** remove redundant PR comment when no issues found ([#6317](https://github.com/promptfoo/promptfoo/issues/6317)) ([2a6e38c](https://github.com/promptfoo/promptfoo/commit/2a6e38c4e210c5bc6b1358fa5d4c48c82c3bec78))
- **codeScan:** exit with code 0 when no files to scan ([#6316](https://github.com/promptfoo/promptfoo/issues/6316)) ([78e5c52](https://github.com/promptfoo/promptfoo/commit/78e5c526ee4ef240419eac2e8e51142b9f538ad6))
- **logging:** implement PROMPTFOO_LOG_DIR environment variable ([#6179](https://github.com/promptfoo/promptfoo/issues/6179)) ([f3db2d9](https://github.com/promptfoo/promptfoo/commit/f3db2d9421fe72cbd19efde4e888fb016c3c256d))
- **providers:** propagate agent errors in simulated-user provider ([#6251](https://github.com/promptfoo/promptfoo/issues/6251)) ([2378f71](https://github.com/promptfoo/promptfoo/commit/2378f71bcb06ee39e09f9243051ceea77af1b3a9))
- **providers:** support function providers in defaultTest.options.provider and assertions ([#6174](https://github.com/promptfoo/promptfoo/issues/6174)) ([601f173](https://github.com/promptfoo/promptfoo/commit/601f1730cd83c858aaf845d7aadd69069d2395c4))
- **webui:** prevent horizontal scrolling in metadata table ([#6178](https://github.com/promptfoo/promptfoo/issues/6178)) ([5d36d8d](https://github.com/promptfoo/promptfoo/commit/5d36d8d2ff836914f596892b2fc41a80e5b7804e))

## [Unreleased]

<<<<<<< HEAD
- feat(providers): add GPT-5.1-Codex-Max model support with compaction capabilities for long-running agentic coding tasks
- chore: Add visiblity button for PFX passphrase (#6258)
=======
### ⚠️ BREAKING CHANGES

- feat(esm)!: migrate from CommonJS to ESM (ECMAScript Modules) (#5594)
  - **Custom providers**: `.js` files are now treated as ESM by default. If your custom provider uses CommonJS syntax (`require`/`module.exports`), either:
    1. Rename the file to `.cjs` extension, OR
    2. Convert to ESM syntax (`import`/`export`)
  - **Library consumers**: The library now exports both ESM and CJS formats. ESM is the default for `import`, CJS is available via `require('promptfoo')`.
  - **No action needed** if you only use promptfoo via CLI with YAML configs

### Added

- feat(providers): add Claude Agent SDK plugin support - enables loading local plugins via `plugins` config
- feat(providers): add Claude Opus 4.5 support across Anthropic (claude-opus-4-5-20251101, claude-opus-4-5-latest), Google Vertex AI (claude-opus-4-5@20251101), and AWS Bedrock (anthropic.claude-opus-4-5-20251101-v1:0 for all regions) with $5/MTok input and $25/MTok output pricing; includes comprehensive documentation updates, advanced coding example demonstrating bug diagnosis and tradeoff analysis, updated provider examples, and cost calculation tests
- feat(util): add support for loading tool definitions from Python/JavaScript files - providers now support dynamic tool generation using `file://tools.py:get_tools` and `file://tools.js:get_tools` syntax, enabling runtime tool definitions based on environment, config, or external APIs (#6272)
- feat(server): add server-side provider list customization via ui-providers.yaml - enables organizations to define custom provider lists that appear in eval creator and redteam setup UIs; when ui-providers.yaml exists, replaces default ~600 providers with organization-specific options for simplified workflow and security control (#6124)
- feat(providers): add Anthropic structured outputs support with JSON schema outputs via `output_format` parameter and strict tool use via `strict: true` in tool definitions - ensures schema-compliant responses with automatic beta header handling, external file loading, variable rendering, and JSON parsing for Claude Sonnet 4.5 and Claude Opus 4.1 (#6226)
- feat(webui): add custom policy generation to red team setup (#6181)
- feat(webui): add strategy test generation to red team setup (#6005)
- feat(webui): add visibility button for PFX passphrase field in red team target configuration (#6258)
- feat: Share trace data to promptfoo cloud (#6290)

### Changed

- feat(esm): add helpful error messages for CommonJS files loaded as ESM - when a .js file using require/module.exports fails to load, users now see actionable guidance explaining the ESM migration and how to fix their files (#5594)
- feat(cli): add automatic changelog update on version bump with comprehensive error handling (#6252)
- feat(ci): add JavaScript-based changelog validator replacing bash script for PR number and Unreleased section enforcement (#6252)
- feat(providers): add metadata extraction for OpenAI Responses API - extract responseId and model to metadata for debugging and response tracking (#6267)
- refactor(webui): remove useImperativeHandle from ProviderConfigEditor - replace imperative ref API with onValidationRequest callback pattern for better React 19 compatibility and more idiomatic component design (#6328)

### Fixed

- fix(code-scan): remove redundant extra PR comment when no vulnerabilities are found (#6317)
- fix(code-scan): exit with code 0 when no files to scan instead of failing - handles cases where no files are changed, all files are filtered by denylist/size/binary detection, or no patches are found (#6316)
- fix(providers): add universal data URL support for vision models with edge case handling - automatically converts file:// image inputs to data URLs with transparent provider-specific handling (OpenAI/Azure/Ollama use native data URLs, Anthropic/Google extract base64); includes shared dataUrl utility for RFC 2397 parsing, charset/parameter support, whitespace trimming, small image support (≥20 chars), and comprehensive documentation (#5725)
- fix(util): add recursive array processing for tool loading - arrays of file:// tool references now processed correctly with Promise.all() and auto-flattening (#6272)
- fix(webui): prevent horizontal scrolling in metadata table by adding fixed table layout with explicit column widths and proper word-breaking for long content (#6178)
- fix(providers): maintain backwards compatibility for annotations in raw provider responses (#6267)
- fix(cli): restore commandLineOptions support for generateSuggestions, table, and write options (#6190)
- fix(cli): enable auto-sharing when cloud is enabled by not defaulting config.sharing to false - when sharing is unset in config, it now correctly falls through to cloud auto-share behavior instead of defaulting to disabled (#6190)
- fix(providers): propagate agent errors in simulated-user provider - fixes issue where errors from sendMessageToAgent() were silently ignored, causing false-positive test results when the target provider fails (#6251)
- fix(providers): support function providers in defaultTest.options.provider and assertions (#6174)
- fix(assertions): use file-based script output for all assertion types with `file://` references (#6200)
- fix(cli): respect PROMPTFOO_LOG_DIR environment variable for custom log directory location (#6179)

### Documentation

- docs(providers): add comprehensive Anthropic structured outputs documentation covering JSON outputs (`output_format`) and strict tool use (`strict: true`), including usage examples, schema limitations, and feature compatibility (#6226)

### Tests

- test(examples): add structured outputs example demonstrating JSON schema-based responses and strict tool use for Anthropic provider (#6226)
- test(examples): update tool-use example to include strict mode configuration for Anthropic provider (#6226)
- test(examples): enhance structured-outputs-config example to demonstrate multi-provider structured outputs with OpenAI and Anthropic, showcasing syntax differences between providers (#6226)
- test(scripts): add 59 tests for changelog automation scripts covering validation and version update functionality (#6252)

### Dependencies

- fix(deps): bump posthog-node from 5.13.2 to 5.14.0 for sha1-hulud supply-chain attack mitigation (#6349) by @Devdha

## [0.119.11] - 2025-11-23

### Changed

- refactor(webui): adopt React 19 ref-as-prop pattern - removed forwardRef wrapper from QuickFilter component in EvalsDataGrid (#6327)

### Fixed

- fix(redteam): respect excludeTargetOutputFromAgenticAttackGeneration in hydra and meta strategies to prevent target output leaks when organization privacy setting is enabled (#6320)
- fix(redteam): prevent template evaluation of adversarial security payloads when using custom Python providers — adds `skipRenderVars` parameter to `renderPrompt()` to allow SSTI, XSS, and other attack payloads to pass through unmodified to custom providers for proper red team testing instead of causing template rendering errors (#6240)

### Dependencies

- revert: "fix(deps): update dependency @apidevtools/json-schema-ref-parser to v15" (#6300)

## [0.119.10] - 2025-11-23

### Changed

- refactor(webui): migrate to React 19 patterns (#6319)
- chore(webui): replace emoji icons with Material-UI IconButton components in evaluation results page — action icons now display circular hover effects, color-coded active states (green for pass, red for fail), always-visible icons for better discoverability, and full accessibility support with aria-pressed and aria-label attributes (#6318)
- chore: Revert "chore(deps): upgrade cache-manager from v4 to v7" (#6311)
- chore(lint): enforce explicit /index imports in directory paths to prepare for ESM migration (#6263)
- chore(deps): configure Renovate to track all package.json files (#6282)
- chore(webui): improve UI treatment for domain-specific risks in red team setup (#6269)
- chore(deps): re-generate lock file (#6249)
- ci(github): add code scan action (#6261)
- chore: Update Strategy presets (#6275)

### Fixed

- fix(providers): fix LiteLLM provider API key authentication — reverts to inline authentication check to properly handle providers with `apiKeyRequired: false` and fixes Authorization header to be omitted (instead of sending "Bearer undefined") when no API key is set, resolving "API key is not set" error when using LITELLM_API_KEY environment variable (#6322)
- fix(webui): fix Basic strategy checkbox behavior in red team setup — unchecking Basic now correctly adds `enabled: false` instead of removing the strategy, matching documented behavior at [Basic strategy docs](https://www.promptfoo.dev/docs/red-team/strategies/basic/) (#6313)
- fix(code-scan): prevent "start line must precede end line" GitHub API error by ensuring start_line is only set when it differs from line - fixes single-line comment highlighting in PR reviews (#6314)
- fix(app): Test generation tooltips remain visible after dialog is rendered (#6309)
- fix(auth): allow CI environments to authenticate with Promptfoo Cloud using API keys — unblocks `jailbreak:meta` strategy in GitHub Actions by recognizing API key auth regardless of CI status (#6273)
- fix(webui): allow thumbs up/down ratings to toggle off and remove manual grading when clicked again (#6260)
- fix(python): resolve Windows path compatibility issues in Python provider protocol - changed delimiter from `:` to `|` to avoid conflicts with Windows drive letters (C:, D:, etc.), fixing ENOENT errors and timeouts in Python provider on Windows (#6262)

### Documentation

- docs(site): fix broken OpenAI config options link (#6277)
- docs(readme): update readme with code scanning (#6268)
- docs(site): rewrite web viewer page (#6264)
- docs(site): fix duplicate in sidebar (#6259)

### Dependencies

- fix(deps): update dependency better-sqlite3 to v12.4.6 (#6323)
- chore(deps): update @biomejs/biome and all platform-specific CLI packages to 2.3.7 (#6307)
- chore(deps): update vitest monorepo to v4 (major) (#6299)
- chore(deps): update material-ui monorepo to v8 (major) (#6298)
- chore(deps): update dependency whatwg-url to v15 (#6297)
- chore(deps): update dependency recharts to v3 (#6294)
- chore(deps): update dependency react-markdown to v10 (#6293)
- chore(deps): update dependency react-is to v19 (#6292)
- chore(deps): update dependency react-error-boundary to v6 (#6291)
- chore(deps): update dependency gaxios to v7 (#6288)
- chore(deps): drop unused uuid types package (#6287)
- chore(deps): update dependency framer-motion to v12 (#6286)
- chore(deps): update dependency @types/uuid to v11 (#6285)
- chore(deps): update dependency esbuild to v0.27.0 (#6283)
- chore(deps): upgrade http-z to v8 and @swc/core to v1.15.3 (#6281)
- chore(deps): update dependencies in 12 example projects (#6280)
- chore(deps): upgrade glob to v13 and mathjs to v15 (#6279)
- chore(deps): update 67 minor and patch dependencies across all workspaces (#6278)
- chore(deps): bump langchain-core from 0.3.78 to 0.3.80 in /examples/redteam-langchain in the pip group (#6270)
- chore(deps): bump @aws-sdk/client-bedrock-runtime from 3.933.0 to 3.934.0 (#6254)
- chore(deps): bump @anthropic-ai/sdk from 0.69.0 to 0.70.0 (#6255)

## [0.119.9] - 2025-11-20

### Added

- feat(webui): add custom policy generation to red team setup (#6181)
- feat(webui): add strategy test generation to red team setup (#6005)
- feat(webui): add visibility button for PFX passphrase field in red team target configuration (#6258)

### Fixed

- fix(cli): add missing Authorization header in `validate target` command to fix 403 Forbidden error when calling agent helper endpoint (#6274)
- fix(providers): support function providers in defaultTest.options.provider and assertions (#6174)
>>>>>>> b3d4a85f

## [0.119.8] - 2025-11-18

### Added

- feat(plugins): organize domain-specific risks into vertical suites (#6215)
- feat(providers): add Gemini 3 Pro support with thinking configuration (#6241)

### Fixed

- fix(code-scan): in `code-scans run`, don't log anything to stdout except json results when --json is used—fixes GitHub action (#6248)
- fix(code-scan): update default API host to https://api.promptfoo.app to fix websocket connection issues (#6247)

## [0.119.7] - 2025-11-17

### Added

- feat(assertions): add dot product and euclidean distance metrics for similarity assertion - use `similar:dot` and `similar:euclidean` assertion types to match production vector database metrics and support different similarity use cases (#6202)
- feat(webui): expose Hydra strategy configuration (max turns and stateful toggle) in red team setup UI (#6165)
- feat(providers): add GPT-5.1 model support including gpt-5.1, gpt-5.1-mini, gpt-5.1-nano, and gpt-5.1-codex with new 'none' reasoning mode for low-latency interactions and configurable verbosity control (#6208)
- feat(redteam): allow configuring `redteam.frameworks` to limit compliance frameworks surfaced in reports and commands (#6170)
- feat(webui): add layer strategy configuration UI in red team setup with per-step plugin targeting (#6180)
- feat(app): Metadata value autocomplete eval filter (#6176)
- feat(webui): display both total and filtered metrics simultaneously when filters are active, showing "X/Y filtered, Z total" format in evaluation results table for better visibility into filtered vs unfiltered data (#5969)
- feat(app): eval results filters permalinking (#6196)

### Changed

- chore(ci): synchronize package-lock.json to resolve npm ci failures (#6195)
- chore(ci): increase webui test timeout to 8 minutes in GitHub Actions workflow to prevent CI timeouts (#6201)
- chore(redteam): update foundation model report redteam config to use newer redteam strategies (#6216)

### Fixed

- fix: exclude source maps from npm package to reduce bundle size by ~22MB (#6235)
- fix(redteam): exclude cyberseceval and beavertails static dataset plugins from iterative strategies to prevent wasted compute and silent grading failures during Hydra/Meta/Tree iterations (#6230)
- fix(mcp): allow colons in eval ID validation for get_evaluation_details tool - fixes rejection of valid eval IDs returned by list_evaluations (e.g., eval-8h1-2025-11-15T14:17:18) by updating regex to accept ISO timestamp format (#6222)
- fix(site): fix missing background color on safari api reference search modal (#6218)
- fix(redteam): don't set default 'en' language when no language is configured - prevents unnecessary language modifiers from being passed to meta agent and other iterative strategies, keeping prompts focused on actual task without implied translation requirements (#6214)
- fix(app): aligning risk scores with documentation (#6212)
- fix(webui): fix duplicate React key warning in DefaultTestVariables component by implementing counter-based unique ID generation (#6201)
- fix(providers): correctly handle reasoning field in OpenAI-compatible models like gpt-oss-20b, extracting both reasoning and content instead of only reasoning (#6062)
- fix(samples): downlevel pem dependency to supported version
- fix(deps): remove unused dependency on @libsql/client
- fix(redteam): store rendered grading rubric in assertion.value for agentic strategies to display in UI Value column (#6125)

### Tests

- test(webui): suppress expected test error logs (109+ occurrences across parsing errors, API errors, context provider errors) and React/MUI warnings (act() warnings, DOM nesting, prop types) in setupTests.ts and vite.config.ts (#6201)

### Dependencies

- chore(deps): upgrade to React 19 (#6229)
- chore(deps): upgrade @googleapis/sheets from 9.8.0 to 12.0.0 (#6227)
- chore(deps): bump openai from 6.8.1 to 6.9.0 (#6208)

## [0.119.6] - 2025-11-12

### Documentation

- docs(providers): update Vertex AI documentation - removed deprecated models (PaLM/Bison, Claude 3 Opus, Claude 3.5 Sonnet v2), added Claude Sonnet 4.5, added missing Gemini 2.0 models, reorganized model listings by generation (Gemini 2.5/2.0/1.5, Claude 4/3, Llama 4/3.3/3.2/3.1), marked Preview/Experimental models, removed temporal language to make docs evergreen (#3169)

### Changed

- chore(site): remove Koala analytics and migrate Google tracking to Docusaurus built-in gtag configuration with multiple tracking IDs (G-3TS8QLZQ93, G-3YM29CN26E, AW-17347444171) (#6169)
- chore(webui): order 'plugins' before 'steps' in layer strategy YAML to match documentation examples (#6180)

### Fixed

- fix(webui): prevent infinite loop in StrategyConfigDialog useEffect - fixes vitest tests hanging by using stable empty array references for default parameters (#6203)
- fix(webui): require configuration for layer strategy before allowing navigation in red team setup - layer strategy now shows red border and blocks Next button until steps array is configured, similar to plugins requiring configuration
- fix(webui): filter hidden metadata keys from metadata filter dropdown - ensures consistent filtering of 'citations' and '\_promptfooFileMetadata' keys across MetadataPanel, EvalOutputPromptDialog, and metadata filter dropdown (#6177)
- fix(cli): format object and array variables with pretty-printed JSON in console table and HTML outputs for improved readability (#6175)
- fix(cli): only show error counter when >0
- fix(redteam): respect redteam.provider configuration for local grading - fixes issue where configuring a local provider (e.g., ollama:llama3.2) still sent grading requests to remote API instead of using the configured provider (#5959)
- fix: Reverts #6142 (#6189)

### Documentation

- docs(redteam): document Hydra configuration options for max turns, backtracking, and stateful operation (#6165)

## [0.119.5] - 2025-11-10

### Added

- feat(test-cases): add support for Excel files (.xlsx, .xls) as test case sources with optional xlsx dependency and sheet selection syntax (file.xlsx#SheetName or file.xlsx#2) (#4841)
- feat(providers): add OpenAI audio transcription support for whisper-1, gpt-4o-transcribe, gpt-4o-mini-transcribe, and gpt-4o-transcribe-diarize models with speaker identification, timestamp granularities, and per-minute cost tracking (#5957)
- feat(webui): display rendered assertion values with substituted variables in Evaluation tab instead of raw templates, improving readability for assertions with Nunjucks variables and loops (#5988)
- feat(prompts): add executable prompt scripts - use any script/binary to dynamically generate prompts via `exec:` prefix or auto-detection for common extensions (.sh, .bash, .rb, .pl); scripts receive context as JSON (#5329)
- feat(providers): add variable templating support for initialMessages in simulated-user provider, enabling template reuse across test cases with Nunjucks variables (#6143)
- feat(redteam): add `jailbreak:hydra` strategy - multi-turn conversational adversarial agent that learns from target responses and shares learnings across tests in the same scan for improved attack success rates (#6151)
- feat(providers): add missing Alibaba Cloud models - qwen3-vl-flash, qwen3-asr-flash-realtime, qwen3-vl-32b/8b (thinking/instruct), text-embedding-v4 (#6118)
- feat(eval): add 'not_equals' operator for plugin filters (#6155)

### Fixed

- fix(webui): correct multi-target filtering in red team report - statistics now properly filter by selected target instead of showing aggregated data across all targets; replaced modal with Select dropdown for clearer UX (#4251)
- fix(providers): auto-detect reasoning models by deployment name in Azure provider - now recognizes o1, o3, o4, and gpt-5 models and automatically uses `max_completion_tokens` instead of `max_tokens` (#6154)
- fix(prompts): fix basePath resolution for executable prompts with `exec:` prefix - relative paths now resolve correctly (5308c5d)
- fix(prompts): convert sync fs operations to async in executable prompt processor for better performance (5308c5d)
- fix(test-cases): improve xlsx error handling to avoid double-wrapping validation errors, provide clearer error messages for file not found, empty sheets, and invalid data (#4841)
- fix(docs): update xlsx documentation to use consistent version (0.18.5) and correct anchor links (#4841)
- fix(assertions): fix runtime variables not working in custom rubricPrompt for factuality and model-graded-closedqa assertions (#5340)
- fix(openai): fix timeouts on gpt-5-pro models by extending automatic timeout to 10 minutes (#6147)
- fix(deps): add @vitest/coverage-v8@3.2.4 to app workspace to match vitest version and fix coverage reporting "Cannot read properties of undefined (reading 'reportsDirectory')" error
- fix(deps): fix test coverage reporting errors (#6122)
- fix(cli): honor `commandLineOptions` from config file for `maxConcurrency`, `repeat`, `delay`, `cache`, `progressBar`, `generateSuggestions`, `table`, `share`, and `write` — previously ignored in favor of defaults (#6142)

### Changed

- chore(ci): make staging redteam test non-blocking to prevent intermittent API timeouts from failing CI runs (#6159)
- refactor(redteam): update risk score thresholds to match CVSS v3.x/v4.0 standards (Critical: 9.0-10.0, High: 7.0-8.9, Medium: 4.0-6.9, Low: 0.1-3.9) (#6132)
- chore(server): change traces fetch log to debug level (#6152)
- chore(redteam): rename `gradingGuidance` to `graderGuidance` for consistency with `graderExamples` - `gradingGuidance` still works as a deprecated alias for backward compatibility (#6128)

### Documentation

- docs(cli): document `promptfoo view --no` flag in command-line docs (#6067)
- docs(site): add blog post on Anthropic threat intelligence covering PROMPTFLUX and PROMPTSTEAL (first observed LLM-querying malware by Google), AI-orchestrated extortion campaigns, three categories of AI-assisted attacks (operator/builder/enabler), operational security implications, and practical Promptfoo testing examples for AI system exploitation risks (#5583)
- docs(site): re-add adaptive guardrails documentation covering enterprise feature for generating target-specific security policies from red team findings, including architecture, API integration, use cases, troubleshooting, and comparison to AWS Bedrock/Azure AI Content Safety (#5955)
- docs(guides): add comprehensive Portkey integration guide covering prompt management, multi-model testing across 1600+ providers, red-teaming workflows, and production deployment strategies by @ladyofcode (#5730)

### Tests

- test(webui): fix act() warnings and clean up test output by wrapping 16 tests in act(), removing 22 unnecessary console suppression patterns, and reducing setupTests.ts from 95 to 37 lines (#6199)
- test(providers): add test coverage for auto-detection of reasoning models by deployment name in Azure provider (#6154)
- test(assertions): add comprehensive test coverage for rendered assertion value metadata including variable substitution, loops, static text handling, and UI display fallback priority (#6145)

### Dependencies

- chore(deps): update 76 packages to latest minor and patch versions across all workspaces (#6139)

## [0.119.4] - 2025-11-06

### Added

- feat(cli): add `code-scans run` command for scanning code changes for LLM security vulnerabilities including prompt injection, PII exposure, and excessive agency - uses AI agents to trace data flows, analyze vulnerabilities across batches, and suggest fixes with configurable severity thresholds (see https://promptfoo.com/docs/code-scanning/ for more details) (#6121)
- feat(github-action): add Code Scan GitHub Action for automated PR security scanning with GitHub App OIDC authentication or manual API token setup; automatically posts review comments with severity levels and suggested fixes (see https://promptfoo.com/docs/code-scanning/ for more details) (#6121)
- feat(webui): add confirmation dialog and smart navigation for delete eval with improved UX (Material-UI dialog, next→previous→home navigation, loading states, toast notifications) (#6113)
- feat(redteam): pass policy text to intent extraction for custom policy tests, enabling more accurate and self-contained testing objectives that include specific policy requirements (#6116)
- feat(redteam): add timestamp context to all grading rubrics for time-aware evaluation and temporal context in security assessments (#6110)
- feat(model-audit): add revision tracking, content hash generation, and deduplication for model scans to prevent re-scanning unchanged models (saving ~99% time and bandwidth); add `--stream` flag to delete downloaded files immediately after scan ([#6058](https://github.com/promptfoo/promptfoo/pull/6058))
- feat(redteam): add FERPA compliance plugin (#6130)

### Fixed

- fix(redteam): dynamically update crescendo system prompt with currentRound and successFlag each iteration instead of rendering once with stale values (#6133)
- fix(examples): change Zod schema from `.optional()` to `.default('')` for OpenAI Agents SDK compatibility (#6114)
- fix(redteam): pass all gradingContext properties to rubric templates to fix categoryGuidance rendering errors in BeavertailsGrader (#6111)
- fix(webui): custom policy name consistency (#6123)
- fix(docker): resolve @swc/core SIGSEGV on Alpine Linux by upgrading to 1.15.0 and aligning base image with Node 24 (#6127)

## [0.119.2] - 2025-11-03

### Added

- feat(integrations): add Microsoft SharePoint dataset support with certificate-based authentication for importing CSV files (#6080)
- feat(providers): add `initialMessages` support to simulated-user provider for starting conversations from specific states, with support for loading from JSON/YAML files via `file://` syntax (#6090)
- feat(providers): add local config override support for cloud providers - merge local configuration with cloud provider settings for per-eval customization while keeping API keys centralized (#6100)
- feat(providers): add linkedTargetId validation with comprehensive error messages (#6053)
- feat(redteam): add `gradingGuidance` config option for plugin-specific grading rules to reduce false positives by allowing per-plugin evaluation context (#6108)
- feat(webui): add Grading Guidance field to plugin configuration dialogs in open-source UI (#6108)
- feat(webui): add eval copy functionality to duplicate evaluations with all results, configuration, and relationships via UI menu (#6079)
- feat(redteam): add pharmacy plugins (controlled substance compliance, dosage calculation, drug interaction) and insurance plugins (coverage discrimination, network misinformation, PHI disclosure) (#6064)
- feat(redteam): add goal-misalignment plugin for detecting Goodhart's Law vulnerabilities (#6045)
- feat(webui): add jailbreak:meta strategy configuration UI in red team setup with numIterations parameter (#6086)
- feat(redteam): expand OWASP Agentic preset to cover 8/10 threats with 20 plugins; add 'owasp:agentic:redteam' alias for easy selection (#6099)
- feat(redteam): display specific subcategory metrics for harmful plugins (e.g., "Copyright Violations", "Child Exploitation") instead of generic "Harmful" label, enabling granular vulnerability tracking and analysis (#6134)

### Changed

- chore(examples): update openai-agents-basic example from weather to D&D dungeon master with gpt-5-mini, comprehensive D&D 5e tools (dice rolling, character stats, inventory), and maxTurns increased to 20 (#6114)
- refactor(redteam): Prevent early (evaluator-based) exits in Jailbreak, Crescendo, and Custom Strategies (#6047)
- chore(webui): expand language options to 486 ISO 639-2 languages with support for all 687 ISO codes (639-1, 639-2/T, 639-2/B) in red team run settings (#6069)
- chore(app): larger eval selector dialog (#6063)
- refactor(app): Adds useApplyFilterFromMetric hook (#6095)
- refactor(cli): extract duplicated organization context display logic into shared utility function to fix dynamic import issue and improve code maintainability (#6070)

### Fixed

- fix(redteam): max concurrency run options override scan template settings (#6102)
- fix(python): use REQUEST_TIMEOUT_MS for consistent timeout behavior across providers (300s default, previously 120s) (#6098)
- fix(providers): selective env var rendering in provider config with full Nunjucks filter support (preserves runtime variables for per-test customization) (#6091)
- fix(core): handle Nunjucks template variables in URL sanitization to prevent parsing errors when sharing evals; add unit tests covering sanitizer behavior for Nunjucks template URLs (#6089)
- fix(app): Fixes the metric is defined filter (#6082)
- fix(providers): fix Python worker ENOENT errors by ensuring error responses are written before completion signal, improving error messages with function suggestions and fuzzy matching, and removing premature function validation to support embeddings-only and classification-only providers (#6073)
- fix(redteam): improve image strategy text wrapping to handle long lines and prevent overflow (#6066)
- fix(webui): handle plugin generation when target URL is not set (#6055)
- fix(evaluator): force uncached provider calls for repeat iterations (#6043)

### Tests

- test(examples): add 9 D&D test scenarios for openai-agents-basic (combat, stats, inventory, scenes, saves, crits, edge cases, short rest, magic item) (#6114)
- test(providers): add coverage for simulated-user initialMessages (vars/config precedence, file:// loading from JSON/YAML, validation, conversation flow when ending with user role) (#6090)
- test(redteam): add comprehensive tests for `gradingGuidance` feature and `graderExamples` flow-through, including full integration regression tests (#6108)
- test(webui): add tests for gradingGuidance UI in PluginConfigDialog and CustomIntentPluginSection (#6108)
- test(providers): add Python worker regression tests for ENOENT prevention, helpful error messages with function name suggestions, and embeddings-only provider support without call_api function (#6073)

### Documentation

- docs(examples): update openai-agents-basic README for D&D theme with tracing setup and example interactions; shorten openai-agents.md provider documentation (#6114)
- docs(python): update timeout documentation with REQUEST_TIMEOUT_MS environment variable and add retry logic example for handling rate limits (#6098)
- docs(redteam): add comprehensive documentation for `jailbreak:meta` strategy including usage guide, comparison with other jailbreak strategies, and integration into strategy tables (#6088)
- docs(site): add remediation reports documentation (#6083)
- docs(site): add custom strategy to the strategies reference table (#6081)
- docs(site): pricing page updates (#6068)
- docs(site): clarify remote inference in Community edition (#6065)

### Dependencies

- chore(deps): bump the github-actions group with 4 updates (#6092)
- chore(deps): bump @aws-sdk/client-bedrock-runtime from 3.920.0 to 3.921.0 (#6075)
- chore(deps): bump @aws-sdk/client-bedrock-runtime from 3.919.0 to 3.920.0 (#6060)

### Fixed

- fix(redteam): enable layer strategy with multilingual language support; plugins now generate tests in multiple languages even when layer strategy is present (#6084)
- fix(redteam): reduce multilingual deprecation logging noise by moving from warn to debug level (#6084)

## [0.119.1] - 2025-10-29

### Changed

- chore(redteam): categorize `jailbreak:meta` under agentic strategies and mark as remote-only for correct UI grouping and Cloud behavior (#6049)
- chore(redteam): improve support for custom policy metric names that should include strategy suffix (#6048)

### Fixed

- fix(providers): render environment variables in provider config at load time (#6007)
- fix(redteam): validate custom strategy strategyText requirement to prevent confusing errors during test execution (#6046)
- fix(init): include helpful error message and cleanup any directories created when example download fails (#6051)
- fix(providers): removing axios as a runtime dependency in google live provider (#6050)
- fix(csv): handle primitive values directly in red team CSV export to avoid double-quoting strings (#6040)
- fix(csv): fix column count mismatch in red team CSV export when rows have multiple outputs (#6040)
- fix(internals): propagate originalProvider context to all model-graded assertions (#5973)

### Dependencies

- chore(deps): bump better-sqlite3 from 11.10.0 to 12.4.1 for Node.js v24 support (#6052) by @cdolek-twilio
- chore(deps): update Biome version with force-include patterns (`!!`) for faster local linting/CI by @sklein12 (#6042)

## [0.119.0] - 2025-10-27

### Added

- feat(webui): filtering eval results by metric values w/ numeric operators (e.g. EQ, GT, LTE, etc.) (#6011)
- feat(providers): add Python provider persistence for 10-100x performance improvement with persistent worker pools (#5968)
- feat(providers): add OpenAI Agents SDK integration with support for agents, tools, handoffs, and OTLP tracing (#6009)
- feat(providers): add function calling/tool support for Ollama chat provider (#5977)
- feat(providers): add support for Claude Haiku 4.5 (#5937)
- feat(redteam): add `jailbreak:meta` strategy with intelligent meta-agent that builds dynamic attack taxonomy and learns from full attempt history (#6021)
- feat(redteam): add COPPA plugin (#5997)
- feat(redteam): add GDPR preset mappings for red team testing (#5986)
- feat(redteam): add modifiers support to iterative strategies (#5972)
- feat(redteam): add authoritative markup injection strategy (#5961)
- feat(redteam): add wordplay plugin (#5889)
- feat(redteam): add pluginId, strategyId, sessionId, and sessionIds to metadata columns in CSV export (#6016)
- feat(redteam): add subcategory filtering to BeaverTails plugin (a70372f)
- feat(redteam): Add Simba Red Team Agent Strategy (#5795)
- feat(webui): persist inline-defined custom policy names (#5990)
- feat(webui): show target response to generated red team plugin test case (#5869)
- feat(cli): log all errors in a log file and message to the console (#5992)
- feat(cli): add errors to eval progress bar (#5942)
- feat(cache): preserve and display latency measurements when provider responses are cached (#5978)

### Changed

- chore(internals): custom policy type def (#6037)
- chore(changelog): organize and improve Unreleased section with consistent scoping and formatting (#6024)
- refactor(redteam): migrate multilingual from per-strategy config to global language configuration; plugins now generate tests directly in target languages without post-generation translation (#5984)
- chore(cli): show telemetryDisabled/telemetryDebug in `promptfoo debug` output (#6015)
- chore(cli): improve error handling and error logging (#5930)
- chore(cli): revert "feat: Improved error handling in CLI and error logging" (#5939)
- chore(webui): add label column to prompts table (#6002)
- chore(webui): gray out strategies requiring remote generation when disabled (#5985)
- chore(webui): gray out remote plugins when remote generation is disabled (#5970)
- chore(webui): improve test transform modal editor (#5962)
- chore(webui): add readOnly prop to EvalOutputPromptDialog (#5952)
- refactor(webui): organize red team plugins page into tabs with separate components (#5865)
- chore(redteam): remove "LLM Risk Assessment" prefix (#6004)
- chore(redteam): add top-level redteam telemetry events (#5951)
- refactor(webui): reduce unnecessary API health requests (#5979)
- chore(api): export GUARDRAIL_BLOCKED_REASON constant for external use (#5956)
- chore(providers): add rendered request headers to http provider debug output (#5950)
- refactor(transforms): refactor transform code to avoid 'require' (#5943)
- refactor(transforms): refactor createRequest/ResponseTransform functions into separate module (#5925)
- chore(examples): consolidate Ollama examples into unified directory (#5977)
- chore(deps): move dependencies to optional instead of peer (#5948)
- chore(deps): move `natural` to optional dependency (#5946)
- chore(redteam): improve GOAT and Crescendo error logs with additional error details for easier debugging (#6036)

### Fixed

- fix(providers): revert eager template rendering that broke runtime variable substitution (5423f80)
- fix(providers): support environment variables in provider config while preserving runtime variable templates
- fix(providers): improve Python provider reliability with automatic python3/python detection, worker cleanup, request count tracking, and reduced logging noise (#6034)
- fix(providers): simulated-user and mischievous-user now respect assistant system prompts in multi-turn conversations (#6020)
- fix(providers): improve MCP tool schema transformation for OpenAI compatibility (#5965)
- fix(providers): sessionId now properly stored in metadata for providers that use server side generated sessionIds (#6016)
- fix(redteam): don't test session management if target is not stateful (#5989)
- fix(redteam): improve crescendo prompt example alignment with actual objective statements to increase accuracy (#5964)
- fix(redteam): fewer duplicate errors for invalid strategy and plugin ids (#5954)
- fix(fetch): use consistent units in retry counter log messages - now shows attempt count vs total attempts (#6017)
- fix(fetch): include error details in final error message when rate limited (#6019)
- fix(webui): pass extensions config when running eval from UI (#6006)
- fix(webui): in red team setup, reset config button hidden by version banner (#5896)
- fix(webui): sync selected plugins to global config in red team setup UI (#5991)
- fix(webui): HTTP test agent (#6033)
- fix(webui): reset red team strategy config dialog when switching strategies (#6035)

### Dependencies

- chore(deps): bump @aws-sdk/client-bedrock-runtime from 3.914.0 to 3.916.0 (#6008)
- chore(deps): bump @aws-sdk/client-bedrock-runtime from 3.913.0 to 3.914.0 (#5996)
- chore(deps): bump pypdf from 6.0.0 to 6.1.3 in /examples/rag-full (#5998)
- chore(deps): bump @aws-sdk/client-bedrock-runtime from 3.911.0 to 3.913.0 (#5975)
- chore(deps): bump @aws-sdk/client-bedrock-runtime from 3.910.0 to 3.911.0 (#5945)
- chore(deps): bump @anthropic-ai/sdk from 0.65.0 to 0.66.0 (#5944)

### Documentation

- docs(model-audit): improve accuracy and clarity of ModelAudit documentation (#6023)
- docs(contributing): add changelog and GitHub Actions enforcement (#6012)
- docs(redteam): add global language configuration section to red team configuration docs; remove multilingual strategy documentation (#5984)
- docs(providers): add OpenAI Agents provider documentation and example (#6009)
- docs(providers): update AWS Bedrock model access documentation (#5953)
- docs(providers): fix apiKey environment variable syntax across provider docs and examples (#6018)
- docs(providers): add echo provider examples for evaluating logged production outputs (#5941)
- docs(blog): add blog post on RLVR (Reinforcement Learning with Verifiable Rewards) (#5987)
- docs(site): configuring inference (#5983)
- docs(site): update about page (#5971)
- docs(site): add export formats (#5958)
- docs(site): September release notes (#5712)
- docs(site): add red-team claude guidelines (616844d)
- docs(site): remove duplicate links (5aea733)
- docs(examples): add example demonstrating conversation session id management using hooks (#5940)

### Tests

- test(server): add comprehensive unit tests for POST /providers/test route (#6031)
- test(providers): fix flaky latencyMs assertions in TrueFoundry provider tests (#6026)
- test(providers): add unit test verifying assistant system prompt inclusion for simulated-user provider (#6020)
- test(providers): add comprehensive tests for OpenAI Agents provider, loader, and tracing (#6009)
- test(redteam): update strategy and frontend tests for global language configuration migration (#5984)
- test(redteam): remove redteam constants mocks from unit tests (#6010)
- test(webui): add tests for evaluation UI components and hooks (#5981)

## [0.118.17] - 2025-10-15

### Changed

- chore: bump version to 0.118.17 (#5936)

### Fixed

- fix(evaluator): support `defaultTest.options.provider` for model-graded assertions (#5931)
- fix(webui): improve UI email validation handling when email is invalid; add better tests (#5932)
- fix(deps): move `claude-agent-sdk` to optionalDependencies (#5935)

### Dependencies

- chore(deps): bump `@aws-sdk/client-bedrock-runtime` from 3.908.0 to 3.910.0 (#5933)

## [0.118.16] - 2025-10-15

### Added

- feat(providers): add TrueFoundry LLM Gateway provider (#5839)
- feat(redteam): add test button for request and response transforms in red-team setup UI (#5482)

### Changed

- chore(providers): count errors in websocket responses as errors (#5915)
- chore(providers): update Alibaba model support (#5919)
- chore(redteam): validate emails after prompt for red team evaluations (#5912)
- chore(redteam): implement web UI email verification (#5928)
- chore(redteam): display estimated probes on red team review page (#5863)
- chore(webui): add flag to hide traces (#5924)
- chore(build): stop tracking TypeScript build cache file (#5914)
- chore(build): update dependencies to latest minor versions (#5916)
- chore(cli): remove duplicate 'Successfully logged in' message from auth login (#5907)
- chore(redteam): add max height and scroll to custom policies container (#5910)
- chore: bump version to 0.118.16 (#5920)
- docs: add docstrings to `feat/ruby-provider` (#5903)
- test: cover red team setup components and hooks in `src/app` (#5911)

### Fixed

- fix(providers): dynamically import `DefaultAzureCredential` from `@azure/identity` (#5921)
- fix(providers): improve debugging and address hanging in websocket provider (#5918)
- fix(http): parse stringified JSON body in provider config (#5927)
- fix(redteam): improve ASR calculation accuracy in redteam report (#5792)

### Documentation

- docs(site): fix typo (#5922)

## [0.118.15] - 2025-10-13

### Added

- feat(providers): add ruby provider (#5902)
- feat(providers): Claude Agent SDK provider support (#5509)
- feat(providers): Azure AI Foundry Assistants provider (#5181)
- feat(providers): add support for streaming websocket responses (#5890)
- feat(providers): snowflake cortex provider (#5882)

### Changed

- chore(providers): add support for new OpenAI models (GPT-5 Pro, gpt-audio-mini, gpt-realtime-mini) (#5876)
- chore(providers): rename azure ai foundry assistant to ai foundry agent (#5908)
- chore(providers): update params passed to azure ai foundry provider (#5906)
- chore(webui): group agentic strategies by turn compatibility in red team UI (#5861)
- chore(webui): sort red team plugins alphabetically by display name (#5862)
- chore(webui): improved color consistency and dark mode legibility on Red Team dashboard (#5829)
- chore(test): add snowflake provider tests and environment variables (#5883)
- chore(config): add conductor config (#5904)
- chore: bump version 0.118.15 (#5909)

### Fixed

- fix(app): disable red team scan Run Now button when Promptfoo Cloud is unavailable (#5891)
- fix(webui): fix infinite re-render when custom intents are specified (#5897)
- fix(redteam): clean up multilingual strategy logging and fix chunk numbering (#5878)
- fix(redteam): requested column in 'redteam generate' output incorporates fan out strategies (#5864)
- fix(core): resolve Windows path compatibility issues (#5841)
- fix(core): restore correct cache matching behavior for test results (#5879)

### Dependencies

- chore(deps): bump @aws-sdk/client-bedrock-runtime from 3.901.0 to 3.906.0 (#5877)
- chore(deps): bump @aws-sdk/client-bedrock-runtime from 3.906.0 to 3.907.0 (#5888)
- chore(deps): bump openai from 6.2.0 to 6.3.0 (#5887)
- chore(deps): update dependencies to latest safe minor/patch versions (#5900)

### Documentation

- docs(providers): add missing providers and troubleshooting pages to index (#5905)
- docs(guardrails): remove open source guardrails page (#5880)

## [0.118.14] - 2025-10-09

### Changed

- fix: there should always be a guardrails field passed out form openai chat provider (#5874)
- chore: bump version 0.118.14 (#5875)

## [0.118.13] - 2025-10-08

### Added

- feat(cli): Add connectivity tests to promptfoo validate (#5802)
- feat(guardrails): map content filter response to guardrails output (#5859)
- feat(webui): Download full results (#5674)

### Changed

- chore(core): change default log level to debug for network errors (#5860)
- chore(core): Don't log all request error messages (#5870)
- chore(linter): Enforce no unused function params (#5853)
- chore(providers): remove deprecated IBM BAM provider (#5843)
- refactor(webui): improve EvalOutputPromptDialog with grouped dependency injection (#5845)
- chore: bump version 0.118.13 (#5873)

### Fixed

- fix(webui): Don't prepend fail reasons to output text (#5872)
- fix(redteam): filter out placeholders before purpose generation (#5852)
- fix(tests): make auth login test tolerate colorized output (#5851)

### Dependencies

- chore(deps): bump @azure/identity from 4.12.0 to 4.13.0 (#5858)
- chore(deps): bump langchain-text-splitters from 0.3.5 to 1.0.0a1 in /examples/redteam-langchain in the pip group across 1 directory (#5855)

## [0.118.12] - 2025-10-08

### Added

- feat(providers): add Slack provider (#3469)

### Changed

- feat: postman import for http provider (#5778)
- feat: Bring request transform to parity with response transform (#5850)
- fix: import command (#5794)
- fix: implement remote generation environment variable controls (#5815)
- fix: resolve Windows path handling issues (#5827)
- fix: custom strategy UI (#5834)
- fix: eliminate Python validation race condition on Windows (#5837)
- fix: escape JSON special characters in raw HTTP request variables (#5842)
- fix: Show response headers in test target results (#5848)
- fix: double sharing red teams (#5854)
- chore: update DeepSeek provider to V3.2-Exp (#5787)
- chore: bump the github-actions group with 3 updates (#5789)
- chore: bump openai from 5.23.2 to 6.0.0 (#5790)
- chore: Revert "perf: Don't create new agent for every fetch (#5633)" (#5793)
- chore: add /index to directory imports for ESM compatibility (#5798)
- chore: bump @aws-sdk/client-bedrock-runtime from 3.899.0 to 3.901.0 (#5799)
- chore: bump openai from 6.0.0 to 6.0.1 (#5800)
- chore(telemetry): Add CI flag to identify call (#5801)
- chore: bump openai from 6.0.1 to 6.1.0 (#5806)
- chore: fix npm audit vulnerabilities (#5810)
- chore: Fix incorrect session parser help text (#5811)
- chore(internals): make `runAssertion` easier to read by moving const outside function scope (#5813)
- chore: update investor info and user count (#5816)
- chore(internals): Prevent `GradingResult.assertion` definition from being overridden in select red team grading cases (#5785)
- chore: show "why" in modelaudit ui (#5821)
- chore(site): migrate OG image generation to Satori (#5826)
- chore: remove outdated license notice (#5828)
- chore: show # github stars on site (#5831)
- chore(site): update Docusaurus to v3.9.1 and fix deprecated config (#5835)
- chore: bump openai from 6.1.0 to 6.2.0 (#5844)
- chore: invert default unblocking behavior (#5856)
- chore: bump version 0.118.12 (#5857)
- chore(site): Adds Travis to team page (#5786)
- docs: update readme.md (#5812)
- docs(contributing): add CLAUDE.md context files for Claude Code (#5819)
- docs(blog): safety benchmark blog post (#5781)
- docs(providers): update IBM WatsonX model list (#5838)
- docs(contributing): add warning against using commit --amend and force push (#5840)
- test: fix vitest timeout error in EvalOutputPromptDialog tests (#5820)
- test: fix flaky Python test failures on Windows (#5824)
- test: add mock cleanup to Python provider tests (#5825)
- refactor: Remove null from GradingResult.assertion type (#5818)

### Fixed

- fix(site): add metadata key to the provider response class (#5796)
- fix(webui): prevent empty state flash when loading large evals (#5797)
- fix(webui): Clicking "Show Charts" does not show charts (#5814)
- fix(webui): remove delimiter stripping logic from EvalOutputCell (#5817)
- fix(provider): merge config and prompt systemInstruction instead of throwing error in gemini (#5823)
- fix(assertions): allow is-refusal to detect refusals in provider error messages (#5830)
- fix(webui): improve usability of number inputs (#5804)
- test: Unit tests for fix(webui): improve usability of number inputs (#5836)

### Documentation

- docs(site): adding new hire bio (#5788)
- docs(site): fix formatting issue in about page (#5803)
- docs(site): add Dane to About page team section (#5833)

## [0.118.11] - 2025-09-30

### Added

- feat(providers): add support for Claude Sonnet 4.5 (#5764)
- feat(providers): add support for Gemini 2.5 Flash and Flash-Lite (#5737)
- feat(providers): add gpt-5-codex model support (#5733)
- feat(providers): add support for Qwen models in AWS Bedrock provider (#5718)
- feat(cli): add browser opening support for auth login command (#5722)
- feat(cli): add team switching functionality (#5750)
- feat(webui): add latency to eval export CSV (#5771)
- feat(cli): sanitize all log objects (#5773)
- feat(providers): add Anthropic web_fetch_20250910 and web_search_20250305 tool support (#5573)
- feat(providers): add CometAPI provider support with environment variable configuration and example usage (#5721)
- feat(providers): add Nscale provider support (#5690)
- feat(providers): add OpenAI gpt-realtime model with full audio support (#5426)
- feat(webui): add metadata `exists` operator to eval results filter (#5697)

### Changed

- chore(cli): improve installer-aware command generation utility for consistent CLI invocation (#5747)
- chore(core): sort metadata entries (#5751)
- chore(core): update error mapping (#5783)
- chore(providers): update Claude 4.5 Sonnet (#5763)
- chore(providers): update default Granite model to granite-3-3-8b-instruct (#5768)
- chore(redteam): remove on-topic call (#5774)
- chore(redteam): update red team init default to gpt-5 (#5756)
- chore: bump version 0.118.11 (#5784)
- chore: Add docstrings to `feat/add-latency-to-csv` (#5772)

### Fixed

- fix(core): ensure `-filter-failing` correctly filters failing tests when re-running an eval (#5770)
- fix(core): ensure Python and JavaScript providers have appropriate path prefix (#5765)
- fix(core): preserve glob patterns in vars context for test case expansion (#5701)
- fix(core): suppress verbose error logging for update check timeouts (#5745)
- fix(providers): improve OpenAI embedding provider error handling (#5742)
- fix(tests): resolve Windows test failures in Python tests (#5767)
- fix(webui): apply proper truncation initialization to variable cells (#5657)
- fix(webui): disable prompt editing in header row dialogs (#5746)
- fix(webui): handle login redirects (#5734)
- fix(webui): improve empty state UI and handle null eval data (#5780)

### Dependencies

- chore(deps): bump @anthropic-ai/sdk from 0.63.1 to 0.64.0 (#5758)
- chore(deps): bump @anthropic-ai/sdk from 0.64.0 to 0.65.0 (#5776)
- chore(deps): bump @aws-sdk/client-bedrock-runtime from 3.896.0 to 3.899.0 (#5777)
- chore(deps): bump openai from 5.23.0 to 5.23.1 (#5759)
- chore(deps): bump openai from 5.23.1 to 5.23.2 (#5775)

### Documentation

- docs(site): add new hire bio (#5769)
- docs(site): improve AWS Bedrock SSO authentication documentation (#5585)
- docs(site): refine and extend e2b sandbox evaluation guide with improved examples and fixes (#5753)
- docs(site): remove incorrect Python globals persistence tip (#5782)
- docs(site): strengthen git workflow warnings in CLAUDE.md (#5762)
- docs(site): write lethal trifecta blog (#5754)

### Tests

- test(webui): add tests for evaluation UI components (`src/app`) (#5766)

## [0.118.10] - 2025-09-26

### Changed

- feat: Revamp HTTP Provider setup (#5717)
- chore: introduce grading provider to RedteamProviderManager (#5741)
- chore(webui): UX improvements for displaying custom policies in Eval Results and Red Team Vulnerabilities Reports (#5562)
- chore: bump version 0.118.10 (#5749)

## [0.118.9] - 2025-09-25

### Changed

- feat: envoy ai gateway provider (#5731)
- feat: iso 42001 mappings (#5724)
- feat: Compress data when sharing an eval (#5738)
- fix: rename agentcore provider to bedrock agents provider (#5709)
- fix: increase timeout for version checks from 1s to 10s (#5715)
- fix: add missing backend support for filtering by highlights, plus tests (#5735)
- chore: improve parsing so in case a redteam provider doesn't take json obje… (#5700)
- chore: bump @aws-sdk/client-bedrock-runtime from 3.893.0 to 3.894.0 (#5706)
- chore: bump openai from 5.22.0 to 5.22.1 (#5707)
- chore: support multilingual provider set from server boot (#5703)
- chore: Add docstrings to `applying-column-format` (#5719)
- chore(webui): in eval creator disable `Run Eval` button if no prompts or test cases are available (#5558)
- chore: bump @aws-sdk/client-bedrock-runtime from 3.894.0 to 3.895.0 (#5727)
- chore: bump @anthropic-ai/sdk from 0.62.0 to 0.63.1 (#5728)
- chore: bump openai from 5.22.1 to 5.23.0 (#5729)
- chore: bump @aws-sdk/client-bedrock-runtime from 3.895.0 to 3.896.0 (#5732)
- chore: bump version 0.118.9 (#5740)

### Fixed

- fix(webui): prioritize JSON prettify over Markdown rendering when both enabled (#5705)
- fix(webui): Copying truncated text in eval results (#5711)
- fix(internals/redteam): decrease debug access grading false negatives (#5713)

## [0.118.8] - 2025-09-23

### Added

- feat(webui): populate metadata filter keys in results dropdown (#5584)

### Fixed

- fix: improve iterative judge parsing (#5691)
- fix(cli): prevent promptfoo CLI from hanging after commands complete (#5698)
- fix(dev): suppress noisy health check logs during local startup (#5667)
- fix(prompts): tune prompt set to reduce model refusals (#5689)

### Changed

- chore: bump version 0.118.8 (#5699)

### Documentation

- docs(site): publish August release notes (#5625)
- docs(site): document `linkedTargetId` usage for custom provider linking (#5684)

## [0.118.7] - 2025-09-22

### Added

- feat(webui): connect login page to promptfoo auth system (#5685)
- feat: ability to retry errors from cli (#5647)

### Changed

- chore(webui): add 404 page (#5687)
- refactor(webui): Vulnerability Report Table Improvements (#5638)
- chore: bump version 0.118.7 (#5695)
- chore: bump openai from 5.21.0 to 5.22.0 (#5694)
- chore: bump @aws-sdk/client-bedrock-runtime from 3.891.0 to 3.893.0 (#5693)

## [0.118.6] - 2025-09-18

### Tests

- test: network isolation for tests (#5673)

### Dependencies

- chore(deps): upgrade Vite to v7 and fix browser compatibility issues (#5681)

### Documentation

- docs(site): clarify webhook issue meaning (#5679)
- docs(examples): add HTTP provider streaming example (#5648)
- docs(blog): add autonomy and agency in AI article (#5512)

### Added

- feat(redteam): support threshold in custom plugin configuration (#5644)
- feat: upgrade Material UI from v6 to v7 (#5669)
- feat(redteam): Adds support for `metric` field on custom plugins (#5656)
- feat: migrate from MUI Grid to Grid2 across all components (#5578)
- feat: report filters (#5634)
- feat: Add string array support for context-based assertions (#5631)

### Changed

- chore: Exclude node modules and build/dist from biome (#5641)
- chore: improvements to framework compliance cards (#5642)
- chore: improve design of eval download dialog (#5622)
- chore: bump @aws-sdk/client-bedrock-runtime from 3.888.0 to 3.890.0 (#5636)
- chore: bump @aws-sdk/client-bedrock-runtime from 3.890.0 to 3.891.0 (#5649)
- chore: bump openai from 5.20.3 to 5.21.0 (#5651)
- chore: update redteam small model to gpt-4.1-mini-2025-04-14 (#5645)
- chore: reduce coloration on Report View Test Suites table (#5643)
- chore: bump version 0.118.6 (#5655)
- chore(webui): minor style tweaks to datagrid pages for consistency (#5686)
- chore: persistent header on report view (#5678)
- chore(webui): fix z-index on version update banner (#5677)
- refactor(webui): Reports table UX Improvements (#5637)
- ci: revert temporarily disable redteam multi-lingual strategy in integration tests (#5658)
- ci: temporarily disable redteam multi-lingual strategy in integration tests (#5639)
- refactor(redteam): remove dead code and optimize page meta handling (#5672)
- chore: remove accidentally committed site/package-lock.json (#5688)
- chore: Allow overwriting the logger (#5663)
- chore: Update names in workflow (#5659)
- chore: update dependencies to latest compatible versions (#5627)
- chore(internals): Improves support for defining LLM-Rubric assertion threshold in CSV test cases (#5389)

### Fixed

- fix(webui): Filtering eval results on severity (#5632)
- fix(tests): correct TypeScript errors in test files (#5683)
- fix(webui): unify page layout styles (#5682)
- fix: trace visualization circular dependency (#5676)
- fix(webui): re-enable sharing button by default (#5675)
- fix: apply prettier formatting to blog post (#5670)
- fix: Remove global fetch patch (#5665)
- fix(webui): Include description column, if defined, in CSV export of eval results (#5654)
- fix(redteam): add robust fallbacks, partial retries, dedupe, safer logs to multilingual strategy (#5652)
- fix: handle dynamic imports without eval (#5630)
- fix: Catch exception when no vertex projectId is found (#5640)
- fix: spacing on report view (#5646)
- fix: plugin counts flickering (#5635)

## [0.118.5] - 2025-09-16

### Tests

- test: Unit tests for feat: upload csv for custom policies (#5629)
- test: Unit tests for chore: organize EvalOutputPromptDialog and change it to a drawer (#5628)

### Added

- feat(webui): organize `EvalOutputPromptDialog` and convert it to a drawer, (#5619)
- feat(webui): add keyboard navigation to the web UI results table, (#5591)
- feat(webui): enable bulk deletion of eval results, (#5438)
- feat(providers): add `azure:responses` provider alias for Azure Responses API, (#5293)
- feat(providers): support application inference profiles in Bedrock, (#5617)
- feat(redteam): add "layer" strategy for combining multiple strategies, (#5606)
- feat(redteam): set severity on reusable custom policies, (#5539)
- feat(redteam): display unencrypted attacks in the web UI results table, (#5565)
- feat(redteam): enable test generation for custom policies in the plugins view, (#5587)
- feat(redteam): allow uploading CSVs for custom policies, (#5618)
- feat(cli): add ability to pause and resume evals, (#5570)

### Changed

- chore(examples): update model IDs to GPT-5 and latest models, (#5593)
- chore(providers): remove Lambda Labs provider due to API deprecation, (#5599)
- chore(providers): update Cloudflare AI models and remove deprecated ones, (#5590)
- chore(redteam): add MCP plugin preset, (#5557)
- chore(redteam): add UI indicators and documentation for HuggingFace gated datasets in redteam web UI, (#5545)
- chore(internals): improve error logging on redteam test generation failures, (#5458)
- chore(internals): reduce log level of global fetch logs, (#5588)
- chore(server): add context to health check logging during startup, (#5568)
- chore(webui): hide trace timeline section when no traces are available, (#5582)
- chore(webui): improve delete confirmation dialog styling, (#5610)
- chore(webui): remove `React.FC` type annotations for React 19 compatibility, (#5572)
- ci: increase test timeout from 8 to 10 minutes, (#5586)
- ci: temporarily disable macOS Node 24.x tests due to flaky failures, (#5579)
- refactor: move `src/util/file.node.ts` path utilities, (#5596)
- refactor: standardize all directory import paths for ESM compatibility, (#5603)
- refactor: standardize directory import paths for ESM compatibility, (#5605)
- refactor: standardize import paths for ESM preparation, (#5600)
- refactor: standardize TypeScript import paths for ESM compatibility, (#5597)
- test: CoverBot: add tests for UI interaction utilities and components (`src/app`), (#5611)
- chore: update `act` import for React 19 compatibility, (#5574)
- chore(dependencies): bump `@aws-sdk/client-bedrock-runtime` from 3.886.0 to 3.887.0, (#5580)
- chore(dependencies): bump `@aws-sdk/client-bedrock-runtime` from 3.887.0 to 3.888.0, (#5602)
- chore(dependencies): bump `axios` from 1.11.0 to 1.12.0 in npm_and_yarn group across one directory, (#5569)
- chore(dependencies): bump `openai` from 5.20.1 to 5.20.2, (#5601)
- chore(dependencies): bump `openai` from 5.20.2 to 5.20.3, (#5624)
- chore(dependencies): bump version to 0.118.5, (#5626)

### Fixed

- fix(assertions): handle `threshold=0` correctly across all assertion types, (#5581)
- fix(cli): prevent accidental escaping of Python path override, (#5589)
- fix(cli): fix table display for `promptfoo list`, (#5616)
- fix(cli): temporarily disable SIGINT handler, (#5620)
- fix(internal): strip authentication headers in HTTP provider metadata, (#5577)
- fix(redteam): ensure custom policies skip the basic refusal check, (#5614)
- fix(server): hide non-critical `hasModelAuditBeenShared` error logging, (#5607)
- fix(webui): always show failure reasons in the results view when available, (#5608)
- fix(webui): improve filter component styling and layout, (#5604)
- fix(webui): prevent phantom strategy filter options for non-redteam evaluations, (#5575)
- fix(webui): fix undulating CSS header animation, (#5571)

### Documentation

- docs(site): clarify llm-rubric pass/score/threshold semantics, (#5623)
- docs(site): add August 2025 release highlights (#5518)

## [0.118.4] - 2025-09-12

### Added

- feat(cli): Add CI-friendly progress reporting for long-running evaluations (#5144)
- feat(cli): Auto-share if connected to the cloud (#5475)
- feat(cli): Log all requests and persist debug logs (#5504)
- feat(internals): Reuse FilterMode type across backend (#5542)
- feat(providers): Add AWS Bedrock AgentCore provider (#5267)
- feat(providers): Extend configuration options for Ollama provider to support thinking (#5212)
- feat(providers): OpenAI real-time custom ws URLs (#5528)
- feat(redteam): Add VLGuard plugin for multi-modal red teaming (#5243)
- feat(redteam): More financial plugins (#5419)
- feat(redteam): Risk scoring (#5191)
- feat(redteam): Special token injection plugin (#5489)
- feat(webui): Add passes-only filter to results view (#5430)

### Changed

- chore(internals): Add probes and token metrics to eval event (#5538)
- chore(internals): Add support for reusable custom policies (#5290)
- chore(internals): Remove node-fetch (#5503)
- chore(internals): Send auth info to cloud (#3744)
- chore(modelaudit): Add support for modelaudit v0.2.5 CLI arguments (#5500)
- chore(onboarding): Add Azure preset (#5537)
- chore(onboarding): Make provider menu single-select (#5536)
- chore(providers): Make OpenAI max retries configurable (#5541)
- chore(providers): Update OpenAI pricing and add missing models (#5495)
- chore(redteam): Consolidate accordion UIs on review page (#5508)
- chore(redteam): Improve user persona question in config (#5559)
- chore(redteam): Minor improvements to red team setup flow (#5523)
- chore(redteam): Retire Pandamonium redteam strategy (#5122)
- chore(redteam): Unify all date formats across tables (#5561)
- chore(redteam): Update plugin prompts to reduce rejection (#5560)
- chore(redteam): Use sharp to modify unsafeBench image formats (#5304)
- perf(webui): Optimize history endpoint to eliminate N+1 queries (#5333)
- refactor(modelaudit): Move modelAuditCliParser.ts to correct directory (#5511)
- refactor(internals): Gracefully handle remote generation disabled in plugins that require it (#5413)
- revert(redteam): Remove red team limits functionality (#5527)

### Fixed

- fix(redteam): Allow users to delete values from numeric inputs and then type (#5530)
- fix(redteam): Deduplicate assertions in DoNotAnswer and XSTest (#5513)
- fix(internals): Eliminate flaky Unicode test timeouts on Windows CI (#5485)
- fix(config): Handle function references in external file loading (#5548)
- fix(providers): Fix MCP tool calls returning [object Object] in Azure Chat provider (#5423)
- fix(config): Preserve Python assertion file references in YAML tests (issue #5519) (#5550)
- fix(providers): Proxy HTTP provider generate request through server (#5486)
- fix(internals): Resolve SIGSEGV crash in evaluator tests on macOS Node 24 (#5525)
- fix(webui): Revert migration from MUI Grid to Grid2 across all components (#5510)
- fix(cli): Use fetch with proxy to get server version (#5490)
- fix(internals): Read evaluateOptions from config file properly (#5375)
- fix(onboarding): Don't throw error when user refuses permission to write (#5535)
- fix(provider): Prioritize explicit projectId config over google-auth-library (#5492)
- fix(providers): Handle system-only prompt in Gemini (#5502)
- fix(providers): Update outdated Azure OpenAI Provider data sources (#5411)
- fix(redteam): Add missing finance graders (#5564)
- fix(redteam): Add missing plugins to webui (#5546)
- fix(redteam): Handle empty string responses in multi-turn strategies (#5549)
- fix(redteam): Prevent JSON blob injection in Crescendo chat templates (#5532)
- fix(webui): Text truncation initialization on eval page (#5483)

### Dependencies

- chore(deps): Bump @anthropic-ai/sdk from 0.61.0 to 0.62.0 (#5551)
- chore(deps): Bump @aws-sdk/client-bedrock-runtime from 3.879.0 to 3.882.0 (#5480)
- chore(deps): Bump @aws-sdk/client-bedrock-runtime from 3.882.0 to 3.883.0 (#5506)
- chore(deps): Bump @aws-sdk/client-bedrock-runtime from 3.883.0 to 3.886.0 (#5553)
- chore(deps): Bump @azure/identity from 4.11.2 to 4.12.0 (#5533)
- chore(deps): Bump langchain-community from 0.3.14 to 0.3.27 in /examples/redteam-langchain in the pip group across 1 directory (#5481)
- chore(deps): Bump langchain-community from 0.3.3 to 0.3.27 in /examples/langchain-python in the pip group across 1 directory (#5484)
- chore(deps): Bump openai from 5.19.1 to 5.20.0 (#5526)
- chore(deps): Bump openai from 5.20.0 to 5.20.1 (#5552)
- chore(deps): Bump version to 0.118.4 (#5567)
- chore(deps): Bump vite from 6.3.5 to 6.3.6 in the npm_and_yarn group across 1 directory (#5531)

### Documentation

- docs(e2b-example): Add e2b-code-eval example (promptfoo + e2b sandbox) (#5477)
- docs(examples): Add Google ADK integration example (#5520)
- docs(examples): Add YAML schema directives to example configs (#5476)
- docs(redteam): Add missing plugins to sidebar and improve bias docs (#5498)
- docs(site): Add Alan DeLong to the team section on the About page (#5507)
- docs(site): Add comprehensive multilingual evaluation support (#5505)
- docs(site): Add SKIP_OG_GENERATION environment variable for faster docs builds (#5521)
- docs(site): Clarify file extension requirements for custom providers (#5478)
- docs(site): Clarify JFrog ML vs JFrog Artifactory distinction (#5543)
- docs(site): Complete parameters page migration (#5494)
- docs(site): Redteam limits documentation (#5516)
- docs(site): Update Lily bio (#5515)
- docs(site): Updates to agent guide (#5499)
- docs(site): Latency assertion description (#5479)

### Tests

- test(webui): CoverBot: Added tests for frontend UI components and discovery utility (`src/app`) (#5514)

## [0.118.3] - 2025-09-04

### Added

- feat: migrate MUI Grid to Grid2 across all components (#5435)
- feat: Add open source red team limits (#5230)

### Changed

- Add AWS Bedrock support for OpenAI GPT OSS models (#5444)
- Add Amazon Bedrock API key authentication support (#5468)
- Ability to filter evals view by severity (#5443)
- Check cloud permissions for target before running red team (#5400)
- Make vars and context available for request transform (#5461)
- Add Vertex AI responseSchema file loading support (#5414)
- Close menus when mouse leaves (#5456)
- Default sharing to false (#5473)
- Handle empty function arguments in OpenAI Responses API tool callbacks (#5454)
- Improve Windows Python detection and add sys.executable support (#5467)
- Prioritize tool calls over content in openrouter provider (#5417)
- Support commandLineOptions.envPath in config files (#5415)
- Support setting HELICONE_API_KEY for Cloud Gateway (#5465)
- Token tracking (#5239)
- Add "results" menu, link to red team reports view (#5459)
- Bump version 0.118.3 (#5474)
- Include provider response metadata on test case transform (#5316)
- Refactor Crescendo maxTurns property (#4528)
- Remove accidental server directory (#5471)
- Replace direct process.env calls with environment helpers (#5472)
- Reorganize misplaced test files from src/ to test/ directory (#5470)
- Fix enterprise email (#5463)
- Bump openai from 5.18.1 to 5.19.1 (#5466)
- Add Tusk test runner workflow for src Jest unit tests (#5469)

## [0.118.2] - 2025-09-03

### Added

- feat(providers): Add support for Meta Llama API provider (#5432)
- feat(providers): Support TLS certs in http provider (#5452)
- feat(providers): add support for xAI Grok Code Fast models (#5425)

### Changed

- fix: Update util.ts to reflect correct Anthropic Haiku 3.5 pricing (#5436)
- chore: drop Node.js 18 support (#5428)
- chore(http): improve PFX debug logging + tests (#5445)
- chore(webui): Show footer on custom metrics dialog (#5424)
- chore: silence dotenv commercial logging messages (#5453)
- chore: remove example (#5420)
- test: CoverBot: Added tests for analytics tracking and red team reporting components (`src/app`) (#5441)
- test: optimize Python Unicode test suite for CI reliability (#5449)
- chore: bump the github-actions group with 3 updates (#5440)
- chore: update dependencies (non-breaking) (#5448)
- chore: update dependencies to latest minor/patch versions (#5433)
- chore: bump version 0.118.2 (#5457)

### Fixed

- fix(sharing): Share when it's enabled via the Config or the CLI command (#5404)
- fix(grader): reduce grader false positives (#5431)

### Documentation

- docs(site): add more guardrails assertion doc (#5434)
- docs(site): add multi-lingual RAG evaluation guidance (#5447)
- docs(site): optimize OG image generation performance (#5451)
- docs(site): update blog post (#5422)

## [0.118.1] - 2025-08-29

### Added

- feat(redteam): Add AI auto-fill for HTTP target configuration in redteam target setup ui (#5391)
- feat(redteam): Handle uploaded signatureAuth in target setup ui (#5405)

### Changed

- chore(site): integrate pylon chat into site (#5407)
- chore: bump version 0.118.1 (#5418)

### Fixed

- fix(providers): Handle Qwen tool call responses in openrouter provider (#5416)

### Documentation

- docs(site): avoid logging full image/base64; use boolean presence only (#5408)

## [0.118.0] - 2025-08-28

### Added

- feat(providers): add support for database-stored certificates in HTTP provider for promptfoo cloud (#5401)

### Changed

- fix: stop progress bar to show a clearer share error message (#5399)
- chore(internals)!: send provider-transformed output directly to test context transforms (#5376)
  **Breaking:** `contextTransform` now receives the provider transform directly.
- chore(providers): sanitize sensitive credentials in HTTP provider debug logs (#5387)
- chore: warn when tests and red-team configuration are both present during generation (#5398)
- chore(release): bump version to 0.118.0 (#5402)
- test: add tests for CoverBot store management and red-team reporting components (`src/app`) (#5372)

### Documentation

- docs(site): update model-graded metrics (#5285)
- docs(site): remove references to "parallel" introduced by #5376 (#5403)

## [0.117.11] - 2025-08-27

### Added

- feat(redteam): add -t/--target option to redteam generate command (#5338)

### Changed

- feat: MCP Agent example to red team with tool call results (#5379)
- feat: medical offlabel use (#5342)
- feat: modelaudit ability to remove recent paths (#5330)
- fix: Address design nits in redteam setup UI (#5264)
- fix: allow custom ApiProvider instances in defaultTest configuration (#5381)
- fix: mcp eval example (#5390)
- fix: Prioritize tool calls over thinking for openrouter reasoning models (#5395)
- fix: use `model` role for gemini ai studio models (#5386)
- chore: Adjust padding in plugins page (#5396)
- chore: bump version 0.117.11 (#5397)
- chore(CI): enable and refactor Docker build for caching (#5374)
- chore: remove promptfoo/package-lock.json (#5380)
- chore: visual formatting for modelaudit flat list (#5331)
- refactor(webui): Clicking "show more" on eval results metric pills renders dialog (#5337)
- docs: expose sidebar on pages that aren't in the sidebar (#5377)
- docs: model audit ci/cd (#5335)
- docs: remove orphaned star animation gif (#5383)
- docs: update site user count to 150,000+ across site constants and pages (#5394)
- chore: bump @aws-sdk/client-bedrock-runtime from 3.873.0 to 3.876.0 (#5392)
- chore: bump openai from 5.15.0 to 5.16.0 (#5388)

### Documentation

- docs(site): fix context transform examples to use context.vars.prompt (#5393)

## [0.117.10] - 2025-08-25

### Changed

- feat: improve HuggingFace dataset fetching performance and reliability (#5346)
- feat: add Google AI Studio default providers (#5361)
- feat: share model audit scans to cloud (#5336)
- feat: add google vertex credentials in config (#5179)
- fix: safe raw HTTP templating via Nunjucks raw-wrap + CRLF normalization (#5358)
- fix: improve JSON export error handling for large datasets (#5344)
- fix: replace raw-request editor with auto-growing textarea to prevent layout overflow (#5369)
- chore: better error messages for browser (#5226)
- chore: improve strategy presets (#5357)
- chore: set onboarding defaults to gpt 5 (#5360)
- chore: update dependencies to latest minor versions (#5363)
- chore: log posthog errors to debug (#5359)
- chore: sync dependencies (#5367)
- test: clean up skipped tests and add FunctionCallbackHandler coverage (#5366)
- chore: bump version 0.117.10 (#5373)
- docs: add critical git workflow guidelines to CLAUDE.md (#5362)
- docs: add SARIF output format documentation for ModelAudit (#5364)

### Fixed

- fix(CI): refactor docker build (#5353)
- fix(internals): defaultTest.provider doesn't override (#5348)

## [0.117.9] - 2025-08-22

### Added

- feat(ollama): support for `think` and passthrough parameters (#5341)
- feat: Persist model audit scans (#5308)
- feat: add support for Claude Opus 4.1 (#5183)
- feat: support file:// in http provider `body` (#5321)

### Fixed

- fix(ui): prevent header dropdown collapse on hover (#5355)
- fix(webui): Apply metric filters to eval results via url search params (#5332)
- fix: loaders on all pages (#5339)
- fix(internals): Pass `vars.output` and `vars.rubric` to LLM rubric grading call (#5315)
- fix: resolve TypeScript errors in test files (7992892)
- fix: validation for no target label set (#5318)

### Changed

- chore(webui): add navigation in redteam report from severity table to vulnerabilities table filtered by severity (#5320)
- chore: dropdown menu design consistency (#5328)
- chore: fix build (#5326)
- chore: recursively resolve file:// references in json and yaml prompts (#5215)
- chore(modelAudit): defer auth to modelaudit via environment variable (#5296)
- chore: more share debug info on error (#5266)
- chore: add stack trace to redteam error in web runner (#5319)
- chore: copy for Review page (e957b5c)
- chore: explain why things are disabled on the targets page (#5312)

### Dependencies

- chore: bump @aws-sdk/client-bedrock-runtime from 3.864.0 to 3.872.0 (#5323)
- chore: bump openai from 5.13.1 to 5.15.0 (#5345)
- chore(deps): run npm audit fix dependencies (#5343)
- chore: bump openai from 5.12.2 to 5.13.1 (#5314)

### Documentation

- docs(site): add truncation marker to top-5-open-source-ai-red-teaming-tools-2025 blog post (#5351)
- docs: add writing for promptfoo guidelines to sidebar (#5277)
- docs(site): describe llm-rubric default grading providers (#5350)
- docs: og image updates (#5324)
- docs: red team data flow (#5325)
- docs: modelaudit updates (#5322)
- docs(site): Add GitHub Actions caching optimization tip (#5301)

### Tests

- test: Unit tests for fix: loaders on all pages (#5347)

## [0.117.8] - 2025-08-20

### Tests

- test: Unit tests for fix: loaders on all pages (#5347)

### Fixed

- fix(ui): prevent header dropdown collapse on hover (#5355)
- fix: audit fix dependencies (#5343)
- fix: loaders on all pages (#5339)
- fix(webui): Apply metric filters to eval results via url search params (#5332)
- fix: validation for no target label set (#5318)
- fix(internals): Pass `vars.output` and `vars.rubric` to LLM rubric grading call (#5315)

### Documentation

- docs(site): describe llm-rubric default grading providers (#5350)
- docs: red team data flow (#5325)
- docs: og image updates (#5324)
- docs: modelaudit updates (#5322)
- docs(site): Add GitHub Actions caching optimization tip (#5301)
- docs(site): correct author attribution (#5297)
- docs: add writing for promptfoo guidelines to sidebar (#5277)
- docs(site): add truncation marker to top-5-open-source-ai-red-teaming-tools-2025 blog post (#5351)
- docs(site): update security quiz questions and answers for prompt injection blog (#5302)

### Added

- feat(redteam): make unblock call optional for multi-turn strategies (#5292)
- feat(ollama): support for `think` and passthrough parameters (#5341)
- feat: support file:// in http provider `body` (#5321)
- feat: Persist model audit scans (#5308)
- feat: add support for Claude Opus 4.1 (#5183)

### Changed

- fix: add lru-cache dependency (#5309)
- chore: many plugins and strategies selected warning (#5306)
- chore: add max max concurrency to generate (#5305)
- chore: bump version 0.117.8 (#5311)
- ci: add depcheck (#5310)
- chore: fix build (#5326)
- chore(webui): add navigation in redteam report from severity table to vulnerabilities table filtered by severity (#5320)
- chore: explain why things are disabled on the targets page (#5312)
- chore: bump version 0.117.9 (#5356)
- chore: bump openai from 5.13.1 to 5.15.0 (#5345)
- chore: dropdown menu design consistency (#5328)
- chore: bump @aws-sdk/client-bedrock-runtime from 3.864.0 to 3.872.0 (#5323)
- chore: add stack trace to redteam error in web runner (#5319)
- chore: bump openai from 5.12.2 to 5.13.1 (#5314)
- chore(modelAudit): defer auth to modelaudit via environment variable (#5296)
- chore: more share debug info on error (#5266)
- chore: recursively resolve file:// references in json and yaml prompts (#5215)

## [0.117.7] - 2025-08-19

### Added

- feat(site): add hero image for red teaming tools blog post (#5291)
- feat(webui): Demarcate redteam results (#5255)

### Changed

- feat: Add unverifiable claims red team plugin (#5190)
- fix: lower sharing chunk size (#5270)
- chore(webui): Rename "Redteam" to "Red Team" in evals datagrid (#5288)
- chore: bump version 0.117.7 (#5299)
- test: CoverBot: Added test coverage for History page component (`src/app`) (#5289)
- docs: add open source ai red teaming tools post (#5259)
- docs: add red team github action info (#5294)

### Fixed

- fix(webui/reports): Don't exclude failure cases from stats (#5298)
- fix(internals): Gracefully handle object responses during target purpose discovery (#5236)
- fix(site): fix YAML front matter parsing error in jailbreaking blog post (#5287)
- fix(webui): Improved handling of long loglines (#5227)

### Documentation

- docs(site): add AI Safety vs AI Security blog post with interactive quiz (#5268)
- docs(site): add blog post about prompt injection vs jailbreaking differences (#5282)
- docs(site): document transform and contextTransform for model-graded assertions (#5258)
- docs(site): improve context assertion documentation (#5249)

## [0.117.6] - 2025-08-18

### Changed

- feat: Add Agent provider types in red team setup (#5244)
- feat: add update check for modelaudit package (#5278)
- feat: add update notification banner to web UI (#5279)
- feat: edit and replay requests in details dialog (#5242)
- feat: Surface run options and probes on red team review page (#5272)
- fix: composite indices and query optimization (#5275)
- fix: exclude errors from report (#5271)
- fix: Fix json-output example (#5213)
- fix: handle json schema for openrouter provider (#5284)
- fix: handle thinking tokens for openrouter (#5263)
- fix: OpenAI Responses API function callbacks and Azure implementation (#5176)
- fix: throw error instead of failing when trace data is unavailable (#5192)
- perf(webui): Reduces eval results load-time when filters are applied via search param (#5234)
- chore: add bias to foundation plugins list (#5280)
- chore: Add .serena to .gitignore (#5225)
- chore: bump version 0.117.6 (#5273)
- chore: fix model id name (#5232)
- chore: improve generated constants handling to prevent accidental commits (#5148)
- chore: remove file (#5229)
- chore: show final prompt in table view for attacks that mutate prompts (#5269)
- chore: simplify eval progress bar (#5238)
- chore: update dark mode styles, formatting, etc (#5251)
- chore(webui): Don't show loading animations while streaming eval results (#5201)
- chore(webui/eval results): Sticky header sticks to the top of the viewport (#5208)
- test: CoverBot: Added tests for red team reporting components (`src/app`) (#5228)
- docs: Add AWS Bedrock Guardrails image testing documentation (#5253)
- docs: add july release notes (#5133)
- docs: hide events banner (#5217)
- docs: separate malicious code plugin documentation (#5222)
- chore: bump @anthropic-ai/sdk from 0.58.0 to 0.59.0 (#5218)
- chore: bump @anthropic-ai/sdk from 0.59.0 to 0.60.0 (#5257)
- chore: bump @aws-sdk/client-bedrock-runtime from 3.862.0 to 3.863.0 (#5211)
- chore: bump @aws-sdk/client-bedrock-runtime from 3.863.0 to 3.864.0 (#5221)
- chore: bump openai from 5.12.0 to 5.12.1 (#5210)
- chore: bump openai from 5.12.1 to 5.12.2 (#5219)
- chore: bump pypdf from 5.7.0 to 6.0.0 in /examples/rag-full in the pip group across 1 directory (#5252)
- chore: bump the npm_and_yarn group with 2 updates (#5276)

### Fixed

- fix(provider): Remove maxTokens for gpt-5 calls (#5224)
- fix(providers): Validate that OpenAI response reasoning outputs have summary items (#5235)
- fix(site): suppress noisy font loading warnings in OG image plugin (#5254)

### Documentation

- docs(site): add cross-links between multimodal strategy documentation (#5241)
- docs(site): add missing meta descriptions and optimize existing ones for SEO (#5247)
- docs(site): enhance OG image generation with full metadata support (#5246)
- docs(site): remove unused markdown-page.md (#5245)

## [0.117.5] - 2025-08-08

### Added

- feat(assertions): add conversational relevancy metric (#2130)
- feat(export): add metadata to exported evaluation files (#4886)
- feat(providers): add support for Docker Model Runner provider (#5081)
- feat(webui): add plugin and strategy filters for red team results (#5086)

### Changed

- feat: add GPT-5 support (#5205)
- feat: add collapsible header to ResultsView (#5159)
- feat: add contains-html and is-html assertions (#5161)
- feat: add Google Imagen image generation support (#5104)
- feat: add max-score assertion for objective output selection (#5067)
- feat: add selected state to provider type picker (#5152)
- feat: add unified page wrapper around each red team setup step (#5136)
- feat: apply plugin modifiers for crescendo (#5032)
- feat: help text to nudge towards better red teams (#5153)
- feat: improve red team plugin selection UI with test generation (#5125)
- feat: respect prompt config override in all providers (#5189)
- feat: update red team provider selection UI (#5078)
- fix: adjust padding on docs sidebar to prevent overlap (#5099)
- fix: fix XML crash (#5194)
- fix: list reasoning tokens on the left side of token breakdown tooltip (#5113)
- fix: map critical severity to error in ModelAudit scanner output (#5098)
- fix: prevent double stateful target question in strategies page (#4988)
- fix: prevent Unicode corruption in Python providers (#5108)
- fix: remove problematic caching from ModelAudit installation check (#5120)
- fix: replace broken Ashby iframe with link to careers page (#5088)
- fix: reset provider type correctly and handle Go providers (#5154)
- fix: share debugging (#5131)
- chore: add link to documentation in plugin sample modal (#5193)
- chore: add missing image back to home page (#5196)
- chore: fix width on application details page (#5139)
- chore: improve RAG metrics with detailed metadata and fix context relevance scoring (#5164)
- chore: memoize context value in PostHog provider (#5089)
- chore: remove accidentally committed PR description file (#5175)
- chore: rename scan templates to attack profiles (#5165)
- chore: support verbosity and reasoning parameters for GPT-5 (#5207)
- chore: update dependencies to latest minor and patch versions (#5109)
- chore: update dependencies to latest minor and patch versions (#5173)
- chore: update Replicate provider (#5085)
- chore(providers): improve Google API key error handling and test reliability (#5147)
- chore(webui): add intelligent scroll-timeline polyfill loading (#5130)
- chore: bump @anthropic-ai/sdk from 0.57.0 to 0.58.0 (#5186)
- chore: bump @aws-sdk/client-bedrock-runtime from 3.848.0 to 3.855.0 (#5096)
- chore: bump @aws-sdk/client-bedrock-runtime from 3.855.0 to 3.856.0 (#5107)
- chore: bump @aws-sdk/client-bedrock-runtime from 3.856.0 to 3.857.0 (#5126)
- chore: bump @aws-sdk/client-bedrock-runtime from 3.857.0 to 3.858.0 (#5145)
- chore: bump @aws-sdk/client-bedrock-runtime from 3.858.0 to 3.859.0 (#5167)
- chore: bump @aws-sdk/client-bedrock-runtime from 3.859.0 to 3.861.0 (#5188)
- chore: bump @aws-sdk/client-bedrock-runtime from 3.861.0 to 3.862.0 (#5198)
- chore: bump @azure/identity from 4.10.2 to 4.11.0 (#5180)
- chore: bump @azure/identity from 4.11.0 to 4.11.1 (#5185)
- chore: bump openai from 5.10.2 to 5.11.0 (#5127)
- chore: bump openai from 5.11.0 to 5.12.0 (#5187)
- chore: bump version to 0.117.5 (#5206)
- chore(webui/evals): filter by categorical plugins (#5118)
- docs: add bert-score example (#5091)
- docs: add dynamic OG image generation for social media previews (#5157)
- docs: add red teaming best practices (#5155)
- docs: clarify contains-any/contains-all CSV format (#5150)
- docs: fix company name (#5143)
- docs: fix images (#5197)
- docs: fix multi-turn strategy documentation (#5156)
- docs: guide for evaluating LangGraph agents with Promptfoo (#4926)
- docs: include font for meta image (#5158)
- docs: make MCP image taller (#5199)
- docs: update Ollama documentation with latest models and defaultTest guidance (#5084)
- perf: make database migrations non-blocking and fix error handling (#5105)
- style: extract helper function for deduplicating strategy IDs (#5138)
- test: add tests for fix width on application details page (#5140)
- test: add tests for red team compliance reporting utilities in src/app (#5170)
- test: fix flaky Python Unicode tests (#5128)
- test: fix modelGradedClosedQa test segmentation fault on macOS/Node 24 (#5163)
- test: increase test coverage for unified page wrapper around each red team setup step (#5142)

### Fixed

- fix(internals): force CommonJS mode for db:migrate in Node 24 (#5123)
- fix(openrouter): handle Gemini thinking tokens correctly (#5116)
- fix(providers): correct WebP image detection in Google provider (#5171)
- fix(webui): deduplicate strategy IDs (#5132)
- fix(webui): fix custom policy validation timing issue (#5141)
- fix(webui): refresh eval list when navigating back after editing eval name (#5090)
- fix(webui/evals): prevent applying the same plugin/strategy multiple times (#5114)
- fix(webui/evals): show highlights after search results (#5137)

### Documentation

- docs(site): add comprehensive command line options documentation (#5135)
- docs(site): add Lily Liu to team page (#5177)
- docs(site): add Series A post (#5097)
- docs(site): rename will.jpg to will.jpeg for consistency (#5178)

## [0.117.4] - 2025-07-29

### Changed

- fix: progress bars incrementing beyond their maximum values (#5049)
- docs: clarifiy derivedMetrics documentation (#5068)
- chore: refactor token tracking utilities, track all tokens (#4897)
- fix: resolve Jest test failures and open handles (#5052)
- fix: skip validation for defaultTest to allow partial test case properties (#4732)
- chore: add new fields to eval_ran telemetry (#4638)
- chore(redteam): improve redteam plugin error messaging (#4330)
- feat: add support for OpenAI deep research models (#4661)
- feat: add mcp server (#4595)
- feat: add support for connecting to existing Chrome browser sessions (#5069)
- docs: update defcon posting (#5070)
- docs: update defcon posting (#5071)
- fix: Nested config field for custom target json (#5076)
- docs: switch to likert preview image (#5083)
- test: CoverBot: Added tests for model audit and prompt management UI components (`src/app`) (#5087)
- fix: handle multi-line prompts in parseGeneratedPrompts for testGenerationInstructions (#5093)
- chore: bump version 0.117.4 (#5094)

### Fixed

- fix(providers): Preserve text formatting when no images present for Google provider (#5058)
- fix(simba): fix simba host (#5092)

### Documentation

- docs(site): add AI red teaming for first-timers blog post (#5017)
- docs(blog): defcon and blackhat info (#5050)

## [0.117.3] - 2025-07-25

### Added

- feat(eval-creator): add YAML file upload support for test cases (#5054)

### Changed

- fix: improve x.ai provider error handling for 502 errors (#5051)
- fix: Infinite re-render on redteam review page (#5061)
- fix: sessionid(s) in extension hooks (#5053)
- fix: Bias Plugins should send config in remote generation (#5064)
- chore(redteam): regenerate sessionId for each iteration in single-turn strategies (#4835)
- chore: Change mcp log from error to debug (#5060)
- chore: Improve telemetry (#5062)
- chore: Add simba command (#5063)
- chore(webui): improve redteam setup UI with progressive disclosure for advanced options (#5028)
- refactor: remove redundant dotenv from Vite app (#4983)
- chore: bump version 0.117.3 (#5066)
- test: CoverBot: Added tests for eval-creator components and feature flag hook (`src/app`) (#5013)
- docs: fix cli command and remove gratuitous hover (#5056)
- docs: update user count from 100,000 to 125,000 (#5046)
- docs: updates to political bias post (#5057)
- docs: improve crewai eval example (#5035)
- docs: update GitHub Actions to v4 across documentation and examples (#5008)
- docs: add style check guidance to CLAUDE.md (#5065)

### Fixed

- fix(webui): Eval results pass rate chart rendering incorrect percentages (#5048)
- fix(webui): Eval results histogram improvements (#5059)
- fix(google): handle multiple candidates in gemini response (#5020)

### Documentation

- docs(blog): grok-4 political bias post (#4953)

## [0.117.2] - 2025-07-24

### Added

- feat(webui): First-class support for zooming eval results table by @will-holley in #4966
- feat(webui): Apply metrics filter when clicking on a metric pill rendered in eval results cell by @will-holley in #4991

### Changed

- feat: Grading and test generation improvements for BFLA, BOLA and RBAC by @sklein12 in #4982
- feat: New Sample Target by @sklein12 in #4979
- feat: HTTP Target test button improvements by @faizanminhas in #5007
- feat: Add metadata filtering to eval results by @will-holley in #5014
- fix: add goal related rubric when grade crescendo turns to increase grading accuracy by @MrFlounder in #4980
- fix: update HTTP config generator endpoint to use v1 API by @mldangelo in #4989
- fix: View logs button on redteam report by @sklein12 in #5009
- fix: undo unintended changes to http config editor by @faizanminhas in #5012
- fix: Autofocus on Redteam configuration description field by @sklein12 in #5019
- fix: remove filter icon by @sklein12 in #5021
- fix: Ollama token usage by @SamPatt in #5022
- chore: revert eval view ui improvements by @mldangelo in #4969
- chore(webui): Improvements to pagination "go to" functionality by @will-holley in #4976
- chore(webui): Eval results sticky header improvements by @will-holley in #4978
- chore: update custom strategy prompt by @MrFlounder in #4994
- chore(cli): add support for 'help' argument to display command help by @mldangelo in #4823
- chore(examples): remove redteam-agent example by @mldangelo in #5001
- chore(providers): add GEMINI_API_KEY environment variable support by @mldangelo in #5004
- chore(webui): Migrate from JS to CSS for eval results scroll effects by @will-holley in #4995
- chore(webui): Eval result pagination UX improvements by @will-holley in #4993
- chore: Sort imports and turn on rule against unused imports by @faizanminhas in #5010
- chore: Make default target stateful by @faizanminhas in #4992
- chore: add medical plugins collection by @MrFlounder in #5006
- chore: Improve grading accuracy with Goal-Aware Grading for iterative/iterative tree by @MrFlounder in #4996
- chore: Add additionalRubric and storedGraderResult to GOAT and Custom providers by @MrFlounder in #5015
- chore: prevent testGenerationInstructions from being serialized if not present by @faizanminhas in #5029
- chore: Add lint rule to ensure key in jsx by @faizanminhas in #5034
- chore(webui): Eval Results UI Tweaks by @will-holley in #5023
- chore: skip goal extraction for datasets by @MrFlounder in #5036
- chore(providers): add GitHub Models provider by @mldangelo in #4998
- chore: bump version 0.117.2 by @MrFlounder in #5045
- ci: increase build job timeout from 4 to 5 minutes by @mldangelo in #5043
- test: refactor share.test.ts to prevent flaky timeouts by @mldangelo in #5037
- test: remove share.test.ts file by @mldangelo in #5044
- docs: remove label from featured blog post by @typpo in #5011
- chore: bump @aws-sdk/client-bedrock-runtime from 3.846.0 to 3.848.0 by @dependabot in #4985
- chore: bump the npm_and_yarn group with 2 updates by @dependabot in #4984
- chore: bump @anthropic-ai/sdk from 0.56.0 to 0.57.0 by @dependabot in #5016
- chore: bump openai from 5.10.1 to 5.10.2 by @dependabot in #5024
- chore: bump the npm_and_yarn group with 2 updates by @dependabot in #5026
- chore: bump axios from 1.10.0 to 1.11.0 in the npm_and_yarn group by @dependabot in #5031

### Fixed

- fix(redteam): find plugin assertion in strategy providers by @MrFlounder in #4981
- fix(site): dark mode style on redteam setup ui by @mldangelo in #5000
- fix(test): improve share test isolation to prevent CI timeouts by @mldangelo in #5038

### Documentation

- docs(providers): update OpenAI Assistants example by @aloisklink in #4987
- docs(redteam): improve custom strategy documentation by @mldangelo in #4990
- docs(blog): correct author attribution in DeepSeek censorship post by @mldangelo in #5002
- docs(openai): remove gpt-4.5-preview references after API deprecation by @mldangelo in #5005
- docs(site): vegas contact redirect by @typpo in #5033
- docs(browser): improve browser provider documentation and examples by @mldangelo in #5030
- docs(providers): remove deprecated claude-3-sonnet-20240229 model references by @mldangelo in #5018
- docs(site): add hipaa badge by @typpo in #5039
- docs(site): add documentation for using text and embedding providers with Azure by @mldangelo in #5027
- docs(blog): fix missing blog posts by removing even-number enforcement by @mldangelo in #5042

## [0.117.1] - 2025-07-17

### Changed

- fix: move inquirer dependencies to production dependencies (#4973)
- fix: grading in crescendo (#4960)
- fix: composite strategy test generation (#4971)
- chore: bump version 0.117.1 (#4974)
- docs: remove tags from blog card (#4970)

### Documentation

- docs(blog): add system cards security analysis with vulnerability testing (#4937)

## [0.117.0] - 2025-07-17

### Added

- feat(http): support JKS and PFX Certificates in HTTP providers (#4865)
- feat(langfuse): add Langfuse prompt label support with improved parsing (#4847)
- feat(prompts): preserve function names when using glob patterns (#4927)
- feat(providers): add grok-4 support (#4855)
- feat(providers): image understanding for Google providers (#4767)
- feat(azure): add system prompt support for azure provider (#4869)
- feat(cli): xml output (#4912)

### Changed

- chore(knip): integrate knip for unused code detection and clean up codebase (#4464)
- chore(linting): migrate from ESLint + Prettier to Biome (#4903)
- chore(assertions): additional checking on llm-rubric response (#4954)
- chore(assertions): include reason in model-graded-closedqa pass reason (#4931)
- chore(build): resolve build warnings and optimize bundle size (#4895)
- chore(csv): improve \_\_metadata warning message and test coverage (#4842)
- chore(providers): improve guardrails handling in Azure providers (#4788)
- chore(redteam): add domain-specific risks section and reduce verbose descriptions (#4879)
- chore(release): bump version 0.117.0 (#4963)
- chore(server): check if server is already running before starting (#4896)
- chore(server): log correct eval ID instead of description in WebSocket updates (#4910)
- chore(telemetry): add telemetry logging when tracing is enabled (#4925)
- chore(types): typings needed for enterprise (#4955)
- chore(vscode): use Biome as default formatter of TS files in vscode (#4920)
- chore(webui): conditionally render metrics selector (#4936)
- chore(webui): display context values in eval results (#4856)
- chore(webui): improves eval results table spacing (#4965)
- chore(webui): revert eval view ui improvements (#4967)
- chore(webui/eval): allow filtering results by >1 metrics simultaneously (disabled by default) (#4870)
- refactor(eval-config): modernize eval-creator state management (#4908)
- refactor(webui): improve metrics ui (#4938)
- refactor(webui/eval results): pagination improvements (#4914)

### Fixed

- fix(cli): --filter-failing not working with custom providers (#4911)
- fix(google-sheets): replace hardcoded range with dynamic approach (#4822)
- fix(internal): fixes filtering by metric keys which contain dots (#4964)
- fix(providers): add thinking token tracking for Google Gemini models (#4944)
- fix(providers): esm provider loading (#4915)
- fix(providers): implement callEmbeddingApi for LiteLLM embedding provider (#4952)
- fix(redteam): prevent redteam run from hanging when using an mcp client (#4924)
- fix(redteam): respect PROMPTFOO_DISABLE_REDTEAM_REMOTE_GENERATION for cloud users (#4839)
- fix(redteam): set pluginId on eval results (#4928)
- fix(redteam): test target in http provider setup with non-200 status codes (#4932)
- fix(webui): eval results table horizontal scrolling (#4826)
- fix(webui): fix hard-coded light mode colors in model audit interface (#4907)
- fix(webui): handle null table.body in DownloadMenu disabled prop (#4913)
- fix(webui): resolve pagination scrolling and layout issues in ResultsTable (#4943)
- fix(webui): scrolling when `tbody` is outside of viewport (#4948)

### Dependencies

- chore(deps): add overrides to fix build issues (#4957)
- chore(deps): bump @aws-sdk/client-bedrock-runtime from 3.842.0 to 3.844.0 (#4850)
- chore(deps): bump aiohttp from 3.11.11 to 3.12.14 in /examples/redteam-langchain in the pip group across 1 directory (#4922)
- chore(deps): bump openai from 5.8.3 to 5.9.0 (#4863)
- chore(deps): bump openai from 5.9.2 to 5.10.1 (#4961)
- chore(deps): move knip to dev dependencies (#4958)
- chore(deps): npm audit fix (#4962)
- chore(deps): test removing knip to resolve installation errors (#4956)
- chore(deps): update all example dependencies to latest versions (#4900)
- chore(deps): update dependencies to latest minor/patch versions (#4899)
- chore(deps): update non-breaking dependencies (#4935)
- chore(deps): update Jest to version 30 (#4939)

### Documentation

- docs(analytics): add google tag manager (#4904)
- docs(api): improves `contextTransform` documentation (#4854)
- docs(assertions): add missing deterministic assertions (#4891)
- docs(azure): improve Azure provider documentation (#4836)
- docs(blog): add blog image generation script (#4945)
- docs(blog): add truncation markers to articles without them (#4934)
- docs(blog): add truncation markers to blog posts (#4906)
- docs(blog): mcp proxy blog (#4860)
- docs(blog): revise article tags (#4949)
- docs(blog): soc2 type ii and iso 27001 blog (#4880)
- docs(comparison): pyrit comparison (#4679)
- docs(config): clarify PROMPTFOO_EVAL_TIMEOUT_MS and PROMPTFOO_MAX_EVAL_TIME_MS descriptions (#4947)
- docs(enterprise): adaptive guardrails enterprise (#4951)
- docs(events): blackhat landing page (#4862)
- docs(events): defcon landing page (#4864)
- docs(events): events banner (#4867)
- docs(examples): add mischievous-user strategy to redteam multi-turn examples (#4837)
- docs(gemini): update experimental Gemini model IDs to stable versions (#4894)
- docs(google): add examples for gemini URL context and code execution tools (#4923)
- docs(guide): guide for evaluating CrewAI agents with Promptfoo (#4861)
- docs(images): standardize CrewAI image filenames to kebab-case (#4941)
- docs(integration): add n8n integration (#4917)
- docs(litellm): fix example with modern model IDs and proper embedding config (#4885)
- docs(mcp): add mcp testing guide (#4846)
- docs(mcp): add mcp to sidebar (#4852)
- docs(metrics): add similar to model graded metrics table (#4830)
- docs(providers): update available databricks models (#4887)
- docs(providers): update provider index with missing providers and latest 2025 model IDs (#4888)
- docs(release): add monthly release notes (#4358)
- docs(resources): add arsenal link (#4878)
- docs(security): add soc2 badge (#4877)
- docs(site): add OWASP top 10 tldr blog post (#4853)
- docs(site): expand June 2025 release notes with detailed feature documentation (#4881)
- docs(site): improve Google AI and Vertex authentication documentation (#4892)
- docs(site): improve NLP metric explanations and add SEO metadata (#4890)
- docs(site): update python documentation for basePath config option (#4819)
- docs(ui): better mobile wrap on homepage tabs (#4884)
- docs(ui): colors (#4875)
- docs(ui): contrast fixes (#4901)
- docs(ui): fix button clickability issue on hero sections (#4905)
- docs(ui): remove bouncing down arrow in mobile (#4882)
- docs(ui): remove text shadow (#4898)

### Tests

- test(core): coverBot: added tests for core UI components and user context hooks (`src/app`) (#4929)
- test(EnterpriseBanner): add unit tests for EnterpriseBanner component (#4919)
- test(redteam): add unit test for src/redteam/remoteGeneration.ts (#4834)
- test(server): fix flaky server share tests (#4942)
- test(server): fix flaky server tests (#4968)
- test(server): mock database in server tests (#4959)
- test(tusk): update Tusk test runner workflow - coverage script (#4921)

## [0.116.7] - 2025-07-09

### Tests

- test: add unit test for src/commands/export.ts (#4889)
- test: add unit test for src/commands/upgrade.ts (#4874)
- test: add unit test for src/main.ts (#4873)
- test: add unit test for src/models/eval.ts (#4868)
- test: add unit test for src/assertions/contextRecall.ts (#4859)
- test: add unit test for src/assertions/contextFaithfulness.ts (#4858)
- test: add unit test for src/assertions/contextRelevance.ts (#4857)
- test: add unit test for src/util/xlsx.ts (#4843)
- test: add unit test for src/commands/eval.ts (#4824)

### Changed

- fix: Always do remote generation if logged into cloud (#4832)
- chore(providers/sagemaker): Improves error handling in SageMakerCompletionProvider (#4808)
- chore(providers/sagemaker): Improves validation of user-provided config (#4809)
- chore: update graderExamplesString (#4821)
- chore: bump version 0.116.7 (#4833)

## [0.116.6] - 2025-07-09

### Changed

- fix: Failing test (#4829)
- chore: bump version 0.116.6 (#4831)

## [0.116.5] - 2025-07-09

### Changed

- feat: add support for loading defaultTest from external files (#4720)
- feat: add embedding support to LiteLLM provider (#4804)
- feat: add mischievous user strategy (#4107)
- fix: add glob pattern support for loading scenario files (#4761)
- fix: improve model-audit installation check dark mode display (#4816)
- fix: pass env vars to MCP server (#4827)
- chore: better remote grading logs (#4820)
- chore: bump openai from 5.8.2 to 5.8.3 (#4817)
- chore: bump version 0.116.5 (#4828)
- chore: capitalize 'Red Team' in navigation menu for consistency (#4799)
- chore: remove redundant 'Done.' message from evaluation output (#4810)
- chore: remove python script result data type debug log (#4807)
- chore: update website with MCP Proxy (#4812)
- docs: add Azure OpenAI vision example (#4806)
- docs: add looper guide (#4814)
- docs: add SonarQube integration (#4815)
- test: add unit test for src/assertions/guardrails.ts (#4765)
- test: add unit test for src/redteam/commands/generate.ts (#4789)
- test: add unit test for src/redteam/constants/strategies.ts (#4800)
- test: add unit test for src/redteam/plugins/pii.ts (#4780)
- test: add unit test for src/types/providers.ts (#4766)
- test: add unit test for src/validators/redteam.ts (#4803)

## [0.116.4] - 2025-07-08

### Tests

- test: add unit test for src/redteam/types.ts (#4795)

### Added

- feat(redteam): add support for custom multi-turn strategy by @MrFlounder in #4783
- feat(redteam): expose generate function in redteam namespace by @mldangelo in #4793

### Changed

- chore: bump version 0.116.4 by @MrFlounder in #4805
- chore: rename strategy name from playbook to custom by @MrFlounder in #4798
- refactor: inline MEMORY_POISONING_PLUGIN_ID constant by @mldangelo in #4794
- docs: add doc for custom strategy by @MrFlounder in #4802
- docs: modular configuration management by @typpo in #4763
- refactor: move MULTI_MODAL_STRATEGIES constant (#4801)

## [0.116.3] - 2025-07-07

### Added

- feat(providers): add MCP provider (#4768)
- feat(providers): add new AIMLAPI provider (#4721)
- feat(assertions): add contextTransform support for RAG evaluation (#4467)
- feat(assertions): add finish reason as assertion option (#3879)
- feat(assertions): trace assertions (#4750)
- feat(tracing): add traces to JavaScript, Python asserts (#4745)

### Changed

- chore(schema): remove duplicate 'bias' entry in config-schema.json (#4773)
- chore(telemetry): add PostHog client to app (#4726)
- chore(redteam): add reason field to give clear/customized guardrails triggering reason (#4764)
- chore(providers): expose MCP plugin in UI (#4762)
- chore(providers): AWS SageMaker AI provider cleanup (#4667)
- chore(providers): update AIML integration (#4751)
- chore(redteam): improve organization of redteam strategies in setup UI (#4738)
- chore(telemetry): identify to PostHog whether user is also cloud user (#4782)
- chore: expose doRedteamRun in package exports (#4758)
- docs: add Gemini Live API audio (#4729)
- docs: ModelAudit vs ModelScan (#4769)
- docs: multiple MCP server connections (#4755)
- docs: update ModelAudit documentation with new features and fixes (#4699)
- test: add integrity check for generated-constants.ts (#4753)
- test: fix flaky Google Live test and improve test speed (#4774)
- test: fix mock pollution in testCaseReader (#4775)
- test: isolate mocks so tests can run in any order with --randomize (#4744)

### Fixed

- fix(telemetry): prevent PostHog initialization when telemetry is disabled (#4772)
- fix(redteam): fix modifiers application order in PII plugins (#4779)

### Dependencies

- chore(deps): bump @anthropic-ai/sdk from 0.55.1 to 0.56.0 (#4756)
- chore(deps): bump @aws-sdk/client-bedrock-runtime from 3.840.0 to 3.842.0 (#4747)
- chore(deps): bump @azure/identity from 4.10.1 to 4.10.2 (#4748)
- chore(deps): bump version 0.116.3 (#4792)
- chore(deps): update pbkdf2 to 3.1.3 (#4777)
- chore(deps): upgrade glob from v10 to v11 (#4776)

## [0.116.2] - 2025-07-02

### Changed

- fix: unblock postbuild for ci by @MrFlounder in #4742
- chore: bump version 0.116.2 by @MrFlounder in #4743

## [0.116.1] - 2025-07-02

### Added

- feat(cli): support pdb tracing in 3rd party Python scripts by @will-holley in #4723

### Changed

- fix: http body parsing when it comes from yaml string by @MrFlounder in #4728
- fix: remove accidentally committed redteam.yaml file by @mldangelo in #4733
- fix: fix the case when http body has not escaped charactors by @MrFlounder in #4739
- fix: update package-lock.json by @mldangelo in #4719
- test: fix SIGSEGV caused by better-sqlite3 in test environment by @mldangelo in #4737
- chore: Add unblocking detection to GOAT strategy by @MrFlounder in #4532
- chore: add preset for guardrails eval by @MrFlounder in #4640
- chore: Improve telemetry delivery by @sklein12 in #4655
- chore: reset generated constants after build by @mldangelo in #4731
- chore: update onboarding model defaults by @typpo in #4708
- chore(webui): improve styling of EvalsDataGrid by @mldangelo in #4736
- ci(workflows): gracefully handle missing PostHog secret in forks by @ggiiaa in #4725
- test: refactor assertion tests by @mldangelo in #4718
- chore: bump version 0.116.1 by @MrFlounder in #4741
- docs: add system prompt hardening blog post by @ladyofcode in #4630
- chore: bump @anthropic-ai/sdk from 0.55.0 to 0.55.1 by @dependabot in #4710
- chore: bump @aws-sdk/client-bedrock-runtime from 3.839.0 to 3.840.0 by @dependabot in #4709

### Fixed

- fix(webui): replace window.location.href with React Router navigation by @mldangelo in #4717

### Documentation

- docs(site): add guide on humanity's last exam by @mldangelo in #4694
- docs(site): clarify self-hosting workflow for eval sharing by @mldangelo in #4730
- docs(site): fix relative link in HLE benchmark guide by @mldangelo in #4711

## [0.116.0] - 2025-07-01

### Tests

- test: add unit test for src/redteam/providers/advNoise.ts (#4716)
- test: add unit test for src/redteam/strategies/advNoise.ts (#4715)
- test: add unit test for src/redteam/strategies/index.ts (#4714)
- test: add unit test for src/redteam/constants/strategies.ts (#4713)
- test: add unit test for src/providers/openai/image.ts (#4706)
- test: add unit test for src/providers/openai/util.ts (#4705)
- test: add unit test for src/providers/openai/completion.ts (#4703)

### Added

- feat(redteam): add financial plugins (#4416)
- feat(redteam): add bias plugins (#4382)
- feat(providers): add Helicone AI Gateway provider (#4662)

### Changed

- chore: enable WAL mode for SQLite (#4104)
- chore(providers): add thread ID function call for OpenAI and Azure assistants (#2263)
- chore(app): improve target test error handling (#4652)
- chore(cli): add missing CLI options to scan-model command for feature parity (#4670)
- chore(providers): convert Cloudflare AI to use OpenAI-compatible endpoints (#4683)
- chore(providers): log flagged output for Azure chat models (#4636)
- chore(redteam): add centralized REDTEAM_DEFAULTS and maxConcurrency support (#4656)
- chore(webui): add checkbox to clear all variables (#666)
- chore(webui): add defaultTest variables to red team setup UI (#4671)
- chore(webui): remove unused components (#4695)
- chore(webui): set page titles on every page (#4668)
- chore(telemetry): add pass/fail/errors to eval_run event (#4639)
- chore(telemetry): improve page view deduplication (#4651)
- test: add unit test for src/server/routes/providers.ts (#4658)
- test: verify that plugins are synced between code and documentation (#4681)

### Fixed

- fix(app): use client-generated session IDs when testing targets (#4653)
- fix(matchers): track token usage for successful API calls (#4677)
- fix(providers): handle content filter errors in Azure Assistant API (#4674)
- fix(providers): fix SageMaker Llama inference configuration serialization (#4637)
- fix(redteam): respect maxConcurrency from Web UI (#4605)
- fix(simulated-user): pass context variables to custom providers (#4654)
- fix(telemetry): add telemetry for red teams (#4641)
- fix(webui): handle undefined outputs in DownloadMenu (#4693)
- fix(webui): prevent pass/fail badge from disappearing when toggling highlight (#4700)
- fix(webui): support derived metrics in eval configuration uploaded via Web UI (#4647)
- fix(webui): use backendCounts first before counting metrics on page (#4659)
- fix(sharing): fix file outputs when sharing (#4698)

### Dependencies

- chore(deps): bump @anthropic-ai/sdk from 0.54.0 to 0.55.0 (#4628)
- chore(deps): bump openai from 5.7.0 to 5.8.1 (#4664)
- chore(deps): bump version to 0.116.0 (#4707)
- chore(deps): update minor and patch dependencies (#4686)

### Documentation

- docs(site): add async Python note (#4680)
- docs(site): add Garak comparison (#4660)
- docs(site): update Garak post (#4672)
- docs(site): add ModelAudit HuggingFace scanner (#4645)
- docs(redteam): add missing docs to sidebar (#4690)
- docs(redteam): remove duplicate ToxicChat plugin (#4689)
- docs(redteam): update Target Purpose documentation (#4523)
- docs(site): add FAQ section for offline environment usage (#4650)
- docs(site): add HuggingFace datasets integration documentation (#4691)
- docs(site): add truncation marker to Garak blog post (#4666)
- docs(site): clarify self-hosting replica limitations (#4669)
- docs(site): remove copy for LLM button (#4665)
- docs(site): remove unnecessary configuration review text from getting started guide (#4597)
- docs(site): reorganize configuration documentation structure (#4692)
- docs(site): use relative URLs for internal links and fix broken references (#4688)
- docs(site): correct typos in red team agent blog post (#4634)

## [0.115.4] - 2025-06-25

### Tests

- test: add unit test for src/providers/browser.ts (#4687)
- test: add unit test for src/migrate.ts (#4685)
- test: add unit test for src/commands/debug.ts (#4684)
- test: add unit test for src/esm.ts (#4682)
- test: add unit test for src/constants.ts (#4657)
- test: add comprehensive test coverage for SageMaker provider (#4646)
- test: add unit test for src/providers/shared.ts (#4643)
- test: add unit test for src/redteam/constants/plugins.ts (#4642)
- test: add unit test for src/assertions/counterfactual.ts (#4629)

### Changed

- feat: opentelemetry tracing support (#4600)
- chore: bump version 0.115.4 (#4635)
- chore: remove invariant (#4633)
- chore: update Tusk test runner workflow (#4627)\*
- docs: prevent copy button from overlapping screenshot overlay (#4632)

## [0.115.3] - 2025-06-24

### Tests

- test: add unit test for src/models/eval.ts (#4624)

### Changed

- fix: empty vars array on eval results [#4621](https://github.com/promptfoo/promptfoo/pull/4621) by @sklein12
- fix: save sessionId for multi-turn strategies [#4625](https://github.com/promptfoo/promptfoo/pull/4625) by @sklein12
- chore: PROMPTFOO_DISABLE_TEMPLATE_ENV_VARS controls process.env access, not `env:` access [#4620](https://github.com/promptfoo/promptfoo/pull/4620) by @mldangelo
- chore: bump version to 0.115.3 [#4626](https://github.com/promptfoo/promptfoo/pull/4626) by @sklein12

### Fixed

- fix(webui): handle null scores in ResultsCharts component [#4610](https://github.com/promptfoo/promptfoo/pull/4610) by @mldangelo
- fix(redteam): skip goal extraction when remote generation is disabled [#4623](https://github.com/promptfoo/promptfoo/pull/4623) by @mldangelo
- fix(test): hyperbolic provider tests failing due to env variable pollution [#4619](https://github.com/promptfoo/promptfoo/pull/4619) by @mldangelo
- fix(cli): remove context schema validation from extension hooks [#4622](https://github.com/promptfoo/promptfoo/pull/4622) by @will-holley

## [0.115.2] - 2025-06-24

### Added

- feat(cli): add assertion generation (#4559)
- feat(providers): add support for hyperbolic image and audio providers (#4260)

### Changed

- chore(redteam): add cross-session leak strategy exclusions (#4516)
- chore(cli): display key metrics (success, failures, pass rate) at the bottom of output (#4580)
- chore: remove unused import (#4530)
- chore(webui): show provider breakdown only for multiple providers (#4599)
- chore(redteam): update Target Purpose Discovery (#4480)
- chore(ci): update CodeRabbit config to be less aggressive (#4586)
- chore(providers): update Gemini models to include latest 2.5 Pro Preview and Flash models (#4499)
- chore(providers): update tau-simulated-user docs and example (#4468)
- chore(webui): use CSS to create PDF-optimized report and browser to save as PDF (#4535)
- chore(app): remove discovered purpose from report view (#4541)
- chore(cli): add cache busting for select provider API calls (#4508)
- chore(cli): improve concurrency log statements (#4606)
- chore(eval): add first-class support for `beforeAll` and `beforeEach` extension hooks mutation of context (#4197)
- chore(providers): document support for loading system instructions from files (#4582)
- chore(providers): enhance OpenAI provider with legacy models and new parameters (#4502)
- chore(redteam): add continueAfterSuccess option to multi-turn strategies (#4570)
- chore(webui): improve purpose form (#4603)
- chore(redteam): add JSON file support to intent plugin with enhanced UI (#4574)
- chore(redteam): add unblock multiturn (#4498)
- chore(ci): clean up CodeRabbit configuration and minimize automated comments (#4573)
- build: update Tusk vitest reporter (#4602)
- chore: bump version to 0.115.2 (#4617)
- docs: add audit logging documentation for enterprise features (#4482)
- docs: add feedback page and update CLI link (#4591)
- docs: add ISO badge (#4534)
- docs: improve contact form (#4531)
- docs: update ModelAudit documentation (#4585)
- docs: clarify no OpenAI key required for Claude redteam (#4524)
- docs: add red team Gemini documentation (#4542)
- docs: add trust center documentation (#4539)
- docs: update contact form (#4529)
- test: add unit test for src/commands/delete.ts (#4572)
- test: add unit test for src/commands/modelScan.ts (#4526)
- test: add unit test for src/commands/show.ts (#4571)
- test: add unit test for src/providers/azure/completion.ts (#4510)
- test: add unit test for src/providers/ollama.ts (#4509)
- test: add unit test for src/providers/ollama.ts (#4512)
- test: add unit test for src/providers/openai/completion.ts (#4511)
- test: add unit test for src/python/pythonUtils.ts (#4486)
- test: improve mock setup and teardown for --randomize (#4569)

### Fixed

- fix(openrouter): unpack passthrough at the root level (#4592)
- fix(webui): escape HTML special characters in output reports (#4555)
- fix(webui): sort EvalsDataGrid by creation date (#4594)
- fix(cli): include cached results in grand total (#4581)
- fix(webui): improve base64 matching (#4609)
- fix(modelaudit): use modelaudit binary (#4525)
- fix(webui): make Citations font consistent with other headers (#4598)
- fix(redteam): respect maxTurns from dev doc in crescendo (#4527)
- fix(webui): prevent Welcome component from rendering while loading eval data (#4604)
- fix(cli): prevent RangeError in progress bar variable display (#4475)
- fix(server): resolve Express.js NotFoundError when serving app (#4601)

### Dependencies

- chore(deps): bump @aws-sdk/client-bedrock-runtime from 3.830.0 to 3.835.0 (#4614)
- chore(deps): bump openai from 5.5.0 to 5.5.1 (#4537)
- chore(deps): bump openai from 5.5.1 to 5.6.0 (#4596)
- chore(deps): bump openai from 5.6.0 to 5.7.0 (#4615)
- chore(deps): bump urllib3 from 1.26.19 to 2.5.0 in /examples/docker-code-generation-sandbox (#4556)
- chore(deps): bump urllib3 from 2.3.0 to 2.5.0 in /examples/redteam-langchain (#4557)

### Documentation

- docs(blog): add authors to blog posts and update authors.yml (#4564)
- docs(blog): add descriptions and keywords to blog posts (#4565)
- docs(examples): add pydantic-ai example with structured output evaluation (#4575)
- docs(examples): consolidate Google Vertex Tools examples (#4587)
- docs(examples): consolidate Python assertion examples into unified folder (#4588)
- docs(examples): consolidate translation examples (#4590)
- docs(site): document new features in ModelAudit (#4593)
- docs(site): document new features in modelaudit (#4593)
- docs(site): fix author reference on 2025-summer-new-redteam-agent blog post (#4563)
- docs(site): Update ModelAudit scanners documentation with comprehensive scanner coverage (#4562)

## [0.115.1] - 2025-06-17

### Tests

- test: add unit test for src/redteam/sharedFrontend.ts (#4608)
- test: add unit test for src/redteam/types.ts (#4607)
- test: add unit test for src/redteam/providers/simulatedUser.ts (#4584)
- test: add unit test for src/redteam/strategies/index.ts (#4583)
- test: add unit test for src/providers/hyperbolic/chat.ts (#4578)
- test: add unit test for src/providers/hyperbolic/image.ts (#4577)
- test: add unit test for src/providers/hyperbolic/audio.ts (#4576)
- test: add unit test for src/redteam/strategies/counterfactual.ts (#4548)
- test: add unit test for src/redteam/strategies/index.ts (#4547)
- test: add unit test for src/redteam/constants/strategies.ts (#4545)
- test: add unit test for src/telemetry.ts (#4543)

### Changed

- fix: Windows Python path validation race condition (#4485)
- fix: View results as evaluation runs (#4459)
- chore: refactor modifiers and apply to all plugins (#4454)
- chore(cli): update plugin severity overrides API endpoint (#4460)
- chore(webui): fix text length reset value to use reasonable default (#4469)
- chore(webui): remove unused hook files (#4470)
- chore: remove unused token usage utilities (#4471)
- chore: convert console.logs to logger (#4479)
- chore: improve tusk workflow (#4461)
- chore: bump version to 0.115.1 (#4520)
- docs: add log file location section to troubleshooting guide (#4473)
- docs: capitalize Promptfoo (#4515)
- docs: update red-teaming agent blog post title (#4497)
- docs: improve installation and getting-started pages with tabbed interface and SEO metadata (#4395)
- docs: improve Python provider documentation (#4484)
- docs: add ModelAudit binary formats documentation (#4500)
- docs: update ModelAudit documentation (#4514)
- docs: add ModelAudit weighted distribution scanner documentation (#4501)
- docs: add ModelAudit ZIP feature documentation (#4491)
- docs: separate pages for prompts, test cases, and outputs (#4505)
- docs: update model reference in guide.md (#4513)
- docs: fix typo in blog post (#4496)
- docs: update title on blog post (#4495)
- test: add unit test for src/util/cloud.ts (#4462)
- test: add unit test for src/util/convertEvalResultsToTable.ts (#4457)

### Dependencies

- chore(deps): bump @aws-sdk/client-bedrock-runtime from 3.828.0 to 3.830.0 (#4519)
- chore(deps): bump @azure/identity from 4.10.0 to 4.10.1 (#4477)
- chore(deps): bump openai from 5.3.0 to 5.5.0 (#4518)
- chore(deps): update zod to 3.25.63 and zod-validation-error to 3.5.0 (#4463)

### Documentation

- docs(blog): add new redteam agent documentation (#4494)
- docs(examples): fix custom-grader-csv README inconsistencies (#4474)
- docs(site): add llms.txt mentions and documentation standards (#4481)
- docs(site): add robots.txt (#4488)

## [0.115.0] - 2025-06-12

### Added

- feat(providers): Google live audio output ([#4280](https://github.com/promptfoo/promptfoo/pull/4280)) by **@adelmuursepp**
- feat(webui): static model-scanning UI ([#4368](https://github.com/promptfoo/promptfoo/pull/4368)) by **@typpo**
- feat(tests): configuration support for test generators ([#4301](https://github.com/promptfoo/promptfoo/pull/4301)) by **@mldangelo**
- feat(cli): per-provider token-usage statistics ([#4044](https://github.com/promptfoo/promptfoo/pull/4044)) by **@mldangelo**
- feat(providers): optional token-estimation for HTTP provider ([#4439](https://github.com/promptfoo/promptfoo/pull/4439)) by **@mldangelo**
- feat(redteam): enable HTTP-token estimation by default in red-team mode ([#4449](https://github.com/promptfoo/promptfoo/pull/4449)) by **@mldangelo**
- feat(redteam): cloud-based plugin-severity overrides ([#4348](https://github.com/promptfoo/promptfoo/pull/4348)) by **@will-holley**
- feat(providers): custom-header support for Azure API ([#4409](https://github.com/promptfoo/promptfoo/pull/4409)) by **@yurchik11**
- feat(core): maximum evaluation-time limit via `PROMPTFOO_MAX_EVAL_TIME_MS` ([#4322](https://github.com/promptfoo/promptfoo/pull/4322)) by **@mldangelo**
- feat(redteam): Aegis red-team dataset ([#4119](https://github.com/promptfoo/promptfoo/pull/4119)) by **@mldangelo**
- feat(providers): Mistral Magistral reasoning models ([#4435](https://github.com/promptfoo/promptfoo/pull/4435)) by **@mldangelo**
- feat(core): WebSocket header support ([#4456](https://github.com/promptfoo/promptfoo/pull/4456)) by **@typpo**

### Changed

- refactor(redteam): consolidate constants ([#4372](https://github.com/promptfoo/promptfoo/pull/4372)) by **@mldangelo**
- chore(ci): set CodeRabbit review settings ([#4413](https://github.com/promptfoo/promptfoo/pull/4413)) by **@sklein12**
- chore(core): coding-rules for error messages ([#4401](https://github.com/promptfoo/promptfoo/pull/4401)) by **@sklein12**
- chore(core): improve `RangeError` diagnostics ([#4431](https://github.com/promptfoo/promptfoo/pull/4431)) by **@mldangelo**
- chore(core): prefer remote-purpose generation ([#4444](https://github.com/promptfoo/promptfoo/pull/4444)) by **@typpo**
- chore(core): remove unused types & deprecated functions ([#4450](https://github.com/promptfoo/promptfoo/pull/4450)) by **@mldangelo**
- chore(cursor): local-dev guidance for coding agents ([#4403](https://github.com/promptfoo/promptfoo/pull/4403)) by **@mldangelo**
- chore(docs): add README for missing examples ([#4404](https://github.com/promptfoo/promptfoo/pull/4404)) by **@mldangelo**
- chore(providers): initial o3-pro support ([#4397](https://github.com/promptfoo/promptfoo/pull/4397)) by **@mldangelo**
- chore(providers): o3-pro improvements ([#4396](https://github.com/promptfoo/promptfoo/pull/4396)) by **@mldangelo**
- chore(redteam): delimit user-inputs in purpose discovery ([#4405](https://github.com/promptfoo/promptfoo/pull/4405)) by **@typpo**
- chore(redteam): turn off discovery by default ([#4393](https://github.com/promptfoo/promptfoo/pull/4393)) by **@sklein12**
- chore(release): bump version → 0.115.0 ([#4451](https://github.com/promptfoo/promptfoo/pull/4451)) by **@mldangelo**
- chore(ui): improve `EvalOutputPromptDialog` styling ([#4364](https://github.com/promptfoo/promptfoo/pull/4364)) by **@typpo**
- chore(webui): remove extra OpenAI targets ([#4447](https://github.com/promptfoo/promptfoo/pull/4447)) by **@mldangelo**
- chore(webui): add token-estimation UI ([#4448](https://github.com/promptfoo/promptfoo/pull/4448)) by **@mldangelo**
- chore(docs): fix link to careers page (#4506)
- chore: bump @anthropic-ai/sdk from 0.53.0 to 0.54.0 (#4441)

### Fixed

- fix(eval): gracefully handle `RangeError` & truncate oversized output ([#4424](https://github.com/promptfoo/promptfoo/pull/4424)) by **@Sly1029**
- fix(providers): add timeout to `ProxyAgent` ([#4369](https://github.com/promptfoo/promptfoo/pull/4369)) by **@AegisAurora**
- fix(config): persist Goat configuration ([#4370](https://github.com/promptfoo/promptfoo/pull/4370)) by **@sklein12**
- fix(parser): lenient JSON parsing for MathPrompt ([#4361](https://github.com/promptfoo/promptfoo/pull/4361)) by **@typpo**
- fix(redteam): standardize plugin parameter to `prompt` ([#4425](https://github.com/promptfoo/promptfoo/pull/4425)) by **@mldangelo**
- fix(assertions): support `snake_case` fields in Python assertions ([#4398](https://github.com/promptfoo/promptfoo/pull/4398)) by **@mldangelo**
- fix(redteam): handle purpose without prompts ([#4445](https://github.com/promptfoo/promptfoo/pull/4445)) by **@typpo**
- fix(webui): stream test-cases to viewer ([#4440](https://github.com/promptfoo/promptfoo/pull/4440)) by **@mldangelo**
- fix(redteam): connect `MisinformationDisinformationGrader` ([#4452](https://github.com/promptfoo/promptfoo/pull/4452)) by **@mldangelo**

### Dependencies

- chore(deps): bump `@aws-sdk/client-bedrock-runtime` → 3.826.0 ([#4366](https://github.com/promptfoo/promptfoo/pull/4366)) by **@dependabot**
- chore(deps): bump `@aws-sdk/client-bedrock-runtime` → 3.828.0 ([#4442](https://github.com/promptfoo/promptfoo/pull/4442)) by **@dependabot**
- chore(deps): bump `brace-expansion` → 1.1.12 ([#4423](https://github.com/promptfoo/promptfoo/pull/4423)) by **@dependabot**
- chore(deps): bump `openai` → 5.3.0 ([#4407](https://github.com/promptfoo/promptfoo/pull/4407)) by **@dependabot**
- chore(deps): bump pip group dependencies ([#4379](https://github.com/promptfoo/promptfoo/pull/4379)) by **@dependabot**
- chore(deps): minor + patch bumps across workspaces ([#4377](https://github.com/promptfoo/promptfoo/pull/4377)) by **@mldangelo**
- chore(deps): upgrade Express → 5.1.0 ([#4378](https://github.com/promptfoo/promptfoo/pull/4378)) by **@mldangelo**

### Documentation

- docs(blog): GPT red-team post ([#4363](https://github.com/promptfoo/promptfoo/pull/4363)) by **@typpo**
- docs(blog): Claude red-team post ([#4365](https://github.com/promptfoo/promptfoo/pull/4365)) by **@typpo**
- docs(guides): clarify completion-variable for factuality ([#4385](https://github.com/promptfoo/promptfoo/pull/4385)) by **@mldangelo**
- docs(blog): fix broken image link in GPT post ([#4391](https://github.com/promptfoo/promptfoo/pull/4391)) by **@mldangelo**
- docs(blog): update Claude-4 post date ([#4392](https://github.com/promptfoo/promptfoo/pull/4392)) by **@mldangelo**
- docs(site): move discovery docs under _Tools_ ([#4408](https://github.com/promptfoo/promptfoo/pull/4408)) by **@typpo**
- docs(guides): GPT-4.1 vs GPT-4o MMLU comparison ([#4399](https://github.com/promptfoo/promptfoo/pull/4399)) by **@mldangelo**
- docs(blog): 100 k-users milestone post ([#4402](https://github.com/promptfoo/promptfoo/pull/4402)) by **@mldangelo**
- docs(redteam): configuration precedence section ([#4412](https://github.com/promptfoo/promptfoo/pull/4412)) by **@typpo**
- docs(policies): PromptBlock format for custom policies ([#4327](https://github.com/promptfoo/promptfoo/pull/4327)) by **@mldangelo**
- docs(site): improve copy-button positioning ([#4414](https://github.com/promptfoo/promptfoo/pull/4414)) by **@mldangelo**
- docs(workflow): GH-CLI rule improvements ([#4415](https://github.com/promptfoo/promptfoo/pull/4415)) by **@mldangelo**
- docs(blog): overflow in MCP blog post ([#4367](https://github.com/promptfoo/promptfoo/pull/4367)) by **@AISimplyExplained**
- docs(redteam): remove duplicate memory-poisoning entry ([#4388](https://github.com/promptfoo/promptfoo/pull/4388)) by **@mldangelo**

### Tests

- test(redteam): unique risk-category IDs ([#4390](https://github.com/promptfoo/promptfoo/pull/4390)) by **@mldangelo**
- test(pricing): add missing o3 pricing information ([#4400](https://github.com/promptfoo/promptfoo/pull/4400)) by **@mldangelo**
- test(providers): Azure embedding ([#4411](https://github.com/promptfoo/promptfoo/pull/4411)) & completion ([#4410](https://github.com/promptfoo/promptfoo/pull/4410)) by **@gru-agent**
- test(redteam): graders unit tests ([#4433](https://github.com/promptfoo/promptfoo/pull/4433), [#4455](https://github.com/promptfoo/promptfoo/pull/4455)) by **@gru-agent**
- test(redteam): Aegis plugin unit tests ([#4434](https://github.com/promptfoo/promptfoo/pull/4434)) by **@gru-agent**
- test(redteam): memory-poisoning plugin tests ([#4453](https://github.com/promptfoo/promptfoo/pull/4453)) by **@gru-agent**
- test: add unit test for src/util/tokenUsage.ts (#4472)
- test: add unit test for src/redteam/extraction/purpose.ts (#4446)
- test: add unit test for src/providers/defaults.ts (#4438)
- test: add unit test for src/providers/mistral.ts (#4437)
- test: add unit test for src/database/index.ts (#4436)
- test: add unit test for src/redteam/plugins/medical/medicalIncorrectKnowledge.ts (#4430)
- test: add unit test for src/redteam/plugins/medical/medicalSycophancy.ts (#4429)
- test: add unit test for src/redteam/plugins/medical/medicalAnchoringBias.ts (#4428)
- test: add unit test for src/redteam/plugins/medical/medicalPrioritizationError.ts (#4427)
- test: add unit test for src/redteam/plugins/medical/medicalHallucination.ts (#4426)
- test: add unit test for src/redteam/plugins/financial/financialComplianceViolation.ts (#4422)
- test: add unit test for src/redteam/plugins/financial/financialDataLeakage.ts (#4421)
- test: add unit test for src/redteam/plugins/financial/financialCalculationError.ts (#4420)
- test: add unit test for src/redteam/plugins/financial/financialSycophancy.ts (#4419)
- test: add unit test for src/redteam/plugins/financial/financialHallucination.ts (#4418)
- test: add unit test for src/redteam/graders.ts (#4417)

## [0.114.7] - 2025-06-06

### Tests

- test: add unit test for src/assertions/python.ts (#4406)
- test: add unit test for src/redteam/plugins/agentic/memoryPoisoning.ts (#4389)
- test: add unit test for src/redteam/plugins/harmful/graders.ts (#4384)
- test: add unit test for src/redteam/graders.ts (#4383)
- test: add unit test for src/server/server.ts (#4380)
- test: add unit test for src/redteam/constants/metadata.ts (#4376)
- test: add unit test for src/redteam/constants/plugins.ts (#4375)
- test: add unit test for src/redteam/constants/frameworks.ts (#4374)
- test: add unit test for src/redteam/constants/strategies.ts (#4373)
- test: add unit test for src/redteam/providers/goat.ts (#4371)

### Changed

- Revert "chore(redteam): add target option to generate command (#4215)" (#4359)
- chore: bump version 0.114.7 (#4360)

## [0.114.6] - 2025-06-06

### Added

- feat(redteam): add medical plugins for testing medical anchoring bias (#4196)

### Changed

- chore(redteam): add target option to generate command (#4215)
- chore(redteam): update OpenAI model options in redteam setup (#4344)
- chore(webui): update OpenAI model options with GPT-4.1 series and o4-mini models in eval-creator (#4350)
- docs: update getting-started example (#4346)
- test: clean up teardown and setup to remove side effects from tests (#4351)

### Fixed

- fix(redteam): include plugin and strategy IDs in report CSV output (#4347)
- fix(webui): reset defaultTest configuration on setup page (#4345)

### Dependencies

- chore(deps): bump @aws-sdk/client-bedrock-runtime from 3.823.0 to 3.825.0 (#4355)
- chore(deps): bump openai from 5.1.0 to 5.1.1 (#4354)
- chore(deps): bump version to 0.114.6 (#4357)

## [0.114.5] - 2025-06-05

### Changed

- chore(redteam): update custom policy template and generatedPrompts parser (#4324)
- chore(redteam): add severity levels to redteam plugin objects (#4310)
- chore(redteam): store original text for encoding strategies (#4248)
- chore(redteam): add emoji encoding strategy (#4263)
- chore(cli): terminal cleanup on Ctrl+C (#4313)
- chore(providers): improve logging when inheriting from OpenAiChatCompletionProvider (#4320)
- chore(tusk): fix tusk test runner workflow configuration (#4328)
- chore(tusk): add Tusk test runner workflow for even more unit tests (#4326)
- test: add unit test for src/redteam/providers/agentic/memoryPoisoning.ts (#4319)
- test: improve test setup and teardown for better isolation (#4331)

### Fixed

- fix(redteam): exclude memory poisoning plugin from strategies (#4317)
- fix(redteam): agent discovered info dark mode (#4312)
- fix(eval): handle undefined maxConcurrency with proper fallbacks (#4314)

### Dependencies

- chore(deps): bump @anthropic-ai/sdk from 0.52.0 to 0.53.0 (#4333)
- chore(deps): bump version 0.114.5 (#4332)

### Documentation

- docs(site): add Tabs Fakier as Founding Developer Advocate to team page (#4315)

### Tests

- test(webui): add telemetry hook tests (#4329)
- test: add unit test for src/redteam/plugins/eu-ai-act/deepfakeDisclosure.ts (#4342)
- test: add unit test for src/redteam/plugins/eu-ai-act/biometricEmotion.ts (#4341)
- test: add unit test for src/redteam/plugins/eu-ai-act/datasetShift.ts (#4340)
- test: add unit test for src/redteam/plugins/eu-ai-act/lawenforcementBiometricId.ts (#4339)
- test: add unit test for src/redteam/plugins/eu-ai-act/lawenforcementPredictivePolicing.ts (#4338)
- test: add unit test for src/redteam/plugins/eu-ai-act/biometricInference.ts (#4337)
- test: add unit test for src/redteam/plugins/eu-ai-act/explainability.ts (#4336)
- test: add unit test for src/redteam/plugins/eu-ai-act/identityAiDisclosure.ts (#4335)
- test: add unit test for src/redteam/plugins/policy.ts (#4325)
- test: add unit test for src/envars.ts (#4323)

## [0.114.4] - 2025-06-04

### Changed

- chore(templating): add PROMPTFOO_DISABLE_OBJECT_STRINGIFY environment variable for object template handling (#4297)
- chore(cli): improve token usage presentation (#4294)
- chore(providers): add base URL override for Google provider (#4255)
- chore(providers): add custom headers support for Google Gemini (#4308)
- chore(redteam): add tool-discovery:multi-turn alias to tool-discovery (#4302)
- chore(redteam): remove empty values from discovery result (#4295)
- chore(redteam): improve shell injection attack generation (#4304)
- chore(redteam): update goal extraction logic (#4285)
- chore(webui): add highlight count to eval view (#4249)
- docs: update GPT-4o to GPT-4.1 references (#4296)
- docs: refresh getting started models section (#4290)
- docs: standardize file references to use file:// scheme (#4291)
- docs: add descriptions to example configs (#4283)

### Fixed

- fix(webui): restore dark mode cell highlighting without breaking status pill visibility (#4300)
- fix(redteam): set plugin severity (#4303)
- fix(redteam): remove empty values from discovery result (#4295)
- fix: improve logging when inheriting from OpenAiChatCompletionProvider (#4110)

### Dependencies

- chore(deps): bump @aws-sdk/client-bedrock-runtime from 3.821.0 to 3.823.0 (#4306)
- chore(deps): bump openai from 5.0.1 to 5.0.2 (#4292)
- chore(deps): bump openai from 5.0.2 to 5.1.0 (#4307)
- chore(deps): bump tar-fs from 2.1.2 to 2.1.3 in npm_and_yarn group (#4293)
- chore(deps): bump version to 0.114.4 (#4309)

### Documentation

- docs(examples): update model references from gpt-4o-mini to gpt-4.1-mini (#4289)

### Tests

- test(redteam): add unit test for discover command (#4298)
- test: add unit test for src/redteam/strategies/mathPrompt.ts (#4316)
- test: add unit test for src/validators/redteam.ts (#4311)
- test: add unit test for src/redteam/plugins/shellInjection.ts (#4305)

## [0.114.3] - 2025-06-02

### Tests

- test: add unit test for src/envars.ts (#4299)

### Added

- **feat(redteam):** Update application definition flow to collect better info

### Changed

- **feat:** Display audio file variables in result table
  [#3864](https://github.com/promptfoo/promptfoo/pull/3864) by @faizanminhas
  [#4244](https://github.com/promptfoo/promptfoo/pull/4244) by @faizanminhas
- **fix:** Resolve model-graded assertion providers from providerMap
  [#4273](https://github.com/promptfoo/promptfoo/pull/4273) by @mldangelo
- **fix:** File content not being loaded when referenced with `file://` prefix in vars
  [#3793](https://github.com/promptfoo/promptfoo/pull/3793) by @adityabharadwaj198
- **fix:** Use array as type for vars
  [#4281](https://github.com/promptfoo/promptfoo/pull/4281) by @sklein12
- **test:** Add unit test for `src/globalConfig/accounts.ts`
  [#4259](https://github.com/promptfoo/promptfoo/pull/4259) by @gru-agent
- **test:** Add unit test for `src/util/config/manage.ts`
  [#4258](https://github.com/promptfoo/promptfoo/pull/4258) by @gru-agent
- **test:** Add vitest coverage for frontend pages
  [#4274](https://github.com/promptfoo/promptfoo/pull/4274) by @mldangelo
- **test:** Add unit test for `renderVarsInObject` formatting
  [#4254](https://github.com/promptfoo/promptfoo/pull/4254) by @mldangelo
- **test:** Add unit test for `src/redteam/plugins/base.ts`
  [#4233](https://github.com/promptfoo/promptfoo/pull/4233) by @gru-agent
- **test:** Add unit test for `src/redteam/providers/crescendo/index.ts`
  [#4211](https://github.com/promptfoo/promptfoo/pull/4211)
  [#4214](https://github.com/promptfoo/promptfoo/pull/4214) by @gru-agent
- **test:** Add unit test for `src/redteam/providers/crescendo/prompts.ts`
  [#4213](https://github.com/promptfoo/promptfoo/pull/4213) by @gru-agent
- **docs:** Add job board
  [#4264](https://github.com/promptfoo/promptfoo/pull/4264) by @typpo
- **docs:** Add custom policy to sidebar
  [#4272](https://github.com/promptfoo/promptfoo/pull/4272) by @typpo
- **docs:** Add native build guidance to troubleshooting section
  [#4253](https://github.com/promptfoo/promptfoo/pull/4253) by @mldangelo
- **docs:** Add anchor links to press page section headings
  [#4265](https://github.com/promptfoo/promptfoo/pull/4265) by @mldangelo
- **docs:** Add JSON schema to example
  [#4276](https://github.com/promptfoo/promptfoo/pull/4276) by @ladyofcode
- **docs:** Add schema header to example configs
  [#4277](https://github.com/promptfoo/promptfoo/pull/4277) by @mldangelo
- **docs:** Unify formatting across site
  [#4270](https://github.com/promptfoo/promptfoo/pull/4270) by @mldangelo
- **chore:** Fix open handles in readline tests preventing graceful Jest exit
  [#4242](https://github.com/promptfoo/promptfoo/pull/4242) by @mldangelo
- **chore:** Add external file loading support for `response_format` in OpenAI API
  [#4240](https://github.com/promptfoo/promptfoo/pull/4240) by @mldangelo
- **chore:** Always have unique redteam file when running live
  [#4237](https://github.com/promptfoo/promptfoo/pull/4237) by @sklein12
- **chore:** Add metadata to generated `redteam.yaml`
  [#4257](https://github.com/promptfoo/promptfoo/pull/4257) by @typpo
- **chore:** Bump `openai` from 4.103.0 to 5.0.1
  [#4250](https://github.com/promptfoo/promptfoo/pull/4250) by @dependabot
- **chore:** Redteam → red team
  [#4268](https://github.com/promptfoo/promptfoo/pull/4268) by @typpo
- **chore:** Improve dark mode highlight styling for eval cell views
  [#4269](https://github.com/promptfoo/promptfoo/pull/4269) by @mldangelo
- **chore:** Update dependencies to latest minor/patch versions
  [#4271](https://github.com/promptfoo/promptfoo/pull/4271) by @mldangelo
- **chore:** Clarify wording
  [#4278](https://github.com/promptfoo/promptfoo/pull/4278) by @typpo
- **chore:** Format estimated probes
  [#4279](https://github.com/promptfoo/promptfoo/pull/4279) by @typpo
- **chore:** Update grader for malicious code
  [#4286](https://github.com/promptfoo/promptfoo/pull/4286) by @MrFlounder
- **chore:** Add back example config to red team create flow
  [#4282](https://github.com/promptfoo/promptfoo/pull/4282) by @faizanminhas
- **chore:** Bump version 0.114.3
  [#4287](https://github.com/promptfoo/promptfoo/pull/4287) by @sklein12
- **chore(webui):** Hide diff filter option on /eval when single column
  [#4246](https://github.com/promptfoo/promptfoo/pull/4246) by @mldangelo
- **chore(webui):** Allow toggling highlight on eval outputs
  [#4252](https://github.com/promptfoo/promptfoo/pull/4252) by @mldangelo

## [0.114.2] - 2025-05-29

### Tests

- test: add unit test for src/redteam/strategies/index.ts (#4267)
- test: add unit test for src/redteam/constants.ts (#4266)
- test: add unit test for src/redteam/types.ts (#4245)
- test: add unit test for src/redteam/util.ts (#4234)
- test: add unit test for src/validators/redteam.ts (#4227)
- test: add unit test for src/redteam/plugins/bola.ts (#4226)
- test: add unit test for src/redteam/plugins/bfla.ts (#4225)
- test: add unit test for src/redteam/providers/goat.ts (#4223)
- test: add unit test for src/util/readline.ts (#4220)

### Added

- feat(redteam): Off-Topic Plugin (#4168)
- feat(redteam): Set a goal for attacks (#4217)

### Changed

- fix: fix border radius on purpose example (#4229)
- fix: resolve env variables in renderVarsInObject (issue #4143) (#4231)
- fix: Check if body is good json before sending warning (#4239)
- chore: bump version 0.114.2 (#4241)
- chore(redteam): handle null goal (#4232)

### Documentation

- docs(site): clarify deepseek model aliases and fix configuration examples (#4236)

## [0.114.1] - 2025-05-29

### Added

- feat(redteam): Target Discovery Agent (#4203)
- feat(providers): add OpenAI MCP (Model Context Protocol) support to Responses API (#4180)

### Changed

- fix: Relax private key validation (#4216)
- fix: Undefined values on red team application purpose page (#4202)
- chore: Add purpose to crescendo prompt (#4212)
- chore: Add purpose with goat generation (#4222)
- chore: Always include raw output from http provider, status code and status text (#4206)
- chore: centralize readline utilities to fix Jest open handle issues (#4219)
- chore: move http data to metadata (#4209)
- chore(redteam): tight up some graders (#4210)
- chore(redteam): tight up some graders (#4224)
- chore: bump version 0.114.1 (#4228)

## [0.114.0] - 2025-05-28

### Added

- feat(providers): Add xAI image provider (#4130)
- feat(cli): add validate command (#4134)
- feat(redteam): add camelCase strategy (#4146)

### Changed

- feat: add typed row interfaces for eval queries (#4186)
- feat: add goal/intent extraction (#4178)
- fix: isolate proxy vars in bedrock tests (#4181)
- fix: when there’s too many intents result won’t render error (#4175)
- fix: need to send auth request to api path (#4199)
- fix: Gemini MCP integration - can not parse $schema field (#4200)
- chore(redteam): add harmful plugin preset to redteam setup ui (#4132)
- chore(redteam): add label strategy-less plugins in redteam setup ui (#4131)
- chore(redteam): improve style of redteam purpose field in webui (#4124)
- chore(providers): add xai live search support (#4123)
- chore(providers): add Claude 4 support to anthropic, bedrock, and vertex providers (#4129)
- chore: bump @aws-sdk/client-bedrock-runtime from 3.816.0 to 3.817.0 (#4164)
- chore(providers): update fal provider (#4182)
- chore: remove redundant test comments (#4183)
- chore: add typed interface for MCP tool schemas (#4187)
- chore(redteam): add ToxicChat dataset as redteam plugin (#4121)
- chore(webui): add max concurrency as an option for run in browser (#4147)
- chore(app/evals): Adds Agent Discovered Information to Redteam Report (#4198)
- chore: bump version 0.114.0 (#4201)
- docs: fix DOM nesting warning and sort plugins array (#4174)
- docs: iterative jailbreak diagram (#4191)

### Fixed

- fix(prompts): splitting when PROMPTFOO_PROMPT_SEPARATOR is contained within a string with text files (#4142)
- fix(docs): Fix issue with docs links not scrolling to the top (#4195)

### Documentation

- docs(site): minimal copy page button + sanitize text (#4156)
- docs(site): scroll to top when using (#4162)
- docs(site): document missing redteam plugins (#4169)
- docs(site): restore scroll-to-top behavior on page navigation (#4176)

## [0.113.4] - 2025-05-26

### Tests

- test: add unit test for src/commands/canary.ts (#4193)
- test: add unit test for src/canary/index.ts (#4192)
- test: add unit test for src/assertions/sql.ts (#4185)
- test: re-enable sql assertion edge cases (#4184)
- test: add unit test for src/redteam/plugins/intent.ts (#4179)
- test: add unit test for src/redteam/graders.ts (#4173)
- test: add unit test for src/providers/xai/chat.ts (#4172)
- test: add unit test for src/redteam/plugins/offTopic.ts (#4171)
- test: add unit test for src/providers/xai/image.ts (#4170)
- test: add unit test for src/redteam/graders.ts (#4166)
- test: add unit test for src/providers/xai.ts (#4163)
- test: add unit test for src/redteam/constants.ts (#4161)

### Changed

- feat: Server-side pagination, filtering and search for eval results table (#4054)
- feat: add score to pass/fail in CSV and add json download (#4153)
- fix: Run red team from UI without email (#4158)
- chore: bump version 0.113.4 (#4160)
- refactor: unify React import style (#4177)
- refactor: organize xai providers into dedicated folder (#4167)
- refactor: organize bedrock providers into dedicated folder (#4165)

### Fixed

- fix(webui): defaultTest shown in webui YAML editor (#4152)

### Documentation

- docs(site): reduce sidebar padding (#4154)

## [0.113.3] - 2025-05-24

### Changed

- fix: zod error when state.answer has object (#4136)
- fix: use current working directory for redteam file if loading from cloud (#4145)
- fix: Throw error on un-supported command - redteam run with a cloud target but no config (#4144)
- fix: bias:gender plugin generation (#4126)
- chore: bump openai from 4.100.0 to 4.103.0 (#4140)
- chore: bump @aws-sdk/client-bedrock-runtime from 3.812.0 to 3.816.0 (#4137)
- chore: bump @anthropic-ai/sdk from 0.51.0 to 0.52.0 (#4138)
- chore(telemetry): add isRedteam property to telemetry events (#4149)
- build: increase build job timeout from 3 to 4 minutes (#4150)
- chore: bump version 0.113.3 (#4151)

## [0.113.2] - 2025-05-22

### Changed

- fix: intent grader crescendo (#4113)
- chore: revert telemtry changes (#4122)
- chore: bump version 0.113.2 (#4128)
- chore(cli/redteam/discover): Small improvements (#4117)

### Dependencies

- chore(deps): update peer dependencies to latest versions (#4125)

## [0.113.1] - 2025-05-21

### Tests

- test: add unit test for src/redteam/plugins/intent.ts (#4114)

### Changed

- chore(redteam): Target discovery agent by @sklein12 in [#4084](https://github.com/promptfoo/promptfoo/pull/4084)
- chore(redteam): Add log by @MrFlounder in [#4108](https://github.com/promptfoo/promptfoo/pull/4108)
- chore(redteam): Update purpose example by @MrFlounder in [#4109](https://github.com/promptfoo/promptfoo/pull/4109)
- chore(providers): Support templated URLs in HTTP by @mldangelo in [#4103](https://github.com/promptfoo/promptfoo/pull/4103)
- chore(redteam): Update default REDTEAM_MODEL from 'openai:chat:gpt-4o' to 'openai:chat:gpt-4.1-2025-04-14' by @mldangelo in [#4100](https://github.com/promptfoo/promptfoo/pull/4100)
- chore(telemetry): Add isRunningInCi flag to telemetry events by @mldangelo in [#4115](https://github.com/promptfoo/promptfoo/pull/4115)
- chore: Bump version 0.113.1 by @mldangelo in [#4116](https://github.com/promptfoo/promptfoo/pull/4116)
- docs: Add enterprise disclaimer to self-hosting by @mldangelo in [#4102](https://github.com/promptfoo/promptfoo/pull/4102)

### Fixed

- fix(redteam): Skip plugins when validation fails by @faizanminhas in [#4101](https://github.com/promptfoo/promptfoo/pull/4101)

### Dependencies

- chore(deps): Update Smithy dependencies to latest version by @mldangelo in [#4105](https://github.com/promptfoo/promptfoo/pull/4105)

## [0.113.0] - 2025-05-20

### Tests

- test: add unit test for src/assertions/llmRubric.ts (#4096)
- test: add unit test for src/telemetry.ts (#4094)

## [0.112.9] - 2025-05-20

### Fixed

- fix: target purpose not making it into redteam config (#4097)

### Changed

- chore: Remove deprecated sharing setups (#4082)
- chore: add vision grading example (#4090)

## [0.112.8] - 2025-05-20

### Changed

- feat: multilingual combinations (#4048)
- feat: add copy as markdown button to doc pages (#4039)
- fix: telemetry key (#4093)
- chore: bump @anthropic-ai/sdk from 0.50.4 to 0.51.0 (#4030)
- chore: add headers support for url remote mcp servers (#4018)
- chore(providers): Adds support for openai codex-mini-latest (#4041)
- chore(redteam): improve multilingual strategy performance and reliability (#4055)
- chore(providers): update default openai models for openai:chat alias (#4066)
- chore: Update prompt suffix help text (#4058)
- chore(docs): update model IDs in documentation to reflect latest naming convention (#4046)
- chore(redteam): introduce strategy collection for other-encodings (#4075)
- chore(webui): display currently selected eval in eval dialogue (#4079)
- chore: Improve memory usage when sharing results (#4050)
- chore(docs): Handle index.md files for copy page (#4081)
- chore: update Google Sheets fetch to use proxy helper (#4087)
- chore: simplify crypto usage in sagemaker provider (#4089)
- chore: bump version 0.112.8 (#4095)
- docs: add curl example for medical agent (#4049)
- docs: update CLI docs (#4063)
- docs: standardize code block titles (#4067)
- test: add unit test for src/redteam/commands/discover.ts (#4034)
- test: add unit test for src/redteam/commands/generate.ts (#4036)
- test: add unit test for src/providers/ai21.ts (#4056)
- test: add unit test for src/commands/eval.ts (#4062)
- test: add unit test for src/evaluatorHelpers.ts (#4037)

### Fixed

- fix(providers): AI21 response validation (#4052)
- fix(redteam): respect cliState.webUI in multilingual progressbar (#4047)
- fix(redteam): fix test count calculation for multiple strategies (#4065)
- fix(redteam): replace other-encodings with individual morse and piglatin strategies (#4064)
- fix(webui): evaluateOptions removal in YAML editor (#4059)
- fix(redteam): fix open handle in video test (#4069)
- fix(hooks): add missing results to afterAll hook context (#4071)

### Dependencies

- chore(deps): update dependencies (#4073)

### Documentation

- docs(examples): add uniform init commands to all example READMEs (#4068)

## [0.112.7] - 2025-05-15

### Tests

- test: add unit test for src/redteam/constants.ts (#4076)
- test: add unit test for src/redteam/strategies/multilingual.ts (#4060)
- test: add unit test for src/redteam/index.ts (#4057)
- test: add unit test for src/providers/openai/util.ts (#4042)
- test: add unit test for src/redteam/providers/offTopic.ts (#4028)
- test: add unit test for src/redteam/plugins/offTopic.ts (#4027)
- test: add unit test for src/redteam/constants.ts (#4026)
- test: add unit test for src/redteam/constants.ts (#4019)

### Added

- feat(redteam): add MCP plugin (#3989)
- feat(redteam): Target Purpose Discovery (#3907)

### Changed

- fix: stringify objects in matcher templates (#3896)
- fix: Azure auth headers get set to null in subclass (#4015)
- fix: move custom policies into the correct accordion (#4017)
- fix: update return type for task extract-goat-failure (#4021)
- chore: adjust framework compliance column width (#4005)
- chore: bump @aws-sdk/client-bedrock-runtime from 3.808.0 to 3.810.0 (#4012)
- chore: bump @azure/identity from 4.9.1 to 4.10.0 (#4013)
- chore: bump version 0.112.7 (#4023)
- chore: exclude response from crescendo if privacy setting is enabled (#4009)
- chore: remove accidentally committed example prompt (#4008)
- chore: update GOAT implementation (#4011)
- chore: update multilingual description (#4016)
- chore(cli): improve color of Red Team test generation table headers (#4004)
- chore(redteam): add link to view all logs at top of report (#4007)
- chore(redteam): add feature flag for purpose discovery agent (#4040)
- chore(cli/redteam/discover): Sets default turn count to 5 (#4035)

### Fixed

- fix(redteam): remove duplicate Datasets section in Plugins component (#4022)
- fix(cli): Discovery bugs (#4032)
- fix: dont bomb redteam if discovery fails (#4029)

### Documentation

- docs(blog): Agent2Agent Protocol (#3981)
- docs(examples): add OpenAI Agents SDK example (#4006)
- docs(usage): update sharing instructions with API key details (#4010)

## [0.112.6] - 2025-05-14

### Added

- feat(redteam): add EU AI Act mappings (#4000)
- feat(redteam): add gender bias plugin (#3886)
- feat(eval): add evaluation duration display (#3996)

### Changed

- fix: autowrap prompts with partial nunjucks tags (#3999)
- chore(providers): improve Perplexity API integration (#3990)
- build: add Node.js 24 support (#3941)
- chore(redteam): set plugin config type (#3982)
- chore(providers): add EU Claude 3.7 Sonnet model to Bedrock (#3998)
- chore(redteam): update iterative tree (#3987)
- chore: bump version to 0.112.6 (#4003)
- refactor: clean up providers for redteam generate (#3954)
- docs: add basic enterprise architecture diagram (#3988)
- test: add unit test for src/redteam/types.ts (#3983)

### Fixed

- fix(python): resolve paths relative to promptfooconfig when not cloud config (#4001)

### Dependencies

- chore(deps): update dependencies (#3985)

### Documentation

- docs(ci): add Azure pipelines (#3986)
- docs(ci): add Bitbucket and Travis CI (#3997)
- docs(examples): add medical agent example (#3993)
- docs(blog): add truncation marker to MCP blog post (#3984)

## [0.112.5] - 2025-05-12

### Tests

- test: add unit test for src/redteam/constants.ts (#3995)
- test: add unit test for src/redteam/plugins/mcp.ts (#3994)

### Added

- chore(cli): revert "feat(cli): adds global `--verbose` option" (#3945)

### Changed

- chore(cli): add global env-file option to all commands recursively (#3969)
- chore(cli): add global verbose option to all commands recursively (#3950)
- chore(cli): better error handling and logging for remote generation (#3965)
- chore(cli): better error handling for remote generation (#3956)
- revert: "chore: better error handling for remote generation" (#3964)
- chore(cli): better response parsing errors (#3955)
- chore(providers): add support for Amazon Nova Premier model (#3951)
- chore(redteam): improvement, include purpose in iterative attacker prompt (#3948)
- chore(redteam): minor changes to category descriptions and ordering (#3960)
- chore(redteam): order attack methods by decreasing ASR (#3959)
- chore(redteam): red teamer two words (#3976)
- chore(logger): replace console.error with logger.error in MCPClient (#3944)
- chore(providers): add google ai studio embedding provider and improve docs (#3686)
- chore: lint with type info (#3932)
- docs: how to create inline assertions for package users (#3974)
- docs: improve Docusaurus documentation instructions (#3977)
- docs: instructions on how to run the documentation (#3973)
- docs: update CLAUDE.md with additional commands and project conventions (#3972)
- docs: update user count from 75,000 to 80,000 (#3940)
- test: add unit test for src/redteam/plugins/pii.ts (#3947)

### Fixed

- fix(config): resolve relative paths in combineConfigs (#3942)
- fix(evaluator): correctly count named scores based on contributing assertions (#3968)
- fix(fetch): no proxy values should take priority in fetch (#3962)
- fix(providers): combine prompt config with provider config for bedrock (#3970)
- fix(providers): ensure correct addition for bedrock token counts (#3762)
- fix(redteam): crescendo formatting (#3952)
- fix(redteam): pii grader false positives (#3946)
- fix(redteam): shell injection false positives (#3957)
- fix(redteam): add strategy pills and output details to passed tests (#3961)

### Dependencies

- chore(deps): bump version 0.112.5 (#3980)
- chore(deps): sync dependencies (#3971)
- chore(deps): update dependencies (#3943)

### Documentation

- docs(google-vertex): fix duplicate readme (#3979)
- docs(openai): update structured output external schema file example (#3967)

## [0.112.4] - 2025-05-08

### Tests

- test: add unit test for src/redteam/constants.ts (#3963)
- test: add unit test for src/commands/view.ts (#3928)
- test: add unit test for src/redteam/commands/setup.ts (#3923)
- test: add unit test for src/constants.ts (#3922)
- test: add unit test for src/redteam/commands/report.ts (#3921)
- test: add unit test for src/redteam/types.ts (#3912)

### Added

- feat(assertions): add PI scorer (#3799)
- feat(redteam): add video strategy (#3820)
- feat(evals): optionally time out eval steps (#3765)

### Changed

- fix: foreign key error in better-sqlite3 and adapt new transaction API (#3937)
- chore(cli): add global `--verbose` option (#3931)
- chore(redteam): implement agentic plugin UI (#3880)
- chore(providers): improve error message in http provider transform (#3910)
- chore(cloud): improve error messages on cloud requests (#3934)
- chore: bump version 0.112.4 (#3939)
- chore(telemetry): implement minor telemetry changes (#3895)
- chore(telemetry): remove assertion-used event (#3894)
- chore(assertions): add throw error option for LLM Rubric if provider doesn't return a result or errors out (#3909)
- chore(cli): allow sharing urls with auth credentials (#3903)
- revert: "chore(cli): allow sharing urls with auth credentials" (#3918)
- refactor: improve self hosting environment variable handling (#3920)
- test: add unit test for src/models/eval.ts (#3904)
- test: add unit test for src/python/pythonUtils.ts (#3915)
- test: add unit test for src/redteam/constants.ts (#3881)
- test: fix huggingface dataset tests to mock environment variables (#3936)

### Fixed

- fix(redteam): filter null values in harmful completion provider output (#3908)
- fix(python): increase timeout for python path validation (#3914)
- fix(cli): read `.env` file prior to calling env var getters (#3892)

### Dependencies

- chore(deps): bump @anthropic-ai/sdk from 0.40.1 to 0.41.0 (#3930)
- chore(deps): bump @aws-sdk/client-bedrock-runtime from 3.799.0 to 3.803.0 (#3898)
- chore(deps): bump @aws-sdk/client-bedrock-runtime from 3.803.0 to 3.804.0 (#3913)
- chore(deps): bump openai from 4.96.2 to 4.97.0 (#3890)

### Documentation

- docs(http-provider): add documentation about returning object for custom parser (#3897)
- docs(http-provider): fix missing return statement in HTTP provider example (#3925)
- docs(blog): fix scroll to top when linking into blog post (#3889)
- docs(assertions): improve PI scorer documentation (#3924)
- docs(redteam): add memory poisoning plugin documentation (#3867)
- docs(usage): add information about HTTP Basic Authentication (#3919)
- docs(site): fix landing page content jumping on step switch (#3891)
- docs(blog): add mcp blog (#3893)

## [0.112.3] - 2025-05-02

### Tests

- test: add unit test for src/util/convertEvalResultsToTable.ts (#3876)
- test: add unit test for src/models/evalResult.ts (#3875)
- test: add unit test for src/types/index.ts (#3874)

### Changed

- Red team: Added memory poisoning plugin ([#3785](https://github.com/promptfoo/promptfoo/pull/3785)) @will-holley
- CLI: Improved progress bar visualization with thread grouping ([#3768](https://github.com/promptfoo/promptfoo/pull/3768)) @AISimplyExplained
- Improved red team strategy documentation ([#3870](https://github.com/promptfoo/promptfoo/pull/3870)) @mldangelo
- Bumped version to 0.112.2 ([#3872](https://github.com/promptfoo/promptfoo/pull/3872)) @sklein12
- Bumped version to 0.112.3 ([#3877](https://github.com/promptfoo/promptfoo/pull/3877)) @sklein12
- Implemented plumbing and prompt enabling customers to use cloud attacker and unified configurations ([#3852](https://github.com/promptfoo/promptfoo/pull/3852)) @MrFlounder
- Optimized Meteor tests for improved performance ([#3869](https://github.com/promptfoo/promptfoo/pull/3869)) @mldangelo
- Optimized Nova Sonic tests for improved performance ([#3868](https://github.com/promptfoo/promptfoo/pull/3868)) @mldangelo
- Retrieve unified config with provider from cloud ([#3865](https://github.com/promptfoo/promptfoo/pull/3865)) @sklein12
- Dataset plugins now clearly marked in setup UI ([#3859](https://github.com/promptfoo/promptfoo/pull/3859)) @mldangelo
- Moved maybeLoadFromExternalFile to file.ts ([#3851](https://github.com/promptfoo/promptfoo/pull/3851)) @benbuzz790

## [0.112.2] - 2025-05-01

### Tests

- test: add unit test for src/redteam/constants.ts (#3860)

### Added

- **feat(providers):** support Google Search grounding [#3800](https://github.com/promptfoo/promptfoo/pull/3800)
- **feat(providers):** mcp support for all models that support function calling [#3832](https://github.com/promptfoo/promptfoo/pull/3832)
- **feat(providers):** Add support for Amazon nova-sonic [#3713](https://github.com/promptfoo/promptfoo/pull/3713)

### Changed

- **fix:** allow escaping of `{{ }}` placeholders in prompts [#3858](https://github.com/promptfoo/promptfoo/pull/3858)
- **fix:** Trim CSV assertion values [#3863](https://github.com/promptfoo/promptfoo/pull/3863)
- **chore(providers):** add llama4 support for bedrock [#3850](https://github.com/promptfoo/promptfoo/pull/3850)
- **chore:** make custom metrics more obviously clickable [#3682](https://github.com/promptfoo/promptfoo/pull/3682)
- **refactor:** colocate fetching evalID [#3715](https://github.com/promptfoo/promptfoo/pull/3715)
- **chore:** Respect Max text length for variable cells in results table [#3862](https://github.com/promptfoo/promptfoo/pull/3862)
- **docs:** updates to grading documentation [#3848](https://github.com/promptfoo/promptfoo/pull/3848)
- **docs:** add false positives [#3857](https://github.com/promptfoo/promptfoo/pull/3857)
- **chore(workflows):** update permissions in GitHub workflows [#3849](https://github.com/promptfoo/promptfoo/pull/3849)
- **chore:** bump `openai` from 4.96.0 to 4.96.2 [#3853](https://github.com/promptfoo/promptfoo/pull/3853)
- **chore:** bump `vite` from 6.2.6 to 6.2.7 [#3856](https://github.com/promptfoo/promptfoo/pull/3856)
- **chore:** bump `@aws-sdk/client-bedrock-runtime` from 3.798.0 to 3.799.0 [#3854](https://github.com/promptfoo/promptfoo/pull/3854)
- **chore:** bump `@aws-sdk/client-bedrock-runtime` from 3.797.0 to 3.798.0 [#3843](https://github.com/promptfoo/promptfoo/pull/3843)
- **chore:** bump `@anthropic-ai/sdk` from 0.40.0 to 0.40.1 [#3842](https://github.com/promptfoo/promptfoo/pull/3842)
- **chore:** bump `formidable` from 3.5.2 to 3.5.4 [#3845](https://github.com/promptfoo/promptfoo/pull/3845)

### Fixed

- **fix(sharing):** sharing to self-hosted [#3839](https://github.com/promptfoo/promptfoo/pull/3839)
- **fix(webui):** align settings icon to top right in strategy cards [#2938](https://github.com/promptfoo/promptfoo/pull/2938)

### Documentation

- **docs(site):** improve pricing page [#3790](https://github.com/promptfoo/promptfoo/pull/3790)

## [0.112.1] - 2025-04-29

### Tests

- test: add unit test for src/share.ts (#3840)

### Changed

- chore: set telemetry key (#3838)
- chore: improve chunking (#3846)
- chore: bump version 0.112.1 (#3847)

## [0.112.0] - 2025-04-29

### Added

- feat(env): allow every env variable to be overridden within the env block in a promptfoo config (#3786)
- feat(redteam): homoglyph strategy (#3811)
- feat(redteam): add more encodings (#3815)
- feat(providers): add cerebras provider (#3814)

### Changed

- feat: persist search in url (#3717)
- feat: METEOR score (#3776)
- feat: enable custom response parser to optionally return provider response (#3824)
- fix: update dependencies to address npm audit issues (#3791)
- fix: accordion positioning in plugins view (#3807)
- fix: results api returns elements ordered by date (#3826)
- chore: write static plugin severity to metadata (#3783)
- chore: respect redteam commandLineOptions from config (#3782)
- chore: update telemetry endpoint (#3751)
- chore: add cloud log in link (#3787)
- chore: bump h11 from 0.14.0 to 0.16.0 in /examples/python-provider in the pip group across 1 directory (#3794)
- chore: bump openai from 4.95.1 to 4.96.0 (#3792)
- chore: bump h11 from 0.14.0 to 0.16.0 in /examples/redteam-langchain in the pip group across 1 directory (#3796)
- chore: add target option to cli redteam run (#3795)
- chore: bump @aws-sdk/client-bedrock-runtime from 3.787.0 to 3.796.0 (#3802)
- refactor: remove if string check (#3801) (Refactor categorized as chore)
- chore: add info banner for community red teams (#3809)
- chore(examples): remove moderation assertions from foundation model redteam (#3804)
- refactor: remove unused datasetGenerationProvider in favor of synthesizeProvider (#3818) (Refactor categorized as chore)
- chore: resolve relative provider paths from cloud configs (#3805)
- chore: bump @aws-sdk/client-bedrock-runtime from 3.796.0 to 3.797.0 (#3829)
- chore: bump @anthropic-ai/sdk from 0.39.0 to 0.40.0 (#3828)
- chore: bump version 0.112.0 (#3844)
- docs: donotanswer example (#3780)
- docs: "red team" two words (#3798)
- docs: add self-hosting caveats (#3808)
- docs: add CLAUDE.md (#3810)
- test: add unit test for src/redteam/plugins/xstest.ts (#3779)
- test: add unit test for src/models/eval.ts (#3827)

### Fixed

- fix(provider): OpenAI Realtime history issue (#3719)
- fix(matchers): score results correctly with trailing newlines. (#3823)
- fix(webui): overlapping text results pill on narrow screens (#3831)
- fix(build): add missing strategy entries for build (#3836)

### Dependencies

- chore(deps): update react-router-dom to v7.5.2 (#3803)
- chore(deps): move 'natural' to peer dependency (#3813)

### Documentation

- docs(plugins): `harmful:bias` => `bias` name correction (#3731)
- docs(vertex): put setup and config at the top (#3830)
- docs(site): add redirect from /docs to /docs/intro (#3837)

## [0.111.1] - 2025-04-22

### Tests

- test: add unit test for src/providers/mcp/client.ts (#3835)
- test: add unit test for src/providers/mcp/transform.ts (#3834)
- test: add unit test for src/redteam/strategies/simpleVideo.ts (#3822)
- test: add unit test for src/redteam/strategies/index.ts (#3821)
- test: add unit test for src/providers/cerebras.ts (#3819)
- test: add unit test for src/redteam/strategies/otherEncodings.ts (#3817)
- test: add unit test for src/redteam/strategies/index.ts (#3816)
- test: add unit test for src/redteam/strategies/homoglyph.ts (#3812)
- test: add unit test for src/util/file.ts (#3806)
- test: add unit test for src/envars.ts (#3788)

### Changed

- chore(release): bump version to 0.111.1 (#3778)
- chore(ui): capitalize "UI" in text (#3773)

### Fixed

- fix(redteam): correct the URL format in XSTest plugin (#3777)

### Dependencies

- chore(deps): bump @azure/identity from 4.9.0 to 4.9.1 (#3775)

### Documentation

- docs(about): add Ben Shipley to team section (#3758)

## [0.111.0] - 2025-04-21

### Tests

- test: add unit test for src/providers/defaults.ts (#3757)

### Added

- feat(grading): update OpenAI grading model to GPT-4.1 (#3741)
- feat(assertions): modify LLM Rubric rubricPrompt rendering to support arbitrary objects (#3746)
- feat(redteam): add donotanswer plugin (#3754)
- feat(redteam): add xstest plugin (#3771)
- feat(webui): add anchor link to specific row and show on top (#1582)

### Changed

- chore!(redteam): default to outputting generated Redteam config in same dir as input config (#3721)
- chore(providers): add support for gemini-2.5-flash (#3747)
- chore: use ajv with formats everywhere (#3716)
- chore(cli): improve readline handling and tests (#3763)
- chore(eval): add warning for redteam config without test cases (#3740)
- chore(providers): increase max output tokens for `google:gemini-2.5-pro-exp-03-25` to 2048 in Gemini example (#3753)
- chore(redteam): add canGenerateRemote property to redteam plugins (#3761)
- chore(webui): improve Eval Quick Selector (cmd+k) (#3742)
- chore: bump version to 0.111.0 (#3772)
- docs: update homepage (#3733)
- test: add unit test for src/redteam/plugins/donotanswer.ts (#3755)

### Dependencies

- chore(deps): bump @azure/identity from 4.8.0 to 4.9.0 (#3737)
- chore(deps): bump openai from 4.94.0 to 4.95.0 (#3736)
- chore(deps): bump openai from 4.95.0 to 4.95.1 (#3766)

### Documentation

- docs(redteam): add donotanswer to sidebar and plugins list (#3767)
- docs(redteam): add isRemote to all harmful plugins (#3769)
- docs(providers): update model IDs to latest versions (#3770)
- docs(about): add Asmi Gulati to team section (#3760)
- docs(about): add Matthew Bou to team section (#3759)

## [0.110.1] - 2025-04-17

### Added

- feat(openai): add support for GPT-4.1 model by [@mldangelo](https://github.com/promptfoo/promptfoo/pull/3698)
- feat(openai): add support for o4-mini reasoning model by [@mldangelo](https://github.com/promptfoo/promptfoo/pull/3727)
- feat(openai): add support for o4-mini reasoning model (#3727)

### Changed

- feat: Change pass rate to ASR and add export in report by [@sklein12](https://github.com/promptfoo/promptfoo/pull/3694)
- fix: Update prompt extraction to work in more scenarios without providing a prompt by [@sklein12](https://github.com/promptfoo/promptfoo/pull/3697)
- fix: google is valid function call allow property_ordering field in tool schema by [@abrayne](https://github.com/promptfoo/promptfoo/pull/3704)
- fix: settings positioning in strategies view by [@typpo](https://github.com/promptfoo/promptfoo/pull/3723)
- fix: stricter test for null or undefined in transform response by [@typpo](https://github.com/promptfoo/promptfoo/pull/3730)
- chore(dependencies): update dependencies to latest versions by [@mldangelo](https://github.com/promptfoo/promptfoo/pull/3693)
- chore: rename owasp plugin presets by [@typpo](https://github.com/promptfoo/promptfoo/pull/3695)
- chore: expand frameworks section by [@typpo](https://github.com/promptfoo/promptfoo/pull/3700)
- chore(self-hosting): update self-hosting instructions by [@mldangelo](https://github.com/promptfoo/promptfoo/pull/3701)
- chore: bump openai from 4.93.0 to 4.94.0 by [@dependabot](https://github.com/promptfoo/promptfoo/pull/3702)
- chore(cli): When sharing, show auth-gate prior to re-share confirmation by [@will-holley](https://github.com/promptfoo/promptfoo/pull/3706)
- chore: email verification analytics by [@sklein12](https://github.com/promptfoo/promptfoo/pull/3708)
- chore(cli): improves robustness of hasEvalBeenShared util by [@will-holley](https://github.com/promptfoo/promptfoo/pull/3709)
- chore: easily remove plugins/strats from review page by [@typpo](https://github.com/promptfoo/promptfoo/pull/3711)
- chore: bump the npm_and_yarn group with 2 updates by [@dependabot](https://github.com/promptfoo/promptfoo/pull/3714)
- chore(cli): Health check API before running Redteam by [@will-holley](https://github.com/promptfoo/promptfoo/pull/3718)
- chore: make strategies configurable where applicable by [@typpo](https://github.com/promptfoo/promptfoo/pull/3722)
- chore: remove moderation assertions from foundation model redteam example by [@mldangelo](https://github.com/promptfoo/promptfoo/pull/3725)
- chore(cli): Improve description of Redteam run command by [@will-holley](https://github.com/promptfoo/promptfoo/pull/3720)
- chore: better parsing by [@MrFlounder](https://github.com/promptfoo/promptfoo/pull/3732)
- docs: add owasp selection image by [@typpo](https://github.com/promptfoo/promptfoo/pull/3696)
- docs: best-of-n documentation fixes by [@typpo](https://github.com/promptfoo/promptfoo/pull/3712)
- perf(webui): Reduce memory usage of eval results by [@will-holley](https://github.com/promptfoo/promptfoo/pull/3678)
- refactor: update export syntax for functions by [@mldangelo](https://github.com/promptfoo/promptfoo/pull/3734)
- test: add unit test for src/providers/google/util.ts by [@gru-agent](https://github.com/promptfoo/promptfoo/pull/3705)
- test: add unit test for src/redteam/commands/poison.ts by [@gru-agent](https://github.com/promptfoo/promptfoo/pull/3728)
- chore: bump version 0.110.1 (#3739)
- refactor: update export syntax for functions (#3734)

### Fixed

- fix(providers): output json rather than string from google live provider by [@abrayne](https://github.com/promptfoo/promptfoo/pull/3703)
- fix(cli): Use correct url for sharing validation by [@will-holley](https://github.com/promptfoo/promptfoo/pull/3710)
- fix(cli/redteam/poison): Write docs to the output dir by [@will-holley](https://github.com/promptfoo/promptfoo/pull/3726)
- fix(evaluator): handle prompt rendering errors gracefully by [@mldangelo](https://github.com/promptfoo/promptfoo/pull/3729)
- fix: stricter test for null or undefined in transform response (#3730)
- fix(evaluator): handle prompt rendering errors gracefully (#3729)

### Documentation

- docs(sharing): add troubleshooting section for upload issues by [@mldangelo](https://github.com/promptfoo/promptfoo/pull/3699)

## [0.110.0] - 2025-04-14

### Tests

- test: add unit test for src/redteam/commands/poison.ts (#3728)
- test: add unit test for src/providers/google/util.ts (#3705)
- test: add unit test for src/app/src/pages/eval/components/TableSettings/hooks/useSettingsState.ts (#3679)

### Added

- feat(assertions): add GLEU metric (#3674)
- feat(providers): add Grok-3 support (#3663)
- feat(providers): add support for AWS Bedrock Knowledge Base (#3576)
- feat(openai): add support for GPT-4.1 model (#3698)
- feat: Change pass rate to ASR and add export (#3694)

### Changed

- fix: correct formatting issues (#3688)
- chore(webui): add X to report drawer (#3680)
- chore(share): improve error message on sharing (#3654)
- chore(redteam): implement reset button for strategies (#3684)
- chore(report): make eval output text expansion clearer (#3681)
- chore(report): make it clearer that plugins on the report can be clicked (#3683)
- chore(webui): change model to target in report view (#3646)
- chore(strategies): update Large preset strategies (#3675)
- chore(docker): update base images to Node.js 22 (#3666)
- chore(redteam): make audio strategy remote-only (#3618)
- chore(redteam): remove stale check for buildDate when fetching a config from cloud (#3658)
- docs: improve styles on nav buttons (#3637)
- docs: update user count to 75,000+ (#3662)
- refactor: change multimodal live to live (#3657)
- refactor(util): consolidate tool loading and rendering (#3642)
- test: add unit test for src/commands/auth.ts (#3652)
- chore: easily remove plugins/strats from review page (#3711)
- perf(webui): Reduce memory usage of eval results (#3678)
- chore: bump version 0.110.0 (#3692)
- chore: better parsing (#3732)
- chore: remove moderation assertions from foundation model redteam example (#3725)
- chore: make strategies configurable where applicable (#3722)
- chore(cli): Improve description of Redteam run command (#3720)
- chore(cli): Health check API before running Redteam (#3718)
- chore: bump the npm_and_yarn group with 2 updates (#3714)
- chore(cli): improves robustness of hasEvalBeenShared util (#3709)
- chore: email verification analytics (#3708)
- chore(cli): When sharing, show auth-gate prior to re-share confirmation (#3706)
- chore: bump openai from 4.93.0 to 4.94.0 (#3702)
- chore: expand frameworks section (#3700)
- chore: rename owasp plugin presets (#3695)
- chore(dependencies): update dependencies to latest versions (#3693)

### Fixed

- fix(auth): remove deprecated login flow (#3650)
- fix(evals): implement sharing idempotence (#3653)
- fix(huggingface): disable var expansion for huggingface datasets to prevent array field expansion (#3687)
- fix(logger): resolve `[Object object]` empty string error (#3638)
- fix(providers): address scenario where type refers to function field rather than schema type (#3647)
- fix(providers): handle transformRequest for Raw HTTP (#3665)
- fix(providers): resolve Google Vertex AI output format (#3660)
- fix(providers): support gemini system_instruction prompt format (#3672)
- fix(share): add backward compatibility for '-y' flag (#3640)
- fix(share): ensure promptfoo share respects sharing config from promptfooconfig.yaml (#3668)
- fix(testCaseReader): make JSON test file parsing preserve test case structure (#3651)
- fix(webui): fix eval comparison mode filter (#3671)
- fix(cli/redteam/poison): Write docs to the output dir (#3726)
- fix: settings positioning in strategies view (#3723)
- fix(cli): Use correct url for sharing validation (#3710)
- fix: google is valid function call allow property_ordering field in tool schema (#3704)
- fix(providers): output json rather than string from google live provider (#3703)
- fix: Update prompt extraction to work in more scenarios without providing a prompt (#3697)

### Dependencies

- chore(deps): bump @aws-sdk/client-bedrock-runtime from 3.784.0 to 3.785.0 (#3644)
- chore(deps): bump @aws-sdk/client-bedrock-runtime from 3.785.0 to 3.787.0 (#3670)
- chore(deps): bump openai from 4.92.1 to 4.93.0 (#3643)
- chore(deps): bump vite from 6.2.5 to 6.2.6 in the npm_and_yarn group (#3677)

### Documentation

- docs(nav): add lm security db to nav (#3690)
- docs(blog): add interactive blog on invisible Unicode threats (#3621)
- docs: best-of-n documentation fixes (#3712)
- docs(self-hosting): update self-hosting instructions (#3701)
- docs(sharing): add troubleshooting section for upload issues (#3699)
- docs: add owasp selection image (#3696)

## [0.109.1] - 2025-04-08

### Added

- feat: Eval sharing idempotence (#3608)

### Changed

- chore(schema): make extensions field nullable (#3611)
- chore(webui): add multi-turn tool discovery to UI (#3622)
- chore(scripts): ensure GitHub CLI is installed in preversion (#3614)
- refactor(share): improve formatting of cloud sharing instructions (#3628)
- refactor(tests): consolidate and reorganize test files (#3616)
- chore: bump version 0.109.1 (#3634)
- chore: bump version 0.109.0 (#3613)

### Fixed

- fix(assertions): handle both string and object outputs from llm-rubric providers (#3624)
- fix(assertions): fix google is-valid-function-call (#3625)
- fix(eval): handle providers array with file references to multiple providers (#3617)

### Dependencies

- chore(deps): bump @aws-sdk/client-bedrock-runtime from 3.782.0 to 3.784.0 (#3619)
- chore(deps): bump openai from 4.91.1 to 4.92.1 (#3620)
- chore(deps): update dependencies to resolve vulnerabilities (#3631)

### Documentation

- docs(contributing): add guidance on adding a new assertion (#3610)
- docs(enterprise): add enterprise documentation (#3596)
- docs(moderation): update moderation documentation for LlamaGuard 3 (#3630)
- docs(providers): clarify AWS Bedrock credential resolution order (#3633)
- docs(providers): improve Lambda Labs documentation (#3615)

### Tests

- test(providers): add unit test for src/providers/google/util.ts (#3626)
- test: add unit test for src/commands/share.ts (#3641)
- test: add unit test for src/app/src/pages/eval/components/store.ts (#3635)
- test: add unit test for src/types/index.ts (#3612)

## [0.109.0] - 2025-04-08

### Added

- feat(eval): track assertion tokens in token usage (#3551)
- feat(plugins): add CCA plugin with documentation and grader (#3590)
- feat(providers): add Google valid function call support (#3605)
- feat(providers): add Lambda Labs integration (#3601)
- feat(webui): add pass rate column (#3580)

### Changed

- chore(api): prefix API routes with /api/v1/ (#3587)
- chore(evals): remove print option from evals data grid (#3595)
- chore(webui): update provider selector in create eval page (#3597)

### Fixed

- fix(dataset): resolve issue when generating a dataset without a `providers` key in configuration (#3603)
- fix(server): prevent server crash when unknown model is selected (#3593)

### Dependencies

- chore(deps): bump vite from 6.2.4 to 6.2.5 in the npm_and_yarn group (#3594)
- chore(deps): bump @aws-sdk/client-bedrock-runtime from 3.779.0 to 3.782.0 (#3592)

### Documentation

- docs(plugins): add llms.txt plugin and convert config to TypeScript (#3600)
- docs(plugins): remove duplicate plugins in list (#3599)
- docs(providers): add Llama 4 model details (#3598)
- docs(self-hosting): clarify configuration and sharing options (#3591)

## [0.108.0] - 2025-04-03

### Tests

- test: add unit test for src/providers/lambdalabs.ts (#3602)

### Added

- feat(sharing): migrate sharing to promptfoo.app (#3572)
- feat(providers): add Google AI Studio tool use (#3564)
- feat(providers): add promptfoo model endpoint (#3534)
- feat(providers): implement Google Live mock stateful API (#3500)
- feat(redteam): add multi-turn tool discovery plugin (#3448)
- feat(dataset-generation): output generated datasets as CSV (#3573)

### Changed

- chore(redteam): add OWASP red team mappings (#3581)
- chore(webui): link URLs in metadata (#3569)
- chore(webui): use datagrids for Prompts, Datasets, and History (#3556)
- chore(build): split test and build jobs for faster CI workflow (#3586)
- chore: 0.108.0 (#3589)
- docs: add link to API reference (#3583)
- docs: add screenshot (#3582)
- docs: update docs around Google tools and rename multimodal live (#3578)
- refactor: rename vertexUtil to util and Google provider to AIS provider (#3567)
- test: add unit test for src/commands/generate/dataset.ts (#3575)

### Fixed

- fix(providers): make AIStudio & Live handle system prompts as thoroughly as vertex (#3588)
- fix(providers): enable Google to load tools from vars (#3579)
- fix(csv): update CSV docs and trim whitespace for keys in CSV test files (#3571)

### Dependencies

- chore(deps): bump @aws-sdk/client-bedrock-runtime from 3.778.0 to 3.779.0 (#3563)
- chore(deps): bump openai from 4.90.0 to 4.91.0 (#3562)
- chore(deps): bump openai from 4.91.0 to 4.91.1 (#3577)
- chore(deps): update jspdf and dompurify dependencies (#3585)
- chore(deps): update to vite 6 (#3584)

### Documentation

- docs(azure): add guidance on configuring DeepSeek models (#3559)

## [0.107.7] - 2025-04-01

### Added

- feat(evals): add evals index page (#3554)
- feat(guardrails): implement adaptive prompting guardrails (#3536)
- feat(prompts): add support for loading prompts from CSV files (#3542)
- feat(providers): load arbitrary files in nested configs in python provider (#3540)
- feat(redteam): add UnsafeBench plugin for testing unsafe image handling (#3422)

### Changed

- chore: fix type of Prompt to use omit (#3526)
- chore: hide navbar during report PDF generation (#3558)
- chore(dependencies): update package dependencies to latest versions (#3544)
- docs: add openapi reference page (#3550)
- docs: add foundation model guide (#3531)
- docs: rename guide (#3546)
- docs: update multi modal guide (#3547)
- refactor: improve google types (#3549)
- refactor: unify google apis (#3548)
- test: add unit test for src/python/pythonUtils.ts (#3508)
- chore: bump @aws-sdk/client-bedrock-runtime from 3.775.0 to 3.777.0 (#3521)
- chore: bump @aws-sdk/client-bedrock-runtime from 3.777.0 to 3.778.0 (#3541)
- chore: bump openai from 4.89.1 to 4.90.0 (#3520)
- chore: bump version 0.107.7 (#3560)
- chore: bump vite from 5.4.15 to 5.4.16 in the npm_and_yarn group (#3555)
- Revert "docs(azure): add guidance on configuring DeepSeek models" (#3561)

### Fixed

- fix(assertions): include reason in python score threshold message (#3528)
- fix(assertions): log all reasons in g-eval (#3522)
- fix(datasets): add support for jsonl test cases (#3533)
- fix(http): template strings directly in url (#3525)
- fix(providers): add logging and fix custom python provider caching (#3507)
- fix(redteam): correct tool count (#3557)
- fix(webui): handle : characters better in metadata search (#3530)

### Documentation

- docs(azure-example): update assistant prompts and test cases (#3529)
- docs(red-team): add metadata to foundation models guide (#3532)
- docs(sagemaker): improve documentation (#3539)
- docs(troubleshooting): add guidance for better-sqlite version mismatch (#3537)

## [0.107.6] - 2025-03-28

### Tests

- test: add unit test for src/models/eval.ts (#3553)
- test: add unit test for src/prompts/processors/csv.ts (#3543)
- test: add unit test for src/providers/promptfooModel.ts (#3535)

### Added

- feat(providers): add support for Amazon SageMaker (#3413)

### Changed

- feat: litellm provider (#3517)
- fix: handle circular provider references (#3511)
- chore: bump openai from 4.89.0 to 4.89.1 (#3509)
- chore(blog): improve pagination and post grid UI (#3504)
- chore: add support for `apiKeyRequired` in openai provider (#3513)
- chore: bump version 0.107.6 (#3519)
- docs: owasp red teaming guide (#3101)

### Fixed

- fix(providers): support token counting for every major type of bedrock model (#3506)
- fix(env): add override option to dotenv.config for --env-file support (#3502)

## [0.107.5] - 2025-03-26

### Tests

- test: add unit test for src/providers/openai/index.ts (#3514)
- test: add unit test for src/models/evalResult.ts (#3512)

### Added

- feat(csv): add CSV metadata column support with array values (#2709)

### Changed

- chore: add filepaths to debug output (#3464)
- chore: remove generate test cases button from UI (#3475)
- chore(content): update user statistics (#3460)
- chore(providers): add support and docs for gemini 2.5 pro to Google Chat Provider (#3485)
- chore(providers): support refusal and JSON schemas in openai responses api (#3456)
- chore(providers): update openai model costs and add missing models (#3454)
- chore(redteam): add a PlinyGrader to more accurately grade Pliny results (#3478)
- chore: bump @aws-sdk/client-bedrock-runtime from 3.758.0 to 3.772.0 (#3452)
- chore: bump @aws-sdk/client-bedrock-runtime from 3.772.0 to 3.774.0 (#3482)
- chore: bump @aws-sdk/client-bedrock-runtime from 3.774.0 to 3.775.0 (#3498)
- chore: bump openai from 4.88.0 to 4.89.0 (#3451)
- chore: bump version 0.107.5 (#3505)
- chore: bump vite from 5.4.14 to 5.4.15 in the npm_and_yarn group (#3483)
- docs: ensure consistent redteam flag usage in guides (#3477)
- docs: reduce size of profile pic (#3484)
- test: add unit test for src/app/src/pages/redteam/setup/components/strategies/utils.ts (#3495)
- test: add unit test for src/providers/openai/util.ts (#3455)

### Fixed

- fix(togetherai): ensure max_tokens is respected in configuration (#3468)
- fix(providers): handle malformed response in a21 (#3465)
- fix(csv): newlines in CSVs (#3459)
- fix(providers): simulated user bugs (#3463)
- fix(assertions): replace logical OR with nullish coalescing for thresholds (#3486)
- fix(redteam): filter out template variables in entity extraction (#3476)
- fix(redteam): type of ALL_STRATEGIES to be as const (#3494)

### Dependencies

- chore(deps): update dependencies to latest versions (#3453)

### Documentation

- docs(contributing): enhance contributing guide with additional details and formatting (#3457)
- docs(examples): improve instructions for running 4o vs. 4o mini example (#3474)
- docs(multilingual): improve multilingual strategy documentation (#3487)
- docs(readme): improve README formatting and add new sections (#3461)
- docs(security): add security policy (#3470)
- docs(site): add Faizan to team page (#3473)
- docs(site): add will to team page (#3472)

## [0.107.4] - 2025-03-20

### Tests

- test: add unit test for src/assertions/similar.ts (#3490)
- test: add unit test for src/assertions/rouge.ts (#3489)
- test: add unit test for src/assertions/levenshtein.ts (#3488)
- test: add unit test for src/redteam/graders.ts (#3479)
- test: add unit test for src/logger.ts (#3467)
- test: add unit test for src/redteam/providers/toolDiscoveryMulti.ts (#3450)
- test: add unit test for src/redteam/graders.ts (#3449)
- test: add unit test for src/providers/openai/util.ts (#3441)

### Added

- feat(providers): Added support for OpenAI Responses API (#3440)

### Changed

- chore(dependencies): Bumped OpenAI from 4.87.4 to 4.88.0 (#3436)
- chore(webui): Included error message in toast (#3437)
- chore(providers): Added o1-pro (#3438)
- chore(scripts): Specified repository for postversion PR creation (#3432)
- test: Added unit test for src/evaluatorHelpers.ts (#3430)
- chore: bump version 0.107.4 (#3447)

### Fixed

- fix(Dockerfile): Created .promptfoo directory in Dockerfile and removed initContainer (#3435)
- fix(providers): Fixed caching behavior for Azure assistants (#3443)
- fix(providers): Resolved Go provider CallApi redeclaration issue (#3414)
- fix(redteam): Added missing constants for RAG poisoning plugin (#3375)

### Documentation

- docs(blog): Added misinformation blog post (#3433)
- docs(examples): Added redteam-azure-assistant example (#3446)
- docs(redteam): Added guidance on purpose for image redteams (#3444)
- docs(redteam): Created guides section under red teaming (#3445)
- docs(site): Added responsible disclosure policy (#3434)

## [0.107.3] - 2025-03-19

### Tests

- test: add unit test for src/providers/azure/util.ts (#3427)
- test: add unit test for src/providers/azure/warnings.ts (#3426)

### Changed

- chore(providers): improve Azure Assistant integration (#3424)
- chore(providers): add Google multimodal live function callbacks (#3421)
- refactor(providers): split Azure provider into multiple files and update model pricing (#3425)
- docs: add multi-modal redteam example (#3416)
- chore: bump version 0.107.3 (#3431)

### Dependencies

- chore(deps): bump openai from 4.87.3 to 4.87.4 (#3428)

## [0.107.2] - 2025-03-17

### Tests

- test: add unit test for src/redteam/graders.ts (#3423)
- test: add unit test for src/providers/golangCompletion.ts (#3415)

### Added

- feat(assertions): update factuality grading prompt to improve compatibility across many different providers (#3408)
- feat(providers): add support for OpenAI Realtime API (#3383)
- feat(providers): update default Anthropic providers to latest version (#3388)

### Changed

- chore(cli): set PROMPTFOO_INSECURE_SSL to true by default (#3397)
- chore(webui): add success filter mode (#3387)
- chore(webui): add more copying options in EvalOutputPromptDialog (#3379)
- chore(onboarding): update presets (#3411)
- chore(auth): improve login text formatting (#3389)
- chore(init): add fallback to 'main' branch for example fetching (#3417)
- chore(prompts): remove unused prompts from grading.ts (#3407)
- chore(redteam): update entity extraction prompt (#3405)
- refactor(providers): split Anthropic provider into modular components (#3406)
- chore: bump version 0.107.2 (#3419)
- revert: "fix(workflow): temporarily disable redteam-custom-enterprise-server job" (#3418)

### Fixed

- fix(providers): update Bedrock output method signature (#3409)
- fix(redteam): correct strategyId for jailbreak (#3399)

### Dependencies

- chore(deps): update dependencies to latest stable versions (#3385)

### Documentation

- docs(blog): add data poisoning article (#2566)
- docs(examples): update Amazon Bedrock provider documentation (#3401)
- docs(guides): add documentation on testing guardrails (#3403)
- docs(guides): add more content on agent and RAG testing (#3412)
- docs(providers): update AWS Bedrock documentation with Nova details (#3395)
- docs(redteam): remove duplicate plugin entry (#3393)
- docs(redteam): update examples (#3394)
- docs(style): introduce a cursor rule for documentation and do some cleanup (#3404)

## [0.107.1] - 2025-03-14

### Tests

- test: add unit test for src/redteam/strategies/iterative.ts (#3400)

### Fixed

- fix(workflow): temporarily disable redteam-custom-enterprise-server job (#3410)

### Changed

- chore: more copying options in EvalOutputPromptDialog (#3379)
- chore: add filter mode (#3387)
- chore(providers): update default Anthropic providers to latest version (#3388)
- chore(auth): improve login text formatting (#3389)
- chore: PROMPTFOO_INSECURE_SSL true by default (#3397)
- chore: bump version 0.107.1 (#3398)
- docs: update redteam examples (#3394)

### Dependencies

- chore(deps): update dependencies to latest stable versions (#3385)

### Documentation

- docs(redteam): remove duplicate plugin entry (#3393)

## [0.107.0] - 2025-03-13

### Tests

- test: add unit test for src/globalConfig/cloud.ts (#3391)
- test: add unit test for src/providers/openai/util.ts (#3384)
- test: add unit test for src/redteam/graders.ts (#3382)

### Added

- feat(cli): Add model-scan command (#3323)
- feat(webui): Add metadata filtering in ResultsTable (#3368)
- feat(providers): Add multi-modal live sequential function calls (#3345)
- feat(server): Load dotenv file when starting server (#3321)
- feat(redteam): Add audio strategy (#3347)
- feat(redteam): Add convert to image strategy (#3342)
- feat(webui): Add download failed tests dialog (#3327)

### Changed

- chore(providers): Add Bedrock support for DeepSeek (#3363)
- chore(docs): Add Cursor AI rules for development workflow (#3326)
- chore(webui): Sync custom policies UI changes from promptfoo-cloud (#3257)
- chore(redteam): Make image jailbreak strategy runnable (#3361)
- chore(redteam): Add missing audio and image descriptions (#3372)
- chore(webui): Improve keyboard shortcut order in DownloadMenu (#3330)
- chore(error): Improve malformed target response error message (#3341)
- chore(prompts): Support j2 files (#3338)
- chore(providers): Add missing Bedrock models (#3362)
- chore(providers): Improve support for Azure reasoning models and update documentation (#3332)
- chore(providers): Integrate DeepSeek reasoning context into output (#3285)
- chore(providers): Support entire ProviderResponse output (#3343)
- chore(providers): Support multi-segment prompts in google:live provider (#3373)
- chore(redteam): Add fallback to harmful grader for specific ID patterns (#3366)
- chore(redteam): Add pluginId to plugin metadata (#3367)
- chore(redteam): Add strategyId metadata to test cases (#3365)
- chore(release): Bump version to 0.107.0 (#3378)
- chore(webui): Clean up YAML from download menu (#3328)
- chore(webui): Improve styling of table settings modal (#3329)
- chore(webui): Improve YAML editor component (#3325)
- chore(webui): Sort display metrics alphabetically in eval output cells (#3364)
- refactor(redteam): Remove harmCategory from harmful plugin vars (#3371)

### Fixed

- fix(evaluator): Merge test case metadata with provider response metadata (#3344)
- fix(redteam): Include assertion in remote grading result (#3349)
- fix(providers): Fix environment variable substitution in HTTP provider headers (#3335)
- fix(redteam): Update moderation flag default and adjust test case metadata (#3377)
- fix(share): Correct URL display when self-hosting (#3312)
- fix(webui): Fix missing plugins in report view (#3356)

### Dependencies

- chore(deps): Bump @azure/identity from 4.7.0 to 4.8.0 (#3352)
- chore(deps): Bump @babel/runtime from 7.26.7 to 7.26.10 in the npm_and_yarn group (#3348)
- chore(deps): Bump openai from 4.86.2 to 4.87.3 (#3353)
- chore(deps): Bump the npm_and_yarn group with 3 updates (#3336)
- chore(deps): Run `npm audit fix` (#3359)

### Documentation

- docs(blog): Add sensitive information disclosure post (#3350)
- docs(examples): Add foundation model redteam example (#3333)
- docs(scanner): Add model scanner documentation (#3322)

## [0.106.3] - 2025-03-07

### Added

- feat(redteam): Advanced redteam configurations from cloud provider (#3303)
- feat(redteam): Advanced redteam configurations from cloud provider (#3303)

### Changed

- chore: Bump version 0.106.3 (#3320)
- chore(providers): Add EU Nova models to Bedrock (#3318)
- chore: bump version 0.106.2 (#3317)

### Fixed

- fix(webui): Setting custom target ID (#3319)
- fix(providers): amazon nova outputs

### Documentation

- docs(self-hosting): Add a note about PROMPTFOO_CONFIG_DIR (#3315)

## [0.106.2] - 2025-03-07

### Changed

- chore(providers): add claude 3.7 thinking support in bedrock (#3313)
- chore(providers): add `showThinking` option to anthropic and bedrock (#3316)
- chore: Update cloud provider prefix (#3311)

## [0.106.1] - 2025-03-06

### Tests

- test: add unit test for src/providers/azure/moderation.ts (#3298)
- test: add unit test for src/providers/defaults.ts (#3297)
- test: add unit test for src/providers/defaults.ts (#3294)

### Added

- feat(providers): Google Multimodal Live provider by @abrayne in #3270
- feat(providers): add support for gpt-4o-audio-preview by @mldangelo in #3302
- feat(cloud): Fetch provider from cloud by @sklein12 in #3299
- feat(moderation): add Azure Content Safety API moderation by @MrFlounder in #3292

### Changed

- chore: bump version 0.106.1 by @MrFlounder in #3310
- chore(build): add pnpm support by @mldangelo in #3307
- chore(config): add fallback for eval without configuration by @mldangelo in #3279
- chore(config): enhance error message formatting by @mldangelo in #3306
- chore(dep): bump @anthropic-ai/sdk from 0.38.0 to 0.39.0 by @dependabot in #3269
- chore(dep): bump openai from 4.86.1 to 4.86.2 by @dependabot in #3305
- chore(providers): enable templating of Google API credentials by @mldangelo in #3283
- chore(providers): support for xai region by @typpo in #3281
- chore(scripts): remove unused and undocumented install script by @mldangelo in #3308
- chore(webui): set proper MIME types for JavaScript files by @mldangelo in #3271
- docs: more bedrock multimodal docs by @typpo in #3268
- docs: show remote status for plugins by @typpo in #3272
- docs: update azure moderation doc by @MrFlounder in #3309
- docs: improve JavaScript provider documentation by @mldangelo in #3301
- test: add unit test for src/globalConfig/accounts.ts by @gru-agent in #3254
- test: add unit test for src/providers/vertexUtil.ts by @gru-agent in #3278
- test: add unit test for src/util/cloud.ts by @gru-agent in #3300
- test: add unit test for src/providers/golangCompletion.ts by @gru-agent in #3276

### Fixed

- fix(providers): remove duplicate CallApi in golang completion by @MrFlounder in #3275
- fix(providers): support @smithy/node-http-handler ^4.0.0 by @aloisklink in #3288
- fix(config): env vars in promptfooconfig.yaml files are strings by @mldangelo in #3273
- fix(eval): honor evaluateOptions when config file is in a different directory by @mldangelo in #3287
- fix(providers): catch Vertex finish_reason errors correctly by @kieranmilan in #3277

## [0.106.0] - 2025-03-03

### Tests

- test: add unit test for src/providers/google.ts (#3284)
- test: add unit test for src/types/index.ts (#3274)

### Changed

- feat: base64 loader for images (#3262)
- feat: allow prompt functions to return config (#3239)
- fix: infinite rerender in provider editor (#3242)
- chore(providers): refactor OpenAI image provider to remove OpenAI Node SDK dependency (#3245)
- chore(providers): replace OpenAI moderation provider SDK with fetch (#3248)
- chore: Add Foundational Model Reports links to Resources menu and footer (#3250)
- chore: inference limit warning (#3253)
- chore: Fix an error in Google SpreadSheet(Authenticated) with a header without a value (#3255)
- chore: bump version 0.106.0 (#3267)
- test: add unit test for src/providers/openai/util.ts (#3241)

### Dependencies

- chore(deps): update dependencies to latest versions (#3247)

### Documentation

- docs(press): add new podcast to press page (#3252)

## [0.105.1] - 2025-02-28

### Added

- feat(providers): add support for execution of function/tool callbacks in Vertex provider (@abrayne) [#3215](https://github.com/promptfoo/promptfoo/pull/3215)

### Changed

- chore(cli): refactor share command (@mldangelo) [#3234](https://github.com/promptfoo/promptfoo/pull/3234)
- chore(providers): add support for GPT-4.5 OpenAI model (@mldangelo) [#3240](https://github.com/promptfoo/promptfoo/pull/3240)
- chore(providers): lazy load replicate provider (@typpo) [#3220](https://github.com/promptfoo/promptfoo/pull/3220)
- chore(providers): support inject vars in query params for raw requests for http provider (@sklein12) [#3233](https://github.com/promptfoo/promptfoo/pull/3233)
- chore(redteam): map RBAC-tagIds when pulling redteam configs from the cloud (@sklein12) [#3229](https://github.com/promptfoo/promptfoo/pull/3229)
- chore(webui): add reusable error boundary component (@mldangelo) [#3224](https://github.com/promptfoo/promptfoo/pull/3224)
- chore(webui): fix progress to history redirects (@mldangelo) [#3217](https://github.com/promptfoo/promptfoo/pull/3217)
- chore(webui): make datasets optional in history and prompts components (@mldangelo) [#3235](https://github.com/promptfoo/promptfoo/pull/3235)
- revert: "chore: Map RBAC-tagIds when pulling redteam configs from the cloud" (@sklein12) [#3231](https://github.com/promptfoo/promptfoo/pull/3231)
- docs: update Claude vs GPT comparison (@AISimplyExplained) [#3216](https://github.com/promptfoo/promptfoo/pull/3216)
- test: add unit test for src/app/src/pages/history/History.tsx (@gru-agent) [#3197](https://github.com/promptfoo/promptfoo/pull/3197)
- test: add unit test for src/providers/vertexUtil.ts (@gru-agent) [#3208](https://github.com/promptfoo/promptfoo/pull/3208)
- test: add unit test for src/server/server.ts (@gru-agent) [#3198](https://github.com/promptfoo/promptfoo/pull/3198)

### Dependencies

- chore(deps): bump @aws-sdk/client-bedrock-runtime from 3.751.0 to 3.755.0 (@dependabot) [#3213](https://github.com/promptfoo/promptfoo/pull/3213)
- chore(deps): bump version 0.105.1 (@mldangelo) [#3244](https://github.com/promptfoo/promptfoo/pull/3244)

### Documentation

- docs(command-line): update documentation with new commands and options (@mldangelo) [#3223](https://github.com/promptfoo/promptfoo/pull/3223)
- docs(vertex): enhance and update Vertex AI documentation (@mldangelo) [#3107](https://github.com/promptfoo/promptfoo/pull/3107)

### Tests

- test(history): remove obsolete History component tests (@mldangelo) [#3218](https://github.com/promptfoo/promptfoo/pull/3218)

## [0.105.0] - 2025-02-25

### Added

- feat(assertions): add custom assertion scoring functions (#3142)
- feat(providers): add Claude 3.7 (#3200)
- feat(providers): add Databricks provider (#3124)
- feat(providers): add support for multiple providers in single config file (#3156)
- feat(webui): add HTTPS option for raw request in redteam setup (#3149)

### Changed

- chore!(providers): remove direct provider exports in favor of loadApiProvider (#3183)
- chore(build): enable SWC for ts-node for faster dev server (#3126)
- chore(eval): add eval-id to --filter-failing and --filter-errors-only eval flags (#3174)
- chore(logging): replace console.error with logger.error (#3175)
- chore(providers): add support for Anthropic Claude 3.7 Sonnet model (#3202)
- chore(providers): add support for Claude on Vertex (#3209)
- chore(providers): update Claude 3.7 Sonnet configurations (#3199)
- chore(redteam): refactor HarmBench plugin (#3176)
- chore(release): bump version to 0.105.0 (#3210)
- chore(webui): add pagination to eval selector (#3189)
- chore(webui): add pagination to reports index frontend (#3190)
- chore(webui): add toggle for application vs model testing (#3194)
- chore(webui): enhance dataset dialog and table UI (#3154)
- chore(webui): improve external systems section styling (#3195)
- chore(webui): improve prompts page view (#3135)
- chore(webui): modernize UI components (#3150)
- chore(webui): refactor data loading in progress view for reusability (#3136)
- chore(webui): return detailed error messages from fetch (#3145)
- chore(webui): sync UI improvements from cloud (#3164)
- chore(webui): update outdated onboarding models (#3130)
- refactor(env): centralize environment variable schema (#3105)
- refactor(providers): extract provider registry to dedicated module (#3127)
- refactor(utils): separate database utilities from general utilities (#3184)
- refactor(webui): rename progress to history (#3196)

### Fixed

- fix(cli): fix list command for datasets (#3163)
- fix(cli): resolve issue where script.py:myFunc fails fs stat check with PROMPTFOO_STRICT_FILES=true (#3133)
- fix(env): ensure environment variables are properly merged and rendered in Nunjucks (#3134)
- fix(providers): update Go toolchain version to valid syntax (#3170)
- fix(providers): add JSON stringify for debug output in `http` provider (#3131)
- fix(providers): correct Gemini/OpenAI format conversion (#3206)
- fix(providers): handle OpenRouter empty content (#3205)
- fix(providers): properly classify API errors with ResultFailureReason.ERROR (#3141)
- fix(providers): remove content length header in HTTP provider (#3147)
- fix(site): resolve mobile responsiveness issues (#3201)
- fix(webui): improve dark mode colors (#3187)
- fix(webui): resolve share modal infinite loop (#3171)

### Dependencies

- chore(deps): bump @aws-sdk/client-bedrock-runtime from 3.744.0 to 3.749.0 (#3121)
- chore(deps): bump @aws-sdk/client-bedrock-runtime from 3.749.0 to 3.750.0 (#3128)
- chore(deps): bump @aws-sdk/client-bedrock-runtime from 3.750.0 to 3.751.0 (#3159)
- chore(deps): bump @azure/identity from 4.6.0 to 4.7.0 (#3160)
- chore(deps): bump openai from 4.85.0 to 4.85.1 (#3120)
- chore(deps): bump openai from 4.85.1 to 4.85.2 (#3161)
- chore(deps): bump openai from 4.85.2 to 4.85.3 (#3173)
- chore(deps): bump openai from 4.85.3 to 4.85.4 (#3192)
- chore(deps): update dependencies to latest versions (#3193)

### Documentation

- docs(vertex): add gemini-2.0-flash-001 fixes #3167 (#3168)
- docs(metrics): improve derived metrics documentation (#3157)
- docs(configuration): enhance CSV documentation with custom assertion example (#3158)
- docs(press): update press page with new content and resources (#3103)

### Tests

- test(routes): add unit test for src/server/routes/redteam.ts (#3181)

## [0.104.4] - 2025-02-17

### Added

- feat(redteam): add reasoning denial of service plugin (#3109)
- feat(providers): add support for tools in Vertex provider (#3077)

### Changed

- chore(providers): update replicate default moderation provider (#3097)
- chore(redteam): update grader prompt (#3092)
- chore(testCases): improve error message clarity in testCaseReader, clean up tests (#3108)
- chore(testCases): improve JSON field support in CSV test cases (#3102)
- chore(webui): add extension hooks support to red team configuration (#3067)
- chore(webui): display suggestion note (#3116)
- chore(webui): refine suggestion behavior (#3112)

### Fixed

- fix(providers): support nested directory structures in Go provider (#3118)

### Dependencies

- chore(deps): bump openai from 4.84.0 to 4.85.0 (#3095)
- chore(deps): bump version to 0.104.4 (#3119)

### Documentation

- docs(blog): add agent security blog post (#3072)
- docs(google-sheets): improve documentation clarity (#3104)
- docs: adds deprecation notice for PaLM models (#3172)

### Tests

- test(providers): add unit test for src/providers/openai/image.ts (#3086)
- test(redteam): add unit test for src/redteam/plugins/overreliance.ts (#3093)
- test(core): add unit test for src/table.ts (#3084)
- test: add unit test for src/types/index.ts (#3177)
- test: add unit test for src/types/index.ts (#3144)
- test: add unit test for src/assertions/assertionsResult.ts (#3143)

## [0.104.3] - 2025-02-14

### Tests

- test: add unit test for src/providers/replicate.ts (#3098)

### Changed

- chore(release): bump version to 0.104.3 (#3091)
- refactor(prompts): consolidate prompt processing logic (#3081)
- refactor(utils): move utils to util (#3083)

### Fixed

- fix(testCaseReader): correctly process file:// URLs for YAML files (#3082)

## [0.104.2] - 2025-02-13

### Tests

- test: add unit test for src/validators/redteam.ts (#3074)

### Changed

- chore(providers): add extra_body support for Anthropic API (#3079)
- chore(webui): add pagination and show more/less controls to intent sections (#2955)
- chore(auth): sync email between config and login commands (#3062)
- chore: remove debug log (#3071)
- chore(testCases): add HuggingFace Hub token support for datasets (#3063)
- docs: document `NO_PROXY` environment variable (#3070)

### Fixed

- fix(providers): Anthropic API error handling for 413s (#3078)
- fix(redteam): correct foundation plugin collection expansion (#3073)

### Dependencies

- chore(deps): bump openai from 4.83.0 to 4.84.0 (#3075)
- chore(deps): bump version to 0.104.2 (#3080)

## [0.104.1] - 2025-02-11

### Documentation

- docs: improve getting started guide (#3065)

### Added

- feat(test-cases): add support for loading dynamic test cases from Python and JavaScript/TypeScript files (#2993)
- feat(assertions): add `threshold` support for `llm-rubric` (#2999)
- feat(package): add guardrails in node package (#3034)

### Changed

- chore(assertions): improve parsing of llm-rubric outputs (#3021)
- chore(assertions): make JSON parsing less strict for matchers (#3002)
- chore(assertions): parse string scores in llm rubric outputs (#3037)
- chore(build): resolve CodeQL invalid Go toolchain version warning (#3022)
- chore(ci): remove unused nexe build workflow (#3014)
- chore(config): enhance email validation with zod schema (#3011)
- chore(config): handle empty config files gracefully (#3027)
- chore(download): include comment in download data (#3052)
- chore(eval): add redteamFinalPrompt to download menu (#3035)
- chore(harmful): refine grader logic for specific categories (#3054)
- chore(hooks): improve handling of absolute paths in hook/code import (#3060)
- chore(providers): add bedrock llama3.3 support (#3031)
- chore(providers): add fireworks provider (#3001)
- chore(providers): allow Alibaba API base URL override (#3040)
- chore(providers): correct golang behavior for prompts with quotes (#3026)
- chore(providers): expose `deleteFromCache` to evict cache keys after fetch by providers (#3009)
- chore(providers): handle edge case in openai chat completion provider (#3033)
- chore(providers): validate dynamic method call (#3023)
- chore(redteam): add --no-progress-bar support for redteam generate and run (#3043)
- chore(redteam): add support for job progress in RunEvalOptions (#3042)
- chore(redteam): enhance refusal detection (#3015)
- chore(redteam): improve progress plumbing changes (#3053)
- chore(redteam): purge signature auth from redteam config if disabled (#2995)
- chore(redteam): support progress callback in redteam run (#3049)
- chore(release): bump version 0.104.1 (#3061)
- chore(webui): add clear search buttons to search fields (#3048)
- chore(webui): color pass rates on a gradient (#2997)
- chore(webui): ensure extensions are serialized from config in getUnifiedConfig (#3050)
- chore(webui): ensure thumbs remain active after selection (#3059)
- chore(webui): improve column selector tooltip placement (#3005)
- chore(webui): move dropdown chevron to correct position (#3007)
- chore(webui): reorganize provider configurations (#3028)
- refactor(test): split test case loading from synthesis (#3004)
- docs: fix PromptFoo vs. Promptfoo capitalization (#3013)
- docs: update assert function context docs and examples (#3008)

### Fixed

- fix(providers): escape single quotes in golang provider (#3025)

### Dependencies

- chore(deps): bump @aws-sdk/client-bedrock-runtime from 3.741.0 to 3.743.0 (#3020)
- chore(deps): bump @aws-sdk/client-bedrock-runtime from 3.743.0 to 3.744.0 (#3038)
- chore(deps): bump esbuild from 0.24.2 to 0.25.0 (#3056)
- chore(deps): bump openai from 4.82.0 to 4.83.0 (#3019)
- chore(deps): bump vitest from 2.1.8 to 2.1.9 (#3018)
- chore(deps): update dependencies (#3032)
- chore(deps): update dependencies to latest versions (#3024)
- chore(deps): update vitest to resolve CVE issues (#3016)

### Tests

- test(unit): add test for src/redteam/sharedFrontend.ts (#3051)
- test: add unit test for src/integrations/huggingfaceDatasets.ts (#3064)

## [0.104.0] - 2025-02-06

### Tests

- test: add unit test for src/redteam/util.ts (#3017)

### Added

- feat(openai): Updated default grading provider to gpt-4o-2024-11-20 (#2987)
- feat(assertions): Added `.js` file support for `rubricPrompt` in `llm-rubric` assertion (#2972)
- feat(redteam): Added pandamonium strategy (#2920)
- feat(redteam): Added retry strategy for regression testing (#2924)
- feat(redteam): Added support for base64-encoded key strings in webui in addition to file paths and file upload (#2983)

### Changed

- chore(redteam): Improved RBAC grader (#2976)
- chore(redteam): Improved BOLA grader (#2982)
- chore(site): Added HTTP endpoint config generator link (#2957)
- chore(webui): Synced test target configuration key file UI with cloud (#2959)
- chore(docs): Changed Docusaurus default port (#2964)
- chore(redteam): Added foundation model plugin collection (#2967)
- chore(redteam): Cleaned up key validation code (#2992)
- chore(redteam): Sorted constants (#2988)
- chore(redteam): Sorted strategy list (#2989)
- chore(redteam): UI - Added new strategy presents and client-side session IDs (#2968)
- chore(share): Added confirmation step before generating public share link (#2921)
- chore(providers): Restructured OpenAI provider into modular files (#2953)
- chore: Fixed build due to duplicate import and cyclic dependency (#2969)
- chore(docusaurus): Added ability to override port via environment variable (#2986)
- test: Added unit test for src/assertions/utils.ts (#2974)
- test: Added unit test for src/redteam/plugins/rbac.ts (#2977)

### Fixed

- fix(redteam): Improved Crescendo strategy on refusals (#2979)
- fix(redteam): Added support for target delay in redteam setup UI (#2991)
- fix(redteam): Stringified guardrail headers (#2981)
- fix(redteam): Fixed harmbench plugin dataset pull location (#2963)

### Dependencies

- chore(deps): Bumped @aws-sdk/client-bedrock-runtime from 3.738.0 to 3.741.0 (#2973)
- chore(deps): Bumped version to 0.104.0 (#2994)
- chore(deps): Bumped vitest from 1.6.0 to 1.6.1 in /examples/jest-integration (#2978)

### Documentation

- docs(blog): DeepSeek tweaks (#2970)
- docs(blog): DeepSeek redteam (#2966)
- docs(cloud): Added service accounts (#2984)
- docs(guide): Added guide for doing evals with harmbench (#2943)
- docs(press): Added dedicated press page (#2990)
- docs(python): Updated Python provider docs to add guardrails usage example (#2962)

## [0.103.19] - 2025-02-02

### Tests

- test: add unit test for src/redteam/strategies/hex.ts (#2951)

### Added

- feat(redteam): Add a plugin to run redteams against the HarmBench dataset (#2896)
- feat(redteam): add hex strategy (#2950)

### Changed

- chore(providers): add o3 mini as an option to OpenAI provider (#2940)
- chore(providers): migrate Groq to use OpenAI provider - add groq reasoning example (#2952)
- chore(providers): update openai api version to support o3 models (#2942)
- chore(redteam): reduce false positives in politics plugin (#2935)
- chore(docs): re-add plugin documentation to the example (#2939)
- chore(examples): Example of a very simple barebones eval with Harmbench (#2873)
- chore: Reduced watched files for nodemon (#2949)
- chore(redteam): use shared penalized phrase function in `iterativeTree (#2946)
- chore: bump version 0.103.19 (#2954)

### Dependencies

- chore(deps): bump various dependencies (#2941)

## [0.103.18] - 2025-01-31

### Tests

- test: add unit test for src/redteam/constants.ts (#2928)
- test: add unit test for src/redteam/strategies/retry.ts (#2927)

### Added

- feat(providers): add Alibaba Model Studio provider (#2908)

### Changed

- fix: added tsx back to dependencies (#2923)
- fix: full rubricPrompt support for json/yaml filetypes (#2931)
- chore(grader): improve false positive detection for religion grader (#2909)
- chore(redteam): upgrade replicate moderation api to Llama Guard 3 (#2904)
- chore(webui): add preset collections for redteam plugins (#2853)
- chore: Move callEval outside of the function so we can re-use it (#2897)
- chore: Save test case from EvalResult (#2902)
- chore: bump @aws-sdk/client-bedrock-runtime from 3.734.0 to 3.738.0 (#2906)
- chore: bump openai from 4.80.1 to 4.81.0 (#2905)
- chore: bump version 0.103.18 (#2932)
- chore: improvements to refusal detection (#2903)
- test: configure default globalConfig mock and logger mock (#2915)

### Fixed

- fix(generation): handle cases where vars is not an array (#2916)
- fix(providers): handle function expressions in transform response (#2917)
- fix(webui): improve dark mode syntax highlighting in HTTP request editor (#2911)
- fix(webui): improve spacing between Back and Next buttons (#2912)
- fix(webui): update Next button styling to support dark mode (#2898)
- fix: broken docs build (#2937)

### Documentation

- docs(examples): update and clean up DeepSeek R1 example README (#2918)

## [0.103.17] - 2025-01-30

### Added

- feat(launcher): Add launcher page and Cloudflare deploy action (#2599)
- feat(providers): Add JFrog ML provider (#2872)

### Changed

- chore(build): Move dependencies to devDependencies (#2876)
- chore(redteam): Update grader SpecializedAdviceGrader (#2895)
- chore(redteam): Update graders: imitation, overreliance (#2882)
- chore(redteam): Update graders: politics and RBAC (#2878)
- chore(redteam): Update SQL injection and shell injection graders (#2870)
- chore(redteam): Remove RedTeamProvider response (#2899)
- chore(build): Bump version to 0.103.17 (#2900)
- docs: Fix broken transformVars example (#2887)
- test: Add unit test for src/providers/bedrockUtil.ts (#2879)
- test: Add unit test for src/redteam/plugins/shellInjection.ts (#2871)

### Fixed

- fix(assertions): Add valueFromScript support to contains, equals, and startsWith assertions (#2890)
- fix(golang-provider): Support internal package imports by preserving module structure (#2888)

### Dependencies

- chore(deps): Move tsx to dev dependencies (#2884)
- chore(deps): Update Drizzle dependencies (#2877)

### Documentation

- docs(providers): Fix syntax and formatting in examples (#2875)

## [0.103.16] - 2025-01-28

### Added

- feat(eval): Support reasoning effort and usage tokens (#2817)
- feat(providers): Add support for anthropic citations (#2854)
- feat(redteam): Add RAG Full Document Exfiltration plugin (#2820)
- feat(tests): Add support for loading tests from JSONL files (#2842)

### Changed

- chore(eval): Support reasoning field (#2867)
- chore(providers): Add common provider types for redteam providers (#2856)
- chore(providers): Update google provider with better support for latest gemini models (#2838)
- chore(redteam): Add redteam run analytics (#2852)
- chore(package): Bump version 0.103.16 (#2869)
- chore(package): Ensure correct branch name when incrementing package version (#2851)
- chore(package): Exclude test files from npm package (#2862)
- chore(package): Simplify files field in package.json (#2868)
- chore(dev): Upgrade development versions of Node.js to v22 and Python to 3.13 (#2340)

### Fixed

- fix(openrouter): Pass through `passthrough` (#2863)
- fix(redteam): Run strategies on intents (#2866)
- fix(sharing): Combine sharing configuration from multiple promptfooconfigs (#2855)

### Dependencies

- chore(deps): Remove unused dependencies (#2861)
- chore(deps): Update patch and minor dependency versions (#2860)

### Documentation

- docs(deepseek): Deepseek censorship article (#2864)
- docs(simulated-user): Improve simulated user example (#2865)

### Tests

- test(redteam): Add unit test for src/redteam/plugins/beavertails.ts (#2844)
- test(redteam): Add unit test for src/redteam/plugins/contracts.ts (#2845)
- test: add unit test for src/providers.ts (#2874)
- test: add unit test for src/redteam/providers/iterative.ts (#2858)
- test: add unit test for src/types/index.ts (#2857)

## [0.103.15] - 2025-01-28

### Changed

- chore(providers): Add Hyperbolic alias (#2826)
- chore(providers): Add Perplexity alias (#2836)
- chore(providers): Add Cloudera alias (#2823)
- chore(providers): Make Adaline a peer dependency (#2833)
- chore(providers): Support chatgpt-4o-latest alias in OpenAI provider (#2841)
- chore(providers): Handle empty content due to Azure content filter (#2822)
- chore(assertions): Add not-is-refusal assertion (#2840)
- chore(redteam): Add stack trace to generate/run errors (#2831)
- chore(redteam): Reduce science fiction jailbreaks (#2830)
- chore(redteam): Switch from stateless to stateful (#2839)
- docs: Update contributing guide and fix docs build break (#2849)
- docs: Add terms of service (#2821)
- docs: Clean up LocalAI title (#2824)
- docs: Minor updates to provider documentation sidebar order (#2827)
- docs: Update contributing guide with helpful links and update new release documentation (#2843)
- docs: Update documentation with new models and features (#2837)
- test: Add unit test for src/providers/portkey.ts (#2825)
- test: Add unit test for src/redteam/plugins/asciiSmuggling.ts (#2846)

### Dependencies

- chore(deps): Bump OpenAI from 4.80.0 to 4.80.1 (#2835)
- chore(deps): Bump version to 0.103.15 (#2850)

## [0.103.14] - 2025-01-24

### Added

- feat(redteam): add InsultsGrader for insult detection (#2814)

### Changed

- feat: ability to export to burp (#2807)
- feat: pull and set sessionIds in the request and response body (#2784)
- fix: use controlled accordion for signature auth (#2789)
- chore: bump @anthropic-ai/sdk from 0.33.1 to 0.35.0 (#2790)
- chore: bump openai from 4.79.1 to 4.79.4 (#2791)
- chore: improve specialized advice grader (#2793)
- chore: unsafe practices grader (#2796)
- chore: more harmful graders (#2797)
- chore: sort by priority strategies in report view (#2809)
- chore: add graders for drugs, illegal activities, cybercrime, radicalization (#2810)
- chore: burp docs, improvements, and ui (#2818)
- chore: bump @aws-sdk/client-bedrock-runtime from 3.731.1 to 3.734.0 (#2815)
- chore: add keyfile upload (#2787)
- test: add unit test for src/assertions/contextRelevance.ts (#2804)
- test: add unit test for src/assertions/geval.ts (#2803)
- test: add unit test for src/fetch.ts (#2781)
- test: add unit test for src/assertions/contextFaithfulness.ts (#2798)
- test: add unit test for src/assertions/answerRelevance.ts (#2799)
- test: add unit test for src/assertions/contextRecall.ts (#2800)
- test: add unit test for src/assertions/modelGradedClosedQa.ts (#2801)
- refactor(fetch): remove unnecessary debug log (#2806)

### Fixed

- fix(azure): handle 400 response for content filter errors (#2812)
- fix(ui): ensure that a default value of the signature data field is populated into the redteam config (#2788)
- fix(docs): random grammar fix for model-graded metrics (#2794)

### Dependencies

- chore(deps): update LLM provider dependencies (#2795)

### Documentation

- docs(config): add status page link to footer (#2811)

### Tests

- test(openai): move OpenAI provider tests to dedicated file (#2802)
- test: add unit test for src/providers/adaline.gateway.ts (#2834)

## [0.103.13] - 2025-01-21

### Tests

- test: add unit test for src/types/providers.ts (#2766)
- test: add unit test for src/redteam/plugins/competitors.ts (#2764)

### Added

- feat(redteam): Add guardrail option to redteam ui & update transform response (#2688)
- feat: Share chunked results (#2632)

### Changed

- feat: http provider auth signature support (#2755)
- chore: improve http signature setup (#2779)
- chore(fetch): sanitize sensitive data in debug logs (#2778)
- chore(redteam): enhance logging and test count formatting (#2775)

### Fixed

- fix(fetch): correct TLS options for proxy settings (#2783)

### Dependencies

- chore(deps): bump vite from 5.4.11 to 5.4.12 in the npm_and_yarn group (#2777)
- chore(deps): bump vite from 5.4.9 to 5.4.14 in /examples/jest-integration in the npm_and_yarn group across 1 directory (#2776)

## [0.103.12] - 2025-01-21

### Changed

- chore(providers): Add DeepSeek provider alias (#2768)
- chore(types): Remove unused 'getSessionId' field from ApiProvider (#2765)
- chore(redteam): Add copyright violations grader (#2770)
- chore(redteam): Show plugin in strategy stats prompt/response examples (#2758)
- chore(redteam): Improve competitors grader (#2761)
- chore(lint): Resolve trailing whitespace issues in YAML file (#2767)
- test: Add unit test for src/providers/bam.ts (#2748)
- test: Add unit test for src/redteam/graders.ts (#2762)
- test: Add unit test for src/redteam/plugins/harmful/graders.ts (#2763)
- test: Add unit test for src/redteam/plugins/harmful/graders.ts (#2771)
- test: Add unit test for src/redteam/providers/crescendo/index.ts (#2749)
- test: Add mocks to reduce CI flakes and logs (#2774)

### Fixed

- fix(providers): Add support for tool_resources in OpenAI assistants (#2772)
- fix(providers): Do not set top_p, presence_penalty, or frequency_penalty by default in OpenAI providers (#2753)
- fix(providers): Handle serialization bug in defaultTest for provider overrides with self references (Groq) (#2760)
- fix(webui): Add error boundary to React Markdown component (#2756)
- fix(redteam): Add missing strategy tags (#2769)
- fix(redteam): Empty response is not a failure for red team (#2754)
- fix(redteam): Self-harm, graphic, sexual content, competitors false positives (#2759)

### Dependencies

- chore(deps): Bump @aws-sdk/client-bedrock-runtime from 3.730.0 to 3.731.1 (#2750)
- chore(deps): Bump openai from 4.78.1 to 4.79.1 (#2751)

## [0.103.11] - 2025-01-20

### Changed

- chore: update vars type definition in Test Case to support nested objects (#2738)
- chore(providers): add config.o1 flag for Azure o1 model support (#2710)
- chore(assertions): handle OpenAI tool call with content (#2741)
- chore(fetch): use undici to set global proxy dispatcher (#2737)
- chore(providers): update Groq documentation with latest models (#2733)
- chore(logger): expose additional logger methods (#2731)
- refactor: remove dynamic import for OpenAiChatCompletionProvider (#2739)
- refactor: remove async imports for third-party integrations (#2746)
- refactor: remove dynamic import for fetchWithProxy (#2742)
- build: create `dist/` using TypeScript's `"module": "Node16"` setting (#2686)
- revert: "build: create `dist/` using TypeScript's `"module": "Node16"` setting (#2686)" (#2747)
- docs: LangChain example (#2735)
- docs: resolve duplicate route warning on docs/providers (#2676)
- docs: update app details (#2734)
- test: add unit test for src/logger.ts (#2732)
- test: Add unit test for src/providers/openai.ts (#2700)
- test: Add unit test for src/providers/websocket.ts (#2658)
- test: Add unit test for src/redteam/strategies/crescendo.ts (#2679)
- test: Add unit test for src/redteam/strategies/gcg.ts (#2680)
- test: Add unit test for src/redteam/strategies/index.ts (#2682)
- test: Add unit test for src/util/exportToFile/index.ts (#2666)

### Fixed

- fix(webui): ensure nested variables are rendered correctly (#2736)
- fix(assertions): support JavaScript files in CSV assertions file:// protocol (#2723)
- fix(redteam): don't blow up when translation fails (#2740)

### Dependencies

- chore(deps): bump @aws-sdk/client-bedrock-runtime from 3.726.1 to 3.730.0 (#2727)
- chore(deps): bump @azure/identity from 4.5.0 to 4.6.0 (#2728)
- chore(deps): update Docusaurus version (#2730)

### Documentation

- docs(faq): enhance documentation on proxies and SSL certificates (#2725)

## [0.103.10] - 2025-01-16

### Tests

- test: Add unit test for src/redteam/sharedFrontend.ts (#2690)

### Added

- feat(moderation): Add guardrail checks and logging for moderation (#2624)
- feat(redteam): Add support for built-in guardrails (#2654)

### Changed

- fix: Don't throw in HTTP provider on non-2xx (#2689)
- fix: Eval description in `promptfoo list evals` (#2668)
- fix: Handle HTTP errors better (#2687)
- fix: Make back/next icons consistent (#2707)
- fix: Resolve defaultTest and test providers when called via Node (#2664)
- fix: WebUI should automatically refresh with new evals (#2672)
- chore: Add email to remote inference requests (#2647)
- chore: Add envar for max harmful tests per request (#2714)
- chore: Bump @aws-sdk/client-bedrock-runtime from 3.726.0 to 3.726.1 (#2641)
- chore: Bump groq-sdk from 0.11.0 to 0.12.0 (#2642)
- chore: Bump openai from 4.78.0 to 4.78.1 (#2643)
- chore: Check email status (#2651)
- chore: Organize advanced configurations UI (#2713)
- chore: Standardize ellipsize function across codebase (#2698)
- chore: Update unaligned timeout (#2696)
- chore(assertion): Update doc (#2705)
- chore(ci): Add shell format check to CI workflow (#2669)
- chore(cli): Update show command to default to most recent eval (#2718)
- chore(config): Clean up and comment unused configurations (#2646)
- chore(providers): Add error handling for request transforms in HTTP provider (#2697)
- chore(providers): Add validateStatus option to HTTP provider (#2691)
- chore(providers): Change default validateStatus to accept all HTTP status codes (#2712)
- chore(redteam): Add more abort checkpoints for redteam runs (#2717)
- chore(redteam): Enhance debug logging in iterative provider (#2695)
- chore(redteam): Improve HTTP transform configuration placeholders (#2702)
- chore(webui): Add configurable validateStatus to redteam HTTP target setup (#2706)
- docs: Add redirect for troubleshooting link (#2653)
- docs: Updated plugin table and harmful page (#2560)
- test: Add unit test for src/assertions/guardrail.ts (#2656)
- test: Add unit test for src/providers/promptfoo.ts (#2662)
- test: Add unit test for src/providers/simulatedUser.ts (#2670)
- test: Add unit test for src/providers/webhook.ts (#2661)
- test: Add unit test for src/redteam/plugins/indirectPromptInjection.ts (#2663)
- test: Add unit test for src/redteam/strategies/bestOfN.ts (#2677)
- test: Add unit test for src/redteam/strategies/likert.ts (#2681)
- test: Add unit test for src/utils/text.ts (#2701)
- test: Fix flaky test (#2715)
- test: Make share test more robust (#2716)
- test: Support randomizing test execution order (#2556)
- chore(providers): automate watsonx provider to fetch model costs dynamically (#2703)
- Revert "test: Add unit test for src/redteam/sharedFrontend.ts" (#2721)

### Fixed

- fix(ci): Resolve redteam integration test failure by setting author (#2667)
- fix(logging): Enforce single-argument type for logger methods (#2719)
- fix(providers): Lazy load @azure/identity (#2708)
- fix(redteam): Adjust divergent repetition plugin prompt formatting (#2639)
- fix(ui): Don't select a stateful/stateless setting if discrepancy exists between configured providers (#2650)
- fix(ui): Fix stateful/stateless setting for providers (#2649)
- fix(webui): Ensure user's selection of system statefulness is correctly persisted in config and UI (#2645)

### Documentation

- docs(links): Update Discord links to new invite (#2675)
- docs(strategy-table): Enhance grouping and ordering logic (#2640)

## [0.103.9] - 2025-01-13

### Tests

- test: Add unit test for src/providers.ts (#2671)
- test: Add unit test for src/globalConfig/accounts.ts (#2652)

### Added

- feat(tests): Import tests from JS/TS (#2635)
- feat(redteam): Add GCG strategy (#2637)
- feat(redteam): Add Likert-based jailbreak strategy (#2614)

### Changed

- chore(redteam): Catch errors during iterative attacks and continue (#2631)
- chore(redteam): GCG number config (#2638)
- chore(redteam): Wrap iterative providers in try/catch (#2630)
- chore(webui): Don't actually truncate vars because they are scrollable (#2636)

### Fixed

- fix(webui): Revert 49bdcba - restore TruncatedText for var display (#2634)

## [0.103.8] - 2025-01-11

### Changed

- fix: Running redteam from cloud (#2627)
- fix: redteam strategies (#2629)
- chore: show # plugins and strats selected (#2628)o/pull/2626

## [0.103.7] - 2025-01-10

### Changed

- chore(redteam): record iterative history in metadata (#2625)
- chore(redteam): integrate grader into goat for ASR improvement (#2612)
- chore(cli): make db migrations quieter (#2621)
- chore(providers): update Azure API version for Azure provider (#2611)
- chore: Revert "chore(redteam): expose redteam run command and auto-share remote results" (#2613)
- docs: owasp illustrations (#2615)
- docs: plugin and strategy graphics (#2610)
- chore(site): add bio and photo of new team member (#2626)

### Fixed

- fix(webui): add default background for image lightbox (#2616)
- fix(openrouter): pass through openrouter-specific options (#2620)

### Dependencies

- chore(deps): bump @aws-sdk/client-bedrock-runtime from 3.723.0 to 3.726.0 (#2618)
- chore(deps): bump groq-sdk from 0.10.0 to 0.11.0 (#2619)
- chore(deps): bump openai from 4.77.4 to 4.78.0 (#2617)

### Documentation

- docs(site): add vedant to the about page (#2622)
- docs(site): update grid breakpoints for better spacing of team members on about page (#2623)

## [0.103.6] - 2025-01-09

### Changed

- chore(examples): add image saving hook for DALL-E outputs in redteam-dalle (#2607)
- chore(redteam): expose redteam run command and auto-share remote results (#2609)
- chore(redteam): store attack prompt instead of rendered prompt in metadata (#2602)
- chore(workflows): add actionlint GitHub Action for workflow validation (#2604)
- chore(ci): updated yanked dependency and ruff format (#2608)

### Fixed

- fix(docker): correct string concatenation for BUILD_DATE in GitHub Actions (#2603)
- fix(providers): convert anthropic bedrock lone system messages to user messages for compatibility with model graded metrics (#2606)

### Documentation

- docs(caching): expand documentation on caching mechanisms (#2605)

## [0.103.5] - 2025-01-09

### Added

- feat(fetch): Add support for custom SSL certificates (#2591)

### Changed

- chore(assertions): Improve Python assertion configuration passing (#2583)
- chore(debug): Enhance logging for null/undefined template variables (#2588)
- chore(providers): Allow ability to set custom default embedding provider (#2587)
- chore(providers): Improve error handling in HTTP provider (#2593)
- chore(redteam): Add grader to crescendo to increase ASR (#2594)
- chore(webui): Add plugin category on the recently used cards (#2600)
- chore(webui): Highlight selected strats just like plugins (#2601)
- chore(webui): Replace initial prompt with last redteam prompt when it exists (#2598)
- chore(webui): Response parser -> response transform (#2584)

### Fixed

- fix(cli): filterMode `failures` should omit `errors` (#2590)
- fix(providers): Handle bad HTTP status code (#2589)
- fix(redteam): ascii-smuggling is a plugin, not a strategy (#2585)
- fix(redteam): Use OS-agnostic temp file (#2586)

### Dependencies

- chore(deps): Update dependencies to latest versions (#2597)

### Documentation

- docs(license): Update year and clarify licensing terms (#2596)
- docs(providers): Update overview table with new entries (#2592)

## [0.103.4] - 2025-01-08

### Added

- feat(cli): add --filter-errors-only parameter to `eval` (#2539)
- feat(providers): f5 provider placeholder (#2563)
- feat(assertions): add support for specifying function names in external assertions (#2548)

### Changed

- chore(providers): add support for the WATSONX_AI_AUTH_TYPE env (#2547)
- chore(providers): add debug logs to llama provider (#2569)
- chore(redteam): add debug to cyberseceval (#2549)
- chore(redteam): add english language cyberseceval (#2561)
- chore(redteam): adjust parameters for iterativeTree strategy (#2535)
- chore(redteam): improve dialog content for load example configuration (#2574)
- chore(redteam): improve grader in jailbreak:tree strategy (#2565)
- chore(redteam): improve iterative provider with test case grader (#2552)
- chore(redteam): improve tree node selection. Add metadata (#2538)
- chore(redteam): reduce iterative image provider refusals (#2578)
- chore(tests): improve misc test setup and teardown (#2579)
- chore(webui): enhance metadata expand/collapse handling (#2550)
- chore(webui): Add type for provider test response (#2567)
- chore(assertions): minor change to python assert example and revert provider to gpt4 mini (#2564)
- chore(webui): ensure provider overrides are displayed correctly (#2546)
- docs: improve dark mode styles on security page (#2562)
- docs: jailbreak blog post (#2575)
- docs: missing plugins (#2558)
- docs: updates to llm vulnerability types page (#2527)
- docs: updating typo for g-eval pages (#2568)
- docs: only show frameworks in compliance section (#2559)
- chore(docs): improve dark mode on redteam configuration (#2553)
- chore(docs): sort plugins by pluginId (#2536)

### Fixed

- fix(assertions): ensure that Python assertions can reference the config as per the example given (#2551)

### Dependencies

- chore(deps): update dependencies to latest minor and patch versions (#2533)
- chore(deps): bump @aws-sdk/client-bedrock-runtime from 3.716.0 to 3.721.0 (#2532)
- chore(deps): bump @aws-sdk/client-bedrock-runtime from 3.721.0 to 3.723.0 (#2554)
- chore(deps): bump openai from 4.77.0 to 4.77.3 (#2544)
- chore(deps): update lock file to resolve dependency issues (#2545)
- chore(deps): update lock file to resolve yanked dependency (#2581)

### Documentation

- docs(blog): improve the usage instructions for jailbreak dalle post (#2576)
- docs(llm-vulnerability-scanner): improve dark mode styles (#2577)
- docs(styles): improve dark mode styles for index page (#2580)
- docs(troubleshooting): adjust sidebar order and update example version (#2557)

## [0.103.3] - 2025-01-03

### Added

- feat(redteam): add system prompt override plugin (#2524)

### Changed

- feat: cyberseceval plugin (#2523)
- chore(vertex): ability to override api version (#2529)
- chore: add more debug info to API health check (#2531)
- chore: switch cloud `run` to use --config param (#2520)
- docs: update owasp top 10 page (#2515)
- docs: misc improvements (#2525)

### Fixed

- fix(gemini): support gemini thinking model (#2526)
- fix(docs): correct broken link in blog post (#2522)
- fix(docs): conditionally enable gtag only in production (#2530)

### Documentation

- docs(blog): unbounded consumption (#2521)
- docs(redteam): update configuration.md (#2543)

## [0.103.2] - 2024-12-31

### Changed

- feat: run redteam from cloud config (#2503)
- feat: divergent repetition plugin (#2517)
- docs: guardrails ui (#2518)
- feat: granular envars for memory control (#2509)
- fix: use `default` when importing cjs module (#2506)
- docs: readme overhaul (#2502)
- chore(redteam): make numIterations configurable for iterative strategy (#2511)
- chore(webui): enhance styling and responsiveness for StrategyStats component (#2485)
- chore(providers): make number of retry attempts configurable for HTTP provider (#2512)
- chore(providers): add configurable retry attempts for AWS Bedrock. Improve error handling (#2514)
- chore(redteam): handle empty and refusal responses (#2516)
- docs: divergent repetition to plugins table (#2519)

### Fixed

- fix(moderation): handle empty output to avoid false positives (#2508)
- fix(fetch): correct retries logic to ensure at least one attempt (#2513)

## [0.103.1] - 2024-12-24

### Changed

- fix: send config purpose when running in web ui (#2504)
- fix: include `sharing` in generated redteam config (#2505)
- docs: g-eval docs (#2501)

## [0.103.0] - 2024-12-23

### Added

- feat(eval): Add sheet identifier to Google Sheets URL for saving eval results (#2348)
- feat(eval): Add support for Hugging Face datasets (#2497)
- feat(redteam): Ability to set the number of test cases per plugin (#2480)
- feat(redteam): Beavertails plugin (#2500)
- feat(redteam): Best-of-n jailbreak (#2495)
- feat(redteam): Dedicated custom input section (#2493)
- feat(redteam): Harmful:cybercrime:malicious-code (#2481)
- feat(redteam): Recently used plugins (#2488)
- feat(redteam): Support `intent` sequences (#2487)

### Changed

- chore(redteam): Add "View Probes" button (#2492)
- chore(redteam): Enhance metadata tracking for iterative provider (#2482)
- chore(redteam): Improve scoring in iterative providers (#2486)
- chore(redteam): Record stateless telemetry (#2477)
- chore(examples): Revert redteam-ollama example to previous version (#2499)
- docs: Cyberseceval (#2494)
- docs: Plugins overview (#2448)
- docs: Strategy overview (#2449)

### Fixed

- fix(redteam): Ability to set custom target (#2483)
- fix(redteam): Apply delay to redteam providers (#2498)
- fix(redteam): Scroll to top when changing tabs (#2484)
- fix(redteam): State management for raw HTTP requests (#2491)

### Dependencies

- chore(deps): Bump @aws-sdk/client-bedrock-runtime from 3.714.0 to 3.716.0 (#2479)

### Documentation

- docs(providers): Add new providers to documentation (#2496)

## [0.102.4] - 2024-12-20

### Changed

- feat: add G-Eval assertion (#2436)
- feat: ability to set delay from webui (#2474)
- fix: resolve circular reference issue in groq provider (#2475)
- chore: placeholder for ied (#2478)

### Fixed

- fix(provider): ensure system prompt is formatted correctly for amazon nova models (#2476)

### Documentation

- docs(red-team): update default strategy documentation (#2473)

## [0.102.3] - 2024-12-19

### Changed

- feat: pliny plugin (#2469)
- feat: meth plugin (#2470)

### Fixed

- fix(redteam): resolve prompt rendering issue in goat provider (#2472)

### Dependencies

- chore(deps): update dependencies to latest versions (#2442)

## [0.102.2] - 2024-12-19

### Added

- feat(eval): Add metadata filtering to `promptfoo eval` (#2460)
- feat(redteam): Implement `basic` strategy to skip strategy-less tests (#2461)
- feat(redteam): Show messages for multi-turn providers (#2454)
- feat(webui): Add search bar for reports (#2458)

### Changed

- chore(providers): Add new OpenAI O1 model versions (#2450)
- chore(ci): Handle fork PRs without secrets correctly (#2443)
- chore(ci): Update Node.js 22.x matrix configuration (#2444)
- chore(ci): Move workflow assets to .github/assets (#2445)
- chore(redteam): Update target handling for model-based strategies (#2466)
- docs: Update RAG red team details (#2459)

### Fixed

- fix(providers): Fix O1 model detection (#2455)
- fix(redteam): Handle invalid message from GOAT (#2462)
- fix(redteam): Handle null target model responses in GOAT and improve safeJsonStringify (#2465)
- fix(redteam): Improve logging and message handling in Crescendo and GOAT providers (#2467)
- fix(redteam): Properly write target response to iterative (#2447)
- fix(redteam): Skip iterative turn on refusal (#2464)

### Dependencies

- chore(deps): Bump @anthropic-ai/sdk from 0.32.1 to 0.33.1 (#2451)
- chore(deps): Bump @aws-sdk/client-bedrock-runtime from 3.712.0 to 3.714.0 (#2446)
- chore(deps): Bump openai from 4.76.3 to 4.77.0 (#2452)

## [0.102.1] - 2024-12-17

### Added

- feat(redteam): ability to upload intents from csv (#2424)
- feat(redteam): switch to rag example (#2432)

### Changed

- chore(cli): address punycode deprecation warning for Node.js 22 (#2440)
- chore(redteam): format extraction prompts as chat messages (#2429)
- chore(redteam): integration tests (#2413)
- chore(redteam): move plugin collections out of plugin type (#2435)
- chore(redteam): raise timeout on unaligned provider to 60s (#2434)
- chore(redteam): update owasp mappings (#2316)
- chore(redteam): update plugin and strategy display names and descriptions (#2387)
- chore(redteam): minor styling improvements to TestTargetConfiguration (#2430)
- chore(redteam): remove horizontal scroll from redteam setup tabs (#2420)

### Fixed

- fix(redteam): add support for entity merging in config (#2433)
- fix(redteam): combine strategy configs for chained strategies (#2415)
- fix(redteam): don't fall back if entity and purpose extraction fails (#2428)
- fix(redteam): integration test (#2431)
- fix(redteam): make cross-session-leak not default (#2427)
- fix(redteam): remove duplicate `intent` plugin (#2426)
- fix(redteam): dark mode in test targets ui (#2425)
- fix(redteam): resolve invalid DOM nesting of ul elements in Strategies component (#2421)
- fix(evaluator): handle circular references during error logging (#2441)

### Dependencies

- chore(deps): bump @aws-sdk/client-bedrock-runtime from 3.709.0 to 3.712.0 (#2418)
- chore(deps): bump groq-sdk from 0.9.0 to 0.9.1 (#2416)
- chore(deps): bump openai from 4.76.2 to 4.76.3 (#2417)

## [0.102.0] - 2024-12-16

### Added

- feat(redteam): add api healthcheck to redteam generate (#2398)

### Changed

- feat: add raw HTTP request support to Targets UI (#2407)
- feat: add HTTP provider configuration generator (#2409)
- feat: generate http config button (#2411)
- feat: run redteam in web ui (#2025)
- fix: exit codes and tests (#2414)
- docs: add docs for model-graded metrics (#2406)

## [0.101.2] - 2024-12-14

### Added

- feat(webui): implement cloud API health check functionality (#2397)
- feat(webui): redteam attack flow chart (#2389)
- feat(webui): strategy stats drawer (#2388)
- feat(webui): Filter Results view by errors (#2394)

### Changed

- revert: refactor(evaluator): enhance variable resolution and prompt rendering (#2386)
- chore(docker): add version info to docker build (#2401)
- chore(docs): Update README.md (#2391)

### Fixed

- fix(redteam): improve error message for plugin validation (#2395)
- fix(redteam): improve redteam strategy validation with detailed error messages (#2396)
- fix(webui): hide "show failures" checkbox on 1-column evals (#2393)

### Dependencies

- chore(deps): bump openai from 4.76.1 to 4.76.2 (#2390)

## [0.101.1] - 2024-12-13

### Added

- feat(eval): Separate errors from assert failures (#2214)
- feat(eval): Support more than one multi-turn conversation in the same eval with conversationId metadata field (#2360)
- feat: chunk results during share to handle large evals (#2381)

### Changed

- fix: use safeJsonStringify (#2385)
- chore(evaluator): Enhance variable resolution and prompt rendering (#2380)
- chore(ci): Remove outdated package-lock.json after enabling workspaces in package.json (#2377)
- chore(examples): Add Ollama red team example from blog post (#2374)
- Revert "feat: chunk results during share to handle large evals" (#2399)

### Fixed

- fix(cli): Fix punycode deprecation warning (#2384)
- fix(cli): Re-enable validation warning for invalid dereferenced configs (#2373)
- fix(prompts): Restore behavior that delays YAML parsing until after variable substitution (#2383)
- fix(redteam): Support file:// protocol for custom plugins (#2376)
- fix(webui): Use injectVar in redteam report view (#2366)

### Documentation

- docs(configuration): Add documentation for shared variables in tests (#2379)

## [0.101.0] - 2024-12-12

### Added

- feat(eval): Separate errors from assert failures (#2214)
- feat(eval): Support more than one multi-turn conversation in the same eval with conversationId metadata field (#2360)

### Changed

- chore(evaluator): Enhance variable resolution and prompt rendering (#2380)
- chore(ci): Remove outdated package-lock.json after enabling workspaces in package.json (#2377)
- chore(examples): Add Ollama red team example from blog post (#2374)

### Fixed

- fix(cli): Fix punycode deprecation warning (#2384)
- fix(cli): Re-enable validation warning for invalid dereferenced configs (#2373)
- fix(prompts): Restore behavior that delays YAML parsing until after variable substitution (#2383)
- fix(redteam): Support file:// protocol for custom plugins (#2376)
- fix(webui): Use injectVar in redteam report view (#2366)

### Documentation

- docs(configuration): Add documentation for shared variables in tests (#2379)

## [0.100.6] - 2024-12-11

### Changed

- chore: clean up invariant references (#2367)
- chore: invariant (#2363)
- chore(examples): add YAML schema and descriptions to config files (#2358)
- chore(providers): add debugs and make provider invariants more detailed (#2365)
- chore(redteam): add better error logging for multilingual (#2347)
- chore(redteam): add getRemoteGenerationUrl mocks to redteam tests (#2349)
- chore(redteam): Better error messaging for composite jailbreaks (#2372)
- chore(redteam): fix composite jailbreak docs (#2370)
- chore(redteam): respect --delay with redteam providers (#2369)
- chore(webui): add "save YAML" option to Save Config dialog (#2356)
- chore(webui): enhance redteam preset cards layout and styling (#2353)

### Fixed

- fix(providers): add regional model support to Bedrock (#2354)
- fix(webui): redteam setup UI should support request body objects (#2355)
- fix(providers): use Replicate moderation provider when OpenAI key not present (#2346)

### Dependencies

- chore(deps): bump @aws-sdk/client-bedrock-runtime from 3.706.0 to 3.709.0 (#2362)
- chore(deps): bump openai from 4.76.0 to 4.76.1 (#2361)
- chore(deps): update dependencies (#2350)

### Documentation

- docs(blog): new post on the EU AI Act (#2357)
- docs(redteam): Update documentation to suggest a detailed purpose (#2345)
- docs(troubleshooting): replace auto-generated index with custom overview (#2352)

## [0.100.5] - 2024-12-09

### Changed

- feat: Show current redteam and save state by @sklein12 in [#2336](https://github.com/promptfoo/promptfoo/pull/2336)
- fix: Our task API responds with a JSON object by @sklein12 in [#2337](https://github.com/promptfoo/promptfoo/pull/2337)
- fix: Attempt to fix metrics after share to self-hosted by @GICodeWarrior in [#2338](https://github.com/promptfoo/promptfoo/pull/2338)
- fix: Merge `defaultTest.vars` before applying `transformVars` by @mldangelo in [#2339](https://github.com/promptfoo/promptfoo/pull/2339)
- fix: Catch errors on purpose extraction and continue by @sklein12 in [#2344](https://github.com/promptfoo/promptfoo/pull/2344)
- chore: Allow overriding default and redteam providers globally by @sklein12 in [#2333](https://github.com/promptfoo/promptfoo/pull/2333)
- chore(providers): Align `transformRequest` with `transformResponse` behavior by @mldangelo in [#2334](https://github.com/promptfoo/promptfoo/pull/2334)
- chore: Update Node.js to v20.18.1 by @mldangelo in [#2342](https://github.com/promptfoo/promptfoo/pull/2342)
- chore: Add support for multiple Google Sheets in `promptfooconfig` by @mldangelo in [#2343](https://github.com/promptfoo/promptfoo/pull/2343)

## [0.100.4] - 2024-12-08

### Changed

- feat: "try example" in target configuration (#2335)
- chore(webui): add a reset config button (#2328)
- chore(redteam): add comments and schema to generated yaml (#2329)
- chore(webui): add select all/none for all plugins (#2326)
- chore: automate CITATION.cff version bump. Sort npm scripts (#2320)
- docs: Fix docs to reflect non-root docker user (#2324)

### Fixed

- fix(cli): recommend npx if necessary (#2325)
- fix(providers): use prompt config for structured outputs in azure (#2331)
- fix(redteam): Use cloud api for remote harmful generation (#2323)
- fix(webui): redteam bug where purpose was using old state (#2330)
- fix(webui): redteam config persist between refreshes (#2327)

### Dependencies

- chore(deps): bump openai from 4.75.0 to 4.76.0 (#2321)

## [0.100.3] - 2024-12-06

### Changed

- chore(providers): improve JSON schema support for openai azure (#2318)

### Dependencies

- chore(deps): bump the npm_and_yarn group with 2 updates (#2317)

### Documentation

- docs(aws-bedrock): add Nova model documentation and update examples (#2319)
- docs(multilingual): add language code references (#2311)

## [0.100.2] - 2024-12-06

### Added

- feat: multiline editor for http request body (#2314) by @typpo

### Fixed

- fix(redteam): Do not fail crescendo if the provider sends the wrong response (#2315) by @sklein12
- fix: remove log line (c539341)

## [0.100.1] - 2024-12-05

### Added

- feat(redteam): Multilingual generates test cases across all strats (#2313) by @sklein12

### Fixed

- fix(redteam): preserve assertion types in multilingual strategy (#2312) by @mldangelo

### Changed

- chore(redteam): Improve purpose output (779a8d4)
- chore: re-reorder target setup page (7dd11ae)
- chore: copy (158d841)
- ci: increase Docker workflow timeout to 60 minutes (414db79)

### Dependencies

- chore(deps): update multiple package dependencies (#2308) by @mldangelo

### Documentation

- docs: fix multilingual (e78e77d)

## [0.100.0] - 2024-12-05

### Added

- feat(providers): Add Amazon Nova models to Bedrock provider (#2300)
- feat(providers): Support TypeScript custom providers (#2285)
- feat(providers): Add transformRequest to HTTP provider. Rename responseParser to transformResponse (#2228)
- feat(cli): Add configurable CSV delimiter support (#2294)
- feat(redteam): Load `intents` plugin from file (#2283)
- feat(webui): Ability to configure strategies in redteam setup (#2304)
- feat(webui): Ability to upload YAML file to setup view (#2297)
- feat(webui): Column selector (#2288)

### Changed

- chore(webui): Add YAML preview and strategies to redteamReview page (#2305)
- chore(prompts): TypeScript for prompt functions (#2287)
- chore(webui): Display # selected plugins in accordion text (#2298)
- chore(redteam): Remote generation if logged into cloud (#2286)
- chore(cli): Write `promptfoo-errors.log` on error (#2303)
- chore(cli): Improve error message when attempting to share incomplete eval (#2301)
- chore(redteam): Fix stateless warning (#2282)
- chore(redteam): Plugin page UX (#2299)
- chore(webui): Display average cost alongside total (#2274)
- chore(webui): Remove prompt from redteam setup purpose page (#2295)
- docs: Guide on LangChain PromptTemplates (#2235)

### Fixed

- fix(redteam): Do not store config hash if redteam generation failed (#2296)
- fix(webui): Minor bugs in redteam config UI (#2278)
- fix(cli): Replace process.exitCode with process.exit calls in share command (#2307)

### Dependencies

- chore(deps): Bump @aws-sdk/client-bedrock-runtime from 3.699.0 to 3.704.0 (#2279)
- chore(deps): Bump @aws-sdk/client-bedrock-runtime from 3.704.0 to 3.705.0 (#2290)
- chore(deps): Bump groq-sdk from 0.8.0 to 0.9.0 (#2291)
- chore(deps): Bump openai from 4.73.1 to 4.74.0 (#2280)
- chore(deps): Bump openai from 4.74.0 to 4.75.0 (#2289)

### Documentation

- docs(examples): Add redteam chatbot example (#2306)

## [0.99.1] - 2024-12-02

### Changed

- chore(docs): update --config YAML file references to match actual behavior (#2170)
- chore(providers): add \*-latest models for Anthropic (#2262)
- chore(providers): remove optional chaining in goat provider (#2253)
- chore(redteam): ability to override severity (#2260)
- chore(redteam): improve hijacking grader (#2251)
- chore(redteam): improve overreliance grader (#2246)
- chore(redteam): improve politics grader (#2258)
- chore(redteam): move harmful specialized advice plugin to unaligned provider (#2239)
- chore(redteam): move misinformation plugin from aligned to unaligned provider (#2232)
- chore(redteam): shell injection grader improvement (25%) (#2277)
- chore(redteam): update policy grader (#2244)
- chore(site): improve architecture diagram dark mode (#2254)
- chore(site): move careers link (#2242)
- chore(tests): remove console.error debug statement (#2275)
- chore(types): add Zod schema for assertion types (#2276)
- chore(webui): ability to set image min/max height (#2268)
- chore(webui): add metric column in assertions table (#2238)
- chore(webui): add pointer cursor to report view (#2272)
- chore(webui): add support for custom targets to redteam setup (#2215)
- chore(webui): combine assertion context to eval output comment dialog (#2240)
- chore(webui): improve back and next buttons for purpose/targets pages (#2269)
- chore(webui): minor improvements to redteam setup strategy and plugin selection (#2247)
- chore(webui): only show action buttons for the currently hovered cell, rather than both cells for that row (#2270)
- chore(webui): preserve whitespace in TableCommentDialog (#2237)
- chore(webui): prevent dialog from popping up repeatedly when component rerenders (#2273)
- chore(webui): remove local dashboard (#2261)
- chore(webui): select all/none in redteam setup plugins view (#2241)
- docs: GitLab integration (#2234)

### Fixed

- fix(cli): improve debugging for fetchWithRetries (#2233)
- fix(cli): refuse to share incomplete evals (#2259)
- fix(webui): support sorting on pass/fail count & raw score (#2271)
- fix(redteam): stringify non-string target provider responses in goat (#2252)

### Dependencies

- chore(deps): bump openai from 4.73.0 to 4.73.1 (#2243)
- chore(deps): sync dependency versions with promptfoo cloud (#2256)
- chore(deps): update dependencies (#2257)
- chore(deps): update lock file for yanked dependency (#2250)

## [0.99.0] - 2024-11-25

### Added

- feat(cli): `promptfoo debug` command (#2220)
- feat(eval): Read variables from PDF (#2218)
- feat(providers): Add `sequence` provider (#2217)
- feat(redteam): Citation strategy (#2223)
- feat(redteam): Composite jailbreak strategy (#2227)
- feat(redteam): Ability to limit strategies to specific plugins (#2222)

### Changed

- chore(redteam): Attempt to reuse existing server for redteam init (#2210)
- chore(redteam): Naive GOAT error handling (#2213)
- chore(redteam): Improve competitors plugin and grading (#2208)

### Fixed

- fix(eval): CSV BOM parsing (#2230)
- fix(redteam): Add missing entities field to redteam schema (#2226)
- fix(redteam): Ensure numTests is properly inherited in config for all plugin types (#2229)
- fix(redteam): Strip prompt asterisks (#2212)
- fix(redteam): Validate plugins before starting (#2219)

### Dependencies

- chore(deps): Bump @aws-sdk/client-bedrock-runtime from 3.696.0 to 3.699.0 (#2231)

### Documentation

- docs(redteam): Ollama redteam blog (#2221)
- docs(redteam): Add troubleshooting documentation (#2211)

## [0.98.0] - 2024-11-22

### Added

- feat(providers): Maintain session-id in HTTP provider (#2101)
- feat(redteam): Add custom strategy (#2166)
- feat(webui): Add CSV download to report view (#2168)
- feat(webui): Add image preview lightbox for base64 image strings (#2194)

### Changed

- chore(providers): Add GPT-4-0-2024-11-20 to supported models (#2203)
- chore(providers): Add support for UUID in transformVars (#2204)
- chore(cli): Display help for invalid args (#2196)
- chore(redteam): Add `promptfoo redteam setup` (#2172)
- chore(redteam): Init now opens web setup UI (#2191)
- chore(redteam): Update purpose UI to capture better information (#2180)
- chore(redteam): Instrument redteam setup (#2193)
- chore(redteam): Remove OpenAI key requirement in onboarding (#2187)
- chore(redteam): Remove overreliance from default (#2201)
- chore(redteam): Remove redundant harmful plugin when all subcategories are selected (#2206)
- chore(redteam): Reorganize plugins in setup (#2173)
- chore(redteam): Session parsing in UI (#2192)
- chore(redteam): Update docs for multi-turn strategies (#2182)
- chore(redteam): Update redteam init instructions (#2190)
- chore(redteam): Wrap more system purpose tags (#2202)
- chore(redteam): Wrap purposes in <Purpose> tags (#2175)

### Fixed

- fix(prompts): Parse YAML files into JSON before Nunjucks template render (#2205)
- fix(providers): Handle more response parser failures in HTTP provider (#2200)
- fix(redteam): Attempt to fix undefined redteam testcase bug (#2186)
- fix(redteam): Debug access plugin grader improvement (#2178)
- fix(redteam): Handle missing prompts in indirect prompt injection setup (#2199)
- fix(redteam): Pass isRedteam from eval database model (#2171)
- fix(webui): Handle division by zero cases in CustomMetrics component (#2195)

### Dependencies

- chore(deps): Bump @aws-sdk/client-bedrock-runtime from 3.693.0 to 3.696.0 (#2176)
- chore(deps): Update dependencies - resolve lock file issue (#2179)
- chore(deps): Update dependencies (#2169)

### Documentation

- docs(examples): Add F-score example (#2198)
- docs(examples): Modernize image classification example (#2197)
- docs(site): Add red team Hugging Face model guide (#2181)
- docs(site): Use `https` id with `url` config (#2189)

## [0.97.0] - 2024-11-18

### Added

- feat(azure): adding AzureCliCredential as a fallback authentication option (#2149)

### Changed

- feat: report shows % framework compliance as progress bar (#2160)
- feat: support for grader fewshot examples (#2162)
- feat: add support for bedrock guardrails (#2163)
- fix: crescendo feedback (#2145)
- fix: handle null test cases in strategy generation (#2146)
- refactor(redteam): extract parseGeneratedPrompts from redteam base class (#2155)
- refactor(redteam): modularize and simplify harmful plugin (#2154)
- chore: bump @aws-sdk/client-bedrock-runtime from 3.691.0 to 3.693.0 (#2147)
- chore: bump @eslint/plugin-kit from 0.2.0 to 0.2.3 in the npm_and_yarn group (#2151)
- chore: track token usage for redteam providers (#2150)
- chore(providers): misc harmful completion provider enhancements (#2153)
- chore: display strategy used in report view (#2156)
- chore: open result details in report view (#2159)
- chore: add # requests to token usage (#2158)
- chore: set redteamFinalPrompt in goat provider (#2161)
- chore(redteam): refactor harmful plugin into aligned and unaligned modules (#2164)
- chore(redteam): refactor unaligned inference API response handling (#2167)

### Fixed

- fix(share): update eval author to logged-in user when sharing (#2165)

## [0.96.2] - 2024-11-14

### Added

- feat(redteam): redteam fewshot overrides (#2138)
- feat(cli): make README.md file during onboarding init flow optional (#2054)

### Changed

- feat: helm chart for self hosted (#2003)

### Fixed

- fix(cli): remove validation warning on yaml files (#2137)
- fix(providers): handle system messages correctly for bedrock Claude models (#2141)
- fix(redteam): Config for all strategies (#2126)
- fix(webui): potential divide by 0s (#2135)
- fix(webui): restore token usage display (#2143)

### Dependencies

- chore(deps): clean up plugin action params (#2139)
- chore(deps): bump @aws-sdk/client-bedrock-runtime from 3.687.0 to 3.691.0 (#2140)
- chore(deps): update dependencies (#2133)

## [0.96.1] - 2024-11-12

### Added

- feat(ui): Respect max text length in Markdown cells (#2109)

### Changed

- chore(assertions): split assertions into separate modules (#2116)\* chore(blog): update API endpoint to canonical domain by @mldangelo in https://github.com/promptfoo/promptfoo/pull/2119
- chore(cli): add promptfoo version header to all requests (#2121)
- chore(redteam): allow goat to be used stateless or not (#2102)
- chore(redteam): Break out Prompt Metrics Types (#2120)
- chore(redteam): re-organize report categories (#2127)
- chore(docs): Fix AWS default region to match documentation (#2117)

### Fixed

- fix(cli): validate config after dereferencing (#2129)
- fix(providers): handle system messages correctly in anthropic parseMessages (#2128)

### Dependencies

- chore(deps): bump groq-sdk from 0.7.0 to 0.8.0 (#2131)
- chore(deps): update multiple dependencies (#2118)

## [0.96.0] - 2024-11-10

### Added

- feat(redteam): intent plugin (#2072)
- feat(redteam): rag poisoning plugin (#2078)
- feat(cli): --filter-sample on eval to randomly sample (#2115)
- feat(providers): azure default provider (#2107)
- feat(assertions): BLEU score (#2081)

### Changed

- chore(assertions): refactor JSON assertions (#2098)
- chore(assertions): split assertions into separate files (#2089)
- chore(cli): add --ids-only to list commands (#2076)
- chore(cli): lazily init csv assertion regex (#2111)
- chore(cli): validate json, yaml, js configs on load (#2114)
- chore(lint): format lint (#2082)
- chore(providers): add envar support for azure auth (#2106)
- chore(providers): add support for Claude 3.5 Haiku model (#2066)
- chore(providers): add support for external response_format in azure openai (#2092)
- chore(providers): azureopenai -> azure (#2113)
- chore(providers): Support AWS sessionToken and profile for authentication (#2085)
- chore(redteam): improve rbac grader (#2067)
- chore(redteam): pass context and options to target in iterativeTree provider (#2093)
- chore(redteam): Use purpose in graders (#2077)
- chore(webui): prevent unnecessary state resets in plugin configuration in redteam ui (#2071)
- chore: add yaml config validation tests (#2070)
- chore(docs): goat-blog demo component usability improvements (#2095)
- docs: use "provider" key in python prompt function (#2103)
- docs: add GOAT blog post (#2068)
- chore(blog): update API endpoint to canonical domain (#2119)

### Fixed

- fix(cli): keep eval id on `import` (#2112)
- fix(providers): portkey provider and headers (#2088)
- fix(redteam): provide target context (#2090)
- fix(providers): ensure consistent message parsing for Anthropic Claude Vision (#2069)
- fix(redteam): make remote generation URL dynamic to support dotenv loading (#2086)

### Dependencies

- chore(deps): bump @anthropic-ai/sdk from 0.31.0 to 0.32.0 (#2074)
- chore(deps): bump @anthropic-ai/sdk from 0.32.0 to 0.32.1 (#2083)
- chore(deps): bump @aws-sdk/client-bedrock-runtime from 3.686.0 to 3.687.0 (#2104)
- chore(deps): bump openai from 4.70.2 to 4.71.0 (#2073)
- chore(deps): bump openai from 4.71.0 to 4.71.1 (#2087)

## [0.95.0] - 2024-11-04

### Added

- **feat(redteam):** goat (#2006)
- **feat(webui):** add support for file providers in eval creation view via file upload by @mldangelo in https://github.com/promptfoo/promptfoo/pull/2055
- feat(webui): add support for file providers in eval creation view via file upload (#2055)

### Changed

- **feat:** save and load configs (#2044)
- **feat:** index page for report view (#2048)
- **fix:** competitors grader (#2042)
- **fix:** llm rubric markup (#2043)
- **fix:** OOM on large evals (#2049)
- **chore:** migrate rag-full example to langchain 0.3.0 (#2041)
- **chore:** add some loaders to webui pages (#2050)
- **chore(providers):** add bedrock regional inference profile IDs (#2058)
- **chore(webui):** optimize custom policy handling (#2061)
- **chore:** bump @anthropic-ai/sdk from 0.30.1 to 0.31.0 (#2062)
- **chore:** bump openai from 4.69.0 to 4.70.2 (#2063)

### Fixed

- **fix(webui):** preserve target label when switching target types (#2060)

### Dependencies

- **chore(deps):** bump langchain from 0.2.10 to 0.3.0 in /examples/rag-full (#2040)
- **chore(deps):** bump openai from 4.68.4 to 4.69.0 (#2045)
- **chore(deps):** update patch and minor dependencies (#2064)

## [0.94.6] - 2024-10-30

### Added

- feat(webui): make table header sticky (#2001)

### Changed

- feat: `promptfoo auth whoami` (#2034)
- fix: minor redteam run fixes (#2033)
- fix: report issue counts (#2037)
- fix: Integration backlink to portkey docs (#2039)
- chore: add provider to assertion function context (#2036)
- chore: add `--verbose` to redteam run (#2032)
- chore(deps-dev): bump @aws-sdk/client-bedrock-runtime from 3.679.0 to 3.682.0 (#2038)

### Dependencies

- chore(deps): bump elliptic from 6.5.7 to 6.6.0 in /src/app (#2031)
- chore(deps): bump langchain from 0.1.14 to 0.3.0 in /examples/langchain-python (#2035)

## [0.94.5] - 2024-10-28

### Changed

- fix: bump version on fetch cache key (#2029)
- fix: support browser back/forward in redteam setup (#2022)
- chore: improve ui for plugin configs (#2024)
- chore(webui): improve redteam plugin configuration UI (#2028)
- chore: Add Missing Statuses to Risk Categories (#2030)

### Fixed

- fix(ci): add disk space cleanup steps to prevent runner failures (#2018)
- fix(redteam): auto-extract injectVar from prompt template in redteam image provider (#2021)
- fix(providers): adjust bedrock anthropic default temperature (#2027)
- fix(webui): hide redteam setup dialog after seen (#2023)

### Documentation

- docs(provider): fix dalle-3 provider name (#2020)

## [0.94.4] - 2024-10-27

### Added

- **Feature:** Add simulated user provider ([#2014](https://github.com/promptfoo/promptfoo/pull/2014) by [@typpo](https://github.com/typpo))

### Changed

- **Fix:** Handle basic auth credentials in fetch requests ([#2013](https://github.com/promptfoo/promptfoo/pull/2013) by [@mldangelo](https://github.com/mldangelo))
- **Chore:** Add configuration option to disable template environment variables ([#2017](https://github.com/promptfoo/promptfoo/pull/2017) by [@mldangelo](https://github.com/mldangelo))
- **Chore (Redteam):** Improve onboarding CLI plugin configuration handling ([#2015](https://github.com/promptfoo/promptfoo/pull/2015) by [@mldangelo](https://github.com/mldangelo))

## [0.94.3] - 2024-10-26

### Changed

- feat: package import support improvements (#1995)
- feat: add adaline gateway provider (#1980)
- fix: template creation for `promptfoo init` and `promptfoo redteam init`
- chore(providers): merge prompt and provider config in azure (#2011)

## [0.94.2] - 2024-10-25

### Added

- feat(browser): `optional` arg on `click` commands (#1997)

### Changed

- feat: add browser support in redteam setup (#1998)
- fix: test case descriptions (#2000)
- fix: Http Provider parser (#1994)
- chore: save user consent when logged in via webui (#1999)
- chore: Constants are lower case (#2007)
- style(eslint): add sort-keys rule and sort type constituents (#2008)
- chore(redteam): alphabetize and normalize ordering of constants (#2002)
- revert: style(eslint): add sort-keys rule and sort type constituents (#2009)

## [0.94.1] - 2024-10-24

### Added

- **feat(schema):** Add YAML schema validation to config files by [@mldangelo](https://github.com/mldangelo) in [#1990](https://github.com/promptfoo/promptfoo/pull/1990)

### Changed

- **chore:** Don't run Docker as root by [@typpo](https://github.com/typpo) in [#1884](https://github.com/promptfoo/promptfoo/pull/1884)
- **chore(webui):** Move Snackbar out of component for reuse by [@sklein12](https://github.com/sklein12) in [#1989](https://github.com/promptfoo/promptfoo/pull/1989)
- **chore(redteam):** Send version to remote endpoint by [@typpo](https://github.com/typpo) in [#1982](https://github.com/promptfoo/promptfoo/pull/1982)
- **refactor(tests):** Reorganize test files into subdirectories by [@mldangelo](https://github.com/mldangelo) in [#1984](https://github.com/promptfoo/promptfoo/pull/1984)
- site: additional landing page (#1996)

### Fixed

- **fix(providers):** Better OpenAI rate limit handling by [@typpo](https://github.com/typpo) in [#1981](https://github.com/promptfoo/promptfoo/pull/1981)
- **fix(providers):** Refusals are not failures by [@typpo](https://github.com/typpo) in [#1991](https://github.com/promptfoo/promptfoo/pull/1991)
- **fix(redteam):** Better error handling in strategies by [@typpo](https://github.com/typpo) in [#1983](https://github.com/promptfoo/promptfoo/pull/1983)
- **fix(redteam):** Better error on remote plugins when remote is disabled by [@typpo](https://github.com/typpo) in [#1979](https://github.com/promptfoo/promptfoo/pull/1979)
- fix: prompt validation (#1993)

### Dependencies

- **chore(deps):** Bump @aws-sdk/client-bedrock-runtime from 3.677.0 to 3.678.0 by [@dependabot](https://github.com/dependabot) in [#1987](https://github.com/promptfoo/promptfoo/pull/1987)
- **chore(deps):** Bump @anthropic-ai/sdk from 0.30.0 to 0.30.1 by [@dependabot](https://github.com/dependabot) in [#1986](https://github.com/promptfoo/promptfoo/pull/1986)
- **chore(deps):** Bump OpenAI from 4.68.2 to 4.68.4 by [@dependabot](https://github.com/dependabot) in [#1985](https://github.com/promptfoo/promptfoo/pull/1985)

## [0.94.0] - 2024-10-23

### Added

- feat(providers): add support for `github` provider (#1927)
- feat(providers): add support for xAI (Grok) provider (#1967)
- feat(providers): Update HTTP Provider to support any type of request (#1920)
- feat(prompts): add context to python and javascript prompts (#1974)
- feat(webui): add ability to update eval author (#1951)
- feat(webui): add login page (#1964)
- feat(webui): add support for displaying base64-encoded images (#1937)
- feat(cli): allow referencing specific gsheet (#1942)
- feat(redteam): show passes and fails in report drawer (#1972)

### Changed

- chore(cli): disable database logging by default (#1953)
- chore(cli): move db migrations up (#1975)
- chore(cli): replace node-fetch with native fetch API (#1968)
- chore(cli): warn on unsupported test format (#1945)
- chore(providers): support AWS credentials in config file for bedrock provider (#1936)
- chore(providers): support response_format in prompt config in openai provider (#1966)
- chore(providers): update Claude 3.5 model version (#1973)
- chore(providers): update implementation of togetherAI provider (#1934)
- chore(redteam): Add redteam descriptions and display names (#1962)
- chore(redteam): Better typing for the new constants (#1965)
- chore(redteam): fix typing issue, don't return in route (#1933)
- chore(redteam): move all redteam constants to one spot (#1952)
- chore(redteam): remove providers from db (#1955)
- chore(redteam): update providers to id by id or label (#1924)
- chore(redteam): Use Provider Label as Unique ID for redteam targets (#1938)
- chore(webui): add user email management endpoints (#1949)
- chore(webui): create dedicated eval router (#1948)
- chore(webui): expose redteam init ui in navigation dropdown menu (#1926)
- chore(webui): improve max text length slider (#1939)
- chore(webui): optimize Material-UI imports for better tree-shaking (#1928)
- chore(webui): optionally record anonymous telemetry (#1940)
- chore(webui): resolve fast refresh warning by separating useToast hook (#1941)
- refactor(assertions): move utility functions to separate file (#1944)
- chore: add citation generation script and update CITATION.cff (#1914)

### Fixed

- fix(cli): add metadata to EvaluateResult model (#1978)
- fix(cli): check for python3 alias (#1971)
- fix(cli): cli properly watches all types of configs (#1929)
- fix(cli): resolve deep copy issue when using grader cli arg (#1943)
- fix(eval): set author from getUserEmail when creating Eval (#1950)
- fix(providers): improve Gemini format coercion and add tests (#1925)
- fix(providers): maybeCoerceToGeminiFormat in palm provider - parse system_instruction (#1947)

### Dependencies

- chore(deps): bump aiohttp from 3.9.5 to 3.10.2 in /examples/rag-full (#1959)
- chore(deps): bump certifi from 2023.11.17 to 2024.7.4 in /examples/python-provider (#1958)
- chore(deps): bump idna from 3.6 to 3.7 in /examples/python-provider (#1957)
- chore(deps): bump rollup from 4.21.3 to 4.24.0 in /src/app (#1961)
- chore(deps): bump starlette from 0.37.2 to 0.40.0 in /examples/rag-full (#1956)
- chore(deps): bump vite from 5.3.3 to 5.4.9 in /examples/jest-integration (#1960)
- chore(deps): migrate drizzle (#1922)
- chore(deps): update dependencies (#1913)

### Documentation

- docs(blog): adding fuzzing post (#1921)

## [0.93.3] - 2024-10-17

### Added

- **feat(assertions):** Support array of files in assertion values by [@danpe](https://github.com/promptfoo/promptfoo/pull/1897)
- **feat(redteam):** Math-prompt strategy by [@AISimplyExplained](https://github.com/promptfoo/promptfoo/pull/1907)
- feat(redteam): math-prompt strategy (#1907)
- feat: add watsonx bearer token auth and display model cost (#1904)
- feat: support array of files in assertion values (#1897)

### Changed

- **chore(providers):** Add WatsonX bearer token auth and display model cost by [@gprem09](https://github.com/promptfoo/promptfoo/pull/1904)
- **chore(redteam):** Rename math-prompt strategy and update docs by [@mldangelo](https://github.com/promptfoo/promptfoo/pull/1912)
- **chore(webui):** Redesign navigation and dark mode components by [@mldangelo](https://github.com/promptfoo/promptfoo/pull/1903)
- **chore(ci):** Correct GitHub Actions syntax for secret access by [@mldangelo](https://github.com/promptfoo/promptfoo/pull/1911)
- **chore(ci):** Fix Docker build by [@sklein12](https://github.com/promptfoo/promptfoo/pull/1910)
- **chore(ci):** Test eval share for hosted container by [@sklein12](https://github.com/promptfoo/promptfoo/pull/1908)
- **chore(ci):** Test sharing to cloud by [@sklein12](https://github.com/promptfoo/promptfoo/pull/1909)
- chore: fix docker build (#1910)
- chore(redteam): rename math-prompt strategy and update docs (#1912)
- chore: Test sharing to cloud (#1909)
- chore: Test eval share for hosted container (#1908)

### Fixed

- **fix(webui):** Navigating directly to an eval by [@sklein12](https://github.com/promptfoo/promptfoo/pull/1905)
- fix(providers): lazy load watsonx dependencies (#1977)
- fix(ci): correct GitHub Actions syntax for secret access (#1911)
- fix: Navigating directly to an eval (#1905)

### Documentation

- **docs(redteam):** Add documentation for Custom and PII plugins by [@mldangelo](https://github.com/promptfoo/promptfoo/pull/1892)

## [0.93.2] - 2024-10-16

### Fixed

- fix: sharing to hosted (#1902)
- fix: update cloud share URL path from 'results' to 'eval' (#1901)
- fix: gemini chat formatting (#1900)

### Documentation

- docs(redteam): add documentation for Custom and PII plugins (#1892)

### Changed

- **fix:** update cloud share URL path from 'results' to 'eval' by [@mldangelo](https://github.com/promptfoo/promptfoo/pull/1901)
- **fix:** gemini chat formatting by [@typpo](https://github.com/promptfoo/promptfoo/pull/1900)
- **fix:** sharing to hosted by [@sklein12](https://github.com/promptfoo/promptfoo/pull/1902)
- **chore:** add `--filter-targets` to `redteam run` by [@typpo](https://github.com/promptfoo/promptfoo/pull/1893)
- **chore:** warn users about unknown arguments after 'eval' command by [@mldangelo](https://github.com/promptfoo/promptfoo/pull/1898)
- chore(webui): redesign navigation and dark mode components (#1903)
- chore(cli): warn users about unknown arguments after 'eval' command (#1898)
- chore: add `--filter-targets` to `redteam run` (#1893)

### Dependencies

- **chore(deps):** bump `@anthropic-ai/sdk` from 0.29.0 to 0.29.1 by [@dependabot](https://github.com/promptfoo/promptfoo/pull/1894)
- chore(deps): bump @anthropic-ai/sdk from 0.29.0 to 0.29.1 (#1894)

## [0.93.1] - 2024-10-15

### Fixed

- fix: Delete all evals broken (#1891)

### Added

- feat: Redteam http target tester (#1883)

### Changed

- **feat:** Crisp chat on certain pages by [@typpo](https://github.com/promptfoo/promptfoo/pull/1880)
- **feat:** Redteam HTTP target tester by [@sklein12](https://github.com/promptfoo/promptfoo/pull/1883)
- **fix:** Do not use default config when config is explicitly set by [@typpo](https://github.com/promptfoo/promptfoo/pull/1878)
- **fix:** Delete all evals broken by [@sklein12](https://github.com/promptfoo/promptfoo/pull/1891)
- **docs:** Add RAG architecture blog post by [@vsauter](https://github.com/promptfoo/promptfoo/pull/1886)
- **refactor(webui):** Move dashboard to redteam directory by [@mldangelo](https://github.com/promptfoo/promptfoo/pull/1890)
- refactor(webui): move dashboard to redteam directory (#1890)

## [0.93.0] - 2024-10-14

### Documentation

- docs: add rag architecture blog post (#1886)

### Added

- feat(cli): add example download functionality to init command (#1875)
- feat(redteam): introduce experimental redteam setup ui (#1872)
- feat(providers): watsonx provider (#1869)
- feat(providers): node package provider (#1855)
- feat: crisp chat on certain pages (#1880)

### Changed

- chore(webui): show tools in report view (#1871)

### Fixed

- fix(cli): only set redteam on combined configs when necessary (#1879)
- fix(cli): disable remote grading with rubric prompt override (#1877)
- fix(webui): rendering evals (#1881)
- fix: do not use default config when config is explicitly set (#1878)

## [0.92.3] - 2024-10-12

### Changed

- fix: request correct structure in prompt (#1851)
- fix: Only persist custom API url in local storage if it's set through the UI (#1854)
- fix: equality failure message (#1868)
- fix: don't always persist providers (#1870)
- feat: env variable to host pf at a different url path then base (#1853)
- chore(redteam): improve custom plugin definition and validation (#1860)
- chore: move skip logic to generate (#1834)
- chore: add `--filter-targets` alias (#1863)
- chore: Cloud sharing with new format (#1840)

### Fixed

- fix(webui): resolve undefined version display in InfoModal (#1856)

### Dependencies

- chore(deps-dev): bump @aws-sdk/client-bedrock-runtime from 3.667.0 to 3.668.0 (#1857)
- chore(deps-dev): bump @aws-sdk/client-bedrock-runtime from 3.668.0 to 3.669.0 (#1865)

## [0.92.2] - 2024-10-09

### Changed

- **ci(tests)**: Separate unit and integration tests in CI pipeline by [@mldangelo](https://github.com/mldangelo) in [#1849](https://github.com/promptfoo/promptfoo/pull/1849)
  - Bump `@aws-sdk/client-bedrock-runtime` from 3.666.0 to 3.667.0 by [@dependabot](https://github.com/dependabot) in [#1845](https://github.com/promptfoo/promptfoo/pull/1845)
  - Bump `@anthropic-ai/sdk` from 0.28.0 to 0.29.0 by [@dependabot](https://github.com/dependabot) in [#1846](https://github.com/promptfoo/promptfoo/pull/1846)
  - Bump `openai` from 4.67.2 to 4.67.3 by [@dependabot](https://github.com/dependabot) in [#1844](https://github.com/promptfoo/promptfoo/pull/1844)

### Fixed

- **fix(providers)**: Dynamically import FAL-AI serverless client by [@mldangelo](https://github.com/mldangelo) in [#1850](https://github.com/promptfoo/promptfoo/pull/1850)

### Dependencies

- **chore(deps)**:

## [0.92.1] - 2024-10-08

### Added

- **feat(providers):** Add support for an optional `responseSchema` file to Google Gemini by [@aud](https://github.com/promptfoo/promptfoo/pull/1839)
- feat(providers): Add support for an optional `responseSchema` file to google gemini (#1839)

### Changed

- **fix:** count could be off if there was a test that wasn't recorded by [@sklein12](https://github.com/promptfoo/promptfoo/pull/1841)
- **fix:** support relative paths by [@sklein12](https://github.com/promptfoo/promptfoo/pull/1842)
- **fix:** Prompt ordering on tables by [@sklein12](https://github.com/promptfoo/promptfoo/pull/1843)
- **chore:** delete empty file by [@sklein12](https://github.com/promptfoo/promptfoo/pull/1829)
- **chore:** rename tables by [@sklein12](https://github.com/promptfoo/promptfoo/pull/1831)
- chore(deps-dev): bump @aws-sdk/client-bedrock-runtime from 3.665.0 to 3.666.0 (#1836)

### Fixed

- **fix(provider):** fal prompt config overrides by [@drochetti](https://github.com/promptfoo/promptfoo/pull/1835)
- fix: Prompt ordering on tables (#1843)
- fix: support relative paths (#1842)
- fix: count could be off if there was a test that wasn't recorded (#1841)

### Dependencies

- **chore(deps):** bump openai from 4.67.1 to 4.67.2 by [@dependabot](https://github.com/promptfoo/promptfoo/pull/1837)
- **chore(deps-dev):** bump @aws-sdk/client-bedrock-runtime from 3.665.0 to 3.666.0 by [@dependabot](https://github.com/promptfoo/promptfoo/pull/1836)
- chore(deps): bump openai from 4.67.1 to 4.67.2 (#1837)

### Documentation

- **docs(contributing):** expand guide for adding new providers by [@mldangelo](https://github.com/promptfoo/promptfoo/pull/1833)

## [0.92.0] - 2024-10-07

### Fixed

- fix(provider): fal prompt config overrides (#1835)

### Documentation

- docs(contributing): expand guide for adding new providers (#1833)

### Changed

- Normalize eval results in db (#1776)
- foundation model blog post (#1823)
- site: custom blog index page (#1824)
- chore(build): allow-composite-ts (#1825)
- chore(cli): improve validation for extension hooks (#1827)
- chore: rename tables (#1831)
- chore: delete empty file (#1829)

## [0.91.3] - 2024-10-04

### Added

- feat(redteam): add religion plugin (#1822)
- feat(provider-fal): allow prompt config overrides (#1815)
- feat: remove in memory table (#1820)

## [0.91.2] - 2024-10-04

### Added

- feat(cli): Add input validation to eval command (@mldangelo #1810)
- feat(cli): Add real-time logging for Python script execution (@mldangelo #1818)
- feat(providers): Add support for setting cookies in `browser` provider (@typpo #1809)

### Changed

- chore(ci): Move integration tests to separate job in GitHub Actions workflow (@mldangelo #1821)
- chore(providers): Add support for file-based response parser for HTTP provider (@mldangelo #1808)
- chore(providers): Improve error message for browser provider missing imports (67c5fed2 @typpo)
- chore(redteam): Update to specific GPT-4 model (0be9c87f @mldangelo)
- chore(site): Update intro cal.com link (ff36972e @typpo)
- chore(webui): Remove 'use client' directives from React components (bc6f4214 @mldangelo)
- docs: Add Streamlit application in browser documentation (855e80f4 @typpo)
- docs: Escape tag in documentation (9c3ae83b @typpo)
- docs: Remove responseparser from quickstart (fe17b837 @typpo)
- docs: Remove responseParser from redteam template (feda3c60 @typpo)
- docs: Update test case reference documentation (d7c7a507 @mldangelo)
- docs: Update to use `redteam run` and `redteam report` (@typpo #1814)

### Fixed

- fix(redteam): Resolve cross-session templating issues (@typpo #1811)
- fix(webui): Ensure weight is not 0 (@sklein12 #1817)

### Dependencies

- chore(deps-dev): Bump @aws-sdk/client-bedrock-runtime from 3.658.1 to 3.662.0 (@dependabot #1805)
- chore(deps-dev): Bump @aws-sdk/client-bedrock-runtime from 3.663.0 to 3.664.0 (@dependabot #1819)
- chore(deps): Bump openai from 4.66.1 to 4.67.0 (@dependabot #1804)
- chore(deps): Bump replicate from 0.34.0 to 0.34.1 (@dependabot #1806)
- chore(deps): Update dependencies (ec37ca4e @mldangelo)

## [0.91.1] - 2024-10-01

### Changed

- feat: prompts as python classmethods (#1799)

### Fixed

- fix(redteam): read redteam config during redteam eval command (#1803)

### Documentation

- docs(custom-api): update documentation and improve typing (#1802)

## [0.91.0] - 2024-10-01

### Added

- feat(cli): ask for email on public share by @typpo in #1798
- feat(cli): support input transforms by @MrFlounder in #1704
- feat(redteam): add `redteam run` command by @typpo in #1791
- feat(webui): new Chart type on the eval page of web UI by @YingjiaLiu99 in #1147

### Changed

- fix: calc the same prompt id everywhere by @sklein12 in #1795
- docs: add troubleshooting section for timeouts by @mldangelo
- docs: fix indentation by @typpo
- docs: provider index by @mldangelo in #1792
- docs: update ts-config example README with tsx loader options by @mldangelo
- site: misc redteam guide clarifications by @typpo
- chore(cli): reorganize command structure and add program name by @mldangelo
- chore(cli): simplify node version check by @mldangelo in #1794
- chore(openai): use omni moderation by default by @typpo in #1797
- chore(providers): add support for special chars in browser provider by @typpo in #1790
- chore(providers): render provider label using Nunjucks by @mldangelo in #1789
- chore(providers): warn on unknown provider types by @mldangelo in #1787
- chore(redteam): include package version in redteam run hash by @typpo in 6d2d0c65
- chore(redteam): rename and export base classes by @mldangelo in #1801
- chore(redteam): serverside generation for indirect-prompt-injection by @mldangelo
- chore(redteam): update adversarial generation to specific gpt-4o model by @typpo in 1f397f62
- chore(cli): reorganize command structure and add program name by @mldangelo in 66781927

### Fixed

- fix(build): remove ts-config path aliases until compilation works correctly by @sklein12 in #1796
- fix(cli): don't ask for email when sharing in ci or without tty by @typpo
- fix(package): use provider prompt map when running via Node package by @vsauter in #1788
- fix(redteam): don't include entities if list is empty by @typpo
- fix(redteam): OWASP aliases by @typpo in #1765

### Dependencies

- chore(deps): bump openai from 4.65.0 to 4.66.1 by @dependabot in #1800
- chore(deps): update dependencies by @mldangelo

## [0.90.3] - 2024-09-27

### Changed

- fix: browser provider ignores cert errors by @ianw_github in 9fcc9f5974d919291456292e187fba1b1bacb3e2

## [0.90.2] - 2024-09-27

### Changed

- **feat:** Add fal.ai provider by [@drochetti](https://github.com/drochetti) in [#1778](https://github.com/promptfoo/promptfoo/pull/1778)
- **feat:** Add install script for pre-built binary installation by [@mldangelo](https://github.com/mldangelo) in [#1755](https://github.com/promptfoo/promptfoo/pull/1755)
- **fix:** Improve JSON parser handling for multiple braces by [@typpo](https://github.com/typpo) in [#1766](https://github.com/promptfoo/promptfoo/pull/1766)
- **refactor(eval):** Reorganize and improve eval command options by [@mldangelo](https://github.com/mldangelo) in [#1762](https://github.com/promptfoo/promptfoo/pull/1762)
- **chore(bedrock):** Improve support for LLAMA3.1 and LLAMA3.2 model configurations by [@mldangelo](https://github.com/mldangelo) in [#1777](https://github.com/promptfoo/promptfoo/pull/1777)
- **chore(config):** Simplify config loading by [@mldangelo](https://github.com/mldangelo) in [#1779](https://github.com/promptfoo/promptfoo/pull/1779)
- **chore(redteam):** Move select plugins for server-side generation by [@mldangelo](https://github.com/mldangelo) in [#1783](https://github.com/promptfoo/promptfoo/pull/1783)
- **ci(nexe-build):** Add ARM64 support for nexe builds by [@mldangelo](https://github.com/mldangelo) in [#1780](https://github.com/promptfoo/promptfoo/pull/1780)
- **ci(nexe-build):** Update runner selection for macOS and add Windows file extension by [@mldangelo](https://github.com/mldangelo) in [#1784](https://github.com/promptfoo/promptfoo/pull/1784)

### Fixed

- **fix(providers):** Correct data types for `responseParser` in HTTP provider by [@typpo](https://github.com/typpo) in [#1764](https://github.com/promptfoo/promptfoo/pull/1764)

### Dependencies

- **chore(deps-dev):** Bump `@aws-sdk/client-bedrock-runtime` from 3.658.0 to 3.658.1 by [@dependabot](https://github.com/dependabot) in [#1769](https://github.com/promptfoo/promptfoo/pull/1769)
- **chore(deps):** Bump `replicate` from 0.33.0 to 0.34.0 by [@dependabot](https://github.com/dependabot) in [#1767](https://github.com/promptfoo/promptfoo/pull/1767)
- **chore(deps):** Bump `openai` from 4.63.0 to 4.64.0 by [@dependabot](https://github.com/dependabot) in [#1768](https://github.com/promptfoo/promptfoo/pull/1768)

## [0.90.1] - 2024-09-26

### Changed

- **chore(providers):** Updated Bedrock integration to support Llama 3.2 models. [#1763](https://github.com/promptfoo/promptfoo/pull/1763) by [@aristsakpinis93](https://github.com/aristsakpinis93)
- **chore:** Added support for config objects in JavaScript and Python assertions. [#1729](https://github.com/promptfoo/promptfoo/pull/1729) by [@vedantr](https://github.com/vedantr)
- **fix:** Improved prompts handling per provider. [#1757](https://github.com/promptfoo/promptfoo/pull/1757) by [@typpo](https://github.com/typpo)
- **fix:** Updated `--no-interactive` description and added it to the documentation. [#1761](https://github.com/promptfoo/promptfoo/pull/1761) by [@kentyman23](https://github.com/kentyman23)
- site: adding blog post for Prompt Airlines (#1774)

### Dependencies

- **chore(deps-dev):** Bumped `@aws-sdk/client-bedrock-runtime` from 3.654.0 to 3.658.0. [#1758](https://github.com/promptfoo/promptfoo/pull/1758) by [@dependabot](https://github.com/dependabot)

## [0.90.0] - 2024-09-24

### Changed

- cli: Added 'pf' as an alias for the 'promptfoo' command (@mldangelo, #1745)
- providers(bedrock): Added support for AI21 Jamba Models and Meta Llama 3.1 Models (@mldangelo, #1753)
- providers(python): Added support for file:// syntax for Python providers (@mldangelo, #1748)
- providers(http): Added support for raw requests (@typpo, #1749)
- cli: implement cloud Login functionality for private sharing (@sklein12, #1719)
- cli(redteam): aliased 'eval' in redteam namespace and prioritized redteam.yaml over promptfooconfig.yaml (@typpo, #1664)
- providers(http): Added templating support for provider URLs (@mldangelo, #1747)
- cli: read config files from directory paths (@andretran, #1721)
- Added PROMPTFOO_EXPERIMENTAL environment variable (@typpo)
- Simplified redteam consent process (@typpo)
- Improved input handling for login prompts (@mldangelo)
- Updated dependencies (@mldangelo)
- webui: fix route to edit eval description(@sklein12, #1754)
- cli: prevent logging of empty output paths (@mldangelo)
- Added raw HTTP request example (@typpo)
- Updated documentation to prefer prebuilt versions (@sklein12, #1752)
- Triggered release step in nexe build for tagged branches (@mldangelo)
- Updated release token in GitHub Actions workflow (@mldangelo)
- Added continue-on-error to nexe-build job (@mldangelo)

## [0.89.4] - 2024-09-23

### Added

- feat(webui): display suggestions (#1739)

### Changed

- feat: headless browser provider (#1736)
- feat: suggestions (#1723)
- feat: improvements to http and websocket providers (#1732)
- fix: empty state for webui (#1727)
- chore: add costs for OpenAI model "gpt-4o-2024-08-06" (#1728)
- fix: catch errors when creating share url (#1726)https://github.com/promptfoo/promptfoo/pull/1725
- fix: add missing outputPath (#1734)
- fix: output path when PROMPTFOO_LIGHTWEIGHT_RESULTS is set (#1737)
- chore: Move share action to server (#1743)
- docs: Update documentation for Tree-based Jailbreaks Strategy by @vingiarrusso in

### Fixed

- fix(prompts): add handling for function prompt (#1724)

## [0.89.3] - 2024-09-20

### Changed

- **Bug Fixes:**
  - Improved sanitization of generations ([#1713](https://github.com/promptfoo/promptfoo/pull/1713) by [@typpo](https://github.com/typpo))
  - Reverted config changes to resolve prompt file bug ([#1722](https://github.com/promptfoo/promptfoo/pull/1722) by [@mldangelo](https://github.com/mldangelo))
- **Docs**
  - Added more information to the enterprise page ([#1714](https://github.com/promptfoo/promptfoo/pull/1714) by [@typpo](https://github.com/typpo))
  - Updated the about page ([#1715](https://github.com/promptfoo/promptfoo/pull/1715) by [@typpo](https://github.com/typpo))
  - Minor landing page updates ([#1718](https://github.com/promptfoo/promptfoo/pull/1718) by [@typpo](https://github.com/typpo))
- Update documentation for Tree-based Jailbreaks Strategy (#1725)

## [0.89.2] - 2024-09-18

### Changed

- **Dependencies**: Updated project dependencies (@mldangelo)
- **Website**: Added truncate functionality to the site (@typpo)
- Fixed Node cache dependency issue (@typpo)
- Improved nexe build workflow artifact handling in CI pipeline (@mldangelo)
- Bumped version to 0.89.2 (@typpo)
-

## [0.89.1] - 2024-09-18

### Added

- **feat(provider/openai)**: support loading `response_format` from a file by [@albertlieyingadrian](https://github.com/albertlieyingadrian) in [#1711](https://github.com/promptfoo/promptfoo/pull/1711)
- **feat(matchers)**: add external file loader for LLM rubric by [@albertlieyingadrian](https://github.com/albertlieyingadrian) in [#1698](https://github.com/promptfoo/promptfoo/pull/1698)

### Changed

- **feat**: Redteam dashboard by [@typpo](https://github.com/typpo) in [#1709](https://github.com/promptfoo/promptfoo/pull/1709)
- **feat**: add WebSocket provider by [@typpo](https://github.com/typpo) in [#1712](https://github.com/promptfoo/promptfoo/pull/1712)
- **docs**: GPT vs O1 guide by [@typpo](https://github.com/typpo) in [#1703](https://github.com/promptfoo/promptfoo/pull/1703)

### Dependencies

- **chore(deps)**: bump `openai` from `4.61.1` to `4.62.0` by [@dependabot](https://github.com/dependabot) in [#1706](https://github.com/promptfoo/promptfoo/pull/1706)
- **chore(deps)**: bump `@azure/openai-assistants` from `1.0.0-beta.5` to `1.0.0-beta.6` by [@dependabot](https://github.com/dependabot) in [#1707](https://github.com/promptfoo/promptfoo/pull/1707)

## [0.89.0] - 2024-09-17

### Added

- feat(util): add nunjucks template support for file path (#1688) by @albertlieyingadrian
- feat(redteam): top level targets, plugins, strategies (#1689) by @typpo

### Changed

- feat: Migrate NextUI to a React App (#1637) by @sklein12
- feat: add golang provider (#1693) by @typpo
- feat: make config `prompts` optional (#1694) by @typpo
- chore(redteam): plumb scores per plugin and strategy (#1684) by @typpo
- chore(redteam): redteam init indent plugins and strategies by @typpo
- chore(redteam): redteam onboarding updates (#1695) by @typpo
- chore(redteam): update some framework mappings by @typpo
- refactor(csv): improve assertion parsing and add warning for single underscore usage (#1692) by @mldangelo
- docs: improve Python provider example with stub LLM function by @mldangelo

### Fixed

- fix(python): change PythonShell mode to binary to fix unicode encoding issues (#1671) by @mldangelo
- fix(python): check --version for executable path validation (#1690) by @mldangelo
- fix(providers): Mistral Error Reporting (#1691) by @GICodeWarrior

### Dependencies

- chore(deps): bump openai from 4.61.0 to 4.61.1 (#1696) by @dependabot
- chore(deps): remove nexe dev dependency by @mldangelo
- chore(deps): update eslint and related packages by @mldangelo

## [0.88.0] - 2024-09-16

### Dependencies

- chore(deps): bump replicate from 0.32.1 to 0.33.0 (#1682)

### Added

- feat(webui): display custom namedScores (#1669)

### Changed

- **Added** `--env-path` as an alias for the `--env-file` option in CLI (@mldangelo)
- **Introduced** `PROMPTFOO_LIGHTWEIGHT_RESULTS` environment variable to optimize result storage (@typpo)
- **Added** `validatePythonPath` function and improved error handling for Python scripts (@mldangelo)
- **Displayed** custom named scores in the Web UI (@khp)
- **Improved** support for structured outputs in the OpenAI provider (@mldangelo)
- **Added** OpenAI Assistant's token usage statistics (@albertlieyingadrian)
- **Added** pricing information for Azure OpenAI models (@mldangelo)
- **Improved** API URL formatting for Azure OpenAI provider (@mldangelo)
- **Fixed** prompt normalization when reading configurations (@mldangelo)
- **Resolved** Docker image issues by adding Python, ensuring the `next` output directory exists, and disabling telemetry (@mldangelo)
- **Improved** message parsing for the Anthropic provider (@mldangelo)
- **Fixed** error in loading externally defined OpenAI function calls (@mldangelo)
- **Corrected** latency assertion error for zero milliseconds latency (@albertlieyingadrian)
- **Added** a new Red Team introduction and case studies to the documentation (@typpo)
- **Updated** model references and default LLM models in the documentation (@mldangelo)
- **Fixed** typos and broken image links in the documentation (@mldangelo, @typpo)
- **Refactored** Red Team commands and types to improve code organization (@mldangelo)
- **Moved** `evaluateOptions` initialization to `evalCommand` (@mldangelo)
- **Centralized** cost calculation logic in providers (@mldangelo)
- ci: improve nexe build workflow and caching (#1683)
- chore(providers): add pricing information for Azure OpenAI models (#1681)

### Tests

- **Added** support for `file://` prefix for local file paths in the `tests:` field in configuration (@mldangelo)

## [0.87.1] - 2024-09-12

### Fixed

- fix(docker): add Python to Docker image and verify in CI (#1677)
- fix(assertions): fix latencyMs comparison with undefined to allow 0 ms latency (#1668)
- fix(providers): improve parseMessages function for anthropic (#1666)
- fix(dockerfile): ensure next out directory exists and disable next telemetry (#1665)
- fix: normalize prompts when reading configs (#1659)

### Added

- feat(python): add validatePythonPath function and improve error handling (#1670)
- feat(cli): accept '--env-path' as an alias for '--env-file' option (#1654)
- feat: PROMPTFOO_LIGHTWEIGHT_RESULTS envar (#1450)

### Documentation

- docs: red team intro (#1662)
- docs: update model references from gpt-3.5-turbo to gpt-4o-mini (#1655)

### Changed

- **Add OpenAI `o1` pricing** by [@typpo](https://github.com/typpo) in [#1649](https://github.com/promptfoo/promptfoo/pull/1649)
- **Add support for OpenAI `o1` max completion tokens** by [@mldangelo](https://github.com/mldangelo) in [#1650](https://github.com/promptfoo/promptfoo/pull/1650)
- **Share link issue when self-hosting** by [@typpo](https://github.com/typpo) in [#1647](https://github.com/promptfoo/promptfoo/pull/1647)
- **Fix OpenAI function tool callbacks handling** by [@mldangelo](https://github.com/mldangelo) in [#1648](https://github.com/promptfoo/promptfoo/pull/1648)
- **Fix broken anchor links** by [@mldangelo](https://github.com/mldangelo) in [#1645](https://github.com/promptfoo/promptfoo/pull/1645)
- **Add documentation for Echo provider** by [@mldangelo](https://github.com/mldangelo) in [#1646](https://github.com/promptfoo/promptfoo/pull/1646)
- ci: add push trigger to docker workflow (#1678)
- refactor(providers): centralize cost calculation logic (#1679)
- refactor: move evaluateOptions initialization to evalCommand (#1674)
- refactor(redteam): move redteam types to src/redteam/types (#1653)
- refactor(redteam): move redteam commands to src/redteam/commands (#1652)
- chore(providers): improve API URL formatting for Azure OpenAI provider (#1672)
- chore(providers): add openai assistant's token usage (#1661)
- chore(openai): improve support for structured outputs (#1656)
- chore: support file:// prefix for local file paths in `tests:` field in config (#1651)

## [0.87.0] - 2024-09-12

### Changed

- feat: remote strategy execution (#1592)
- fix: run db migrations first thing in cli (#1638)
- chore: add --remote to `eval` (#1639)
- chore: ability to record when feature is used (#1643)
- site: intro and image updates (#1636)

### Dependencies

- chore(deps-dev): bump @aws-sdk/client-bedrock-runtime from 3.649.0 to 3.650.0 (#1640)
- chore(deps): bump openai from 4.58.2 to 4.59.0 (#1641)

## [0.86.1] - 2024-09-11

### Changed

- feat: cross-session leak plugin (#1631)
- fix: quickswitcher (#1635)

## [0.86.0] - 2024-09-11

### Changed

- **feat**: Added MITRE Atlas plugin aliases by [@typpo](https://github.com/typpo) in [#1629](https://github.com/promptfoo/promptfoo/pull/1629)
- **chore**: Removed the NextAPI by [@sklein12](https://github.com/sklein12) in [#1599](https://github.com/promptfoo/promptfoo/pull/1599)
- **fix**: Improved rate limiting handling by [@sinedied](https://github.com/sinedied) in [#1633](https://github.com/promptfoo/promptfoo/pull/1633)
- **fix**: Ensured `name:value` pairs are unique, rather than just names, for tags by [@sklein12](https://github.com/sklein12) in [#1621](https://github.com/promptfoo/promptfoo/pull/1621)
- **chore**: Fixed paths for `ts-node` by [@sklein12](https://github.com/sklein12) in [#1628](https://github.com/promptfoo/promptfoo/pull/1628)
- **chore**: Standardized paths by [@sklein12](https://github.com/sklein12) in [#1627](https://github.com/promptfoo/promptfoo/pull/1627)

### Dependencies

- **chore(deps-dev)**: Bumped `@aws-sdk/client-bedrock-runtime` from 3.645.0 to 3.649.0 by [@dependabot](https://github.com/dependabot) in [#1632](https://github.com/promptfoo/promptfoo/pull/1632)
- **chore(deps)**: Bumped `@anthropic-ai/sdk` from 0.27.2 to 0.27.3 by [@dependabot](https://github.com/dependabot) in [#1625](https://github.com/promptfoo/promptfoo/pull/1625)
- **chore(deps)**: Bumped `openai` from 4.58.1 to 4.58.2 by [@dependabot](https://github.com/dependabot) in [#1624](https://github.com/promptfoo/promptfoo/pull/1624)

## [0.85.2] - 2024-09-10

### Changed

- feat: compliance status in redteam reports (#1619)
- fix: prompt parsing (#1620)

## [0.85.1] - 2024-09-09

### Changed

- feat: add support for markdown prompts (#1616)
- fix: Indirect Prompt Injection missing purpose and will only generate… (#1618)

### Dependencies

- chore(deps): bump openai from 4.58.0 to 4.58.1 (#1617)

## [0.85.0] - 2024-09-06

### Added

- **feat(mistral):** Update chat models and add embedding provider by @mldangelo in [#1614](https://github.com/promptfoo/promptfoo/pull/1614)
- **feat(templates):** Allow Nunjucks templating in grader context by @mldangelo in [#1606](https://github.com/promptfoo/promptfoo/pull/1606)
- **feat(redteam):** Add remote generation for multilingual strategy by @mldangelo in [#1603](https://github.com/promptfoo/promptfoo/pull/1603)
- **feat(redteam):** ASCII smuggling plugin by @typpo in [#1602](https://github.com/promptfoo/promptfoo/pull/1602)
- **feat(redteam):** More direct prompt injections by @typpo in [#1600](https://github.com/promptfoo/promptfoo/pull/1600)
- **feat(redteam):** Prompt injections for all test cases by @typpo in [commit 28605413](https://github.com/promptfoo/promptfoo/commit/28605413)

### Changed

- **refactor:** Improve project initialization and error handling by @mldangelo in [#1591](https://github.com/promptfoo/promptfoo/pull/1591)
- **chore:** Warn if API keys are not present when running `promptfoo init` by @cristiancavalli in [#1577](https://github.com/promptfoo/promptfoo/pull/1577)
- **chore:** Add info to contains-all and icontains-all error by @typpo in [#1596](https://github.com/promptfoo/promptfoo/pull/1596)
- **chore(redteam):** Export graders by @sklein12 in [#1593](https://github.com/promptfoo/promptfoo/pull/1593)
- **chore(redteam):** Export prompt generators by @sklein12 in [#1583](https://github.com/promptfoo/promptfoo/pull/1583)
- **docs:** Add information on loading scenarios from external files by @mldangelo in [commit ddcc6e59](https://github.com/promptfoo/promptfoo/commit/ddcc6e59)

### Fixed

- **fix(redteam):** Correct metric name for misinfo/pii/etc plugins by @typpo in [#1605](https://github.com/promptfoo/promptfoo/pull/1605)
- **fix(redteam):** Remove quotes and numbered results from generated prompts by @typpo in [#1601](https://github.com/promptfoo/promptfoo/pull/1601)
- **fix(redteam):** Move purpose to the right place in redteam template by @typpo in [commit 00b2ed1c](https://github.com/promptfoo/promptfoo/commit/00b2ed1c)

### Dependencies

- **chore(deps):** Bump openai from 4.57.3 to 4.58.0 by @dependabot in [#1608](https://github.com/promptfoo/promptfoo/pull/1608)
- **chore(deps):** Bump openai from 4.57.2 to 4.57.3 by @dependabot in [#1594](https://github.com/promptfoo/promptfoo/pull/1594)

### Documentation

- **docs(redteam):** Red team introduction by @typpo in [commit ba5fe14c](https://github.com/promptfoo/promptfoo/commit/ba5fe14c) and [commit 60624456](https://github.com/promptfoo/promptfoo/commit/60624456)
- **docs(redteam):** Minor redteam update by @typpo in [commit 7cad8da5](https://github.com/promptfoo/promptfoo/commit/7cad8da5)

### Tests

- **test(redteam):** Enhance nested quotes handling in parseGeneratedPrompts by @mldangelo in [commit 36f6464a](https://github.com/promptfoo/promptfoo/commit/36f6464a)

## [0.84.1] - 2024-09-04

### Changed

- fix: json parsing infinite loop (#1590)
- fix: add cache and timeout to remote grading (#1589)

## [0.84.0] - 2024-09-04

### Changed

- Support for remote `llm-rubric` (@typpo in #1585)
- Resolve foreign key constraint in `deleteAllEvals` (@mldangelo in #1581)
- Don't set OpenAI chat completion `seed=0` by default (@Sasja in #1580)
- Improve strategy JSON parsing (@typpo in #1587)
- Multilingual strategy now uses redteam provider (@typpo in #1586)
- Handle redteam remote generation error (@typpo)
- Redteam refusals are not failures for Vertex AI (@typpo)
- Reorganize redteam exports and add Strategies (@mldangelo in #1588)
- Update OpenAI config documentation (@mldangelo)
- Improve Azure environment variables and configuration documentation (@mldangelo)
- Bump dependencies and devDependencies (@mldangelo)
- Set `stream: false` in Ollama provider (@typpo, #1568)
- Bump openai from 4.57.0 to 4.57.1 (@dependabot in #1579)
- Regenerate JSON schema based on type change (@mldangelo)
- Synchronize EnvOverrides in types and validators (@mldangelo)

## [0.83.2] - 2024-09-03

### Added

- feat: add --remote to redteam generate (#1576)

## [0.83.1] - 2024-09-03

## [0.83.0] - 2024-09-03

### Changed

- feat: add onboarding flow for http endpoint (#1572)
- feat: remote generation on the cli (#1570)
- docs: update YAML syntax for prompts and providers arrays (#1574)

## [0.82.0] - 2024-09-02

### Added

- feat(redteam): add remote generation for purpose and entities by @mldangelo

### Changed

- feat: add `delay` option for redteam generate and refactor plugins by @typpo
- fix: validate all plugins before running any by @typpo
- fix: remove indirect prompt injection `config.systemPrompt` dependency by @typpo
- fix: show all strategies on report by @typpo
- fix: bfla grading by @typpo
- chore: simplify redteam types by @typpo
- chore: move redteam command locations by @typpo
- chore: defaults for redteam plugins/strategies by @typpo
- chore: clean up some redteam onboarding questions by @typpo
- chore: export redteam plugins by @typpo
- chore: rename envar by @typpo
- chore: add `PROMPTFOO_NO_REDTEAM_MODERATION` envar by @typpo
- chore(redteam): add progress bar to multilingual strategy by @mldangelo
- chore(redteam): export extraction functions by @mldangelo
- chore(docker): install peer dependencies during build by @mldangelo
- docs: update file paths to use file:// prefix by @mldangelo
- chore: clean up some redteam onboarding questions (#1569)
- chore: defaults for redteam plugins/strategies (#1521)

### Dependencies

- chore(deps-dev): bump @aws-sdk/client-bedrock-runtime from 3.637.0 to 3.642.0 by @dependabot
- chore(deps): bump replicate from 0.32.0 to 0.32.1 by @dependabot
- chore(deps): bump openai from 4.56.1 to 4.57.0 by @dependabot
- chore(deps): bump the github-actions group with 2 updates by @dependabot

## [0.81.5] - 2024-08-30

### Dependencies

- chore(deps): bump the github-actions group with 2 updates (#1566)
- chore(deps): bump replicate from 0.32.0 to 0.32.1 (#1559)
- chore(deps): bump openai from 4.56.1 to 4.57.0 (#1558)

### Fixed

- fix: remove indirect prompt injection `config.systemPrompt` dependency (#1562)
- fix: validate all plugins before running any (#1561)

### Added

- feat: add `delay` option for redteam generate and refactor plugins (#1564)
- feat(redteam): add remote generation for purpose and entities (#1555)

### Changed

- feat: global `env` var in templates (#1553)
- fix: harmful grader (#1554)
- chore: include createdAt in getStandaloneEvals (#1550)
- chore: write eval tags to database and add migration (#1551)
- style: enforce object shorthand rule (#1557)
- chore: move redteam command locations (#1565)
- chore: simplify redteam types (#1563)
- chore(deps-dev): bump @aws-sdk/client-bedrock-runtime from 3.637.0 to 3.642.0 (#1560)

## [0.81.4] - 2024-08-29

### Changed

- **fix:** redteam progress bar by @typpo in [#1548](https://github.com/promptfoo/promptfoo/pull/1548)
- **fix:** redteam grading should use defaultTest by @typpo in [#1549](https://github.com/promptfoo/promptfoo/pull/1549)
- **refactor:** move extractJsonObjects to json utility module by @mldangelo in [#1539](https://github.com/promptfoo/promptfoo/pull/1539)

### Fixed

- **fix(redteam):** fix modifier handling in PluginBase by @mldangelo in [#1538](https://github.com/promptfoo/promptfoo/pull/1538)
- **fix(testCases):** improve test case generation with retry logic by @mldangelo in [#1544](https://github.com/promptfoo/promptfoo/pull/1544)
- **fix(docker):** link peer dependencies in Docker build by @mldangelo in [#1545](https://github.com/promptfoo/promptfoo/pull/1545)
- **fix(devcontainer):** simplify and standardize development environment by @mldangelo in [#1547](https://github.com/promptfoo/promptfoo/pull/1547)

### Dependencies

- **chore(deps):** update dependencies by @mldangelo in [#1540](https://github.com/promptfoo/promptfoo/pull/1540)
- **chore(deps):** bump @anthropic-ai/sdk from 0.27.0 to 0.27.1 by @dependabot in [#1541](https://github.com/promptfoo/promptfoo/pull/1541)
- **chore(deps):** bump openai from 4.56.0 to 4.56.1 by @dependabot in [#1542](https://github.com/promptfoo/promptfoo/pull/1542)

## [0.81.3] - 2024-08-28

### Changed

- fix: use redteam provider in extractions (#1536)
- feat: Indirect prompt injection plugin (#1518)
- feat: add support for tags property in config (#1526)
- feat: ability to reference external files in plugin config (#1530)
- feat: custom redteam plugins (#1529)
- fix: remove failure messages from output (#1531)
- fix: reduce pii false positives (#1532)
- fix: Addtl Pii false positives (#1533)
- fix: RBAC plugin false positives (#1534)
- fix: redteam providers should be overriddeable (#1516)
- fix: dont use openai moderation if key not present (#1535)

### Fixed

- fix(redteam): update logic for json only response format in default provider (#1537)

## [0.81.2] - 2024-08-27

### Changed

- fix: use redteam provider in extractions (#1536)
- feat: Indirect prompt injection plugin (#1518)
- feat: add support for tags property in config (#1526)
- feat: ability to reference external files in plugin config (#1530)
- feat: custom redteam plugins (#1529)
- fix: remove failure messages from output (#1531)
- fix: reduce pii false positives (#1532)
- fix: Addtl Pii false positives (#1533)
- fix: RBAC plugin false positives (#1534)
- fix: redteam providers should be overriddeable (#1516)
- fix: dont use openai moderation if key not present (#1535)

## [0.81.1] - 2024-08-27

### Changed

- feat: Indirect prompt injection plugin (#1518)
- feat: add support for `tags` property in config (#1526)
- feat: ability to reference external files in plugin config (#1530)
- feat: custom redteam plugins (#1529)
- fix: remove failure messages from output (#1531)
- fix: reduce pii false positives (#1532)
- fix: Addtl Pii false positives (#1533)
- fix: RBAC plugin false positives (#1534)
- fix: redteam providers should be overriddeable (#1516)
- fix: dont use openai moderation if key not present (#1535)
- chore: Set jest command line setting for jest extension (#1527)

## [0.81.0] - 2024-08-26

### Added

- feat(report): performance by strategy (#1524)
- feat(ai21): Add AI21 Labs provider (#1514)
- feat(docker): add Python runtime to final image (#1519)
- feat(anthropic): add support for create message headers (prompt caching) (#1503)

### Changed

- feat: report view sidebar for previewing test failures (#1522)
- chore: add plugin/strategy descriptions (#1520)
- chore: add `promptfoo redteam plugins` command to list plugins (#1523)
- chore: clear cache status messages (#1517)

### Fixed

- fix(scriptCompletionProvider): handle UTF-8 encoding in script output (#1515)
- fix(config): support loading scenarios and tests from external files (#331)

### Dependencies

- chore(deps-dev): bump @aws-sdk/client-bedrock-runtime from 3.635.0 to 3.637.0 (#1513)

## [0.80.3] - 2024-08-22

### Changed

- **Add Support for Embeddings API (Cohere)**: Added support for the embeddings API. [#1502](https://github.com/promptfoo/promptfoo/pull/1502) by @typpo
- **Improve Download Menu**: Enhanced the web UI by improving the download menu, adding an option to download human eval test cases, and adding tests. [#1500](https://github.com/promptfoo/promptfoo/pull/1500) by @mldangelo
- **Python IPC Encoding**: Resolved an issue by ensuring that Python IPC uses UTF-8 encoding. [#1511](https://github.com/promptfoo/promptfoo/pull/1511) by @typpo
- **Dependencies**:
  - Bumped `@anthropic-ai/sdk` from `0.26.1` to `0.27.0`. [#1507](https://github.com/promptfoo/promptfoo/pull/1507) by @dependabot
  - Upgraded Docusaurus to version `3.5.2`. [#1512](https://github.com/promptfoo/promptfoo/pull/1512) by @mldangelo

## [0.80.2] - 2024-08-22

### Changed

- fix: remove prompt-extraction from base plugins (#1505)

## [0.80.1] - 2024-08-21

### Added

- feat(redteam): improve test generation and reporting (#1481)
- feat(eval)!: remove interactive providers option (#1487)

### Changed

- refactor(harmful): improve test generation and deduplication (#1480)
- fix: hosted load shared eval (#1482)
- fix: Generate correct url for hosted shared evals (#1484)
- feat: multilingual strategy (#1483)
- chore(eslint): add and configure eslint-plugin-unicorn (#1489)
- fix: include vars in python provider cache key (#1493)
- fix: Including prompt extraction broke redteam generation (#1494)
- fix: floating point comparisons in matchers (#1486)
- site: enterprise breakdown (#1495)
- fix: Prompt setup during redteam generation (#1496)
- fix: hardcoded injectVars in harmful plugin (#1498)
- site: enterprise blog post (#1497)

### Fixed

- fix(assertions): update error messages for context-relevance and context-faithfulness (#1485)

### Dependencies

- chore(deps-dev): bump @aws-sdk/client-bedrock-runtime from 3.632.0 to 3.635.0 (#1490)

## [0.80.0] - 2024-08-21

### Changed

- **Multilingual Strategy**: Added multilingual strategy by @typpo in [#1483](https://github.com/promptfoo/promptfoo/pull/1483)
- **Redteam**: Improved test generation and reporting by @mldangelo in [#1481](https://github.com/promptfoo/promptfoo/pull/1481)
- **Evaluation**: Removed interactive providers option by @mldangelo in [#1487](https://github.com/promptfoo/promptfoo/pull/1487)
- **Hosted Load**: Fixed hosted load shared eval by @sklein12 in [#1482](https://github.com/promptfoo/promptfoo/pull/1482)
- **Shared Evals**: Generated correct URL for hosted shared evals by @sklein12 in [#1484](https://github.com/promptfoo/promptfoo/pull/1484)
- **Assertions**: Updated error messages for context-relevance and context-faithfulness by @mldangelo in [#1485](https://github.com/promptfoo/promptfoo/pull/1485)
- **Python Provider**: Included vars in Python provider cache key by @typpo in [#1493](https://github.com/promptfoo/promptfoo/pull/1493)
- **Prompt Extraction**: Fixed prompt extraction during redteam generation by @sklein12 in [#1494](https://github.com/promptfoo/promptfoo/pull/1494)
- **Matchers**: Fixed floating point comparisons in matchers by @typpo in [#1486](https://github.com/promptfoo/promptfoo/pull/1486)
- **Redteam Generation**: Fixed prompt setup during redteam generation by @sklein12 in [#1496](https://github.com/promptfoo/promptfoo/pull/1496)
- **Harmful Tests**: Improved test generation and deduplication by @mldangelo in [#1480](https://github.com/promptfoo/promptfoo/pull/1480)
- **ESLint**: Added and configured eslint-plugin-unicorn by @mldangelo in [#1489](https://github.com/promptfoo/promptfoo/pull/1489)
- **Dependencies**: Bumped @aws-sdk/client-bedrock-runtime from 3.632.0 to 3.635.0 by @dependabot in [#1490](https://github.com/promptfoo/promptfoo/pull/1490)
- **Crescendo**: Crescendo now uses gpt-4o-mini instead of gpt-4o by @typpo
- **Environment Variables**: Added GROQ_API_KEY and alphabetized 3rd party environment variables by @mldangelo
- **Enterprise Breakdown**: Added enterprise breakdown by @typpo in [#1495](https://github.com/promptfoo/promptfoo/pull/1495)

## [0.79.0] - 2024-08-20

### Added

- feat(groq): integrate native Groq SDK and update documentation by @mldangelo in #1479
- feat(redteam): support multiple policies in redteam config by @mldangelo in #1470
- feat(redteam): handle graceful exit on Ctrl+C during initialization by @mldangelo

### Changed

- feat: Prompt Extraction Redteam Plugin by @sklein12 in #1471
- feat: nexe build artifacts by @typpo in #1472
- fix: expand supported config file extensions by @mldangelo in #1473
- fix: onboarding.ts should assume context.py by @typpo
- fix: typo in onboarding example by @typpo
- fix: reduce false positives in `policy` and `sql-injection` by @typpo
- docs: remove references to optional Supabase environment variables by @mldangelo in #1474
- docs: owasp llm top 10 updates by @typpo
- test: mock logger in util test suite by @mldangelo
- chore(workflow): change release trigger type from 'published' to 'created' in Docker workflow, remove pull request and push triggers by @mldangelo
- chore(webui): update plugin display names by @typpo
- chore: refine pass rate threshold logging by @mldangelo
- ci: upload artifact by @typpo

### Fixed

- fix(devcontainer): improve Docker setup for development environment by @mldangelo
- fix(devcontainer): update Dockerfile.dev for Node.js development by @mldangelo
- fix(webui): truncate floating point scores by @typpo

### Dependencies

- chore(deps): update dependencies by @mldangelo in #1478
- chore(deps): update dependencies including @swc/core, esbuild, @anthropic-ai/sdk, and openai by @mldangelo

### Tests

- test(config): run tests over example promptfoo configs by @mldangelo in #1475

## [0.78.3] - 2024-08-19

### Added

- feat(redteam): add base path to CLI state for redteam generate by @mldangelo in [#1464](https://github.com/promptfoo/promptfoo/pull/1464)
- feat(eval): add global pass rate threshold by @mldangelo in [#1443](https://github.com/promptfoo/promptfoo/pull/1443)

### Changed

- chore: check config.redteam instead of config.metadata.redteam by @mldangelo in [#1463](https://github.com/promptfoo/promptfoo/pull/1463)
- chore: Add vscode settings for prettier formatting by @sklein12 in [#1469](https://github.com/promptfoo/promptfoo/pull/1469)
- build: add defaults for supabase environment variables by @sklein12 in [#1468](https://github.com/promptfoo/promptfoo/pull/1468)
- fix: smarter caching in exec provider by @typpo in [#1467](https://github.com/promptfoo/promptfoo/pull/1467)
- docs: display consistent instructions for npx vs npm vs brew by @typpo in [#1465](https://github.com/promptfoo/promptfoo/pull/1465)

### Dependencies

- chore(deps): bump openai from 4.55.9 to 4.56.0 by @dependabot in [#1466](https://github.com/promptfoo/promptfoo/pull/1466)
- chore(deps): replace rouge with js-rouge by @QuarkNerd in [#1420](https://github.com/promptfoo/promptfoo/pull/1420)

## [0.78.2] - 2024-08-18

### Changed

- feat: multi-turn jailbreak (#1459)
- feat: plugin aliases for owasp, nist (#1410)
- refactor(redteam): aliase `generate redteam` to `redteam generate`. (#1461)
- chore: strongly typed envars (#1452)
- chore: further simplify redteam onboarding (#1462)
- docs: strategies (#1460)

## [0.78.1] - 2024-08-16

### Changed

- **feat:** Helicone integration by @maamalama in [#1434](https://github.com/promptfoo/promptfoo/pull/1434)
- **fix:** is-sql assertion `databaseType` not `database` by @typpo in [#1451](https://github.com/promptfoo/promptfoo/pull/1451)
- **chore:** Use temporary file for Python interprocess communication by @enkoder in [#1447](https://github.com/promptfoo/promptfoo/pull/1447)
- **chore:** Redteam onboarding updates by @typpo in [#1453](https://github.com/promptfoo/promptfoo/pull/1453)
- **site:** Add blog post by @typpo in [#1444](https://github.com/promptfoo/promptfoo/pull/1444)

### Fixed

- **fix(redteam):** Improve iterative tree-based red team attack provider by @mldangelo in [#1458](https://github.com/promptfoo/promptfoo/pull/1458)

### Dependencies

- **chore(deps):** Update various dependencies by @mldangelo in [#1442](https://github.com/promptfoo/promptfoo/pull/1442)
- **chore(deps):** Bump `@aws-sdk/client-bedrock-runtime` from 3.629.0 to 3.631.0 by @dependabot in [#1448](https://github.com/promptfoo/promptfoo/pull/1448)
- **chore(deps):** Bump `@aws-sdk/client-bedrock-runtime` from 3.631.0 to 3.632.0 by @dependabot in [#1455](https://github.com/promptfoo/promptfoo/pull/1455)
- **chore(deps):** Bump `@anthropic-ai/sdk` from 0.25.2 to 0.26.0 by @dependabot in [#1449](https://github.com/promptfoo/promptfoo/pull/1449)
- **chore(deps):** Bump `@anthropic-ai/sdk` from 0.26.0 to 0.26.1 by @dependabot in [#1456](https://github.com/promptfoo/promptfoo/pull/1456)
- **chore(deps):** Bump `openai` from 4.55.7 to 4.55.9 by @dependabot in [#1457](https://github.com/promptfoo/promptfoo/pull/1457)

## [0.78.0] - 2024-08-14

### Changed

- **Web UI**: Added ability to choose prompt/provider column in report view by @typpo in [#1426](https://github.com/promptfoo/promptfoo/pull/1426)
- **Eval**: Support loading scenarios and tests from external files by @mldangelo in [#1432](https://github.com/promptfoo/promptfoo/pull/1432)
- **Redteam**: Added language support for generated tests by @mldangelo in [#1433](https://github.com/promptfoo/promptfoo/pull/1433)
- **Transform**: Support custom function names in file transforms by @mldangelo in [#1435](https://github.com/promptfoo/promptfoo/pull/1435)
- **Extension Hook API**: Introduced extension hook API by @aantn in [#1249](https://github.com/promptfoo/promptfoo/pull/1249)
- **Report**: Hide unused plugins in report by @typpo in [#1425](https://github.com/promptfoo/promptfoo/pull/1425)
- **Memory**: Optimize memory usage in `listPreviousResults` by not loading all results into memory by @typpo in [#1439](https://github.com/promptfoo/promptfoo/pull/1439)
- **TypeScript**: Added TypeScript `promptfooconfig` example by @mldangelo in [#1427](https://github.com/promptfoo/promptfoo/pull/1427)
- **Tests**: Moved `evaluatorHelpers` tests to a separate file by @mldangelo in [#1437](https://github.com/promptfoo/promptfoo/pull/1437)
- **Dev**: Bumped `@aws-sdk/client-bedrock-runtime` from 3.624.0 to 3.629.0 by @dependabot in [#1428](https://github.com/promptfoo/promptfoo/pull/1428)
- **SDK**: Bumped `@anthropic-ai/sdk` from 0.25.1 to 0.25.2 by @dependabot in [#1429](https://github.com/promptfoo/promptfoo/pull/1429)
- **SDK**: Bumped `openai` from 4.55.4 to 4.55.7 by @dependabot in [#1436](https://github.com/promptfoo/promptfoo/pull/1436)

## [0.77.0] - 2024-08-12

### Added

- feat(assertions): add option to disable AJV strict mode (#1415)

### Changed

- feat: ssrf plugin (#1411)
- feat: `basic` strategy to represent raw payloads only (#1417)
- refactor: transform function (#1423)
- fix: suppress docker lint (#1412)
- fix: update eslint config and resolve unused variable warnings (#1413)
- fix: handle retries for harmful generations (#1422)
- docs: add plugin documentation (#1421)

### Fixed

- fix(redteam): plugins respect config-level numTest (#1409)

### Dependencies

- chore(deps): bump openai from 4.55.3 to 4.55.4 (#1418)

### Documentation

- docs(faq): expand and restructure FAQ content (#1416)

## [0.76.1] - 2024-08-11

## [0.76.0] - 2024-08-10

### Changed

- feat: add `delete eval latest` and `delete eval all` (#1383)
- feat: bfla and bofa plugins (#1406)
- feat: Support loading tools from multiple files (#1384)
- feat: `promptfoo eval --description` override (#1399)
- feat: add `default` strategy and remove `--add-strategies` (#1401)
- feat: assume unrecognized openai models are chat models (#1404)
- feat: excessive agency grader looks at tools (#1403)
- fix: dont check SSL certs (#1396)
- fix: reduce rbac and moderation false positives (#1400)
- fix: `redteam` property was not read in config (#1407)
- fix: Do not ignored derived metrics (#1381)
- fix: add indexes for sqlite (#1382)

### Fixed

- fix(types): allow boolean values in VarsSchema (#1386)

### Dependencies

- chore(deps-dev): bump @aws-sdk/client-bedrock-runtime from 3.623.0 to 3.624.0 (#1379)
- chore(deps): bump openai from 4.54.0 to 4.55.0 (#1387)
- chore(deps): bump openai from 4.55.0 to 4.55.1 (#1392)
- chore(deps): bump @anthropic-ai/sdk from 0.25.0 to 0.25.1 (#1397)
- chore(deps): bump openai from 4.55.1 to 4.55.3 (#1398)

## [0.75.2] - 2024-08-06

### Added

- feat: ability to attach configs to prompts (#1391)

### Changed

- fix: Update "Edit Comment" dialog background for the dark mode (#1374)
- fix: undefined var in hallucination template (#1375)
- fix: restore harmCategory var (#1380)

## [0.75.1] - 2024-08-05

### Changed

- fix: temporarily disable nunjucks strict mode by @typpo

### Dependencies

- chore(deps): update dependencies (#1373)

## [0.75.0] - 2024-08-05

### Added

- feat(webui): Download report as PDF by @typpo in #1348
- feat(redteam): Add custom policy plugin by @mldangelo in #1346
- feat(config): Add writePromptfooConfig function and orderKeys utility by @mldangelo in #1360
- feat(redteam): Add purpose and entities to defaultTest metadata by @mldangelo in #1359
- feat(webui): Show metadata in details dialog by @typpo in #1362
- feat(redteam): Add some simple requested strategies by @typpo in #1364

### Changed

- feat: Implement defaultTest metadata in tests and scenarios by @mldangelo in #1361
- feat!: Add `default` plugin collection and remove --add-plugins by @typpo in #1369
- fix: Moderation assert and iterative provider handle output objects by @typpo in #1353
- fix: Improve PII grader by @typpo in #1354
- fix: Improve RBAC grading by @typpo in #1347
- fix: Make graders set assertion value by @typpo in #1355
- fix: Allow falsy provider response outputs by @typpo in #1356
- fix: Improve entity extraction and enable for PII by @typpo in #1358
- fix: Do not dereference external tool files by @typpo in #1357
- fix: Google sheets output by @typpo in #1367
- docs: How to red team RAG applications by @typpo in #1368
- refactor(redteam): Consolidate graders and plugins by @mldangelo in #1370
- chore(redteam): Collect user consent for harmful generation by @typpo in #1365

### Dependencies

- chore(deps): Bump openai from 4.53.2 to 4.54.0 by @dependabot in #1349
- chore(deps-dev): Bump @aws-sdk/client-bedrock-runtime from 3.622.0 to 3.623.0 by @dependabot in #1372

## [0.74.0] - 2024-08-01

### Changed

- **feat**: Split types vs validators for prompts, providers, and redteam [#1325](https://github.com/promptfoo/promptfoo/pull/1325) by [@typpo](https://github.com/typpo)
- **feat**: Load provider `tools` and `functions` from external file [#1342](https://github.com/promptfoo/promptfoo/pull/1342) by [@typpo](https://github.com/typpo)
- **fix**: Show gray icon when there are no tests in report [#1335](https://github.com/promptfoo/promptfoo/pull/1335) by [@typpo](https://github.com/typpo)
- **fix**: numTests calculation for previous evals [#1336](https://github.com/promptfoo/promptfoo/pull/1336) by [@onyck](https://github.com/onyck)
- **fix**: Only show the number of tests actually run in the eval [#1338](https://github.com/promptfoo/promptfoo/pull/1338) by [@typpo](https://github.com/typpo)
- **fix**: better-sqlite3 in arm64 docker image [#1344](https://github.com/promptfoo/promptfoo/pull/1344) by [@cmrfrd](https://github.com/cmrfrd)
- **fix**: Correct positive example in DEFAULT_GRADING_PROMPT [#1337](https://github.com/promptfoo/promptfoo/pull/1337) by [@tbuckley](https://github.com/tbuckley)
- **chore**: Integrate red team evaluation into promptfoo init [#1334](https://github.com/promptfoo/promptfoo/pull/1334) by [@mldangelo](https://github.com/mldangelo)
- **chore**: Enforce consistent type imports [#1341](https://github.com/promptfoo/promptfoo/pull/1341) by [@mldangelo](https://github.com/mldangelo)
- **refactor(redteam)**: Update plugin architecture and improve error handling [#1343](https://github.com/promptfoo/promptfoo/pull/1343) by [@mldangelo](https://github.com/mldangelo)
- **docs**: Expand installation instructions in README and docs [#1345](https://github.com/promptfoo/promptfoo/pull/1345) by [@mldangelo](https://github.com/mldangelo)

### Dependencies

- **chore(deps)**: Bump @azure/identity from 4.4.0 to 4.4.1 [#1340](https://github.com/promptfoo/promptfoo/pull/1340) by [@dependabot](https://github.com/dependabot)
- **chore(deps)**: Bump the github-actions group with 3 updates [#1339](https://github.com/promptfoo/promptfoo/pull/1339) by [@dependabot](https://github.com/dependabot)

## [0.73.9] - 2024-07-30

### Dependencies

- chore(deps): update dev dependencies and minor package versions (#1331)
- chore(deps): bump @anthropic-ai/sdk from 0.24.3 to 0.25.0 (#1326)

### Fixed

- fix: chain provider and test transform (#1316)

### Added

- feat: handle rate limits in generic fetch path (#1324)

### Changed

- **Features:**
  - feat: handle rate limits in generic fetch path by @typpo in https://github.com/promptfoo/promptfoo/pull/1324
- **Fixes:**
  - fix: show default vars in table by @typpo in https://github.com/promptfoo/promptfoo/pull/1306
  - fix: chain provider and test transform by @fvdnabee in https://github.com/promptfoo/promptfoo/pull/1316
- **Refactors:**
  - refactor(redteam): extract entity and purpose logic, update imitation plugin by @mldangelo in https://github.com/promptfoo/promptfoo/pull/1301
- **Chores:**
  - chore(deps): bump openai from 4.53.1 to 4.53.2 by @dependabot in https://github.com/promptfoo/promptfoo/pull/1314
  - chore: set page titles by @typpo in https://github.com/promptfoo/promptfoo/pull/1315
  - chore: add devcontainer setup by @cmrfrd in https://github.com/promptfoo/promptfoo/pull/1317
  - chore(webui): persist column selection in evals view by @mldangelo in https://github.com/promptfoo/promptfoo/pull/1302
  - chore(redteam): allow multiple provider selection by @mldangelo in https://github.com/promptfoo/promptfoo/pull/1319
  - chore(deps): bump @anthropic-ai/sdk from 0.24.3 to 0.25.0 by @dependabot in https://github.com/promptfoo/promptfoo/pull/1326
  - chore(deps-dev): bump @aws-sdk/client-bedrock-runtime from 3.620.0 to 3.620.1 by @dependabot in https://github.com/promptfoo/promptfoo/pull/1327
  - chore(deps): update dev dependencies and minor package versions by @mldangelo in https://github.com/promptfoo/promptfoo/pull/1331
- **CI/CD:**
  - ci: add assets generation job and update json schema by @mldangelo in https://github.com/promptfoo/promptfoo/pull/1321
  - docs: add CITATION.cff file by @mldangelo in https://github.com/promptfoo/promptfoo/pull/1322
  - docs: update examples and docs to use gpt-4o and gpt-4o-mini models by @mldangelo in https://github.com/promptfoo/promptfoo/pull/1323
- chore(deps-dev): bump @aws-sdk/client-bedrock-runtime from 3.620.0 to 3.620.1 (#1327)

### Documentation

- **Documentation:**

## [0.73.8] - 2024-07-29

### Dependencies

- chore(deps): bump openai from 4.53.1 to 4.53.2 (#1314)

### Documentation

- docs: update examples and docs to use gpt-4o and gpt-4o-mini models (#1323)
- docs: add CITATION.cff file (#1322)

### Added

- feat(webui): tooltip with provider config on hover (#1312)

### Changed

- feat: Imitation redteam plugin (#1163)
- fix: report cached tokens from assertions (#1299)
- fix: trim model-graded-closedqa response (#1309)
- refactor(utils): move transform logic to separate file (#1310)
- chore(cli): add option to strip auth info from shared URLs (#1304)
- chore: set page titles (#1315)
- chore(webui): persist column selection in evals view (#1302)
- ci: add assets generation job and update json schema (#1321)
- refactor(redteam): extract entity and purpose logic, update imitation plugin (#1301)
- chore(redteam): allow multiple provider selection (#1319)
- chore: add devcontainer setup (#1317)

### Fixed

- fix(webui): make it easier to select text without toggling cell (#1295)
- fix(docker): add sqlite-dev to runtime dependencies (#1297)
- fix(redteam): update CompetitorsGrader rubric (#1298)
- fix(redteam): improve plugin and strategy selection UI (#1300)
- fix(redteam): decrease false positives in hallucination grader (#1305)
- fix(redteam): misc fixes in grading and calculations (#1313)
- fix: show default vars in table (#1306)

## [0.73.7] - 2024-07-26

### Changed

- **Standalone graders for redteam** by [@typpo](https://github.com/typpo) in [#1256](https://github.com/promptfoo/promptfoo/pull/1256)
- **Punycode deprecation warning on node 22** by [@typpo](https://github.com/typpo) in [#1287](https://github.com/promptfoo/promptfoo/pull/1287)
- **Improve iterative providers and update provider API interface to pass original prompt** by [@mldangelo](https://github.com/mldangelo) in [#1293](https://github.com/promptfoo/promptfoo/pull/1293)
- **Add issue templates** by [@typpo](https://github.com/typpo) in [#1288](https://github.com/promptfoo/promptfoo/pull/1288)
- **Support TS files for prompts providers and assertions** by [@benasher44](https://github.com/benasher44) in [#1286](https://github.com/promptfoo/promptfoo/pull/1286)
- **Update dependencies** by [@mldangelo](https://github.com/mldangelo) in [#1292](https://github.com/promptfoo/promptfoo/pull/1292)
- **Move circular dependency check to style-check job** by [@mldangelo](https://github.com/mldangelo) in [#1291](https://github.com/promptfoo/promptfoo/pull/1291)
- **Add examples for embedding and classification providers** by [@Luca-Hackl](https://github.com/Luca-Hackl) in [#1296](https://github.com/promptfoo/promptfoo/pull/1296)

## [0.73.6] - 2024-07-25

### Added

- feat(ci): add Docker image publishing to GitHub Container Registry (#1263)
- feat(webui): add yaml upload button (#1264)

### Changed

- docs: fix javascript configuration guide variable example (#1268)
- site(careers): update application instructions and preferences (#1270)
- chore(python): enhance documentation, tests, formatting, and CI (#1282)
- fix: treat .cjs and .mjs files as javascript vars (#1267)
- fix: add xml tags for better delineation in `llm-rubric`, reduce `harmful` plugin false positives (#1269)
- fix: improve handling of json objects in http provider (#1274)
- fix: support provider json filepath (#1279)
- chore(ci): implement multi-arch Docker image build and push (#1266)
- chore(docker): add multi-arch image description (#1271)
- chore(eslint): add new linter rules and improve code quality (#1277)
- chore: move types files (#1278)
- refactor(redteam): rename strategies and improve type safety (#1275)
- ci: re-enable Node 22.x in CI matrix (#1272)
- chore: support loading .{,m,c}ts promptfooconfig files (#1284)

### Dependencies

- chore(deps): update ajv-formats from 2.1.1 to 3.0.1 (#1276)
- chore(deps): update @swc/core to version 1.7.1 (#1285)

## [0.73.5] - 2024-07-24

### Added

- **feat(cli):** Add the ability to share a specific eval by [@typpo](https://github.com/promptfoo/promptfoo/pull/1250)
- **feat(webui):** Hide long metrics lists by [@typpo](https://github.com/promptfoo/promptfoo/pull/1262)
- feat(webui): hide long metrics lists (#1262)
- feat: ability to share a specific eval (#1250)

### Changed

- **fix:** Resolve node-fetch TypeScript errors by [@mldangelo](https://github.com/promptfoo/promptfoo/pull/1254)
- **fix:** Correct color error in local `checkNodeVersion` test by [@mldangelo](https://github.com/promptfoo/promptfoo/pull/1255)
- **fix:** Multiple Docker fixes by [@typpo](https://github.com/promptfoo/promptfoo/pull/1257)
- **fix:** Improve `--add-strategies` validation error messages by [@typpo](https://github.com/promptfoo/promptfoo/pull/1260)
- **chore:** Warn when a variable is named `assert` by [@typpo](https://github.com/promptfoo/promptfoo/pull/1259)
- **chore:** Update Llama examples and add support for chat-formatted prompts in Replicate by [@typpo](https://github.com/promptfoo/promptfoo/pull/1261)
- chore: update llama examples and add support for chat formatted prompts in Replicate (#1261)
- chore: warn when a var is named assert (#1259)

### Fixed

- **fix(redteam):** Allow arbitrary `injectVar` name for redteam providers by [@mldangelo](https://github.com/promptfoo/promptfoo/pull/1253)
- fix: make --add-strategies validation have useful error (#1260)
- fix: multiple docker fixes (#1257)
- fix: color error in local checkNodeVersion test (#1255)
- fix: resolve node-fetch typescript errors (#1254)
- fix(redteam): allow arbitrary injectVar name for redteam providers (#1253)

## [0.73.4] - 2024-07-24

### Changed

- **schema**: Update config schema for strategies by @mldangelo in [#1244](https://github.com/promptfoo/promptfoo/pull/1244)
- **defaultTest**: Fix scenario assert merging by @onyck in [#1251](https://github.com/promptfoo/promptfoo/pull/1251)
- **webui**: Handle port already in use error by @mldangelo in [#1246](https://github.com/promptfoo/promptfoo/pull/1246)
- **webui**: Update provider list in `ProviderSelector` and add tests by @mldangelo in [#1245](https://github.com/promptfoo/promptfoo/pull/1245)
- **site**: Add blog post by @typpo in [#1247](https://github.com/promptfoo/promptfoo/pull/1247)
- **site**: Improve navigation and consistency by @mldangelo in [#1248](https://github.com/promptfoo/promptfoo/pull/1248)
- **site**: Add careers page by @mldangelo in [#1222](https://github.com/promptfoo/promptfoo/pull/1222)
- **docs**: Full RAG example by @typpo in [#1228](https://github.com/promptfoo/promptfoo/pull/1228)

## [0.73.3] - 2024-07-23

### Changed

- **WebUI:** Make eval switcher more obvious by @typpo in [#1232](https://github.com/promptfoo/promptfoo/pull/1232)
- **Redteam:** Add iterative tree provider and strategy by @mldangelo in [#1238](https://github.com/promptfoo/promptfoo/pull/1238)
- Improve `CallApiFunctionSchema`/`ProviderFunction` type by @aloisklink in [#1235](https://github.com/promptfoo/promptfoo/pull/1235)
- **Redteam:** CLI nits, plugins, provider functionality, and documentation by @mldangelo in [#1231](https://github.com/promptfoo/promptfoo/pull/1231)
- **Redteam:** PII false positives by @typpo in [#1233](https://github.com/promptfoo/promptfoo/pull/1233)
- **Redteam:** `--add-strategies` flag didn't work by @typpo in [#1234](https://github.com/promptfoo/promptfoo/pull/1234)
- Cleanup logging and fix nextui TS error by @mldangelo in [#1243](https://github.com/promptfoo/promptfoo/pull/1243)
- **CI:** Add registry URL to npm publish workflow by @mldangelo in [#1241](https://github.com/promptfoo/promptfoo/pull/1241)
- Remove redundant chalk invocations by @mldangelo in [#1240](https://github.com/promptfoo/promptfoo/pull/1240)
- Update dependencies by @mldangelo in [#1242](https://github.com/promptfoo/promptfoo/pull/1242)
- Update some images by @typpo in [#1236](https://github.com/promptfoo/promptfoo/pull/1236)
- More image updates by @typpo in [#1237](https://github.com/promptfoo/promptfoo/pull/1237)
- Update capitalization of Promptfoo and fix site deprecation warning by @mldangelo in [#1239](https://github.com/promptfoo/promptfoo/pull/1239)

## [0.73.2] - 2024-07-23

### Changed

- fix: add support for anthropic bedrock tools (#1229)
- chore(redteam): add a warning for no openai key set (#1230)

## [0.73.1] - 2024-07-22

### Changed

- fix: dont try to parse yaml content on load (#1226)

## [0.73.0] - 2024-07-22

### Added

- feat(redteam): add 4 new basic plugins (#1201)
- feat(redteam): improve test generation logic and add batching by @mldangelo in
- feat(redteam): settings dialog (#1215)https://github.com/promptfoo/promptfoo/pull/1208
- feat(redteam): introduce redteam section for promptfooconfig.yaml (#1192)

### Changed

- fix: gpt-4o-mini price (#1218)
- chore(openai): update model list (#1219)
- test: improve type safety and resolve TypeScript errors (#1216)
- refactor: resolve circular dependencies and improve code organization (#1212)
- docs: fix broken links (#1211)
- site: image updates and bugfixes (#1217)
- site: improve human readability of validator errors (#1221)
- site: yaml/json config validator for promptfoo configs (#1207)

### Fixed

- fix(validator): fix errors in default example (#1220)
- fix(webui): misc fixes and improvements to webui visuals (#1213)
- fix(redteam): mismatched categories and better overall scoring (#1214)
- fix(gemini): improve error handling (#1193)

### Dependencies

- chore(deps): update multiple dependencies to latest minor and patch versions (#1210)

## [0.72.2] - 2024-07-19

### Documentation

- docs: add guide for comparing GPT-4o vs GPT-4o-mini (#1200)

### Added

- **feat(openai):** add GPT-4o-mini models by [@mldangelo](https://github.com/promptfoo/promptfoo/pull/1196)
- feat(redteam): improve test generation logic and add batching (#1208)

### Changed

- **feat:** add schema validation to `promptfooconfig.yaml` by [@mldangelo](https://github.com/promptfoo/promptfoo/pull/1185)
- **fix:** base path for custom filter resolution by [@onyck](https://github.com/promptfoo/promptfoo/pull/1198)
- **chore(redteam):** refactor PII categories and improve plugin handling by [@mldangelo](https://github.com/promptfoo/promptfoo/pull/1191)
- **build(deps-dev):** bump `@aws-sdk/client-bedrock-runtime` from 3.614.0 to 3.616.0 by [@dependabot](https://github.com/promptfoo/promptfoo/pull/1203)
- **docs:** add guide for comparing GPT-4o vs GPT-4o-mini by [@mldangelo](https://github.com/promptfoo/promptfoo/pull/1200)
- **site:** contact page by [@typpo](https://github.com/promptfoo/promptfoo/pull/1190)
- **site:** newsletter form by [@typpo](https://github.com/promptfoo/promptfoo/pull/1194)
- **site:** miscellaneous images and improvements by [@typpo](https://github.com/promptfoo/promptfoo/pull/1199)
- build(deps-dev): bump @aws-sdk/client-bedrock-runtime from 3.614.0 to 3.616.0 (#1203)
- site: misc images and improvements (#1199)

### Fixed

- **fix(webui):** eval ID not being properly set by [@typpo](https://github.com/promptfoo/promptfoo/pull/1195)
- **fix(Dockerfile):** install curl for healthcheck by [@orange-anjou](https://github.com/promptfoo/promptfoo/pull/1204)
- fix(Dockerfile): install curl for healthcheck (#1204)
- fix: base path for custom filter resolution (#1198)

### Tests

- **test(webui):** add unit tests for `InfoModal` component by [@mldangelo](https://github.com/promptfoo/promptfoo/pull/1187)

## [0.72.1] - 2024-07-18

### Tests

- test(webui): add unit tests for InfoModal component (#1187)

### Fixed

- fix(webui): eval id not being properly set (#1195)

### Added

- feat(openai): add gpt-4o-mini models (#1196)
- feat: add schema validation to promptfooconfig.yaml (#1185)

### Changed

- Fix: Consider model name when caching Bedrock responses by @fvdnabee in [#1181](https://github.com/promptfoo/promptfoo/pull/1181)
- Fix: Parsing of the model name tag in Ollama embeddings provider by @minamijoyo in [#1189](https://github.com/promptfoo/promptfoo/pull/1189)
- Refactor (redteam): Simplify CLI command structure and update provider options by @mldangelo in [#1174](https://github.com/promptfoo/promptfoo/pull/1174)
- Refactor (types): Convert interfaces to Zod schemas by @mldangelo in [#1178](https://github.com/promptfoo/promptfoo/pull/1178)
- Refactor (redteam): Improve type safety and simplify code structure by @mldangelo in [#1175](https://github.com/promptfoo/promptfoo/pull/1175)
- Chore (redteam): Another injection by @typpo in [#1173](https://github.com/promptfoo/promptfoo/pull/1173)
- Chore (deps): Upgrade inquirer to v10 by @mldangelo in [#1176](https://github.com/promptfoo/promptfoo/pull/1176)
- Chore (redteam): Update CLI for test case generation by @mldangelo in [#1177](https://github.com/promptfoo/promptfoo/pull/1177)
- Chore: Include hostname in share confirmation by @typpo in [#1183](https://github.com/promptfoo/promptfoo/pull/1183)
- Build (deps-dev): Bump @azure/identity from 4.3.0 to 4.4.0 by @dependabot in [#1180](https://github.com/promptfoo/promptfoo/pull/1180)
- chore(redteam): refactor PII categories and improve plugin handling (#1191)
- site: newsletter form (#1194)
- site: contact page (#1190)

## [0.72.0] - 2024-07-17

### Added

- feat(webui): add about component with helpful links (#1149)
- feat(webui): Ability to compare evals (#1148)

### Changed

- feat: manual input provider (#1168)
- chore(mistral): add codestral-mamba (#1170)
- chore: static imports for iterative providers (#1169)

### Fixed

- fix(webui): dark mode toggle (#1171)
- fix(redteam): set harmCategory label for harmful tests (#1172)

## [0.71.1] - 2024-07-15

### Added

- feat(redteam): specify the default number of test cases to generate per plugin (#1154)

### Changed

- feat: add image classification example and xml assertions (#1153)

### Fixed

- fix(redteam): fix dynamic import paths (#1162)

## [0.71.0] - 2024-07-15

### Changed

- **Eval picker for web UI** by [@typpo](https://github.com/typpo) in [#1143](https://github.com/promptfoo/promptfoo/pull/1143)
- **Update default model providers to Claude 3.5** by [@mldangelo](https://github.com/mldangelo) in [#1157](https://github.com/promptfoo/promptfoo/pull/1157)
- **Allow provider customization for dataset generation** by [@mldangelo](https://github.com/mldangelo) in [#1158](https://github.com/promptfoo/promptfoo/pull/1158)
- **Predict Redteam injectVars** by [@mldangelo](https://github.com/mldangelo) in [#1141](https://github.com/promptfoo/promptfoo/pull/1141)
- **Fix JSON prompt escaping in HTTP provider and add LM Studio example** by [@mldangelo](https://github.com/mldangelo) in [#1156](https://github.com/promptfoo/promptfoo/pull/1156)
- **Fix poor performing harmful test generation** by [@mldangelo](https://github.com/mldangelo) in [#1124](https://github.com/promptfoo/promptfoo/pull/1124)
- **Update overreliance grading prompt** by [@mldangelo](https://github.com/mldangelo) in [#1146](https://github.com/promptfoo/promptfoo/pull/1146)
- **Move multiple variables warning to before progress bar** by [@typpo](https://github.com/typpo) in [#1160](https://github.com/promptfoo/promptfoo/pull/1160)
- **Add contributing guide** by [@mldangelo](https://github.com/mldangelo) in [#1150](https://github.com/promptfoo/promptfoo/pull/1150)
- **Refactor and optimize injection and iterative methods** by [@mldangelo](https://github.com/mldangelo) in [#1138](https://github.com/promptfoo/promptfoo/pull/1138)
- **Update plugin base class to support multiple assertions** by [@mldangelo](https://github.com/mldangelo) in [#1139](https://github.com/promptfoo/promptfoo/pull/1139)
- **Structural refactor, abstract plugin and method actions** by [@mldangelo](https://github.com/mldangelo) in [#1140](https://github.com/promptfoo/promptfoo/pull/1140)
- **Move CLI commands into individual files** by [@mldangelo](https://github.com/mldangelo) in [#1155](https://github.com/promptfoo/promptfoo/pull/1155)
- **Update Jest linter rules** by [@mldangelo](https://github.com/mldangelo) in [#1161](https://github.com/promptfoo/promptfoo/pull/1161)
- **Bump openai from 4.52.4 to 4.52.5** by [@dependabot](https://github.com/dependabot) in [#1137](https://github.com/promptfoo/promptfoo/pull/1137)
- **Bump @aws-sdk/client-bedrock-runtime from 3.613.0 to 3.614.0** by [@dependabot](https://github.com/dependabot) in [#1136](https://github.com/promptfoo/promptfoo/pull/1136)
- **Bump openai from 4.52.5 to 4.52.7** by [@dependabot](https://github.com/dependabot) in [#1142](https://github.com/promptfoo/promptfoo/pull/1142)
- **Update documentation and MUI dependencies** by [@mldangelo](https://github.com/mldangelo) in [#1152](https://github.com/promptfoo/promptfoo/pull/1152)
- **Update Drizzle dependencies and configuration** by [@mldangelo](https://github.com/mldangelo) in [#1151](https://github.com/promptfoo/promptfoo/pull/1151)
- **Bump dependencies with patch and minor version updates** by [@mldangelo](https://github.com/mldangelo) in [#1159](https://github.com/promptfoo/promptfoo/pull/1159)

## [0.70.1] - 2024-07-11

### Changed

- **provider**: put provider in outer loop to reduce model swap by @typpo in [#1132](https://github.com/promptfoo/promptfoo/pull/1132)
- **evaluator**: ensure unique prompt handling with labeled and unlabeled providers by @mldangelo in [#1134](https://github.com/promptfoo/promptfoo/pull/1134)
- **eval**: validate --output file extension before running eval by @mldangelo in [#1135](https://github.com/promptfoo/promptfoo/pull/1135)
- **deps-dev**: bump @aws-sdk/client-bedrock-runtime from 3.609.0 to 3.613.0 by @dependabot in [#1126](https://github.com/promptfoo/promptfoo/pull/1126)
- fix pythonCompletion test by @mldangelo in [#1133](https://github.com/promptfoo/promptfoo/pull/1133)

## [0.70.0] - 2024-07-10

### Changed

- feat: Add `promptfoo redteam init` command (#1122)
- chore: refactor eval and generate commands out of main.ts (#1121)
- build(deps): bump openai from 4.52.3 to 4.52.4 (#1118)
- refactor(redteam): relocate harmful and pii plugins from legacy directory (#1123)
- refactor(redteam): Migrate harmful test generators to plugin-based architecture (#1116)

### Fixed

- fix(redteam): use final prompt in moderation instead of original (#1117)

## [0.69.2] - 2024-07-08

### Changed

- feat: add support for nested grading results (#1101)
- fix: issue that caused harmful prompts to not save (#1112)
- fix: resolve relative paths for prompts (#1110)
- ci: compress images in PRs (#1108)
- site: landing page updates (#1096)

## [0.69.1] - 2024-07-06

### Changed

- **feat**: Add Zod schema validation for providers in `promptfooconfig` by @mldangelo in [#1102](https://github.com/promptfoo/promptfoo/pull/1102)
- **fix**: Re-add provider context in prompt functions by @mldangelo in [#1106](https://github.com/promptfoo/promptfoo/pull/1106)
- **fix**: Add missing `gpt-4-turbo-2024-04-09` by @aloisklink in [#1100](https://github.com/promptfoo/promptfoo/pull/1100)
- **chore**: Update minor and patch versions of several packages by @mldangelo in [#1107](https://github.com/promptfoo/promptfoo/pull/1107)
- **chore**: Format Python code and add check job to GitHub Actions workflow by @mldangelo in [#1105](https://github.com/promptfoo/promptfoo/pull/1105)
- **chore**: Bump version to 0.69.1 by @mldangelo
- **docs**: Add example and configuration guide for using `llama.cpp` by @mldangelo in [#1104](https://github.com/promptfoo/promptfoo/pull/1104)
- **docs**: Add Vitest integration guide by @mldangelo in [#1103](https://github.com/promptfoo/promptfoo/pull/1103)

## [0.69.0] - 2024-07-05

### Added

- feat(redteam): `extra-jailbreak` plugin that applies jailbreak to all probes (#1085)
- feat(webui): show metrics as % in column header (#1087)
- feat: add support for PROMPTFOO_AUTHOR environment variable (#1099)

### Changed

- feat: `llm-rubric` uses tools API for model-grading anthropic evals (#1079)
- feat: `--filter-providers` eval option (#1089)
- feat: add `author` field to evals (#1045)
- fix: improper path resolution for file:// prefixes (#1094)
- chore(webui): small changes to styling (#1088)
- docs: guide on how to do sandboxed evals on generated code (#1097)
- build(deps): bump replicate from 0.30.2 to 0.31.0 (#1090)

### Fixed

- fix(webui): Ability to toggle visibility of description column (#1095)

## [0.68.3] - 2024-07-04

### Tests

- test: fix assertion result mock pollution (#1086)

### Fixed

- fix: browser error on eval page with derived metrics that results when a score is null (#1093)
- fix(prompts): treat non-existent files as prompt strings (#1084)
- fix: remove test mutation for classifer and select-best assertion types (#1083)

### Added

- feat(openai): support for attachments for openai assistants (#1080)

### Changed

- **Features:**
  - Added support for attachments in OpenAI assistants by [@typpo](https://github.com/promptfoo/promptfoo/pull/1080)
- **Fixes:**
  - Removed test mutation for classifier and select-best assertion types by [@typpo](https://github.com/promptfoo/promptfoo/pull/1083)
  - Treated non-existent files as prompt strings by [@typpo](https://github.com/promptfoo/promptfoo/pull/1084)
  - Fixed assertion result mock pollution by [@mldangelo](https://github.com/promptfoo/promptfoo/pull/1086)
- **Dependencies:**
  - Bumped `openai` from 4.52.2 to 4.52.3 by [@dependabot](https://github.com/promptfoo/promptfoo/pull/1073)
  - Bumped `@aws-sdk/client-bedrock-runtime` from 3.606.0 to 3.609.0 by [@dependabot](https://github.com/promptfoo/promptfoo/pull/1072)

## [0.68.2] - 2024-07-03

### Changed

- build(deps): bump openai from 4.52.2 to 4.52.3 (#1073)
- build(deps-dev): bump @aws-sdk/client-bedrock-runtime from 3.606.0 to 3.609.0 (#1072)

### Added

- feat(webui): add scenarios to test suite configuration in yaml editor (#1071)

## [0.68.1] - 2024-07-02

### Fixed

- fix: resolve issues with relative prompt paths (#1066)
- fix: handle replicate ids without version (#1059)

### Added

- feat: support calling specific function from python provider (#1053)

### Changed

- **feat:** Support calling specific function from Python provider by [@typpo](https://github.com/promptfoo/promptfoo/pull/1053)
- **fix:** Resolve issues with relative prompt paths by [@mldangelo](https://github.com/promptfoo/promptfoo/pull/1066)
- **fix:** Handle replicate IDs without version by [@typpo](https://github.com/promptfoo/promptfoo/pull/1059)
- **build(deps):** Bump `@anthropic-ai/sdk` from 0.24.2 to 0.24.3 by [@dependabot](https://github.com/promptfoo/promptfoo/pull/1062)
- build(deps): bump @anthropic-ai/sdk from 0.24.2 to 0.24.3 (#1062)

## [0.68.0] - 2024-07-01

### Documentation

- docs: dalle jailbreak blog post (#1052)

### Added

- feat(webui): Add support for markdown tables and other extras by @typpo in [#1042](https://github.com/promptfoo/promptfoo/pull/1042)

### Changed

- feat: support for image model redteaming by @typpo in [#1051](https://github.com/promptfoo/promptfoo/pull/1051)
- feat: prompt syntax for bedrock llama3 by @fvdnabee in [#1038](https://github.com/promptfoo/promptfoo/pull/1038)
- fix: http provider returns the correct response format by @typpo in [#1027](https://github.com/promptfoo/promptfoo/pull/1027)
- fix: handle when stdout columns are not set by @typpo in [#1029](https://github.com/promptfoo/promptfoo/pull/1029)
- fix: support additional models via AWS Bedrock and update documentation by @mldangelo in [#1034](https://github.com/promptfoo/promptfoo/pull/1034)
- fix: handle imported single test case by @typpo in [#1041](https://github.com/promptfoo/promptfoo/pull/1041)
- fix: dereference promptfoo test files by @fvdnabee in [#1035](https://github.com/promptfoo/promptfoo/pull/1035)
- chore: expose runAssertion and runAssertions to node package by @typpo in [#1026](https://github.com/promptfoo/promptfoo/pull/1026)
- chore: add Node.js version check to ensure compatibility by @mldangelo in [#1030](https://github.com/promptfoo/promptfoo/pull/1030)
- chore: enable '@typescript-eslint/no-use-before-define' linter rule by @mldangelo in [#1043](https://github.com/promptfoo/promptfoo/pull/1043)
- docs: fix broken documentation links by @mldangelo in [#1033](https://github.com/promptfoo/promptfoo/pull/1033)
- docs: update anthropic.md by @Codeshark-NET in [#1036](https://github.com/promptfoo/promptfoo/pull/1036)
- ci: add GitHub Action for automatic version tagging by @mldangelo in [#1046](https://github.com/promptfoo/promptfoo/pull/1046)
- ci: npm publish workflow by @typpo in [#1044](https://github.com/promptfoo/promptfoo/pull/1044)
- build(deps): bump openai from 4.52.1 to 4.52.2 by @dependabot in [#1057](https://github.com/promptfoo/promptfoo/pull/1057)
- build(deps): bump @anthropic-ai/sdk from 0.24.1 to 0.24.2 by @dependabot in [#1056](https://github.com/promptfoo/promptfoo/pull/1056)
- build(deps-dev): bump @aws-sdk/client-bedrock-runtime from 3.602.0 to 3.606.0 by @dependabot in [#1055](https://github.com/promptfoo/promptfoo/pull/1055)
- build(deps): bump docker/setup-buildx-action from 2 to 3 in the github-actions group by @dependabot in [#1054](https://github.com/promptfoo/promptfoo/pull/1054)

## [0.67.0] - 2024-06-27

### Added

- feat(bedrock): add proxy support for AWS SDK (#1021)
- feat(redteam): Expose modified prompt for iterative jailbreaks (#1024)
- feat: replicate image provider (#1049)

### Changed

- feat: add support for gemini embeddings via vertex (#1004)
- feat: normalize prompt input formats, introduce single responsibility handlers, improve test coverage, and fix minor bugs (#994)
- fix: more robust json extraction for llm-rubric (#1019)
- build(deps): bump openai from 4.52.0 to 4.52.1 (#1015)
- build(deps): bump @anthropic-ai/sdk from 0.24.0 to 0.24.1 (#1016)
- chore: sort imports (#1006)
- chore: switch to smaller googleapis dependency (#1009)
- chore: add config telemetry (#1005)
- docs: update GitHub urls to reflect promptfoo github org repository location (#1011)
- docs: fix incorrect yaml ref in guide (#1018)

## [0.66.0] - 2024-06-24

### Changed

- `config get/set` commands, ability for users to set their email by [@typpo](https://github.com/typpo) in [#971](https://github.com/promptfoo/promptfoo/pull/971)
- **webui**: Download as CSV by [@typpo](https://github.com/typpo) in [#1000](https://github.com/promptfoo/promptfoo/pull/1000)
- Add support for Gemini default grader if credentials are present by [@typpo](https://github.com/typpo) in [#998](https://github.com/promptfoo/promptfoo/pull/998)
- **redteam**: Allow arbitrary providers by [@mldangelo](https://github.com/mldangelo) in [#1002](https://github.com/promptfoo/promptfoo/pull/1002)
- Derived metrics by [@typpo](https://github.com/typpo) in [#985](https://github.com/promptfoo/promptfoo/pull/985)
- Python provider can import modules with same name as built-ins by [@typpo](https://github.com/typpo) in [#989](https://github.com/promptfoo/promptfoo/pull/989)
- Include error text in all cases by [@typpo](https://github.com/typpo) in [#990](https://github.com/promptfoo/promptfoo/pull/990)
- Ensure tests inside scenarios are filtered by filter patterns by [@mldangelo](https://github.com/mldangelo) in [#996](https://github.com/promptfoo/promptfoo/pull/996)
- Anthropic message API support for env vars by [@typpo](https://github.com/typpo) in [#997](https://github.com/promptfoo/promptfoo/pull/997)
- Add build documentation workflow and fix typos by [@mldangelo](https://github.com/mldangelo) in [#993](https://github.com/promptfoo/promptfoo/pull/993)
- Block network calls in tests by [@typpo](https://github.com/typpo) in [#972](https://github.com/promptfoo/promptfoo/pull/972)
- Export `AnthropicMessagesProvider` from providers by [@greysteil](https://github.com/greysteil) in [#975](https://github.com/promptfoo/promptfoo/pull/975)
- Add Claude 3.5 sonnet pricing by [@typpo](https://github.com/typpo) in [#976](https://github.com/promptfoo/promptfoo/pull/976)
- Pass `tool_choice` to Anthropic when set in config by [@greysteil](https://github.com/greysteil) in [#977](https://github.com/promptfoo/promptfoo/pull/977)
- Fixed according to Ollama API specifications by [@keishidev](https://github.com/keishidev) in [#981](https://github.com/promptfoo/promptfoo/pull/981)
- Add Dependabot config and update provider dependencies by [@mldangelo](https://github.com/mldangelo) in [#984](https://github.com/promptfoo/promptfoo/pull/984)
- Don't commit `.env` to Git by [@will-holley](https://github.com/will-holley) in [#991](https://github.com/promptfoo/promptfoo/pull/991)
- Update Docker base image to Node 20, improve self-hosting documentation, and add CI action for Docker build by [@mldangelo](https://github.com/mldangelo) in [#995](https://github.com/promptfoo/promptfoo/pull/995)
- Allow variable cells to scroll instead of exploding the table height by [@grrowl](https://github.com/grrowl) in [#973](https://github.com/promptfoo/promptfoo/pull/973)

## [0.65.2] - 2024-06-20

### Documentation

- docs: update claude vs gpt guide with claude 3.5 (#986)

### Added

- feat(redteam): make it easier to add non default plugins (#958)

### Changed

- feat: contains-sql assert (#964)
- fix: handle absolute paths for js providers (#966)
- fix: label not showing problem when using eval with config option (#928)
- fix: should return the whole message if the OpenAI return the content and the function call/tools at the same time. (#968)
- fix: label support for js prompts (#970)
- docs: Add CLI delete command to docs (#959)
- docs: text to sql validation guide (#962)

### Fixed

- fix(redteam): wire ui to plugins (#965)
- fix(redteam): reduce overreliance, excessive-agency false positive rates (#963)

## [0.65.1] - 2024-06-18

### Changed

- chore(docs): add shell syntax highlighting and fix typos (#953)
- chore(dependencies): update package dependencies (#952)
- Revert "feat(cli): add tests for CLI commands and fix version flag bug" (#967)

### Fixed

- fix: handle case where returned python result is null (#957)
- fix(webui): handle empty fail reasons and null componentResults (#956)

### Added

- feat(cli): add tests for CLI commands and fix version flag bug (#954)
- feat(eslint): integrate eslint-plugin-jest and configure rules (#951)
- feat: add eslint-plugin-unused-imports and remove unused imports (#949)
- feat: assertion type: is-sql (#926)

## [0.65.0] - 2024-06-17

### Added

- feat(webui): show pass/fail toggle (#938)
- feat(webui): carousel for multiple failure reasons (#939)
- feat(webui): clicking metric pills filters by nonzero only (#941)
- feat(redteam): political statements (#944)
- feat(redteam): indicate performance with moderation filter (#933)

### Changed

- feat: add hf to onboarding flow (#947)
- feat: add support for `promptfoo export latest` (#948)
- fix: serialize each item in `vars` when its type is a string (#823) (#943)
- chore(webui): split ResultsTable into separate files (#942)

### Fixed

- fix(redteam): more aggressive contract testing (#946)

### Dependencies

- chore(deps): update dependencies without breaking changes (#937)

## [0.64.0] - 2024-06-15

### Added

- feat(redteam): add unintended contracts test (#934)
- feat(anthropic): support tool use (#932)

### Changed

- feat: export `promptfoo.cache` to node package (#923)
- feat: add Voyage AI embeddings provider (#931)
- feat: Add more Portkey header provider options and create headers automatically (#909)
- fix: handle openai chat-style messages better in `moderation` assert (#930)
- ci: add next.js build caching (#908)
- chore(docs): update installation and GitHub Actions guides (#935)
- chore(dependencies): bump LLM providers in package.json (#936)

### Fixed

- fix(bedrock): support cohere embeddings (#924)

### Dependencies

- chore(deps): bump braces from 3.0.2 to 3.0.3 (#918)

## [0.63.2] - 2024-06-10

### Added

- feat: report view for redteam evals (#920)

### Fixed

- fix(bedrock): default value for configs (#917)
- fix: prevent assertions from being modified as they run (#929)

## [0.63.1] - 2024-06-10

### Fixed

- fix(vertex): correct handling of system instruction (#911)
- fix(bedrock): support for llama, cohere command and command-r, mistral (#915)

## [0.63.0] - 2024-06-09

### Added

- feat(bedrock): Add support for mistral, llama, cohere (#885)
- feat(ollama): add OLLAMA_API_KEY to support authentication (#883)
- feat(redteam): add test for competitor recommendations (#877)
- feat(webui): Show the number of passes and failures (#888)
- feat(webui): show manual grading record in test details view (#906)
- feat(webui): use indexeddb instead of localstorage (#905)

### Changed

- feat: ability to set test case metric from csv (#889)
- feat: interactive onboarding (#886)
- feat: support `threshold` param from csv (#903)
- feat: support array of values for `similar` assertion (#895)
- fix: Prompt variable reads unprocessed spaces on both sides (#887)
- fix: windows node 22 flake (#907)
- [fix: ci passing despite failing build (](https://github.com/promptfoo/promptfoo/commit/ce6090be5d70fbe71c6da0a5ec1a73253a9d8a0e)https://github.com/promptfoo/promptfoo/pull/876[)](https://github.com/promptfoo/promptfoo/commit/ce6090be5d70fbe71c6da0a5ec1a73253a9d8a0e)
- [fix: incorrect migrations path in docker build](https://github.com/promptfoo/promptfoo/commit/6a1eef4e4b006b32de9ce6e5e2d7c0bd3b9fa95a) https://github.com/promptfoo/promptfoo/issues/861
- chore(ci): add `workflow_dispatch` trigger (#897)
- chore: add more gemini models (#894)
- chore: introduce eslint (#904)
- chore: switch to SWC for faster Jest tests (#899)
- chore: update to prettier 3 (#901)
- [chore(openai): add tool_choice required type](https://github.com/promptfoo/promptfoo/commit/e97ce63221b0e06f7e03f46c466da36c5b713017)

### Fixed

- fix(vertex): support var templating in system instruction (#902)
- [fix(webui): display latency when available](https://github.com/promptfoo/promptfoo/commit/bb335efbe9e8d6b23526c837402787a1cbba9969)

### Dependencies

- chore(deps): update most dependencies to latest stable versions (#898)

## [0.62.1] - 2024-06-06

### Added

- feat(webui): Ability to suppress browser open on `promptfoo view` (#881)
- feat(anthropic): add support for base url (#850)
- feat(openai): Support function/tool callbacks (#830)
- feat(vertex/gemini): add support for toolConfig and systemInstruction (#841)
- feat(webui): Ability to filter to highlighted cells (#852)
- feat(webui): ability to click to filter metric (#849)
- feat(webui): add copy and highlight cell actions (#847)

### Changed

- fix: migrate database before writing results (#882)
- chore: upgrade default graders to gpt-4o (#848)
- ci: Introduce jest test coverage reports (#868)
- ci: add support for node 22, remove support for node 16 (#836)
- docs: Addresses minor typographical errors (#845)
- docs: Help description of default `--output` (#844)
- feat: Add Red Team PII Tests (#862)
- feat: Support custom gateway URLs in Portkey (#840)
- feat: add support for python embedding and classification providers (#864)
- feat: add support for titan premier on bedrock (#839)
- feat: pass evalId in results (#758)
- fix: Broken types (#854)
- fix: Fix broken progress callback in web ui (#860)
- fix: Fix formatting and add style check to CI (#872)
- fix: Fix type error eval page.tsx (#867)
- fix: Improve Error Handling for Python Assertions and Provider Exceptions (#863)
- fix: Pass evaluateOptions from web ui yaml (#859)
- fix: Render multiple result images with markdown, if markdown contains multiple images (#873)
- fix: The values of defaultTest and evaluateOptions are not set when editing the eval yaml file. (#834)
- fix: crash on db migration when cache is disabled on first run (#842)
- fix: csv and html outputs include both prompt and provider labels (#851)
- fix: docker build and prepublish script (#846)
- fix: show labels for custom provider (#875)
- chore: fix windows node 22 build issues by adding missing encoding dependency and updating webpack config (#900)
- chore: update Node.js version management and improve documentation (#896)
- Fix CI Passing Despite Failing Build (#866) (#876)

## [0.62.0] - 2024-06-05

### Fixed

- fix: Parameter evaluateOptions not passed correctly in jobs created using web (#870)

### Added

- feat(anthropic): add support for base url (#850)
- feat(openai): Support function/tool callbacks (#830)
- feat(vertex/gemini): add support for toolConfig and systemInstruction (#841)
- feat(webui): Ability to filter to highlighted cells (#852)
- feat(webui): ability to click to filter metric (#849)
- feat(webui): add copy and highlight cell actions (#847)

### Changed

- feat: Add Red Team PII Tests (#862)
- feat: Support custom gateway URLs in Portkey (#840)
- feat: add support for python embedding and classification providers (#864)
- feat: add support for titan premier on bedrock (#839)
- feat: pass evalId in results (#758)
- feat: upgrade default graders to gpt-4o (#848)
- fix: Broken types (#854)
- fix: Fix broken progress callback in web ui (#860)
- fix: Fix formatting and add style check to CI (#872)
- fix: Fix type error eval page.tsx (#867)
- fix: Improve Error Handling for Python Assertions and Provider Exceptions (#863)
- fix: Pass evaluateOptions from web ui yaml (#859)
- fix: Render multiple result images with markdown, if markdown contains multiple images (#873)
- fix: The values of defaultTest and evaluateOptions are not set when editing the eval yaml file. (#834)
- fix: crash on db migration when cache is disabled on first run (#842)
- fix: csv and html outputs include both prompt and provider labels (#851)
- fix: docker build and prepublish script (#846)
- fix: show labels for custom provider (#875)
- ci: Introduce jest test coverage reports (#868)
- ci: add support for node 22, remove support for node 16 (#836)
- docs: Addresses minor typographical errors (#845)
- docs: Help description of default `--output` (#844)

## [0.61.0] - 2024-05-30

### Changed

- feat: `moderation` assert type (#821)
- feat: general purpose http/https provider (#822)
- feat: add portkey provider (#819)
- feat: Add Cloudflare AI Provider (#817)
- fix: Remove duplicate logging line (#825)
- fix: The ‘defaultTest’ option has no effect during evaluation. (#829)
- fix: Improve Error Handling in Python Script Execution (#833)
- docs: How to red team LLMs (#828)
- chore(mistral): add codestral (#831)

## [0.60.0] - 2024-05-25

### Added

- feat(webui): Add image viewer (#816)

### Changed

- feat: redteam testset generation (#804)
- feat: support for deep equality check in equals assertion (#805)
- feat: Allow functions in renderVarsInObject (#813)
- feat: ability to reference previous llm outputs via storeOutputAs (#808)
- feat: support for prompt objects (#818)
- fix: huggingface api key handling (#809)
- docs: Restore ProviderResponse class name (#806)
- docs: Fix typo in local build command (#811)

## [0.59.1] - 2024-05-18

### Changed

- [fix: handle null result timestamp when writing to db.](https://github.com/promptfoo/promptfoo/commit/40e1ebfbfd512fea56761b4cbdfff0cd25d61ae1) https://github.com/promptfoo/promptfoo/issues/800

## [0.59.0] - 2024-05-18

### Added

- feat(webui): add --filter-description option to `promptfoo view` (#780)
- feat(bedrock): add support for embeddings models (#797)

### Changed

- fix: python prompts break when using whole file (#784)
- Langfuse need to compile variables (#779)
- chore(webui): display prompt and completion tokens (#794)
- chore: include full error response in openai errors (#791)
- chore: add logprobs to assertion context (#790)
- feat: support var interpolation in function calls (#792)
- chore: add timestamp to EvaluateSummary (#785)
- fix: render markdown in variables too (#796)

### Fixed

- fix(vertex): remove leftover dependency on apiKey (#798)

## [0.58.1] - 2024-05-14

### Changed

- fix: improve GradingResult validation (#772)
- [fix: update python ProviderResponse error message and docs.](https://github.com/promptfoo/promptfoo/commit/258013080809bc782afe3de51c9309230cb5cdb2) https://github.com/promptfoo/promptfoo/issues/769
- [chore(openai): add gpt-4o models (](https://github.com/promptfoo/promptfoo/commit/ff4655d31d3588972522bb162733cb61e460f36f)https://github.com/promptfoo/promptfoo/pull/776[)](https://github.com/promptfoo/promptfoo/commit/ff4655d31d3588972522bb162733cb61e460f36f)
- add gpt-4o models (#776)

### Fixed

- fix(langfuse): Check runtime type of `getPrompt`, stringify the result (#774)

## [0.58.0] - 2024-05-09

### Changed

- feat: assert-set (#765)
- feat: add comma-delimited string support for array-type assertion values (#755)
- fix: Resolve JS assertion paths relative to configuration file (#756)
- fix: not-equals assertion (#763)
- fix: upgrade rouge package and limit to strings (#764)

## [0.57.1] - 2024-05-02

### Changed

- fix: do not serialize js objects to non-js providers (#754)
- **[See 0.57.0 release notes](https://github.com/promptfoo/promptfoo/releases/tag/0.57.0)**

## [0.57.0] - 2024-05-01

### Changed

- feat: ability to override provider per test case (#725)
- feat: eval tests matching pattern (#735)
- feat: add `-n` limit arg for `promptfoo list` (#749)
- feat: `promptfoo import` and `promptfoo export` commands (#750)
- feat: add support for `--var name=value` cli option (#745)
- feat: promptfoo eval --filter-failing outputFile.json (#742)
- fix: eval --first-n arg (#734)
- chore: Update openai package to 3.48.5 (#739)
- chore: include logger and cache utils in javascript provider context (#748)
- chore: add `PROMPTFOO_FAILED_TEST_EXIT_CODE` envar (#751)
- docs: Document `python:` prefix when loading assertions in CSV (#731)
- docs: update README.md (#733)
- docs: Fixes to Python docs (#728)
- docs: Update to include --filter-\* cli args (#747)

## [0.56.0] - 2024-04-28

### Added

- feat(webui): improved comment dialog (#713)

### Changed

- feat: Intergration with Langfuse (#707)
- feat: Support IBM Research BAM provider (#711)
- fix: Make errors uncached in Python completion. (#706)
- fix: include python tracebacks in python errors (#724)
- fix: `getCache` should return a memory store when disk caching is disabled (#715)
- chore(webui): improve eval view performance (#719)
- chore(webui): always show provider in header (#721)
- chore: add support for OPENAI_BASE_URL envar (#717)

### Fixed

- fix(vertex/gemini): support nested generationConfig (#714)

## [0.55.0] - 2024-04-24

### Changed

- [Docs] Add llama3 example to ollama docs (#695)
- bugfix in answer-relevance (#697)
- feat: add support for provider `transform` property (#696)
- feat: add support for provider-specific delays (#699)
- feat: portkey.ai integration (#698)
- feat: `eval -n` arg for running the first n test cases (#700)
- feat: ability to write outputs to google sheet (#701)
- feat: first-class support for openrouter (#702)
- Fix concurrent cache request behaviour (#703)

## [0.54.1] - 2024-04-20

### Changed

- Add support for Mixtral 8x22B (#687)
- fix: google sheets async loading (#688)
- fix: trim spaces in csv assertions that can have file:// prefixes (#689)
- fix: apply thresholds to custom python asserts (#690)
- fix: include detail from external python assertion (#691)
- chore(webui): allow configuration of results per page (#694)
- fix: ability to override rubric prompt for all model-graded metrics (#692)

## [0.54.0] - 2024-04-18

### Changed

- feat: support for authenticated google sheets access (#686)
- fix: bugs in `Answer-relevance` calculation (#683)
- fix: Add tool calls to response from azure openai (#685)

## [0.53.0] - 2024-04-16

### Changed

- fix!: make `javascript` assert function call consistent with external js function call (#674)
- fix: node library supports prompt files (#668)
- feat: Enable post-hoc evaluations through defining and using output value in TestSuite (#671)
- feat: Allow local files to define providerOutput value for TestCase (#675)
- feat: detect suitable anthropic default provider (#677)
- feat: Ability to delete evals (#676)
- feat: ability to create derived metrics (#670)

## [0.52.0] - 2024-04-12

### Added

- feat(webui): add pagination (#649)

### Changed

- feat: support for inline yaml for is-json, contains-json in csv (#651)
- feat: run providers 1 at a time with --interactive-providers (#645)
- feat: --env-file arg (#615)
- fix: Do not fail with api error when azure datasource is used (#644)
- fix: allow loading of custom provider in windows (#518) (#652)
- fix: don't show telemetry message without telemtry (#658)
- fix: `E2BIG` error during the execution of Python asserts (#660)
- fix: support relative filepaths for non-code assert values (#664)

### Fixed

- fix(webui): handle invalid search regexes (#663)

## [0.51.0] - 2024-04-07

### Added

- feat(webui): store settings in localstorage (#617)
- feat(azureopenai): apiKeyEnvar support (#628)
- feat(webui): "progress" page that shows provider/prompt pairs (#631)

### Changed

- chore: improve json parsing errors (#620)
- feat: ability to override path to python binary (#619)
- Add documentation for openai vision (#637)
- Support claude vision and images (#639)
- fix: assertion files use relative path (#624)
- feat: add provider reference to prompt function (#633)
- feat: ability to import vars using glob (#641)
- feat!: return values directly in python assertions (#638)

### Fixed

- fix(webui): ability to save defaultTest and evaluateOptions in yaml editor (#629)

## [0.50.1] - 2024-04-02

### Changed

- fix: compiled esmodule interop (#613)
- fix: downgrade var resolution failure to warning (#614)
- fix: glob behavior on windows (#612)

## [0.50.0] - 2024-04-01

### Added

- feat(webui): download button (#482)
- feat(webui): toggle for showing full prompt in output cell (#603)

### Changed

- feat: support .mjs external imports (#601)
- feat: load .env from cli (#602)
- feat: ability to use js files as `transform` (#605)
- feat: ability to reference vars from other vars (#607)
- fix: handling for nonscript assertion files (#608)

### Fixed

- fix(selfhost): add support for prompts and datasets api endpoints (#600)
- fix(selfhost): Consolidate to `NEXT_PUBLIC_PROMPTFOO_REMOTE_BASE_URL` (#609)

## [0.49.3] - 2024-03-29

### Changed

- fix: bedrock model parsing (#593)
- [fix: make llm-rubric more resilient to bad json responses.](https://github.com/promptfoo/promptfoo/commit/93fd059a13454ed7a251a90a33306fb1f3c81895) https://github.com/promptfoo/promptfoo/issues/596
- feat: display progress bar for each parallel execution (#597)

## [0.49.2] - 2024-03-27

### Changed

- fix: support relative paths for custom providers (#589)
- fix: gemini generationConfig and safetySettings (#590)
- feat: cli watch for vars and providers (#591)

## [0.49.1] - 2024-03-25

### Changed

- fix: lazy import of azure peer dependency (#586)

## [0.49.0] - 2024-03-23

### Added

- feat(vertexai): use gcloud application default credentials (#580)

### Changed

- feat: Add support for huggingface token classification (#574)
- feat: Mistral provider support for URL and API key envar (#570)
- feat: run assertions in parallel (#575)
- feat: support for azure openai assistants (#577)
- feat: ability to set tags on standalone assertion llm outputs (#581)
- feat: add support for claude3 on bedrock (#582)
- fix: load file before running prompt function (#583)
- [fix: broken ansi colors on cli table](https://github.com/promptfoo/promptfoo/commit/bbb0157b09c0ffb5366d3cbd112438ca3d2d61c9)
- [fix: remove duplicate instruction output](https://github.com/promptfoo/promptfoo/commit/fb095617d36102f5b6256e9718e736378c0a5cea)
- chore: better error messages when expecting json but getting text (#576)

### Fixed

- fix(selfhost): handle sqlite db in docker image and build (#568)

### Dependencies

- chore(deps): bump webpack-dev-middleware from 5.3.3 to 5.3.4 in /site (#579)

## [0.48.0] - 2024-03-18

### Added

- feat(csv): add support for `__description` field (#556)

### Changed

- feat: migrate filesystem storage to sqlite db (#558)
  - **When you first run `eval` or `view` with 0.48.0, your saved evals will be migrated from `.json` files to a sqlite db. Please open an issue if you run into problems.**
  - Restoration: By default, the migration process runs on the promptfoo output directory `~/.promptfoo/output`. This directory is backed up at `~/.promptfoo/output-backup-*` and you can restore it and use a previous version by renaming that directory back to `output`
- feat: Add anthropic:messages and replicate:mistral as default providers to web ui (#562)
- feat: add label field to provider options (#563)
- docs: adjust configuration for python provider (#565)
- chore: db migration and cleanup (#564)

### Fixed

- fix(azureopenai): add support for `max_tokens` and `seed` (#561)

## [0.47.0] - 2024-03-14

### Changed

- feat: improve python inline asserts to not require printing (#542)
- feat: add tools and tool_choice config parameters to azure openai provider (#550)
- feat: Add support for Claude 3 Haiku (#552)
- fix: validate custom js function return values (#548)
- fix: dedupe prompts from combined configs (#554)

### Fixed

- fix(replicate): support non-array outputs (#547)

## [0.46.0] - 2024-03-08

### Added

- feat(self-host): run evals via web ui (#540)
- feat(self-host): Persist changes on self-deployed UI without sharing a new link (#538)
- feat(webui): ability to change eval name (#537)

### Changed

- feat: add support for calling specific functions for python prompt (#533)
- fix: openai tools and function checks handle plaintext responses (#541)

### Fixed

- fix(anthropic): wrap text if prompt supplied as json (#536)

## [0.45.2] - 2024-03-07

### Changed

- fix: python provider handles relative script paths correctly (#535)

## [0.45.1] - 2024-03-06

### Changed

- fix: json and yaml vars files (#531)

### Fixed

- fix(python): deserialize objects from json (#532)

## [0.45.0] - 2024-03-06

### Added

- feat(anthropic): Add Claude 3 support (#526)

### Changed

- feat: ability to load `vars` values at runtime (#496)
  // Example logic to return a value based on the varName
  if (varName === 'context') {
  return `Processed ${otherVars.input} for prompt: ${prompt}`;
  }
  return {
  output: 'default value',
  };
  // Handle potential errors
  // return { error: 'Error message' }
  # Example logic to dynamically generate variable content
  if var_name == 'context':
  return {
  'output': f"Context for {other_vars['input']} in prompt: {prompt}"
  }
  return {'output': 'default context'}
  # Handle potential errors
  # return { 'error': 'Error message' }

## [0.44.0] - 2024-03-04

### Added

- feat(mistral): Add new models, JSON mode, and update pricing (#500)

### Changed

- fix: Print incorrect response from factuality checker (#503)
- fix: Support missing open parenthesis (fixes #504) (#505)
- feat: include prompt in transform (#512)
- feat: Support csv and json files in the `tests` array (#520)

### Fixed

- fix(ollama): dont send invalid options for `OllamaChatProvider` (#506)
- fix(huggingface): do not pass through non-hf parameters (#519)

## [0.43.1] - 2024-02-25

### Changed

- fix: pass through PROMPTFOO\_\* variables from docker run (#498)
- docs: clean up python provider header

### Fixed

- fix(huggingface): support `apiKey` config param (#494)
- fix(bedrock): transform model output from cache. #474

### Documentation

- docs(huggingface): example of private huggingface inference endpoint (#497)

## [0.43.0] - 2024-02-23

### Added

- feat(webui): Display test suite description (#487)
- feat(webui): Add upload testcase csv to eval page (#484)

### Changed

- feat: pass `test` to assertion context (#485)
- fix: Change variable name to what the prompt template expects (#489)
- (docs): Replace references to deprecated postprocess option (#483)
- chore: update replicate library and add new common params (#491)

### Fixed

- fix(self-hosting): remove supabase dependency from webui eval view (#492)

## [0.42.0] - 2024-02-19

### Added

- feat(webview): toggle for prettifying json outputs (#472)
- feat(openai): support handling OpenAI Assistant functions tool calls (#473)

### Changed

- feat: add support for claude 2.1 on bedrock (#470)
- feat: support for overriding `select-best` provider (#478)
- feat: ability to disable var expansion (#476)
- fix: improve escaping for python prompt shell (#481)

## [0.41.0] - 2024-02-12

### Added

- feat(openai)!: Allow apiBaseUrl to override /v1 endpoint (#464)

### Changed

- feat: add support for async python providers (#465)
- fix: pass config to python provider (#460)
- chore: include progress output in debug logs (#461)
- docs: perplexity example (#463)

### Fixed

- fix(factuality): make factuality output case-insensitive (#468)
- fix: ensure that only valid ollama params are passed (#480)

## [0.40.0] - 2024-02-06

### Added

- feat(mistral): Add Mistral provider (#455)
- feat(openai): add support for `apiKeyEnvar` (#456)
- feat(azureopenai): add apiBaseUrl config (#459)

### Changed

- feat: cohere api support (#457)
- feat: ability to override select-best prompt. #289
- fix: support for gemini generationConfig and safetySettings (#454)

### Fixed

- fix(vertex/gemini): add support for llm-rubric and other OpenAI-formatted prompts (#450)

### Documentation

- documentation: update python.md typo in yaml (#446)

## [0.39.1] - 2024-02-02

### Changed

- fix: func => function in index.ts (#443)
- feat: add support for google ai studio gemini (#445)

## [0.39.0] - 2024-02-01

### Changed

- feat: Add DefaultGradingJsonProvider to improve `llm-rubric` reliability (#432)
- feat: add caching for exec and python providers (#435)
- feat: add `--watch` option to eval command (#439)
- feat: ability to transform output on per-assertion level (#437)
- feat: compare between multiple outputs with `select-best` (#438)
- fix: pass through cost to runAssertion
- fix: pass through cost to runAssertion

## [0.38.0] - 2024-01-29

### Added

- feat(openai): Jan 25 model updates (#416)
- feat(webui): eval deeplinks (#426)
- feat(huggingface): Support sentence similarity inference API (#425)

### Changed

- fix: Only open previous results when necessary (uses lots of memory) (#418)
- fix: html output (#430)
- feat: add a `python` provider that supports native python function calls (#419)
- feat: support for image models such as dall-e (#406)
- feat: support for `PROMPTFOO_PROMPT_SEPARATOR envar. #424

## [0.37.1] - 2024-01-26

### Changed

- fix: do not require token usage info on openai provider (#414)

## [0.37.0] - 2024-01-24

### Added

- feat(webui): add markdown support (#403)

### Changed

- feat: standalone share server (#408)
- feat: `PROMPTFOO_DISABLE_TEMPLATING` disables nunjucks templates (#405)

## [0.36.0] - 2024-01-18

### Added

- feat(webui): Ability to comment on outputs (#395)
- feat(azure): Add response_format support (#402)
- feat(azure): add support for `passthrough` and `apiVersion` (#399)

### Changed

- feat: add `promptfoo generate dataset` (#397)
- fix: typo (#401)

## [0.35.1] - 2024-01-12

### Added

- feat(bedrock): introduce amazon titan models as another option for Bedrock (#380)
- feat(openai): add support for `passthrough` request args (#388)
- feat(azure): add support for client id/secret auth (#389)
- feat(webui): label evals using `description` field (#391)

### Changed

- fix: proper support for multiple types of test providers (#386)
- feat: update CSV and HTML outputs with more details (#393)

## [0.35.0] - 2024-01-07

### Added

- feat(webview): add regex search (#378)

### Changed

- feat: support standalone assertions on CLI (#368)
- feat: add perplexity-score metric (#377)
- feat: add logprobs support for azure openai (#376)
- fix: use relative paths consistently and handle object formats (#375)
- [fix: restore **prefix and **suffix column handlers when loading test csv](https://github.com/promptfoo/promptfoo/commit/3a058684b3389693f4c5899f786fb090b04e3c93)

## [0.34.1] - 2024-01-02

### Added

- feat(openai): add support for overriding provider cost (1be1072)

### Fixed

- fix(webview): increase the request payload size limit (ef4c30f)

## [0.34.0] - 2024-01-02

### Changed

- feat: Support for evaluating cost of LLM inference (#358)
- feat: save manual edits to test outputs in webview (#362)
- feat: add `cost` assertion type (#367)
- fix: handle huggingface text generation returning dict (#357)
- fix: disable cache when using repeat (#361)
- fix: do not dereference tools and functions in config (#365)
- docs: optimize docs of openai tool usage (#355)

## [0.33.2] - 2023-12-23

### Changed

- fix: bad indentation for inline python sript (#353)
- [fix: truncate CLI table headers](https://github.com/promptfoo/promptfoo/commit/9aa9106cc9bc1660df40117d3c8f053f361fa09c)
- feat: add openai tool parameter (#350)
- feat: add `is-valid-openai-tools-call` assertion type (#354)

## [0.33.1] - 2023-12-18

### Changed

- [fix: pass env to providers when using CLI](https://github.com/promptfoo/promptfoo/commit/e8170a7f0e9d4033ef219169115f6474d978f1a7)
- [fix: correctly handle bedrock models containing :](https://github.com/promptfoo/promptfoo/commit/4469b693993934192fee2e84cc27c21e31267e5f)
- feat: add latency assertion type (#344)
- feat: add perplexity assertion type (#346)
- feat: add support for ollama chat API (#342)
- feat: retry when getting internal server error with PROMPTFOO_RETRY_5XX envar (#327)
- fix: properly escape arguments for external python assertions (#338)
- fix: use execFile/spawn for external processes (#343)
- [fix: handle null score in custom metrics](https://github.com/promptfoo/promptfoo/commit/514feed49e2f83f3e04d3e167e5833dc075e6c10)
- [fix: increment failure counter for script errors.](https://github.com/promptfoo/promptfoo/commit/61d1b068f26c63f3234dc49c9d5f5104b9cf1cda)

## [0.33.0] - 2023-12-17

### Changed

- feat: add latency assertion type (#344)
- feat: add perplexity assertion type (#346)
- feat: add support for ollama chat API (#342)
- feat: retry when getting internal server error with PROMPTFOO_RETRY_5XX envar (#327)
- fix: properly escape arguments for external python assertions (#338)
- fix: use execFile/spawn for external processes (#343)
- [fix: handle null score in custom metrics](https://github.com/promptfoo/promptfoo/commit/514feed49e2f83f3e04d3e167e5833dc075e6c10)
- [fix: increment failure counter for script errors.](https://github.com/promptfoo/promptfoo/commit/61d1b068f26c63f3234dc49c9d5f5104b9cf1cda)

## [0.32.0] - 2023-12-14

### Added

- feat(webview): Layout and styling improvements (#333)

### Changed

- feat: add support for Google Gemini model (#336)
- feat: add download yaml button in config modal. Related to #330 (#332)
- fix: set process exit code on failure

## [0.31.2] - 2023-12-11

### Added

- feat(webview): Show aggregated named metrics at top of column (#322)

### Changed

- fix: sharing option is degraded (#325)

## [0.31.1] - 2023-12-04

### Changed

- fix: issues when evaling multiple config files
- feat: support for web viewer running remotely (#321)

## [0.31.0] - 2023-12-02

### Added

- feat(openai): Adds support for function call validation (#316)

### Changed

- feat: add support for ajv formats (#314)
- feat: support prompt functions via nodejs interface (#315)
- fix: webview handling of truncated cell contents with html (#318)
- docs: Merge docs into main repo (#317)

## [0.30.2] - 2023-11-29

### Changed

- feat(cli): simplify onboarding and provide npx-specific instructions (f81bd88)

## [0.30.1] - 2023-11-29

### Changed

- feat: add bedrock in webui setup (#301)
- feat: add support for custom metrics (#305)
- feat: show table by default, even with --output (#306)
- fix: handle multiple configs that import multiple prompts (#304)
- fix: remove use of dangerouslySetInnerHTML in results table (#309)

### Fixed

- fix(openai): add support for overriding api key, host, baseurl, org in Assistants API (#311)

## [0.30.0] - 2023-11-29

### Changed

- feat: add bedrock in webui setup (#301)
- feat: add support for custom metrics (#305)
- feat: show table by default, even with --output (#306)
- fix: handle multiple configs that import multiple prompts (#304)
- fix: remove use of dangerouslySetInnerHTML in results table (#309)

## [0.29.0] - 2023-11-28

### Changed

- feat: Add support for external provider configs via file:// (#296)
- feat: Add support for HTTP proxies (#299)
- feat: claude-based models on amazon bedrock (#298)

## [0.28.2] - 2023-11-27

### Added

- feat(azureopenai): Warn when test provider should be overwritten with azure (#293)
- feat(webview): Display test descriptions if available (#294)
- feat(webview): Ability to set test scores manually (#295)

### Changed

- feat: add support for self-hosted huggingface text generation inference (#290)
- fix: prevent duplicate asserts with `defaultTest` (#287)
- fix: multiple configs handle external test and prompt files correctly (#291)

## [0.28.0] - 2023-11-19

### Changed

- feat: Add support for multiple "\_\_expected" columns (#284)
- feat: Support for OpenAI assistants API (#283)
- feat: Ability to combine multiple configs into a single eval (#285)

## [0.27.1] - 2023-11-14

### Added

- [feat(node-package): Add support for raw objects in prompts](https://github.com/promptfoo/promptfoo/commit/e6a5fe2fa7c05aabd2f52bd4fa143d957a7953dd)
- feat(openai): Add support for OpenAI `seed` param (#275)
- [feat(openai): Add support for OpenAI response_format](https://github.com/promptfoo/promptfoo/commit/12781f11f495bed21db1070e987f1b40a43b72e3)
- [feat(webview): Round score in details modal](https://github.com/promptfoo/promptfoo/commit/483c31d79486a75efc497508b9a42257935585cf)

### Changed

- fix: Set `vars._conversation` only if it is used in prompt (#282)
- feat: Add new RAG metrics (answer-relevance, context-recall, context-relevance, context-faithfulness) (#279)
- feat: throw error correctly when invalid api key is passed for OpenAI (#276)
- Bump langchain from 0.0.325 to 0.0.329 in /examples/langchain-python (#278)
- Provide the prompt in the context to external assertion scripts (#277)
- fix the following error : 'List should have at least 1 item after val… (#280)
- [chore: Add HuggingFace debug output](https://github.com/promptfoo/promptfoo/commit/2bae118e3fa7f8164fd78d29a3a30d187026bf13)

## [0.27.0] - 2023-11-14

### Added

- [feat(node-package): Add support for raw objects in prompts](https://github.com/promptfoo/promptfoo/commit/e6a5fe2fa7c05aabd2f52bd4fa143d957a7953dd)
- feat(openai): Add support for OpenAI `seed` param (#275)
- [feat(openai): Add support for OpenAI response_format](https://github.com/promptfoo/promptfoo/commit/12781f11f495bed21db1070e987f1b40a43b72e3)
- [feat(webview): Round score in details modal](https://github.com/promptfoo/promptfoo/commit/483c31d79486a75efc497508b9a42257935585cf)

### Changed

- feat: Add new RAG metrics (answer-relevance, context-recall, context-relevance, context-faithfulness) (#279)
- feat: throw error correctly when invalid api key is passed for OpenAI (#276)
- Bump langchain from 0.0.325 to 0.0.329 in /examples/langchain-python (#278)
- Provide the prompt in the context to external assertion scripts (#277)
- fix the following error : 'List should have at least 1 item after val… (#280)
- [chore: Add HuggingFace debug output](https://github.com/promptfoo/promptfoo/commit/2bae118e3fa7f8164fd78d29a3a30d187026bf13)

## [0.26.5] - 2023-11-10

### Changed

- feat: Support for Azure OpenAI Cognitive Search (#274)
- [feat: Add PROMPTFOO_PYTHON environment variable](https://github.com/promptfoo/promptfoo/commit/33ecca3dab9382f063e68529c047cfd3fbd959e5)

## [0.26.4] - 2023-11-09

### Fixed

- fix(providers): use Azure OpenAI extensions endpoint when dataSources is set (2e5f14d)

### Tests

- test(assertions): add tests for object outputs (9e0909c)

## [0.26.3] - 2023-11-08

### Added

- [feat(AzureOpenAI): Add support for deployment_id and dataSources](https://github.com/promptfoo/promptfoo/commit/3f6dee99b4ef860af1088c4ceda1a74726070f37)

### Changed

- [Stringify output display string if output is a JSON object](https://github.com/promptfoo/promptfoo/commit/e6eff1fb75e09bfd602c08edd89ec154e3e61bf9)
- [Add JSON schema dereferencing support for JSON configs](https://github.com/promptfoo/promptfoo/commit/c32f9b051a51ee6e1ee08738e0921b4e05a5c23d)
- Update chat completion endpoint in azureopenai.ts (#273)

### Fixed

- fix(openai): Improve handling for function call responses (#270)

## [0.26.2] - 2023-11-07

### Changed

- [Fix issue with named prompt function imports](https://github.com/promptfoo/promptfoo/commit/18a4d751af15b996310eceafc5a75e114ce1bf56)
- [Fix OpenAI finetuned model parsing](https://github.com/promptfoo/promptfoo/commit/b52de61c6e1fd0a9e67d2476a9f3f9153084ad61)
- [Add new OpenAI models](https://github.com/promptfoo/promptfoo/commit/d9432d3b5747516aea1a7e8a744167fbd10a69d2)
- Fix: Broken custom api host for OpenAI. (#261)
- Add `classifier` assert type (#263)
- Send provider options and test context to ScriptCompletion (exec) provider (#268)
- Support for loading JSON schema from external file (#266)

## [0.26.1] - 2023-11-01

### Changed

- Fix broken default config for OpenAI evals created in web app (#255)
- Fix prompt per provider (#253)
- Add support for custom config directory (#257)
- Add latency and token metrics per prompt (#258)
- Add caching support to Anthropic provider (#259)
- webview: Preserve formatting of LLM outputs
- Bump langchain from 0.0.317 to 0.0.325 in /examples/langchain-python (#254)

## [0.26.0] - 2023-10-28

### Changed

- cli: Add support for raw text prompts (#252)
- Ensure the directory for the output file is created if it does not exist

## [0.25.2] - 2023-10-26

### Changed

- allow Python in tests.csv (#237)
- Improve escaping in matchers (#242)
- Add support for nunjucks filters (#243)
- Fix issue where outputPath from the configuration file is not used when `-c` option is provided
- Add envar PROMPTFOO_DISABLE_CONVERSATION_VAR
- Resolve promises in external assert files

## [0.25.1] - 2023-10-19

### Changed

- Fix issue with loading google sheets directly. (#222)
- Add \_conversation variable for testing multiple-turn chat conversations (#224)
- Allow multiple output formats simultaneously with `outputPath` (#229)
- Fall back to default embedding model if provided model doesn't support embeddings
- Various fixes and improvements
- Bump langchain from 0.0.312 to 0.0.317 in /examples/langchain-python (#245)

## [0.25.0] - 2023-10-10

### Changed

- Add support for icontains-any and icontains-all (#210)
- Bump langchain from 0.0.279 to 0.0.308 in /examples/langchain-python (#213)
- Add support for .cjs file extensions (#214)
- Add Prompts and Datasets pages (#211)
- Add CLI commands for listing and showing evals, prompts, and datasets (#218)
- Add support for `config` object in webhook provider payload. (#217)
- Other misc changes and improvements
- Bump langchain from 0.0.308 to 0.0.312 in /examples/langchain-python (#219)

## [0.24.4] - 2023-10-01

### Changed

- Fix bug in custom function boolean return value score (#208)
- Fix ollama provider with `--no-cache` and improve error handling
- Add support for HuggingFace Inference API (text generation) (#205)
- Add `apiHost` config key to Azure provider

## [0.24.3] - 2023-09-28

### Changed

- Better LocalAI/Ollama embeddings traversal failure (#191)
- `OPENAI_API_HOST` to `OPENAI_API_BASE_URL` (#187)
- Ability to include files as assertion values (#180)
- Add hosted db for evals (#149)
- Webview details pane improvements (#196)
- Add support for ollama options (#199)
- Adding TXT and HTML to `--output` help/error message (#201)

## [0.24.2] - 2023-09-23

### Changed

- Specify repo in package.json (#174)
- Add support for parsing multiple json blobs in responses (#178)
- Updated node version update of Google Colab notebook example (#171)
- Fix arg escaping for external python prompts on Windows (#179)
- Better OpenAI embeddings traversal failure (#190)
- Adds embeddings providers for LocalAI and Oolama (#189)
- Add `noindex` to shared results
- Many other misc fixes and improvements

## [0.24.1] - 2023-09-21

### Changed

- Fix prompt errors caused by leading and trailing whitespace for var file imports
- Fix an issue with response parsing in LocalAI chat
- Fix issue preventing custom provider for similarity check (#152)
- Fix escaping in python asserts (#156)
- Fix README link to providers docs (#153)
- Allow object with function name as a value for function_call (#158)
- Add a -y/--yes option to `promptfoo view` command to skip confirmation (#166)
- Other misc fixes and improvements

## [0.24.0] - 2023-09-18

### Changed

- Support for custom functions as prompts (#147)
- Refactor parts of util into more descriptive files (#148)
- Misc fixes and improvements

## [0.23.1] - 2023-09-14

### Changed

- Improvements to custom grading (#140)
- Support for Google Vertex and PaLM chat APIs (#131)
- Add support for including files in defaultTest (#137)
- Add support for disabling cache in evaluate() options (#135)
- Add support for loading vars directly from file (#139)
- Include `provider` in `EvaluateResult`
- Other misc improvements and fixes

## [0.23.0] - 2023-09-14

### Changed

- Improvements to custom grading (#140)
- Support for Google Vertex and PaLM chat APIs (#131)
- Add support for including files in defaultTest (#137)
- Add support for disabling cache in evaluate() options (#135)
- Add support for loading vars directly from file (#139)
- Include `provider` in `EvaluateResult`
- Other misc improvements and fixes

## [0.22.1] - 2023-09-14

### Added

- feat(vars): add support for loading vars directly from file (#139)
- feat(config): add support for including files in defaultTest (#137)
- feat(config): add support for disabling cache in evaluate() options (#135)
- feat(providers): support for Google Vertex and PaLM chat APIs (#131)
- feat(api): include provider in EvaluateResult (#130)

### Changed

- chore(providers): improve PaLM recognized model detection (2317eac)

### Documentation

- docs(examples): add conversation history example (#136)
- docs(examples): update node-package example with context (#134)

## [0.22.0] - 2023-09-04

### Changed

- Add OpenAI factuality and closed-QA graders (#126). These new graders implement OpenAI's eval methodology.
- Auto-escape vars when prompt is a JSON object (#127).
- Improvements to custom providers - Pass context including `vars` to callApi and make `TestCase` generic for ease of typing
- Add `prompt` to Javascript, Python, and Webhook assertion context
- Fix llama.cpp usage of provider config overrides
- Fix ollama provider parsing for llama versions like llama:13b, llama:70b etc.
- Trim var strings in CLI table (prevents slowness during CLI table output)

## [0.21.4] - 2023-09-01

### Changed

- Add support for test case threshold value (#125)
- Add support for pass/fail threshold for javascript and python numeric return values

## [0.21.3] - 2023-09-01

### Changed

- Increase request backoff and add optional delay between API calls (#122)

## [0.21.2] - 2023-08-31

### Changed

- Fix symlink bug on Windows

## [0.21.1] - 2023-08-30

### Changed

- Consistent envars and configs across providers (#119)
- Add configuration for API keys in WebUI (#120)
- Add CodeLlama to WebUI
- Fix issue with numeric values in some assert types
- Add support for running specific prompts for specific providers using `{id, prompts, config}` format
- Add a feedback command

## [0.21.0] - 2023-08-28

### Changed

- Add webhook provider (#117)
- Add support for editing config in web view (#115)
- Standalone server with database with self-hosting support (#118)
- Add support for custom llm-rubric grading via `rubricPrompt` in Assertion objects
- Add support for `vars` in `rubricPrompt`, making it easier to pass expected values per test case
- Add a handful of new supported parameters to OpenAI, Azure, Anthropic, and Replicate providers
- Allow setting `config` on `provider` attached to Assertion or TestCase
- Add/improve support for custom providers in matchesSimilarity and matchesLlmRubric

## [0.20.1] - 2023-08-18

### Changed

- Fix issue when there's not enough data to display useful charts
- Add charts to web viewer (#112)
- Add support for multiline javascript asserts
- Add support for Levenshtein distance assert type (#111)

## [0.20.0] - 2023-08-18

### Changed

- Add charts to web viewer (#112)
- Add support for multiline javascript asserts
- Add support for Levenshtein distance assert type (#111)

## [0.19.3] - 2023-08-17

### Changed

- llm-rubric provider fixes (#110)
- New diff viewer for evals
- Web UI for running evals (#103)
- Add support for OpenAI organization (#106)
- function call azure fix (#95)
- Add support for JSON schema validation for is-json and contains-json (#108)
- Other misc fixes and API improvements

## [0.19.2] - 2023-08-15

### Changed

- function call azure fix (#95)
- Add support for JSON schema validation for is-json and contains-json (#108)
- New diff viewer for evals
- Web UI for running evals (#103)
- Add support for OpenAI organization (#106)
- Other misc fixes and API improvements

## [0.19.1] - 2023-08-14

### Changed

- Add support for OpenAI organization (#106)
- New diff viewer for evals
- Web UI for running evals (#103)
- Other misc fixes and API improvements

## [0.19.0] - 2023-08-14

### Changed

- New diff viewer for evals
- Web UI for running evals (#103)
- Other misc fixes and API improvements

## [0.18.4] - 2023-08-11

### Fixed

- fix(providers): resolve Ollama provider issue with empty line handling (c4d1e5f)

### Dependencies

- chore(deps): bump certifi from 2023.5.7 to 2023.7.22 in /examples/langchain-python (#104)

## [0.18.3] - 2023-08-08

### Added

- feat(providers): add Ollama provider (#102)

### Changed

- chore(webui): disable nunjucks autoescaping by default (#101)
- chore(webui): stop forcing manual line breaks in results view (76d18f5)

### Fixed

- fix(history): remove stale `latest` symlinks before regenerating eval output (a603eee)

## [0.18.2] - 2023-08-08

### Added

- feat(webui): display assertion summaries in the results viewer (#100)

### Changed

- feat(providers): allow testing identical models with different parameters (#83)

### Fixed

- fix(cli): repair `promptfoo share` regression (01df513)
- fix(config): handle provider map parsing when entries are strings (bdd1dea)
- fix(scoring): keep weighted averages accurate by running all test cases (7854424)

## [0.18.1] - 2023-08-06

### Added

- feat(providers): add llama.cpp server support (#94)

### Changed

- chore(providers): expose `LLAMA_BASE_URL` environment variable (f4b4c39)

### Fixed

- fix(history): repair symlink detection when writing latest results (e6aed7a)

## [0.18.0] - 2023-07-28

### Added

- feat(assertions): add `python` assertion type (#78)
- feat(api): support native function ApiProviders and assertions (#93)
- feat(evals): introduce Promptfoo scenarios for data-driven testing - allows datasets to be associated with specific tests, eliminating the need to copy tests for each dataset by @Skylertodd (#89)
- feat(cli): allow specifying `outputPath` when using the Node evaluate helper (#91)

### Changed

- chore(evals): rename default "theories" concept to "scenarios" (aca0821)

### Fixed

- fix(history): repair symlink handling when persisting latest results (81a4a26)
- fix(history): clean up stale eval history entries (253ae60)
- fix(cli): restore ANSI escape code rendering in console tables (497b698)

## [0.17.9] - 2023-07-24

### Added

- feat(evals): load test cases from file or directory paths (#88)

### Changed

- feat(metrics): record latency in eval results (#85)

### Fixed

- fix(windows): resolve path compatibility issues (8de6e12)

## [0.17.8] - 2023-07-22

### Added

- feat(evals): support post-processing hooks in test cases (#84)

### Changed

- feat(webui): show recent runs in the results viewer (#82)
- feat(providers): expose additional OpenAI parameters (#81)

### Fixed

- fix(evaluator): support empty test suites without crashing (31fb876)
- fix(network): ensure fetch timeouts bubble up correctly (9e4bf94)

## [0.17.7] - 2023-07-20

### Added

- feat(config): allow provider-specific prompts in test suites (#76)

### Changed

- chore(runtime): require Node.js 16 or newer (f7f85e3)
- chore(providers): reuse context configuration for Replicate provider (48819a7)

### Fixed

- fix(providers): handle missing provider prompt maps gracefully (7c6bb35)
- fix(grading): escape user input in grading prompts (4049b3f)

## [0.17.6] - 2023-07-20

### Added

- feat(cli): add `--repeat` support to evaluations (#71)
- feat(providers): add Azure YAML prompt support (#72)
- feat(providers): implement Replicate provider (#75)

### Changed

- chore(providers): refine Replicate provider behaviour (57fa43f)
- chore(cli): default `promptfoo share` prompt to Yes on enter (1a4c080)
- chore(webui): simplify dark mode and hide identical rows in history (c244403)

## [0.17.5] - 2023-07-14

### Added

- feat(assertions): add starts-with assertion type (#64)
- feat(providers): add Azure OpenAI provider (#66)

### Changed

- feat(providers): support YAML-formatted OpenAI prompts (#67)
- chore(cli): allow disabling sharing prompts (#69)
- chore(cli): require confirmation before running `promptfoo share` (f3de0e4)
- chore(env): add `PROMPTFOO_DISABLE_UPDATE` environment variable (60fee72)

### Fixed

- fix(config): read prompts relative to the config directory (ddc370c)

## [0.17.4] - 2023-07-13

### Added

- feat(assertions): add `contains-any` assertion support (#61)

### Changed

- chore(cli): handle npm outages without crashing (3177715)

### Fixed

- fix(cli): support terminals without `process.stdout.columns` (064dcb3)
- fix(cli): correct `promptfoo init` output to reference YAML (404be34)

### Documentation

- docs: add telemetry notice (#39)

## [0.17.3] - 2023-07-10

### Added

- feat(providers): add Anthropic provider (#58)

### Changed

- chore(onboarding): refresh init onboarding content (992c0b6)

### Fixed

- fix(cli): maintain table header ordering (1e3a711)
- fix(runtime): ensure compatibility with Node 14 (59e2bb1)

## [0.17.2] - 2023-07-07

### Changed

- feat(providers): improve support for running external scripts (#55)

## [0.17.1] - 2023-07-07

### Fixed

- fix(webui): restore output rendering in results view (5ce5598)

## [0.17.0] - 2023-07-06

### Added

- feat(models): add gpt-3.5-16k checkpoints (#51)
- feat(providers): add `script:` provider prefix for custom providers (bae14ec)
- feat(webui): view raw prompts in the web viewer (#54)
- feat(cli): add `cache clear` command (970ee67)

### Changed

- chore(providers): change default suggestion provider (cc11e59)
- chore(providers): ensure OpenAI chat completions fail on invalid JSON (c456c01)
- chore(assertions): allow numeric values for contains/icontains assertions (dc04329)

### Fixed

- fix(evals): avoid creating assertions from empty expected columns (d398866)

## [0.16.0] - 2023-06-28

### Added

- feat(cli): retry failed HTTP requests to reduce transient failures (#47)
- feat(templates): allow object vars inside nunjucks templates for richer prompts (#50)

### Documentation

- docs: refresh the Question reference page with updated guidance (#46)

## [0.15.0] - 2023-06-26

### Added

- feat(scoring): add continuous scoring support for evaluations (#44)
- feat(assertions): introduce assertion weights to fine-tune scoring (0688a64)

### Changed

- chore(prompt): rename grading prompt field from `content` to `output` (fa20a25)
- chore(webui): maintain backwards compatibility for row outputs in the viewer (b2fc084)

### Fixed

- fix(config): ensure `defaultTest` populates when configs load implicitly (44acb91)

## [0.14.2] - 2023-06-24

### Changed

- chore(assertions): switch the default grading provider to `gpt-4-0613` (0d26776)
- chore(cli): trim stray progress-bar newlines for cleaner output (8d624d6)

### Fixed

- fix(cli): update cached table output correctly when results change (8fe5f84)
- fix(cli): allow non-string result payloads during rendering (61d349e)

## [0.14.1] - 2023-06-19

### Fixed

- fix(config): only apply the config base path when a path override is provided (e67918b)

## [0.14.0] - 2023-06-18

### Added

- feat(cli)!: add shareable URLs and the `promptfoo share` command by @typpo (#42)
- feat(cli): add `--no-progress-bar` option to `promptfoo eval` (75adf8a)
- feat(cli): add `--no-table` flag for evaluation output (ecf79a4)
- feat(cli): add `--share` flag to automatically create shareable URLs (7987f6e)

### Changed

- chore(cli)!: resolve config-relative file references from the config directory, not working directory (dffb091)
- chore(api)!: restructure JSON/YAML output formats to include `results`, `config`, and `shareableUrl` properties (d1b7038)

### Fixed

- fix(cli): write the latest results before launching the viewer with `--view` (496f2fb)

## [0.13.1] - 2023-06-17

### Fixed

- fix(cli): ensure command arguments override config values (c425d3a)

## [0.13.0] - 2023-06-16

### Added

- feat(providers): support OpenAI functions and custom provider arguments by @typpo (#34)
- feat(cli): add JSONL prompt file support by @typpo (#40)
- feat(cli): export `generateTable()` for external tooling reuse by @tizmagik (#37)
- feat(openai): enable OpenAI ChatCompletion function calling (0f10cdd)

### Changed

- chore(openai): add official support for OpenAI `*-0613` models (4d5f827)
- chore(cli): allow optional configs when invoking the CLI (a9140d6)
- chore(cli): respect the `LOG_LEVEL` environment variable in the logger (1f1f05f)
- chore(cli): stabilize progress display when using var arrays (340da53)

### Fixed

- fix(build): fix HTML output generation in production builds (46a2233)

## [0.12.0] - 2023-06-12

### Added

- feat(share): publish evaluations with the `promptfoo share` workflow by @typpo (#33)
- feat(telemetry): add basic usage telemetry for insight gathering (7e7e3ea)
- feat(assertions): support CSV definitions for `rouge-n` and webhook assertions (7f8be15)

### Changed

- chore(build): resolve build output paths for the web client (#32)
- chore(cli): notify users when a newer promptfoo release is available by @typpo (#31)

## [0.11.0] - 2023-06-11

### Added

- feat(assertions): add contains, icontains, contains-some, contains-any, regex, webhook, and rouge-n assertion types (#30)
- feat(assertions): allow negating any assertion type with `not-` prefix (cc5fef1)
- feat(assertions): pass context objects with vars to custom functions (1e4df7e)
- feat(webui): add failure filtering and improved table layout (69189fe)
- feat(webui): add word-break toggle to results (9c1fd3b)
- feat(webui): highlight highest passing scores in matrix (6e2942f)

### Changed

- chore(cli): limit console table rows for readability (52a28c9)
- chore(cli): add more detailed custom function failure output (6fcc37a)

### Fixed

- fix(config): respect CLI write/cache options from config (5b456ec)
- fix(webui): improve dark mode colours and rating overflow (eb7bd54)
- fix(config): parse YAML references correctly in configs (62561b5)

## [0.10.0] - 2023-06-09

### Added

- feat(prompts): add support for named prompts by @typpo (#28)

### Changed

- chore(env)!: rename `OPENAI_MAX_TEMPERATURE` to `OPENAI_TEMPERATURE` (4830557)
- chore(config): read `.yml` files by default as configs (d5c179e)
- chore(build): add native ts-node compatibility by @MentalGear (#25)
- chore(openai): add chatml stopwords by default (561437f)
- chore(webui): adjust column ordering and styling (27977c5)

### Fixed

- fix(config): support `defaultTest` overrides in CLI (59c3cbb)
- fix(env): correctly parse `OPENAI_MAX_TOKENS` and `OPENAI_MAX_TEMPERATURE` by @abi (#29)
- fix(cli): improve JSON formatting error messages (5f59900)

## [0.9.0] - 2023-06-05

### Added

- feat(vars): add support for var arrays by @typpo (#21)

### Changed

- chore(core): set a default semantic similarity threshold (4ebea73)
- chore(cli): refresh `promptfoo init` output messaging (cdbf806)

### Fixed

- fix(cache): register cache manager types for TypeScript (1a82de7)
- fix(evals): handle string interpolation issues in prompts (6b8c175)

## [0.8.3] - 2023-05-31

### Fixed

- fix(cache): create cache directory on first use (423f375)
- fix(config): throw a clearer error for malformed default configs (0d759c4)

## [0.8.2] - 2023-05-30

### Fixed

- fix(cache): only persist cache entries on successful API responses (71c10a6)

## [0.8.1] - 2023-05-30

### Added

- feat(data): add Google Sheets loader support (df900c3)

### Fixed

- fix(cli): restore backward compatibility for `-t/--tests` flags (aad1822)

## [0.8.0] - 2023-05-30

### Added

- feat(api)!: simplify the API and support unified test suite definitions by @typpo (#14)

### Changed

- chore(api)!: move evaluation settings under `evaluateOptions` (`maxConcurrency`, `showProgressBar`, `generateSuggestions`) (#14)
- chore(api)!: move CLI flag defaults under `commandLineOptions` (`write`, `cache`, `verbose`, `view`) (#14)

## [0.7.0] - 2023-05-29

### Changed

- chore(cache): improve caching defaults and enable caching by default (#17)

## [0.6.0] - 2023-05-28

### Added

- feat(providers): add LocalAI support for open-source LLMs like Llama, Alpaca, Vicuna, GPT4All (6541bb2)
- feat(cli): add glob pattern support for prompts and tests (#13)
- feat(assertions): rename `eval:` to `fn:` for custom JavaScript assertions by @MentalGear (#11)
- feat(webui): add dark mode support (0a2bb49)
- feat(api): add exports for types and useful utility functions (57ac4bb)
- feat(tests): add Jest and Mocha integrations (00d9aa2)

### Changed

- chore(cli): improve error handling and word wrapping in CLI output (398f4b0)
- chore(cli): support non-ES module requires (c451362)

### Fixed

- fix(cli): move API key validation into OpenAI subclasses (c451362)
- fix(webui): correct HTML table rendering errors in the viewer (64c9161)
- fix(providers): improve handling of third-party API errors (398f4b0)

### Dependencies

- chore(deps): bump socket.io-parser from 4.2.2 to 4.2.3 in /src/web/client (#15)

## [0.5.1] - 2023-05-23

### Changed

- chore(cli): add glob support for prompt selection (#13)

### Fixed

- fix(cli): prevent crashes when `OPENAI_API_KEY` is not set (c451362)

## [0.5.0] - 2023-05-22

### Added

- feat(assertions): add semantic similarity grading (#7)

### Changed

- chore(cli): improve error handling and word wrapping in CLI output (398f4b0)

## [0.4.0] - 2023-05-13

### Added

- feat(webui): add web viewer for evaluation results (#5)

### Changed

- chore(openai): support `OPENAI_STOP` environment variable for stopwords (79d590e)
- chore(cli): increase the default request timeout (c73e055)

## [0.3.0] - 2023-05-07

### Added

- feat(grading): enable LLM automatic grading of outputs (#4)
- feat(webui): improve how test results are shown - PASS/FAIL is shown in matrix view rather than its own column (2c3f489)

### Changed

- chore(config): allow overriding `OPENAI_API_HOST` environment variable (e390678)
- chore(cli): add `REQUEST_TIMEOUT_MS` environment variable for API timeouts (644abf9)
- chore(webui): improve HTML table output readability (2384c69)

## [0.2.2] - 2023-05-04

### Added

- feat(cli): add `promptfoo --version` output (77e862b)

### Changed

- chore(cli): improve error messages when API calls fail (af2c8d3)

### Fixed

- fix(cli): correct `promptfoo init` output text (862d7a7)
- fix(evals): preserve table ordering when building concurrently (2e3ddfa)

## [0.2.0] - 2023-05-04

### Added

- feat(cli): add `promptfoo init` command (c6a3a59)
- feat(providers): improve custom provider loading and add example (4f6b6e2)<|MERGE_RESOLUTION|>--- conflicted
+++ resolved
@@ -77,10 +77,6 @@
 
 ## [Unreleased]
 
-<<<<<<< HEAD
-- feat(providers): add GPT-5.1-Codex-Max model support with compaction capabilities for long-running agentic coding tasks
-- chore: Add visiblity button for PFX passphrase (#6258)
-=======
 ### ⚠️ BREAKING CHANGES
 
 - feat(esm)!: migrate from CommonJS to ESM (ECMAScript Modules) (#5594)
@@ -222,7 +218,6 @@
 
 - fix(cli): add missing Authorization header in `validate target` command to fix 403 Forbidden error when calling agent helper endpoint (#6274)
 - fix(providers): support function providers in defaultTest.options.provider and assertions (#6174)
->>>>>>> b3d4a85f
 
 ## [0.119.8] - 2025-11-18
 
