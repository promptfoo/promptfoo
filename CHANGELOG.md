# Changelog

All notable changes to this project will be documented in this file.

The format is based on [Keep a Changelog](https://keepachangelog.com/en/1.1.0/).

## [Unreleased]

### Added

- feat(assertions): add dot product and euclidean distance metrics for similarity assertion - use `similar:dot` and `similar:euclidean` assertion types to match production vector database metrics and support different similarity use cases (#6202)
- feat(webui): expose Hydra strategy configuration (max turns and stateful toggle) in red team setup UI (#6165)
- fix(app): aligning risk scores with documentation (#6212)
- feat(providers): add GPT-5.1 model support including gpt-5.1, gpt-5.1-mini, gpt-5.1-nano, and gpt-5.1-codex with new 'none' reasoning mode for low-latency interactions and configurable verbosity control (#6208)
- feat(redteam): allow configuring `redteam.frameworks` to limit compliance frameworks surfaced in reports and commands (#6170)
- feat(webui): add layer strategy configuration UI in red team setup with per-step plugin targeting (#6180)
- feat(app): Metadata value autocomplete eval filter (#6176)
- feat(webui): display both total and filtered metrics simultaneously when filters are active, showing "X/Y filtered, Z total" format in evaluation results table for better visibility into filtered vs unfiltered data (#5969)
- feat(app): eval results filters permalinking (#6196)
- fix(site): fix missing background color on safari api reference search modal (#6218)

### Changed

- chore(ci): synchronize package-lock.json to resolve npm ci failures (#6195)
- chore(ci): increase webui test timeout to 8 minutes in GitHub Actions workflow to prevent CI timeouts (#6201)
- chore(redteam): update foundation model report redteam config to use newer redteam strategies (#6216)

### Fixed

<<<<<<< HEAD
- fix(redteam): exclude cyberseceval and beavertails static dataset plugins from iterative strategies to prevent wasted compute and silent grading failures during Hydra/Meta/Tree iterations (#6230)
=======
- fix(mcp): allow colons in eval ID validation for get_evaluation_details tool - fixes rejection of valid eval IDs returned by list_evaluations (e.g., eval-8h1-2025-11-15T14:17:18) by updating regex to accept ISO timestamp format (#6222)
>>>>>>> 6cdb3350
- fix(redteam): don't set default 'en' language when no language is configured - prevents unnecessary language modifiers from being passed to meta agent and other iterative strategies, keeping prompts focused on actual task without implied translation requirements (#6214)
- fix(webui): fix duplicate React key warning in DefaultTestVariables component by implementing counter-based unique ID generation (#6201)
- fix(samples): downlevel pem dependency to supported version
- fix(deps): remove unused dependency on @libsql/client

### Tests

- test(webui): suppress expected test error logs (109+ occurrences across parsing errors, API errors, context provider errors) and React/MUI warnings (act() warnings, DOM nesting, prop types) in setupTests.ts and vite.config.ts (#6201)

### Dependencies

- chore(deps)!: upgrade to React 19 - upgrade react and react-dom from 18.3.1 to 19.2.0; migrate deprecated ReactDOM.render to createRoot API; replace JSX.Element with React.ReactElement for React 19 namespace removal; fix RefObject types for stricter React 19 typing (useRef(null) now correctly typed as RefObject<T | null>); add Vite path aliases and npm overrides to enforce single React 19 instance across monorepo workspaces (prevents duplicate installations that caused test failures); all third-party dependencies verified compatible (Emotion 11.14.0+, MUI v7, React Router v7, TanStack Query v5, Recharts 2.15.4); test results: 1,970/1,972 passing (100%, 2 skipped); BREAKING CHANGE: React 19 is a major version upgrade that removes deprecated APIs (ReactDOM.render, unmountComponentAtNode) and the global JSX namespace (#6229)
- chore(deps): upgrade @googleapis/sheets from 9.8.0 to 12.0.0 and resolve gcp-metadata dependency conflicts - fixes recurring npm ci failures by (1) updating the existing mongoose npm override from gcp-metadata ^6.0.0 to ^8.1.2, and (2) adding gcp-metadata ^8.1.2 as a direct dependency for consistent npm resolution across npm 10.x and 11.x (note: gcp-metadata is not directly imported in code but required for dependency resolution consistency, hence excluded from depcheck); this allows using google-auth-library 10.5.0 with X.509 certificate authentication and Cloud Run Jobs detection while ensuring single gcp-metadata version across the dependency tree; @googleapis/sheets v12 is a major version upgrade (v9→v12) that requires googleapis-common v8 and google-auth-library v10+, but maintains backwards-compatible API usage for spreadsheets.get() and spreadsheets.values.get() methods (#6227)
- chore(deps): bump openai from 6.8.1 to 6.9.0 (#6208)

## [0.119.6] - 2025-11-12

### Documentation

- docs(providers): update Vertex AI documentation - removed deprecated models (PaLM/Bison, Claude 3 Opus, Claude 3.5 Sonnet v2), added Claude Sonnet 4.5, added missing Gemini 2.0 models, reorganized model listings by generation (Gemini 2.5/2.0/1.5, Claude 4/3, Llama 4/3.3/3.2/3.1), marked Preview/Experimental models, removed temporal language to make docs evergreen (#3169)

### Changed

- chore(site): remove Koala analytics and migrate Google tracking to Docusaurus built-in gtag configuration with multiple tracking IDs (G-3TS8QLZQ93, G-3YM29CN26E, AW-17347444171) (#6169)
- chore(webui): order 'plugins' before 'steps' in layer strategy YAML to match documentation examples (#6180)

### Fixed

- fix(webui): prevent infinite loop in StrategyConfigDialog useEffect - fixes vitest tests hanging by using stable empty array references for default parameters (#6203)
- fix(webui): require configuration for layer strategy before allowing navigation in red team setup - layer strategy now shows red border and blocks Next button until steps array is configured, similar to plugins requiring configuration
- fix(webui): filter hidden metadata keys from metadata filter dropdown - ensures consistent filtering of 'citations' and '\_promptfooFileMetadata' keys across MetadataPanel, EvalOutputPromptDialog, and metadata filter dropdown (#6177)
- fix(cli): format object and array variables with pretty-printed JSON in console table and HTML outputs for improved readability (#6175)
- fix(cli): only show error counter when >0
- fix(redteam): respect redteam.provider configuration for local grading - fixes issue where configuring a local provider (e.g., ollama:llama3.2) still sent grading requests to remote API instead of using the configured provider (#5959)
- fix: Reverts #6142 (#6189)

### Documentation

- docs(redteam): document Hydra configuration options for max turns, backtracking, and stateful operation (#6165)

## [0.119.5] - 2025-11-10

### Added

- feat(test-cases): add support for Excel files (.xlsx, .xls) as test case sources with optional xlsx dependency and sheet selection syntax (file.xlsx#SheetName or file.xlsx#2) (#4841)
- feat(providers): add OpenAI audio transcription support for whisper-1, gpt-4o-transcribe, gpt-4o-mini-transcribe, and gpt-4o-transcribe-diarize models with speaker identification, timestamp granularities, and per-minute cost tracking (#5957)
- feat(webui): display rendered assertion values with substituted variables in Evaluation tab instead of raw templates, improving readability for assertions with Nunjucks variables and loops (#5988)
- feat(prompts): add executable prompt scripts - use any script/binary to dynamically generate prompts via `exec:` prefix or auto-detection for common extensions (.sh, .bash, .rb, .pl); scripts receive context as JSON (#5329)
- feat(providers): add variable templating support for initialMessages in simulated-user provider, enabling template reuse across test cases with Nunjucks variables (#6143)
- feat(redteam): add `jailbreak:hydra` strategy - multi-turn conversational adversarial agent that learns from target responses and shares learnings across tests in the same scan for improved attack success rates (#6151)
- feat(providers): add missing Alibaba Cloud models - qwen3-vl-flash, qwen3-asr-flash-realtime, qwen3-vl-32b/8b (thinking/instruct), text-embedding-v4 (#6118)
- feat(eval): add 'not_equals' operator for plugin filters (#6155)

### Fixed

- fix(webui): correct multi-target filtering in red team report - statistics now properly filter by selected target instead of showing aggregated data across all targets; replaced modal with Select dropdown for clearer UX (#4251)
- fix(providers): auto-detect reasoning models by deployment name in Azure provider - now recognizes o1, o3, o4, and gpt-5 models and automatically uses `max_completion_tokens` instead of `max_tokens` (#6154)
- fix(prompts): fix basePath resolution for executable prompts with `exec:` prefix - relative paths now resolve correctly (5308c5d)
- fix(prompts): convert sync fs operations to async in executable prompt processor for better performance (5308c5d)
- fix(test-cases): improve xlsx error handling to avoid double-wrapping validation errors, provide clearer error messages for file not found, empty sheets, and invalid data (#4841)
- fix(docs): update xlsx documentation to use consistent version (0.18.5) and correct anchor links (#4841)
- fix(assertions): fix runtime variables not working in custom rubricPrompt for factuality and model-graded-closedqa assertions (#5340)
- fix(openai): fix timeouts on gpt-5-pro models by extending automatic timeout to 10 minutes (#6147)
- fix(deps): add @vitest/coverage-v8@3.2.4 to app workspace to match vitest version and fix coverage reporting "Cannot read properties of undefined (reading 'reportsDirectory')" error
- fix(deps): fix test coverage reporting errors (#6122)
- fix(cli): honor `commandLineOptions` from config file for `maxConcurrency`, `repeat`, `delay`, `cache`, `progressBar`, `generateSuggestions`, `table`, `share`, and `write` — previously ignored in favor of defaults (#6142)

### Changed

- chore(ci): make staging redteam test non-blocking to prevent intermittent API timeouts from failing CI runs (#6159)
- refactor(redteam): update risk score thresholds to match CVSS v3.x/v4.0 standards (Critical: 9.0-10.0, High: 7.0-8.9, Medium: 4.0-6.9, Low: 0.1-3.9) (#6132)
- chore(server): change traces fetch log to debug level (#6152)
- chore(redteam): rename `gradingGuidance` to `graderGuidance` for consistency with `graderExamples` - `gradingGuidance` still works as a deprecated alias for backward compatibility (#6128)

### Documentation

- docs(cli): document `promptfoo view --no` flag in command-line docs (#6067)
- docs(site): add blog post on Anthropic threat intelligence covering PROMPTFLUX and PROMPTSTEAL (first observed LLM-querying malware by Google), AI-orchestrated extortion campaigns, three categories of AI-assisted attacks (operator/builder/enabler), operational security implications, and practical Promptfoo testing examples for AI system exploitation risks (#5583)
- docs(site): re-add adaptive guardrails documentation covering enterprise feature for generating target-specific security policies from red team findings, including architecture, API integration, use cases, troubleshooting, and comparison to AWS Bedrock/Azure AI Content Safety (#5955)
- docs(guides): add comprehensive Portkey integration guide covering prompt management, multi-model testing across 1600+ providers, red-teaming workflows, and production deployment strategies by @ladyofcode (#5730)

### Tests

- test(webui): fix act() warnings and clean up test output by wrapping 16 tests in act(), removing 22 unnecessary console suppression patterns, and reducing setupTests.ts from 95 to 37 lines (#6199)
- test(providers): add test coverage for auto-detection of reasoning models by deployment name in Azure provider (#6154)
- test(assertions): add comprehensive test coverage for rendered assertion value metadata including variable substitution, loops, static text handling, and UI display fallback priority (#6145)

### Dependencies

- chore(deps): update 76 packages to latest minor and patch versions across all workspaces (#6139)

## [0.119.4] - 2025-11-06

### Added

- feat(cli): add `code-scans run` command for scanning code changes for LLM security vulnerabilities including prompt injection, PII exposure, and excessive agency - uses AI agents to trace data flows, analyze vulnerabilities across batches, and suggest fixes with configurable severity thresholds (see https://promptfoo.com/docs/code-scanning/ for more details) (#6121)
- feat(github-action): add Code Scan GitHub Action for automated PR security scanning with GitHub App OIDC authentication or manual API token setup; automatically posts review comments with severity levels and suggested fixes (see https://promptfoo.com/docs/code-scanning/ for more details) (#6121)
- feat(webui): add confirmation dialog and smart navigation for delete eval with improved UX (Material-UI dialog, next→previous→home navigation, loading states, toast notifications) (#6113)
- feat(redteam): pass policy text to intent extraction for custom policy tests, enabling more accurate and self-contained testing objectives that include specific policy requirements (#6116)
- feat(redteam): add timestamp context to all grading rubrics for time-aware evaluation and temporal context in security assessments (#6110)
- feat(model-audit): add revision tracking, content hash generation, and deduplication for model scans to prevent re-scanning unchanged models (saving ~99% time and bandwidth); add `--stream` flag to delete downloaded files immediately after scan ([#6058](https://github.com/promptfoo/promptfoo/pull/6058))
- feat(redteam): add FERPA compliance plugin

### Fixed

- fix(redteam): dynamically update crescendo system prompt with currentRound and successFlag each iteration instead of rendering once with stale values (#6133)
- fix(examples): change Zod schema from `.optional()` to `.default('')` for OpenAI Agents SDK compatibility (#6114)
- fix(redteam): pass all gradingContext properties to rubric templates to fix categoryGuidance rendering errors in BeavertailsGrader (#6111)
- fix(webui): custom policy name consistency (#6123)
- fix(docker): resolve @swc/core SIGSEGV on Alpine Linux by upgrading to 1.15.0 and aligning base image with Node 24 (#6127)

## [0.119.2] - 2025-11-03

### Added

- feat(integrations): add Microsoft SharePoint dataset support with certificate-based authentication for importing CSV files (#6080)
- feat(providers): add `initialMessages` support to simulated-user provider for starting conversations from specific states, with support for loading from JSON/YAML files via `file://` syntax (#6090)
- feat(providers): add local config override support for cloud providers - merge local configuration with cloud provider settings for per-eval customization while keeping API keys centralized (#6100)
- feat(providers): add linkedTargetId validation with comprehensive error messages (#6053)
- feat(redteam): add `gradingGuidance` config option for plugin-specific grading rules to reduce false positives by allowing per-plugin evaluation context (#6108)
- feat(webui): add Grading Guidance field to plugin configuration dialogs in open-source UI (#6108)
- feat(webui): add eval copy functionality to duplicate evaluations with all results, configuration, and relationships via UI menu (#6079)
- feat(redteam): add pharmacy plugins (controlled substance compliance, dosage calculation, drug interaction) and insurance plugins (coverage discrimination, network misinformation, PHI disclosure) (#6064)
- feat(redteam): add goal-misalignment plugin for detecting Goodhart's Law vulnerabilities (#6045)
- feat(webui): add jailbreak:meta strategy configuration UI in red team setup with numIterations parameter (#6086)
- feat(redteam): OpenTelemetry traces feed back into red team strategies
- feat(redteam): expand OWASP Agentic preset to cover 8/10 threats with 20 plugins; add 'owasp:agentic:redteam' alias for easy selection (#6099)
- fix: max concurrency run options override scan template settings

### Changed

- feat(redteam): display specific subcategory metrics for harmful plugins (e.g., "Copyright Violations", "Child Exploitation") instead of generic "Harmful" label, enabling granular vulnerability tracking and analysis (#6134)
- chore(examples): update openai-agents-basic example from weather to D&D dungeon master with gpt-5-mini, comprehensive D&D 5e tools (dice rolling, character stats, inventory), and maxTurns increased to 20 (#6114)
- fix(python): use REQUEST_TIMEOUT_MS for consistent timeout behavior across providers (300s default, previously 120s) (#6098)
- refactor(redteam): Prevent early (evaluator-based) exits in Jailbreak, Crescendo, and Custom Strategies (#6047)
- chore(webui): expand language options to 486 ISO 639-2 languages with support for all 687 ISO codes (639-1, 639-2/T, 639-2/B) in red team run settings (#6069)
- chore(app): larger eval selector dialog (#6063)
- refactor(app): Adds useApplyFilterFromMetric hook (#6095)
- refactor(cli): extract duplicated organization context display logic into shared utility function to fix dynamic import issue and improve code maintainability (#6070)
- chore: make meta-agent a default strategy

### Fixed

- fix(providers): selective env var rendering in provider config with full Nunjucks filter support (preserves runtime variables for per-test customization) (#6091)
- fix(core): handle Nunjucks template variables in URL sanitization to prevent parsing errors when sharing evals; add unit tests covering sanitizer behavior for Nunjucks template URLs (#6089)
- fix(app): Fixes the metric is defined filter (#6082)
- fix(webui): handle plugin generation when target URL is not set (#6055)
- fix(redteam): improve image strategy text wrapping to handle long lines and prevent overflow (#6066)
- fix(evaluator): force uncached provider calls for repeat iterations (#6043)
- fix(providers): fix Python worker ENOENT errors by ensuring error responses are written before completion signal, improving error messages with function suggestions and fuzzy matching, and removing premature function validation to support embeddings-only and classification-only providers (#6073)

### Tests

- test(examples): add 9 D&D test scenarios for openai-agents-basic (combat, stats, inventory, scenes, saves, crits, edge cases, short rest, magic item) (#6114)
- test(providers): add coverage for simulated-user initialMessages (vars/config precedence, file:// loading from JSON/YAML, validation, conversation flow when ending with user role) (#6090)
- test(redteam): add comprehensive tests for `gradingGuidance` feature and `graderExamples` flow-through, including full integration regression tests (#6108)
- test(webui): add tests for gradingGuidance UI in PluginConfigDialog and CustomIntentPluginSection (#6108)
- test(providers): add Python worker regression tests for ENOENT prevention, helpful error messages with function name suggestions, and embeddings-only provider support without call_api function (#6073)

### Documentation

- docs(examples): update openai-agents-basic README for D&D theme with tracing setup and example interactions; shorten openai-agents.md provider documentation (#6114)
- docs(python): update timeout documentation with REQUEST_TIMEOUT_MS environment variable and add retry logic example for handling rate limits (#6098)
- docs(redteam): add comprehensive documentation for `jailbreak:meta` strategy including usage guide, comparison with other jailbreak strategies, and integration into strategy tables (#6088)
- docs(site): add remediation reports documentation (#6083)
- docs(site): add custom strategy to the strategies reference table (#6081)
- docs(site): pricing page updates (#6068)
- docs(site): clarify remote inference in Community edition (#6065)

### Dependencies

- chore(deps): bump the github-actions group with 4 updates (#6092)
- chore(deps): bump @aws-sdk/client-bedrock-runtime from 3.920.0 to 3.921.0 (#6075)
- chore(deps): bump @aws-sdk/client-bedrock-runtime from 3.919.0 to 3.920.0 (#6060)

### Fixed

- fix(redteam): enable layer strategy with multilingual language support; plugins now generate tests in multiple languages even when layer strategy is present (#6084)
- fix(redteam): reduce multilingual deprecation logging noise by moving from warn to debug level (#6084)

## [0.119.1] - 2025-10-29

### Changed

- chore(redteam): categorize `jailbreak:meta` under agentic strategies and mark as remote-only for correct UI grouping and Cloud behavior (#6049)
- chore(redteam): improve support for custom policy metric names that should include strategy suffix (#6048)

### Fixed

- fix(providers): render environment variables in provider config at load time (#6007)
- fix(redteam): validate custom strategy strategyText requirement to prevent confusing errors during test execution (#6046)
- fix(init): include helpful error message and cleanup any directories created when example download fails (#6051)
- fix(providers): removing axios as a runtime dependency in google live provider (#6050)
- fix(csv): handle primitive values directly in red team CSV export to avoid double-quoting strings (#6040)
- fix(csv): fix column count mismatch in red team CSV export when rows have multiple outputs (#6040)
- fix(internals): propagate originalProvider context to all model-graded assertions (#5973)

### Dependencies

- chore(deps): bump better-sqlite3 from 11.10.0 to 12.4.1 for Node.js v24 support (#6052) by @cdolek-twilio
- chore(deps): update Biome version with force-include patterns (`!!`) for faster local linting/CI by @sklein12 (#6042)

## [0.119.0] - 2025-10-27

### Added

- feat(webui): filtering eval results by metric values w/ numeric operators (e.g. EQ, GT, LTE, etc.) (#6011)
- feat(providers): add Python provider persistence for 10-100x performance improvement with persistent worker pools (#5968)
- feat(providers): add OpenAI Agents SDK integration with support for agents, tools, handoffs, and OTLP tracing (#6009)
- feat(providers): add function calling/tool support for Ollama chat provider (#5977)
- feat(providers): add support for Claude Haiku 4.5 (#5937)
- feat(redteam): add `jailbreak:meta` strategy with intelligent meta-agent that builds dynamic attack taxonomy and learns from full attempt history (#6021)
- feat(redteam): add COPPA plugin (#5997)
- feat(redteam): add GDPR preset mappings for red team testing (#5986)
- feat(redteam): add modifiers support to iterative strategies (#5972)
- feat(redteam): add authoritative markup injection strategy (#5961)
- feat(redteam): add wordplay plugin (#5889)
- feat(redteam): add pluginId, strategyId, sessionId, and sessionIds to metadata columns in CSV export (#6016)
- feat(redteam): add subcategory filtering to BeaverTails plugin (a70372f)
- feat(redteam): Add Simba Red Team Agent Strategy (#5795)
- feat(webui): persist inline-defined custom policy names (#5990)
- feat(webui): show target response to generated red team plugin test case (#5869)
- feat(cli): log all errors in a log file and message to the console (#5992)
- feat(cli): add errors to eval progress bar (#5942)
- feat(cache): preserve and display latency measurements when provider responses are cached (#5978)

### Changed

- chore(internals): custom policy type def (#6037)
- chore(changelog): organize and improve Unreleased section with consistent scoping and formatting (#6024)
- refactor(redteam): migrate multilingual from per-strategy config to global language configuration; plugins now generate tests directly in target languages without post-generation translation (#5984)
- chore(cli): show telemetryDisabled/telemetryDebug in `promptfoo debug` output (#6015)
- chore(cli): improve error handling and error logging (#5930)
- chore(cli): revert "feat: Improved error handling in CLI and error logging" (#5939)
- chore(webui): add label column to prompts table (#6002)
- chore(webui): gray out strategies requiring remote generation when disabled (#5985)
- chore(webui): gray out remote plugins when remote generation is disabled (#5970)
- chore(webui): improve test transform modal editor (#5962)
- chore(webui): add readOnly prop to EvalOutputPromptDialog (#5952)
- refactor(webui): organize red team plugins page into tabs with separate components (#5865)
- chore(redteam): remove "LLM Risk Assessment" prefix (#6004)
- chore(redteam): add top-level redteam telemetry events (#5951)
- refactor(webui): reduce unnecessary API health requests (#5979)
- chore(api): export GUARDRAIL_BLOCKED_REASON constant for external use (#5956)
- chore(providers): add rendered request headers to http provider debug output (#5950)
- refactor(transforms): refactor transform code to avoid 'require' (#5943)
- refactor(transforms): refactor createRequest/ResponseTransform functions into separate module (#5925)
- chore(examples): consolidate Ollama examples into unified directory (#5977)
- chore(deps): move dependencies to optional instead of peer (#5948)
- chore(deps): move `natural` to optional dependency (#5946)
- chore(redteam): improve GOAT and Crescendo error logs with additional error details for easier debugging (#6036)

### Fixed

- fix(providers): revert eager template rendering that broke runtime variable substitution (5423f80)
- fix(providers): support environment variables in provider config while preserving runtime variable templates
- fix(providers): improve Python provider reliability with automatic python3/python detection, worker cleanup, request count tracking, and reduced logging noise (#6034)
- fix(providers): simulated-user and mischievous-user now respect assistant system prompts in multi-turn conversations (#6020)
- fix(providers): improve MCP tool schema transformation for OpenAI compatibility (#5965)
- fix(providers): sessionId now properly stored in metadata for providers that use server side generated sessionIds (#6016)
- fix(redteam): don't test session management if target is not stateful (#5989)
- fix(redteam): improve crescendo prompt example alignment with actual objective statements to increase accuracy (#5964)
- fix(redteam): fewer duplicate errors for invalid strategy and plugin ids (#5954)
- fix(fetch): use consistent units in retry counter log messages - now shows attempt count vs total attempts (#6017)
- fix(fetch): include error details in final error message when rate limited (#6019)
- fix(webui): pass extensions config when running eval from UI (#6006)
- fix(webui): in red team setup, reset config button hidden by version banner (#5896)
- fix(webui): sync selected plugins to global config in red team setup UI (#5991)
- fix(webui): HTTP test agent (#6033)
- fix(webui): reset red team strategy config dialog when switching strategies (#6035)

### Dependencies

- chore(deps): bump @aws-sdk/client-bedrock-runtime from 3.914.0 to 3.916.0 (#6008)
- chore(deps): bump @aws-sdk/client-bedrock-runtime from 3.913.0 to 3.914.0 (#5996)
- chore(deps): bump pypdf from 6.0.0 to 6.1.3 in /examples/rag-full (#5998)
- chore(deps): bump @aws-sdk/client-bedrock-runtime from 3.911.0 to 3.913.0 (#5975)
- chore(deps): bump @aws-sdk/client-bedrock-runtime from 3.910.0 to 3.911.0 (#5945)
- chore(deps): bump @anthropic-ai/sdk from 0.65.0 to 0.66.0 (#5944)

### Documentation

- docs(model-audit): improve accuracy and clarity of ModelAudit documentation (#6023)
- docs(contributing): add changelog and GitHub Actions enforcement (#6012)
- docs(redteam): add global language configuration section to red team configuration docs; remove multilingual strategy documentation (#5984)
- docs(providers): add OpenAI Agents provider documentation and example (#6009)
- docs(providers): update AWS Bedrock model access documentation (#5953)
- docs(providers): fix apiKey environment variable syntax across provider docs and examples (#6018)
- docs(providers): add echo provider examples for evaluating logged production outputs (#5941)
- docs(blog): add blog post on RLVR (Reinforcement Learning with Verifiable Rewards) (#5987)
- docs(site): configuring inference (#5983)
- docs(site): update about page (#5971)
- docs(site): add export formats (#5958)
- docs(site): September release notes (#5712)
- docs(site): add red-team claude guidelines (616844d)
- docs(site): remove duplicate links (5aea733)
- docs(examples): add example demonstrating conversation session id management using hooks (#5940)

### Tests

- test(server): add comprehensive unit tests for POST /providers/test route (#6031)
- test(providers): fix flaky latencyMs assertions in TrueFoundry provider tests (#6026)
- test(providers): add unit test verifying assistant system prompt inclusion for simulated-user provider (#6020)
- test(providers): add comprehensive tests for OpenAI Agents provider, loader, and tracing (#6009)
- test(redteam): update strategy and frontend tests for global language configuration migration (#5984)
- test(redteam): remove redteam constants mocks from unit tests (#6010)
- test(webui): add tests for evaluation UI components and hooks (#5981)

## [0.118.17] - 2025-10-15

### Changed

- chore: bump version to 0.118.17 (#5936)

### Fixed

- fix(evaluator): support `defaultTest.options.provider` for model-graded assertions (#5931)
- fix(webui): improve UI email validation handling when email is invalid; add better tests (#5932)
- fix(deps): move `claude-agent-sdk` to optionalDependencies (#5935)

### Dependencies

- chore(deps): bump `@aws-sdk/client-bedrock-runtime` from 3.908.0 to 3.910.0 (#5933)

## [0.118.16] - 2025-10-15

### Added

- feat(providers): add TrueFoundry LLM Gateway provider (#5839)
- feat(redteam): add test button for request and response transforms in red-team setup UI (#5482)

### Changed

- chore(providers): count errors in websocket responses as errors (#5915)
- chore(providers): update Alibaba model support (#5919)
- chore(redteam): validate emails after prompt for red team evaluations (#5912)
- chore(redteam): implement web UI email verification (#5928)
- chore(redteam): display estimated probes on red team review page (#5863)
- chore(webui): add flag to hide traces (#5924)
- chore(build): stop tracking TypeScript build cache file (#5914)
- chore(build): update dependencies to latest minor versions (#5916)
- chore(cli): remove duplicate 'Successfully logged in' message from auth login (#5907)
- chore(redteam): add max height and scroll to custom policies container (#5910)
- chore: bump version to 0.118.16 (#5920)
- docs: add docstrings to `feat/ruby-provider` (#5903)
- test: cover red team setup components and hooks in `src/app` (#5911)

### Fixed

- fix(providers): dynamically import `DefaultAzureCredential` from `@azure/identity` (#5921)
- fix(providers): improve debugging and address hanging in websocket provider (#5918)
- fix(http): parse stringified JSON body in provider config (#5927)
- fix(redteam): improve ASR calculation accuracy in redteam report (#5792)

### Documentation

- docs(site): fix typo (#5922)

## [0.118.15] - 2025-10-13

### Added

- feat(providers): add ruby provider (#5902)
- feat(providers): Claude Agent SDK provider support (#5509)
- feat(providers): Azure AI Foundry Assistants provider (#5181)
- feat(providers): add support for streaming websocket responses (#5890)
- feat(providers): snowflake cortex provider (#5882)

### Changed

- chore(providers): add support for new OpenAI models (GPT-5 Pro, gpt-audio-mini, gpt-realtime-mini) (#5876)
- chore(providers): rename azure ai foundry assistant to ai foundry agent (#5908)
- chore(providers): update params passed to azure ai foundry provider (#5906)
- chore(webui): group agentic strategies by turn compatibility in red team UI (#5861)
- chore(webui): sort red team plugins alphabetically by display name (#5862)
- chore(webui): improved color consistency and dark mode legibility on Red Team dashboard (#5829)
- chore(test): add snowflake provider tests and environment variables (#5883)
- chore(config): add conductor config (#5904)
- chore: bump version 0.118.15 (#5909)

### Fixed

- fix(app): disable red team scan Run Now button when Promptfoo Cloud is unavailable (#5891)
- fix(webui): fix infinite re-render when custom intents are specified (#5897)
- fix(redteam): clean up multilingual strategy logging and fix chunk numbering (#5878)
- fix(redteam): requested column in 'redteam generate' output incorporates fan out strategies (#5864)
- fix(core): resolve Windows path compatibility issues (#5841)
- fix(core): restore correct cache matching behavior for test results (#5879)

### Dependencies

- chore(deps): bump @aws-sdk/client-bedrock-runtime from 3.901.0 to 3.906.0 (#5877)
- chore(deps): bump @aws-sdk/client-bedrock-runtime from 3.906.0 to 3.907.0 (#5888)
- chore(deps): bump openai from 6.2.0 to 6.3.0 (#5887)
- chore(deps): update dependencies to latest safe minor/patch versions (#5900)

### Documentation

- docs(providers): add missing providers and troubleshooting pages to index (#5905)
- docs(guardrails): remove open source guardrails page (#5880)

## [0.118.14] - 2025-10-09

### Changed

- fix: there should always be a guardrails field passed out form openai chat provider (#5874)
- chore: bump version 0.118.14 (#5875)

## [0.118.13] - 2025-10-08

### Added

- feat(cli): Add connectivity tests to promptfoo validate (#5802)
- feat(guardrails): map content filter response to guardrails output (#5859)
- feat(webui): Download full results (#5674)

### Changed

- chore(core): change default log level to debug for network errors (#5860)
- chore(core): Don't log all request error messages (#5870)
- chore(linter): Enforce no unused function params (#5853)
- chore(providers): remove deprecated IBM BAM provider (#5843)
- refactor(webui): improve EvalOutputPromptDialog with grouped dependency injection (#5845)
- chore: bump version 0.118.13 (#5873)

### Fixed

- fix(webui): Don't prepend fail reasons to output text (#5872)
- fix(redteam): filter out placeholders before purpose generation (#5852)
- fix(tests): make auth login test tolerate colorized output (#5851)

### Dependencies

- chore(deps): bump @azure/identity from 4.12.0 to 4.13.0 (#5858)
- chore(deps): bump langchain-text-splitters from 0.3.5 to 1.0.0a1 in /examples/redteam-langchain in the pip group across 1 directory (#5855)

## [0.118.12] - 2025-10-08

### Added

- feat(providers): add Slack provider (#3469)

### Changed

- feat: postman import for http provider (#5778)
- feat: Bring request transform to parity with response transform (#5850)
- fix: import command (#5794)
- fix: implement remote generation environment variable controls (#5815)
- fix: resolve Windows path handling issues (#5827)
- fix: custom strategy UI (#5834)
- fix: eliminate Python validation race condition on Windows (#5837)
- fix: escape JSON special characters in raw HTTP request variables (#5842)
- fix: Show response headers in test target results (#5848)
- fix: double sharing red teams (#5854)
- chore: update DeepSeek provider to V3.2-Exp (#5787)
- chore: bump the github-actions group with 3 updates (#5789)
- chore: bump openai from 5.23.2 to 6.0.0 (#5790)
- chore: Revert "perf: Don't create new agent for every fetch (#5633)" (#5793)
- chore: add /index to directory imports for ESM compatibility (#5798)
- chore: bump @aws-sdk/client-bedrock-runtime from 3.899.0 to 3.901.0 (#5799)
- chore: bump openai from 6.0.0 to 6.0.1 (#5800)
- chore(telemetry): Add CI flag to identify call (#5801)
- chore: bump openai from 6.0.1 to 6.1.0 (#5806)
- chore: fix npm audit vulnerabilities (#5810)
- chore: Fix incorrect session parser help text (#5811)
- chore(internals): make `runAssertion` easier to read by moving const outside function scope (#5813)
- chore: update investor info and user count (#5816)
- chore(internals): Prevent `GradingResult.assertion` definition from being overridden in select red team grading cases (#5785)
- chore: show "why" in modelaudit ui (#5821)
- chore(site): migrate OG image generation to Satori (#5826)
- chore: remove outdated license notice (#5828)
- chore: show # github stars on site (#5831)
- chore(site): update Docusaurus to v3.9.1 and fix deprecated config (#5835)
- chore: bump openai from 6.1.0 to 6.2.0 (#5844)
- chore: invert default unblocking behavior (#5856)
- chore: bump version 0.118.12 (#5857)
- chore(site): Adds Travis to team page (#5786)
- docs: update readme.md (#5812)
- docs(contributing): add CLAUDE.md context files for Claude Code (#5819)
- docs(blog): safety benchmark blog post (#5781)
- docs(providers): update IBM WatsonX model list (#5838)
- docs(contributing): add warning against using commit --amend and force push (#5840)
- test: fix vitest timeout error in EvalOutputPromptDialog tests (#5820)
- test: fix flaky Python test failures on Windows (#5824)
- test: add mock cleanup to Python provider tests (#5825)
- refactor: Remove null from GradingResult.assertion type (#5818)

### Fixed

- fix(site): add metadata key to the provider response class (#5796)
- fix(webui): prevent empty state flash when loading large evals (#5797)
- fix(webui): Clicking "Show Charts" does not show charts (#5814)
- fix(webui): remove delimiter stripping logic from EvalOutputCell (#5817)
- fix(provider): merge config and prompt systemInstruction instead of throwing error in gemini (#5823)
- fix(assertions): allow is-refusal to detect refusals in provider error messages (#5830)
- fix(webui): improve usability of number inputs (#5804)
- test: Unit tests for fix(webui): improve usability of number inputs (#5836)

### Documentation

- docs(site): adding new hire bio (#5788)
- docs(site): fix formatting issue in about page (#5803)
- docs(site): add Dane to About page team section (#5833)

## [0.118.11] - 2025-09-30

### Added

- feat(providers): add support for Claude Sonnet 4.5 (#5764)
- feat(providers): add support for Gemini 2.5 Flash and Flash-Lite (#5737)
- feat(providers): add gpt-5-codex model support (#5733)
- feat(providers): add support for Qwen models in AWS Bedrock provider (#5718)
- feat(cli): add browser opening support for auth login command (#5722)
- feat(cli): add team switching functionality (#5750)
- feat(webui): add latency to eval export CSV (#5771)
- feat(cli): sanitize all log objects (#5773)
- feat(providers): add Anthropic web_fetch_20250910 and web_search_20250305 tool support (#5573)
- feat(providers): add CometAPI provider support with environment variable configuration and example usage (#5721)
- feat(providers): add Nscale provider support (#5690)
- feat(providers): add OpenAI gpt-realtime model with full audio support (#5426)
- feat(webui): add metadata `exists` operator to eval results filter (#5697)

### Changed

- chore(cli): improve installer-aware command generation utility for consistent CLI invocation (#5747)
- chore(core): sort metadata entries (#5751)
- chore(core): update error mapping (#5783)
- chore(providers): update Claude 4.5 Sonnet (#5763)
- chore(providers): update default Granite model to granite-3-3-8b-instruct (#5768)
- chore(redteam): remove on-topic call (#5774)
- chore(redteam): update red team init default to gpt-5 (#5756)
- chore: bump version 0.118.11 (#5784)
- chore: Add docstrings to `feat/add-latency-to-csv` (#5772)

### Fixed

- fix(core): ensure `-filter-failing` correctly filters failing tests when re-running an eval (#5770)
- fix(core): ensure Python and JavaScript providers have appropriate path prefix (#5765)
- fix(core): preserve glob patterns in vars context for test case expansion (#5701)
- fix(core): suppress verbose error logging for update check timeouts (#5745)
- fix(providers): improve OpenAI embedding provider error handling (#5742)
- fix(tests): resolve Windows test failures in Python tests (#5767)
- fix(webui): apply proper truncation initialization to variable cells (#5657)
- fix(webui): disable prompt editing in header row dialogs (#5746)
- fix(webui): handle login redirects (#5734)
- fix(webui): improve empty state UI and handle null eval data (#5780)

### Dependencies

- chore(deps): bump @anthropic-ai/sdk from 0.63.1 to 0.64.0 (#5758)
- chore(deps): bump @anthropic-ai/sdk from 0.64.0 to 0.65.0 (#5776)
- chore(deps): bump @aws-sdk/client-bedrock-runtime from 3.896.0 to 3.899.0 (#5777)
- chore(deps): bump openai from 5.23.0 to 5.23.1 (#5759)
- chore(deps): bump openai from 5.23.1 to 5.23.2 (#5775)

### Documentation

- docs(site): add new hire bio (#5769)
- docs(site): improve AWS Bedrock SSO authentication documentation (#5585)
- docs(site): refine and extend e2b sandbox evaluation guide with improved examples and fixes (#5753)
- docs(site): remove incorrect Python globals persistence tip (#5782)
- docs(site): strengthen git workflow warnings in CLAUDE.md (#5762)
- docs(site): write lethal trifecta blog (#5754)

### Tests

- test(webui): add tests for evaluation UI components (`src/app`) (#5766)

## [0.118.10] - 2025-09-26

### Changed

- feat: Revamp HTTP Provider setup (#5717)
- chore: introduce grading provider to RedteamProviderManager (#5741)
- chore(webui): UX improvements for displaying custom policies in Eval Results and Red Team Vulnerabilities Reports (#5562)
- chore: bump version 0.118.10 (#5749)

## [0.118.9] - 2025-09-25

### Changed

- feat: envoy ai gateway provider (#5731)
- feat: iso 42001 mappings (#5724)
- feat: Compress data when sharing an eval (#5738)
- fix: rename agentcore provider to bedrock agents provider (#5709)
- fix: increase timeout for version checks from 1s to 10s (#5715)
- fix: add missing backend support for filtering by highlights, plus tests (#5735)
- chore: improve parsing so in case a redteam provider doesn't take json obje… (#5700)
- chore: bump @aws-sdk/client-bedrock-runtime from 3.893.0 to 3.894.0 (#5706)
- chore: bump openai from 5.22.0 to 5.22.1 (#5707)
- chore: support multilingual provider set from server boot (#5703)
- chore: Add docstrings to `applying-column-format` (#5719)
- chore(webui): in eval creator disable `Run Eval` button if no prompts or test cases are available (#5558)
- chore: bump @aws-sdk/client-bedrock-runtime from 3.894.0 to 3.895.0 (#5727)
- chore: bump @anthropic-ai/sdk from 0.62.0 to 0.63.1 (#5728)
- chore: bump openai from 5.22.1 to 5.23.0 (#5729)
- chore: bump @aws-sdk/client-bedrock-runtime from 3.895.0 to 3.896.0 (#5732)
- chore: bump version 0.118.9 (#5740)

### Fixed

- fix(webui): prioritize JSON prettify over Markdown rendering when both enabled (#5705)
- fix(webui): Copying truncated text in eval results (#5711)
- fix(internals/redteam): decrease debug access grading false negatives (#5713)

## [0.118.8] - 2025-09-23

### Added

- feat(webui): populate metadata filter keys in results dropdown (#5584)

### Fixed

- fix: improve iterative judge parsing (#5691)
- fix(cli): prevent promptfoo CLI from hanging after commands complete (#5698)
- fix(dev): suppress noisy health check logs during local startup (#5667)
- fix(prompts): tune prompt set to reduce model refusals (#5689)

### Changed

- chore: bump version 0.118.8 (#5699)

### Documentation

- docs(site): publish August release notes (#5625)
- docs(site): document `linkedTargetId` usage for custom provider linking (#5684)

## [0.118.7] - 2025-09-22

### Added

- feat(webui): connect login page to promptfoo auth system (#5685)
- feat: ability to retry errors from cli (#5647)

### Changed

- chore(webui): add 404 page (#5687)
- refactor(webui): Vulnerability Report Table Improvements (#5638)
- chore: bump version 0.118.7 (#5695)
- chore: bump openai from 5.21.0 to 5.22.0 (#5694)
- chore: bump @aws-sdk/client-bedrock-runtime from 3.891.0 to 3.893.0 (#5693)

## [0.118.6] - 2025-09-18

### Tests

- test: network isolation for tests (#5673)

### Dependencies

- chore(deps): upgrade Vite to v7 and fix browser compatibility issues (#5681)

### Documentation

- docs(site): clarify webhook issue meaning (#5679)
- docs(examples): add HTTP provider streaming example (#5648)
- docs(blog): add autonomy and agency in AI article (#5512)

### Added

- feat(redteam): support threshold in custom plugin configuration (#5644)
- feat: upgrade Material UI from v6 to v7 (#5669)
- feat(redteam): Adds support for `metric` field on custom plugins (#5656)
- feat: migrate from MUI Grid to Grid2 across all components (#5578)
- feat: report filters (#5634)
- feat: Add string array support for context-based assertions (#5631)

### Changed

- chore: Exclude node modules and build/dist from biome (#5641)
- chore: improvements to framework compliance cards (#5642)
- chore: improve design of eval download dialog (#5622)
- chore: bump @aws-sdk/client-bedrock-runtime from 3.888.0 to 3.890.0 (#5636)
- chore: bump @aws-sdk/client-bedrock-runtime from 3.890.0 to 3.891.0 (#5649)
- chore: bump openai from 5.20.3 to 5.21.0 (#5651)
- chore: update redteam small model to gpt-4.1-mini-2025-04-14 (#5645)
- chore: reduce coloration on Report View Test Suites table (#5643)
- chore: bump version 0.118.6 (#5655)
- chore(webui): minor style tweaks to datagrid pages for consistency (#5686)
- chore: persistent header on report view (#5678)
- chore(webui): fix z-index on version update banner (#5677)
- refactor(webui): Reports table UX Improvements (#5637)
- ci: revert temporarily disable redteam multi-lingual strategy in integration tests (#5658)
- ci: temporarily disable redteam multi-lingual strategy in integration tests (#5639)
- refactor(redteam): remove dead code and optimize page meta handling (#5672)
- chore: remove accidentally committed site/package-lock.json (#5688)
- chore: Allow overwriting the logger (#5663)
- chore: Update names in workflow (#5659)
- chore: update dependencies to latest compatible versions (#5627)
- chore(internals): Improves support for defining LLM-Rubric assertion threshold in CSV test cases (#5389)

### Fixed

- fix(webui): Filtering eval results on severity (#5632)
- fix(tests): correct TypeScript errors in test files (#5683)
- fix(webui): unify page layout styles (#5682)
- fix: trace visualization circular dependency (#5676)
- fix(webui): re-enable sharing button by default (#5675)
- fix: apply prettier formatting to blog post (#5670)
- fix: Remove global fetch patch (#5665)
- fix(webui): Include description column, if defined, in CSV export of eval results (#5654)
- fix(redteam): add robust fallbacks, partial retries, dedupe, safer logs to multilingual strategy (#5652)
- fix: handle dynamic imports without eval (#5630)
- fix: Catch exception when no vertex projectId is found (#5640)
- fix: spacing on report view (#5646)
- fix: plugin counts flickering (#5635)

## [0.118.5] - 2025-09-16

### Tests

- test: Unit tests for feat: upload csv for custom policies (#5629)
- test: Unit tests for chore: organize EvalOutputPromptDialog and change it to a drawer (#5628)

### Added

- feat(webui): organize `EvalOutputPromptDialog` and convert it to a drawer, (#5619)
- feat(webui): add keyboard navigation to the web UI results table, (#5591)
- feat(webui): enable bulk deletion of eval results, (#5438)
- feat(providers): add `azure:responses` provider alias for Azure Responses API, (#5293)
- feat(providers): support application inference profiles in Bedrock, (#5617)
- feat(redteam): add "layer" strategy for combining multiple strategies, (#5606)
- feat(redteam): set severity on reusable custom policies, (#5539)
- feat(redteam): display unencrypted attacks in the web UI results table, (#5565)
- feat(redteam): enable test generation for custom policies in the plugins view, (#5587)
- feat(redteam): allow uploading CSVs for custom policies, (#5618)
- feat(cli): add ability to pause and resume evals, (#5570)

### Changed

- chore(examples): update model IDs to GPT-5 and latest models, (#5593)
- chore(providers): remove Lambda Labs provider due to API deprecation, (#5599)
- chore(providers): update Cloudflare AI models and remove deprecated ones, (#5590)
- chore(redteam): add MCP plugin preset, (#5557)
- chore(redteam): add UI indicators and documentation for HuggingFace gated datasets in redteam web UI, (#5545)
- chore(internals): improve error logging on redteam test generation failures, (#5458)
- chore(internals): reduce log level of global fetch logs, (#5588)
- chore(server): add context to health check logging during startup, (#5568)
- chore(webui): hide trace timeline section when no traces are available, (#5582)
- chore(webui): improve delete confirmation dialog styling, (#5610)
- chore(webui): remove `React.FC` type annotations for React 19 compatibility, (#5572)
- ci: increase test timeout from 8 to 10 minutes, (#5586)
- ci: temporarily disable macOS Node 24.x tests due to flaky failures, (#5579)
- refactor: move `src/util/file.node.ts` path utilities, (#5596)
- refactor: standardize all directory import paths for ESM compatibility, (#5603)
- refactor: standardize directory import paths for ESM compatibility, (#5605)
- refactor: standardize import paths for ESM preparation, (#5600)
- refactor: standardize TypeScript import paths for ESM compatibility, (#5597)
- test: CoverBot: add tests for UI interaction utilities and components (`src/app`), (#5611)
- chore: update `act` import for React 19 compatibility, (#5574)
- chore(dependencies): bump `@aws-sdk/client-bedrock-runtime` from 3.886.0 to 3.887.0, (#5580)
- chore(dependencies): bump `@aws-sdk/client-bedrock-runtime` from 3.887.0 to 3.888.0, (#5602)
- chore(dependencies): bump `axios` from 1.11.0 to 1.12.0 in npm_and_yarn group across one directory, (#5569)
- chore(dependencies): bump `openai` from 5.20.1 to 5.20.2, (#5601)
- chore(dependencies): bump `openai` from 5.20.2 to 5.20.3, (#5624)
- chore(dependencies): bump version to 0.118.5, (#5626)

### Fixed

- fix(assertions): handle `threshold=0` correctly across all assertion types, (#5581)
- fix(cli): prevent accidental escaping of Python path override, (#5589)
- fix(cli): fix table display for `promptfoo list`, (#5616)
- fix(cli): temporarily disable SIGINT handler, (#5620)
- fix(internal): strip authentication headers in HTTP provider metadata, (#5577)
- fix(redteam): ensure custom policies skip the basic refusal check, (#5614)
- fix(server): hide non-critical `hasModelAuditBeenShared` error logging, (#5607)
- fix(webui): always show failure reasons in the results view when available, (#5608)
- fix(webui): improve filter component styling and layout, (#5604)
- fix(webui): prevent phantom strategy filter options for non-redteam evaluations, (#5575)
- fix(webui): fix undulating CSS header animation, (#5571)

### Documentation

- docs(site): clarify llm-rubric pass/score/threshold semantics, (#5623)
- docs(site): add August 2025 release highlights (#5518)

## [0.118.4] - 2025-09-12

### Added

- feat(cli): Add CI-friendly progress reporting for long-running evaluations (#5144)
- feat(cli): Auto-share if connected to the cloud (#5475)
- feat(cli): Log all requests and persist debug logs (#5504)
- feat(internals): Reuse FilterMode type across backend (#5542)
- feat(providers): Add AWS Bedrock AgentCore provider (#5267)
- feat(providers): Extend configuration options for Ollama provider to support thinking (#5212)
- feat(providers): OpenAI real-time custom ws URLs (#5528)
- feat(redteam): Add VLGuard plugin for multi-modal red teaming (#5243)
- feat(redteam): More financial plugins (#5419)
- feat(redteam): Risk scoring (#5191)
- feat(redteam): Special token injection plugin (#5489)
- feat(webui): Add passes-only filter to results view (#5430)

### Changed

- chore(internals): Add probes and token metrics to eval event (#5538)
- chore(internals): Add support for reusable custom policies (#5290)
- chore(internals): Remove node-fetch (#5503)
- chore(internals): Send auth info to cloud (#3744)
- chore(modelaudit): Add support for modelaudit v0.2.5 CLI arguments (#5500)
- chore(onboarding): Add Azure preset (#5537)
- chore(onboarding): Make provider menu single-select (#5536)
- chore(providers): Make OpenAI max retries configurable (#5541)
- chore(providers): Update OpenAI pricing and add missing models (#5495)
- chore(redteam): Consolidate accordion UIs on review page (#5508)
- chore(redteam): Improve user persona question in config (#5559)
- chore(redteam): Minor improvements to red team setup flow (#5523)
- chore(redteam): Retire Pandamonium redteam strategy (#5122)
- chore(redteam): Unify all date formats across tables (#5561)
- chore(redteam): Update plugin prompts to reduce rejection (#5560)
- chore(redteam): Use sharp to modify unsafeBench image formats (#5304)
- perf(webui): Optimize history endpoint to eliminate N+1 queries (#5333)
- refactor(modelaudit): Move modelAuditCliParser.ts to correct directory (#5511)
- refactor(internals): Gracefully handle remote generation disabled in plugins that require it (#5413)
- revert(redteam): Remove red team limits functionality (#5527)

### Fixed

- fix(redteam): Allow users to delete values from numeric inputs and then type (#5530)
- fix(redteam): Deduplicate assertions in DoNotAnswer and XSTest (#5513)
- fix(internals): Eliminate flaky Unicode test timeouts on Windows CI (#5485)
- fix(config): Handle function references in external file loading (#5548)
- fix(providers): Fix MCP tool calls returning [object Object] in Azure Chat provider (#5423)
- fix(config): Preserve Python assertion file references in YAML tests (issue #5519) (#5550)
- fix(providers): Proxy HTTP provider generate request through server (#5486)
- fix(internals): Resolve SIGSEGV crash in evaluator tests on macOS Node 24 (#5525)
- fix(webui): Revert migration from MUI Grid to Grid2 across all components (#5510)
- fix(cli): Use fetch with proxy to get server version (#5490)
- fix(internals): Read evaluateOptions from config file properly (#5375)
- fix(onboarding): Don't throw error when user refuses permission to write (#5535)
- fix(provider): Prioritize explicit projectId config over google-auth-library (#5492)
- fix(providers): Handle system-only prompt in Gemini (#5502)
- fix(providers): Update outdated Azure OpenAI Provider data sources (#5411)
- fix(redteam): Add missing finance graders (#5564)
- fix(redteam): Add missing plugins to webui (#5546)
- fix(redteam): Handle empty string responses in multi-turn strategies (#5549)
- fix(redteam): Prevent JSON blob injection in Crescendo chat templates (#5532)
- fix(webui): Text truncation initialization on eval page (#5483)

### Dependencies

- chore(deps): Bump @anthropic-ai/sdk from 0.61.0 to 0.62.0 (#5551)
- chore(deps): Bump @aws-sdk/client-bedrock-runtime from 3.879.0 to 3.882.0 (#5480)
- chore(deps): Bump @aws-sdk/client-bedrock-runtime from 3.882.0 to 3.883.0 (#5506)
- chore(deps): Bump @aws-sdk/client-bedrock-runtime from 3.883.0 to 3.886.0 (#5553)
- chore(deps): Bump @azure/identity from 4.11.2 to 4.12.0 (#5533)
- chore(deps): Bump langchain-community from 0.3.14 to 0.3.27 in /examples/redteam-langchain in the pip group across 1 directory (#5481)
- chore(deps): Bump langchain-community from 0.3.3 to 0.3.27 in /examples/langchain-python in the pip group across 1 directory (#5484)
- chore(deps): Bump openai from 5.19.1 to 5.20.0 (#5526)
- chore(deps): Bump openai from 5.20.0 to 5.20.1 (#5552)
- chore(deps): Bump version to 0.118.4 (#5567)
- chore(deps): Bump vite from 6.3.5 to 6.3.6 in the npm_and_yarn group across 1 directory (#5531)

### Documentation

- docs(e2b-example): Add e2b-code-eval example (promptfoo + e2b sandbox) (#5477)
- docs(examples): Add Google ADK integration example (#5520)
- docs(examples): Add YAML schema directives to example configs (#5476)
- docs(redteam): Add missing plugins to sidebar and improve bias docs (#5498)
- docs(site): Add Alan DeLong to the team section on the About page (#5507)
- docs(site): Add comprehensive multilingual evaluation support (#5505)
- docs(site): Add SKIP_OG_GENERATION environment variable for faster docs builds (#5521)
- docs(site): Clarify file extension requirements for custom providers (#5478)
- docs(site): Clarify JFrog ML vs JFrog Artifactory distinction (#5543)
- docs(site): Complete parameters page migration (#5494)
- docs(site): Redteam limits documentation (#5516)
- docs(site): Update Lily bio (#5515)
- docs(site): Updates to agent guide (#5499)
- docs(site): Latency assertion description (#5479)

### Tests

- test(webui): CoverBot: Added tests for frontend UI components and discovery utility (`src/app`) (#5514)

## [0.118.3] - 2025-09-04

### Added

- feat: migrate MUI Grid to Grid2 across all components (#5435)
- feat: Add open source red team limits (#5230)

### Changed

- Add AWS Bedrock support for OpenAI GPT OSS models (#5444)
- Add Amazon Bedrock API key authentication support (#5468)
- Ability to filter evals view by severity (#5443)
- Check cloud permissions for target before running red team (#5400)
- Make vars and context available for request transform (#5461)
- Add Vertex AI responseSchema file loading support (#5414)
- Close menus when mouse leaves (#5456)
- Default sharing to false (#5473)
- Handle empty function arguments in OpenAI Responses API tool callbacks (#5454)
- Improve Windows Python detection and add sys.executable support (#5467)
- Prioritize tool calls over content in openrouter provider (#5417)
- Support commandLineOptions.envPath in config files (#5415)
- Support setting HELICONE_API_KEY for Cloud Gateway (#5465)
- Token tracking (#5239)
- Add "results" menu, link to red team reports view (#5459)
- Bump version 0.118.3 (#5474)
- Include provider response metadata on test case transform (#5316)
- Refactor Crescendo maxTurns property (#4528)
- Remove accidental server directory (#5471)
- Replace direct process.env calls with environment helpers (#5472)
- Reorganize misplaced test files from src/ to test/ directory (#5470)
- Fix enterprise email (#5463)
- Bump openai from 5.18.1 to 5.19.1 (#5466)
- Add Tusk test runner workflow for src Jest unit tests (#5469)

## [0.118.2] - 2025-09-03

### Added

- feat(providers): Add support for Meta Llama API provider (#5432)
- feat(providers): Support TLS certs in http provider (#5452)
- feat(providers): add support for xAI Grok Code Fast models (#5425)

### Changed

- fix: Update util.ts to reflect correct Anthropic Haiku 3.5 pricing (#5436)
- chore: drop Node.js 18 support (#5428)
- chore(http): improve PFX debug logging + tests (#5445)
- chore(webui): Show footer on custom metrics dialog (#5424)
- chore: silence dotenv commercial logging messages (#5453)
- chore: remove example (#5420)
- test: CoverBot: Added tests for analytics tracking and red team reporting components (`src/app`) (#5441)
- test: optimize Python Unicode test suite for CI reliability (#5449)
- chore: bump the github-actions group with 3 updates (#5440)
- chore: update dependencies (non-breaking) (#5448)
- chore: update dependencies to latest minor/patch versions (#5433)
- chore: bump version 0.118.2 (#5457)

### Fixed

- fix(sharing): Share when it's enabled via the Config or the CLI command (#5404)
- fix(grader): reduce grader false positives (#5431)

### Documentation

- docs(site): add more guardrails assertion doc (#5434)
- docs(site): add multi-lingual RAG evaluation guidance (#5447)
- docs(site): optimize OG image generation performance (#5451)
- docs(site): update blog post (#5422)

## [0.118.1] - 2025-08-29

### Added

- feat(redteam): Add AI auto-fill for HTTP target configuration in redteam target setup ui (#5391)
- feat(redteam): Handle uploaded signatureAuth in target setup ui (#5405)

### Changed

- chore(site): integrate pylon chat into site (#5407)
- chore: bump version 0.118.1 (#5418)

### Fixed

- fix(providers): Handle Qwen tool call responses in openrouter provider (#5416)

### Documentation

- docs(site): avoid logging full image/base64; use boolean presence only (#5408)

## [0.118.0] - 2025-08-28

### Added

- feat(providers): add support for database-stored certificates in HTTP provider for promptfoo cloud (#5401)

### Changed

- fix: stop progress bar to show a clearer share error message (#5399)
- chore(internals)!: send provider-transformed output directly to test context transforms (#5376)
  **Breaking:** `contextTransform` now receives the provider transform directly.
- chore(providers): sanitize sensitive credentials in HTTP provider debug logs (#5387)
- chore: warn when tests and red-team configuration are both present during generation (#5398)
- chore(release): bump version to 0.118.0 (#5402)
- test: add tests for CoverBot store management and red-team reporting components (`src/app`) (#5372)

### Documentation

- docs(site): update model-graded metrics (#5285)
- docs(site): remove references to "parallel" introduced by #5376 (#5403)

## [0.117.11] - 2025-08-27

### Added

- feat(redteam): add -t/--target option to redteam generate command (#5338)

### Changed

- feat: MCP Agent example to red team with tool call results (#5379)
- feat: medical offlabel use (#5342)
- feat: modelaudit ability to remove recent paths (#5330)
- fix: Address design nits in redteam setup UI (#5264)
- fix: allow custom ApiProvider instances in defaultTest configuration (#5381)
- fix: mcp eval example (#5390)
- fix: Prioritize tool calls over thinking for openrouter reasoning models (#5395)
- fix: use `model` role for gemini ai studio models (#5386)
- chore: Adjust padding in plugins page (#5396)
- chore: bump version 0.117.11 (#5397)
- chore(CI): enable and refactor Docker build for caching (#5374)
- chore: remove promptfoo/package-lock.json (#5380)
- chore: visual formatting for modelaudit flat list (#5331)
- refactor(webui): Clicking "show more" on eval results metric pills renders dialog (#5337)
- docs: expose sidebar on pages that aren't in the sidebar (#5377)
- docs: model audit ci/cd (#5335)
- docs: remove orphaned star animation gif (#5383)
- docs: update site user count to 150,000+ across site constants and pages (#5394)
- chore: bump @aws-sdk/client-bedrock-runtime from 3.873.0 to 3.876.0 (#5392)
- chore: bump openai from 5.15.0 to 5.16.0 (#5388)

### Documentation

- docs(site): fix context transform examples to use context.vars.prompt (#5393)

## [0.117.10] - 2025-08-25

### Changed

- feat: improve HuggingFace dataset fetching performance and reliability (#5346)
- feat: add Google AI Studio default providers (#5361)
- feat: share model audit scans to cloud (#5336)
- feat: add google vertex credentials in config (#5179)
- fix: safe raw HTTP templating via Nunjucks raw-wrap + CRLF normalization (#5358)
- fix: improve JSON export error handling for large datasets (#5344)
- fix: replace raw-request editor with auto-growing textarea to prevent layout overflow (#5369)
- chore: better error messages for browser (#5226)
- chore: improve strategy presets (#5357)
- chore: set onboarding defaults to gpt 5 (#5360)
- chore: update dependencies to latest minor versions (#5363)
- chore: log posthog errors to debug (#5359)
- chore: sync dependencies (#5367)
- test: clean up skipped tests and add FunctionCallbackHandler coverage (#5366)
- chore: bump version 0.117.10 (#5373)
- docs: add critical git workflow guidelines to CLAUDE.md (#5362)
- docs: add SARIF output format documentation for ModelAudit (#5364)

### Fixed

- fix(CI): refactor docker build (#5353)
- fix(internals): defaultTest.provider doesn't override (#5348)

## [0.117.9] - 2025-08-22

### Added

- feat(ollama): support for `think` and passthrough parameters (#5341)
- feat: Persist model audit scans (#5308)
- feat: add support for Claude Opus 4.1 (#5183)
- feat: support file:// in http provider `body` (#5321)

### Fixed

- fix(ui): prevent header dropdown collapse on hover (#5355)
- fix(webui): Apply metric filters to eval results via url search params (#5332)
- fix: loaders on all pages (#5339)
- fix(internals): Pass `vars.output` and `vars.rubric` to LLM rubric grading call (#5315)
- fix: resolve TypeScript errors in test files (7992892)
- fix: validation for no target label set (#5318)

### Changed

- chore(webui): add navigation in redteam report from severity table to vulnerabilities table filtered by severity (#5320)
- chore: dropdown menu design consistency (#5328)
- chore: fix build (#5326)
- chore: recursively resolve file:// references in json and yaml prompts (#5215)
- chore(modelAudit): defer auth to modelaudit via environment variable (#5296)
- chore: more share debug info on error (#5266)
- chore: add stack trace to redteam error in web runner (#5319)
- chore: copy for Review page (e957b5c)
- chore: explain why things are disabled on the targets page (#5312)

### Dependencies

- chore: bump @aws-sdk/client-bedrock-runtime from 3.864.0 to 3.872.0 (#5323)
- chore: bump openai from 5.13.1 to 5.15.0 (#5345)
- chore(deps): run npm audit fix dependencies (#5343)
- chore: bump openai from 5.12.2 to 5.13.1 (#5314)

### Documentation

- docs(site): add truncation marker to top-5-open-source-ai-red-teaming-tools-2025 blog post (#5351)
- docs: add writing for promptfoo guidelines to sidebar (#5277)
- docs(site): describe llm-rubric default grading providers (#5350)
- docs: og image updates (#5324)
- docs: red team data flow (#5325)
- docs: modelaudit updates (#5322)
- docs(site): Add GitHub Actions caching optimization tip (#5301)

### Tests

- test: Unit tests for fix: loaders on all pages (#5347)

## [0.117.8] - 2025-08-20

### Tests

- test: Unit tests for fix: loaders on all pages (#5347)

### Fixed

- fix(ui): prevent header dropdown collapse on hover (#5355)
- fix: audit fix dependencies (#5343)
- fix: loaders on all pages (#5339)
- fix(webui): Apply metric filters to eval results via url search params (#5332)
- fix: validation for no target label set (#5318)
- fix(internals): Pass `vars.output` and `vars.rubric` to LLM rubric grading call (#5315)

### Documentation

- docs(site): describe llm-rubric default grading providers (#5350)
- docs: red team data flow (#5325)
- docs: og image updates (#5324)
- docs: modelaudit updates (#5322)
- docs(site): Add GitHub Actions caching optimization tip (#5301)
- docs(site): correct author attribution (#5297)
- docs: add writing for promptfoo guidelines to sidebar (#5277)
- docs(site): add truncation marker to top-5-open-source-ai-red-teaming-tools-2025 blog post (#5351)
- docs(site): update security quiz questions and answers for prompt injection blog (#5302)

### Added

- feat(redteam): make unblock call optional for multi-turn strategies (#5292)
- feat(ollama): support for `think` and passthrough parameters (#5341)
- feat: support file:// in http provider `body` (#5321)
- feat: Persist model audit scans (#5308)
- feat: add support for Claude Opus 4.1 (#5183)

### Changed

- fix: add lru-cache dependency (#5309)
- chore: many plugins and strategies selected warning (#5306)
- chore: add max max concurrency to generate (#5305)
- chore: bump version 0.117.8 (#5311)
- ci: add depcheck (#5310)
- chore: fix build (#5326)
- chore(webui): add navigation in redteam report from severity table to vulnerabilities table filtered by severity (#5320)
- chore: explain why things are disabled on the targets page (#5312)
- chore: bump version 0.117.9 (#5356)
- chore: bump openai from 5.13.1 to 5.15.0 (#5345)
- chore: dropdown menu design consistency (#5328)
- chore: bump @aws-sdk/client-bedrock-runtime from 3.864.0 to 3.872.0 (#5323)
- chore: add stack trace to redteam error in web runner (#5319)
- chore: bump openai from 5.12.2 to 5.13.1 (#5314)
- chore(modelAudit): defer auth to modelaudit via environment variable (#5296)
- chore: more share debug info on error (#5266)
- chore: recursively resolve file:// references in json and yaml prompts (#5215)

## [0.117.7] - 2025-08-19

### Added

- feat(site): add hero image for red teaming tools blog post (#5291)
- feat(webui): Demarcate redteam results (#5255)

### Changed

- feat: Add unverifiable claims red team plugin (#5190)
- fix: lower sharing chunk size (#5270)
- chore(webui): Rename "Redteam" to "Red Team" in evals datagrid (#5288)
- chore: bump version 0.117.7 (#5299)
- test: CoverBot: Added test coverage for History page component (`src/app`) (#5289)
- docs: add open source ai red teaming tools post (#5259)
- docs: add red team github action info (#5294)

### Fixed

- fix(webui/reports): Don't exclude failure cases from stats (#5298)
- fix(internals): Gracefully handle object responses during target purpose discovery (#5236)
- fix(site): fix YAML front matter parsing error in jailbreaking blog post (#5287)
- fix(webui): Improved handling of long loglines (#5227)

### Documentation

- docs(site): add AI Safety vs AI Security blog post with interactive quiz (#5268)
- docs(site): add blog post about prompt injection vs jailbreaking differences (#5282)
- docs(site): document transform and contextTransform for model-graded assertions (#5258)
- docs(site): improve context assertion documentation (#5249)

## [0.117.6] - 2025-08-18

### Changed

- feat: Add Agent provider types in red team setup (#5244)
- feat: add update check for modelaudit package (#5278)
- feat: add update notification banner to web UI (#5279)
- feat: edit and replay requests in details dialog (#5242)
- feat: Surface run options and probes on red team review page (#5272)
- fix: composite indices and query optimization (#5275)
- fix: exclude errors from report (#5271)
- fix: Fix json-output example (#5213)
- fix: handle json schema for openrouter provider (#5284)
- fix: handle thinking tokens for openrouter (#5263)
- fix: OpenAI Responses API function callbacks and Azure implementation (#5176)
- fix: throw error instead of failing when trace data is unavailable (#5192)
- perf(webui): Reduces eval results load-time when filters are applied via search param (#5234)
- chore: add bias to foundation plugins list (#5280)
- chore: Add .serena to .gitignore (#5225)
- chore: bump version 0.117.6 (#5273)
- chore: fix model id name (#5232)
- chore: improve generated constants handling to prevent accidental commits (#5148)
- chore: remove file (#5229)
- chore: show final prompt in table view for attacks that mutate prompts (#5269)
- chore: simplify eval progress bar (#5238)
- chore: update dark mode styles, formatting, etc (#5251)
- chore(webui): Don't show loading animations while streaming eval results (#5201)
- chore(webui/eval results): Sticky header sticks to the top of the viewport (#5208)
- test: CoverBot: Added tests for red team reporting components (`src/app`) (#5228)
- docs: Add AWS Bedrock Guardrails image testing documentation (#5253)
- docs: add july release notes (#5133)
- docs: hide events banner (#5217)
- docs: separate malicious code plugin documentation (#5222)
- chore: bump @anthropic-ai/sdk from 0.58.0 to 0.59.0 (#5218)
- chore: bump @anthropic-ai/sdk from 0.59.0 to 0.60.0 (#5257)
- chore: bump @aws-sdk/client-bedrock-runtime from 3.862.0 to 3.863.0 (#5211)
- chore: bump @aws-sdk/client-bedrock-runtime from 3.863.0 to 3.864.0 (#5221)
- chore: bump openai from 5.12.0 to 5.12.1 (#5210)
- chore: bump openai from 5.12.1 to 5.12.2 (#5219)
- chore: bump pypdf from 5.7.0 to 6.0.0 in /examples/rag-full in the pip group across 1 directory (#5252)
- chore: bump the npm_and_yarn group with 2 updates (#5276)

### Fixed

- fix(provider): Remove maxTokens for gpt-5 calls (#5224)
- fix(providers): Validate that OpenAI response reasoning outputs have summary items (#5235)
- fix(site): suppress noisy font loading warnings in OG image plugin (#5254)

### Documentation

- docs(site): add cross-links between multimodal strategy documentation (#5241)
- docs(site): add missing meta descriptions and optimize existing ones for SEO (#5247)
- docs(site): enhance OG image generation with full metadata support (#5246)
- docs(site): remove unused markdown-page.md (#5245)

## [0.117.5] - 2025-08-08

### Added

- feat(assertions): add conversational relevancy metric (#2130)
- feat(export): add metadata to exported evaluation files (#4886)
- feat(providers): add support for Docker Model Runner provider (#5081)
- feat(webui): add plugin and strategy filters for red team results (#5086)

### Changed

- feat: add GPT-5 support (#5205)
- feat: add collapsible header to ResultsView (#5159)
- feat: add contains-html and is-html assertions (#5161)
- feat: add Google Imagen image generation support (#5104)
- feat: add max-score assertion for objective output selection (#5067)
- feat: add selected state to provider type picker (#5152)
- feat: add unified page wrapper around each red team setup step (#5136)
- feat: apply plugin modifiers for crescendo (#5032)
- feat: help text to nudge towards better red teams (#5153)
- feat: improve red team plugin selection UI with test generation (#5125)
- feat: respect prompt config override in all providers (#5189)
- feat: update red team provider selection UI (#5078)
- fix: adjust padding on docs sidebar to prevent overlap (#5099)
- fix: fix XML crash (#5194)
- fix: list reasoning tokens on the left side of token breakdown tooltip (#5113)
- fix: map critical severity to error in ModelAudit scanner output (#5098)
- fix: prevent double stateful target question in strategies page (#4988)
- fix: prevent Unicode corruption in Python providers (#5108)
- fix: remove problematic caching from ModelAudit installation check (#5120)
- fix: replace broken Ashby iframe with link to careers page (#5088)
- fix: reset provider type correctly and handle Go providers (#5154)
- fix: share debugging (#5131)
- chore: add link to documentation in plugin sample modal (#5193)
- chore: add missing image back to home page (#5196)
- chore: fix width on application details page (#5139)
- chore: improve RAG metrics with detailed metadata and fix context relevance scoring (#5164)
- chore: memoize context value in PostHog provider (#5089)
- chore: remove accidentally committed PR description file (#5175)
- chore: rename scan templates to attack profiles (#5165)
- chore: support verbosity and reasoning parameters for GPT-5 (#5207)
- chore: update dependencies to latest minor and patch versions (#5109)
- chore: update dependencies to latest minor and patch versions (#5173)
- chore: update Replicate provider (#5085)
- chore(providers): improve Google API key error handling and test reliability (#5147)
- chore(webui): add intelligent scroll-timeline polyfill loading (#5130)
- chore: bump @anthropic-ai/sdk from 0.57.0 to 0.58.0 (#5186)
- chore: bump @aws-sdk/client-bedrock-runtime from 3.848.0 to 3.855.0 (#5096)
- chore: bump @aws-sdk/client-bedrock-runtime from 3.855.0 to 3.856.0 (#5107)
- chore: bump @aws-sdk/client-bedrock-runtime from 3.856.0 to 3.857.0 (#5126)
- chore: bump @aws-sdk/client-bedrock-runtime from 3.857.0 to 3.858.0 (#5145)
- chore: bump @aws-sdk/client-bedrock-runtime from 3.858.0 to 3.859.0 (#5167)
- chore: bump @aws-sdk/client-bedrock-runtime from 3.859.0 to 3.861.0 (#5188)
- chore: bump @aws-sdk/client-bedrock-runtime from 3.861.0 to 3.862.0 (#5198)
- chore: bump @azure/identity from 4.10.2 to 4.11.0 (#5180)
- chore: bump @azure/identity from 4.11.0 to 4.11.1 (#5185)
- chore: bump openai from 5.10.2 to 5.11.0 (#5127)
- chore: bump openai from 5.11.0 to 5.12.0 (#5187)
- chore: bump version to 0.117.5 (#5206)
- chore(webui/evals): filter by categorical plugins (#5118)
- docs: add bert-score example (#5091)
- docs: add dynamic OG image generation for social media previews (#5157)
- docs: add red teaming best practices (#5155)
- docs: clarify contains-any/contains-all CSV format (#5150)
- docs: fix company name (#5143)
- docs: fix images (#5197)
- docs: fix multi-turn strategy documentation (#5156)
- docs: guide for evaluating LangGraph agents with Promptfoo (#4926)
- docs: include font for meta image (#5158)
- docs: make MCP image taller (#5199)
- docs: update Ollama documentation with latest models and defaultTest guidance (#5084)
- perf: make database migrations non-blocking and fix error handling (#5105)
- style: extract helper function for deduplicating strategy IDs (#5138)
- test: add tests for fix width on application details page (#5140)
- test: add tests for red team compliance reporting utilities in src/app (#5170)
- test: fix flaky Python Unicode tests (#5128)
- test: fix modelGradedClosedQa test segmentation fault on macOS/Node 24 (#5163)
- test: increase test coverage for unified page wrapper around each red team setup step (#5142)

### Fixed

- fix(internals): force CommonJS mode for db:migrate in Node 24 (#5123)
- fix(openrouter): handle Gemini thinking tokens correctly (#5116)
- fix(providers): correct WebP image detection in Google provider (#5171)
- fix(webui): deduplicate strategy IDs (#5132)
- fix(webui): fix custom policy validation timing issue (#5141)
- fix(webui): refresh eval list when navigating back after editing eval name (#5090)
- fix(webui/evals): prevent applying the same plugin/strategy multiple times (#5114)
- fix(webui/evals): show highlights after search results (#5137)

### Documentation

- docs(site): add comprehensive command line options documentation (#5135)
- docs(site): add Lily Liu to team page (#5177)
- docs(site): add Series A post (#5097)
- docs(site): rename will.jpg to will.jpeg for consistency (#5178)

## [0.117.4] - 2025-07-29

### Changed

- fix: progress bars incrementing beyond their maximum values (#5049)
- docs: clarifiy derivedMetrics documentation (#5068)
- chore: refactor token tracking utilities, track all tokens (#4897)
- fix: resolve Jest test failures and open handles (#5052)
- fix: skip validation for defaultTest to allow partial test case properties (#4732)
- chore: add new fields to eval_ran telemetry (#4638)
- chore(redteam): improve redteam plugin error messaging (#4330)
- feat: add support for OpenAI deep research models (#4661)
- feat: add mcp server (#4595)
- feat: add support for connecting to existing Chrome browser sessions (#5069)
- docs: update defcon posting (#5070)
- docs: update defcon posting (#5071)
- fix: Nested config field for custom target json (#5076)
- docs: switch to likert preview image (#5083)
- test: CoverBot: Added tests for model audit and prompt management UI components (`src/app`) (#5087)
- fix: handle multi-line prompts in parseGeneratedPrompts for testGenerationInstructions (#5093)
- chore: bump version 0.117.4 (#5094)

### Fixed

- fix(providers): Preserve text formatting when no images present for Google provider (#5058)
- fix(simba): fix simba host (#5092)

### Documentation

- docs(site): add AI red teaming for first-timers blog post (#5017)
- docs(blog): defcon and blackhat info (#5050)

## [0.117.3] - 2025-07-25

### Added

- feat(eval-creator): add YAML file upload support for test cases (#5054)

### Changed

- fix: improve x.ai provider error handling for 502 errors (#5051)
- fix: Infinite re-render on redteam review page (#5061)
- fix: sessionid(s) in extension hooks (#5053)
- fix: Bias Plugins should send config in remote generation (#5064)
- chore(redteam): regenerate sessionId for each iteration in single-turn strategies (#4835)
- chore: Change mcp log from error to debug (#5060)
- chore: Improve telemetry (#5062)
- chore: Add simba command (#5063)
- chore(webui): improve redteam setup UI with progressive disclosure for advanced options (#5028)
- refactor: remove redundant dotenv from Vite app (#4983)
- chore: bump version 0.117.3 (#5066)
- test: CoverBot: Added tests for eval-creator components and feature flag hook (`src/app`) (#5013)
- docs: fix cli command and remove gratuitous hover (#5056)
- docs: update user count from 100,000 to 125,000 (#5046)
- docs: updates to political bias post (#5057)
- docs: improve crewai eval example (#5035)
- docs: update GitHub Actions to v4 across documentation and examples (#5008)
- docs: add style check guidance to CLAUDE.md (#5065)

### Fixed

- fix(webui): Eval results pass rate chart rendering incorrect percentages (#5048)
- fix(webui): Eval results histogram improvements (#5059)
- fix(google): handle multiple candidates in gemini response (#5020)

### Documentation

- docs(blog): grok-4 political bias post (#4953)

## [0.117.2] - 2025-07-24

### Added

- feat(webui): First-class support for zooming eval results table by @will-holley in #4966
- feat(webui): Apply metrics filter when clicking on a metric pill rendered in eval results cell by @will-holley in #4991

### Changed

- feat: Grading and test generation improvements for BFLA, BOLA and RBAC by @sklein12 in #4982
- feat: New Sample Target by @sklein12 in #4979
- feat: HTTP Target test button improvements by @faizanminhas in #5007
- feat: Add metadata filtering to eval results by @will-holley in #5014
- fix: add goal related rubric when grade crescendo turns to increase grading accuracy by @MrFlounder in #4980
- fix: update HTTP config generator endpoint to use v1 API by @mldangelo in #4989
- fix: View logs button on redteam report by @sklein12 in #5009
- fix: undo unintended changes to http config editor by @faizanminhas in #5012
- fix: Autofocus on Redteam configuration description field by @sklein12 in #5019
- fix: remove filter icon by @sklein12 in #5021
- fix: Ollama token usage by @SamPatt in #5022
- chore: revert eval view ui improvements by @mldangelo in #4969
- chore(webui): Improvements to pagination "go to" functionality by @will-holley in #4976
- chore(webui): Eval results sticky header improvements by @will-holley in #4978
- chore: update custom strategy prompt by @MrFlounder in #4994
- chore(cli): add support for 'help' argument to display command help by @mldangelo in #4823
- chore(examples): remove redteam-agent example by @mldangelo in #5001
- chore(providers): add GEMINI_API_KEY environment variable support by @mldangelo in #5004
- chore(webui): Migrate from JS to CSS for eval results scroll effects by @will-holley in #4995
- chore(webui): Eval result pagination UX improvements by @will-holley in #4993
- chore: Sort imports and turn on rule against unused imports by @faizanminhas in #5010
- chore: Make default target stateful by @faizanminhas in #4992
- chore: add medical plugins collection by @MrFlounder in #5006
- chore: Improve grading accuracy with Goal-Aware Grading for iterative/iterative tree by @MrFlounder in #4996
- chore: Add additionalRubric and storedGraderResult to GOAT and Custom providers by @MrFlounder in #5015
- chore: prevent testGenerationInstructions from being serialized if not present by @faizanminhas in #5029
- chore: Add lint rule to ensure key in jsx by @faizanminhas in #5034
- chore(webui): Eval Results UI Tweaks by @will-holley in #5023
- chore: skip goal extraction for datasets by @MrFlounder in #5036
- chore(providers): add GitHub Models provider by @mldangelo in #4998
- chore: bump version 0.117.2 by @MrFlounder in #5045
- ci: increase build job timeout from 4 to 5 minutes by @mldangelo in #5043
- test: refactor share.test.ts to prevent flaky timeouts by @mldangelo in #5037
- test: remove share.test.ts file by @mldangelo in #5044
- docs: remove label from featured blog post by @typpo in #5011
- chore: bump @aws-sdk/client-bedrock-runtime from 3.846.0 to 3.848.0 by @dependabot in #4985
- chore: bump the npm_and_yarn group with 2 updates by @dependabot in #4984
- chore: bump @anthropic-ai/sdk from 0.56.0 to 0.57.0 by @dependabot in #5016
- chore: bump openai from 5.10.1 to 5.10.2 by @dependabot in #5024
- chore: bump the npm_and_yarn group with 2 updates by @dependabot in #5026
- chore: bump axios from 1.10.0 to 1.11.0 in the npm_and_yarn group by @dependabot in #5031

### Fixed

- fix(redteam): find plugin assertion in strategy providers by @MrFlounder in #4981
- fix(site): dark mode style on redteam setup ui by @mldangelo in #5000
- fix(test): improve share test isolation to prevent CI timeouts by @mldangelo in #5038

### Documentation

- docs(providers): update OpenAI Assistants example by @aloisklink in #4987
- docs(redteam): improve custom strategy documentation by @mldangelo in #4990
- docs(blog): correct author attribution in DeepSeek censorship post by @mldangelo in #5002
- docs(openai): remove gpt-4.5-preview references after API deprecation by @mldangelo in #5005
- docs(site): vegas contact redirect by @typpo in #5033
- docs(browser): improve browser provider documentation and examples by @mldangelo in #5030
- docs(providers): remove deprecated claude-3-sonnet-20240229 model references by @mldangelo in #5018
- docs(site): add hipaa badge by @typpo in #5039
- docs(site): add documentation for using text and embedding providers with Azure by @mldangelo in #5027
- docs(blog): fix missing blog posts by removing even-number enforcement by @mldangelo in #5042

## [0.117.1] - 2025-07-17

### Changed

- fix: move inquirer dependencies to production dependencies (#4973)
- fix: grading in crescendo (#4960)
- fix: composite strategy test generation (#4971)
- chore: bump version 0.117.1 (#4974)
- docs: remove tags from blog card (#4970)

### Documentation

- docs(blog): add system cards security analysis with vulnerability testing (#4937)

## [0.117.0] - 2025-07-17

### Added

- feat(http): support JKS and PFX Certificates in HTTP providers (#4865)
- feat(langfuse): add Langfuse prompt label support with improved parsing (#4847)
- feat(prompts): preserve function names when using glob patterns (#4927)
- feat(providers): add grok-4 support (#4855)
- feat(providers): image understanding for Google providers (#4767)
- feat(azure): add system prompt support for azure provider (#4869)
- feat(cli): xml output (#4912)

### Changed

- chore(knip): integrate knip for unused code detection and clean up codebase (#4464)
- chore(linting): migrate from ESLint + Prettier to Biome (#4903)
- chore(assertions): additional checking on llm-rubric response (#4954)
- chore(assertions): include reason in model-graded-closedqa pass reason (#4931)
- chore(build): resolve build warnings and optimize bundle size (#4895)
- chore(csv): improve \_\_metadata warning message and test coverage (#4842)
- chore(providers): improve guardrails handling in Azure providers (#4788)
- chore(redteam): add domain-specific risks section and reduce verbose descriptions (#4879)
- chore(release): bump version 0.117.0 (#4963)
- chore(server): check if server is already running before starting (#4896)
- chore(server): log correct eval ID instead of description in WebSocket updates (#4910)
- chore(telemetry): add telemetry logging when tracing is enabled (#4925)
- chore(types): typings needed for enterprise (#4955)
- chore(vscode): use Biome as default formatter of TS files in vscode (#4920)
- chore(webui): conditionally render metrics selector (#4936)
- chore(webui): display context values in eval results (#4856)
- chore(webui): improves eval results table spacing (#4965)
- chore(webui): revert eval view ui improvements (#4967)
- chore(webui/eval): allow filtering results by >1 metrics simultaneously (disabled by default) (#4870)
- refactor(eval-config): modernize eval-creator state management (#4908)
- refactor(webui): improve metrics ui (#4938)
- refactor(webui/eval results): pagination improvements (#4914)

### Fixed

- fix(cli): --filter-failing not working with custom providers (#4911)
- fix(google-sheets): replace hardcoded range with dynamic approach (#4822)
- fix(internal): fixes filtering by metric keys which contain dots (#4964)
- fix(providers): add thinking token tracking for Google Gemini models (#4944)
- fix(providers): esm provider loading (#4915)
- fix(providers): implement callEmbeddingApi for LiteLLM embedding provider (#4952)
- fix(redteam): prevent redteam run from hanging when using an mcp client (#4924)
- fix(redteam): respect PROMPTFOO_DISABLE_REDTEAM_REMOTE_GENERATION for cloud users (#4839)
- fix(redteam): set pluginId on eval results (#4928)
- fix(redteam): test target in http provider setup with non-200 status codes (#4932)
- fix(webui): eval results table horizontal scrolling (#4826)
- fix(webui): fix hard-coded light mode colors in model audit interface (#4907)
- fix(webui): handle null table.body in DownloadMenu disabled prop (#4913)
- fix(webui): resolve pagination scrolling and layout issues in ResultsTable (#4943)
- fix(webui): scrolling when `tbody` is outside of viewport (#4948)

### Dependencies

- chore(deps): add overrides to fix build issues (#4957)
- chore(deps): bump @aws-sdk/client-bedrock-runtime from 3.842.0 to 3.844.0 (#4850)
- chore(deps): bump aiohttp from 3.11.11 to 3.12.14 in /examples/redteam-langchain in the pip group across 1 directory (#4922)
- chore(deps): bump openai from 5.8.3 to 5.9.0 (#4863)
- chore(deps): bump openai from 5.9.2 to 5.10.1 (#4961)
- chore(deps): move knip to dev dependencies (#4958)
- chore(deps): npm audit fix (#4962)
- chore(deps): test removing knip to resolve installation errors (#4956)
- chore(deps): update all example dependencies to latest versions (#4900)
- chore(deps): update dependencies to latest minor/patch versions (#4899)
- chore(deps): update non-breaking dependencies (#4935)
- chore(deps): update Jest to version 30 (#4939)

### Documentation

- docs(analytics): add google tag manager (#4904)
- docs(api): improves `contextTransform` documentation (#4854)
- docs(assertions): add missing deterministic assertions (#4891)
- docs(azure): improve Azure provider documentation (#4836)
- docs(blog): add blog image generation script (#4945)
- docs(blog): add truncation markers to articles without them (#4934)
- docs(blog): add truncation markers to blog posts (#4906)
- docs(blog): mcp proxy blog (#4860)
- docs(blog): revise article tags (#4949)
- docs(blog): soc2 type ii and iso 27001 blog (#4880)
- docs(comparison): pyrit comparison (#4679)
- docs(config): clarify PROMPTFOO_EVAL_TIMEOUT_MS and PROMPTFOO_MAX_EVAL_TIME_MS descriptions (#4947)
- docs(enterprise): adaptive guardrails enterprise (#4951)
- docs(events): blackhat landing page (#4862)
- docs(events): defcon landing page (#4864)
- docs(events): events banner (#4867)
- docs(examples): add mischievous-user strategy to redteam multi-turn examples (#4837)
- docs(gemini): update experimental Gemini model IDs to stable versions (#4894)
- docs(google): add examples for gemini URL context and code execution tools (#4923)
- docs(guide): guide for evaluating CrewAI agents with Promptfoo (#4861)
- docs(images): standardize CrewAI image filenames to kebab-case (#4941)
- docs(integration): add n8n integration (#4917)
- docs(litellm): fix example with modern model IDs and proper embedding config (#4885)
- docs(mcp): add mcp testing guide (#4846)
- docs(mcp): add mcp to sidebar (#4852)
- docs(metrics): add similar to model graded metrics table (#4830)
- docs(providers): update available databricks models (#4887)
- docs(providers): update provider index with missing providers and latest 2025 model IDs (#4888)
- docs(release): add monthly release notes (#4358)
- docs(resources): add arsenal link (#4878)
- docs(security): add soc2 badge (#4877)
- docs(site): add OWASP top 10 tldr blog post (#4853)
- docs(site): expand June 2025 release notes with detailed feature documentation (#4881)
- docs(site): improve Google AI and Vertex authentication documentation (#4892)
- docs(site): improve NLP metric explanations and add SEO metadata (#4890)
- docs(site): update python documentation for basePath config option (#4819)
- docs(ui): better mobile wrap on homepage tabs (#4884)
- docs(ui): colors (#4875)
- docs(ui): contrast fixes (#4901)
- docs(ui): fix button clickability issue on hero sections (#4905)
- docs(ui): remove bouncing down arrow in mobile (#4882)
- docs(ui): remove text shadow (#4898)

### Tests

- test(core): coverBot: added tests for core UI components and user context hooks (`src/app`) (#4929)
- test(EnterpriseBanner): add unit tests for EnterpriseBanner component (#4919)
- test(redteam): add unit test for src/redteam/remoteGeneration.ts (#4834)
- test(server): fix flaky server share tests (#4942)
- test(server): fix flaky server tests (#4968)
- test(server): mock database in server tests (#4959)
- test(tusk): update Tusk test runner workflow - coverage script (#4921)

## [0.116.7] - 2025-07-09

### Tests

- test: add unit test for src/commands/export.ts (#4889)
- test: add unit test for src/commands/upgrade.ts (#4874)
- test: add unit test for src/main.ts (#4873)
- test: add unit test for src/models/eval.ts (#4868)
- test: add unit test for src/assertions/contextRecall.ts (#4859)
- test: add unit test for src/assertions/contextFaithfulness.ts (#4858)
- test: add unit test for src/assertions/contextRelevance.ts (#4857)
- test: add unit test for src/util/xlsx.ts (#4843)
- test: add unit test for src/commands/eval.ts (#4824)

### Changed

- fix: Always do remote generation if logged into cloud (#4832)
- chore(providers/sagemaker): Improves error handling in SageMakerCompletionProvider (#4808)
- chore(providers/sagemaker): Improves validation of user-provided config (#4809)
- chore: update graderExamplesString (#4821)
- chore: bump version 0.116.7 (#4833)

## [0.116.6] - 2025-07-09

### Changed

- fix: Failing test (#4829)
- chore: bump version 0.116.6 (#4831)

## [0.116.5] - 2025-07-09

### Changed

- feat: add support for loading defaultTest from external files (#4720)
- feat: add embedding support to LiteLLM provider (#4804)
- feat: add mischievous user strategy (#4107)
- fix: add glob pattern support for loading scenario files (#4761)
- fix: improve model-audit installation check dark mode display (#4816)
- fix: pass env vars to MCP server (#4827)
- chore: better remote grading logs (#4820)
- chore: bump openai from 5.8.2 to 5.8.3 (#4817)
- chore: bump version 0.116.5 (#4828)
- chore: capitalize 'Red Team' in navigation menu for consistency (#4799)
- chore: remove redundant 'Done.' message from evaluation output (#4810)
- chore: remove python script result data type debug log (#4807)
- chore: update website with MCP Proxy (#4812)
- docs: add Azure OpenAI vision example (#4806)
- docs: add looper guide (#4814)
- docs: add SonarQube integration (#4815)
- test: add unit test for src/assertions/guardrails.ts (#4765)
- test: add unit test for src/redteam/commands/generate.ts (#4789)
- test: add unit test for src/redteam/constants/strategies.ts (#4800)
- test: add unit test for src/redteam/plugins/pii.ts (#4780)
- test: add unit test for src/types/providers.ts (#4766)
- test: add unit test for src/validators/redteam.ts (#4803)

## [0.116.4] - 2025-07-08

### Tests

- test: add unit test for src/redteam/types.ts (#4795)

### Added

- feat(redteam): add support for custom multi-turn strategy by @MrFlounder in #4783
- feat(redteam): expose generate function in redteam namespace by @mldangelo in #4793

### Changed

- chore: bump version 0.116.4 by @MrFlounder in #4805
- chore: rename strategy name from playbook to custom by @MrFlounder in #4798
- refactor: inline MEMORY_POISONING_PLUGIN_ID constant by @mldangelo in #4794
- docs: add doc for custom strategy by @MrFlounder in #4802
- docs: modular configuration management by @typpo in #4763
- refactor: move MULTI_MODAL_STRATEGIES constant (#4801)

## [0.116.3] - 2025-07-07

### Added

- feat(providers): add MCP provider (#4768)
- feat(providers): add new AIMLAPI provider (#4721)
- feat(assertions): add contextTransform support for RAG evaluation (#4467)
- feat(assertions): add finish reason as assertion option (#3879)
- feat(assertions): trace assertions (#4750)
- feat(tracing): add traces to JavaScript, Python asserts (#4745)

### Changed

- chore(schema): remove duplicate 'bias' entry in config-schema.json (#4773)
- chore(telemetry): add PostHog client to app (#4726)
- chore(redteam): add reason field to give clear/customized guardrails triggering reason (#4764)
- chore(providers): expose MCP plugin in UI (#4762)
- chore(providers): AWS SageMaker AI provider cleanup (#4667)
- chore(providers): update AIML integration (#4751)
- chore(redteam): improve organization of redteam strategies in setup UI (#4738)
- chore(telemetry): identify to PostHog whether user is also cloud user (#4782)
- chore: expose doRedteamRun in package exports (#4758)
- docs: add Gemini Live API audio (#4729)
- docs: ModelAudit vs ModelScan (#4769)
- docs: multiple MCP server connections (#4755)
- docs: update ModelAudit documentation with new features and fixes (#4699)
- test: add integrity check for generated-constants.ts (#4753)
- test: fix flaky Google Live test and improve test speed (#4774)
- test: fix mock pollution in testCaseReader (#4775)
- test: isolate mocks so tests can run in any order with --randomize (#4744)

### Fixed

- fix(telemetry): prevent PostHog initialization when telemetry is disabled (#4772)
- fix(redteam): fix modifiers application order in PII plugins (#4779)

### Dependencies

- chore(deps): bump @anthropic-ai/sdk from 0.55.1 to 0.56.0 (#4756)
- chore(deps): bump @aws-sdk/client-bedrock-runtime from 3.840.0 to 3.842.0 (#4747)
- chore(deps): bump @azure/identity from 4.10.1 to 4.10.2 (#4748)
- chore(deps): bump version 0.116.3 (#4792)
- chore(deps): update pbkdf2 to 3.1.3 (#4777)
- chore(deps): upgrade glob from v10 to v11 (#4776)

## [0.116.2] - 2025-07-02

### Changed

- fix: unblock postbuild for ci by @MrFlounder in #4742
- chore: bump version 0.116.2 by @MrFlounder in #4743

## [0.116.1] - 2025-07-02

### Added

- feat(cli): support pdb tracing in 3rd party Python scripts by @will-holley in #4723

### Changed

- fix: http body parsing when it comes from yaml string by @MrFlounder in #4728
- fix: remove accidentally committed redteam.yaml file by @mldangelo in #4733
- fix: fix the case when http body has not escaped charactors by @MrFlounder in #4739
- fix: update package-lock.json by @mldangelo in #4719
- test: fix SIGSEGV caused by better-sqlite3 in test environment by @mldangelo in #4737
- chore: Add unblocking detection to GOAT strategy by @MrFlounder in #4532
- chore: add preset for guardrails eval by @MrFlounder in #4640
- chore: Improve telemetry delivery by @sklein12 in #4655
- chore: reset generated constants after build by @mldangelo in #4731
- chore: update onboarding model defaults by @typpo in #4708
- chore(webui): improve styling of EvalsDataGrid by @mldangelo in #4736
- ci(workflows): gracefully handle missing PostHog secret in forks by @ggiiaa in #4725
- test: refactor assertion tests by @mldangelo in #4718
- chore: bump version 0.116.1 by @MrFlounder in #4741
- docs: add system prompt hardening blog post by @ladyofcode in #4630
- chore: bump @anthropic-ai/sdk from 0.55.0 to 0.55.1 by @dependabot in #4710
- chore: bump @aws-sdk/client-bedrock-runtime from 3.839.0 to 3.840.0 by @dependabot in #4709

### Fixed

- fix(webui): replace window.location.href with React Router navigation by @mldangelo in #4717

### Documentation

- docs(site): add guide on humanity's last exam by @mldangelo in #4694
- docs(site): clarify self-hosting workflow for eval sharing by @mldangelo in #4730
- docs(site): fix relative link in HLE benchmark guide by @mldangelo in #4711

## [0.116.0] - 2025-07-01

### Tests

- test: add unit test for src/redteam/providers/advNoise.ts (#4716)
- test: add unit test for src/redteam/strategies/advNoise.ts (#4715)
- test: add unit test for src/redteam/strategies/index.ts (#4714)
- test: add unit test for src/redteam/constants/strategies.ts (#4713)
- test: add unit test for src/providers/openai/image.ts (#4706)
- test: add unit test for src/providers/openai/util.ts (#4705)
- test: add unit test for src/providers/openai/completion.ts (#4703)

### Added

- feat(redteam): add financial plugins (#4416)
- feat(redteam): add bias plugins (#4382)
- feat(providers): add Helicone AI Gateway provider (#4662)

### Changed

- chore: enable WAL mode for SQLite (#4104)
- chore(providers): add thread ID function call for OpenAI and Azure assistants (#2263)
- chore(app): improve target test error handling (#4652)
- chore(cli): add missing CLI options to scan-model command for feature parity (#4670)
- chore(providers): convert Cloudflare AI to use OpenAI-compatible endpoints (#4683)
- chore(providers): log flagged output for Azure chat models (#4636)
- chore(redteam): add centralized REDTEAM_DEFAULTS and maxConcurrency support (#4656)
- chore(webui): add checkbox to clear all variables (#666)
- chore(webui): add defaultTest variables to red team setup UI (#4671)
- chore(webui): remove unused components (#4695)
- chore(webui): set page titles on every page (#4668)
- chore(telemetry): add pass/fail/errors to eval_run event (#4639)
- chore(telemetry): improve page view deduplication (#4651)
- test: add unit test for src/server/routes/providers.ts (#4658)
- test: verify that plugins are synced between code and documentation (#4681)

### Fixed

- fix(app): use client-generated session IDs when testing targets (#4653)
- fix(matchers): track token usage for successful API calls (#4677)
- fix(providers): handle content filter errors in Azure Assistant API (#4674)
- fix(providers): fix SageMaker Llama inference configuration serialization (#4637)
- fix(redteam): respect maxConcurrency from Web UI (#4605)
- fix(simulated-user): pass context variables to custom providers (#4654)
- fix(telemetry): add telemetry for red teams (#4641)
- fix(webui): handle undefined outputs in DownloadMenu (#4693)
- fix(webui): prevent pass/fail badge from disappearing when toggling highlight (#4700)
- fix(webui): support derived metrics in eval configuration uploaded via Web UI (#4647)
- fix(webui): use backendCounts first before counting metrics on page (#4659)
- fix(sharing): fix file outputs when sharing (#4698)

### Dependencies

- chore(deps): bump @anthropic-ai/sdk from 0.54.0 to 0.55.0 (#4628)
- chore(deps): bump openai from 5.7.0 to 5.8.1 (#4664)
- chore(deps): bump version to 0.116.0 (#4707)
- chore(deps): update minor and patch dependencies (#4686)

### Documentation

- docs(site): add async Python note (#4680)
- docs(site): add Garak comparison (#4660)
- docs(site): update Garak post (#4672)
- docs(site): add ModelAudit HuggingFace scanner (#4645)
- docs(redteam): add missing docs to sidebar (#4690)
- docs(redteam): remove duplicate ToxicChat plugin (#4689)
- docs(redteam): update Target Purpose documentation (#4523)
- docs(site): add FAQ section for offline environment usage (#4650)
- docs(site): add HuggingFace datasets integration documentation (#4691)
- docs(site): add truncation marker to Garak blog post (#4666)
- docs(site): clarify self-hosting replica limitations (#4669)
- docs(site): remove copy for LLM button (#4665)
- docs(site): remove unnecessary configuration review text from getting started guide (#4597)
- docs(site): reorganize configuration documentation structure (#4692)
- docs(site): use relative URLs for internal links and fix broken references (#4688)
- docs(site): correct typos in red team agent blog post (#4634)

## [0.115.4] - 2025-06-25

### Tests

- test: add unit test for src/providers/browser.ts (#4687)
- test: add unit test for src/migrate.ts (#4685)
- test: add unit test for src/commands/debug.ts (#4684)
- test: add unit test for src/esm.ts (#4682)
- test: add unit test for src/constants.ts (#4657)
- test: add comprehensive test coverage for SageMaker provider (#4646)
- test: add unit test for src/providers/shared.ts (#4643)
- test: add unit test for src/redteam/constants/plugins.ts (#4642)
- test: add unit test for src/assertions/counterfactual.ts (#4629)

### Changed

- feat: opentelemetry tracing support (#4600)
- chore: bump version 0.115.4 (#4635)
- chore: remove invariant (#4633)
- chore: update Tusk test runner workflow (#4627)\*
- docs: prevent copy button from overlapping screenshot overlay (#4632)

## [0.115.3] - 2025-06-24

### Tests

- test: add unit test for src/models/eval.ts (#4624)

### Changed

- fix: empty vars array on eval results [#4621](https://github.com/promptfoo/promptfoo/pull/4621) by @sklein12
- fix: save sessionId for multi-turn strategies [#4625](https://github.com/promptfoo/promptfoo/pull/4625) by @sklein12
- chore: PROMPTFOO_DISABLE_TEMPLATE_ENV_VARS controls process.env access, not `env:` access [#4620](https://github.com/promptfoo/promptfoo/pull/4620) by @mldangelo
- chore: bump version to 0.115.3 [#4626](https://github.com/promptfoo/promptfoo/pull/4626) by @sklein12

### Fixed

- fix(webui): handle null scores in ResultsCharts component [#4610](https://github.com/promptfoo/promptfoo/pull/4610) by @mldangelo
- fix(redteam): skip goal extraction when remote generation is disabled [#4623](https://github.com/promptfoo/promptfoo/pull/4623) by @mldangelo
- fix(test): hyperbolic provider tests failing due to env variable pollution [#4619](https://github.com/promptfoo/promptfoo/pull/4619) by @mldangelo
- fix(cli): remove context schema validation from extension hooks [#4622](https://github.com/promptfoo/promptfoo/pull/4622) by @will-holley

## [0.115.2] - 2025-06-24

### Added

- feat(cli): add assertion generation (#4559)
- feat(providers): add support for hyperbolic image and audio providers (#4260)

### Changed

- chore(redteam): add cross-session leak strategy exclusions (#4516)
- chore(cli): display key metrics (success, failures, pass rate) at the bottom of output (#4580)
- chore: remove unused import (#4530)
- chore(webui): show provider breakdown only for multiple providers (#4599)
- chore(redteam): update Target Purpose Discovery (#4480)
- chore(ci): update CodeRabbit config to be less aggressive (#4586)
- chore(providers): update Gemini models to include latest 2.5 Pro Preview and Flash models (#4499)
- chore(providers): update tau-simulated-user docs and example (#4468)
- chore(webui): use CSS to create PDF-optimized report and browser to save as PDF (#4535)
- chore(app): remove discovered purpose from report view (#4541)
- chore(cli): add cache busting for select provider API calls (#4508)
- chore(cli): improve concurrency log statements (#4606)
- chore(eval): add first-class support for `beforeAll` and `beforeEach` extension hooks mutation of context (#4197)
- chore(providers): document support for loading system instructions from files (#4582)
- chore(providers): enhance OpenAI provider with legacy models and new parameters (#4502)
- chore(redteam): add continueAfterSuccess option to multi-turn strategies (#4570)
- chore(webui): improve purpose form (#4603)
- chore(redteam): add JSON file support to intent plugin with enhanced UI (#4574)
- chore(redteam): add unblock multiturn (#4498)
- chore(ci): clean up CodeRabbit configuration and minimize automated comments (#4573)
- build: update Tusk vitest reporter (#4602)
- chore: bump version to 0.115.2 (#4617)
- docs: add audit logging documentation for enterprise features (#4482)
- docs: add feedback page and update CLI link (#4591)
- docs: add ISO badge (#4534)
- docs: improve contact form (#4531)
- docs: update ModelAudit documentation (#4585)
- docs: clarify no OpenAI key required for Claude redteam (#4524)
- docs: add red team Gemini documentation (#4542)
- docs: add trust center documentation (#4539)
- docs: update contact form (#4529)
- test: add unit test for src/commands/delete.ts (#4572)
- test: add unit test for src/commands/modelScan.ts (#4526)
- test: add unit test for src/commands/show.ts (#4571)
- test: add unit test for src/providers/azure/completion.ts (#4510)
- test: add unit test for src/providers/ollama.ts (#4509)
- test: add unit test for src/providers/ollama.ts (#4512)
- test: add unit test for src/providers/openai/completion.ts (#4511)
- test: add unit test for src/python/pythonUtils.ts (#4486)
- test: improve mock setup and teardown for --randomize (#4569)

### Fixed

- fix(openrouter): unpack passthrough at the root level (#4592)
- fix(webui): escape HTML special characters in output reports (#4555)
- fix(webui): sort EvalsDataGrid by creation date (#4594)
- fix(cli): include cached results in grand total (#4581)
- fix(webui): improve base64 matching (#4609)
- fix(modelaudit): use modelaudit binary (#4525)
- fix(webui): make Citations font consistent with other headers (#4598)
- fix(redteam): respect maxTurns from dev doc in crescendo (#4527)
- fix(webui): prevent Welcome component from rendering while loading eval data (#4604)
- fix(cli): prevent RangeError in progress bar variable display (#4475)
- fix(server): resolve Express.js NotFoundError when serving app (#4601)

### Dependencies

- chore(deps): bump @aws-sdk/client-bedrock-runtime from 3.830.0 to 3.835.0 (#4614)
- chore(deps): bump openai from 5.5.0 to 5.5.1 (#4537)
- chore(deps): bump openai from 5.5.1 to 5.6.0 (#4596)
- chore(deps): bump openai from 5.6.0 to 5.7.0 (#4615)
- chore(deps): bump urllib3 from 1.26.19 to 2.5.0 in /examples/docker-code-generation-sandbox (#4556)
- chore(deps): bump urllib3 from 2.3.0 to 2.5.0 in /examples/redteam-langchain (#4557)

### Documentation

- docs(blog): add authors to blog posts and update authors.yml (#4564)
- docs(blog): add descriptions and keywords to blog posts (#4565)
- docs(examples): add pydantic-ai example with structured output evaluation (#4575)
- docs(examples): consolidate Google Vertex Tools examples (#4587)
- docs(examples): consolidate Python assertion examples into unified folder (#4588)
- docs(examples): consolidate translation examples (#4590)
- docs(site): document new features in ModelAudit (#4593)
- docs(site): document new features in modelaudit (#4593)
- docs(site): fix author reference on 2025-summer-new-redteam-agent blog post (#4563)
- docs(site): Update ModelAudit scanners documentation with comprehensive scanner coverage (#4562)

## [0.115.1] - 2025-06-17

### Tests

- test: add unit test for src/redteam/sharedFrontend.ts (#4608)
- test: add unit test for src/redteam/types.ts (#4607)
- test: add unit test for src/redteam/providers/simulatedUser.ts (#4584)
- test: add unit test for src/redteam/strategies/index.ts (#4583)
- test: add unit test for src/providers/hyperbolic/chat.ts (#4578)
- test: add unit test for src/providers/hyperbolic/image.ts (#4577)
- test: add unit test for src/providers/hyperbolic/audio.ts (#4576)
- test: add unit test for src/redteam/strategies/counterfactual.ts (#4548)
- test: add unit test for src/redteam/strategies/index.ts (#4547)
- test: add unit test for src/redteam/constants/strategies.ts (#4545)
- test: add unit test for src/telemetry.ts (#4543)

### Changed

- fix: Windows Python path validation race condition (#4485)
- fix: View results as evaluation runs (#4459)
- chore: refactor modifiers and apply to all plugins (#4454)
- chore(cli): update plugin severity overrides API endpoint (#4460)
- chore(webui): fix text length reset value to use reasonable default (#4469)
- chore(webui): remove unused hook files (#4470)
- chore: remove unused token usage utilities (#4471)
- chore: convert console.logs to logger (#4479)
- chore: improve tusk workflow (#4461)
- chore: bump version to 0.115.1 (#4520)
- docs: add log file location section to troubleshooting guide (#4473)
- docs: capitalize Promptfoo (#4515)
- docs: update red-teaming agent blog post title (#4497)
- docs: improve installation and getting-started pages with tabbed interface and SEO metadata (#4395)
- docs: improve Python provider documentation (#4484)
- docs: add ModelAudit binary formats documentation (#4500)
- docs: update ModelAudit documentation (#4514)
- docs: add ModelAudit weighted distribution scanner documentation (#4501)
- docs: add ModelAudit ZIP feature documentation (#4491)
- docs: separate pages for prompts, test cases, and outputs (#4505)
- docs: update model reference in guide.md (#4513)
- docs: fix typo in blog post (#4496)
- docs: update title on blog post (#4495)
- test: add unit test for src/util/cloud.ts (#4462)
- test: add unit test for src/util/convertEvalResultsToTable.ts (#4457)

### Dependencies

- chore(deps): bump @aws-sdk/client-bedrock-runtime from 3.828.0 to 3.830.0 (#4519)
- chore(deps): bump @azure/identity from 4.10.0 to 4.10.1 (#4477)
- chore(deps): bump openai from 5.3.0 to 5.5.0 (#4518)
- chore(deps): update zod to 3.25.63 and zod-validation-error to 3.5.0 (#4463)

### Documentation

- docs(blog): add new redteam agent documentation (#4494)
- docs(examples): fix custom-grader-csv README inconsistencies (#4474)
- docs(site): add llms.txt mentions and documentation standards (#4481)
- docs(site): add robots.txt (#4488)

## [0.115.0] - 2025-06-12

### Added

- feat(providers): Google live audio output ([#4280](https://github.com/promptfoo/promptfoo/pull/4280)) by **@adelmuursepp**
- feat(webui): static model-scanning UI ([#4368](https://github.com/promptfoo/promptfoo/pull/4368)) by **@typpo**
- feat(tests): configuration support for test generators ([#4301](https://github.com/promptfoo/promptfoo/pull/4301)) by **@mldangelo**
- feat(cli): per-provider token-usage statistics ([#4044](https://github.com/promptfoo/promptfoo/pull/4044)) by **@mldangelo**
- feat(providers): optional token-estimation for HTTP provider ([#4439](https://github.com/promptfoo/promptfoo/pull/4439)) by **@mldangelo**
- feat(redteam): enable HTTP-token estimation by default in red-team mode ([#4449](https://github.com/promptfoo/promptfoo/pull/4449)) by **@mldangelo**
- feat(redteam): cloud-based plugin-severity overrides ([#4348](https://github.com/promptfoo/promptfoo/pull/4348)) by **@will-holley**
- feat(providers): custom-header support for Azure API ([#4409](https://github.com/promptfoo/promptfoo/pull/4409)) by **@yurchik11**
- feat(core): maximum evaluation-time limit via `PROMPTFOO_MAX_EVAL_TIME_MS` ([#4322](https://github.com/promptfoo/promptfoo/pull/4322)) by **@mldangelo**
- feat(redteam): Aegis red-team dataset ([#4119](https://github.com/promptfoo/promptfoo/pull/4119)) by **@mldangelo**
- feat(providers): Mistral Magistral reasoning models ([#4435](https://github.com/promptfoo/promptfoo/pull/4435)) by **@mldangelo**
- feat(core): WebSocket header support ([#4456](https://github.com/promptfoo/promptfoo/pull/4456)) by **@typpo**

### Changed

- refactor(redteam): consolidate constants ([#4372](https://github.com/promptfoo/promptfoo/pull/4372)) by **@mldangelo**
- chore(ci): set CodeRabbit review settings ([#4413](https://github.com/promptfoo/promptfoo/pull/4413)) by **@sklein12**
- chore(core): coding-rules for error messages ([#4401](https://github.com/promptfoo/promptfoo/pull/4401)) by **@sklein12**
- chore(core): improve `RangeError` diagnostics ([#4431](https://github.com/promptfoo/promptfoo/pull/4431)) by **@mldangelo**
- chore(core): prefer remote-purpose generation ([#4444](https://github.com/promptfoo/promptfoo/pull/4444)) by **@typpo**
- chore(core): remove unused types & deprecated functions ([#4450](https://github.com/promptfoo/promptfoo/pull/4450)) by **@mldangelo**
- chore(cursor): local-dev guidance for coding agents ([#4403](https://github.com/promptfoo/promptfoo/pull/4403)) by **@mldangelo**
- chore(docs): add README for missing examples ([#4404](https://github.com/promptfoo/promptfoo/pull/4404)) by **@mldangelo**
- chore(providers): initial o3-pro support ([#4397](https://github.com/promptfoo/promptfoo/pull/4397)) by **@mldangelo**
- chore(providers): o3-pro improvements ([#4396](https://github.com/promptfoo/promptfoo/pull/4396)) by **@mldangelo**
- chore(redteam): delimit user-inputs in purpose discovery ([#4405](https://github.com/promptfoo/promptfoo/pull/4405)) by **@typpo**
- chore(redteam): turn off discovery by default ([#4393](https://github.com/promptfoo/promptfoo/pull/4393)) by **@sklein12**
- chore(release): bump version → 0.115.0 ([#4451](https://github.com/promptfoo/promptfoo/pull/4451)) by **@mldangelo**
- chore(ui): improve `EvalOutputPromptDialog` styling ([#4364](https://github.com/promptfoo/promptfoo/pull/4364)) by **@typpo**
- chore(webui): remove extra OpenAI targets ([#4447](https://github.com/promptfoo/promptfoo/pull/4447)) by **@mldangelo**
- chore(webui): add token-estimation UI ([#4448](https://github.com/promptfoo/promptfoo/pull/4448)) by **@mldangelo**
- chore(docs): fix link to careers page (#4506)
- chore: bump @anthropic-ai/sdk from 0.53.0 to 0.54.0 (#4441)

### Fixed

- fix(eval): gracefully handle `RangeError` & truncate oversized output ([#4424](https://github.com/promptfoo/promptfoo/pull/4424)) by **@Sly1029**
- fix(providers): add timeout to `ProxyAgent` ([#4369](https://github.com/promptfoo/promptfoo/pull/4369)) by **@AegisAurora**
- fix(config): persist Goat configuration ([#4370](https://github.com/promptfoo/promptfoo/pull/4370)) by **@sklein12**
- fix(parser): lenient JSON parsing for MathPrompt ([#4361](https://github.com/promptfoo/promptfoo/pull/4361)) by **@typpo**
- fix(redteam): standardize plugin parameter to `prompt` ([#4425](https://github.com/promptfoo/promptfoo/pull/4425)) by **@mldangelo**
- fix(assertions): support `snake_case` fields in Python assertions ([#4398](https://github.com/promptfoo/promptfoo/pull/4398)) by **@mldangelo**
- fix(redteam): handle purpose without prompts ([#4445](https://github.com/promptfoo/promptfoo/pull/4445)) by **@typpo**
- fix(webui): stream test-cases to viewer ([#4440](https://github.com/promptfoo/promptfoo/pull/4440)) by **@mldangelo**
- fix(redteam): connect `MisinformationDisinformationGrader` ([#4452](https://github.com/promptfoo/promptfoo/pull/4452)) by **@mldangelo**

### Dependencies

- chore(deps): bump `@aws-sdk/client-bedrock-runtime` → 3.826.0 ([#4366](https://github.com/promptfoo/promptfoo/pull/4366)) by **@dependabot**
- chore(deps): bump `@aws-sdk/client-bedrock-runtime` → 3.828.0 ([#4442](https://github.com/promptfoo/promptfoo/pull/4442)) by **@dependabot**
- chore(deps): bump `brace-expansion` → 1.1.12 ([#4423](https://github.com/promptfoo/promptfoo/pull/4423)) by **@dependabot**
- chore(deps): bump `openai` → 5.3.0 ([#4407](https://github.com/promptfoo/promptfoo/pull/4407)) by **@dependabot**
- chore(deps): bump pip group dependencies ([#4379](https://github.com/promptfoo/promptfoo/pull/4379)) by **@dependabot**
- chore(deps): minor + patch bumps across workspaces ([#4377](https://github.com/promptfoo/promptfoo/pull/4377)) by **@mldangelo**
- chore(deps): upgrade Express → 5.1.0 ([#4378](https://github.com/promptfoo/promptfoo/pull/4378)) by **@mldangelo**

### Documentation

- docs(blog): GPT red-team post ([#4363](https://github.com/promptfoo/promptfoo/pull/4363)) by **@typpo**
- docs(blog): Claude red-team post ([#4365](https://github.com/promptfoo/promptfoo/pull/4365)) by **@typpo**
- docs(guides): clarify completion-variable for factuality ([#4385](https://github.com/promptfoo/promptfoo/pull/4385)) by **@mldangelo**
- docs(blog): fix broken image link in GPT post ([#4391](https://github.com/promptfoo/promptfoo/pull/4391)) by **@mldangelo**
- docs(blog): update Claude-4 post date ([#4392](https://github.com/promptfoo/promptfoo/pull/4392)) by **@mldangelo**
- docs(site): move discovery docs under _Tools_ ([#4408](https://github.com/promptfoo/promptfoo/pull/4408)) by **@typpo**
- docs(guides): GPT-4.1 vs GPT-4o MMLU comparison ([#4399](https://github.com/promptfoo/promptfoo/pull/4399)) by **@mldangelo**
- docs(blog): 100 k-users milestone post ([#4402](https://github.com/promptfoo/promptfoo/pull/4402)) by **@mldangelo**
- docs(redteam): configuration precedence section ([#4412](https://github.com/promptfoo/promptfoo/pull/4412)) by **@typpo**
- docs(policies): PromptBlock format for custom policies ([#4327](https://github.com/promptfoo/promptfoo/pull/4327)) by **@mldangelo**
- docs(site): improve copy-button positioning ([#4414](https://github.com/promptfoo/promptfoo/pull/4414)) by **@mldangelo**
- docs(workflow): GH-CLI rule improvements ([#4415](https://github.com/promptfoo/promptfoo/pull/4415)) by **@mldangelo**
- docs(blog): overflow in MCP blog post ([#4367](https://github.com/promptfoo/promptfoo/pull/4367)) by **@AISimplyExplained**
- docs(redteam): remove duplicate memory-poisoning entry ([#4388](https://github.com/promptfoo/promptfoo/pull/4388)) by **@mldangelo**

### Tests

- test(redteam): unique risk-category IDs ([#4390](https://github.com/promptfoo/promptfoo/pull/4390)) by **@mldangelo**
- test(pricing): add missing o3 pricing information ([#4400](https://github.com/promptfoo/promptfoo/pull/4400)) by **@mldangelo**
- test(providers): Azure embedding ([#4411](https://github.com/promptfoo/promptfoo/pull/4411)) & completion ([#4410](https://github.com/promptfoo/promptfoo/pull/4410)) by **@gru-agent**
- test(redteam): graders unit tests ([#4433](https://github.com/promptfoo/promptfoo/pull/4433), [#4455](https://github.com/promptfoo/promptfoo/pull/4455)) by **@gru-agent**
- test(redteam): Aegis plugin unit tests ([#4434](https://github.com/promptfoo/promptfoo/pull/4434)) by **@gru-agent**
- test(redteam): memory-poisoning plugin tests ([#4453](https://github.com/promptfoo/promptfoo/pull/4453)) by **@gru-agent**
- test: add unit test for src/util/tokenUsage.ts (#4472)
- test: add unit test for src/redteam/extraction/purpose.ts (#4446)
- test: add unit test for src/providers/defaults.ts (#4438)
- test: add unit test for src/providers/mistral.ts (#4437)
- test: add unit test for src/database/index.ts (#4436)
- test: add unit test for src/redteam/plugins/medical/medicalIncorrectKnowledge.ts (#4430)
- test: add unit test for src/redteam/plugins/medical/medicalSycophancy.ts (#4429)
- test: add unit test for src/redteam/plugins/medical/medicalAnchoringBias.ts (#4428)
- test: add unit test for src/redteam/plugins/medical/medicalPrioritizationError.ts (#4427)
- test: add unit test for src/redteam/plugins/medical/medicalHallucination.ts (#4426)
- test: add unit test for src/redteam/plugins/financial/financialComplianceViolation.ts (#4422)
- test: add unit test for src/redteam/plugins/financial/financialDataLeakage.ts (#4421)
- test: add unit test for src/redteam/plugins/financial/financialCalculationError.ts (#4420)
- test: add unit test for src/redteam/plugins/financial/financialSycophancy.ts (#4419)
- test: add unit test for src/redteam/plugins/financial/financialHallucination.ts (#4418)
- test: add unit test for src/redteam/graders.ts (#4417)

## [0.114.7] - 2025-06-06

### Tests

- test: add unit test for src/assertions/python.ts (#4406)
- test: add unit test for src/redteam/plugins/agentic/memoryPoisoning.ts (#4389)
- test: add unit test for src/redteam/plugins/harmful/graders.ts (#4384)
- test: add unit test for src/redteam/graders.ts (#4383)
- test: add unit test for src/server/server.ts (#4380)
- test: add unit test for src/redteam/constants/metadata.ts (#4376)
- test: add unit test for src/redteam/constants/plugins.ts (#4375)
- test: add unit test for src/redteam/constants/frameworks.ts (#4374)
- test: add unit test for src/redteam/constants/strategies.ts (#4373)
- test: add unit test for src/redteam/providers/goat.ts (#4371)

### Changed

- Revert "chore(redteam): add target option to generate command (#4215)" (#4359)
- chore: bump version 0.114.7 (#4360)

## [0.114.6] - 2025-06-06

### Added

- feat(redteam): add medical plugins for testing medical anchoring bias (#4196)

### Changed

- chore(redteam): add target option to generate command (#4215)
- chore(redteam): update OpenAI model options in redteam setup (#4344)
- chore(webui): update OpenAI model options with GPT-4.1 series and o4-mini models in eval-creator (#4350)
- docs: update getting-started example (#4346)
- test: clean up teardown and setup to remove side effects from tests (#4351)

### Fixed

- fix(redteam): include plugin and strategy IDs in report CSV output (#4347)
- fix(webui): reset defaultTest configuration on setup page (#4345)

### Dependencies

- chore(deps): bump @aws-sdk/client-bedrock-runtime from 3.823.0 to 3.825.0 (#4355)
- chore(deps): bump openai from 5.1.0 to 5.1.1 (#4354)
- chore(deps): bump version to 0.114.6 (#4357)

## [0.114.5] - 2025-06-05

### Changed

- chore(redteam): update custom policy template and generatedPrompts parser (#4324)
- chore(redteam): add severity levels to redteam plugin objects (#4310)
- chore(redteam): store original text for encoding strategies (#4248)
- chore(redteam): add emoji encoding strategy (#4263)
- chore(cli): terminal cleanup on Ctrl+C (#4313)
- chore(providers): improve logging when inheriting from OpenAiChatCompletionProvider (#4320)
- chore(tusk): fix tusk test runner workflow configuration (#4328)
- chore(tusk): add Tusk test runner workflow for even more unit tests (#4326)
- test: add unit test for src/redteam/providers/agentic/memoryPoisoning.ts (#4319)
- test: improve test setup and teardown for better isolation (#4331)

### Fixed

- fix(redteam): exclude memory poisoning plugin from strategies (#4317)
- fix(redteam): agent discovered info dark mode (#4312)
- fix(eval): handle undefined maxConcurrency with proper fallbacks (#4314)

### Dependencies

- chore(deps): bump @anthropic-ai/sdk from 0.52.0 to 0.53.0 (#4333)
- chore(deps): bump version 0.114.5 (#4332)

### Documentation

- docs(site): add Tabs Fakier as Founding Developer Advocate to team page (#4315)

### Tests

- test(webui): add telemetry hook tests (#4329)
- test: add unit test for src/redteam/plugins/eu-ai-act/deepfakeDisclosure.ts (#4342)
- test: add unit test for src/redteam/plugins/eu-ai-act/biometricEmotion.ts (#4341)
- test: add unit test for src/redteam/plugins/eu-ai-act/datasetShift.ts (#4340)
- test: add unit test for src/redteam/plugins/eu-ai-act/lawenforcementBiometricId.ts (#4339)
- test: add unit test for src/redteam/plugins/eu-ai-act/lawenforcementPredictivePolicing.ts (#4338)
- test: add unit test for src/redteam/plugins/eu-ai-act/biometricInference.ts (#4337)
- test: add unit test for src/redteam/plugins/eu-ai-act/explainability.ts (#4336)
- test: add unit test for src/redteam/plugins/eu-ai-act/identityAiDisclosure.ts (#4335)
- test: add unit test for src/redteam/plugins/policy.ts (#4325)
- test: add unit test for src/envars.ts (#4323)

## [0.114.4] - 2025-06-04

### Changed

- chore(templating): add PROMPTFOO_DISABLE_OBJECT_STRINGIFY environment variable for object template handling (#4297)
- chore(cli): improve token usage presentation (#4294)
- chore(providers): add base URL override for Google provider (#4255)
- chore(providers): add custom headers support for Google Gemini (#4308)
- chore(redteam): add tool-discovery:multi-turn alias to tool-discovery (#4302)
- chore(redteam): remove empty values from discovery result (#4295)
- chore(redteam): improve shell injection attack generation (#4304)
- chore(redteam): update goal extraction logic (#4285)
- chore(webui): add highlight count to eval view (#4249)
- docs: update GPT-4o to GPT-4.1 references (#4296)
- docs: refresh getting started models section (#4290)
- docs: standardize file references to use file:// scheme (#4291)
- docs: add descriptions to example configs (#4283)

### Fixed

- fix(webui): restore dark mode cell highlighting without breaking status pill visibility (#4300)
- fix(redteam): set plugin severity (#4303)
- fix(redteam): remove empty values from discovery result (#4295)
- fix: improve logging when inheriting from OpenAiChatCompletionProvider (#4110)

### Dependencies

- chore(deps): bump @aws-sdk/client-bedrock-runtime from 3.821.0 to 3.823.0 (#4306)
- chore(deps): bump openai from 5.0.1 to 5.0.2 (#4292)
- chore(deps): bump openai from 5.0.2 to 5.1.0 (#4307)
- chore(deps): bump tar-fs from 2.1.2 to 2.1.3 in npm_and_yarn group (#4293)
- chore(deps): bump version to 0.114.4 (#4309)

### Documentation

- docs(examples): update model references from gpt-4o-mini to gpt-4.1-mini (#4289)

### Tests

- test(redteam): add unit test for discover command (#4298)
- test: add unit test for src/redteam/strategies/mathPrompt.ts (#4316)
- test: add unit test for src/validators/redteam.ts (#4311)
- test: add unit test for src/redteam/plugins/shellInjection.ts (#4305)

## [0.114.3] - 2025-06-02

### Tests

- test: add unit test for src/envars.ts (#4299)

### Added

- **feat(redteam):** Update application definition flow to collect better info

### Changed

- **feat:** Display audio file variables in result table
  [#3864](https://github.com/promptfoo/promptfoo/pull/3864) by @faizanminhas
  [#4244](https://github.com/promptfoo/promptfoo/pull/4244) by @faizanminhas
- **fix:** Resolve model-graded assertion providers from providerMap
  [#4273](https://github.com/promptfoo/promptfoo/pull/4273) by @mldangelo
- **fix:** File content not being loaded when referenced with `file://` prefix in vars
  [#3793](https://github.com/promptfoo/promptfoo/pull/3793) by @adityabharadwaj198
- **fix:** Use array as type for vars
  [#4281](https://github.com/promptfoo/promptfoo/pull/4281) by @sklein12
- **test:** Add unit test for `src/globalConfig/accounts.ts`
  [#4259](https://github.com/promptfoo/promptfoo/pull/4259) by @gru-agent
- **test:** Add unit test for `src/util/config/manage.ts`
  [#4258](https://github.com/promptfoo/promptfoo/pull/4258) by @gru-agent
- **test:** Add vitest coverage for frontend pages
  [#4274](https://github.com/promptfoo/promptfoo/pull/4274) by @mldangelo
- **test:** Add unit test for `renderVarsInObject` formatting
  [#4254](https://github.com/promptfoo/promptfoo/pull/4254) by @mldangelo
- **test:** Add unit test for `src/redteam/plugins/base.ts`
  [#4233](https://github.com/promptfoo/promptfoo/pull/4233) by @gru-agent
- **test:** Add unit test for `src/redteam/providers/crescendo/index.ts`
  [#4211](https://github.com/promptfoo/promptfoo/pull/4211)
  [#4214](https://github.com/promptfoo/promptfoo/pull/4214) by @gru-agent
- **test:** Add unit test for `src/redteam/providers/crescendo/prompts.ts`
  [#4213](https://github.com/promptfoo/promptfoo/pull/4213) by @gru-agent
- **docs:** Add job board
  [#4264](https://github.com/promptfoo/promptfoo/pull/4264) by @typpo
- **docs:** Add custom policy to sidebar
  [#4272](https://github.com/promptfoo/promptfoo/pull/4272) by @typpo
- **docs:** Add native build guidance to troubleshooting section
  [#4253](https://github.com/promptfoo/promptfoo/pull/4253) by @mldangelo
- **docs:** Add anchor links to press page section headings
  [#4265](https://github.com/promptfoo/promptfoo/pull/4265) by @mldangelo
- **docs:** Add JSON schema to example
  [#4276](https://github.com/promptfoo/promptfoo/pull/4276) by @ladyofcode
- **docs:** Add schema header to example configs
  [#4277](https://github.com/promptfoo/promptfoo/pull/4277) by @mldangelo
- **docs:** Unify formatting across site
  [#4270](https://github.com/promptfoo/promptfoo/pull/4270) by @mldangelo
- **chore:** Fix open handles in readline tests preventing graceful Jest exit
  [#4242](https://github.com/promptfoo/promptfoo/pull/4242) by @mldangelo
- **chore:** Add external file loading support for `response_format` in OpenAI API
  [#4240](https://github.com/promptfoo/promptfoo/pull/4240) by @mldangelo
- **chore:** Always have unique redteam file when running live
  [#4237](https://github.com/promptfoo/promptfoo/pull/4237) by @sklein12
- **chore:** Add metadata to generated `redteam.yaml`
  [#4257](https://github.com/promptfoo/promptfoo/pull/4257) by @typpo
- **chore:** Bump `openai` from 4.103.0 to 5.0.1
  [#4250](https://github.com/promptfoo/promptfoo/pull/4250) by @dependabot
- **chore:** Redteam → red team
  [#4268](https://github.com/promptfoo/promptfoo/pull/4268) by @typpo
- **chore:** Improve dark mode highlight styling for eval cell views
  [#4269](https://github.com/promptfoo/promptfoo/pull/4269) by @mldangelo
- **chore:** Update dependencies to latest minor/patch versions
  [#4271](https://github.com/promptfoo/promptfoo/pull/4271) by @mldangelo
- **chore:** Clarify wording
  [#4278](https://github.com/promptfoo/promptfoo/pull/4278) by @typpo
- **chore:** Format estimated probes
  [#4279](https://github.com/promptfoo/promptfoo/pull/4279) by @typpo
- **chore:** Update grader for malicious code
  [#4286](https://github.com/promptfoo/promptfoo/pull/4286) by @MrFlounder
- **chore:** Add back example config to red team create flow
  [#4282](https://github.com/promptfoo/promptfoo/pull/4282) by @faizanminhas
- **chore:** Bump version 0.114.3
  [#4287](https://github.com/promptfoo/promptfoo/pull/4287) by @sklein12
- **chore(webui):** Hide diff filter option on /eval when single column
  [#4246](https://github.com/promptfoo/promptfoo/pull/4246) by @mldangelo
- **chore(webui):** Allow toggling highlight on eval outputs
  [#4252](https://github.com/promptfoo/promptfoo/pull/4252) by @mldangelo

## [0.114.2] - 2025-05-29

### Tests

- test: add unit test for src/redteam/strategies/index.ts (#4267)
- test: add unit test for src/redteam/constants.ts (#4266)
- test: add unit test for src/redteam/types.ts (#4245)
- test: add unit test for src/redteam/util.ts (#4234)
- test: add unit test for src/validators/redteam.ts (#4227)
- test: add unit test for src/redteam/plugins/bola.ts (#4226)
- test: add unit test for src/redteam/plugins/bfla.ts (#4225)
- test: add unit test for src/redteam/providers/goat.ts (#4223)
- test: add unit test for src/util/readline.ts (#4220)

### Added

- feat(redteam): Off-Topic Plugin (#4168)
- feat(redteam): Set a goal for attacks (#4217)

### Changed

- fix: fix border radius on purpose example (#4229)
- fix: resolve env variables in renderVarsInObject (issue #4143) (#4231)
- fix: Check if body is good json before sending warning (#4239)
- chore: bump version 0.114.2 (#4241)
- chore(redteam): handle null goal (#4232)

### Documentation

- docs(site): clarify deepseek model aliases and fix configuration examples (#4236)

## [0.114.1] - 2025-05-29

### Added

- feat(redteam): Target Discovery Agent (#4203)
- feat(providers): add OpenAI MCP (Model Context Protocol) support to Responses API (#4180)

### Changed

- fix: Relax private key validation (#4216)
- fix: Undefined values on red team application purpose page (#4202)
- chore: Add purpose to crescendo prompt (#4212)
- chore: Add purpose with goat generation (#4222)
- chore: Always include raw output from http provider, status code and status text (#4206)
- chore: centralize readline utilities to fix Jest open handle issues (#4219)
- chore: move http data to metadata (#4209)
- chore(redteam): tight up some graders (#4210)
- chore(redteam): tight up some graders (#4224)
- chore: bump version 0.114.1 (#4228)

## [0.114.0] - 2025-05-28

### Added

- feat(providers): Add xAI image provider (#4130)
- feat(cli): add validate command (#4134)
- feat(redteam): add camelCase strategy (#4146)

### Changed

- feat: add typed row interfaces for eval queries (#4186)
- feat: add goal/intent extraction (#4178)
- fix: isolate proxy vars in bedrock tests (#4181)
- fix: when there’s too many intents result won’t render error (#4175)
- fix: need to send auth request to api path (#4199)
- fix: Gemini MCP integration - can not parse $schema field (#4200)
- chore(redteam): add harmful plugin preset to redteam setup ui (#4132)
- chore(redteam): add label strategy-less plugins in redteam setup ui (#4131)
- chore(redteam): improve style of redteam purpose field in webui (#4124)
- chore(providers): add xai live search support (#4123)
- chore(providers): add Claude 4 support to anthropic, bedrock, and vertex providers (#4129)
- chore: bump @aws-sdk/client-bedrock-runtime from 3.816.0 to 3.817.0 (#4164)
- chore(providers): update fal provider (#4182)
- chore: remove redundant test comments (#4183)
- chore: add typed interface for MCP tool schemas (#4187)
- chore(redteam): add ToxicChat dataset as redteam plugin (#4121)
- chore(webui): add max concurrency as an option for run in browser (#4147)
- chore(app/evals): Adds Agent Discovered Information to Redteam Report (#4198)
- chore: bump version 0.114.0 (#4201)
- docs: fix DOM nesting warning and sort plugins array (#4174)
- docs: iterative jailbreak diagram (#4191)

### Fixed

- fix(prompts): splitting when PROMPTFOO_PROMPT_SEPARATOR is contained within a string with text files (#4142)
- fix(docs): Fix issue with docs links not scrolling to the top (#4195)

### Documentation

- docs(site): minimal copy page button + sanitize text (#4156)
- docs(site): scroll to top when using (#4162)
- docs(site): document missing redteam plugins (#4169)
- docs(site): restore scroll-to-top behavior on page navigation (#4176)

## [0.113.4] - 2025-05-26

### Tests

- test: add unit test for src/commands/canary.ts (#4193)
- test: add unit test for src/canary/index.ts (#4192)
- test: add unit test for src/assertions/sql.ts (#4185)
- test: re-enable sql assertion edge cases (#4184)
- test: add unit test for src/redteam/plugins/intent.ts (#4179)
- test: add unit test for src/redteam/graders.ts (#4173)
- test: add unit test for src/providers/xai/chat.ts (#4172)
- test: add unit test for src/redteam/plugins/offTopic.ts (#4171)
- test: add unit test for src/providers/xai/image.ts (#4170)
- test: add unit test for src/redteam/graders.ts (#4166)
- test: add unit test for src/providers/xai.ts (#4163)
- test: add unit test for src/redteam/constants.ts (#4161)

### Changed

- feat: Server-side pagination, filtering and search for eval results table (#4054)
- feat: add score to pass/fail in CSV and add json download (#4153)
- fix: Run red team from UI without email (#4158)
- chore: bump version 0.113.4 (#4160)
- refactor: unify React import style (#4177)
- refactor: organize xai providers into dedicated folder (#4167)
- refactor: organize bedrock providers into dedicated folder (#4165)

### Fixed

- fix(webui): defaultTest shown in webui YAML editor (#4152)

### Documentation

- docs(site): reduce sidebar padding (#4154)

## [0.113.3] - 2025-05-24

### Changed

- fix: zod error when state.answer has object (#4136)
- fix: use current working directory for redteam file if loading from cloud (#4145)
- fix: Throw error on un-supported command - redteam run with a cloud target but no config (#4144)
- fix: bias:gender plugin generation (#4126)
- chore: bump openai from 4.100.0 to 4.103.0 (#4140)
- chore: bump @aws-sdk/client-bedrock-runtime from 3.812.0 to 3.816.0 (#4137)
- chore: bump @anthropic-ai/sdk from 0.51.0 to 0.52.0 (#4138)
- chore(telemetry): add isRedteam property to telemetry events (#4149)
- build: increase build job timeout from 3 to 4 minutes (#4150)
- chore: bump version 0.113.3 (#4151)

## [0.113.2] - 2025-05-22

### Changed

- fix: intent grader crescendo (#4113)
- chore: revert telemtry changes (#4122)
- chore: bump version 0.113.2 (#4128)
- chore(cli/redteam/discover): Small improvements (#4117)

### Dependencies

- chore(deps): update peer dependencies to latest versions (#4125)

## [0.113.1] - 2025-05-21

### Tests

- test: add unit test for src/redteam/plugins/intent.ts (#4114)

### Changed

- chore(redteam): Target discovery agent by @sklein12 in [#4084](https://github.com/promptfoo/promptfoo/pull/4084)
- chore(redteam): Add log by @MrFlounder in [#4108](https://github.com/promptfoo/promptfoo/pull/4108)
- chore(redteam): Update purpose example by @MrFlounder in [#4109](https://github.com/promptfoo/promptfoo/pull/4109)
- chore(providers): Support templated URLs in HTTP by @mldangelo in [#4103](https://github.com/promptfoo/promptfoo/pull/4103)
- chore(redteam): Update default REDTEAM_MODEL from 'openai:chat:gpt-4o' to 'openai:chat:gpt-4.1-2025-04-14' by @mldangelo in [#4100](https://github.com/promptfoo/promptfoo/pull/4100)
- chore(telemetry): Add isRunningInCi flag to telemetry events by @mldangelo in [#4115](https://github.com/promptfoo/promptfoo/pull/4115)
- chore: Bump version 0.113.1 by @mldangelo in [#4116](https://github.com/promptfoo/promptfoo/pull/4116)
- docs: Add enterprise disclaimer to self-hosting by @mldangelo in [#4102](https://github.com/promptfoo/promptfoo/pull/4102)

### Fixed

- fix(redteam): Skip plugins when validation fails by @faizanminhas in [#4101](https://github.com/promptfoo/promptfoo/pull/4101)

### Dependencies

- chore(deps): Update Smithy dependencies to latest version by @mldangelo in [#4105](https://github.com/promptfoo/promptfoo/pull/4105)

## [0.113.0] - 2025-05-20

### Tests

- test: add unit test for src/assertions/llmRubric.ts (#4096)
- test: add unit test for src/telemetry.ts (#4094)

## [0.112.9] - 2025-05-20

### Fixed

- fix: target purpose not making it into redteam config (#4097)

### Changed

- chore: Remove deprecated sharing setups (#4082)
- chore: add vision grading example (#4090)

## [0.112.8] - 2025-05-20

### Changed

- feat: multilingual combinations (#4048)
- feat: add copy as markdown button to doc pages (#4039)
- fix: telemetry key (#4093)
- chore: bump @anthropic-ai/sdk from 0.50.4 to 0.51.0 (#4030)
- chore: add headers support for url remote mcp servers (#4018)
- chore(providers): Adds support for openai codex-mini-latest (#4041)
- chore(redteam): improve multilingual strategy performance and reliability (#4055)
- chore(providers): update default openai models for openai:chat alias (#4066)
- chore: Update prompt suffix help text (#4058)
- chore(docs): update model IDs in documentation to reflect latest naming convention (#4046)
- chore(redteam): introduce strategy collection for other-encodings (#4075)
- chore(webui): display currently selected eval in eval dialogue (#4079)
- chore: Improve memory usage when sharing results (#4050)
- chore(docs): Handle index.md files for copy page (#4081)
- chore: update Google Sheets fetch to use proxy helper (#4087)
- chore: simplify crypto usage in sagemaker provider (#4089)
- chore: bump version 0.112.8 (#4095)
- docs: add curl example for medical agent (#4049)
- docs: update CLI docs (#4063)
- docs: standardize code block titles (#4067)
- test: add unit test for src/redteam/commands/discover.ts (#4034)
- test: add unit test for src/redteam/commands/generate.ts (#4036)
- test: add unit test for src/providers/ai21.ts (#4056)
- test: add unit test for src/commands/eval.ts (#4062)
- test: add unit test for src/evaluatorHelpers.ts (#4037)

### Fixed

- fix(providers): AI21 response validation (#4052)
- fix(redteam): respect cliState.webUI in multilingual progressbar (#4047)
- fix(redteam): fix test count calculation for multiple strategies (#4065)
- fix(redteam): replace other-encodings with individual morse and piglatin strategies (#4064)
- fix(webui): evaluateOptions removal in YAML editor (#4059)
- fix(redteam): fix open handle in video test (#4069)
- fix(hooks): add missing results to afterAll hook context (#4071)

### Dependencies

- chore(deps): update dependencies (#4073)

### Documentation

- docs(examples): add uniform init commands to all example READMEs (#4068)

## [0.112.7] - 2025-05-15

### Tests

- test: add unit test for src/redteam/constants.ts (#4076)
- test: add unit test for src/redteam/strategies/multilingual.ts (#4060)
- test: add unit test for src/redteam/index.ts (#4057)
- test: add unit test for src/providers/openai/util.ts (#4042)
- test: add unit test for src/redteam/providers/offTopic.ts (#4028)
- test: add unit test for src/redteam/plugins/offTopic.ts (#4027)
- test: add unit test for src/redteam/constants.ts (#4026)
- test: add unit test for src/redteam/constants.ts (#4019)

### Added

- feat(redteam): add MCP plugin (#3989)
- feat(redteam): Target Purpose Discovery (#3907)

### Changed

- fix: stringify objects in matcher templates (#3896)
- fix: Azure auth headers get set to null in subclass (#4015)
- fix: move custom policies into the correct accordion (#4017)
- fix: update return type for task extract-goat-failure (#4021)
- chore: adjust framework compliance column width (#4005)
- chore: bump @aws-sdk/client-bedrock-runtime from 3.808.0 to 3.810.0 (#4012)
- chore: bump @azure/identity from 4.9.1 to 4.10.0 (#4013)
- chore: bump version 0.112.7 (#4023)
- chore: exclude response from crescendo if privacy setting is enabled (#4009)
- chore: remove accidentally committed example prompt (#4008)
- chore: update GOAT implementation (#4011)
- chore: update multilingual description (#4016)
- chore(cli): improve color of Red Team test generation table headers (#4004)
- chore(redteam): add link to view all logs at top of report (#4007)
- chore(redteam): add feature flag for purpose discovery agent (#4040)
- chore(cli/redteam/discover): Sets default turn count to 5 (#4035)

### Fixed

- fix(redteam): remove duplicate Datasets section in Plugins component (#4022)
- fix(cli): Discovery bugs (#4032)
- fix: dont bomb redteam if discovery fails (#4029)

### Documentation

- docs(blog): Agent2Agent Protocol (#3981)
- docs(examples): add OpenAI Agents SDK example (#4006)
- docs(usage): update sharing instructions with API key details (#4010)

## [0.112.6] - 2025-05-14

### Added

- feat(redteam): add EU AI Act mappings (#4000)
- feat(redteam): add gender bias plugin (#3886)
- feat(eval): add evaluation duration display (#3996)

### Changed

- fix: autowrap prompts with partial nunjucks tags (#3999)
- chore(providers): improve Perplexity API integration (#3990)
- build: add Node.js 24 support (#3941)
- chore(redteam): set plugin config type (#3982)
- chore(providers): add EU Claude 3.7 Sonnet model to Bedrock (#3998)
- chore(redteam): update iterative tree (#3987)
- chore: bump version to 0.112.6 (#4003)
- refactor: clean up providers for redteam generate (#3954)
- docs: add basic enterprise architecture diagram (#3988)
- test: add unit test for src/redteam/types.ts (#3983)

### Fixed

- fix(python): resolve paths relative to promptfooconfig when not cloud config (#4001)

### Dependencies

- chore(deps): update dependencies (#3985)

### Documentation

- docs(ci): add Azure pipelines (#3986)
- docs(ci): add Bitbucket and Travis CI (#3997)
- docs(examples): add medical agent example (#3993)
- docs(blog): add truncation marker to MCP blog post (#3984)

## [0.112.5] - 2025-05-12

### Tests

- test: add unit test for src/redteam/constants.ts (#3995)
- test: add unit test for src/redteam/plugins/mcp.ts (#3994)

### Added

- chore(cli): revert "feat(cli): adds global `--verbose` option" (#3945)

### Changed

- chore(cli): add global env-file option to all commands recursively (#3969)
- chore(cli): add global verbose option to all commands recursively (#3950)
- chore(cli): better error handling and logging for remote generation (#3965)
- chore(cli): better error handling for remote generation (#3956)
- revert: "chore: better error handling for remote generation" (#3964)
- chore(cli): better response parsing errors (#3955)
- chore(providers): add support for Amazon Nova Premier model (#3951)
- chore(redteam): improvement, include purpose in iterative attacker prompt (#3948)
- chore(redteam): minor changes to category descriptions and ordering (#3960)
- chore(redteam): order attack methods by decreasing ASR (#3959)
- chore(redteam): red teamer two words (#3976)
- chore(logger): replace console.error with logger.error in MCPClient (#3944)
- chore(providers): add google ai studio embedding provider and improve docs (#3686)
- chore: lint with type info (#3932)
- docs: how to create inline assertions for package users (#3974)
- docs: improve Docusaurus documentation instructions (#3977)
- docs: instructions on how to run the documentation (#3973)
- docs: update CLAUDE.md with additional commands and project conventions (#3972)
- docs: update user count from 75,000 to 80,000 (#3940)
- test: add unit test for src/redteam/plugins/pii.ts (#3947)

### Fixed

- fix(config): resolve relative paths in combineConfigs (#3942)
- fix(evaluator): correctly count named scores based on contributing assertions (#3968)
- fix(fetch): no proxy values should take priority in fetch (#3962)
- fix(providers): combine prompt config with provider config for bedrock (#3970)
- fix(providers): ensure correct addition for bedrock token counts (#3762)
- fix(redteam): crescendo formatting (#3952)
- fix(redteam): pii grader false positives (#3946)
- fix(redteam): shell injection false positives (#3957)
- fix(redteam): add strategy pills and output details to passed tests (#3961)

### Dependencies

- chore(deps): bump version 0.112.5 (#3980)
- chore(deps): sync dependencies (#3971)
- chore(deps): update dependencies (#3943)

### Documentation

- docs(google-vertex): fix duplicate readme (#3979)
- docs(openai): update structured output external schema file example (#3967)

## [0.112.4] - 2025-05-08

### Tests

- test: add unit test for src/redteam/constants.ts (#3963)
- test: add unit test for src/commands/view.ts (#3928)
- test: add unit test for src/redteam/commands/setup.ts (#3923)
- test: add unit test for src/constants.ts (#3922)
- test: add unit test for src/redteam/commands/report.ts (#3921)
- test: add unit test for src/redteam/types.ts (#3912)

### Added

- feat(assertions): add PI scorer (#3799)
- feat(redteam): add video strategy (#3820)
- feat(evals): optionally time out eval steps (#3765)

### Changed

- fix: foreign key error in better-sqlite3 and adapt new transaction API (#3937)
- chore(cli): add global `--verbose` option (#3931)
- chore(redteam): implement agentic plugin UI (#3880)
- chore(providers): improve error message in http provider transform (#3910)
- chore(cloud): improve error messages on cloud requests (#3934)
- chore: bump version 0.112.4 (#3939)
- chore(telemetry): implement minor telemetry changes (#3895)
- chore(telemetry): remove assertion-used event (#3894)
- chore(assertions): add throw error option for LLM Rubric if provider doesn't return a result or errors out (#3909)
- chore(cli): allow sharing urls with auth credentials (#3903)
- revert: "chore(cli): allow sharing urls with auth credentials" (#3918)
- refactor: improve self hosting environment variable handling (#3920)
- test: add unit test for src/models/eval.ts (#3904)
- test: add unit test for src/python/pythonUtils.ts (#3915)
- test: add unit test for src/redteam/constants.ts (#3881)
- test: fix huggingface dataset tests to mock environment variables (#3936)

### Fixed

- fix(redteam): filter null values in harmful completion provider output (#3908)
- fix(python): increase timeout for python path validation (#3914)
- fix(cli): read `.env` file prior to calling env var getters (#3892)

### Dependencies

- chore(deps): bump @anthropic-ai/sdk from 0.40.1 to 0.41.0 (#3930)
- chore(deps): bump @aws-sdk/client-bedrock-runtime from 3.799.0 to 3.803.0 (#3898)
- chore(deps): bump @aws-sdk/client-bedrock-runtime from 3.803.0 to 3.804.0 (#3913)
- chore(deps): bump openai from 4.96.2 to 4.97.0 (#3890)

### Documentation

- docs(http-provider): add documentation about returning object for custom parser (#3897)
- docs(http-provider): fix missing return statement in HTTP provider example (#3925)
- docs(blog): fix scroll to top when linking into blog post (#3889)
- docs(assertions): improve PI scorer documentation (#3924)
- docs(redteam): add memory poisoning plugin documentation (#3867)
- docs(usage): add information about HTTP Basic Authentication (#3919)
- docs(site): fix landing page content jumping on step switch (#3891)
- docs(blog): add mcp blog (#3893)

## [0.112.3] - 2025-05-02

### Tests

- test: add unit test for src/util/convertEvalResultsToTable.ts (#3876)
- test: add unit test for src/models/evalResult.ts (#3875)
- test: add unit test for src/types/index.ts (#3874)

### Changed

- Red team: Added memory poisoning plugin ([#3785](https://github.com/promptfoo/promptfoo/pull/3785)) @will-holley
- CLI: Improved progress bar visualization with thread grouping ([#3768](https://github.com/promptfoo/promptfoo/pull/3768)) @AISimplyExplained
- Improved red team strategy documentation ([#3870](https://github.com/promptfoo/promptfoo/pull/3870)) @mldangelo
- Bumped version to 0.112.2 ([#3872](https://github.com/promptfoo/promptfoo/pull/3872)) @sklein12
- Bumped version to 0.112.3 ([#3877](https://github.com/promptfoo/promptfoo/pull/3877)) @sklein12
- Implemented plumbing and prompt enabling customers to use cloud attacker and unified configurations ([#3852](https://github.com/promptfoo/promptfoo/pull/3852)) @MrFlounder
- Optimized Meteor tests for improved performance ([#3869](https://github.com/promptfoo/promptfoo/pull/3869)) @mldangelo
- Optimized Nova Sonic tests for improved performance ([#3868](https://github.com/promptfoo/promptfoo/pull/3868)) @mldangelo
- Retrieve unified config with provider from cloud ([#3865](https://github.com/promptfoo/promptfoo/pull/3865)) @sklein12
- Dataset plugins now clearly marked in setup UI ([#3859](https://github.com/promptfoo/promptfoo/pull/3859)) @mldangelo
- Moved maybeLoadFromExternalFile to file.ts ([#3851](https://github.com/promptfoo/promptfoo/pull/3851)) @benbuzz790

## [0.112.2] - 2025-05-01

### Tests

- test: add unit test for src/redteam/constants.ts (#3860)

### Added

- **feat(providers):** support Google Search grounding [#3800](https://github.com/promptfoo/promptfoo/pull/3800)
- **feat(providers):** mcp support for all models that support function calling [#3832](https://github.com/promptfoo/promptfoo/pull/3832)
- **feat(providers):** Add support for Amazon nova-sonic [#3713](https://github.com/promptfoo/promptfoo/pull/3713)

### Changed

- **fix:** allow escaping of `{{ }}` placeholders in prompts [#3858](https://github.com/promptfoo/promptfoo/pull/3858)
- **fix:** Trim CSV assertion values [#3863](https://github.com/promptfoo/promptfoo/pull/3863)
- **chore(providers):** add llama4 support for bedrock [#3850](https://github.com/promptfoo/promptfoo/pull/3850)
- **chore:** make custom metrics more obviously clickable [#3682](https://github.com/promptfoo/promptfoo/pull/3682)
- **refactor:** colocate fetching evalID [#3715](https://github.com/promptfoo/promptfoo/pull/3715)
- **chore:** Respect Max text length for variable cells in results table [#3862](https://github.com/promptfoo/promptfoo/pull/3862)
- **docs:** updates to grading documentation [#3848](https://github.com/promptfoo/promptfoo/pull/3848)
- **docs:** add false positives [#3857](https://github.com/promptfoo/promptfoo/pull/3857)
- **chore(workflows):** update permissions in GitHub workflows [#3849](https://github.com/promptfoo/promptfoo/pull/3849)
- **chore:** bump `openai` from 4.96.0 to 4.96.2 [#3853](https://github.com/promptfoo/promptfoo/pull/3853)
- **chore:** bump `vite` from 6.2.6 to 6.2.7 [#3856](https://github.com/promptfoo/promptfoo/pull/3856)
- **chore:** bump `@aws-sdk/client-bedrock-runtime` from 3.798.0 to 3.799.0 [#3854](https://github.com/promptfoo/promptfoo/pull/3854)
- **chore:** bump `@aws-sdk/client-bedrock-runtime` from 3.797.0 to 3.798.0 [#3843](https://github.com/promptfoo/promptfoo/pull/3843)
- **chore:** bump `@anthropic-ai/sdk` from 0.40.0 to 0.40.1 [#3842](https://github.com/promptfoo/promptfoo/pull/3842)
- **chore:** bump `formidable` from 3.5.2 to 3.5.4 [#3845](https://github.com/promptfoo/promptfoo/pull/3845)

### Fixed

- **fix(sharing):** sharing to self-hosted [#3839](https://github.com/promptfoo/promptfoo/pull/3839)
- **fix(webui):** align settings icon to top right in strategy cards [#2938](https://github.com/promptfoo/promptfoo/pull/2938)

### Documentation

- **docs(site):** improve pricing page [#3790](https://github.com/promptfoo/promptfoo/pull/3790)

## [0.112.1] - 2025-04-29

### Tests

- test: add unit test for src/share.ts (#3840)

### Changed

- chore: set telemetry key (#3838)
- chore: improve chunking (#3846)
- chore: bump version 0.112.1 (#3847)

## [0.112.0] - 2025-04-29

### Added

- feat(env): allow every env variable to be overridden within the env block in a promptfoo config (#3786)
- feat(redteam): homoglyph strategy (#3811)
- feat(redteam): add more encodings (#3815)
- feat(providers): add cerebras provider (#3814)

### Changed

- feat: persist search in url (#3717)
- feat: METEOR score (#3776)
- feat: enable custom response parser to optionally return provider response (#3824)
- fix: update dependencies to address npm audit issues (#3791)
- fix: accordion positioning in plugins view (#3807)
- fix: results api returns elements ordered by date (#3826)
- chore: write static plugin severity to metadata (#3783)
- chore: respect redteam commandLineOptions from config (#3782)
- chore: update telemetry endpoint (#3751)
- chore: add cloud log in link (#3787)
- chore: bump h11 from 0.14.0 to 0.16.0 in /examples/python-provider in the pip group across 1 directory (#3794)
- chore: bump openai from 4.95.1 to 4.96.0 (#3792)
- chore: bump h11 from 0.14.0 to 0.16.0 in /examples/redteam-langchain in the pip group across 1 directory (#3796)
- chore: add target option to cli redteam run (#3795)
- chore: bump @aws-sdk/client-bedrock-runtime from 3.787.0 to 3.796.0 (#3802)
- refactor: remove if string check (#3801) (Refactor categorized as chore)
- chore: add info banner for community red teams (#3809)
- chore(examples): remove moderation assertions from foundation model redteam (#3804)
- refactor: remove unused datasetGenerationProvider in favor of synthesizeProvider (#3818) (Refactor categorized as chore)
- chore: resolve relative provider paths from cloud configs (#3805)
- chore: bump @aws-sdk/client-bedrock-runtime from 3.796.0 to 3.797.0 (#3829)
- chore: bump @anthropic-ai/sdk from 0.39.0 to 0.40.0 (#3828)
- chore: bump version 0.112.0 (#3844)
- docs: donotanswer example (#3780)
- docs: "red team" two words (#3798)
- docs: add self-hosting caveats (#3808)
- docs: add CLAUDE.md (#3810)
- test: add unit test for src/redteam/plugins/xstest.ts (#3779)
- test: add unit test for src/models/eval.ts (#3827)

### Fixed

- fix(provider): OpenAI Realtime history issue (#3719)
- fix(matchers): score results correctly with trailing newlines. (#3823)
- fix(webui): overlapping text results pill on narrow screens (#3831)
- fix(build): add missing strategy entries for build (#3836)

### Dependencies

- chore(deps): update react-router-dom to v7.5.2 (#3803)
- chore(deps): move 'natural' to peer dependency (#3813)

### Documentation

- docs(plugins): `harmful:bias` => `bias` name correction (#3731)
- docs(vertex): put setup and config at the top (#3830)
- docs(site): add redirect from /docs to /docs/intro (#3837)

## [0.111.1] - 2025-04-22

### Tests

- test: add unit test for src/providers/mcp/client.ts (#3835)
- test: add unit test for src/providers/mcp/transform.ts (#3834)
- test: add unit test for src/redteam/strategies/simpleVideo.ts (#3822)
- test: add unit test for src/redteam/strategies/index.ts (#3821)
- test: add unit test for src/providers/cerebras.ts (#3819)
- test: add unit test for src/redteam/strategies/otherEncodings.ts (#3817)
- test: add unit test for src/redteam/strategies/index.ts (#3816)
- test: add unit test for src/redteam/strategies/homoglyph.ts (#3812)
- test: add unit test for src/util/file.ts (#3806)
- test: add unit test for src/envars.ts (#3788)

### Changed

- chore(release): bump version to 0.111.1 (#3778)
- chore(ui): capitalize "UI" in text (#3773)

### Fixed

- fix(redteam): correct the URL format in XSTest plugin (#3777)

### Dependencies

- chore(deps): bump @azure/identity from 4.9.0 to 4.9.1 (#3775)

### Documentation

- docs(about): add Ben Shipley to team section (#3758)

## [0.111.0] - 2025-04-21

### Tests

- test: add unit test for src/providers/defaults.ts (#3757)

### Added

- feat(grading): update OpenAI grading model to GPT-4.1 (#3741)
- feat(assertions): modify LLM Rubric rubricPrompt rendering to support arbitrary objects (#3746)
- feat(redteam): add donotanswer plugin (#3754)
- feat(redteam): add xstest plugin (#3771)
- feat(webui): add anchor link to specific row and show on top (#1582)

### Changed

- chore!(redteam): default to outputting generated Redteam config in same dir as input config (#3721)
- chore(providers): add support for gemini-2.5-flash (#3747)
- chore: use ajv with formats everywhere (#3716)
- chore(cli): improve readline handling and tests (#3763)
- chore(eval): add warning for redteam config without test cases (#3740)
- chore(providers): increase max output tokens for `google:gemini-2.5-pro-exp-03-25` to 2048 in Gemini example (#3753)
- chore(redteam): add canGenerateRemote property to redteam plugins (#3761)
- chore(webui): improve Eval Quick Selector (cmd+k) (#3742)
- chore: bump version to 0.111.0 (#3772)
- docs: update homepage (#3733)
- test: add unit test for src/redteam/plugins/donotanswer.ts (#3755)

### Dependencies

- chore(deps): bump @azure/identity from 4.8.0 to 4.9.0 (#3737)
- chore(deps): bump openai from 4.94.0 to 4.95.0 (#3736)
- chore(deps): bump openai from 4.95.0 to 4.95.1 (#3766)

### Documentation

- docs(redteam): add donotanswer to sidebar and plugins list (#3767)
- docs(redteam): add isRemote to all harmful plugins (#3769)
- docs(providers): update model IDs to latest versions (#3770)
- docs(about): add Asmi Gulati to team section (#3760)
- docs(about): add Matthew Bou to team section (#3759)

## [0.110.1] - 2025-04-17

### Added

- feat(openai): add support for GPT-4.1 model by [@mldangelo](https://github.com/promptfoo/promptfoo/pull/3698)
- feat(openai): add support for o4-mini reasoning model by [@mldangelo](https://github.com/promptfoo/promptfoo/pull/3727)
- feat(openai): add support for o4-mini reasoning model (#3727)

### Changed

- feat: Change pass rate to ASR and add export in report by [@sklein12](https://github.com/promptfoo/promptfoo/pull/3694)
- fix: Update prompt extraction to work in more scenarios without providing a prompt by [@sklein12](https://github.com/promptfoo/promptfoo/pull/3697)
- fix: google is valid function call allow property_ordering field in tool schema by [@abrayne](https://github.com/promptfoo/promptfoo/pull/3704)
- fix: settings positioning in strategies view by [@typpo](https://github.com/promptfoo/promptfoo/pull/3723)
- fix: stricter test for null or undefined in transform response by [@typpo](https://github.com/promptfoo/promptfoo/pull/3730)
- chore(dependencies): update dependencies to latest versions by [@mldangelo](https://github.com/promptfoo/promptfoo/pull/3693)
- chore: rename owasp plugin presets by [@typpo](https://github.com/promptfoo/promptfoo/pull/3695)
- chore: expand frameworks section by [@typpo](https://github.com/promptfoo/promptfoo/pull/3700)
- chore(self-hosting): update self-hosting instructions by [@mldangelo](https://github.com/promptfoo/promptfoo/pull/3701)
- chore: bump openai from 4.93.0 to 4.94.0 by [@dependabot](https://github.com/promptfoo/promptfoo/pull/3702)
- chore(cli): When sharing, show auth-gate prior to re-share confirmation by [@will-holley](https://github.com/promptfoo/promptfoo/pull/3706)
- chore: email verification analytics by [@sklein12](https://github.com/promptfoo/promptfoo/pull/3708)
- chore(cli): improves robustness of hasEvalBeenShared util by [@will-holley](https://github.com/promptfoo/promptfoo/pull/3709)
- chore: easily remove plugins/strats from review page by [@typpo](https://github.com/promptfoo/promptfoo/pull/3711)
- chore: bump the npm_and_yarn group with 2 updates by [@dependabot](https://github.com/promptfoo/promptfoo/pull/3714)
- chore(cli): Health check API before running Redteam by [@will-holley](https://github.com/promptfoo/promptfoo/pull/3718)
- chore: make strategies configurable where applicable by [@typpo](https://github.com/promptfoo/promptfoo/pull/3722)
- chore: remove moderation assertions from foundation model redteam example by [@mldangelo](https://github.com/promptfoo/promptfoo/pull/3725)
- chore(cli): Improve description of Redteam run command by [@will-holley](https://github.com/promptfoo/promptfoo/pull/3720)
- chore: better parsing by [@MrFlounder](https://github.com/promptfoo/promptfoo/pull/3732)
- docs: add owasp selection image by [@typpo](https://github.com/promptfoo/promptfoo/pull/3696)
- docs: best-of-n documentation fixes by [@typpo](https://github.com/promptfoo/promptfoo/pull/3712)
- perf(webui): Reduce memory usage of eval results by [@will-holley](https://github.com/promptfoo/promptfoo/pull/3678)
- refactor: update export syntax for functions by [@mldangelo](https://github.com/promptfoo/promptfoo/pull/3734)
- test: add unit test for src/providers/google/util.ts by [@gru-agent](https://github.com/promptfoo/promptfoo/pull/3705)
- test: add unit test for src/redteam/commands/poison.ts by [@gru-agent](https://github.com/promptfoo/promptfoo/pull/3728)
- chore: bump version 0.110.1 (#3739)
- refactor: update export syntax for functions (#3734)

### Fixed

- fix(providers): output json rather than string from google live provider by [@abrayne](https://github.com/promptfoo/promptfoo/pull/3703)
- fix(cli): Use correct url for sharing validation by [@will-holley](https://github.com/promptfoo/promptfoo/pull/3710)
- fix(cli/redteam/poison): Write docs to the output dir by [@will-holley](https://github.com/promptfoo/promptfoo/pull/3726)
- fix(evaluator): handle prompt rendering errors gracefully by [@mldangelo](https://github.com/promptfoo/promptfoo/pull/3729)
- fix: stricter test for null or undefined in transform response (#3730)
- fix(evaluator): handle prompt rendering errors gracefully (#3729)

### Documentation

- docs(sharing): add troubleshooting section for upload issues by [@mldangelo](https://github.com/promptfoo/promptfoo/pull/3699)

## [0.110.0] - 2025-04-14

### Tests

- test: add unit test for src/redteam/commands/poison.ts (#3728)
- test: add unit test for src/providers/google/util.ts (#3705)
- test: add unit test for src/app/src/pages/eval/components/TableSettings/hooks/useSettingsState.ts (#3679)

### Added

- feat(assertions): add GLEU metric (#3674)
- feat(providers): add Grok-3 support (#3663)
- feat(providers): add support for AWS Bedrock Knowledge Base (#3576)
- feat(openai): add support for GPT-4.1 model (#3698)
- feat: Change pass rate to ASR and add export (#3694)

### Changed

- fix: correct formatting issues (#3688)
- chore(webui): add X to report drawer (#3680)
- chore(share): improve error message on sharing (#3654)
- chore(redteam): implement reset button for strategies (#3684)
- chore(report): make eval output text expansion clearer (#3681)
- chore(report): make it clearer that plugins on the report can be clicked (#3683)
- chore(webui): change model to target in report view (#3646)
- chore(strategies): update Large preset strategies (#3675)
- chore(docker): update base images to Node.js 22 (#3666)
- chore(redteam): make audio strategy remote-only (#3618)
- chore(redteam): remove stale check for buildDate when fetching a config from cloud (#3658)
- docs: improve styles on nav buttons (#3637)
- docs: update user count to 75,000+ (#3662)
- refactor: change multimodal live to live (#3657)
- refactor(util): consolidate tool loading and rendering (#3642)
- test: add unit test for src/commands/auth.ts (#3652)
- chore: easily remove plugins/strats from review page (#3711)
- perf(webui): Reduce memory usage of eval results (#3678)
- chore: bump version 0.110.0 (#3692)
- chore: better parsing (#3732)
- chore: remove moderation assertions from foundation model redteam example (#3725)
- chore: make strategies configurable where applicable (#3722)
- chore(cli): Improve description of Redteam run command (#3720)
- chore(cli): Health check API before running Redteam (#3718)
- chore: bump the npm_and_yarn group with 2 updates (#3714)
- chore(cli): improves robustness of hasEvalBeenShared util (#3709)
- chore: email verification analytics (#3708)
- chore(cli): When sharing, show auth-gate prior to re-share confirmation (#3706)
- chore: bump openai from 4.93.0 to 4.94.0 (#3702)
- chore: expand frameworks section (#3700)
- chore: rename owasp plugin presets (#3695)
- chore(dependencies): update dependencies to latest versions (#3693)

### Fixed

- fix(auth): remove deprecated login flow (#3650)
- fix(evals): implement sharing idempotence (#3653)
- fix(huggingface): disable var expansion for huggingface datasets to prevent array field expansion (#3687)
- fix(logger): resolve `[Object object]` empty string error (#3638)
- fix(providers): address scenario where type refers to function field rather than schema type (#3647)
- fix(providers): handle transformRequest for Raw HTTP (#3665)
- fix(providers): resolve Google Vertex AI output format (#3660)
- fix(providers): support gemini system_instruction prompt format (#3672)
- fix(share): add backward compatibility for '-y' flag (#3640)
- fix(share): ensure promptfoo share respects sharing config from promptfooconfig.yaml (#3668)
- fix(testCaseReader): make JSON test file parsing preserve test case structure (#3651)
- fix(webui): fix eval comparison mode filter (#3671)
- fix(cli/redteam/poison): Write docs to the output dir (#3726)
- fix: settings positioning in strategies view (#3723)
- fix(cli): Use correct url for sharing validation (#3710)
- fix: google is valid function call allow property_ordering field in tool schema (#3704)
- fix(providers): output json rather than string from google live provider (#3703)
- fix: Update prompt extraction to work in more scenarios without providing a prompt (#3697)

### Dependencies

- chore(deps): bump @aws-sdk/client-bedrock-runtime from 3.784.0 to 3.785.0 (#3644)
- chore(deps): bump @aws-sdk/client-bedrock-runtime from 3.785.0 to 3.787.0 (#3670)
- chore(deps): bump openai from 4.92.1 to 4.93.0 (#3643)
- chore(deps): bump vite from 6.2.5 to 6.2.6 in the npm_and_yarn group (#3677)

### Documentation

- docs(nav): add lm security db to nav (#3690)
- docs(blog): add interactive blog on invisible Unicode threats (#3621)
- docs: best-of-n documentation fixes (#3712)
- docs(self-hosting): update self-hosting instructions (#3701)
- docs(sharing): add troubleshooting section for upload issues (#3699)
- docs: add owasp selection image (#3696)

## [0.109.1] - 2025-04-08

### Added

- feat: Eval sharing idempotence (#3608)

### Changed

- chore(schema): make extensions field nullable (#3611)
- chore(webui): add multi-turn tool discovery to UI (#3622)
- chore(scripts): ensure GitHub CLI is installed in preversion (#3614)
- refactor(share): improve formatting of cloud sharing instructions (#3628)
- refactor(tests): consolidate and reorganize test files (#3616)
- chore: bump version 0.109.1 (#3634)
- chore: bump version 0.109.0 (#3613)

### Fixed

- fix(assertions): handle both string and object outputs from llm-rubric providers (#3624)
- fix(assertions): fix google is-valid-function-call (#3625)
- fix(eval): handle providers array with file references to multiple providers (#3617)

### Dependencies

- chore(deps): bump @aws-sdk/client-bedrock-runtime from 3.782.0 to 3.784.0 (#3619)
- chore(deps): bump openai from 4.91.1 to 4.92.1 (#3620)
- chore(deps): update dependencies to resolve vulnerabilities (#3631)

### Documentation

- docs(contributing): add guidance on adding a new assertion (#3610)
- docs(enterprise): add enterprise documentation (#3596)
- docs(moderation): update moderation documentation for LlamaGuard 3 (#3630)
- docs(providers): clarify AWS Bedrock credential resolution order (#3633)
- docs(providers): improve Lambda Labs documentation (#3615)

### Tests

- test(providers): add unit test for src/providers/google/util.ts (#3626)
- test: add unit test for src/commands/share.ts (#3641)
- test: add unit test for src/app/src/pages/eval/components/store.ts (#3635)
- test: add unit test for src/types/index.ts (#3612)

## [0.109.0] - 2025-04-08

### Added

- feat(eval): track assertion tokens in token usage (#3551)
- feat(plugins): add CCA plugin with documentation and grader (#3590)
- feat(providers): add Google valid function call support (#3605)
- feat(providers): add Lambda Labs integration (#3601)
- feat(webui): add pass rate column (#3580)

### Changed

- chore(api): prefix API routes with /api/v1/ (#3587)
- chore(evals): remove print option from evals data grid (#3595)
- chore(webui): update provider selector in create eval page (#3597)

### Fixed

- fix(dataset): resolve issue when generating a dataset without a `providers` key in configuration (#3603)
- fix(server): prevent server crash when unknown model is selected (#3593)

### Dependencies

- chore(deps): bump vite from 6.2.4 to 6.2.5 in the npm_and_yarn group (#3594)
- chore(deps): bump @aws-sdk/client-bedrock-runtime from 3.779.0 to 3.782.0 (#3592)

### Documentation

- docs(plugins): add llms.txt plugin and convert config to TypeScript (#3600)
- docs(plugins): remove duplicate plugins in list (#3599)
- docs(providers): add Llama 4 model details (#3598)
- docs(self-hosting): clarify configuration and sharing options (#3591)

## [0.108.0] - 2025-04-03

### Tests

- test: add unit test for src/providers/lambdalabs.ts (#3602)

### Added

- feat(sharing): migrate sharing to promptfoo.app (#3572)
- feat(providers): add Google AI Studio tool use (#3564)
- feat(providers): add promptfoo model endpoint (#3534)
- feat(providers): implement Google Live mock stateful API (#3500)
- feat(redteam): add multi-turn tool discovery plugin (#3448)
- feat(dataset-generation): output generated datasets as CSV (#3573)

### Changed

- chore(redteam): add OWASP red team mappings (#3581)
- chore(webui): link URLs in metadata (#3569)
- chore(webui): use datagrids for Prompts, Datasets, and History (#3556)
- chore(build): split test and build jobs for faster CI workflow (#3586)
- chore: 0.108.0 (#3589)
- docs: add link to API reference (#3583)
- docs: add screenshot (#3582)
- docs: update docs around Google tools and rename multimodal live (#3578)
- refactor: rename vertexUtil to util and Google provider to AIS provider (#3567)
- test: add unit test for src/commands/generate/dataset.ts (#3575)

### Fixed

- fix(providers): make AIStudio & Live handle system prompts as thoroughly as vertex (#3588)
- fix(providers): enable Google to load tools from vars (#3579)
- fix(csv): update CSV docs and trim whitespace for keys in CSV test files (#3571)

### Dependencies

- chore(deps): bump @aws-sdk/client-bedrock-runtime from 3.778.0 to 3.779.0 (#3563)
- chore(deps): bump openai from 4.90.0 to 4.91.0 (#3562)
- chore(deps): bump openai from 4.91.0 to 4.91.1 (#3577)
- chore(deps): update jspdf and dompurify dependencies (#3585)
- chore(deps): update to vite 6 (#3584)

### Documentation

- docs(azure): add guidance on configuring DeepSeek models (#3559)

## [0.107.7] - 2025-04-01

### Added

- feat(evals): add evals index page (#3554)
- feat(guardrails): implement adaptive prompting guardrails (#3536)
- feat(prompts): add support for loading prompts from CSV files (#3542)
- feat(providers): load arbitrary files in nested configs in python provider (#3540)
- feat(redteam): add UnsafeBench plugin for testing unsafe image handling (#3422)

### Changed

- chore: fix type of Prompt to use omit (#3526)
- chore: hide navbar during report PDF generation (#3558)
- chore(dependencies): update package dependencies to latest versions (#3544)
- docs: add openapi reference page (#3550)
- docs: add foundation model guide (#3531)
- docs: rename guide (#3546)
- docs: update multi modal guide (#3547)
- refactor: improve google types (#3549)
- refactor: unify google apis (#3548)
- test: add unit test for src/python/pythonUtils.ts (#3508)
- chore: bump @aws-sdk/client-bedrock-runtime from 3.775.0 to 3.777.0 (#3521)
- chore: bump @aws-sdk/client-bedrock-runtime from 3.777.0 to 3.778.0 (#3541)
- chore: bump openai from 4.89.1 to 4.90.0 (#3520)
- chore: bump version 0.107.7 (#3560)
- chore: bump vite from 5.4.15 to 5.4.16 in the npm_and_yarn group (#3555)
- Revert "docs(azure): add guidance on configuring DeepSeek models" (#3561)

### Fixed

- fix(assertions): include reason in python score threshold message (#3528)
- fix(assertions): log all reasons in g-eval (#3522)
- fix(datasets): add support for jsonl test cases (#3533)
- fix(http): template strings directly in url (#3525)
- fix(providers): add logging and fix custom python provider caching (#3507)
- fix(redteam): correct tool count (#3557)
- fix(webui): handle : characters better in metadata search (#3530)

### Documentation

- docs(azure-example): update assistant prompts and test cases (#3529)
- docs(red-team): add metadata to foundation models guide (#3532)
- docs(sagemaker): improve documentation (#3539)
- docs(troubleshooting): add guidance for better-sqlite version mismatch (#3537)

## [0.107.6] - 2025-03-28

### Tests

- test: add unit test for src/models/eval.ts (#3553)
- test: add unit test for src/prompts/processors/csv.ts (#3543)
- test: add unit test for src/providers/promptfooModel.ts (#3535)

### Added

- feat(providers): add support for Amazon SageMaker (#3413)

### Changed

- feat: litellm provider (#3517)
- fix: handle circular provider references (#3511)
- chore: bump openai from 4.89.0 to 4.89.1 (#3509)
- chore(blog): improve pagination and post grid UI (#3504)
- chore: add support for `apiKeyRequired` in openai provider (#3513)
- chore: bump version 0.107.6 (#3519)
- docs: owasp red teaming guide (#3101)

### Fixed

- fix(providers): support token counting for every major type of bedrock model (#3506)
- fix(env): add override option to dotenv.config for --env-file support (#3502)

## [0.107.5] - 2025-03-26

### Tests

- test: add unit test for src/providers/openai/index.ts (#3514)
- test: add unit test for src/models/evalResult.ts (#3512)

### Added

- feat(csv): add CSV metadata column support with array values (#2709)

### Changed

- chore: add filepaths to debug output (#3464)
- chore: remove generate test cases button from UI (#3475)
- chore(content): update user statistics (#3460)
- chore(providers): add support and docs for gemini 2.5 pro to Google Chat Provider (#3485)
- chore(providers): support refusal and JSON schemas in openai responses api (#3456)
- chore(providers): update openai model costs and add missing models (#3454)
- chore(redteam): add a PlinyGrader to more accurately grade Pliny results (#3478)
- chore: bump @aws-sdk/client-bedrock-runtime from 3.758.0 to 3.772.0 (#3452)
- chore: bump @aws-sdk/client-bedrock-runtime from 3.772.0 to 3.774.0 (#3482)
- chore: bump @aws-sdk/client-bedrock-runtime from 3.774.0 to 3.775.0 (#3498)
- chore: bump openai from 4.88.0 to 4.89.0 (#3451)
- chore: bump version 0.107.5 (#3505)
- chore: bump vite from 5.4.14 to 5.4.15 in the npm_and_yarn group (#3483)
- docs: ensure consistent redteam flag usage in guides (#3477)
- docs: reduce size of profile pic (#3484)
- test: add unit test for src/app/src/pages/redteam/setup/components/strategies/utils.ts (#3495)
- test: add unit test for src/providers/openai/util.ts (#3455)

### Fixed

- fix(togetherai): ensure max_tokens is respected in configuration (#3468)
- fix(providers): handle malformed response in a21 (#3465)
- fix(csv): newlines in CSVs (#3459)
- fix(providers): simulated user bugs (#3463)
- fix(assertions): replace logical OR with nullish coalescing for thresholds (#3486)
- fix(redteam): filter out template variables in entity extraction (#3476)
- fix(redteam): type of ALL_STRATEGIES to be as const (#3494)

### Dependencies

- chore(deps): update dependencies to latest versions (#3453)

### Documentation

- docs(contributing): enhance contributing guide with additional details and formatting (#3457)
- docs(examples): improve instructions for running 4o vs. 4o mini example (#3474)
- docs(multilingual): improve multilingual strategy documentation (#3487)
- docs(readme): improve README formatting and add new sections (#3461)
- docs(security): add security policy (#3470)
- docs(site): add Faizan to team page (#3473)
- docs(site): add will to team page (#3472)

## [0.107.4] - 2025-03-20

### Tests

- test: add unit test for src/assertions/similar.ts (#3490)
- test: add unit test for src/assertions/rouge.ts (#3489)
- test: add unit test for src/assertions/levenshtein.ts (#3488)
- test: add unit test for src/redteam/graders.ts (#3479)
- test: add unit test for src/logger.ts (#3467)
- test: add unit test for src/redteam/providers/toolDiscoveryMulti.ts (#3450)
- test: add unit test for src/redteam/graders.ts (#3449)
- test: add unit test for src/providers/openai/util.ts (#3441)

### Added

- feat(providers): Added support for OpenAI Responses API (#3440)

### Changed

- chore(dependencies): Bumped OpenAI from 4.87.4 to 4.88.0 (#3436)
- chore(webui): Included error message in toast (#3437)
- chore(providers): Added o1-pro (#3438)
- chore(scripts): Specified repository for postversion PR creation (#3432)
- test: Added unit test for src/evaluatorHelpers.ts (#3430)
- chore: bump version 0.107.4 (#3447)

### Fixed

- fix(Dockerfile): Created .promptfoo directory in Dockerfile and removed initContainer (#3435)
- fix(providers): Fixed caching behavior for Azure assistants (#3443)
- fix(providers): Resolved Go provider CallApi redeclaration issue (#3414)
- fix(redteam): Added missing constants for RAG poisoning plugin (#3375)

### Documentation

- docs(blog): Added misinformation blog post (#3433)
- docs(examples): Added redteam-azure-assistant example (#3446)
- docs(redteam): Added guidance on purpose for image redteams (#3444)
- docs(redteam): Created guides section under red teaming (#3445)
- docs(site): Added responsible disclosure policy (#3434)

## [0.107.3] - 2025-03-19

### Tests

- test: add unit test for src/providers/azure/util.ts (#3427)
- test: add unit test for src/providers/azure/warnings.ts (#3426)

### Changed

- chore(providers): improve Azure Assistant integration (#3424)
- chore(providers): add Google multimodal live function callbacks (#3421)
- refactor(providers): split Azure provider into multiple files and update model pricing (#3425)
- docs: add multi-modal redteam example (#3416)
- chore: bump version 0.107.3 (#3431)

### Dependencies

- chore(deps): bump openai from 4.87.3 to 4.87.4 (#3428)

## [0.107.2] - 2025-03-17

### Tests

- test: add unit test for src/redteam/graders.ts (#3423)
- test: add unit test for src/providers/golangCompletion.ts (#3415)

### Added

- feat(assertions): update factuality grading prompt to improve compatibility across many different providers (#3408)
- feat(providers): add support for OpenAI Realtime API (#3383)
- feat(providers): update default Anthropic providers to latest version (#3388)

### Changed

- chore(cli): set PROMPTFOO_INSECURE_SSL to true by default (#3397)
- chore(webui): add success filter mode (#3387)
- chore(webui): add more copying options in EvalOutputPromptDialog (#3379)
- chore(onboarding): update presets (#3411)
- chore(auth): improve login text formatting (#3389)
- chore(init): add fallback to 'main' branch for example fetching (#3417)
- chore(prompts): remove unused prompts from grading.ts (#3407)
- chore(redteam): update entity extraction prompt (#3405)
- refactor(providers): split Anthropic provider into modular components (#3406)
- chore: bump version 0.107.2 (#3419)
- revert: "fix(workflow): temporarily disable redteam-custom-enterprise-server job" (#3418)

### Fixed

- fix(providers): update Bedrock output method signature (#3409)
- fix(redteam): correct strategyId for jailbreak (#3399)

### Dependencies

- chore(deps): update dependencies to latest stable versions (#3385)

### Documentation

- docs(blog): add data poisoning article (#2566)
- docs(examples): update Amazon Bedrock provider documentation (#3401)
- docs(guides): add documentation on testing guardrails (#3403)
- docs(guides): add more content on agent and RAG testing (#3412)
- docs(providers): update AWS Bedrock documentation with Nova details (#3395)
- docs(redteam): remove duplicate plugin entry (#3393)
- docs(redteam): update examples (#3394)
- docs(style): introduce a cursor rule for documentation and do some cleanup (#3404)

## [0.107.1] - 2025-03-14

### Tests

- test: add unit test for src/redteam/strategies/iterative.ts (#3400)

### Fixed

- fix(workflow): temporarily disable redteam-custom-enterprise-server job (#3410)

### Changed

- chore: more copying options in EvalOutputPromptDialog (#3379)
- chore: add filter mode (#3387)
- chore(providers): update default Anthropic providers to latest version (#3388)
- chore(auth): improve login text formatting (#3389)
- chore: PROMPTFOO_INSECURE_SSL true by default (#3397)
- chore: bump version 0.107.1 (#3398)
- docs: update redteam examples (#3394)

### Dependencies

- chore(deps): update dependencies to latest stable versions (#3385)

### Documentation

- docs(redteam): remove duplicate plugin entry (#3393)

## [0.107.0] - 2025-03-13

### Tests

- test: add unit test for src/globalConfig/cloud.ts (#3391)
- test: add unit test for src/providers/openai/util.ts (#3384)
- test: add unit test for src/redteam/graders.ts (#3382)

### Added

- feat(cli): Add model-scan command (#3323)
- feat(webui): Add metadata filtering in ResultsTable (#3368)
- feat(providers): Add multi-modal live sequential function calls (#3345)
- feat(server): Load dotenv file when starting server (#3321)
- feat(redteam): Add audio strategy (#3347)
- feat(redteam): Add convert to image strategy (#3342)
- feat(webui): Add download failed tests dialog (#3327)

### Changed

- chore(providers): Add Bedrock support for DeepSeek (#3363)
- chore(docs): Add Cursor AI rules for development workflow (#3326)
- chore(webui): Sync custom policies UI changes from promptfoo-cloud (#3257)
- chore(redteam): Make image jailbreak strategy runnable (#3361)
- chore(redteam): Add missing audio and image descriptions (#3372)
- chore(webui): Improve keyboard shortcut order in DownloadMenu (#3330)
- chore(error): Improve malformed target response error message (#3341)
- chore(prompts): Support j2 files (#3338)
- chore(providers): Add missing Bedrock models (#3362)
- chore(providers): Improve support for Azure reasoning models and update documentation (#3332)
- chore(providers): Integrate DeepSeek reasoning context into output (#3285)
- chore(providers): Support entire ProviderResponse output (#3343)
- chore(providers): Support multi-segment prompts in google:live provider (#3373)
- chore(redteam): Add fallback to harmful grader for specific ID patterns (#3366)
- chore(redteam): Add pluginId to plugin metadata (#3367)
- chore(redteam): Add strategyId metadata to test cases (#3365)
- chore(release): Bump version to 0.107.0 (#3378)
- chore(webui): Clean up YAML from download menu (#3328)
- chore(webui): Improve styling of table settings modal (#3329)
- chore(webui): Improve YAML editor component (#3325)
- chore(webui): Sort display metrics alphabetically in eval output cells (#3364)
- refactor(redteam): Remove harmCategory from harmful plugin vars (#3371)

### Fixed

- fix(evaluator): Merge test case metadata with provider response metadata (#3344)
- fix(redteam): Include assertion in remote grading result (#3349)
- fix(providers): Fix environment variable substitution in HTTP provider headers (#3335)
- fix(redteam): Update moderation flag default and adjust test case metadata (#3377)
- fix(share): Correct URL display when self-hosting (#3312)
- fix(webui): Fix missing plugins in report view (#3356)

### Dependencies

- chore(deps): Bump @azure/identity from 4.7.0 to 4.8.0 (#3352)
- chore(deps): Bump @babel/runtime from 7.26.7 to 7.26.10 in the npm_and_yarn group (#3348)
- chore(deps): Bump openai from 4.86.2 to 4.87.3 (#3353)
- chore(deps): Bump the npm_and_yarn group with 3 updates (#3336)
- chore(deps): Run `npm audit fix` (#3359)

### Documentation

- docs(blog): Add sensitive information disclosure post (#3350)
- docs(examples): Add foundation model redteam example (#3333)
- docs(scanner): Add model scanner documentation (#3322)

## [0.106.3] - 2025-03-07

### Added

- feat(redteam): Advanced redteam configurations from cloud provider (#3303)
- feat(redteam): Advanced redteam configurations from cloud provider (#3303)

### Changed

- chore: Bump version 0.106.3 (#3320)
- chore(providers): Add EU Nova models to Bedrock (#3318)
- chore: bump version 0.106.2 (#3317)

### Fixed

- fix(webui): Setting custom target ID (#3319)
- fix(providers): amazon nova outputs

### Documentation

- docs(self-hosting): Add a note about PROMPTFOO_CONFIG_DIR (#3315)

## [0.106.2] - 2025-03-07

### Changed

- chore(providers): add claude 3.7 thinking support in bedrock (#3313)
- chore(providers): add `showThinking` option to anthropic and bedrock (#3316)
- chore: Update cloud provider prefix (#3311)

## [0.106.1] - 2025-03-06

### Tests

- test: add unit test for src/providers/azure/moderation.ts (#3298)
- test: add unit test for src/providers/defaults.ts (#3297)
- test: add unit test for src/providers/defaults.ts (#3294)

### Added

- feat(providers): Google Multimodal Live provider by @abrayne in #3270
- feat(providers): add support for gpt-4o-audio-preview by @mldangelo in #3302
- feat(cloud): Fetch provider from cloud by @sklein12 in #3299
- feat(moderation): add Azure Content Safety API moderation by @MrFlounder in #3292

### Changed

- chore: bump version 0.106.1 by @MrFlounder in #3310
- chore(build): add pnpm support by @mldangelo in #3307
- chore(config): add fallback for eval without configuration by @mldangelo in #3279
- chore(config): enhance error message formatting by @mldangelo in #3306
- chore(dep): bump @anthropic-ai/sdk from 0.38.0 to 0.39.0 by @dependabot in #3269
- chore(dep): bump openai from 4.86.1 to 4.86.2 by @dependabot in #3305
- chore(providers): enable templating of Google API credentials by @mldangelo in #3283
- chore(providers): support for xai region by @typpo in #3281
- chore(scripts): remove unused and undocumented install script by @mldangelo in #3308
- chore(webui): set proper MIME types for JavaScript files by @mldangelo in #3271
- docs: more bedrock multimodal docs by @typpo in #3268
- docs: show remote status for plugins by @typpo in #3272
- docs: update azure moderation doc by @MrFlounder in #3309
- docs: improve JavaScript provider documentation by @mldangelo in #3301
- test: add unit test for src/globalConfig/accounts.ts by @gru-agent in #3254
- test: add unit test for src/providers/vertexUtil.ts by @gru-agent in #3278
- test: add unit test for src/util/cloud.ts by @gru-agent in #3300
- test: add unit test for src/providers/golangCompletion.ts by @gru-agent in #3276

### Fixed

- fix(providers): remove duplicate CallApi in golang completion by @MrFlounder in #3275
- fix(providers): support @smithy/node-http-handler ^4.0.0 by @aloisklink in #3288
- fix(config): env vars in promptfooconfig.yaml files are strings by @mldangelo in #3273
- fix(eval): honor evaluateOptions when config file is in a different directory by @mldangelo in #3287
- fix(providers): catch Vertex finish_reason errors correctly by @kieranmilan in #3277

## [0.106.0] - 2025-03-03

### Tests

- test: add unit test for src/providers/google.ts (#3284)
- test: add unit test for src/types/index.ts (#3274)

### Changed

- feat: base64 loader for images (#3262)
- feat: allow prompt functions to return config (#3239)
- fix: infinite rerender in provider editor (#3242)
- chore(providers): refactor OpenAI image provider to remove OpenAI Node SDK dependency (#3245)
- chore(providers): replace OpenAI moderation provider SDK with fetch (#3248)
- chore: Add Foundational Model Reports links to Resources menu and footer (#3250)
- chore: inference limit warning (#3253)
- chore: Fix an error in Google SpreadSheet(Authenticated) with a header without a value (#3255)
- chore: bump version 0.106.0 (#3267)
- test: add unit test for src/providers/openai/util.ts (#3241)

### Dependencies

- chore(deps): update dependencies to latest versions (#3247)

### Documentation

- docs(press): add new podcast to press page (#3252)

## [0.105.1] - 2025-02-28

### Added

- feat(providers): add support for execution of function/tool callbacks in Vertex provider (@abrayne) [#3215](https://github.com/promptfoo/promptfoo/pull/3215)

### Changed

- chore(cli): refactor share command (@mldangelo) [#3234](https://github.com/promptfoo/promptfoo/pull/3234)
- chore(providers): add support for GPT-4.5 OpenAI model (@mldangelo) [#3240](https://github.com/promptfoo/promptfoo/pull/3240)
- chore(providers): lazy load replicate provider (@typpo) [#3220](https://github.com/promptfoo/promptfoo/pull/3220)
- chore(providers): support inject vars in query params for raw requests for http provider (@sklein12) [#3233](https://github.com/promptfoo/promptfoo/pull/3233)
- chore(redteam): map RBAC-tagIds when pulling redteam configs from the cloud (@sklein12) [#3229](https://github.com/promptfoo/promptfoo/pull/3229)
- chore(webui): add reusable error boundary component (@mldangelo) [#3224](https://github.com/promptfoo/promptfoo/pull/3224)
- chore(webui): fix progress to history redirects (@mldangelo) [#3217](https://github.com/promptfoo/promptfoo/pull/3217)
- chore(webui): make datasets optional in history and prompts components (@mldangelo) [#3235](https://github.com/promptfoo/promptfoo/pull/3235)
- revert: "chore: Map RBAC-tagIds when pulling redteam configs from the cloud" (@sklein12) [#3231](https://github.com/promptfoo/promptfoo/pull/3231)
- docs: update Claude vs GPT comparison (@AISimplyExplained) [#3216](https://github.com/promptfoo/promptfoo/pull/3216)
- test: add unit test for src/app/src/pages/history/History.tsx (@gru-agent) [#3197](https://github.com/promptfoo/promptfoo/pull/3197)
- test: add unit test for src/providers/vertexUtil.ts (@gru-agent) [#3208](https://github.com/promptfoo/promptfoo/pull/3208)
- test: add unit test for src/server/server.ts (@gru-agent) [#3198](https://github.com/promptfoo/promptfoo/pull/3198)

### Dependencies

- chore(deps): bump @aws-sdk/client-bedrock-runtime from 3.751.0 to 3.755.0 (@dependabot) [#3213](https://github.com/promptfoo/promptfoo/pull/3213)
- chore(deps): bump version 0.105.1 (@mldangelo) [#3244](https://github.com/promptfoo/promptfoo/pull/3244)

### Documentation

- docs(command-line): update documentation with new commands and options (@mldangelo) [#3223](https://github.com/promptfoo/promptfoo/pull/3223)
- docs(vertex): enhance and update Vertex AI documentation (@mldangelo) [#3107](https://github.com/promptfoo/promptfoo/pull/3107)

### Tests

- test(history): remove obsolete History component tests (@mldangelo) [#3218](https://github.com/promptfoo/promptfoo/pull/3218)

## [0.105.0] - 2025-02-25

### Added

- feat(assertions): add custom assertion scoring functions (#3142)
- feat(providers): add Claude 3.7 (#3200)
- feat(providers): add Databricks provider (#3124)
- feat(providers): add support for multiple providers in single config file (#3156)
- feat(webui): add HTTPS option for raw request in redteam setup (#3149)

### Changed

- chore!(providers): remove direct provider exports in favor of loadApiProvider (#3183)
- chore(build): enable SWC for ts-node for faster dev server (#3126)
- chore(eval): add eval-id to --filter-failing and --filter-errors-only eval flags (#3174)
- chore(logging): replace console.error with logger.error (#3175)
- chore(providers): add support for Anthropic Claude 3.7 Sonnet model (#3202)
- chore(providers): add support for Claude on Vertex (#3209)
- chore(providers): update Claude 3.7 Sonnet configurations (#3199)
- chore(redteam): refactor HarmBench plugin (#3176)
- chore(release): bump version to 0.105.0 (#3210)
- chore(webui): add pagination to eval selector (#3189)
- chore(webui): add pagination to reports index frontend (#3190)
- chore(webui): add toggle for application vs model testing (#3194)
- chore(webui): enhance dataset dialog and table UI (#3154)
- chore(webui): improve external systems section styling (#3195)
- chore(webui): improve prompts page view (#3135)
- chore(webui): modernize UI components (#3150)
- chore(webui): refactor data loading in progress view for reusability (#3136)
- chore(webui): return detailed error messages from fetch (#3145)
- chore(webui): sync UI improvements from cloud (#3164)
- chore(webui): update outdated onboarding models (#3130)
- refactor(env): centralize environment variable schema (#3105)
- refactor(providers): extract provider registry to dedicated module (#3127)
- refactor(utils): separate database utilities from general utilities (#3184)
- refactor(webui): rename progress to history (#3196)

### Fixed

- fix(cli): fix list command for datasets (#3163)
- fix(cli): resolve issue where script.py:myFunc fails fs stat check with PROMPTFOO_STRICT_FILES=true (#3133)
- fix(env): ensure environment variables are properly merged and rendered in Nunjucks (#3134)
- fix(providers): update Go toolchain version to valid syntax (#3170)
- fix(providers): add JSON stringify for debug output in `http` provider (#3131)
- fix(providers): correct Gemini/OpenAI format conversion (#3206)
- fix(providers): handle OpenRouter empty content (#3205)
- fix(providers): properly classify API errors with ResultFailureReason.ERROR (#3141)
- fix(providers): remove content length header in HTTP provider (#3147)
- fix(site): resolve mobile responsiveness issues (#3201)
- fix(webui): improve dark mode colors (#3187)
- fix(webui): resolve share modal infinite loop (#3171)

### Dependencies

- chore(deps): bump @aws-sdk/client-bedrock-runtime from 3.744.0 to 3.749.0 (#3121)
- chore(deps): bump @aws-sdk/client-bedrock-runtime from 3.749.0 to 3.750.0 (#3128)
- chore(deps): bump @aws-sdk/client-bedrock-runtime from 3.750.0 to 3.751.0 (#3159)
- chore(deps): bump @azure/identity from 4.6.0 to 4.7.0 (#3160)
- chore(deps): bump openai from 4.85.0 to 4.85.1 (#3120)
- chore(deps): bump openai from 4.85.1 to 4.85.2 (#3161)
- chore(deps): bump openai from 4.85.2 to 4.85.3 (#3173)
- chore(deps): bump openai from 4.85.3 to 4.85.4 (#3192)
- chore(deps): update dependencies to latest versions (#3193)

### Documentation

- docs(vertex): add gemini-2.0-flash-001 fixes #3167 (#3168)
- docs(metrics): improve derived metrics documentation (#3157)
- docs(configuration): enhance CSV documentation with custom assertion example (#3158)
- docs(press): update press page with new content and resources (#3103)

### Tests

- test(routes): add unit test for src/server/routes/redteam.ts (#3181)

## [0.104.4] - 2025-02-17

### Added

- feat(redteam): add reasoning denial of service plugin (#3109)
- feat(providers): add support for tools in Vertex provider (#3077)

### Changed

- chore(providers): update replicate default moderation provider (#3097)
- chore(redteam): update grader prompt (#3092)
- chore(testCases): improve error message clarity in testCaseReader, clean up tests (#3108)
- chore(testCases): improve JSON field support in CSV test cases (#3102)
- chore(webui): add extension hooks support to red team configuration (#3067)
- chore(webui): display suggestion note (#3116)
- chore(webui): refine suggestion behavior (#3112)

### Fixed

- fix(providers): support nested directory structures in Go provider (#3118)

### Dependencies

- chore(deps): bump openai from 4.84.0 to 4.85.0 (#3095)
- chore(deps): bump version to 0.104.4 (#3119)

### Documentation

- docs(blog): add agent security blog post (#3072)
- docs(google-sheets): improve documentation clarity (#3104)
- docs: adds deprecation notice for PaLM models (#3172)

### Tests

- test(providers): add unit test for src/providers/openai/image.ts (#3086)
- test(redteam): add unit test for src/redteam/plugins/overreliance.ts (#3093)
- test(core): add unit test for src/table.ts (#3084)
- test: add unit test for src/types/index.ts (#3177)
- test: add unit test for src/types/index.ts (#3144)
- test: add unit test for src/assertions/assertionsResult.ts (#3143)

## [0.104.3] - 2025-02-14

### Tests

- test: add unit test for src/providers/replicate.ts (#3098)

### Changed

- chore(release): bump version to 0.104.3 (#3091)
- refactor(prompts): consolidate prompt processing logic (#3081)
- refactor(utils): move utils to util (#3083)

### Fixed

- fix(testCaseReader): correctly process file:// URLs for YAML files (#3082)

## [0.104.2] - 2025-02-13

### Tests

- test: add unit test for src/validators/redteam.ts (#3074)

### Changed

- chore(providers): add extra_body support for Anthropic API (#3079)
- chore(webui): add pagination and show more/less controls to intent sections (#2955)
- chore(auth): sync email between config and login commands (#3062)
- chore: remove debug log (#3071)
- chore(testCases): add HuggingFace Hub token support for datasets (#3063)
- docs: document `NO_PROXY` environment variable (#3070)

### Fixed

- fix(providers): Anthropic API error handling for 413s (#3078)
- fix(redteam): correct foundation plugin collection expansion (#3073)

### Dependencies

- chore(deps): bump openai from 4.83.0 to 4.84.0 (#3075)
- chore(deps): bump version to 0.104.2 (#3080)

## [0.104.1] - 2025-02-11

### Documentation

- docs: improve getting started guide (#3065)

### Added

- feat(test-cases): add support for loading dynamic test cases from Python and JavaScript/TypeScript files (#2993)
- feat(assertions): add `threshold` support for `llm-rubric` (#2999)
- feat(package): add guardrails in node package (#3034)

### Changed

- chore(assertions): improve parsing of llm-rubric outputs (#3021)
- chore(assertions): make JSON parsing less strict for matchers (#3002)
- chore(assertions): parse string scores in llm rubric outputs (#3037)
- chore(build): resolve CodeQL invalid Go toolchain version warning (#3022)
- chore(ci): remove unused nexe build workflow (#3014)
- chore(config): enhance email validation with zod schema (#3011)
- chore(config): handle empty config files gracefully (#3027)
- chore(download): include comment in download data (#3052)
- chore(eval): add redteamFinalPrompt to download menu (#3035)
- chore(harmful): refine grader logic for specific categories (#3054)
- chore(hooks): improve handling of absolute paths in hook/code import (#3060)
- chore(providers): add bedrock llama3.3 support (#3031)
- chore(providers): add fireworks provider (#3001)
- chore(providers): allow Alibaba API base URL override (#3040)
- chore(providers): correct golang behavior for prompts with quotes (#3026)
- chore(providers): expose `deleteFromCache` to evict cache keys after fetch by providers (#3009)
- chore(providers): handle edge case in openai chat completion provider (#3033)
- chore(providers): validate dynamic method call (#3023)
- chore(redteam): add --no-progress-bar support for redteam generate and run (#3043)
- chore(redteam): add support for job progress in RunEvalOptions (#3042)
- chore(redteam): enhance refusal detection (#3015)
- chore(redteam): improve progress plumbing changes (#3053)
- chore(redteam): purge signature auth from redteam config if disabled (#2995)
- chore(redteam): support progress callback in redteam run (#3049)
- chore(release): bump version 0.104.1 (#3061)
- chore(webui): add clear search buttons to search fields (#3048)
- chore(webui): color pass rates on a gradient (#2997)
- chore(webui): ensure extensions are serialized from config in getUnifiedConfig (#3050)
- chore(webui): ensure thumbs remain active after selection (#3059)
- chore(webui): improve column selector tooltip placement (#3005)
- chore(webui): move dropdown chevron to correct position (#3007)
- chore(webui): reorganize provider configurations (#3028)
- refactor(test): split test case loading from synthesis (#3004)
- docs: fix PromptFoo vs. Promptfoo capitalization (#3013)
- docs: update assert function context docs and examples (#3008)

### Fixed

- fix(providers): escape single quotes in golang provider (#3025)

### Dependencies

- chore(deps): bump @aws-sdk/client-bedrock-runtime from 3.741.0 to 3.743.0 (#3020)
- chore(deps): bump @aws-sdk/client-bedrock-runtime from 3.743.0 to 3.744.0 (#3038)
- chore(deps): bump esbuild from 0.24.2 to 0.25.0 (#3056)
- chore(deps): bump openai from 4.82.0 to 4.83.0 (#3019)
- chore(deps): bump vitest from 2.1.8 to 2.1.9 (#3018)
- chore(deps): update dependencies (#3032)
- chore(deps): update dependencies to latest versions (#3024)
- chore(deps): update vitest to resolve CVE issues (#3016)

### Tests

- test(unit): add test for src/redteam/sharedFrontend.ts (#3051)
- test: add unit test for src/integrations/huggingfaceDatasets.ts (#3064)

## [0.104.0] - 2025-02-06

### Tests

- test: add unit test for src/redteam/util.ts (#3017)

### Added

- feat(openai): Updated default grading provider to gpt-4o-2024-11-20 (#2987)
- feat(assertions): Added `.js` file support for `rubricPrompt` in `llm-rubric` assertion (#2972)
- feat(redteam): Added pandamonium strategy (#2920)
- feat(redteam): Added retry strategy for regression testing (#2924)
- feat(redteam): Added support for base64-encoded key strings in webui in addition to file paths and file upload (#2983)

### Changed

- chore(redteam): Improved RBAC grader (#2976)
- chore(redteam): Improved BOLA grader (#2982)
- chore(site): Added HTTP endpoint config generator link (#2957)
- chore(webui): Synced test target configuration key file UI with cloud (#2959)
- chore(docs): Changed Docusaurus default port (#2964)
- chore(redteam): Added foundation model plugin collection (#2967)
- chore(redteam): Cleaned up key validation code (#2992)
- chore(redteam): Sorted constants (#2988)
- chore(redteam): Sorted strategy list (#2989)
- chore(redteam): UI - Added new strategy presents and client-side session IDs (#2968)
- chore(share): Added confirmation step before generating public share link (#2921)
- chore(providers): Restructured OpenAI provider into modular files (#2953)
- chore: Fixed build due to duplicate import and cyclic dependency (#2969)
- chore(docusaurus): Added ability to override port via environment variable (#2986)
- test: Added unit test for src/assertions/utils.ts (#2974)
- test: Added unit test for src/redteam/plugins/rbac.ts (#2977)

### Fixed

- fix(redteam): Improved Crescendo strategy on refusals (#2979)
- fix(redteam): Added support for target delay in redteam setup UI (#2991)
- fix(redteam): Stringified guardrail headers (#2981)
- fix(redteam): Fixed harmbench plugin dataset pull location (#2963)

### Dependencies

- chore(deps): Bumped @aws-sdk/client-bedrock-runtime from 3.738.0 to 3.741.0 (#2973)
- chore(deps): Bumped version to 0.104.0 (#2994)
- chore(deps): Bumped vitest from 1.6.0 to 1.6.1 in /examples/jest-integration (#2978)

### Documentation

- docs(blog): DeepSeek tweaks (#2970)
- docs(blog): DeepSeek redteam (#2966)
- docs(cloud): Added service accounts (#2984)
- docs(guide): Added guide for doing evals with harmbench (#2943)
- docs(press): Added dedicated press page (#2990)
- docs(python): Updated Python provider docs to add guardrails usage example (#2962)

## [0.103.19] - 2025-02-02

### Tests

- test: add unit test for src/redteam/strategies/hex.ts (#2951)

### Added

- feat(redteam): Add a plugin to run redteams against the HarmBench dataset (#2896)
- feat(redteam): add hex strategy (#2950)

### Changed

- chore(providers): add o3 mini as an option to OpenAI provider (#2940)
- chore(providers): migrate Groq to use OpenAI provider - add groq reasoning example (#2952)
- chore(providers): update openai api version to support o3 models (#2942)
- chore(redteam): reduce false positives in politics plugin (#2935)
- chore(docs): re-add plugin documentation to the example (#2939)
- chore(examples): Example of a very simple barebones eval with Harmbench (#2873)
- chore: Reduced watched files for nodemon (#2949)
- chore(redteam): use shared penalized phrase function in `iterativeTree (#2946)
- chore: bump version 0.103.19 (#2954)

### Dependencies

- chore(deps): bump various dependencies (#2941)

## [0.103.18] - 2025-01-31

### Tests

- test: add unit test for src/redteam/constants.ts (#2928)
- test: add unit test for src/redteam/strategies/retry.ts (#2927)

### Added

- feat(providers): add Alibaba Model Studio provider (#2908)

### Changed

- fix: added tsx back to dependencies (#2923)
- fix: full rubricPrompt support for json/yaml filetypes (#2931)
- chore(grader): improve false positive detection for religion grader (#2909)
- chore(redteam): upgrade replicate moderation api to Llama Guard 3 (#2904)
- chore(webui): add preset collections for redteam plugins (#2853)
- chore: Move callEval outside of the function so we can re-use it (#2897)
- chore: Save test case from EvalResult (#2902)
- chore: bump @aws-sdk/client-bedrock-runtime from 3.734.0 to 3.738.0 (#2906)
- chore: bump openai from 4.80.1 to 4.81.0 (#2905)
- chore: bump version 0.103.18 (#2932)
- chore: improvements to refusal detection (#2903)
- test: configure default globalConfig mock and logger mock (#2915)

### Fixed

- fix(generation): handle cases where vars is not an array (#2916)
- fix(providers): handle function expressions in transform response (#2917)
- fix(webui): improve dark mode syntax highlighting in HTTP request editor (#2911)
- fix(webui): improve spacing between Back and Next buttons (#2912)
- fix(webui): update Next button styling to support dark mode (#2898)
- fix: broken docs build (#2937)

### Documentation

- docs(examples): update and clean up DeepSeek R1 example README (#2918)

## [0.103.17] - 2025-01-30

### Added

- feat(launcher): Add launcher page and Cloudflare deploy action (#2599)
- feat(providers): Add JFrog ML provider (#2872)

### Changed

- chore(build): Move dependencies to devDependencies (#2876)
- chore(redteam): Update grader SpecializedAdviceGrader (#2895)
- chore(redteam): Update graders: imitation, overreliance (#2882)
- chore(redteam): Update graders: politics and RBAC (#2878)
- chore(redteam): Update SQL injection and shell injection graders (#2870)
- chore(redteam): Remove RedTeamProvider response (#2899)
- chore(build): Bump version to 0.103.17 (#2900)
- docs: Fix broken transformVars example (#2887)
- test: Add unit test for src/providers/bedrockUtil.ts (#2879)
- test: Add unit test for src/redteam/plugins/shellInjection.ts (#2871)

### Fixed

- fix(assertions): Add valueFromScript support to contains, equals, and startsWith assertions (#2890)
- fix(golang-provider): Support internal package imports by preserving module structure (#2888)

### Dependencies

- chore(deps): Move tsx to dev dependencies (#2884)
- chore(deps): Update Drizzle dependencies (#2877)

### Documentation

- docs(providers): Fix syntax and formatting in examples (#2875)

## [0.103.16] - 2025-01-28

### Added

- feat(eval): Support reasoning effort and usage tokens (#2817)
- feat(providers): Add support for anthropic citations (#2854)
- feat(redteam): Add RAG Full Document Exfiltration plugin (#2820)
- feat(tests): Add support for loading tests from JSONL files (#2842)

### Changed

- chore(eval): Support reasoning field (#2867)
- chore(providers): Add common provider types for redteam providers (#2856)
- chore(providers): Update google provider with better support for latest gemini models (#2838)
- chore(redteam): Add redteam run analytics (#2852)
- chore(package): Bump version 0.103.16 (#2869)
- chore(package): Ensure correct branch name when incrementing package version (#2851)
- chore(package): Exclude test files from npm package (#2862)
- chore(package): Simplify files field in package.json (#2868)
- chore(dev): Upgrade development versions of Node.js to v22 and Python to 3.13 (#2340)

### Fixed

- fix(openrouter): Pass through `passthrough` (#2863)
- fix(redteam): Run strategies on intents (#2866)
- fix(sharing): Combine sharing configuration from multiple promptfooconfigs (#2855)

### Dependencies

- chore(deps): Remove unused dependencies (#2861)
- chore(deps): Update patch and minor dependency versions (#2860)

### Documentation

- docs(deepseek): Deepseek censorship article (#2864)
- docs(simulated-user): Improve simulated user example (#2865)

### Tests

- test(redteam): Add unit test for src/redteam/plugins/beavertails.ts (#2844)
- test(redteam): Add unit test for src/redteam/plugins/contracts.ts (#2845)
- test: add unit test for src/providers.ts (#2874)
- test: add unit test for src/redteam/providers/iterative.ts (#2858)
- test: add unit test for src/types/index.ts (#2857)

## [0.103.15] - 2025-01-28

### Changed

- chore(providers): Add Hyperbolic alias (#2826)
- chore(providers): Add Perplexity alias (#2836)
- chore(providers): Add Cloudera alias (#2823)
- chore(providers): Make Adaline a peer dependency (#2833)
- chore(providers): Support chatgpt-4o-latest alias in OpenAI provider (#2841)
- chore(providers): Handle empty content due to Azure content filter (#2822)
- chore(assertions): Add not-is-refusal assertion (#2840)
- chore(redteam): Add stack trace to generate/run errors (#2831)
- chore(redteam): Reduce science fiction jailbreaks (#2830)
- chore(redteam): Switch from stateless to stateful (#2839)
- docs: Update contributing guide and fix docs build break (#2849)
- docs: Add terms of service (#2821)
- docs: Clean up LocalAI title (#2824)
- docs: Minor updates to provider documentation sidebar order (#2827)
- docs: Update contributing guide with helpful links and update new release documentation (#2843)
- docs: Update documentation with new models and features (#2837)
- test: Add unit test for src/providers/portkey.ts (#2825)
- test: Add unit test for src/redteam/plugins/asciiSmuggling.ts (#2846)

### Dependencies

- chore(deps): Bump OpenAI from 4.80.0 to 4.80.1 (#2835)
- chore(deps): Bump version to 0.103.15 (#2850)

## [0.103.14] - 2025-01-24

### Added

- feat(redteam): add InsultsGrader for insult detection (#2814)

### Changed

- feat: ability to export to burp (#2807)
- feat: pull and set sessionIds in the request and response body (#2784)
- fix: use controlled accordion for signature auth (#2789)
- chore: bump @anthropic-ai/sdk from 0.33.1 to 0.35.0 (#2790)
- chore: bump openai from 4.79.1 to 4.79.4 (#2791)
- chore: improve specialized advice grader (#2793)
- chore: unsafe practices grader (#2796)
- chore: more harmful graders (#2797)
- chore: sort by priority strategies in report view (#2809)
- chore: add graders for drugs, illegal activities, cybercrime, radicalization (#2810)
- chore: burp docs, improvements, and ui (#2818)
- chore: bump @aws-sdk/client-bedrock-runtime from 3.731.1 to 3.734.0 (#2815)
- chore: add keyfile upload (#2787)
- test: add unit test for src/assertions/contextRelevance.ts (#2804)
- test: add unit test for src/assertions/geval.ts (#2803)
- test: add unit test for src/fetch.ts (#2781)
- test: add unit test for src/assertions/contextFaithfulness.ts (#2798)
- test: add unit test for src/assertions/answerRelevance.ts (#2799)
- test: add unit test for src/assertions/contextRecall.ts (#2800)
- test: add unit test for src/assertions/modelGradedClosedQa.ts (#2801)
- refactor(fetch): remove unnecessary debug log (#2806)

### Fixed

- fix(azure): handle 400 response for content filter errors (#2812)
- fix(ui): ensure that a default value of the signature data field is populated into the redteam config (#2788)
- fix(docs): random grammar fix for model-graded metrics (#2794)

### Dependencies

- chore(deps): update LLM provider dependencies (#2795)

### Documentation

- docs(config): add status page link to footer (#2811)

### Tests

- test(openai): move OpenAI provider tests to dedicated file (#2802)
- test: add unit test for src/providers/adaline.gateway.ts (#2834)

## [0.103.13] - 2025-01-21

### Tests

- test: add unit test for src/types/providers.ts (#2766)
- test: add unit test for src/redteam/plugins/competitors.ts (#2764)

### Added

- feat(redteam): Add guardrail option to redteam ui & update transform response (#2688)
- feat: Share chunked results (#2632)

### Changed

- feat: http provider auth signature support (#2755)
- chore: improve http signature setup (#2779)
- chore(fetch): sanitize sensitive data in debug logs (#2778)
- chore(redteam): enhance logging and test count formatting (#2775)

### Fixed

- fix(fetch): correct TLS options for proxy settings (#2783)

### Dependencies

- chore(deps): bump vite from 5.4.11 to 5.4.12 in the npm_and_yarn group (#2777)
- chore(deps): bump vite from 5.4.9 to 5.4.14 in /examples/jest-integration in the npm_and_yarn group across 1 directory (#2776)

## [0.103.12] - 2025-01-21

### Changed

- chore(providers): Add DeepSeek provider alias (#2768)
- chore(types): Remove unused 'getSessionId' field from ApiProvider (#2765)
- chore(redteam): Add copyright violations grader (#2770)
- chore(redteam): Show plugin in strategy stats prompt/response examples (#2758)
- chore(redteam): Improve competitors grader (#2761)
- chore(lint): Resolve trailing whitespace issues in YAML file (#2767)
- test: Add unit test for src/providers/bam.ts (#2748)
- test: Add unit test for src/redteam/graders.ts (#2762)
- test: Add unit test for src/redteam/plugins/harmful/graders.ts (#2763)
- test: Add unit test for src/redteam/plugins/harmful/graders.ts (#2771)
- test: Add unit test for src/redteam/providers/crescendo/index.ts (#2749)
- test: Add mocks to reduce CI flakes and logs (#2774)

### Fixed

- fix(providers): Add support for tool_resources in OpenAI assistants (#2772)
- fix(providers): Do not set top_p, presence_penalty, or frequency_penalty by default in OpenAI providers (#2753)
- fix(providers): Handle serialization bug in defaultTest for provider overrides with self references (Groq) (#2760)
- fix(webui): Add error boundary to React Markdown component (#2756)
- fix(redteam): Add missing strategy tags (#2769)
- fix(redteam): Empty response is not a failure for red team (#2754)
- fix(redteam): Self-harm, graphic, sexual content, competitors false positives (#2759)

### Dependencies

- chore(deps): Bump @aws-sdk/client-bedrock-runtime from 3.730.0 to 3.731.1 (#2750)
- chore(deps): Bump openai from 4.78.1 to 4.79.1 (#2751)

## [0.103.11] - 2025-01-20

### Changed

- chore: update vars type definition in Test Case to support nested objects (#2738)
- chore(providers): add config.o1 flag for Azure o1 model support (#2710)
- chore(assertions): handle OpenAI tool call with content (#2741)
- chore(fetch): use undici to set global proxy dispatcher (#2737)
- chore(providers): update Groq documentation with latest models (#2733)
- chore(logger): expose additional logger methods (#2731)
- refactor: remove dynamic import for OpenAiChatCompletionProvider (#2739)
- refactor: remove async imports for third-party integrations (#2746)
- refactor: remove dynamic import for fetchWithProxy (#2742)
- build: create `dist/` using TypeScript's `"module": "Node16"` setting (#2686)
- revert: "build: create `dist/` using TypeScript's `"module": "Node16"` setting (#2686)" (#2747)
- docs: LangChain example (#2735)
- docs: resolve duplicate route warning on docs/providers (#2676)
- docs: update app details (#2734)
- test: add unit test for src/logger.ts (#2732)
- test: Add unit test for src/providers/openai.ts (#2700)
- test: Add unit test for src/providers/websocket.ts (#2658)
- test: Add unit test for src/redteam/strategies/crescendo.ts (#2679)
- test: Add unit test for src/redteam/strategies/gcg.ts (#2680)
- test: Add unit test for src/redteam/strategies/index.ts (#2682)
- test: Add unit test for src/util/exportToFile/index.ts (#2666)

### Fixed

- fix(webui): ensure nested variables are rendered correctly (#2736)
- fix(assertions): support JavaScript files in CSV assertions file:// protocol (#2723)
- fix(redteam): don't blow up when translation fails (#2740)

### Dependencies

- chore(deps): bump @aws-sdk/client-bedrock-runtime from 3.726.1 to 3.730.0 (#2727)
- chore(deps): bump @azure/identity from 4.5.0 to 4.6.0 (#2728)
- chore(deps): update Docusaurus version (#2730)

### Documentation

- docs(faq): enhance documentation on proxies and SSL certificates (#2725)

## [0.103.10] - 2025-01-16

### Tests

- test: Add unit test for src/redteam/sharedFrontend.ts (#2690)

### Added

- feat(moderation): Add guardrail checks and logging for moderation (#2624)
- feat(redteam): Add support for built-in guardrails (#2654)

### Changed

- fix: Don't throw in HTTP provider on non-2xx (#2689)
- fix: Eval description in `promptfoo list evals` (#2668)
- fix: Handle HTTP errors better (#2687)
- fix: Make back/next icons consistent (#2707)
- fix: Resolve defaultTest and test providers when called via Node (#2664)
- fix: WebUI should automatically refresh with new evals (#2672)
- chore: Add email to remote inference requests (#2647)
- chore: Add envar for max harmful tests per request (#2714)
- chore: Bump @aws-sdk/client-bedrock-runtime from 3.726.0 to 3.726.1 (#2641)
- chore: Bump groq-sdk from 0.11.0 to 0.12.0 (#2642)
- chore: Bump openai from 4.78.0 to 4.78.1 (#2643)
- chore: Check email status (#2651)
- chore: Organize advanced configurations UI (#2713)
- chore: Standardize ellipsize function across codebase (#2698)
- chore: Update unaligned timeout (#2696)
- chore(assertion): Update doc (#2705)
- chore(ci): Add shell format check to CI workflow (#2669)
- chore(cli): Update show command to default to most recent eval (#2718)
- chore(config): Clean up and comment unused configurations (#2646)
- chore(providers): Add error handling for request transforms in HTTP provider (#2697)
- chore(providers): Add validateStatus option to HTTP provider (#2691)
- chore(providers): Change default validateStatus to accept all HTTP status codes (#2712)
- chore(redteam): Add more abort checkpoints for redteam runs (#2717)
- chore(redteam): Enhance debug logging in iterative provider (#2695)
- chore(redteam): Improve HTTP transform configuration placeholders (#2702)
- chore(webui): Add configurable validateStatus to redteam HTTP target setup (#2706)
- docs: Add redirect for troubleshooting link (#2653)
- docs: Updated plugin table and harmful page (#2560)
- test: Add unit test for src/assertions/guardrail.ts (#2656)
- test: Add unit test for src/providers/promptfoo.ts (#2662)
- test: Add unit test for src/providers/simulatedUser.ts (#2670)
- test: Add unit test for src/providers/webhook.ts (#2661)
- test: Add unit test for src/redteam/plugins/indirectPromptInjection.ts (#2663)
- test: Add unit test for src/redteam/strategies/bestOfN.ts (#2677)
- test: Add unit test for src/redteam/strategies/likert.ts (#2681)
- test: Add unit test for src/utils/text.ts (#2701)
- test: Fix flaky test (#2715)
- test: Make share test more robust (#2716)
- test: Support randomizing test execution order (#2556)
- chore(providers): automate watsonx provider to fetch model costs dynamically (#2703)
- Revert "test: Add unit test for src/redteam/sharedFrontend.ts" (#2721)

### Fixed

- fix(ci): Resolve redteam integration test failure by setting author (#2667)
- fix(logging): Enforce single-argument type for logger methods (#2719)
- fix(providers): Lazy load @azure/identity (#2708)
- fix(redteam): Adjust divergent repetition plugin prompt formatting (#2639)
- fix(ui): Don't select a stateful/stateless setting if discrepancy exists between configured providers (#2650)
- fix(ui): Fix stateful/stateless setting for providers (#2649)
- fix(webui): Ensure user's selection of system statefulness is correctly persisted in config and UI (#2645)

### Documentation

- docs(links): Update Discord links to new invite (#2675)
- docs(strategy-table): Enhance grouping and ordering logic (#2640)

## [0.103.9] - 2025-01-13

### Tests

- test: Add unit test for src/providers.ts (#2671)
- test: Add unit test for src/globalConfig/accounts.ts (#2652)

### Added

- feat(tests): Import tests from JS/TS (#2635)
- feat(redteam): Add GCG strategy (#2637)
- feat(redteam): Add Likert-based jailbreak strategy (#2614)

### Changed

- chore(redteam): Catch errors during iterative attacks and continue (#2631)
- chore(redteam): GCG number config (#2638)
- chore(redteam): Wrap iterative providers in try/catch (#2630)
- chore(webui): Don't actually truncate vars because they are scrollable (#2636)

### Fixed

- fix(webui): Revert 49bdcba - restore TruncatedText for var display (#2634)

## [0.103.8] - 2025-01-11

### Changed

- fix: Running redteam from cloud (#2627)
- fix: redteam strategies (#2629)
- chore: show # plugins and strats selected (#2628)o/pull/2626

## [0.103.7] - 2025-01-10

### Changed

- chore(redteam): record iterative history in metadata (#2625)
- chore(redteam): integrate grader into goat for ASR improvement (#2612)
- chore(cli): make db migrations quieter (#2621)
- chore(providers): update Azure API version for Azure provider (#2611)
- chore: Revert "chore(redteam): expose redteam run command and auto-share remote results" (#2613)
- docs: owasp illustrations (#2615)
- docs: plugin and strategy graphics (#2610)
- chore(site): add bio and photo of new team member (#2626)

### Fixed

- fix(webui): add default background for image lightbox (#2616)
- fix(openrouter): pass through openrouter-specific options (#2620)

### Dependencies

- chore(deps): bump @aws-sdk/client-bedrock-runtime from 3.723.0 to 3.726.0 (#2618)
- chore(deps): bump groq-sdk from 0.10.0 to 0.11.0 (#2619)
- chore(deps): bump openai from 4.77.4 to 4.78.0 (#2617)

### Documentation

- docs(site): add vedant to the about page (#2622)
- docs(site): update grid breakpoints for better spacing of team members on about page (#2623)

## [0.103.6] - 2025-01-09

### Changed

- chore(examples): add image saving hook for DALL-E outputs in redteam-dalle (#2607)
- chore(redteam): expose redteam run command and auto-share remote results (#2609)
- chore(redteam): store attack prompt instead of rendered prompt in metadata (#2602)
- chore(workflows): add actionlint GitHub Action for workflow validation (#2604)
- chore(ci): updated yanked dependency and ruff format (#2608)

### Fixed

- fix(docker): correct string concatenation for BUILD_DATE in GitHub Actions (#2603)
- fix(providers): convert anthropic bedrock lone system messages to user messages for compatibility with model graded metrics (#2606)

### Documentation

- docs(caching): expand documentation on caching mechanisms (#2605)

## [0.103.5] - 2025-01-09

### Added

- feat(fetch): Add support for custom SSL certificates (#2591)

### Changed

- chore(assertions): Improve Python assertion configuration passing (#2583)
- chore(debug): Enhance logging for null/undefined template variables (#2588)
- chore(providers): Allow ability to set custom default embedding provider (#2587)
- chore(providers): Improve error handling in HTTP provider (#2593)
- chore(redteam): Add grader to crescendo to increase ASR (#2594)
- chore(webui): Add plugin category on the recently used cards (#2600)
- chore(webui): Highlight selected strats just like plugins (#2601)
- chore(webui): Replace initial prompt with last redteam prompt when it exists (#2598)
- chore(webui): Response parser -> response transform (#2584)

### Fixed

- fix(cli): filterMode `failures` should omit `errors` (#2590)
- fix(providers): Handle bad HTTP status code (#2589)
- fix(redteam): ascii-smuggling is a plugin, not a strategy (#2585)
- fix(redteam): Use OS-agnostic temp file (#2586)

### Dependencies

- chore(deps): Update dependencies to latest versions (#2597)

### Documentation

- docs(license): Update year and clarify licensing terms (#2596)
- docs(providers): Update overview table with new entries (#2592)

## [0.103.4] - 2025-01-08

### Added

- feat(cli): add --filter-errors-only parameter to `eval` (#2539)
- feat(providers): f5 provider placeholder (#2563)
- feat(assertions): add support for specifying function names in external assertions (#2548)

### Changed

- chore(providers): add support for the WATSONX_AI_AUTH_TYPE env (#2547)
- chore(providers): add debug logs to llama provider (#2569)
- chore(redteam): add debug to cyberseceval (#2549)
- chore(redteam): add english language cyberseceval (#2561)
- chore(redteam): adjust parameters for iterativeTree strategy (#2535)
- chore(redteam): improve dialog content for load example configuration (#2574)
- chore(redteam): improve grader in jailbreak:tree strategy (#2565)
- chore(redteam): improve iterative provider with test case grader (#2552)
- chore(redteam): improve tree node selection. Add metadata (#2538)
- chore(redteam): reduce iterative image provider refusals (#2578)
- chore(tests): improve misc test setup and teardown (#2579)
- chore(webui): enhance metadata expand/collapse handling (#2550)
- chore(webui): Add type for provider test response (#2567)
- chore(assertions): minor change to python assert example and revert provider to gpt4 mini (#2564)
- chore(webui): ensure provider overrides are displayed correctly (#2546)
- docs: improve dark mode styles on security page (#2562)
- docs: jailbreak blog post (#2575)
- docs: missing plugins (#2558)
- docs: updates to llm vulnerability types page (#2527)
- docs: updating typo for g-eval pages (#2568)
- docs: only show frameworks in compliance section (#2559)
- chore(docs): improve dark mode on redteam configuration (#2553)
- chore(docs): sort plugins by pluginId (#2536)

### Fixed

- fix(assertions): ensure that Python assertions can reference the config as per the example given (#2551)

### Dependencies

- chore(deps): update dependencies to latest minor and patch versions (#2533)
- chore(deps): bump @aws-sdk/client-bedrock-runtime from 3.716.0 to 3.721.0 (#2532)
- chore(deps): bump @aws-sdk/client-bedrock-runtime from 3.721.0 to 3.723.0 (#2554)
- chore(deps): bump openai from 4.77.0 to 4.77.3 (#2544)
- chore(deps): update lock file to resolve dependency issues (#2545)
- chore(deps): update lock file to resolve yanked dependency (#2581)

### Documentation

- docs(blog): improve the usage instructions for jailbreak dalle post (#2576)
- docs(llm-vulnerability-scanner): improve dark mode styles (#2577)
- docs(styles): improve dark mode styles for index page (#2580)
- docs(troubleshooting): adjust sidebar order and update example version (#2557)

## [0.103.3] - 2025-01-03

### Added

- feat(redteam): add system prompt override plugin (#2524)

### Changed

- feat: cyberseceval plugin (#2523)
- chore(vertex): ability to override api version (#2529)
- chore: add more debug info to API health check (#2531)
- chore: switch cloud `run` to use --config param (#2520)
- docs: update owasp top 10 page (#2515)
- docs: misc improvements (#2525)

### Fixed

- fix(gemini): support gemini thinking model (#2526)
- fix(docs): correct broken link in blog post (#2522)
- fix(docs): conditionally enable gtag only in production (#2530)

### Documentation

- docs(blog): unbounded consumption (#2521)
- docs(redteam): update configuration.md (#2543)

## [0.103.2] - 2024-12-31

### Changed

- feat: run redteam from cloud config (#2503)
- feat: divergent repetition plugin (#2517)
- docs: guardrails ui (#2518)
- feat: granular envars for memory control (#2509)
- fix: use `default` when importing cjs module (#2506)
- docs: readme overhaul (#2502)
- chore(redteam): make numIterations configurable for iterative strategy (#2511)
- chore(webui): enhance styling and responsiveness for StrategyStats component (#2485)
- chore(providers): make number of retry attempts configurable for HTTP provider (#2512)
- chore(providers): add configurable retry attempts for AWS Bedrock. Improve error handling (#2514)
- chore(redteam): handle empty and refusal responses (#2516)
- docs: divergent repetition to plugins table (#2519)

### Fixed

- fix(moderation): handle empty output to avoid false positives (#2508)
- fix(fetch): correct retries logic to ensure at least one attempt (#2513)

## [0.103.1] - 2024-12-24

### Changed

- fix: send config purpose when running in web ui (#2504)
- fix: include `sharing` in generated redteam config (#2505)
- docs: g-eval docs (#2501)

## [0.103.0] - 2024-12-23

### Added

- feat(eval): Add sheet identifier to Google Sheets URL for saving eval results (#2348)
- feat(eval): Add support for Hugging Face datasets (#2497)
- feat(redteam): Ability to set the number of test cases per plugin (#2480)
- feat(redteam): Beavertails plugin (#2500)
- feat(redteam): Best-of-n jailbreak (#2495)
- feat(redteam): Dedicated custom input section (#2493)
- feat(redteam): Harmful:cybercrime:malicious-code (#2481)
- feat(redteam): Recently used plugins (#2488)
- feat(redteam): Support `intent` sequences (#2487)

### Changed

- chore(redteam): Add "View Probes" button (#2492)
- chore(redteam): Enhance metadata tracking for iterative provider (#2482)
- chore(redteam): Improve scoring in iterative providers (#2486)
- chore(redteam): Record stateless telemetry (#2477)
- chore(examples): Revert redteam-ollama example to previous version (#2499)
- docs: Cyberseceval (#2494)
- docs: Plugins overview (#2448)
- docs: Strategy overview (#2449)

### Fixed

- fix(redteam): Ability to set custom target (#2483)
- fix(redteam): Apply delay to redteam providers (#2498)
- fix(redteam): Scroll to top when changing tabs (#2484)
- fix(redteam): State management for raw HTTP requests (#2491)

### Dependencies

- chore(deps): Bump @aws-sdk/client-bedrock-runtime from 3.714.0 to 3.716.0 (#2479)

### Documentation

- docs(providers): Add new providers to documentation (#2496)

## [0.102.4] - 2024-12-20

### Changed

- feat: add G-Eval assertion (#2436)
- feat: ability to set delay from webui (#2474)
- fix: resolve circular reference issue in groq provider (#2475)
- chore: placeholder for ied (#2478)

### Fixed

- fix(provider): ensure system prompt is formatted correctly for amazon nova models (#2476)

### Documentation

- docs(red-team): update default strategy documentation (#2473)

## [0.102.3] - 2024-12-19

### Changed

- feat: pliny plugin (#2469)
- feat: meth plugin (#2470)

### Fixed

- fix(redteam): resolve prompt rendering issue in goat provider (#2472)

### Dependencies

- chore(deps): update dependencies to latest versions (#2442)

## [0.102.2] - 2024-12-19

### Added

- feat(eval): Add metadata filtering to `promptfoo eval` (#2460)
- feat(redteam): Implement `basic` strategy to skip strategy-less tests (#2461)
- feat(redteam): Show messages for multi-turn providers (#2454)
- feat(webui): Add search bar for reports (#2458)

### Changed

- chore(providers): Add new OpenAI O1 model versions (#2450)
- chore(ci): Handle fork PRs without secrets correctly (#2443)
- chore(ci): Update Node.js 22.x matrix configuration (#2444)
- chore(ci): Move workflow assets to .github/assets (#2445)
- chore(redteam): Update target handling for model-based strategies (#2466)
- docs: Update RAG red team details (#2459)

### Fixed

- fix(providers): Fix O1 model detection (#2455)
- fix(redteam): Handle invalid message from GOAT (#2462)
- fix(redteam): Handle null target model responses in GOAT and improve safeJsonStringify (#2465)
- fix(redteam): Improve logging and message handling in Crescendo and GOAT providers (#2467)
- fix(redteam): Properly write target response to iterative (#2447)
- fix(redteam): Skip iterative turn on refusal (#2464)

### Dependencies

- chore(deps): Bump @anthropic-ai/sdk from 0.32.1 to 0.33.1 (#2451)
- chore(deps): Bump @aws-sdk/client-bedrock-runtime from 3.712.0 to 3.714.0 (#2446)
- chore(deps): Bump openai from 4.76.3 to 4.77.0 (#2452)

## [0.102.1] - 2024-12-17

### Added

- feat(redteam): ability to upload intents from csv (#2424)
- feat(redteam): switch to rag example (#2432)

### Changed

- chore(cli): address punycode deprecation warning for Node.js 22 (#2440)
- chore(redteam): format extraction prompts as chat messages (#2429)
- chore(redteam): integration tests (#2413)
- chore(redteam): move plugin collections out of plugin type (#2435)
- chore(redteam): raise timeout on unaligned provider to 60s (#2434)
- chore(redteam): update owasp mappings (#2316)
- chore(redteam): update plugin and strategy display names and descriptions (#2387)
- chore(redteam): minor styling improvements to TestTargetConfiguration (#2430)
- chore(redteam): remove horizontal scroll from redteam setup tabs (#2420)

### Fixed

- fix(redteam): add support for entity merging in config (#2433)
- fix(redteam): combine strategy configs for chained strategies (#2415)
- fix(redteam): don't fall back if entity and purpose extraction fails (#2428)
- fix(redteam): integration test (#2431)
- fix(redteam): make cross-session-leak not default (#2427)
- fix(redteam): remove duplicate `intent` plugin (#2426)
- fix(redteam): dark mode in test targets ui (#2425)
- fix(redteam): resolve invalid DOM nesting of ul elements in Strategies component (#2421)
- fix(evaluator): handle circular references during error logging (#2441)

### Dependencies

- chore(deps): bump @aws-sdk/client-bedrock-runtime from 3.709.0 to 3.712.0 (#2418)
- chore(deps): bump groq-sdk from 0.9.0 to 0.9.1 (#2416)
- chore(deps): bump openai from 4.76.2 to 4.76.3 (#2417)

## [0.102.0] - 2024-12-16

### Added

- feat(redteam): add api healthcheck to redteam generate (#2398)

### Changed

- feat: add raw HTTP request support to Targets UI (#2407)
- feat: add HTTP provider configuration generator (#2409)
- feat: generate http config button (#2411)
- feat: run redteam in web ui (#2025)
- fix: exit codes and tests (#2414)
- docs: add docs for model-graded metrics (#2406)

## [0.101.2] - 2024-12-14

### Added

- feat(webui): implement cloud API health check functionality (#2397)
- feat(webui): redteam attack flow chart (#2389)
- feat(webui): strategy stats drawer (#2388)
- feat(webui): Filter Results view by errors (#2394)

### Changed

- revert: refactor(evaluator): enhance variable resolution and prompt rendering (#2386)
- chore(docker): add version info to docker build (#2401)
- chore(docs): Update README.md (#2391)

### Fixed

- fix(redteam): improve error message for plugin validation (#2395)
- fix(redteam): improve redteam strategy validation with detailed error messages (#2396)
- fix(webui): hide "show failures" checkbox on 1-column evals (#2393)

### Dependencies

- chore(deps): bump openai from 4.76.1 to 4.76.2 (#2390)

## [0.101.1] - 2024-12-13

### Added

- feat(eval): Separate errors from assert failures (#2214)
- feat(eval): Support more than one multi-turn conversation in the same eval with conversationId metadata field (#2360)
- feat: chunk results during share to handle large evals (#2381)

### Changed

- fix: use safeJsonStringify (#2385)
- chore(evaluator): Enhance variable resolution and prompt rendering (#2380)
- chore(ci): Remove outdated package-lock.json after enabling workspaces in package.json (#2377)
- chore(examples): Add Ollama red team example from blog post (#2374)
- Revert "feat: chunk results during share to handle large evals" (#2399)

### Fixed

- fix(cli): Fix punycode deprecation warning (#2384)
- fix(cli): Re-enable validation warning for invalid dereferenced configs (#2373)
- fix(prompts): Restore behavior that delays YAML parsing until after variable substitution (#2383)
- fix(redteam): Support file:// protocol for custom plugins (#2376)
- fix(webui): Use injectVar in redteam report view (#2366)

### Documentation

- docs(configuration): Add documentation for shared variables in tests (#2379)

## [0.101.0] - 2024-12-12

### Added

- feat(eval): Separate errors from assert failures (#2214)
- feat(eval): Support more than one multi-turn conversation in the same eval with conversationId metadata field (#2360)

### Changed

- chore(evaluator): Enhance variable resolution and prompt rendering (#2380)
- chore(ci): Remove outdated package-lock.json after enabling workspaces in package.json (#2377)
- chore(examples): Add Ollama red team example from blog post (#2374)

### Fixed

- fix(cli): Fix punycode deprecation warning (#2384)
- fix(cli): Re-enable validation warning for invalid dereferenced configs (#2373)
- fix(prompts): Restore behavior that delays YAML parsing until after variable substitution (#2383)
- fix(redteam): Support file:// protocol for custom plugins (#2376)
- fix(webui): Use injectVar in redteam report view (#2366)

### Documentation

- docs(configuration): Add documentation for shared variables in tests (#2379)

## [0.100.6] - 2024-12-11

### Changed

- chore: clean up invariant references (#2367)
- chore: invariant (#2363)
- chore(examples): add YAML schema and descriptions to config files (#2358)
- chore(providers): add debugs and make provider invariants more detailed (#2365)
- chore(redteam): add better error logging for multilingual (#2347)
- chore(redteam): add getRemoteGenerationUrl mocks to redteam tests (#2349)
- chore(redteam): Better error messaging for composite jailbreaks (#2372)
- chore(redteam): fix composite jailbreak docs (#2370)
- chore(redteam): respect --delay with redteam providers (#2369)
- chore(webui): add "save YAML" option to Save Config dialog (#2356)
- chore(webui): enhance redteam preset cards layout and styling (#2353)

### Fixed

- fix(providers): add regional model support to Bedrock (#2354)
- fix(webui): redteam setup UI should support request body objects (#2355)
- fix(providers): use Replicate moderation provider when OpenAI key not present (#2346)

### Dependencies

- chore(deps): bump @aws-sdk/client-bedrock-runtime from 3.706.0 to 3.709.0 (#2362)
- chore(deps): bump openai from 4.76.0 to 4.76.1 (#2361)
- chore(deps): update dependencies (#2350)

### Documentation

- docs(blog): new post on the EU AI Act (#2357)
- docs(redteam): Update documentation to suggest a detailed purpose (#2345)
- docs(troubleshooting): replace auto-generated index with custom overview (#2352)

## [0.100.5] - 2024-12-09

### Changed

- feat: Show current redteam and save state by @sklein12 in [#2336](https://github.com/promptfoo/promptfoo/pull/2336)
- fix: Our task API responds with a JSON object by @sklein12 in [#2337](https://github.com/promptfoo/promptfoo/pull/2337)
- fix: Attempt to fix metrics after share to self-hosted by @GICodeWarrior in [#2338](https://github.com/promptfoo/promptfoo/pull/2338)
- fix: Merge `defaultTest.vars` before applying `transformVars` by @mldangelo in [#2339](https://github.com/promptfoo/promptfoo/pull/2339)
- fix: Catch errors on purpose extraction and continue by @sklein12 in [#2344](https://github.com/promptfoo/promptfoo/pull/2344)
- chore: Allow overriding default and redteam providers globally by @sklein12 in [#2333](https://github.com/promptfoo/promptfoo/pull/2333)
- chore(providers): Align `transformRequest` with `transformResponse` behavior by @mldangelo in [#2334](https://github.com/promptfoo/promptfoo/pull/2334)
- chore: Update Node.js to v20.18.1 by @mldangelo in [#2342](https://github.com/promptfoo/promptfoo/pull/2342)
- chore: Add support for multiple Google Sheets in `promptfooconfig` by @mldangelo in [#2343](https://github.com/promptfoo/promptfoo/pull/2343)

## [0.100.4] - 2024-12-08

### Changed

- feat: "try example" in target configuration (#2335)
- chore(webui): add a reset config button (#2328)
- chore(redteam): add comments and schema to generated yaml (#2329)
- chore(webui): add select all/none for all plugins (#2326)
- chore: automate CITATION.cff version bump. Sort npm scripts (#2320)
- docs: Fix docs to reflect non-root docker user (#2324)

### Fixed

- fix(cli): recommend npx if necessary (#2325)
- fix(providers): use prompt config for structured outputs in azure (#2331)
- fix(redteam): Use cloud api for remote harmful generation (#2323)
- fix(webui): redteam bug where purpose was using old state (#2330)
- fix(webui): redteam config persist between refreshes (#2327)

### Dependencies

- chore(deps): bump openai from 4.75.0 to 4.76.0 (#2321)

## [0.100.3] - 2024-12-06

### Changed

- chore(providers): improve JSON schema support for openai azure (#2318)

### Dependencies

- chore(deps): bump the npm_and_yarn group with 2 updates (#2317)

### Documentation

- docs(aws-bedrock): add Nova model documentation and update examples (#2319)
- docs(multilingual): add language code references (#2311)

## [0.100.2] - 2024-12-06

### Added

- feat: multiline editor for http request body (#2314) by @typpo

### Fixed

- fix(redteam): Do not fail crescendo if the provider sends the wrong response (#2315) by @sklein12
- fix: remove log line (c539341)

## [0.100.1] - 2024-12-05

### Added

- feat(redteam): Multilingual generates test cases across all strats (#2313) by @sklein12

### Fixed

- fix(redteam): preserve assertion types in multilingual strategy (#2312) by @mldangelo

### Changed

- chore(redteam): Improve purpose output (779a8d4)
- chore: re-reorder target setup page (7dd11ae)
- chore: copy (158d841)
- ci: increase Docker workflow timeout to 60 minutes (414db79)

### Dependencies

- chore(deps): update multiple package dependencies (#2308) by @mldangelo

### Documentation

- docs: fix multilingual (e78e77d)

## [0.100.0] - 2024-12-05

### Added

- feat(providers): Add Amazon Nova models to Bedrock provider (#2300)
- feat(providers): Support TypeScript custom providers (#2285)
- feat(providers): Add transformRequest to HTTP provider. Rename responseParser to transformResponse (#2228)
- feat(cli): Add configurable CSV delimiter support (#2294)
- feat(redteam): Load `intents` plugin from file (#2283)
- feat(webui): Ability to configure strategies in redteam setup (#2304)
- feat(webui): Ability to upload YAML file to setup view (#2297)
- feat(webui): Column selector (#2288)

### Changed

- chore(webui): Add YAML preview and strategies to redteamReview page (#2305)
- chore(prompts): TypeScript for prompt functions (#2287)
- chore(webui): Display # selected plugins in accordion text (#2298)
- chore(redteam): Remote generation if logged into cloud (#2286)
- chore(cli): Write `promptfoo-errors.log` on error (#2303)
- chore(cli): Improve error message when attempting to share incomplete eval (#2301)
- chore(redteam): Fix stateless warning (#2282)
- chore(redteam): Plugin page UX (#2299)
- chore(webui): Display average cost alongside total (#2274)
- chore(webui): Remove prompt from redteam setup purpose page (#2295)
- docs: Guide on LangChain PromptTemplates (#2235)

### Fixed

- fix(redteam): Do not store config hash if redteam generation failed (#2296)
- fix(webui): Minor bugs in redteam config UI (#2278)
- fix(cli): Replace process.exitCode with process.exit calls in share command (#2307)

### Dependencies

- chore(deps): Bump @aws-sdk/client-bedrock-runtime from 3.699.0 to 3.704.0 (#2279)
- chore(deps): Bump @aws-sdk/client-bedrock-runtime from 3.704.0 to 3.705.0 (#2290)
- chore(deps): Bump groq-sdk from 0.8.0 to 0.9.0 (#2291)
- chore(deps): Bump openai from 4.73.1 to 4.74.0 (#2280)
- chore(deps): Bump openai from 4.74.0 to 4.75.0 (#2289)

### Documentation

- docs(examples): Add redteam chatbot example (#2306)

## [0.99.1] - 2024-12-02

### Changed

- chore(docs): update --config YAML file references to match actual behavior (#2170)
- chore(providers): add \*-latest models for Anthropic (#2262)
- chore(providers): remove optional chaining in goat provider (#2253)
- chore(redteam): ability to override severity (#2260)
- chore(redteam): improve hijacking grader (#2251)
- chore(redteam): improve overreliance grader (#2246)
- chore(redteam): improve politics grader (#2258)
- chore(redteam): move harmful specialized advice plugin to unaligned provider (#2239)
- chore(redteam): move misinformation plugin from aligned to unaligned provider (#2232)
- chore(redteam): shell injection grader improvement (25%) (#2277)
- chore(redteam): update policy grader (#2244)
- chore(site): improve architecture diagram dark mode (#2254)
- chore(site): move careers link (#2242)
- chore(tests): remove console.error debug statement (#2275)
- chore(types): add Zod schema for assertion types (#2276)
- chore(webui): ability to set image min/max height (#2268)
- chore(webui): add metric column in assertions table (#2238)
- chore(webui): add pointer cursor to report view (#2272)
- chore(webui): add support for custom targets to redteam setup (#2215)
- chore(webui): combine assertion context to eval output comment dialog (#2240)
- chore(webui): improve back and next buttons for purpose/targets pages (#2269)
- chore(webui): minor improvements to redteam setup strategy and plugin selection (#2247)
- chore(webui): only show action buttons for the currently hovered cell, rather than both cells for that row (#2270)
- chore(webui): preserve whitespace in TableCommentDialog (#2237)
- chore(webui): prevent dialog from popping up repeatedly when component rerenders (#2273)
- chore(webui): remove local dashboard (#2261)
- chore(webui): select all/none in redteam setup plugins view (#2241)
- docs: GitLab integration (#2234)

### Fixed

- fix(cli): improve debugging for fetchWithRetries (#2233)
- fix(cli): refuse to share incomplete evals (#2259)
- fix(webui): support sorting on pass/fail count & raw score (#2271)
- fix(redteam): stringify non-string target provider responses in goat (#2252)

### Dependencies

- chore(deps): bump openai from 4.73.0 to 4.73.1 (#2243)
- chore(deps): sync dependency versions with promptfoo cloud (#2256)
- chore(deps): update dependencies (#2257)
- chore(deps): update lock file for yanked dependency (#2250)

## [0.99.0] - 2024-11-25

### Added

- feat(cli): `promptfoo debug` command (#2220)
- feat(eval): Read variables from PDF (#2218)
- feat(providers): Add `sequence` provider (#2217)
- feat(redteam): Citation strategy (#2223)
- feat(redteam): Composite jailbreak strategy (#2227)
- feat(redteam): Ability to limit strategies to specific plugins (#2222)

### Changed

- chore(redteam): Attempt to reuse existing server for redteam init (#2210)
- chore(redteam): Naive GOAT error handling (#2213)
- chore(redteam): Improve competitors plugin and grading (#2208)

### Fixed

- fix(eval): CSV BOM parsing (#2230)
- fix(redteam): Add missing entities field to redteam schema (#2226)
- fix(redteam): Ensure numTests is properly inherited in config for all plugin types (#2229)
- fix(redteam): Strip prompt asterisks (#2212)
- fix(redteam): Validate plugins before starting (#2219)

### Dependencies

- chore(deps): Bump @aws-sdk/client-bedrock-runtime from 3.696.0 to 3.699.0 (#2231)

### Documentation

- docs(redteam): Ollama redteam blog (#2221)
- docs(redteam): Add troubleshooting documentation (#2211)

## [0.98.0] - 2024-11-22

### Added

- feat(providers): Maintain session-id in HTTP provider (#2101)
- feat(redteam): Add custom strategy (#2166)
- feat(webui): Add CSV download to report view (#2168)
- feat(webui): Add image preview lightbox for base64 image strings (#2194)

### Changed

- chore(providers): Add GPT-4-0-2024-11-20 to supported models (#2203)
- chore(providers): Add support for UUID in transformVars (#2204)
- chore(cli): Display help for invalid args (#2196)
- chore(redteam): Add `promptfoo redteam setup` (#2172)
- chore(redteam): Init now opens web setup UI (#2191)
- chore(redteam): Update purpose UI to capture better information (#2180)
- chore(redteam): Instrument redteam setup (#2193)
- chore(redteam): Remove OpenAI key requirement in onboarding (#2187)
- chore(redteam): Remove overreliance from default (#2201)
- chore(redteam): Remove redundant harmful plugin when all subcategories are selected (#2206)
- chore(redteam): Reorganize plugins in setup (#2173)
- chore(redteam): Session parsing in UI (#2192)
- chore(redteam): Update docs for multi-turn strategies (#2182)
- chore(redteam): Update redteam init instructions (#2190)
- chore(redteam): Wrap more system purpose tags (#2202)
- chore(redteam): Wrap purposes in <Purpose> tags (#2175)

### Fixed

- fix(prompts): Parse YAML files into JSON before Nunjucks template render (#2205)
- fix(providers): Handle more response parser failures in HTTP provider (#2200)
- fix(redteam): Attempt to fix undefined redteam testcase bug (#2186)
- fix(redteam): Debug access plugin grader improvement (#2178)
- fix(redteam): Handle missing prompts in indirect prompt injection setup (#2199)
- fix(redteam): Pass isRedteam from eval database model (#2171)
- fix(webui): Handle division by zero cases in CustomMetrics component (#2195)

### Dependencies

- chore(deps): Bump @aws-sdk/client-bedrock-runtime from 3.693.0 to 3.696.0 (#2176)
- chore(deps): Update dependencies - resolve lock file issue (#2179)
- chore(deps): Update dependencies (#2169)

### Documentation

- docs(examples): Add F-score example (#2198)
- docs(examples): Modernize image classification example (#2197)
- docs(site): Add red team Hugging Face model guide (#2181)
- docs(site): Use `https` id with `url` config (#2189)

## [0.97.0] - 2024-11-18

### Added

- feat(azure): adding AzureCliCredential as a fallback authentication option (#2149)

### Changed

- feat: report shows % framework compliance as progress bar (#2160)
- feat: support for grader fewshot examples (#2162)
- feat: add support for bedrock guardrails (#2163)
- fix: crescendo feedback (#2145)
- fix: handle null test cases in strategy generation (#2146)
- refactor(redteam): extract parseGeneratedPrompts from redteam base class (#2155)
- refactor(redteam): modularize and simplify harmful plugin (#2154)
- chore: bump @aws-sdk/client-bedrock-runtime from 3.691.0 to 3.693.0 (#2147)
- chore: bump @eslint/plugin-kit from 0.2.0 to 0.2.3 in the npm_and_yarn group (#2151)
- chore: track token usage for redteam providers (#2150)
- chore(providers): misc harmful completion provider enhancements (#2153)
- chore: display strategy used in report view (#2156)
- chore: open result details in report view (#2159)
- chore: add # requests to token usage (#2158)
- chore: set redteamFinalPrompt in goat provider (#2161)
- chore(redteam): refactor harmful plugin into aligned and unaligned modules (#2164)
- chore(redteam): refactor unaligned inference API response handling (#2167)

### Fixed

- fix(share): update eval author to logged-in user when sharing (#2165)

## [0.96.2] - 2024-11-14

### Added

- feat(redteam): redteam fewshot overrides (#2138)
- feat(cli): make README.md file during onboarding init flow optional (#2054)

### Changed

- feat: helm chart for self hosted (#2003)

### Fixed

- fix(cli): remove validation warning on yaml files (#2137)
- fix(providers): handle system messages correctly for bedrock Claude models (#2141)
- fix(redteam): Config for all strategies (#2126)
- fix(webui): potential divide by 0s (#2135)
- fix(webui): restore token usage display (#2143)

### Dependencies

- chore(deps): clean up plugin action params (#2139)
- chore(deps): bump @aws-sdk/client-bedrock-runtime from 3.687.0 to 3.691.0 (#2140)
- chore(deps): update dependencies (#2133)

## [0.96.1] - 2024-11-12

### Added

- feat(ui): Respect max text length in Markdown cells (#2109)

### Changed

- chore(assertions): split assertions into separate modules (#2116)\* chore(blog): update API endpoint to canonical domain by @mldangelo in https://github.com/promptfoo/promptfoo/pull/2119
- chore(cli): add promptfoo version header to all requests (#2121)
- chore(redteam): allow goat to be used stateless or not (#2102)
- chore(redteam): Break out Prompt Metrics Types (#2120)
- chore(redteam): re-organize report categories (#2127)
- chore(docs): Fix AWS default region to match documentation (#2117)

### Fixed

- fix(cli): validate config after dereferencing (#2129)
- fix(providers): handle system messages correctly in anthropic parseMessages (#2128)

### Dependencies

- chore(deps): bump groq-sdk from 0.7.0 to 0.8.0 (#2131)
- chore(deps): update multiple dependencies (#2118)

## [0.96.0] - 2024-11-10

### Added

- feat(redteam): intent plugin (#2072)
- feat(redteam): rag poisoning plugin (#2078)
- feat(cli): --filter-sample on eval to randomly sample (#2115)
- feat(providers): azure default provider (#2107)
- feat(assertions): BLEU score (#2081)

### Changed

- chore(assertions): refactor JSON assertions (#2098)
- chore(assertions): split assertions into separate files (#2089)
- chore(cli): add --ids-only to list commands (#2076)
- chore(cli): lazily init csv assertion regex (#2111)
- chore(cli): validate json, yaml, js configs on load (#2114)
- chore(lint): format lint (#2082)
- chore(providers): add envar support for azure auth (#2106)
- chore(providers): add support for Claude 3.5 Haiku model (#2066)
- chore(providers): add support for external response_format in azure openai (#2092)
- chore(providers): azureopenai -> azure (#2113)
- chore(providers): Support AWS sessionToken and profile for authentication (#2085)
- chore(redteam): improve rbac grader (#2067)
- chore(redteam): pass context and options to target in iterativeTree provider (#2093)
- chore(redteam): Use purpose in graders (#2077)
- chore(webui): prevent unnecessary state resets in plugin configuration in redteam ui (#2071)
- chore: add yaml config validation tests (#2070)
- chore(docs): goat-blog demo component usability improvements (#2095)
- docs: use "provider" key in python prompt function (#2103)
- docs: add GOAT blog post (#2068)
- chore(blog): update API endpoint to canonical domain (#2119)

### Fixed

- fix(cli): keep eval id on `import` (#2112)
- fix(providers): portkey provider and headers (#2088)
- fix(redteam): provide target context (#2090)
- fix(providers): ensure consistent message parsing for Anthropic Claude Vision (#2069)
- fix(redteam): make remote generation URL dynamic to support dotenv loading (#2086)

### Dependencies

- chore(deps): bump @anthropic-ai/sdk from 0.31.0 to 0.32.0 (#2074)
- chore(deps): bump @anthropic-ai/sdk from 0.32.0 to 0.32.1 (#2083)
- chore(deps): bump @aws-sdk/client-bedrock-runtime from 3.686.0 to 3.687.0 (#2104)
- chore(deps): bump openai from 4.70.2 to 4.71.0 (#2073)
- chore(deps): bump openai from 4.71.0 to 4.71.1 (#2087)

## [0.95.0] - 2024-11-04

### Added

- **feat(redteam):** goat (#2006)
- **feat(webui):** add support for file providers in eval creation view via file upload by @mldangelo in https://github.com/promptfoo/promptfoo/pull/2055
- feat(webui): add support for file providers in eval creation view via file upload (#2055)

### Changed

- **feat:** save and load configs (#2044)
- **feat:** index page for report view (#2048)
- **fix:** competitors grader (#2042)
- **fix:** llm rubric markup (#2043)
- **fix:** OOM on large evals (#2049)
- **chore:** migrate rag-full example to langchain 0.3.0 (#2041)
- **chore:** add some loaders to webui pages (#2050)
- **chore(providers):** add bedrock regional inference profile IDs (#2058)
- **chore(webui):** optimize custom policy handling (#2061)
- **chore:** bump @anthropic-ai/sdk from 0.30.1 to 0.31.0 (#2062)
- **chore:** bump openai from 4.69.0 to 4.70.2 (#2063)

### Fixed

- **fix(webui):** preserve target label when switching target types (#2060)

### Dependencies

- **chore(deps):** bump langchain from 0.2.10 to 0.3.0 in /examples/rag-full (#2040)
- **chore(deps):** bump openai from 4.68.4 to 4.69.0 (#2045)
- **chore(deps):** update patch and minor dependencies (#2064)

## [0.94.6] - 2024-10-30

### Added

- feat(webui): make table header sticky (#2001)

### Changed

- feat: `promptfoo auth whoami` (#2034)
- fix: minor redteam run fixes (#2033)
- fix: report issue counts (#2037)
- fix: Integration backlink to portkey docs (#2039)
- chore: add provider to assertion function context (#2036)
- chore: add `--verbose` to redteam run (#2032)
- chore(deps-dev): bump @aws-sdk/client-bedrock-runtime from 3.679.0 to 3.682.0 (#2038)

### Dependencies

- chore(deps): bump elliptic from 6.5.7 to 6.6.0 in /src/app (#2031)
- chore(deps): bump langchain from 0.1.14 to 0.3.0 in /examples/langchain-python (#2035)

## [0.94.5] - 2024-10-28

### Changed

- fix: bump version on fetch cache key (#2029)
- fix: support browser back/forward in redteam setup (#2022)
- chore: improve ui for plugin configs (#2024)
- chore(webui): improve redteam plugin configuration UI (#2028)
- chore: Add Missing Statuses to Risk Categories (#2030)

### Fixed

- fix(ci): add disk space cleanup steps to prevent runner failures (#2018)
- fix(redteam): auto-extract injectVar from prompt template in redteam image provider (#2021)
- fix(providers): adjust bedrock anthropic default temperature (#2027)
- fix(webui): hide redteam setup dialog after seen (#2023)

### Documentation

- docs(provider): fix dalle-3 provider name (#2020)

## [0.94.4] - 2024-10-27

### Added

- **Feature:** Add simulated user provider ([#2014](https://github.com/promptfoo/promptfoo/pull/2014) by [@typpo](https://github.com/typpo))

### Changed

- **Fix:** Handle basic auth credentials in fetch requests ([#2013](https://github.com/promptfoo/promptfoo/pull/2013) by [@mldangelo](https://github.com/mldangelo))
- **Chore:** Add configuration option to disable template environment variables ([#2017](https://github.com/promptfoo/promptfoo/pull/2017) by [@mldangelo](https://github.com/mldangelo))
- **Chore (Redteam):** Improve onboarding CLI plugin configuration handling ([#2015](https://github.com/promptfoo/promptfoo/pull/2015) by [@mldangelo](https://github.com/mldangelo))

## [0.94.3] - 2024-10-26

### Changed

- feat: package import support improvements (#1995)
- feat: add adaline gateway provider (#1980)
- fix: template creation for `promptfoo init` and `promptfoo redteam init`
- chore(providers): merge prompt and provider config in azure (#2011)

## [0.94.2] - 2024-10-25

### Added

- feat(browser): `optional` arg on `click` commands (#1997)

### Changed

- feat: add browser support in redteam setup (#1998)
- fix: test case descriptions (#2000)
- fix: Http Provider parser (#1994)
- chore: save user consent when logged in via webui (#1999)
- chore: Constants are lower case (#2007)
- style(eslint): add sort-keys rule and sort type constituents (#2008)
- chore(redteam): alphabetize and normalize ordering of constants (#2002)
- revert: style(eslint): add sort-keys rule and sort type constituents (#2009)

## [0.94.1] - 2024-10-24

### Added

- **feat(schema):** Add YAML schema validation to config files by [@mldangelo](https://github.com/mldangelo) in [#1990](https://github.com/promptfoo/promptfoo/pull/1990)

### Changed

- **chore:** Don't run Docker as root by [@typpo](https://github.com/typpo) in [#1884](https://github.com/promptfoo/promptfoo/pull/1884)
- **chore(webui):** Move Snackbar out of component for reuse by [@sklein12](https://github.com/sklein12) in [#1989](https://github.com/promptfoo/promptfoo/pull/1989)
- **chore(redteam):** Send version to remote endpoint by [@typpo](https://github.com/typpo) in [#1982](https://github.com/promptfoo/promptfoo/pull/1982)
- **refactor(tests):** Reorganize test files into subdirectories by [@mldangelo](https://github.com/mldangelo) in [#1984](https://github.com/promptfoo/promptfoo/pull/1984)
- site: additional landing page (#1996)

### Fixed

- **fix(providers):** Better OpenAI rate limit handling by [@typpo](https://github.com/typpo) in [#1981](https://github.com/promptfoo/promptfoo/pull/1981)
- **fix(providers):** Refusals are not failures by [@typpo](https://github.com/typpo) in [#1991](https://github.com/promptfoo/promptfoo/pull/1991)
- **fix(redteam):** Better error handling in strategies by [@typpo](https://github.com/typpo) in [#1983](https://github.com/promptfoo/promptfoo/pull/1983)
- **fix(redteam):** Better error on remote plugins when remote is disabled by [@typpo](https://github.com/typpo) in [#1979](https://github.com/promptfoo/promptfoo/pull/1979)
- fix: prompt validation (#1993)

### Dependencies

- **chore(deps):** Bump @aws-sdk/client-bedrock-runtime from 3.677.0 to 3.678.0 by [@dependabot](https://github.com/dependabot) in [#1987](https://github.com/promptfoo/promptfoo/pull/1987)
- **chore(deps):** Bump @anthropic-ai/sdk from 0.30.0 to 0.30.1 by [@dependabot](https://github.com/dependabot) in [#1986](https://github.com/promptfoo/promptfoo/pull/1986)
- **chore(deps):** Bump OpenAI from 4.68.2 to 4.68.4 by [@dependabot](https://github.com/dependabot) in [#1985](https://github.com/promptfoo/promptfoo/pull/1985)

## [0.94.0] - 2024-10-23

### Added

- feat(providers): add support for `github` provider (#1927)
- feat(providers): add support for xAI (Grok) provider (#1967)
- feat(providers): Update HTTP Provider to support any type of request (#1920)
- feat(prompts): add context to python and javascript prompts (#1974)
- feat(webui): add ability to update eval author (#1951)
- feat(webui): add login page (#1964)
- feat(webui): add support for displaying base64-encoded images (#1937)
- feat(cli): allow referencing specific gsheet (#1942)
- feat(redteam): show passes and fails in report drawer (#1972)

### Changed

- chore(cli): disable database logging by default (#1953)
- chore(cli): move db migrations up (#1975)
- chore(cli): replace node-fetch with native fetch API (#1968)
- chore(cli): warn on unsupported test format (#1945)
- chore(providers): support AWS credentials in config file for bedrock provider (#1936)
- chore(providers): support response_format in prompt config in openai provider (#1966)
- chore(providers): update Claude 3.5 model version (#1973)
- chore(providers): update implementation of togetherAI provider (#1934)
- chore(redteam): Add redteam descriptions and display names (#1962)
- chore(redteam): Better typing for the new constants (#1965)
- chore(redteam): fix typing issue, don't return in route (#1933)
- chore(redteam): move all redteam constants to one spot (#1952)
- chore(redteam): remove providers from db (#1955)
- chore(redteam): update providers to id by id or label (#1924)
- chore(redteam): Use Provider Label as Unique ID for redteam targets (#1938)
- chore(webui): add user email management endpoints (#1949)
- chore(webui): create dedicated eval router (#1948)
- chore(webui): expose redteam init ui in navigation dropdown menu (#1926)
- chore(webui): improve max text length slider (#1939)
- chore(webui): optimize Material-UI imports for better tree-shaking (#1928)
- chore(webui): optionally record anonymous telemetry (#1940)
- chore(webui): resolve fast refresh warning by separating useToast hook (#1941)
- refactor(assertions): move utility functions to separate file (#1944)
- chore: add citation generation script and update CITATION.cff (#1914)

### Fixed

- fix(cli): add metadata to EvaluateResult model (#1978)
- fix(cli): check for python3 alias (#1971)
- fix(cli): cli properly watches all types of configs (#1929)
- fix(cli): resolve deep copy issue when using grader cli arg (#1943)
- fix(eval): set author from getUserEmail when creating Eval (#1950)
- fix(providers): improve Gemini format coercion and add tests (#1925)
- fix(providers): maybeCoerceToGeminiFormat in palm provider - parse system_instruction (#1947)

### Dependencies

- chore(deps): bump aiohttp from 3.9.5 to 3.10.2 in /examples/rag-full (#1959)
- chore(deps): bump certifi from 2023.11.17 to 2024.7.4 in /examples/python-provider (#1958)
- chore(deps): bump idna from 3.6 to 3.7 in /examples/python-provider (#1957)
- chore(deps): bump rollup from 4.21.3 to 4.24.0 in /src/app (#1961)
- chore(deps): bump starlette from 0.37.2 to 0.40.0 in /examples/rag-full (#1956)
- chore(deps): bump vite from 5.3.3 to 5.4.9 in /examples/jest-integration (#1960)
- chore(deps): migrate drizzle (#1922)
- chore(deps): update dependencies (#1913)

### Documentation

- docs(blog): adding fuzzing post (#1921)

## [0.93.3] - 2024-10-17

### Added

- **feat(assertions):** Support array of files in assertion values by [@danpe](https://github.com/promptfoo/promptfoo/pull/1897)
- **feat(redteam):** Math-prompt strategy by [@AISimplyExplained](https://github.com/promptfoo/promptfoo/pull/1907)
- feat(redteam): math-prompt strategy (#1907)
- feat: add watsonx bearer token auth and display model cost (#1904)
- feat: support array of files in assertion values (#1897)

### Changed

- **chore(providers):** Add WatsonX bearer token auth and display model cost by [@gprem09](https://github.com/promptfoo/promptfoo/pull/1904)
- **chore(redteam):** Rename math-prompt strategy and update docs by [@mldangelo](https://github.com/promptfoo/promptfoo/pull/1912)
- **chore(webui):** Redesign navigation and dark mode components by [@mldangelo](https://github.com/promptfoo/promptfoo/pull/1903)
- **chore(ci):** Correct GitHub Actions syntax for secret access by [@mldangelo](https://github.com/promptfoo/promptfoo/pull/1911)
- **chore(ci):** Fix Docker build by [@sklein12](https://github.com/promptfoo/promptfoo/pull/1910)
- **chore(ci):** Test eval share for hosted container by [@sklein12](https://github.com/promptfoo/promptfoo/pull/1908)
- **chore(ci):** Test sharing to cloud by [@sklein12](https://github.com/promptfoo/promptfoo/pull/1909)
- chore: fix docker build (#1910)
- chore(redteam): rename math-prompt strategy and update docs (#1912)
- chore: Test sharing to cloud (#1909)
- chore: Test eval share for hosted container (#1908)

### Fixed

- **fix(webui):** Navigating directly to an eval by [@sklein12](https://github.com/promptfoo/promptfoo/pull/1905)
- fix(providers): lazy load watsonx dependencies (#1977)
- fix(ci): correct GitHub Actions syntax for secret access (#1911)
- fix: Navigating directly to an eval (#1905)

### Documentation

- **docs(redteam):** Add documentation for Custom and PII plugins by [@mldangelo](https://github.com/promptfoo/promptfoo/pull/1892)

## [0.93.2] - 2024-10-16

### Fixed

- fix: sharing to hosted (#1902)
- fix: update cloud share URL path from 'results' to 'eval' (#1901)
- fix: gemini chat formatting (#1900)

### Documentation

- docs(redteam): add documentation for Custom and PII plugins (#1892)

### Changed

- **fix:** update cloud share URL path from 'results' to 'eval' by [@mldangelo](https://github.com/promptfoo/promptfoo/pull/1901)
- **fix:** gemini chat formatting by [@typpo](https://github.com/promptfoo/promptfoo/pull/1900)
- **fix:** sharing to hosted by [@sklein12](https://github.com/promptfoo/promptfoo/pull/1902)
- **chore:** add `--filter-targets` to `redteam run` by [@typpo](https://github.com/promptfoo/promptfoo/pull/1893)
- **chore:** warn users about unknown arguments after 'eval' command by [@mldangelo](https://github.com/promptfoo/promptfoo/pull/1898)
- chore(webui): redesign navigation and dark mode components (#1903)
- chore(cli): warn users about unknown arguments after 'eval' command (#1898)
- chore: add `--filter-targets` to `redteam run` (#1893)

### Dependencies

- **chore(deps):** bump `@anthropic-ai/sdk` from 0.29.0 to 0.29.1 by [@dependabot](https://github.com/promptfoo/promptfoo/pull/1894)
- chore(deps): bump @anthropic-ai/sdk from 0.29.0 to 0.29.1 (#1894)

## [0.93.1] - 2024-10-15

### Fixed

- fix: Delete all evals broken (#1891)

### Added

- feat: Redteam http target tester (#1883)

### Changed

- **feat:** Crisp chat on certain pages by [@typpo](https://github.com/promptfoo/promptfoo/pull/1880)
- **feat:** Redteam HTTP target tester by [@sklein12](https://github.com/promptfoo/promptfoo/pull/1883)
- **fix:** Do not use default config when config is explicitly set by [@typpo](https://github.com/promptfoo/promptfoo/pull/1878)
- **fix:** Delete all evals broken by [@sklein12](https://github.com/promptfoo/promptfoo/pull/1891)
- **docs:** Add RAG architecture blog post by [@vsauter](https://github.com/promptfoo/promptfoo/pull/1886)
- **refactor(webui):** Move dashboard to redteam directory by [@mldangelo](https://github.com/promptfoo/promptfoo/pull/1890)
- refactor(webui): move dashboard to redteam directory (#1890)

## [0.93.0] - 2024-10-14

### Documentation

- docs: add rag architecture blog post (#1886)

### Added

- feat(cli): add example download functionality to init command (#1875)
- feat(redteam): introduce experimental redteam setup ui (#1872)
- feat(providers): watsonx provider (#1869)
- feat(providers): node package provider (#1855)
- feat: crisp chat on certain pages (#1880)

### Changed

- chore(webui): show tools in report view (#1871)

### Fixed

- fix(cli): only set redteam on combined configs when necessary (#1879)
- fix(cli): disable remote grading with rubric prompt override (#1877)
- fix(webui): rendering evals (#1881)
- fix: do not use default config when config is explicitly set (#1878)

## [0.92.3] - 2024-10-12

### Changed

- fix: request correct structure in prompt (#1851)
- fix: Only persist custom API url in local storage if it's set through the UI (#1854)
- fix: equality failure message (#1868)
- fix: don't always persist providers (#1870)
- feat: env variable to host pf at a different url path then base (#1853)
- chore(redteam): improve custom plugin definition and validation (#1860)
- chore: move skip logic to generate (#1834)
- chore: add `--filter-targets` alias (#1863)
- chore: Cloud sharing with new format (#1840)

### Fixed

- fix(webui): resolve undefined version display in InfoModal (#1856)

### Dependencies

- chore(deps-dev): bump @aws-sdk/client-bedrock-runtime from 3.667.0 to 3.668.0 (#1857)
- chore(deps-dev): bump @aws-sdk/client-bedrock-runtime from 3.668.0 to 3.669.0 (#1865)

## [0.92.2] - 2024-10-09

### Changed

- **ci(tests)**: Separate unit and integration tests in CI pipeline by [@mldangelo](https://github.com/mldangelo) in [#1849](https://github.com/promptfoo/promptfoo/pull/1849)
  - Bump `@aws-sdk/client-bedrock-runtime` from 3.666.0 to 3.667.0 by [@dependabot](https://github.com/dependabot) in [#1845](https://github.com/promptfoo/promptfoo/pull/1845)
  - Bump `@anthropic-ai/sdk` from 0.28.0 to 0.29.0 by [@dependabot](https://github.com/dependabot) in [#1846](https://github.com/promptfoo/promptfoo/pull/1846)
  - Bump `openai` from 4.67.2 to 4.67.3 by [@dependabot](https://github.com/dependabot) in [#1844](https://github.com/promptfoo/promptfoo/pull/1844)

### Fixed

- **fix(providers)**: Dynamically import FAL-AI serverless client by [@mldangelo](https://github.com/mldangelo) in [#1850](https://github.com/promptfoo/promptfoo/pull/1850)

### Dependencies

- **chore(deps)**:

## [0.92.1] - 2024-10-08

### Added

- **feat(providers):** Add support for an optional `responseSchema` file to Google Gemini by [@aud](https://github.com/promptfoo/promptfoo/pull/1839)
- feat(providers): Add support for an optional `responseSchema` file to google gemini (#1839)

### Changed

- **fix:** count could be off if there was a test that wasn't recorded by [@sklein12](https://github.com/promptfoo/promptfoo/pull/1841)
- **fix:** support relative paths by [@sklein12](https://github.com/promptfoo/promptfoo/pull/1842)
- **fix:** Prompt ordering on tables by [@sklein12](https://github.com/promptfoo/promptfoo/pull/1843)
- **chore:** delete empty file by [@sklein12](https://github.com/promptfoo/promptfoo/pull/1829)
- **chore:** rename tables by [@sklein12](https://github.com/promptfoo/promptfoo/pull/1831)
- chore(deps-dev): bump @aws-sdk/client-bedrock-runtime from 3.665.0 to 3.666.0 (#1836)

### Fixed

- **fix(provider):** fal prompt config overrides by [@drochetti](https://github.com/promptfoo/promptfoo/pull/1835)
- fix: Prompt ordering on tables (#1843)
- fix: support relative paths (#1842)
- fix: count could be off if there was a test that wasn't recorded (#1841)

### Dependencies

- **chore(deps):** bump openai from 4.67.1 to 4.67.2 by [@dependabot](https://github.com/promptfoo/promptfoo/pull/1837)
- **chore(deps-dev):** bump @aws-sdk/client-bedrock-runtime from 3.665.0 to 3.666.0 by [@dependabot](https://github.com/promptfoo/promptfoo/pull/1836)
- chore(deps): bump openai from 4.67.1 to 4.67.2 (#1837)

### Documentation

- **docs(contributing):** expand guide for adding new providers by [@mldangelo](https://github.com/promptfoo/promptfoo/pull/1833)

## [0.92.0] - 2024-10-07

### Fixed

- fix(provider): fal prompt config overrides (#1835)

### Documentation

- docs(contributing): expand guide for adding new providers (#1833)

### Changed

- Normalize eval results in db (#1776)
- foundation model blog post (#1823)
- site: custom blog index page (#1824)
- chore(build): allow-composite-ts (#1825)
- chore(cli): improve validation for extension hooks (#1827)
- chore: rename tables (#1831)
- chore: delete empty file (#1829)

## [0.91.3] - 2024-10-04

### Added

- feat(redteam): add religion plugin (#1822)
- feat(provider-fal): allow prompt config overrides (#1815)
- feat: remove in memory table (#1820)

## [0.91.2] - 2024-10-04

### Added

- feat(cli): Add input validation to eval command (@mldangelo #1810)
- feat(cli): Add real-time logging for Python script execution (@mldangelo #1818)
- feat(providers): Add support for setting cookies in `browser` provider (@typpo #1809)

### Changed

- chore(ci): Move integration tests to separate job in GitHub Actions workflow (@mldangelo #1821)
- chore(providers): Add support for file-based response parser for HTTP provider (@mldangelo #1808)
- chore(providers): Improve error message for browser provider missing imports (67c5fed2 @typpo)
- chore(redteam): Update to specific GPT-4 model (0be9c87f @mldangelo)
- chore(site): Update intro cal.com link (ff36972e @typpo)
- chore(webui): Remove 'use client' directives from React components (bc6f4214 @mldangelo)
- docs: Add Streamlit application in browser documentation (855e80f4 @typpo)
- docs: Escape tag in documentation (9c3ae83b @typpo)
- docs: Remove responseparser from quickstart (fe17b837 @typpo)
- docs: Remove responseParser from redteam template (feda3c60 @typpo)
- docs: Update test case reference documentation (d7c7a507 @mldangelo)
- docs: Update to use `redteam run` and `redteam report` (@typpo #1814)

### Fixed

- fix(redteam): Resolve cross-session templating issues (@typpo #1811)
- fix(webui): Ensure weight is not 0 (@sklein12 #1817)

### Dependencies

- chore(deps-dev): Bump @aws-sdk/client-bedrock-runtime from 3.658.1 to 3.662.0 (@dependabot #1805)
- chore(deps-dev): Bump @aws-sdk/client-bedrock-runtime from 3.663.0 to 3.664.0 (@dependabot #1819)
- chore(deps): Bump openai from 4.66.1 to 4.67.0 (@dependabot #1804)
- chore(deps): Bump replicate from 0.34.0 to 0.34.1 (@dependabot #1806)
- chore(deps): Update dependencies (ec37ca4e @mldangelo)

## [0.91.1] - 2024-10-01

### Changed

- feat: prompts as python classmethods (#1799)

### Fixed

- fix(redteam): read redteam config during redteam eval command (#1803)

### Documentation

- docs(custom-api): update documentation and improve typing (#1802)

## [0.91.0] - 2024-10-01

### Added

- feat(cli): ask for email on public share by @typpo in #1798
- feat(cli): support input transforms by @MrFlounder in #1704
- feat(redteam): add `redteam run` command by @typpo in #1791
- feat(webui): new Chart type on the eval page of web UI by @YingjiaLiu99 in #1147

### Changed

- fix: calc the same prompt id everywhere by @sklein12 in #1795
- docs: add troubleshooting section for timeouts by @mldangelo
- docs: fix indentation by @typpo
- docs: provider index by @mldangelo in #1792
- docs: update ts-config example README with tsx loader options by @mldangelo
- site: misc redteam guide clarifications by @typpo
- chore(cli): reorganize command structure and add program name by @mldangelo
- chore(cli): simplify node version check by @mldangelo in #1794
- chore(openai): use omni moderation by default by @typpo in #1797
- chore(providers): add support for special chars in browser provider by @typpo in #1790
- chore(providers): render provider label using Nunjucks by @mldangelo in #1789
- chore(providers): warn on unknown provider types by @mldangelo in #1787
- chore(redteam): include package version in redteam run hash by @typpo in 6d2d0c65
- chore(redteam): rename and export base classes by @mldangelo in #1801
- chore(redteam): serverside generation for indirect-prompt-injection by @mldangelo
- chore(redteam): update adversarial generation to specific gpt-4o model by @typpo in 1f397f62
- chore(cli): reorganize command structure and add program name by @mldangelo in 66781927

### Fixed

- fix(build): remove ts-config path aliases until compilation works correctly by @sklein12 in #1796
- fix(cli): don't ask for email when sharing in ci or without tty by @typpo
- fix(package): use provider prompt map when running via Node package by @vsauter in #1788
- fix(redteam): don't include entities if list is empty by @typpo
- fix(redteam): OWASP aliases by @typpo in #1765

### Dependencies

- chore(deps): bump openai from 4.65.0 to 4.66.1 by @dependabot in #1800
- chore(deps): update dependencies by @mldangelo

## [0.90.3] - 2024-09-27

### Changed

- fix: browser provider ignores cert errors by @ianw_github in 9fcc9f5974d919291456292e187fba1b1bacb3e2

## [0.90.2] - 2024-09-27

### Changed

- **feat:** Add fal.ai provider by [@drochetti](https://github.com/drochetti) in [#1778](https://github.com/promptfoo/promptfoo/pull/1778)
- **feat:** Add install script for pre-built binary installation by [@mldangelo](https://github.com/mldangelo) in [#1755](https://github.com/promptfoo/promptfoo/pull/1755)
- **fix:** Improve JSON parser handling for multiple braces by [@typpo](https://github.com/typpo) in [#1766](https://github.com/promptfoo/promptfoo/pull/1766)
- **refactor(eval):** Reorganize and improve eval command options by [@mldangelo](https://github.com/mldangelo) in [#1762](https://github.com/promptfoo/promptfoo/pull/1762)
- **chore(bedrock):** Improve support for LLAMA3.1 and LLAMA3.2 model configurations by [@mldangelo](https://github.com/mldangelo) in [#1777](https://github.com/promptfoo/promptfoo/pull/1777)
- **chore(config):** Simplify config loading by [@mldangelo](https://github.com/mldangelo) in [#1779](https://github.com/promptfoo/promptfoo/pull/1779)
- **chore(redteam):** Move select plugins for server-side generation by [@mldangelo](https://github.com/mldangelo) in [#1783](https://github.com/promptfoo/promptfoo/pull/1783)
- **ci(nexe-build):** Add ARM64 support for nexe builds by [@mldangelo](https://github.com/mldangelo) in [#1780](https://github.com/promptfoo/promptfoo/pull/1780)
- **ci(nexe-build):** Update runner selection for macOS and add Windows file extension by [@mldangelo](https://github.com/mldangelo) in [#1784](https://github.com/promptfoo/promptfoo/pull/1784)

### Fixed

- **fix(providers):** Correct data types for `responseParser` in HTTP provider by [@typpo](https://github.com/typpo) in [#1764](https://github.com/promptfoo/promptfoo/pull/1764)

### Dependencies

- **chore(deps-dev):** Bump `@aws-sdk/client-bedrock-runtime` from 3.658.0 to 3.658.1 by [@dependabot](https://github.com/dependabot) in [#1769](https://github.com/promptfoo/promptfoo/pull/1769)
- **chore(deps):** Bump `replicate` from 0.33.0 to 0.34.0 by [@dependabot](https://github.com/dependabot) in [#1767](https://github.com/promptfoo/promptfoo/pull/1767)
- **chore(deps):** Bump `openai` from 4.63.0 to 4.64.0 by [@dependabot](https://github.com/dependabot) in [#1768](https://github.com/promptfoo/promptfoo/pull/1768)

## [0.90.1] - 2024-09-26

### Changed

- **chore(providers):** Updated Bedrock integration to support Llama 3.2 models. [#1763](https://github.com/promptfoo/promptfoo/pull/1763) by [@aristsakpinis93](https://github.com/aristsakpinis93)
- **chore:** Added support for config objects in JavaScript and Python assertions. [#1729](https://github.com/promptfoo/promptfoo/pull/1729) by [@vedantr](https://github.com/vedantr)
- **fix:** Improved prompts handling per provider. [#1757](https://github.com/promptfoo/promptfoo/pull/1757) by [@typpo](https://github.com/typpo)
- **fix:** Updated `--no-interactive` description and added it to the documentation. [#1761](https://github.com/promptfoo/promptfoo/pull/1761) by [@kentyman23](https://github.com/kentyman23)
- site: adding blog post for Prompt Airlines (#1774)

### Dependencies

- **chore(deps-dev):** Bumped `@aws-sdk/client-bedrock-runtime` from 3.654.0 to 3.658.0. [#1758](https://github.com/promptfoo/promptfoo/pull/1758) by [@dependabot](https://github.com/dependabot)

## [0.90.0] - 2024-09-24

### Changed

- cli: Added 'pf' as an alias for the 'promptfoo' command (@mldangelo, #1745)
- providers(bedrock): Added support for AI21 Jamba Models and Meta Llama 3.1 Models (@mldangelo, #1753)
- providers(python): Added support for file:// syntax for Python providers (@mldangelo, #1748)
- providers(http): Added support for raw requests (@typpo, #1749)
- cli: implement cloud Login functionality for private sharing (@sklein12, #1719)
- cli(redteam): aliased 'eval' in redteam namespace and prioritized redteam.yaml over promptfooconfig.yaml (@typpo, #1664)
- providers(http): Added templating support for provider URLs (@mldangelo, #1747)
- cli: read config files from directory paths (@andretran, #1721)
- Added PROMPTFOO_EXPERIMENTAL environment variable (@typpo)
- Simplified redteam consent process (@typpo)
- Improved input handling for login prompts (@mldangelo)
- Updated dependencies (@mldangelo)
- webui: fix route to edit eval description(@sklein12, #1754)
- cli: prevent logging of empty output paths (@mldangelo)
- Added raw HTTP request example (@typpo)
- Updated documentation to prefer prebuilt versions (@sklein12, #1752)
- Triggered release step in nexe build for tagged branches (@mldangelo)
- Updated release token in GitHub Actions workflow (@mldangelo)
- Added continue-on-error to nexe-build job (@mldangelo)

## [0.89.4] - 2024-09-23

### Added

- feat(webui): display suggestions (#1739)

### Changed

- feat: headless browser provider (#1736)
- feat: suggestions (#1723)
- feat: improvements to http and websocket providers (#1732)
- fix: empty state for webui (#1727)
- chore: add costs for OpenAI model "gpt-4o-2024-08-06" (#1728)
- fix: catch errors when creating share url (#1726)https://github.com/promptfoo/promptfoo/pull/1725
- fix: add missing outputPath (#1734)
- fix: output path when PROMPTFOO_LIGHTWEIGHT_RESULTS is set (#1737)
- chore: Move share action to server (#1743)
- docs: Update documentation for Tree-based Jailbreaks Strategy by @vingiarrusso in

### Fixed

- fix(prompts): add handling for function prompt (#1724)

## [0.89.3] - 2024-09-20

### Changed

- **Bug Fixes:**
  - Improved sanitization of generations ([#1713](https://github.com/promptfoo/promptfoo/pull/1713) by [@typpo](https://github.com/typpo))
  - Reverted config changes to resolve prompt file bug ([#1722](https://github.com/promptfoo/promptfoo/pull/1722) by [@mldangelo](https://github.com/mldangelo))
- **Docs**
  - Added more information to the enterprise page ([#1714](https://github.com/promptfoo/promptfoo/pull/1714) by [@typpo](https://github.com/typpo))
  - Updated the about page ([#1715](https://github.com/promptfoo/promptfoo/pull/1715) by [@typpo](https://github.com/typpo))
  - Minor landing page updates ([#1718](https://github.com/promptfoo/promptfoo/pull/1718) by [@typpo](https://github.com/typpo))
- Update documentation for Tree-based Jailbreaks Strategy (#1725)

## [0.89.2] - 2024-09-18

### Changed

- **Dependencies**: Updated project dependencies (@mldangelo)
- **Website**: Added truncate functionality to the site (@typpo)
- Fixed Node cache dependency issue (@typpo)
- Improved nexe build workflow artifact handling in CI pipeline (@mldangelo)
- Bumped version to 0.89.2 (@typpo)
-

## [0.89.1] - 2024-09-18

### Added

- **feat(provider/openai)**: support loading `response_format` from a file by [@albertlieyingadrian](https://github.com/albertlieyingadrian) in [#1711](https://github.com/promptfoo/promptfoo/pull/1711)
- **feat(matchers)**: add external file loader for LLM rubric by [@albertlieyingadrian](https://github.com/albertlieyingadrian) in [#1698](https://github.com/promptfoo/promptfoo/pull/1698)

### Changed

- **feat**: Redteam dashboard by [@typpo](https://github.com/typpo) in [#1709](https://github.com/promptfoo/promptfoo/pull/1709)
- **feat**: add WebSocket provider by [@typpo](https://github.com/typpo) in [#1712](https://github.com/promptfoo/promptfoo/pull/1712)
- **docs**: GPT vs O1 guide by [@typpo](https://github.com/typpo) in [#1703](https://github.com/promptfoo/promptfoo/pull/1703)

### Dependencies

- **chore(deps)**: bump `openai` from `4.61.1` to `4.62.0` by [@dependabot](https://github.com/dependabot) in [#1706](https://github.com/promptfoo/promptfoo/pull/1706)
- **chore(deps)**: bump `@azure/openai-assistants` from `1.0.0-beta.5` to `1.0.0-beta.6` by [@dependabot](https://github.com/dependabot) in [#1707](https://github.com/promptfoo/promptfoo/pull/1707)

## [0.89.0] - 2024-09-17

### Added

- feat(util): add nunjucks template support for file path (#1688) by @albertlieyingadrian
- feat(redteam): top level targets, plugins, strategies (#1689) by @typpo

### Changed

- feat: Migrate NextUI to a React App (#1637) by @sklein12
- feat: add golang provider (#1693) by @typpo
- feat: make config `prompts` optional (#1694) by @typpo
- chore(redteam): plumb scores per plugin and strategy (#1684) by @typpo
- chore(redteam): redteam init indent plugins and strategies by @typpo
- chore(redteam): redteam onboarding updates (#1695) by @typpo
- chore(redteam): update some framework mappings by @typpo
- refactor(csv): improve assertion parsing and add warning for single underscore usage (#1692) by @mldangelo
- docs: improve Python provider example with stub LLM function by @mldangelo

### Fixed

- fix(python): change PythonShell mode to binary to fix unicode encoding issues (#1671) by @mldangelo
- fix(python): check --version for executable path validation (#1690) by @mldangelo
- fix(providers): Mistral Error Reporting (#1691) by @GICodeWarrior

### Dependencies

- chore(deps): bump openai from 4.61.0 to 4.61.1 (#1696) by @dependabot
- chore(deps): remove nexe dev dependency by @mldangelo
- chore(deps): update eslint and related packages by @mldangelo

## [0.88.0] - 2024-09-16

### Dependencies

- chore(deps): bump replicate from 0.32.1 to 0.33.0 (#1682)

### Added

- feat(webui): display custom namedScores (#1669)

### Changed

- **Added** `--env-path` as an alias for the `--env-file` option in CLI (@mldangelo)
- **Introduced** `PROMPTFOO_LIGHTWEIGHT_RESULTS` environment variable to optimize result storage (@typpo)
- **Added** `validatePythonPath` function and improved error handling for Python scripts (@mldangelo)
- **Displayed** custom named scores in the Web UI (@khp)
- **Improved** support for structured outputs in the OpenAI provider (@mldangelo)
- **Added** OpenAI Assistant's token usage statistics (@albertlieyingadrian)
- **Added** pricing information for Azure OpenAI models (@mldangelo)
- **Improved** API URL formatting for Azure OpenAI provider (@mldangelo)
- **Fixed** prompt normalization when reading configurations (@mldangelo)
- **Resolved** Docker image issues by adding Python, ensuring the `next` output directory exists, and disabling telemetry (@mldangelo)
- **Improved** message parsing for the Anthropic provider (@mldangelo)
- **Fixed** error in loading externally defined OpenAI function calls (@mldangelo)
- **Corrected** latency assertion error for zero milliseconds latency (@albertlieyingadrian)
- **Added** a new Red Team introduction and case studies to the documentation (@typpo)
- **Updated** model references and default LLM models in the documentation (@mldangelo)
- **Fixed** typos and broken image links in the documentation (@mldangelo, @typpo)
- **Refactored** Red Team commands and types to improve code organization (@mldangelo)
- **Moved** `evaluateOptions` initialization to `evalCommand` (@mldangelo)
- **Centralized** cost calculation logic in providers (@mldangelo)
- ci: improve nexe build workflow and caching (#1683)
- chore(providers): add pricing information for Azure OpenAI models (#1681)

### Tests

- **Added** support for `file://` prefix for local file paths in the `tests:` field in configuration (@mldangelo)

## [0.87.1] - 2024-09-12

### Fixed

- fix(docker): add Python to Docker image and verify in CI (#1677)
- fix(assertions): fix latencyMs comparison with undefined to allow 0 ms latency (#1668)
- fix(providers): improve parseMessages function for anthropic (#1666)
- fix(dockerfile): ensure next out directory exists and disable next telemetry (#1665)
- fix: normalize prompts when reading configs (#1659)

### Added

- feat(python): add validatePythonPath function and improve error handling (#1670)
- feat(cli): accept '--env-path' as an alias for '--env-file' option (#1654)
- feat: PROMPTFOO_LIGHTWEIGHT_RESULTS envar (#1450)

### Documentation

- docs: red team intro (#1662)
- docs: update model references from gpt-3.5-turbo to gpt-4o-mini (#1655)

### Changed

- **Add OpenAI `o1` pricing** by [@typpo](https://github.com/typpo) in [#1649](https://github.com/promptfoo/promptfoo/pull/1649)
- **Add support for OpenAI `o1` max completion tokens** by [@mldangelo](https://github.com/mldangelo) in [#1650](https://github.com/promptfoo/promptfoo/pull/1650)
- **Share link issue when self-hosting** by [@typpo](https://github.com/typpo) in [#1647](https://github.com/promptfoo/promptfoo/pull/1647)
- **Fix OpenAI function tool callbacks handling** by [@mldangelo](https://github.com/mldangelo) in [#1648](https://github.com/promptfoo/promptfoo/pull/1648)
- **Fix broken anchor links** by [@mldangelo](https://github.com/mldangelo) in [#1645](https://github.com/promptfoo/promptfoo/pull/1645)
- **Add documentation for Echo provider** by [@mldangelo](https://github.com/mldangelo) in [#1646](https://github.com/promptfoo/promptfoo/pull/1646)
- ci: add push trigger to docker workflow (#1678)
- refactor(providers): centralize cost calculation logic (#1679)
- refactor: move evaluateOptions initialization to evalCommand (#1674)
- refactor(redteam): move redteam types to src/redteam/types (#1653)
- refactor(redteam): move redteam commands to src/redteam/commands (#1652)
- chore(providers): improve API URL formatting for Azure OpenAI provider (#1672)
- chore(providers): add openai assistant's token usage (#1661)
- chore(openai): improve support for structured outputs (#1656)
- chore: support file:// prefix for local file paths in `tests:` field in config (#1651)

## [0.87.0] - 2024-09-12

### Changed

- feat: remote strategy execution (#1592)
- fix: run db migrations first thing in cli (#1638)
- chore: add --remote to `eval` (#1639)
- chore: ability to record when feature is used (#1643)
- site: intro and image updates (#1636)

### Dependencies

- chore(deps-dev): bump @aws-sdk/client-bedrock-runtime from 3.649.0 to 3.650.0 (#1640)
- chore(deps): bump openai from 4.58.2 to 4.59.0 (#1641)

## [0.86.1] - 2024-09-11

### Changed

- feat: cross-session leak plugin (#1631)
- fix: quickswitcher (#1635)

## [0.86.0] - 2024-09-11

### Changed

- **feat**: Added MITRE Atlas plugin aliases by [@typpo](https://github.com/typpo) in [#1629](https://github.com/promptfoo/promptfoo/pull/1629)
- **chore**: Removed the NextAPI by [@sklein12](https://github.com/sklein12) in [#1599](https://github.com/promptfoo/promptfoo/pull/1599)
- **fix**: Improved rate limiting handling by [@sinedied](https://github.com/sinedied) in [#1633](https://github.com/promptfoo/promptfoo/pull/1633)
- **fix**: Ensured `name:value` pairs are unique, rather than just names, for tags by [@sklein12](https://github.com/sklein12) in [#1621](https://github.com/promptfoo/promptfoo/pull/1621)
- **chore**: Fixed paths for `ts-node` by [@sklein12](https://github.com/sklein12) in [#1628](https://github.com/promptfoo/promptfoo/pull/1628)
- **chore**: Standardized paths by [@sklein12](https://github.com/sklein12) in [#1627](https://github.com/promptfoo/promptfoo/pull/1627)

### Dependencies

- **chore(deps-dev)**: Bumped `@aws-sdk/client-bedrock-runtime` from 3.645.0 to 3.649.0 by [@dependabot](https://github.com/dependabot) in [#1632](https://github.com/promptfoo/promptfoo/pull/1632)
- **chore(deps)**: Bumped `@anthropic-ai/sdk` from 0.27.2 to 0.27.3 by [@dependabot](https://github.com/dependabot) in [#1625](https://github.com/promptfoo/promptfoo/pull/1625)
- **chore(deps)**: Bumped `openai` from 4.58.1 to 4.58.2 by [@dependabot](https://github.com/dependabot) in [#1624](https://github.com/promptfoo/promptfoo/pull/1624)

## [0.85.2] - 2024-09-10

### Changed

- feat: compliance status in redteam reports (#1619)
- fix: prompt parsing (#1620)

## [0.85.1] - 2024-09-09

### Changed

- feat: add support for markdown prompts (#1616)
- fix: Indirect Prompt Injection missing purpose and will only generate… (#1618)

### Dependencies

- chore(deps): bump openai from 4.58.0 to 4.58.1 (#1617)

## [0.85.0] - 2024-09-06

### Added

- **feat(mistral):** Update chat models and add embedding provider by @mldangelo in [#1614](https://github.com/promptfoo/promptfoo/pull/1614)
- **feat(templates):** Allow Nunjucks templating in grader context by @mldangelo in [#1606](https://github.com/promptfoo/promptfoo/pull/1606)
- **feat(redteam):** Add remote generation for multilingual strategy by @mldangelo in [#1603](https://github.com/promptfoo/promptfoo/pull/1603)
- **feat(redteam):** ASCII smuggling plugin by @typpo in [#1602](https://github.com/promptfoo/promptfoo/pull/1602)
- **feat(redteam):** More direct prompt injections by @typpo in [#1600](https://github.com/promptfoo/promptfoo/pull/1600)
- **feat(redteam):** Prompt injections for all test cases by @typpo in [commit 28605413](https://github.com/promptfoo/promptfoo/commit/28605413)

### Changed

- **refactor:** Improve project initialization and error handling by @mldangelo in [#1591](https://github.com/promptfoo/promptfoo/pull/1591)
- **chore:** Warn if API keys are not present when running `promptfoo init` by @cristiancavalli in [#1577](https://github.com/promptfoo/promptfoo/pull/1577)
- **chore:** Add info to contains-all and icontains-all error by @typpo in [#1596](https://github.com/promptfoo/promptfoo/pull/1596)
- **chore(redteam):** Export graders by @sklein12 in [#1593](https://github.com/promptfoo/promptfoo/pull/1593)
- **chore(redteam):** Export prompt generators by @sklein12 in [#1583](https://github.com/promptfoo/promptfoo/pull/1583)
- **docs:** Add information on loading scenarios from external files by @mldangelo in [commit ddcc6e59](https://github.com/promptfoo/promptfoo/commit/ddcc6e59)

### Fixed

- **fix(redteam):** Correct metric name for misinfo/pii/etc plugins by @typpo in [#1605](https://github.com/promptfoo/promptfoo/pull/1605)
- **fix(redteam):** Remove quotes and numbered results from generated prompts by @typpo in [#1601](https://github.com/promptfoo/promptfoo/pull/1601)
- **fix(redteam):** Move purpose to the right place in redteam template by @typpo in [commit 00b2ed1c](https://github.com/promptfoo/promptfoo/commit/00b2ed1c)

### Dependencies

- **chore(deps):** Bump openai from 4.57.3 to 4.58.0 by @dependabot in [#1608](https://github.com/promptfoo/promptfoo/pull/1608)
- **chore(deps):** Bump openai from 4.57.2 to 4.57.3 by @dependabot in [#1594](https://github.com/promptfoo/promptfoo/pull/1594)

### Documentation

- **docs(redteam):** Red team introduction by @typpo in [commit ba5fe14c](https://github.com/promptfoo/promptfoo/commit/ba5fe14c) and [commit 60624456](https://github.com/promptfoo/promptfoo/commit/60624456)
- **docs(redteam):** Minor redteam update by @typpo in [commit 7cad8da5](https://github.com/promptfoo/promptfoo/commit/7cad8da5)

### Tests

- **test(redteam):** Enhance nested quotes handling in parseGeneratedPrompts by @mldangelo in [commit 36f6464a](https://github.com/promptfoo/promptfoo/commit/36f6464a)

## [0.84.1] - 2024-09-04

### Changed

- fix: json parsing infinite loop (#1590)
- fix: add cache and timeout to remote grading (#1589)

## [0.84.0] - 2024-09-04

### Changed

- Support for remote `llm-rubric` (@typpo in #1585)
- Resolve foreign key constraint in `deleteAllEvals` (@mldangelo in #1581)
- Don't set OpenAI chat completion `seed=0` by default (@Sasja in #1580)
- Improve strategy JSON parsing (@typpo in #1587)
- Multilingual strategy now uses redteam provider (@typpo in #1586)
- Handle redteam remote generation error (@typpo)
- Redteam refusals are not failures for Vertex AI (@typpo)
- Reorganize redteam exports and add Strategies (@mldangelo in #1588)
- Update OpenAI config documentation (@mldangelo)
- Improve Azure environment variables and configuration documentation (@mldangelo)
- Bump dependencies and devDependencies (@mldangelo)
- Set `stream: false` in Ollama provider (@typpo, #1568)
- Bump openai from 4.57.0 to 4.57.1 (@dependabot in #1579)
- Regenerate JSON schema based on type change (@mldangelo)
- Synchronize EnvOverrides in types and validators (@mldangelo)

## [0.83.2] - 2024-09-03

### Added

- feat: add --remote to redteam generate (#1576)

## [0.83.1] - 2024-09-03

## [0.83.0] - 2024-09-03

### Changed

- feat: add onboarding flow for http endpoint (#1572)
- feat: remote generation on the cli (#1570)
- docs: update YAML syntax for prompts and providers arrays (#1574)

## [0.82.0] - 2024-09-02

### Added

- feat(redteam): add remote generation for purpose and entities by @mldangelo

### Changed

- feat: add `delay` option for redteam generate and refactor plugins by @typpo
- fix: validate all plugins before running any by @typpo
- fix: remove indirect prompt injection `config.systemPrompt` dependency by @typpo
- fix: show all strategies on report by @typpo
- fix: bfla grading by @typpo
- chore: simplify redteam types by @typpo
- chore: move redteam command locations by @typpo
- chore: defaults for redteam plugins/strategies by @typpo
- chore: clean up some redteam onboarding questions by @typpo
- chore: export redteam plugins by @typpo
- chore: rename envar by @typpo
- chore: add `PROMPTFOO_NO_REDTEAM_MODERATION` envar by @typpo
- chore(redteam): add progress bar to multilingual strategy by @mldangelo
- chore(redteam): export extraction functions by @mldangelo
- chore(docker): install peer dependencies during build by @mldangelo
- docs: update file paths to use file:// prefix by @mldangelo
- chore: clean up some redteam onboarding questions (#1569)
- chore: defaults for redteam plugins/strategies (#1521)

### Dependencies

- chore(deps-dev): bump @aws-sdk/client-bedrock-runtime from 3.637.0 to 3.642.0 by @dependabot
- chore(deps): bump replicate from 0.32.0 to 0.32.1 by @dependabot
- chore(deps): bump openai from 4.56.1 to 4.57.0 by @dependabot
- chore(deps): bump the github-actions group with 2 updates by @dependabot

## [0.81.5] - 2024-08-30

### Dependencies

- chore(deps): bump the github-actions group with 2 updates (#1566)
- chore(deps): bump replicate from 0.32.0 to 0.32.1 (#1559)
- chore(deps): bump openai from 4.56.1 to 4.57.0 (#1558)

### Fixed

- fix: remove indirect prompt injection `config.systemPrompt` dependency (#1562)
- fix: validate all plugins before running any (#1561)

### Added

- feat: add `delay` option for redteam generate and refactor plugins (#1564)
- feat(redteam): add remote generation for purpose and entities (#1555)

### Changed

- feat: global `env` var in templates (#1553)
- fix: harmful grader (#1554)
- chore: include createdAt in getStandaloneEvals (#1550)
- chore: write eval tags to database and add migration (#1551)
- style: enforce object shorthand rule (#1557)
- chore: move redteam command locations (#1565)
- chore: simplify redteam types (#1563)
- chore(deps-dev): bump @aws-sdk/client-bedrock-runtime from 3.637.0 to 3.642.0 (#1560)

## [0.81.4] - 2024-08-29

### Changed

- **fix:** redteam progress bar by @typpo in [#1548](https://github.com/promptfoo/promptfoo/pull/1548)
- **fix:** redteam grading should use defaultTest by @typpo in [#1549](https://github.com/promptfoo/promptfoo/pull/1549)
- **refactor:** move extractJsonObjects to json utility module by @mldangelo in [#1539](https://github.com/promptfoo/promptfoo/pull/1539)

### Fixed

- **fix(redteam):** fix modifier handling in PluginBase by @mldangelo in [#1538](https://github.com/promptfoo/promptfoo/pull/1538)
- **fix(testCases):** improve test case generation with retry logic by @mldangelo in [#1544](https://github.com/promptfoo/promptfoo/pull/1544)
- **fix(docker):** link peer dependencies in Docker build by @mldangelo in [#1545](https://github.com/promptfoo/promptfoo/pull/1545)
- **fix(devcontainer):** simplify and standardize development environment by @mldangelo in [#1547](https://github.com/promptfoo/promptfoo/pull/1547)

### Dependencies

- **chore(deps):** update dependencies by @mldangelo in [#1540](https://github.com/promptfoo/promptfoo/pull/1540)
- **chore(deps):** bump @anthropic-ai/sdk from 0.27.0 to 0.27.1 by @dependabot in [#1541](https://github.com/promptfoo/promptfoo/pull/1541)
- **chore(deps):** bump openai from 4.56.0 to 4.56.1 by @dependabot in [#1542](https://github.com/promptfoo/promptfoo/pull/1542)

## [0.81.3] - 2024-08-28

### Changed

- fix: use redteam provider in extractions (#1536)
- feat: Indirect prompt injection plugin (#1518)
- feat: add support for tags property in config (#1526)
- feat: ability to reference external files in plugin config (#1530)
- feat: custom redteam plugins (#1529)
- fix: remove failure messages from output (#1531)
- fix: reduce pii false positives (#1532)
- fix: Addtl Pii false positives (#1533)
- fix: RBAC plugin false positives (#1534)
- fix: redteam providers should be overriddeable (#1516)
- fix: dont use openai moderation if key not present (#1535)

### Fixed

- fix(redteam): update logic for json only response format in default provider (#1537)

## [0.81.2] - 2024-08-27

### Changed

- fix: use redteam provider in extractions (#1536)
- feat: Indirect prompt injection plugin (#1518)
- feat: add support for tags property in config (#1526)
- feat: ability to reference external files in plugin config (#1530)
- feat: custom redteam plugins (#1529)
- fix: remove failure messages from output (#1531)
- fix: reduce pii false positives (#1532)
- fix: Addtl Pii false positives (#1533)
- fix: RBAC plugin false positives (#1534)
- fix: redteam providers should be overriddeable (#1516)
- fix: dont use openai moderation if key not present (#1535)

## [0.81.1] - 2024-08-27

### Changed

- feat: Indirect prompt injection plugin (#1518)
- feat: add support for `tags` property in config (#1526)
- feat: ability to reference external files in plugin config (#1530)
- feat: custom redteam plugins (#1529)
- fix: remove failure messages from output (#1531)
- fix: reduce pii false positives (#1532)
- fix: Addtl Pii false positives (#1533)
- fix: RBAC plugin false positives (#1534)
- fix: redteam providers should be overriddeable (#1516)
- fix: dont use openai moderation if key not present (#1535)
- chore: Set jest command line setting for jest extension (#1527)

## [0.81.0] - 2024-08-26

### Added

- feat(report): performance by strategy (#1524)
- feat(ai21): Add AI21 Labs provider (#1514)
- feat(docker): add Python runtime to final image (#1519)
- feat(anthropic): add support for create message headers (prompt caching) (#1503)

### Changed

- feat: report view sidebar for previewing test failures (#1522)
- chore: add plugin/strategy descriptions (#1520)
- chore: add `promptfoo redteam plugins` command to list plugins (#1523)
- chore: clear cache status messages (#1517)

### Fixed

- fix(scriptCompletionProvider): handle UTF-8 encoding in script output (#1515)
- fix(config): support loading scenarios and tests from external files (#331)

### Dependencies

- chore(deps-dev): bump @aws-sdk/client-bedrock-runtime from 3.635.0 to 3.637.0 (#1513)

## [0.80.3] - 2024-08-22

### Changed

- **Add Support for Embeddings API (Cohere)**: Added support for the embeddings API. [#1502](https://github.com/promptfoo/promptfoo/pull/1502) by @typpo
- **Improve Download Menu**: Enhanced the web UI by improving the download menu, adding an option to download human eval test cases, and adding tests. [#1500](https://github.com/promptfoo/promptfoo/pull/1500) by @mldangelo
- **Python IPC Encoding**: Resolved an issue by ensuring that Python IPC uses UTF-8 encoding. [#1511](https://github.com/promptfoo/promptfoo/pull/1511) by @typpo
- **Dependencies**:
  - Bumped `@anthropic-ai/sdk` from `0.26.1` to `0.27.0`. [#1507](https://github.com/promptfoo/promptfoo/pull/1507) by @dependabot
  - Upgraded Docusaurus to version `3.5.2`. [#1512](https://github.com/promptfoo/promptfoo/pull/1512) by @mldangelo

## [0.80.2] - 2024-08-22

### Changed

- fix: remove prompt-extraction from base plugins (#1505)

## [0.80.1] - 2024-08-21

### Added

- feat(redteam): improve test generation and reporting (#1481)
- feat(eval)!: remove interactive providers option (#1487)

### Changed

- refactor(harmful): improve test generation and deduplication (#1480)
- fix: hosted load shared eval (#1482)
- fix: Generate correct url for hosted shared evals (#1484)
- feat: multilingual strategy (#1483)
- chore(eslint): add and configure eslint-plugin-unicorn (#1489)
- fix: include vars in python provider cache key (#1493)
- fix: Including prompt extraction broke redteam generation (#1494)
- fix: floating point comparisons in matchers (#1486)
- site: enterprise breakdown (#1495)
- fix: Prompt setup during redteam generation (#1496)
- fix: hardcoded injectVars in harmful plugin (#1498)
- site: enterprise blog post (#1497)

### Fixed

- fix(assertions): update error messages for context-relevance and context-faithfulness (#1485)

### Dependencies

- chore(deps-dev): bump @aws-sdk/client-bedrock-runtime from 3.632.0 to 3.635.0 (#1490)

## [0.80.0] - 2024-08-21

### Changed

- **Multilingual Strategy**: Added multilingual strategy by @typpo in [#1483](https://github.com/promptfoo/promptfoo/pull/1483)
- **Redteam**: Improved test generation and reporting by @mldangelo in [#1481](https://github.com/promptfoo/promptfoo/pull/1481)
- **Evaluation**: Removed interactive providers option by @mldangelo in [#1487](https://github.com/promptfoo/promptfoo/pull/1487)
- **Hosted Load**: Fixed hosted load shared eval by @sklein12 in [#1482](https://github.com/promptfoo/promptfoo/pull/1482)
- **Shared Evals**: Generated correct URL for hosted shared evals by @sklein12 in [#1484](https://github.com/promptfoo/promptfoo/pull/1484)
- **Assertions**: Updated error messages for context-relevance and context-faithfulness by @mldangelo in [#1485](https://github.com/promptfoo/promptfoo/pull/1485)
- **Python Provider**: Included vars in Python provider cache key by @typpo in [#1493](https://github.com/promptfoo/promptfoo/pull/1493)
- **Prompt Extraction**: Fixed prompt extraction during redteam generation by @sklein12 in [#1494](https://github.com/promptfoo/promptfoo/pull/1494)
- **Matchers**: Fixed floating point comparisons in matchers by @typpo in [#1486](https://github.com/promptfoo/promptfoo/pull/1486)
- **Redteam Generation**: Fixed prompt setup during redteam generation by @sklein12 in [#1496](https://github.com/promptfoo/promptfoo/pull/1496)
- **Harmful Tests**: Improved test generation and deduplication by @mldangelo in [#1480](https://github.com/promptfoo/promptfoo/pull/1480)
- **ESLint**: Added and configured eslint-plugin-unicorn by @mldangelo in [#1489](https://github.com/promptfoo/promptfoo/pull/1489)
- **Dependencies**: Bumped @aws-sdk/client-bedrock-runtime from 3.632.0 to 3.635.0 by @dependabot in [#1490](https://github.com/promptfoo/promptfoo/pull/1490)
- **Crescendo**: Crescendo now uses gpt-4o-mini instead of gpt-4o by @typpo
- **Environment Variables**: Added GROQ_API_KEY and alphabetized 3rd party environment variables by @mldangelo
- **Enterprise Breakdown**: Added enterprise breakdown by @typpo in [#1495](https://github.com/promptfoo/promptfoo/pull/1495)

## [0.79.0] - 2024-08-20

### Added

- feat(groq): integrate native Groq SDK and update documentation by @mldangelo in #1479
- feat(redteam): support multiple policies in redteam config by @mldangelo in #1470
- feat(redteam): handle graceful exit on Ctrl+C during initialization by @mldangelo

### Changed

- feat: Prompt Extraction Redteam Plugin by @sklein12 in #1471
- feat: nexe build artifacts by @typpo in #1472
- fix: expand supported config file extensions by @mldangelo in #1473
- fix: onboarding.ts should assume context.py by @typpo
- fix: typo in onboarding example by @typpo
- fix: reduce false positives in `policy` and `sql-injection` by @typpo
- docs: remove references to optional Supabase environment variables by @mldangelo in #1474
- docs: owasp llm top 10 updates by @typpo
- test: mock logger in util test suite by @mldangelo
- chore(workflow): change release trigger type from 'published' to 'created' in Docker workflow, remove pull request and push triggers by @mldangelo
- chore(webui): update plugin display names by @typpo
- chore: refine pass rate threshold logging by @mldangelo
- ci: upload artifact by @typpo

### Fixed

- fix(devcontainer): improve Docker setup for development environment by @mldangelo
- fix(devcontainer): update Dockerfile.dev for Node.js development by @mldangelo
- fix(webui): truncate floating point scores by @typpo

### Dependencies

- chore(deps): update dependencies by @mldangelo in #1478
- chore(deps): update dependencies including @swc/core, esbuild, @anthropic-ai/sdk, and openai by @mldangelo

### Tests

- test(config): run tests over example promptfoo configs by @mldangelo in #1475

## [0.78.3] - 2024-08-19

### Added

- feat(redteam): add base path to CLI state for redteam generate by @mldangelo in [#1464](https://github.com/promptfoo/promptfoo/pull/1464)
- feat(eval): add global pass rate threshold by @mldangelo in [#1443](https://github.com/promptfoo/promptfoo/pull/1443)

### Changed

- chore: check config.redteam instead of config.metadata.redteam by @mldangelo in [#1463](https://github.com/promptfoo/promptfoo/pull/1463)
- chore: Add vscode settings for prettier formatting by @sklein12 in [#1469](https://github.com/promptfoo/promptfoo/pull/1469)
- build: add defaults for supabase environment variables by @sklein12 in [#1468](https://github.com/promptfoo/promptfoo/pull/1468)
- fix: smarter caching in exec provider by @typpo in [#1467](https://github.com/promptfoo/promptfoo/pull/1467)
- docs: display consistent instructions for npx vs npm vs brew by @typpo in [#1465](https://github.com/promptfoo/promptfoo/pull/1465)

### Dependencies

- chore(deps): bump openai from 4.55.9 to 4.56.0 by @dependabot in [#1466](https://github.com/promptfoo/promptfoo/pull/1466)
- chore(deps): replace rouge with js-rouge by @QuarkNerd in [#1420](https://github.com/promptfoo/promptfoo/pull/1420)

## [0.78.2] - 2024-08-18

### Changed

- feat: multi-turn jailbreak (#1459)
- feat: plugin aliases for owasp, nist (#1410)
- refactor(redteam): aliase `generate redteam` to `redteam generate`. (#1461)
- chore: strongly typed envars (#1452)
- chore: further simplify redteam onboarding (#1462)
- docs: strategies (#1460)

## [0.78.1] - 2024-08-16

### Changed

- **feat:** Helicone integration by @maamalama in [#1434](https://github.com/promptfoo/promptfoo/pull/1434)
- **fix:** is-sql assertion `databaseType` not `database` by @typpo in [#1451](https://github.com/promptfoo/promptfoo/pull/1451)
- **chore:** Use temporary file for Python interprocess communication by @enkoder in [#1447](https://github.com/promptfoo/promptfoo/pull/1447)
- **chore:** Redteam onboarding updates by @typpo in [#1453](https://github.com/promptfoo/promptfoo/pull/1453)
- **site:** Add blog post by @typpo in [#1444](https://github.com/promptfoo/promptfoo/pull/1444)

### Fixed

- **fix(redteam):** Improve iterative tree-based red team attack provider by @mldangelo in [#1458](https://github.com/promptfoo/promptfoo/pull/1458)

### Dependencies

- **chore(deps):** Update various dependencies by @mldangelo in [#1442](https://github.com/promptfoo/promptfoo/pull/1442)
- **chore(deps):** Bump `@aws-sdk/client-bedrock-runtime` from 3.629.0 to 3.631.0 by @dependabot in [#1448](https://github.com/promptfoo/promptfoo/pull/1448)
- **chore(deps):** Bump `@aws-sdk/client-bedrock-runtime` from 3.631.0 to 3.632.0 by @dependabot in [#1455](https://github.com/promptfoo/promptfoo/pull/1455)
- **chore(deps):** Bump `@anthropic-ai/sdk` from 0.25.2 to 0.26.0 by @dependabot in [#1449](https://github.com/promptfoo/promptfoo/pull/1449)
- **chore(deps):** Bump `@anthropic-ai/sdk` from 0.26.0 to 0.26.1 by @dependabot in [#1456](https://github.com/promptfoo/promptfoo/pull/1456)
- **chore(deps):** Bump `openai` from 4.55.7 to 4.55.9 by @dependabot in [#1457](https://github.com/promptfoo/promptfoo/pull/1457)

## [0.78.0] - 2024-08-14

### Changed

- **Web UI**: Added ability to choose prompt/provider column in report view by @typpo in [#1426](https://github.com/promptfoo/promptfoo/pull/1426)
- **Eval**: Support loading scenarios and tests from external files by @mldangelo in [#1432](https://github.com/promptfoo/promptfoo/pull/1432)
- **Redteam**: Added language support for generated tests by @mldangelo in [#1433](https://github.com/promptfoo/promptfoo/pull/1433)
- **Transform**: Support custom function names in file transforms by @mldangelo in [#1435](https://github.com/promptfoo/promptfoo/pull/1435)
- **Extension Hook API**: Introduced extension hook API by @aantn in [#1249](https://github.com/promptfoo/promptfoo/pull/1249)
- **Report**: Hide unused plugins in report by @typpo in [#1425](https://github.com/promptfoo/promptfoo/pull/1425)
- **Memory**: Optimize memory usage in `listPreviousResults` by not loading all results into memory by @typpo in [#1439](https://github.com/promptfoo/promptfoo/pull/1439)
- **TypeScript**: Added TypeScript `promptfooconfig` example by @mldangelo in [#1427](https://github.com/promptfoo/promptfoo/pull/1427)
- **Tests**: Moved `evaluatorHelpers` tests to a separate file by @mldangelo in [#1437](https://github.com/promptfoo/promptfoo/pull/1437)
- **Dev**: Bumped `@aws-sdk/client-bedrock-runtime` from 3.624.0 to 3.629.0 by @dependabot in [#1428](https://github.com/promptfoo/promptfoo/pull/1428)
- **SDK**: Bumped `@anthropic-ai/sdk` from 0.25.1 to 0.25.2 by @dependabot in [#1429](https://github.com/promptfoo/promptfoo/pull/1429)
- **SDK**: Bumped `openai` from 4.55.4 to 4.55.7 by @dependabot in [#1436](https://github.com/promptfoo/promptfoo/pull/1436)

## [0.77.0] - 2024-08-12

### Added

- feat(assertions): add option to disable AJV strict mode (#1415)

### Changed

- feat: ssrf plugin (#1411)
- feat: `basic` strategy to represent raw payloads only (#1417)
- refactor: transform function (#1423)
- fix: suppress docker lint (#1412)
- fix: update eslint config and resolve unused variable warnings (#1413)
- fix: handle retries for harmful generations (#1422)
- docs: add plugin documentation (#1421)

### Fixed

- fix(redteam): plugins respect config-level numTest (#1409)

### Dependencies

- chore(deps): bump openai from 4.55.3 to 4.55.4 (#1418)

### Documentation

- docs(faq): expand and restructure FAQ content (#1416)

## [0.76.1] - 2024-08-11

## [0.76.0] - 2024-08-10

### Changed

- feat: add `delete eval latest` and `delete eval all` (#1383)
- feat: bfla and bofa plugins (#1406)
- feat: Support loading tools from multiple files (#1384)
- feat: `promptfoo eval --description` override (#1399)
- feat: add `default` strategy and remove `--add-strategies` (#1401)
- feat: assume unrecognized openai models are chat models (#1404)
- feat: excessive agency grader looks at tools (#1403)
- fix: dont check SSL certs (#1396)
- fix: reduce rbac and moderation false positives (#1400)
- fix: `redteam` property was not read in config (#1407)
- fix: Do not ignored derived metrics (#1381)
- fix: add indexes for sqlite (#1382)

### Fixed

- fix(types): allow boolean values in VarsSchema (#1386)

### Dependencies

- chore(deps-dev): bump @aws-sdk/client-bedrock-runtime from 3.623.0 to 3.624.0 (#1379)
- chore(deps): bump openai from 4.54.0 to 4.55.0 (#1387)
- chore(deps): bump openai from 4.55.0 to 4.55.1 (#1392)
- chore(deps): bump @anthropic-ai/sdk from 0.25.0 to 0.25.1 (#1397)
- chore(deps): bump openai from 4.55.1 to 4.55.3 (#1398)

## [0.75.2] - 2024-08-06

### Added

- feat: ability to attach configs to prompts (#1391)

### Changed

- fix: Update "Edit Comment" dialog background for the dark mode (#1374)
- fix: undefined var in hallucination template (#1375)
- fix: restore harmCategory var (#1380)

## [0.75.1] - 2024-08-05

### Changed

- fix: temporarily disable nunjucks strict mode by @typpo

### Dependencies

- chore(deps): update dependencies (#1373)

## [0.75.0] - 2024-08-05

### Added

- feat(webui): Download report as PDF by @typpo in #1348
- feat(redteam): Add custom policy plugin by @mldangelo in #1346
- feat(config): Add writePromptfooConfig function and orderKeys utility by @mldangelo in #1360
- feat(redteam): Add purpose and entities to defaultTest metadata by @mldangelo in #1359
- feat(webui): Show metadata in details dialog by @typpo in #1362
- feat(redteam): Add some simple requested strategies by @typpo in #1364

### Changed

- feat: Implement defaultTest metadata in tests and scenarios by @mldangelo in #1361
- feat!: Add `default` plugin collection and remove --add-plugins by @typpo in #1369
- fix: Moderation assert and iterative provider handle output objects by @typpo in #1353
- fix: Improve PII grader by @typpo in #1354
- fix: Improve RBAC grading by @typpo in #1347
- fix: Make graders set assertion value by @typpo in #1355
- fix: Allow falsy provider response outputs by @typpo in #1356
- fix: Improve entity extraction and enable for PII by @typpo in #1358
- fix: Do not dereference external tool files by @typpo in #1357
- fix: Google sheets output by @typpo in #1367
- docs: How to red team RAG applications by @typpo in #1368
- refactor(redteam): Consolidate graders and plugins by @mldangelo in #1370
- chore(redteam): Collect user consent for harmful generation by @typpo in #1365

### Dependencies

- chore(deps): Bump openai from 4.53.2 to 4.54.0 by @dependabot in #1349
- chore(deps-dev): Bump @aws-sdk/client-bedrock-runtime from 3.622.0 to 3.623.0 by @dependabot in #1372

## [0.74.0] - 2024-08-01

### Changed

- **feat**: Split types vs validators for prompts, providers, and redteam [#1325](https://github.com/promptfoo/promptfoo/pull/1325) by [@typpo](https://github.com/typpo)
- **feat**: Load provider `tools` and `functions` from external file [#1342](https://github.com/promptfoo/promptfoo/pull/1342) by [@typpo](https://github.com/typpo)
- **fix**: Show gray icon when there are no tests in report [#1335](https://github.com/promptfoo/promptfoo/pull/1335) by [@typpo](https://github.com/typpo)
- **fix**: numTests calculation for previous evals [#1336](https://github.com/promptfoo/promptfoo/pull/1336) by [@onyck](https://github.com/onyck)
- **fix**: Only show the number of tests actually run in the eval [#1338](https://github.com/promptfoo/promptfoo/pull/1338) by [@typpo](https://github.com/typpo)
- **fix**: better-sqlite3 in arm64 docker image [#1344](https://github.com/promptfoo/promptfoo/pull/1344) by [@cmrfrd](https://github.com/cmrfrd)
- **fix**: Correct positive example in DEFAULT_GRADING_PROMPT [#1337](https://github.com/promptfoo/promptfoo/pull/1337) by [@tbuckley](https://github.com/tbuckley)
- **chore**: Integrate red team evaluation into promptfoo init [#1334](https://github.com/promptfoo/promptfoo/pull/1334) by [@mldangelo](https://github.com/mldangelo)
- **chore**: Enforce consistent type imports [#1341](https://github.com/promptfoo/promptfoo/pull/1341) by [@mldangelo](https://github.com/mldangelo)
- **refactor(redteam)**: Update plugin architecture and improve error handling [#1343](https://github.com/promptfoo/promptfoo/pull/1343) by [@mldangelo](https://github.com/mldangelo)
- **docs**: Expand installation instructions in README and docs [#1345](https://github.com/promptfoo/promptfoo/pull/1345) by [@mldangelo](https://github.com/mldangelo)

### Dependencies

- **chore(deps)**: Bump @azure/identity from 4.4.0 to 4.4.1 [#1340](https://github.com/promptfoo/promptfoo/pull/1340) by [@dependabot](https://github.com/dependabot)
- **chore(deps)**: Bump the github-actions group with 3 updates [#1339](https://github.com/promptfoo/promptfoo/pull/1339) by [@dependabot](https://github.com/dependabot)

## [0.73.9] - 2024-07-30

### Dependencies

- chore(deps): update dev dependencies and minor package versions (#1331)
- chore(deps): bump @anthropic-ai/sdk from 0.24.3 to 0.25.0 (#1326)

### Fixed

- fix: chain provider and test transform (#1316)

### Added

- feat: handle rate limits in generic fetch path (#1324)

### Changed

- **Features:**
  - feat: handle rate limits in generic fetch path by @typpo in https://github.com/promptfoo/promptfoo/pull/1324
- **Fixes:**
  - fix: show default vars in table by @typpo in https://github.com/promptfoo/promptfoo/pull/1306
  - fix: chain provider and test transform by @fvdnabee in https://github.com/promptfoo/promptfoo/pull/1316
- **Refactors:**
  - refactor(redteam): extract entity and purpose logic, update imitation plugin by @mldangelo in https://github.com/promptfoo/promptfoo/pull/1301
- **Chores:**
  - chore(deps): bump openai from 4.53.1 to 4.53.2 by @dependabot in https://github.com/promptfoo/promptfoo/pull/1314
  - chore: set page titles by @typpo in https://github.com/promptfoo/promptfoo/pull/1315
  - chore: add devcontainer setup by @cmrfrd in https://github.com/promptfoo/promptfoo/pull/1317
  - chore(webui): persist column selection in evals view by @mldangelo in https://github.com/promptfoo/promptfoo/pull/1302
  - chore(redteam): allow multiple provider selection by @mldangelo in https://github.com/promptfoo/promptfoo/pull/1319
  - chore(deps): bump @anthropic-ai/sdk from 0.24.3 to 0.25.0 by @dependabot in https://github.com/promptfoo/promptfoo/pull/1326
  - chore(deps-dev): bump @aws-sdk/client-bedrock-runtime from 3.620.0 to 3.620.1 by @dependabot in https://github.com/promptfoo/promptfoo/pull/1327
  - chore(deps): update dev dependencies and minor package versions by @mldangelo in https://github.com/promptfoo/promptfoo/pull/1331
- **CI/CD:**
  - ci: add assets generation job and update json schema by @mldangelo in https://github.com/promptfoo/promptfoo/pull/1321
  - docs: add CITATION.cff file by @mldangelo in https://github.com/promptfoo/promptfoo/pull/1322
  - docs: update examples and docs to use gpt-4o and gpt-4o-mini models by @mldangelo in https://github.com/promptfoo/promptfoo/pull/1323
- chore(deps-dev): bump @aws-sdk/client-bedrock-runtime from 3.620.0 to 3.620.1 (#1327)

### Documentation

- **Documentation:**

## [0.73.8] - 2024-07-29

### Dependencies

- chore(deps): bump openai from 4.53.1 to 4.53.2 (#1314)

### Documentation

- docs: update examples and docs to use gpt-4o and gpt-4o-mini models (#1323)
- docs: add CITATION.cff file (#1322)

### Added

- feat(webui): tooltip with provider config on hover (#1312)

### Changed

- feat: Imitation redteam plugin (#1163)
- fix: report cached tokens from assertions (#1299)
- fix: trim model-graded-closedqa response (#1309)
- refactor(utils): move transform logic to separate file (#1310)
- chore(cli): add option to strip auth info from shared URLs (#1304)
- chore: set page titles (#1315)
- chore(webui): persist column selection in evals view (#1302)
- ci: add assets generation job and update json schema (#1321)
- refactor(redteam): extract entity and purpose logic, update imitation plugin (#1301)
- chore(redteam): allow multiple provider selection (#1319)
- chore: add devcontainer setup (#1317)

### Fixed

- fix(webui): make it easier to select text without toggling cell (#1295)
- fix(docker): add sqlite-dev to runtime dependencies (#1297)
- fix(redteam): update CompetitorsGrader rubric (#1298)
- fix(redteam): improve plugin and strategy selection UI (#1300)
- fix(redteam): decrease false positives in hallucination grader (#1305)
- fix(redteam): misc fixes in grading and calculations (#1313)
- fix: show default vars in table (#1306)

## [0.73.7] - 2024-07-26

### Changed

- **Standalone graders for redteam** by [@typpo](https://github.com/typpo) in [#1256](https://github.com/promptfoo/promptfoo/pull/1256)
- **Punycode deprecation warning on node 22** by [@typpo](https://github.com/typpo) in [#1287](https://github.com/promptfoo/promptfoo/pull/1287)
- **Improve iterative providers and update provider API interface to pass original prompt** by [@mldangelo](https://github.com/mldangelo) in [#1293](https://github.com/promptfoo/promptfoo/pull/1293)
- **Add issue templates** by [@typpo](https://github.com/typpo) in [#1288](https://github.com/promptfoo/promptfoo/pull/1288)
- **Support TS files for prompts providers and assertions** by [@benasher44](https://github.com/benasher44) in [#1286](https://github.com/promptfoo/promptfoo/pull/1286)
- **Update dependencies** by [@mldangelo](https://github.com/mldangelo) in [#1292](https://github.com/promptfoo/promptfoo/pull/1292)
- **Move circular dependency check to style-check job** by [@mldangelo](https://github.com/mldangelo) in [#1291](https://github.com/promptfoo/promptfoo/pull/1291)
- **Add examples for embedding and classification providers** by [@Luca-Hackl](https://github.com/Luca-Hackl) in [#1296](https://github.com/promptfoo/promptfoo/pull/1296)

## [0.73.6] - 2024-07-25

### Added

- feat(ci): add Docker image publishing to GitHub Container Registry (#1263)
- feat(webui): add yaml upload button (#1264)

### Changed

- docs: fix javascript configuration guide variable example (#1268)
- site(careers): update application instructions and preferences (#1270)
- chore(python): enhance documentation, tests, formatting, and CI (#1282)
- fix: treat .cjs and .mjs files as javascript vars (#1267)
- fix: add xml tags for better delineation in `llm-rubric`, reduce `harmful` plugin false positives (#1269)
- fix: improve handling of json objects in http provider (#1274)
- fix: support provider json filepath (#1279)
- chore(ci): implement multi-arch Docker image build and push (#1266)
- chore(docker): add multi-arch image description (#1271)
- chore(eslint): add new linter rules and improve code quality (#1277)
- chore: move types files (#1278)
- refactor(redteam): rename strategies and improve type safety (#1275)
- ci: re-enable Node 22.x in CI matrix (#1272)
- chore: support loading .{,m,c}ts promptfooconfig files (#1284)

### Dependencies

- chore(deps): update ajv-formats from 2.1.1 to 3.0.1 (#1276)
- chore(deps): update @swc/core to version 1.7.1 (#1285)

## [0.73.5] - 2024-07-24

### Added

- **feat(cli):** Add the ability to share a specific eval by [@typpo](https://github.com/promptfoo/promptfoo/pull/1250)
- **feat(webui):** Hide long metrics lists by [@typpo](https://github.com/promptfoo/promptfoo/pull/1262)
- feat(webui): hide long metrics lists (#1262)
- feat: ability to share a specific eval (#1250)

### Changed

- **fix:** Resolve node-fetch TypeScript errors by [@mldangelo](https://github.com/promptfoo/promptfoo/pull/1254)
- **fix:** Correct color error in local `checkNodeVersion` test by [@mldangelo](https://github.com/promptfoo/promptfoo/pull/1255)
- **fix:** Multiple Docker fixes by [@typpo](https://github.com/promptfoo/promptfoo/pull/1257)
- **fix:** Improve `--add-strategies` validation error messages by [@typpo](https://github.com/promptfoo/promptfoo/pull/1260)
- **chore:** Warn when a variable is named `assert` by [@typpo](https://github.com/promptfoo/promptfoo/pull/1259)
- **chore:** Update Llama examples and add support for chat-formatted prompts in Replicate by [@typpo](https://github.com/promptfoo/promptfoo/pull/1261)
- chore: update llama examples and add support for chat formatted prompts in Replicate (#1261)
- chore: warn when a var is named assert (#1259)

### Fixed

- **fix(redteam):** Allow arbitrary `injectVar` name for redteam providers by [@mldangelo](https://github.com/promptfoo/promptfoo/pull/1253)
- fix: make --add-strategies validation have useful error (#1260)
- fix: multiple docker fixes (#1257)
- fix: color error in local checkNodeVersion test (#1255)
- fix: resolve node-fetch typescript errors (#1254)
- fix(redteam): allow arbitrary injectVar name for redteam providers (#1253)

## [0.73.4] - 2024-07-24

### Changed

- **schema**: Update config schema for strategies by @mldangelo in [#1244](https://github.com/promptfoo/promptfoo/pull/1244)
- **defaultTest**: Fix scenario assert merging by @onyck in [#1251](https://github.com/promptfoo/promptfoo/pull/1251)
- **webui**: Handle port already in use error by @mldangelo in [#1246](https://github.com/promptfoo/promptfoo/pull/1246)
- **webui**: Update provider list in `ProviderSelector` and add tests by @mldangelo in [#1245](https://github.com/promptfoo/promptfoo/pull/1245)
- **site**: Add blog post by @typpo in [#1247](https://github.com/promptfoo/promptfoo/pull/1247)
- **site**: Improve navigation and consistency by @mldangelo in [#1248](https://github.com/promptfoo/promptfoo/pull/1248)
- **site**: Add careers page by @mldangelo in [#1222](https://github.com/promptfoo/promptfoo/pull/1222)
- **docs**: Full RAG example by @typpo in [#1228](https://github.com/promptfoo/promptfoo/pull/1228)

## [0.73.3] - 2024-07-23

### Changed

- **WebUI:** Make eval switcher more obvious by @typpo in [#1232](https://github.com/promptfoo/promptfoo/pull/1232)
- **Redteam:** Add iterative tree provider and strategy by @mldangelo in [#1238](https://github.com/promptfoo/promptfoo/pull/1238)
- Improve `CallApiFunctionSchema`/`ProviderFunction` type by @aloisklink in [#1235](https://github.com/promptfoo/promptfoo/pull/1235)
- **Redteam:** CLI nits, plugins, provider functionality, and documentation by @mldangelo in [#1231](https://github.com/promptfoo/promptfoo/pull/1231)
- **Redteam:** PII false positives by @typpo in [#1233](https://github.com/promptfoo/promptfoo/pull/1233)
- **Redteam:** `--add-strategies` flag didn't work by @typpo in [#1234](https://github.com/promptfoo/promptfoo/pull/1234)
- Cleanup logging and fix nextui TS error by @mldangelo in [#1243](https://github.com/promptfoo/promptfoo/pull/1243)
- **CI:** Add registry URL to npm publish workflow by @mldangelo in [#1241](https://github.com/promptfoo/promptfoo/pull/1241)
- Remove redundant chalk invocations by @mldangelo in [#1240](https://github.com/promptfoo/promptfoo/pull/1240)
- Update dependencies by @mldangelo in [#1242](https://github.com/promptfoo/promptfoo/pull/1242)
- Update some images by @typpo in [#1236](https://github.com/promptfoo/promptfoo/pull/1236)
- More image updates by @typpo in [#1237](https://github.com/promptfoo/promptfoo/pull/1237)
- Update capitalization of Promptfoo and fix site deprecation warning by @mldangelo in [#1239](https://github.com/promptfoo/promptfoo/pull/1239)

## [0.73.2] - 2024-07-23

### Changed

- fix: add support for anthropic bedrock tools (#1229)
- chore(redteam): add a warning for no openai key set (#1230)

## [0.73.1] - 2024-07-22

### Changed

- fix: dont try to parse yaml content on load (#1226)

## [0.73.0] - 2024-07-22

### Added

- feat(redteam): add 4 new basic plugins (#1201)
- feat(redteam): improve test generation logic and add batching by @mldangelo in
- feat(redteam): settings dialog (#1215)https://github.com/promptfoo/promptfoo/pull/1208
- feat(redteam): introduce redteam section for promptfooconfig.yaml (#1192)

### Changed

- fix: gpt-4o-mini price (#1218)
- chore(openai): update model list (#1219)
- test: improve type safety and resolve TypeScript errors (#1216)
- refactor: resolve circular dependencies and improve code organization (#1212)
- docs: fix broken links (#1211)
- site: image updates and bugfixes (#1217)
- site: improve human readability of validator errors (#1221)
- site: yaml/json config validator for promptfoo configs (#1207)

### Fixed

- fix(validator): fix errors in default example (#1220)
- fix(webui): misc fixes and improvements to webui visuals (#1213)
- fix(redteam): mismatched categories and better overall scoring (#1214)
- fix(gemini): improve error handling (#1193)

### Dependencies

- chore(deps): update multiple dependencies to latest minor and patch versions (#1210)

## [0.72.2] - 2024-07-19

### Documentation

- docs: add guide for comparing GPT-4o vs GPT-4o-mini (#1200)

### Added

- **feat(openai):** add GPT-4o-mini models by [@mldangelo](https://github.com/promptfoo/promptfoo/pull/1196)
- feat(redteam): improve test generation logic and add batching (#1208)

### Changed

- **feat:** add schema validation to `promptfooconfig.yaml` by [@mldangelo](https://github.com/promptfoo/promptfoo/pull/1185)
- **fix:** base path for custom filter resolution by [@onyck](https://github.com/promptfoo/promptfoo/pull/1198)
- **chore(redteam):** refactor PII categories and improve plugin handling by [@mldangelo](https://github.com/promptfoo/promptfoo/pull/1191)
- **build(deps-dev):** bump `@aws-sdk/client-bedrock-runtime` from 3.614.0 to 3.616.0 by [@dependabot](https://github.com/promptfoo/promptfoo/pull/1203)
- **docs:** add guide for comparing GPT-4o vs GPT-4o-mini by [@mldangelo](https://github.com/promptfoo/promptfoo/pull/1200)
- **site:** contact page by [@typpo](https://github.com/promptfoo/promptfoo/pull/1190)
- **site:** newsletter form by [@typpo](https://github.com/promptfoo/promptfoo/pull/1194)
- **site:** miscellaneous images and improvements by [@typpo](https://github.com/promptfoo/promptfoo/pull/1199)
- build(deps-dev): bump @aws-sdk/client-bedrock-runtime from 3.614.0 to 3.616.0 (#1203)
- site: misc images and improvements (#1199)

### Fixed

- **fix(webui):** eval ID not being properly set by [@typpo](https://github.com/promptfoo/promptfoo/pull/1195)
- **fix(Dockerfile):** install curl for healthcheck by [@orange-anjou](https://github.com/promptfoo/promptfoo/pull/1204)
- fix(Dockerfile): install curl for healthcheck (#1204)
- fix: base path for custom filter resolution (#1198)

### Tests

- **test(webui):** add unit tests for `InfoModal` component by [@mldangelo](https://github.com/promptfoo/promptfoo/pull/1187)

## [0.72.1] - 2024-07-18

### Tests

- test(webui): add unit tests for InfoModal component (#1187)

### Fixed

- fix(webui): eval id not being properly set (#1195)

### Added

- feat(openai): add gpt-4o-mini models (#1196)
- feat: add schema validation to promptfooconfig.yaml (#1185)

### Changed

- Fix: Consider model name when caching Bedrock responses by @fvdnabee in [#1181](https://github.com/promptfoo/promptfoo/pull/1181)
- Fix: Parsing of the model name tag in Ollama embeddings provider by @minamijoyo in [#1189](https://github.com/promptfoo/promptfoo/pull/1189)
- Refactor (redteam): Simplify CLI command structure and update provider options by @mldangelo in [#1174](https://github.com/promptfoo/promptfoo/pull/1174)
- Refactor (types): Convert interfaces to Zod schemas by @mldangelo in [#1178](https://github.com/promptfoo/promptfoo/pull/1178)
- Refactor (redteam): Improve type safety and simplify code structure by @mldangelo in [#1175](https://github.com/promptfoo/promptfoo/pull/1175)
- Chore (redteam): Another injection by @typpo in [#1173](https://github.com/promptfoo/promptfoo/pull/1173)
- Chore (deps): Upgrade inquirer to v10 by @mldangelo in [#1176](https://github.com/promptfoo/promptfoo/pull/1176)
- Chore (redteam): Update CLI for test case generation by @mldangelo in [#1177](https://github.com/promptfoo/promptfoo/pull/1177)
- Chore: Include hostname in share confirmation by @typpo in [#1183](https://github.com/promptfoo/promptfoo/pull/1183)
- Build (deps-dev): Bump @azure/identity from 4.3.0 to 4.4.0 by @dependabot in [#1180](https://github.com/promptfoo/promptfoo/pull/1180)
- chore(redteam): refactor PII categories and improve plugin handling (#1191)
- site: newsletter form (#1194)
- site: contact page (#1190)

## [0.72.0] - 2024-07-17

### Added

- feat(webui): add about component with helpful links (#1149)
- feat(webui): Ability to compare evals (#1148)

### Changed

- feat: manual input provider (#1168)
- chore(mistral): add codestral-mamba (#1170)
- chore: static imports for iterative providers (#1169)

### Fixed

- fix(webui): dark mode toggle (#1171)
- fix(redteam): set harmCategory label for harmful tests (#1172)

## [0.71.1] - 2024-07-15

### Added

- feat(redteam): specify the default number of test cases to generate per plugin (#1154)

### Changed

- feat: add image classification example and xml assertions (#1153)

### Fixed

- fix(redteam): fix dynamic import paths (#1162)

## [0.71.0] - 2024-07-15

### Changed

- **Eval picker for web UI** by [@typpo](https://github.com/typpo) in [#1143](https://github.com/promptfoo/promptfoo/pull/1143)
- **Update default model providers to Claude 3.5** by [@mldangelo](https://github.com/mldangelo) in [#1157](https://github.com/promptfoo/promptfoo/pull/1157)
- **Allow provider customization for dataset generation** by [@mldangelo](https://github.com/mldangelo) in [#1158](https://github.com/promptfoo/promptfoo/pull/1158)
- **Predict Redteam injectVars** by [@mldangelo](https://github.com/mldangelo) in [#1141](https://github.com/promptfoo/promptfoo/pull/1141)
- **Fix JSON prompt escaping in HTTP provider and add LM Studio example** by [@mldangelo](https://github.com/mldangelo) in [#1156](https://github.com/promptfoo/promptfoo/pull/1156)
- **Fix poor performing harmful test generation** by [@mldangelo](https://github.com/mldangelo) in [#1124](https://github.com/promptfoo/promptfoo/pull/1124)
- **Update overreliance grading prompt** by [@mldangelo](https://github.com/mldangelo) in [#1146](https://github.com/promptfoo/promptfoo/pull/1146)
- **Move multiple variables warning to before progress bar** by [@typpo](https://github.com/typpo) in [#1160](https://github.com/promptfoo/promptfoo/pull/1160)
- **Add contributing guide** by [@mldangelo](https://github.com/mldangelo) in [#1150](https://github.com/promptfoo/promptfoo/pull/1150)
- **Refactor and optimize injection and iterative methods** by [@mldangelo](https://github.com/mldangelo) in [#1138](https://github.com/promptfoo/promptfoo/pull/1138)
- **Update plugin base class to support multiple assertions** by [@mldangelo](https://github.com/mldangelo) in [#1139](https://github.com/promptfoo/promptfoo/pull/1139)
- **Structural refactor, abstract plugin and method actions** by [@mldangelo](https://github.com/mldangelo) in [#1140](https://github.com/promptfoo/promptfoo/pull/1140)
- **Move CLI commands into individual files** by [@mldangelo](https://github.com/mldangelo) in [#1155](https://github.com/promptfoo/promptfoo/pull/1155)
- **Update Jest linter rules** by [@mldangelo](https://github.com/mldangelo) in [#1161](https://github.com/promptfoo/promptfoo/pull/1161)
- **Bump openai from 4.52.4 to 4.52.5** by [@dependabot](https://github.com/dependabot) in [#1137](https://github.com/promptfoo/promptfoo/pull/1137)
- **Bump @aws-sdk/client-bedrock-runtime from 3.613.0 to 3.614.0** by [@dependabot](https://github.com/dependabot) in [#1136](https://github.com/promptfoo/promptfoo/pull/1136)
- **Bump openai from 4.52.5 to 4.52.7** by [@dependabot](https://github.com/dependabot) in [#1142](https://github.com/promptfoo/promptfoo/pull/1142)
- **Update documentation and MUI dependencies** by [@mldangelo](https://github.com/mldangelo) in [#1152](https://github.com/promptfoo/promptfoo/pull/1152)
- **Update Drizzle dependencies and configuration** by [@mldangelo](https://github.com/mldangelo) in [#1151](https://github.com/promptfoo/promptfoo/pull/1151)
- **Bump dependencies with patch and minor version updates** by [@mldangelo](https://github.com/mldangelo) in [#1159](https://github.com/promptfoo/promptfoo/pull/1159)

## [0.70.1] - 2024-07-11

### Changed

- **provider**: put provider in outer loop to reduce model swap by @typpo in [#1132](https://github.com/promptfoo/promptfoo/pull/1132)
- **evaluator**: ensure unique prompt handling with labeled and unlabeled providers by @mldangelo in [#1134](https://github.com/promptfoo/promptfoo/pull/1134)
- **eval**: validate --output file extension before running eval by @mldangelo in [#1135](https://github.com/promptfoo/promptfoo/pull/1135)
- **deps-dev**: bump @aws-sdk/client-bedrock-runtime from 3.609.0 to 3.613.0 by @dependabot in [#1126](https://github.com/promptfoo/promptfoo/pull/1126)
- fix pythonCompletion test by @mldangelo in [#1133](https://github.com/promptfoo/promptfoo/pull/1133)

## [0.70.0] - 2024-07-10

### Changed

- feat: Add `promptfoo redteam init` command (#1122)
- chore: refactor eval and generate commands out of main.ts (#1121)
- build(deps): bump openai from 4.52.3 to 4.52.4 (#1118)
- refactor(redteam): relocate harmful and pii plugins from legacy directory (#1123)
- refactor(redteam): Migrate harmful test generators to plugin-based architecture (#1116)

### Fixed

- fix(redteam): use final prompt in moderation instead of original (#1117)

## [0.69.2] - 2024-07-08

### Changed

- feat: add support for nested grading results (#1101)
- fix: issue that caused harmful prompts to not save (#1112)
- fix: resolve relative paths for prompts (#1110)
- ci: compress images in PRs (#1108)
- site: landing page updates (#1096)

## [0.69.1] - 2024-07-06

### Changed

- **feat**: Add Zod schema validation for providers in `promptfooconfig` by @mldangelo in [#1102](https://github.com/promptfoo/promptfoo/pull/1102)
- **fix**: Re-add provider context in prompt functions by @mldangelo in [#1106](https://github.com/promptfoo/promptfoo/pull/1106)
- **fix**: Add missing `gpt-4-turbo-2024-04-09` by @aloisklink in [#1100](https://github.com/promptfoo/promptfoo/pull/1100)
- **chore**: Update minor and patch versions of several packages by @mldangelo in [#1107](https://github.com/promptfoo/promptfoo/pull/1107)
- **chore**: Format Python code and add check job to GitHub Actions workflow by @mldangelo in [#1105](https://github.com/promptfoo/promptfoo/pull/1105)
- **chore**: Bump version to 0.69.1 by @mldangelo
- **docs**: Add example and configuration guide for using `llama.cpp` by @mldangelo in [#1104](https://github.com/promptfoo/promptfoo/pull/1104)
- **docs**: Add Vitest integration guide by @mldangelo in [#1103](https://github.com/promptfoo/promptfoo/pull/1103)

## [0.69.0] - 2024-07-05

### Added

- feat(redteam): `extra-jailbreak` plugin that applies jailbreak to all probes (#1085)
- feat(webui): show metrics as % in column header (#1087)
- feat: add support for PROMPTFOO_AUTHOR environment variable (#1099)

### Changed

- feat: `llm-rubric` uses tools API for model-grading anthropic evals (#1079)
- feat: `--filter-providers` eval option (#1089)
- feat: add `author` field to evals (#1045)
- fix: improper path resolution for file:// prefixes (#1094)
- chore(webui): small changes to styling (#1088)
- docs: guide on how to do sandboxed evals on generated code (#1097)
- build(deps): bump replicate from 0.30.2 to 0.31.0 (#1090)

### Fixed

- fix(webui): Ability to toggle visibility of description column (#1095)

## [0.68.3] - 2024-07-04

### Tests

- test: fix assertion result mock pollution (#1086)

### Fixed

- fix: browser error on eval page with derived metrics that results when a score is null (#1093)
- fix(prompts): treat non-existent files as prompt strings (#1084)
- fix: remove test mutation for classifer and select-best assertion types (#1083)

### Added

- feat(openai): support for attachments for openai assistants (#1080)

### Changed

- **Features:**
  - Added support for attachments in OpenAI assistants by [@typpo](https://github.com/promptfoo/promptfoo/pull/1080)
- **Fixes:**
  - Removed test mutation for classifier and select-best assertion types by [@typpo](https://github.com/promptfoo/promptfoo/pull/1083)
  - Treated non-existent files as prompt strings by [@typpo](https://github.com/promptfoo/promptfoo/pull/1084)
  - Fixed assertion result mock pollution by [@mldangelo](https://github.com/promptfoo/promptfoo/pull/1086)
- **Dependencies:**
  - Bumped `openai` from 4.52.2 to 4.52.3 by [@dependabot](https://github.com/promptfoo/promptfoo/pull/1073)
  - Bumped `@aws-sdk/client-bedrock-runtime` from 3.606.0 to 3.609.0 by [@dependabot](https://github.com/promptfoo/promptfoo/pull/1072)

## [0.68.2] - 2024-07-03

### Changed

- build(deps): bump openai from 4.52.2 to 4.52.3 (#1073)
- build(deps-dev): bump @aws-sdk/client-bedrock-runtime from 3.606.0 to 3.609.0 (#1072)

### Added

- feat(webui): add scenarios to test suite configuration in yaml editor (#1071)

## [0.68.1] - 2024-07-02

### Fixed

- fix: resolve issues with relative prompt paths (#1066)
- fix: handle replicate ids without version (#1059)

### Added

- feat: support calling specific function from python provider (#1053)

### Changed

- **feat:** Support calling specific function from Python provider by [@typpo](https://github.com/promptfoo/promptfoo/pull/1053)
- **fix:** Resolve issues with relative prompt paths by [@mldangelo](https://github.com/promptfoo/promptfoo/pull/1066)
- **fix:** Handle replicate IDs without version by [@typpo](https://github.com/promptfoo/promptfoo/pull/1059)
- **build(deps):** Bump `@anthropic-ai/sdk` from 0.24.2 to 0.24.3 by [@dependabot](https://github.com/promptfoo/promptfoo/pull/1062)
- build(deps): bump @anthropic-ai/sdk from 0.24.2 to 0.24.3 (#1062)

## [0.68.0] - 2024-07-01

### Documentation

- docs: dalle jailbreak blog post (#1052)

### Added

- feat(webui): Add support for markdown tables and other extras by @typpo in [#1042](https://github.com/promptfoo/promptfoo/pull/1042)

### Changed

- feat: support for image model redteaming by @typpo in [#1051](https://github.com/promptfoo/promptfoo/pull/1051)
- feat: prompt syntax for bedrock llama3 by @fvdnabee in [#1038](https://github.com/promptfoo/promptfoo/pull/1038)
- fix: http provider returns the correct response format by @typpo in [#1027](https://github.com/promptfoo/promptfoo/pull/1027)
- fix: handle when stdout columns are not set by @typpo in [#1029](https://github.com/promptfoo/promptfoo/pull/1029)
- fix: support additional models via AWS Bedrock and update documentation by @mldangelo in [#1034](https://github.com/promptfoo/promptfoo/pull/1034)
- fix: handle imported single test case by @typpo in [#1041](https://github.com/promptfoo/promptfoo/pull/1041)
- fix: dereference promptfoo test files by @fvdnabee in [#1035](https://github.com/promptfoo/promptfoo/pull/1035)
- chore: expose runAssertion and runAssertions to node package by @typpo in [#1026](https://github.com/promptfoo/promptfoo/pull/1026)
- chore: add Node.js version check to ensure compatibility by @mldangelo in [#1030](https://github.com/promptfoo/promptfoo/pull/1030)
- chore: enable '@typescript-eslint/no-use-before-define' linter rule by @mldangelo in [#1043](https://github.com/promptfoo/promptfoo/pull/1043)
- docs: fix broken documentation links by @mldangelo in [#1033](https://github.com/promptfoo/promptfoo/pull/1033)
- docs: update anthropic.md by @Codeshark-NET in [#1036](https://github.com/promptfoo/promptfoo/pull/1036)
- ci: add GitHub Action for automatic version tagging by @mldangelo in [#1046](https://github.com/promptfoo/promptfoo/pull/1046)
- ci: npm publish workflow by @typpo in [#1044](https://github.com/promptfoo/promptfoo/pull/1044)
- build(deps): bump openai from 4.52.1 to 4.52.2 by @dependabot in [#1057](https://github.com/promptfoo/promptfoo/pull/1057)
- build(deps): bump @anthropic-ai/sdk from 0.24.1 to 0.24.2 by @dependabot in [#1056](https://github.com/promptfoo/promptfoo/pull/1056)
- build(deps-dev): bump @aws-sdk/client-bedrock-runtime from 3.602.0 to 3.606.0 by @dependabot in [#1055](https://github.com/promptfoo/promptfoo/pull/1055)
- build(deps): bump docker/setup-buildx-action from 2 to 3 in the github-actions group by @dependabot in [#1054](https://github.com/promptfoo/promptfoo/pull/1054)

## [0.67.0] - 2024-06-27

### Added

- feat(bedrock): add proxy support for AWS SDK (#1021)
- feat(redteam): Expose modified prompt for iterative jailbreaks (#1024)
- feat: replicate image provider (#1049)

### Changed

- feat: add support for gemini embeddings via vertex (#1004)
- feat: normalize prompt input formats, introduce single responsibility handlers, improve test coverage, and fix minor bugs (#994)
- fix: more robust json extraction for llm-rubric (#1019)
- build(deps): bump openai from 4.52.0 to 4.52.1 (#1015)
- build(deps): bump @anthropic-ai/sdk from 0.24.0 to 0.24.1 (#1016)
- chore: sort imports (#1006)
- chore: switch to smaller googleapis dependency (#1009)
- chore: add config telemetry (#1005)
- docs: update GitHub urls to reflect promptfoo github org repository location (#1011)
- docs: fix incorrect yaml ref in guide (#1018)

## [0.66.0] - 2024-06-24

### Changed

- `config get/set` commands, ability for users to set their email by [@typpo](https://github.com/typpo) in [#971](https://github.com/promptfoo/promptfoo/pull/971)
- **webui**: Download as CSV by [@typpo](https://github.com/typpo) in [#1000](https://github.com/promptfoo/promptfoo/pull/1000)
- Add support for Gemini default grader if credentials are present by [@typpo](https://github.com/typpo) in [#998](https://github.com/promptfoo/promptfoo/pull/998)
- **redteam**: Allow arbitrary providers by [@mldangelo](https://github.com/mldangelo) in [#1002](https://github.com/promptfoo/promptfoo/pull/1002)
- Derived metrics by [@typpo](https://github.com/typpo) in [#985](https://github.com/promptfoo/promptfoo/pull/985)
- Python provider can import modules with same name as built-ins by [@typpo](https://github.com/typpo) in [#989](https://github.com/promptfoo/promptfoo/pull/989)
- Include error text in all cases by [@typpo](https://github.com/typpo) in [#990](https://github.com/promptfoo/promptfoo/pull/990)
- Ensure tests inside scenarios are filtered by filter patterns by [@mldangelo](https://github.com/mldangelo) in [#996](https://github.com/promptfoo/promptfoo/pull/996)
- Anthropic message API support for env vars by [@typpo](https://github.com/typpo) in [#997](https://github.com/promptfoo/promptfoo/pull/997)
- Add build documentation workflow and fix typos by [@mldangelo](https://github.com/mldangelo) in [#993](https://github.com/promptfoo/promptfoo/pull/993)
- Block network calls in tests by [@typpo](https://github.com/typpo) in [#972](https://github.com/promptfoo/promptfoo/pull/972)
- Export `AnthropicMessagesProvider` from providers by [@greysteil](https://github.com/greysteil) in [#975](https://github.com/promptfoo/promptfoo/pull/975)
- Add Claude 3.5 sonnet pricing by [@typpo](https://github.com/typpo) in [#976](https://github.com/promptfoo/promptfoo/pull/976)
- Pass `tool_choice` to Anthropic when set in config by [@greysteil](https://github.com/greysteil) in [#977](https://github.com/promptfoo/promptfoo/pull/977)
- Fixed according to Ollama API specifications by [@keishidev](https://github.com/keishidev) in [#981](https://github.com/promptfoo/promptfoo/pull/981)
- Add Dependabot config and update provider dependencies by [@mldangelo](https://github.com/mldangelo) in [#984](https://github.com/promptfoo/promptfoo/pull/984)
- Don't commit `.env` to Git by [@will-holley](https://github.com/will-holley) in [#991](https://github.com/promptfoo/promptfoo/pull/991)
- Update Docker base image to Node 20, improve self-hosting documentation, and add CI action for Docker build by [@mldangelo](https://github.com/mldangelo) in [#995](https://github.com/promptfoo/promptfoo/pull/995)
- Allow variable cells to scroll instead of exploding the table height by [@grrowl](https://github.com/grrowl) in [#973](https://github.com/promptfoo/promptfoo/pull/973)

## [0.65.2] - 2024-06-20

### Documentation

- docs: update claude vs gpt guide with claude 3.5 (#986)

### Added

- feat(redteam): make it easier to add non default plugins (#958)

### Changed

- feat: contains-sql assert (#964)
- fix: handle absolute paths for js providers (#966)
- fix: label not showing problem when using eval with config option (#928)
- fix: should return the whole message if the OpenAI return the content and the function call/tools at the same time. (#968)
- fix: label support for js prompts (#970)
- docs: Add CLI delete command to docs (#959)
- docs: text to sql validation guide (#962)

### Fixed

- fix(redteam): wire ui to plugins (#965)
- fix(redteam): reduce overreliance, excessive-agency false positive rates (#963)

## [0.65.1] - 2024-06-18

### Changed

- chore(docs): add shell syntax highlighting and fix typos (#953)
- chore(dependencies): update package dependencies (#952)
- Revert "feat(cli): add tests for CLI commands and fix version flag bug" (#967)

### Fixed

- fix: handle case where returned python result is null (#957)
- fix(webui): handle empty fail reasons and null componentResults (#956)

### Added

- feat(cli): add tests for CLI commands and fix version flag bug (#954)
- feat(eslint): integrate eslint-plugin-jest and configure rules (#951)
- feat: add eslint-plugin-unused-imports and remove unused imports (#949)
- feat: assertion type: is-sql (#926)

## [0.65.0] - 2024-06-17

### Added

- feat(webui): show pass/fail toggle (#938)
- feat(webui): carousel for multiple failure reasons (#939)
- feat(webui): clicking metric pills filters by nonzero only (#941)
- feat(redteam): political statements (#944)
- feat(redteam): indicate performance with moderation filter (#933)

### Changed

- feat: add hf to onboarding flow (#947)
- feat: add support for `promptfoo export latest` (#948)
- fix: serialize each item in `vars` when its type is a string (#823) (#943)
- chore(webui): split ResultsTable into separate files (#942)

### Fixed

- fix(redteam): more aggressive contract testing (#946)

### Dependencies

- chore(deps): update dependencies without breaking changes (#937)

## [0.64.0] - 2024-06-15

### Added

- feat(redteam): add unintended contracts test (#934)
- feat(anthropic): support tool use (#932)

### Changed

- feat: export `promptfoo.cache` to node package (#923)
- feat: add Voyage AI embeddings provider (#931)
- feat: Add more Portkey header provider options and create headers automatically (#909)
- fix: handle openai chat-style messages better in `moderation` assert (#930)
- ci: add next.js build caching (#908)
- chore(docs): update installation and GitHub Actions guides (#935)
- chore(dependencies): bump LLM providers in package.json (#936)

### Fixed

- fix(bedrock): support cohere embeddings (#924)

### Dependencies

- chore(deps): bump braces from 3.0.2 to 3.0.3 (#918)

## [0.63.2] - 2024-06-10

### Added

- feat: report view for redteam evals (#920)

### Fixed

- fix(bedrock): default value for configs (#917)
- fix: prevent assertions from being modified as they run (#929)

## [0.63.1] - 2024-06-10

### Fixed

- fix(vertex): correct handling of system instruction (#911)
- fix(bedrock): support for llama, cohere command and command-r, mistral (#915)

## [0.63.0] - 2024-06-09

### Added

- feat(bedrock): Add support for mistral, llama, cohere (#885)
- feat(ollama): add OLLAMA_API_KEY to support authentication (#883)
- feat(redteam): add test for competitor recommendations (#877)
- feat(webui): Show the number of passes and failures (#888)
- feat(webui): show manual grading record in test details view (#906)
- feat(webui): use indexeddb instead of localstorage (#905)

### Changed

- feat: ability to set test case metric from csv (#889)
- feat: interactive onboarding (#886)
- feat: support `threshold` param from csv (#903)
- feat: support array of values for `similar` assertion (#895)
- fix: Prompt variable reads unprocessed spaces on both sides (#887)
- fix: windows node 22 flake (#907)
- [fix: ci passing despite failing build (](https://github.com/promptfoo/promptfoo/commit/ce6090be5d70fbe71c6da0a5ec1a73253a9d8a0e)https://github.com/promptfoo/promptfoo/pull/876[)](https://github.com/promptfoo/promptfoo/commit/ce6090be5d70fbe71c6da0a5ec1a73253a9d8a0e)
- [fix: incorrect migrations path in docker build](https://github.com/promptfoo/promptfoo/commit/6a1eef4e4b006b32de9ce6e5e2d7c0bd3b9fa95a) https://github.com/promptfoo/promptfoo/issues/861
- chore(ci): add `workflow_dispatch` trigger (#897)
- chore: add more gemini models (#894)
- chore: introduce eslint (#904)
- chore: switch to SWC for faster Jest tests (#899)
- chore: update to prettier 3 (#901)
- [chore(openai): add tool_choice required type](https://github.com/promptfoo/promptfoo/commit/e97ce63221b0e06f7e03f46c466da36c5b713017)

### Fixed

- fix(vertex): support var templating in system instruction (#902)
- [fix(webui): display latency when available](https://github.com/promptfoo/promptfoo/commit/bb335efbe9e8d6b23526c837402787a1cbba9969)

### Dependencies

- chore(deps): update most dependencies to latest stable versions (#898)

## [0.62.1] - 2024-06-06

### Added

- feat(webui): Ability to suppress browser open on `promptfoo view` (#881)
- feat(anthropic): add support for base url (#850)
- feat(openai): Support function/tool callbacks (#830)
- feat(vertex/gemini): add support for toolConfig and systemInstruction (#841)
- feat(webui): Ability to filter to highlighted cells (#852)
- feat(webui): ability to click to filter metric (#849)
- feat(webui): add copy and highlight cell actions (#847)

### Changed

- fix: migrate database before writing results (#882)
- chore: upgrade default graders to gpt-4o (#848)
- ci: Introduce jest test coverage reports (#868)
- ci: add support for node 22, remove support for node 16 (#836)
- docs: Addresses minor typographical errors (#845)
- docs: Help description of default `--output` (#844)
- feat: Add Red Team PII Tests (#862)
- feat: Support custom gateway URLs in Portkey (#840)
- feat: add support for python embedding and classification providers (#864)
- feat: add support for titan premier on bedrock (#839)
- feat: pass evalId in results (#758)
- fix: Broken types (#854)
- fix: Fix broken progress callback in web ui (#860)
- fix: Fix formatting and add style check to CI (#872)
- fix: Fix type error eval page.tsx (#867)
- fix: Improve Error Handling for Python Assertions and Provider Exceptions (#863)
- fix: Pass evaluateOptions from web ui yaml (#859)
- fix: Render multiple result images with markdown, if markdown contains multiple images (#873)
- fix: The values of defaultTest and evaluateOptions are not set when editing the eval yaml file. (#834)
- fix: crash on db migration when cache is disabled on first run (#842)
- fix: csv and html outputs include both prompt and provider labels (#851)
- fix: docker build and prepublish script (#846)
- fix: show labels for custom provider (#875)
- chore: fix windows node 22 build issues by adding missing encoding dependency and updating webpack config (#900)
- chore: update Node.js version management and improve documentation (#896)
- Fix CI Passing Despite Failing Build (#866) (#876)

## [0.62.0] - 2024-06-05

### Fixed

- fix: Parameter evaluateOptions not passed correctly in jobs created using web (#870)

### Added

- feat(anthropic): add support for base url (#850)
- feat(openai): Support function/tool callbacks (#830)
- feat(vertex/gemini): add support for toolConfig and systemInstruction (#841)
- feat(webui): Ability to filter to highlighted cells (#852)
- feat(webui): ability to click to filter metric (#849)
- feat(webui): add copy and highlight cell actions (#847)

### Changed

- feat: Add Red Team PII Tests (#862)
- feat: Support custom gateway URLs in Portkey (#840)
- feat: add support for python embedding and classification providers (#864)
- feat: add support for titan premier on bedrock (#839)
- feat: pass evalId in results (#758)
- feat: upgrade default graders to gpt-4o (#848)
- fix: Broken types (#854)
- fix: Fix broken progress callback in web ui (#860)
- fix: Fix formatting and add style check to CI (#872)
- fix: Fix type error eval page.tsx (#867)
- fix: Improve Error Handling for Python Assertions and Provider Exceptions (#863)
- fix: Pass evaluateOptions from web ui yaml (#859)
- fix: Render multiple result images with markdown, if markdown contains multiple images (#873)
- fix: The values of defaultTest and evaluateOptions are not set when editing the eval yaml file. (#834)
- fix: crash on db migration when cache is disabled on first run (#842)
- fix: csv and html outputs include both prompt and provider labels (#851)
- fix: docker build and prepublish script (#846)
- fix: show labels for custom provider (#875)
- ci: Introduce jest test coverage reports (#868)
- ci: add support for node 22, remove support for node 16 (#836)
- docs: Addresses minor typographical errors (#845)
- docs: Help description of default `--output` (#844)

## [0.61.0] - 2024-05-30

### Changed

- feat: `moderation` assert type (#821)
- feat: general purpose http/https provider (#822)
- feat: add portkey provider (#819)
- feat: Add Cloudflare AI Provider (#817)
- fix: Remove duplicate logging line (#825)
- fix: The ‘defaultTest’ option has no effect during evaluation. (#829)
- fix: Improve Error Handling in Python Script Execution (#833)
- docs: How to red team LLMs (#828)
- chore(mistral): add codestral (#831)

## [0.60.0] - 2024-05-25

### Added

- feat(webui): Add image viewer (#816)

### Changed

- feat: redteam testset generation (#804)
- feat: support for deep equality check in equals assertion (#805)
- feat: Allow functions in renderVarsInObject (#813)
- feat: ability to reference previous llm outputs via storeOutputAs (#808)
- feat: support for prompt objects (#818)
- fix: huggingface api key handling (#809)
- docs: Restore ProviderResponse class name (#806)
- docs: Fix typo in local build command (#811)

## [0.59.1] - 2024-05-18

### Changed

- [fix: handle null result timestamp when writing to db.](https://github.com/promptfoo/promptfoo/commit/40e1ebfbfd512fea56761b4cbdfff0cd25d61ae1) https://github.com/promptfoo/promptfoo/issues/800

## [0.59.0] - 2024-05-18

### Added

- feat(webui): add --filter-description option to `promptfoo view` (#780)
- feat(bedrock): add support for embeddings models (#797)

### Changed

- fix: python prompts break when using whole file (#784)
- Langfuse need to compile variables (#779)
- chore(webui): display prompt and completion tokens (#794)
- chore: include full error response in openai errors (#791)
- chore: add logprobs to assertion context (#790)
- feat: support var interpolation in function calls (#792)
- chore: add timestamp to EvaluateSummary (#785)
- fix: render markdown in variables too (#796)

### Fixed

- fix(vertex): remove leftover dependency on apiKey (#798)

## [0.58.1] - 2024-05-14

### Changed

- fix: improve GradingResult validation (#772)
- [fix: update python ProviderResponse error message and docs.](https://github.com/promptfoo/promptfoo/commit/258013080809bc782afe3de51c9309230cb5cdb2) https://github.com/promptfoo/promptfoo/issues/769
- [chore(openai): add gpt-4o models (](https://github.com/promptfoo/promptfoo/commit/ff4655d31d3588972522bb162733cb61e460f36f)https://github.com/promptfoo/promptfoo/pull/776[)](https://github.com/promptfoo/promptfoo/commit/ff4655d31d3588972522bb162733cb61e460f36f)
- add gpt-4o models (#776)

### Fixed

- fix(langfuse): Check runtime type of `getPrompt`, stringify the result (#774)

## [0.58.0] - 2024-05-09

### Changed

- feat: assert-set (#765)
- feat: add comma-delimited string support for array-type assertion values (#755)
- fix: Resolve JS assertion paths relative to configuration file (#756)
- fix: not-equals assertion (#763)
- fix: upgrade rouge package and limit to strings (#764)

## [0.57.1] - 2024-05-02

### Changed

- fix: do not serialize js objects to non-js providers (#754)
- **[See 0.57.0 release notes](https://github.com/promptfoo/promptfoo/releases/tag/0.57.0)**

## [0.57.0] - 2024-05-01

### Changed

- feat: ability to override provider per test case (#725)
- feat: eval tests matching pattern (#735)
- feat: add `-n` limit arg for `promptfoo list` (#749)
- feat: `promptfoo import` and `promptfoo export` commands (#750)
- feat: add support for `--var name=value` cli option (#745)
- feat: promptfoo eval --filter-failing outputFile.json (#742)
- fix: eval --first-n arg (#734)
- chore: Update openai package to 3.48.5 (#739)
- chore: include logger and cache utils in javascript provider context (#748)
- chore: add `PROMPTFOO_FAILED_TEST_EXIT_CODE` envar (#751)
- docs: Document `python:` prefix when loading assertions in CSV (#731)
- docs: update README.md (#733)
- docs: Fixes to Python docs (#728)
- docs: Update to include --filter-\* cli args (#747)

## [0.56.0] - 2024-04-28

### Added

- feat(webui): improved comment dialog (#713)

### Changed

- feat: Intergration with Langfuse (#707)
- feat: Support IBM Research BAM provider (#711)
- fix: Make errors uncached in Python completion. (#706)
- fix: include python tracebacks in python errors (#724)
- fix: `getCache` should return a memory store when disk caching is disabled (#715)
- chore(webui): improve eval view performance (#719)
- chore(webui): always show provider in header (#721)
- chore: add support for OPENAI_BASE_URL envar (#717)

### Fixed

- fix(vertex/gemini): support nested generationConfig (#714)

## [0.55.0] - 2024-04-24

### Changed

- [Docs] Add llama3 example to ollama docs (#695)
- bugfix in answer-relevance (#697)
- feat: add support for provider `transform` property (#696)
- feat: add support for provider-specific delays (#699)
- feat: portkey.ai integration (#698)
- feat: `eval -n` arg for running the first n test cases (#700)
- feat: ability to write outputs to google sheet (#701)
- feat: first-class support for openrouter (#702)
- Fix concurrent cache request behaviour (#703)

## [0.54.1] - 2024-04-20

### Changed

- Add support for Mixtral 8x22B (#687)
- fix: google sheets async loading (#688)
- fix: trim spaces in csv assertions that can have file:// prefixes (#689)
- fix: apply thresholds to custom python asserts (#690)
- fix: include detail from external python assertion (#691)
- chore(webui): allow configuration of results per page (#694)
- fix: ability to override rubric prompt for all model-graded metrics (#692)

## [0.54.0] - 2024-04-18

### Changed

- feat: support for authenticated google sheets access (#686)
- fix: bugs in `Answer-relevance` calculation (#683)
- fix: Add tool calls to response from azure openai (#685)

## [0.53.0] - 2024-04-16

### Changed

- fix!: make `javascript` assert function call consistent with external js function call (#674)
- fix: node library supports prompt files (#668)
- feat: Enable post-hoc evaluations through defining and using output value in TestSuite (#671)
- feat: Allow local files to define providerOutput value for TestCase (#675)
- feat: detect suitable anthropic default provider (#677)
- feat: Ability to delete evals (#676)
- feat: ability to create derived metrics (#670)

## [0.52.0] - 2024-04-12

### Added

- feat(webui): add pagination (#649)

### Changed

- feat: support for inline yaml for is-json, contains-json in csv (#651)
- feat: run providers 1 at a time with --interactive-providers (#645)
- feat: --env-file arg (#615)
- fix: Do not fail with api error when azure datasource is used (#644)
- fix: allow loading of custom provider in windows (#518) (#652)
- fix: don't show telemetry message without telemtry (#658)
- fix: `E2BIG` error during the execution of Python asserts (#660)
- fix: support relative filepaths for non-code assert values (#664)

### Fixed

- fix(webui): handle invalid search regexes (#663)

## [0.51.0] - 2024-04-07

### Added

- feat(webui): store settings in localstorage (#617)
- feat(azureopenai): apiKeyEnvar support (#628)
- feat(webui): "progress" page that shows provider/prompt pairs (#631)

### Changed

- chore: improve json parsing errors (#620)
- feat: ability to override path to python binary (#619)
- Add documentation for openai vision (#637)
- Support claude vision and images (#639)
- fix: assertion files use relative path (#624)
- feat: add provider reference to prompt function (#633)
- feat: ability to import vars using glob (#641)
- feat!: return values directly in python assertions (#638)

### Fixed

- fix(webui): ability to save defaultTest and evaluateOptions in yaml editor (#629)

## [0.50.1] - 2024-04-02

### Changed

- fix: compiled esmodule interop (#613)
- fix: downgrade var resolution failure to warning (#614)
- fix: glob behavior on windows (#612)

## [0.50.0] - 2024-04-01

### Added

- feat(webui): download button (#482)
- feat(webui): toggle for showing full prompt in output cell (#603)

### Changed

- feat: support .mjs external imports (#601)
- feat: load .env from cli (#602)
- feat: ability to use js files as `transform` (#605)
- feat: ability to reference vars from other vars (#607)
- fix: handling for nonscript assertion files (#608)

### Fixed

- fix(selfhost): add support for prompts and datasets api endpoints (#600)
- fix(selfhost): Consolidate to `NEXT_PUBLIC_PROMPTFOO_REMOTE_BASE_URL` (#609)

## [0.49.3] - 2024-03-29

### Changed

- fix: bedrock model parsing (#593)
- [fix: make llm-rubric more resilient to bad json responses.](https://github.com/promptfoo/promptfoo/commit/93fd059a13454ed7a251a90a33306fb1f3c81895) https://github.com/promptfoo/promptfoo/issues/596
- feat: display progress bar for each parallel execution (#597)

## [0.49.2] - 2024-03-27

### Changed

- fix: support relative paths for custom providers (#589)
- fix: gemini generationConfig and safetySettings (#590)
- feat: cli watch for vars and providers (#591)

## [0.49.1] - 2024-03-25

### Changed

- fix: lazy import of azure peer dependency (#586)

## [0.49.0] - 2024-03-23

### Added

- feat(vertexai): use gcloud application default credentials (#580)

### Changed

- feat: Add support for huggingface token classification (#574)
- feat: Mistral provider support for URL and API key envar (#570)
- feat: run assertions in parallel (#575)
- feat: support for azure openai assistants (#577)
- feat: ability to set tags on standalone assertion llm outputs (#581)
- feat: add support for claude3 on bedrock (#582)
- fix: load file before running prompt function (#583)
- [fix: broken ansi colors on cli table](https://github.com/promptfoo/promptfoo/commit/bbb0157b09c0ffb5366d3cbd112438ca3d2d61c9)
- [fix: remove duplicate instruction output](https://github.com/promptfoo/promptfoo/commit/fb095617d36102f5b6256e9718e736378c0a5cea)
- chore: better error messages when expecting json but getting text (#576)

### Fixed

- fix(selfhost): handle sqlite db in docker image and build (#568)

### Dependencies

- chore(deps): bump webpack-dev-middleware from 5.3.3 to 5.3.4 in /site (#579)

## [0.48.0] - 2024-03-18

### Added

- feat(csv): add support for `__description` field (#556)

### Changed

- feat: migrate filesystem storage to sqlite db (#558)
  - **When you first run `eval` or `view` with 0.48.0, your saved evals will be migrated from `.json` files to a sqlite db. Please open an issue if you run into problems.**
  - Restoration: By default, the migration process runs on the promptfoo output directory `~/.promptfoo/output`. This directory is backed up at `~/.promptfoo/output-backup-*` and you can restore it and use a previous version by renaming that directory back to `output`
- feat: Add anthropic:messages and replicate:mistral as default providers to web ui (#562)
- feat: add label field to provider options (#563)
- docs: adjust configuration for python provider (#565)
- chore: db migration and cleanup (#564)

### Fixed

- fix(azureopenai): add support for `max_tokens` and `seed` (#561)

## [0.47.0] - 2024-03-14

### Changed

- feat: improve python inline asserts to not require printing (#542)
- feat: add tools and tool_choice config parameters to azure openai provider (#550)
- feat: Add support for Claude 3 Haiku (#552)
- fix: validate custom js function return values (#548)
- fix: dedupe prompts from combined configs (#554)

### Fixed

- fix(replicate): support non-array outputs (#547)

## [0.46.0] - 2024-03-08

### Added

- feat(self-host): run evals via web ui (#540)
- feat(self-host): Persist changes on self-deployed UI without sharing a new link (#538)
- feat(webui): ability to change eval name (#537)

### Changed

- feat: add support for calling specific functions for python prompt (#533)
- fix: openai tools and function checks handle plaintext responses (#541)

### Fixed

- fix(anthropic): wrap text if prompt supplied as json (#536)

## [0.45.2] - 2024-03-07

### Changed

- fix: python provider handles relative script paths correctly (#535)

## [0.45.1] - 2024-03-06

### Changed

- fix: json and yaml vars files (#531)

### Fixed

- fix(python): deserialize objects from json (#532)

## [0.45.0] - 2024-03-06

### Added

- feat(anthropic): Add Claude 3 support (#526)

### Changed

- feat: ability to load `vars` values at runtime (#496)
  // Example logic to return a value based on the varName
  if (varName === 'context') {
  return `Processed ${otherVars.input} for prompt: ${prompt}`;
  }
  return {
  output: 'default value',
  };
  // Handle potential errors
  // return { error: 'Error message' }
  # Example logic to dynamically generate variable content
  if var_name == 'context':
  return {
  'output': f"Context for {other_vars['input']} in prompt: {prompt}"
  }
  return {'output': 'default context'}
  # Handle potential errors
  # return { 'error': 'Error message' }

## [0.44.0] - 2024-03-04

### Added

- feat(mistral): Add new models, JSON mode, and update pricing (#500)

### Changed

- fix: Print incorrect response from factuality checker (#503)
- fix: Support missing open parenthesis (fixes #504) (#505)
- feat: include prompt in transform (#512)
- feat: Support csv and json files in the `tests` array (#520)

### Fixed

- fix(ollama): dont send invalid options for `OllamaChatProvider` (#506)
- fix(huggingface): do not pass through non-hf parameters (#519)

## [0.43.1] - 2024-02-25

### Changed

- fix: pass through PROMPTFOO\_\* variables from docker run (#498)
- docs: clean up python provider header

### Fixed

- fix(huggingface): support `apiKey` config param (#494)
- fix(bedrock): transform model output from cache. #474

### Documentation

- docs(huggingface): example of private huggingface inference endpoint (#497)

## [0.43.0] - 2024-02-23

### Added

- feat(webui): Display test suite description (#487)
- feat(webui): Add upload testcase csv to eval page (#484)

### Changed

- feat: pass `test` to assertion context (#485)
- fix: Change variable name to what the prompt template expects (#489)
- (docs): Replace references to deprecated postprocess option (#483)
- chore: update replicate library and add new common params (#491)

### Fixed

- fix(self-hosting): remove supabase dependency from webui eval view (#492)

## [0.42.0] - 2024-02-19

### Added

- feat(webview): toggle for prettifying json outputs (#472)
- feat(openai): support handling OpenAI Assistant functions tool calls (#473)

### Changed

- feat: add support for claude 2.1 on bedrock (#470)
- feat: support for overriding `select-best` provider (#478)
- feat: ability to disable var expansion (#476)
- fix: improve escaping for python prompt shell (#481)

## [0.41.0] - 2024-02-12

### Added

- feat(openai)!: Allow apiBaseUrl to override /v1 endpoint (#464)

### Changed

- feat: add support for async python providers (#465)
- fix: pass config to python provider (#460)
- chore: include progress output in debug logs (#461)
- docs: perplexity example (#463)

### Fixed

- fix(factuality): make factuality output case-insensitive (#468)
- fix: ensure that only valid ollama params are passed (#480)

## [0.40.0] - 2024-02-06

### Added

- feat(mistral): Add Mistral provider (#455)
- feat(openai): add support for `apiKeyEnvar` (#456)
- feat(azureopenai): add apiBaseUrl config (#459)

### Changed

- feat: cohere api support (#457)
- feat: ability to override select-best prompt. #289
- fix: support for gemini generationConfig and safetySettings (#454)

### Fixed

- fix(vertex/gemini): add support for llm-rubric and other OpenAI-formatted prompts (#450)

### Documentation

- documentation: update python.md typo in yaml (#446)

## [0.39.1] - 2024-02-02

### Changed

- fix: func => function in index.ts (#443)
- feat: add support for google ai studio gemini (#445)

## [0.39.0] - 2024-02-01

### Changed

- feat: Add DefaultGradingJsonProvider to improve `llm-rubric` reliability (#432)
- feat: add caching for exec and python providers (#435)
- feat: add `--watch` option to eval command (#439)
- feat: ability to transform output on per-assertion level (#437)
- feat: compare between multiple outputs with `select-best` (#438)
- fix: pass through cost to runAssertion
- fix: pass through cost to runAssertion

## [0.38.0] - 2024-01-29

### Added

- feat(openai): Jan 25 model updates (#416)
- feat(webui): eval deeplinks (#426)
- feat(huggingface): Support sentence similarity inference API (#425)

### Changed

- fix: Only open previous results when necessary (uses lots of memory) (#418)
- fix: html output (#430)
- feat: add a `python` provider that supports native python function calls (#419)
- feat: support for image models such as dall-e (#406)
- feat: support for `PROMPTFOO_PROMPT_SEPARATOR envar. #424

## [0.37.1] - 2024-01-26

### Changed

- fix: do not require token usage info on openai provider (#414)

## [0.37.0] - 2024-01-24

### Added

- feat(webui): add markdown support (#403)

### Changed

- feat: standalone share server (#408)
- feat: `PROMPTFOO_DISABLE_TEMPLATING` disables nunjucks templates (#405)

## [0.36.0] - 2024-01-18

### Added

- feat(webui): Ability to comment on outputs (#395)
- feat(azure): Add response_format support (#402)
- feat(azure): add support for `passthrough` and `apiVersion` (#399)

### Changed

- feat: add `promptfoo generate dataset` (#397)
- fix: typo (#401)

## [0.35.1] - 2024-01-12

### Added

- feat(bedrock): introduce amazon titan models as another option for Bedrock (#380)
- feat(openai): add support for `passthrough` request args (#388)
- feat(azure): add support for client id/secret auth (#389)
- feat(webui): label evals using `description` field (#391)

### Changed

- fix: proper support for multiple types of test providers (#386)
- feat: update CSV and HTML outputs with more details (#393)

## [0.35.0] - 2024-01-07

### Added

- feat(webview): add regex search (#378)

### Changed

- feat: support standalone assertions on CLI (#368)
- feat: add perplexity-score metric (#377)
- feat: add logprobs support for azure openai (#376)
- fix: use relative paths consistently and handle object formats (#375)
- [fix: restore **prefix and **suffix column handlers when loading test csv](https://github.com/promptfoo/promptfoo/commit/3a058684b3389693f4c5899f786fb090b04e3c93)

## [0.34.1] - 2024-01-02

### Added

- feat(openai): add support for overriding provider cost (1be1072)

### Fixed

- fix(webview): increase the request payload size limit (ef4c30f)

## [0.34.0] - 2024-01-02

### Changed

- feat: Support for evaluating cost of LLM inference (#358)
- feat: save manual edits to test outputs in webview (#362)
- feat: add `cost` assertion type (#367)
- fix: handle huggingface text generation returning dict (#357)
- fix: disable cache when using repeat (#361)
- fix: do not dereference tools and functions in config (#365)
- docs: optimize docs of openai tool usage (#355)

## [0.33.2] - 2023-12-23

### Changed

- fix: bad indentation for inline python sript (#353)
- [fix: truncate CLI table headers](https://github.com/promptfoo/promptfoo/commit/9aa9106cc9bc1660df40117d3c8f053f361fa09c)
- feat: add openai tool parameter (#350)
- feat: add `is-valid-openai-tools-call` assertion type (#354)

## [0.33.1] - 2023-12-18

### Changed

- [fix: pass env to providers when using CLI](https://github.com/promptfoo/promptfoo/commit/e8170a7f0e9d4033ef219169115f6474d978f1a7)
- [fix: correctly handle bedrock models containing :](https://github.com/promptfoo/promptfoo/commit/4469b693993934192fee2e84cc27c21e31267e5f)
- feat: add latency assertion type (#344)
- feat: add perplexity assertion type (#346)
- feat: add support for ollama chat API (#342)
- feat: retry when getting internal server error with PROMPTFOO_RETRY_5XX envar (#327)
- fix: properly escape arguments for external python assertions (#338)
- fix: use execFile/spawn for external processes (#343)
- [fix: handle null score in custom metrics](https://github.com/promptfoo/promptfoo/commit/514feed49e2f83f3e04d3e167e5833dc075e6c10)
- [fix: increment failure counter for script errors.](https://github.com/promptfoo/promptfoo/commit/61d1b068f26c63f3234dc49c9d5f5104b9cf1cda)

## [0.33.0] - 2023-12-17

### Changed

- feat: add latency assertion type (#344)
- feat: add perplexity assertion type (#346)
- feat: add support for ollama chat API (#342)
- feat: retry when getting internal server error with PROMPTFOO_RETRY_5XX envar (#327)
- fix: properly escape arguments for external python assertions (#338)
- fix: use execFile/spawn for external processes (#343)
- [fix: handle null score in custom metrics](https://github.com/promptfoo/promptfoo/commit/514feed49e2f83f3e04d3e167e5833dc075e6c10)
- [fix: increment failure counter for script errors.](https://github.com/promptfoo/promptfoo/commit/61d1b068f26c63f3234dc49c9d5f5104b9cf1cda)

## [0.32.0] - 2023-12-14

### Added

- feat(webview): Layout and styling improvements (#333)

### Changed

- feat: add support for Google Gemini model (#336)
- feat: add download yaml button in config modal. Related to #330 (#332)
- fix: set process exit code on failure

## [0.31.2] - 2023-12-11

### Added

- feat(webview): Show aggregated named metrics at top of column (#322)

### Changed

- fix: sharing option is degraded (#325)

## [0.31.1] - 2023-12-04

### Changed

- fix: issues when evaling multiple config files
- feat: support for web viewer running remotely (#321)

## [0.31.0] - 2023-12-02

### Added

- feat(openai): Adds support for function call validation (#316)

### Changed

- feat: add support for ajv formats (#314)
- feat: support prompt functions via nodejs interface (#315)
- fix: webview handling of truncated cell contents with html (#318)
- docs: Merge docs into main repo (#317)

## [0.30.2] - 2023-11-29

### Changed

- feat(cli): simplify onboarding and provide npx-specific instructions (f81bd88)

## [0.30.1] - 2023-11-29

### Changed

- feat: add bedrock in webui setup (#301)
- feat: add support for custom metrics (#305)
- feat: show table by default, even with --output (#306)
- fix: handle multiple configs that import multiple prompts (#304)
- fix: remove use of dangerouslySetInnerHTML in results table (#309)

### Fixed

- fix(openai): add support for overriding api key, host, baseurl, org in Assistants API (#311)

## [0.30.0] - 2023-11-29

### Changed

- feat: add bedrock in webui setup (#301)
- feat: add support for custom metrics (#305)
- feat: show table by default, even with --output (#306)
- fix: handle multiple configs that import multiple prompts (#304)
- fix: remove use of dangerouslySetInnerHTML in results table (#309)

## [0.29.0] - 2023-11-28

### Changed

- feat: Add support for external provider configs via file:// (#296)
- feat: Add support for HTTP proxies (#299)
- feat: claude-based models on amazon bedrock (#298)

## [0.28.2] - 2023-11-27

### Added

- feat(azureopenai): Warn when test provider should be overwritten with azure (#293)
- feat(webview): Display test descriptions if available (#294)
- feat(webview): Ability to set test scores manually (#295)

### Changed

- feat: add support for self-hosted huggingface text generation inference (#290)
- fix: prevent duplicate asserts with `defaultTest` (#287)
- fix: multiple configs handle external test and prompt files correctly (#291)

## [0.28.0] - 2023-11-19

### Changed

- feat: Add support for multiple "\_\_expected" columns (#284)
- feat: Support for OpenAI assistants API (#283)
- feat: Ability to combine multiple configs into a single eval (#285)

## [0.27.1] - 2023-11-14

### Added

- [feat(node-package): Add support for raw objects in prompts](https://github.com/promptfoo/promptfoo/commit/e6a5fe2fa7c05aabd2f52bd4fa143d957a7953dd)
- feat(openai): Add support for OpenAI `seed` param (#275)
- [feat(openai): Add support for OpenAI response_format](https://github.com/promptfoo/promptfoo/commit/12781f11f495bed21db1070e987f1b40a43b72e3)
- [feat(webview): Round score in details modal](https://github.com/promptfoo/promptfoo/commit/483c31d79486a75efc497508b9a42257935585cf)

### Changed

- fix: Set `vars._conversation` only if it is used in prompt (#282)
- feat: Add new RAG metrics (answer-relevance, context-recall, context-relevance, context-faithfulness) (#279)
- feat: throw error correctly when invalid api key is passed for OpenAI (#276)
- Bump langchain from 0.0.325 to 0.0.329 in /examples/langchain-python (#278)
- Provide the prompt in the context to external assertion scripts (#277)
- fix the following error : 'List should have at least 1 item after val… (#280)
- [chore: Add HuggingFace debug output](https://github.com/promptfoo/promptfoo/commit/2bae118e3fa7f8164fd78d29a3a30d187026bf13)

## [0.27.0] - 2023-11-14

### Added

- [feat(node-package): Add support for raw objects in prompts](https://github.com/promptfoo/promptfoo/commit/e6a5fe2fa7c05aabd2f52bd4fa143d957a7953dd)
- feat(openai): Add support for OpenAI `seed` param (#275)
- [feat(openai): Add support for OpenAI response_format](https://github.com/promptfoo/promptfoo/commit/12781f11f495bed21db1070e987f1b40a43b72e3)
- [feat(webview): Round score in details modal](https://github.com/promptfoo/promptfoo/commit/483c31d79486a75efc497508b9a42257935585cf)

### Changed

- feat: Add new RAG metrics (answer-relevance, context-recall, context-relevance, context-faithfulness) (#279)
- feat: throw error correctly when invalid api key is passed for OpenAI (#276)
- Bump langchain from 0.0.325 to 0.0.329 in /examples/langchain-python (#278)
- Provide the prompt in the context to external assertion scripts (#277)
- fix the following error : 'List should have at least 1 item after val… (#280)
- [chore: Add HuggingFace debug output](https://github.com/promptfoo/promptfoo/commit/2bae118e3fa7f8164fd78d29a3a30d187026bf13)

## [0.26.5] - 2023-11-10

### Changed

- feat: Support for Azure OpenAI Cognitive Search (#274)
- [feat: Add PROMPTFOO_PYTHON environment variable](https://github.com/promptfoo/promptfoo/commit/33ecca3dab9382f063e68529c047cfd3fbd959e5)

## [0.26.4] - 2023-11-09

### Fixed

- fix(providers): use Azure OpenAI extensions endpoint when dataSources is set (2e5f14d)

### Tests

- test(assertions): add tests for object outputs (9e0909c)

## [0.26.3] - 2023-11-08

### Added

- [feat(AzureOpenAI): Add support for deployment_id and dataSources](https://github.com/promptfoo/promptfoo/commit/3f6dee99b4ef860af1088c4ceda1a74726070f37)

### Changed

- [Stringify output display string if output is a JSON object](https://github.com/promptfoo/promptfoo/commit/e6eff1fb75e09bfd602c08edd89ec154e3e61bf9)
- [Add JSON schema dereferencing support for JSON configs](https://github.com/promptfoo/promptfoo/commit/c32f9b051a51ee6e1ee08738e0921b4e05a5c23d)
- Update chat completion endpoint in azureopenai.ts (#273)

### Fixed

- fix(openai): Improve handling for function call responses (#270)

## [0.26.2] - 2023-11-07

### Changed

- [Fix issue with named prompt function imports](https://github.com/promptfoo/promptfoo/commit/18a4d751af15b996310eceafc5a75e114ce1bf56)
- [Fix OpenAI finetuned model parsing](https://github.com/promptfoo/promptfoo/commit/b52de61c6e1fd0a9e67d2476a9f3f9153084ad61)
- [Add new OpenAI models](https://github.com/promptfoo/promptfoo/commit/d9432d3b5747516aea1a7e8a744167fbd10a69d2)
- Fix: Broken custom api host for OpenAI. (#261)
- Add `classifier` assert type (#263)
- Send provider options and test context to ScriptCompletion (exec) provider (#268)
- Support for loading JSON schema from external file (#266)

## [0.26.1] - 2023-11-01

### Changed

- Fix broken default config for OpenAI evals created in web app (#255)
- Fix prompt per provider (#253)
- Add support for custom config directory (#257)
- Add latency and token metrics per prompt (#258)
- Add caching support to Anthropic provider (#259)
- webview: Preserve formatting of LLM outputs
- Bump langchain from 0.0.317 to 0.0.325 in /examples/langchain-python (#254)

## [0.26.0] - 2023-10-28

### Changed

- cli: Add support for raw text prompts (#252)
- Ensure the directory for the output file is created if it does not exist

## [0.25.2] - 2023-10-26

### Changed

- allow Python in tests.csv (#237)
- Improve escaping in matchers (#242)
- Add support for nunjucks filters (#243)
- Fix issue where outputPath from the configuration file is not used when `-c` option is provided
- Add envar PROMPTFOO_DISABLE_CONVERSATION_VAR
- Resolve promises in external assert files

## [0.25.1] - 2023-10-19

### Changed

- Fix issue with loading google sheets directly. (#222)
- Add \_conversation variable for testing multiple-turn chat conversations (#224)
- Allow multiple output formats simultaneously with `outputPath` (#229)
- Fall back to default embedding model if provided model doesn't support embeddings
- Various fixes and improvements
- Bump langchain from 0.0.312 to 0.0.317 in /examples/langchain-python (#245)

## [0.25.0] - 2023-10-10

### Changed

- Add support for icontains-any and icontains-all (#210)
- Bump langchain from 0.0.279 to 0.0.308 in /examples/langchain-python (#213)
- Add support for .cjs file extensions (#214)
- Add Prompts and Datasets pages (#211)
- Add CLI commands for listing and showing evals, prompts, and datasets (#218)
- Add support for `config` object in webhook provider payload. (#217)
- Other misc changes and improvements
- Bump langchain from 0.0.308 to 0.0.312 in /examples/langchain-python (#219)

## [0.24.4] - 2023-10-01

### Changed

- Fix bug in custom function boolean return value score (#208)
- Fix ollama provider with `--no-cache` and improve error handling
- Add support for HuggingFace Inference API (text generation) (#205)
- Add `apiHost` config key to Azure provider

## [0.24.3] - 2023-09-28

### Changed

- Better LocalAI/Ollama embeddings traversal failure (#191)
- `OPENAI_API_HOST` to `OPENAI_API_BASE_URL` (#187)
- Ability to include files as assertion values (#180)
- Add hosted db for evals (#149)
- Webview details pane improvements (#196)
- Add support for ollama options (#199)
- Adding TXT and HTML to `--output` help/error message (#201)

## [0.24.2] - 2023-09-23

### Changed

- Specify repo in package.json (#174)
- Add support for parsing multiple json blobs in responses (#178)
- Updated node version update of Google Colab notebook example (#171)
- Fix arg escaping for external python prompts on Windows (#179)
- Better OpenAI embeddings traversal failure (#190)
- Adds embeddings providers for LocalAI and Oolama (#189)
- Add `noindex` to shared results
- Many other misc fixes and improvements

## [0.24.1] - 2023-09-21

### Changed

- Fix prompt errors caused by leading and trailing whitespace for var file imports
- Fix an issue with response parsing in LocalAI chat
- Fix issue preventing custom provider for similarity check (#152)
- Fix escaping in python asserts (#156)
- Fix README link to providers docs (#153)
- Allow object with function name as a value for function_call (#158)
- Add a -y/--yes option to `promptfoo view` command to skip confirmation (#166)
- Other misc fixes and improvements

## [0.24.0] - 2023-09-18

### Changed

- Support for custom functions as prompts (#147)
- Refactor parts of util into more descriptive files (#148)
- Misc fixes and improvements

## [0.23.1] - 2023-09-14

### Changed

- Improvements to custom grading (#140)
- Support for Google Vertex and PaLM chat APIs (#131)
- Add support for including files in defaultTest (#137)
- Add support for disabling cache in evaluate() options (#135)
- Add support for loading vars directly from file (#139)
- Include `provider` in `EvaluateResult`
- Other misc improvements and fixes

## [0.23.0] - 2023-09-14

### Changed

- Improvements to custom grading (#140)
- Support for Google Vertex and PaLM chat APIs (#131)
- Add support for including files in defaultTest (#137)
- Add support for disabling cache in evaluate() options (#135)
- Add support for loading vars directly from file (#139)
- Include `provider` in `EvaluateResult`
- Other misc improvements and fixes

## [0.22.1] - 2023-09-14

### Added

- feat(vars): add support for loading vars directly from file (#139)
- feat(config): add support for including files in defaultTest (#137)
- feat(config): add support for disabling cache in evaluate() options (#135)
- feat(providers): support for Google Vertex and PaLM chat APIs (#131)
- feat(api): include provider in EvaluateResult (#130)

### Changed

- chore(providers): improve PaLM recognized model detection (2317eac)

### Documentation

- docs(examples): add conversation history example (#136)
- docs(examples): update node-package example with context (#134)

## [0.22.0] - 2023-09-04

### Changed

- Add OpenAI factuality and closed-QA graders (#126). These new graders implement OpenAI's eval methodology.
- Auto-escape vars when prompt is a JSON object (#127).
- Improvements to custom providers - Pass context including `vars` to callApi and make `TestCase` generic for ease of typing
- Add `prompt` to Javascript, Python, and Webhook assertion context
- Fix llama.cpp usage of provider config overrides
- Fix ollama provider parsing for llama versions like llama:13b, llama:70b etc.
- Trim var strings in CLI table (prevents slowness during CLI table output)

## [0.21.4] - 2023-09-01

### Changed

- Add support for test case threshold value (#125)
- Add support for pass/fail threshold for javascript and python numeric return values

## [0.21.3] - 2023-09-01

### Changed

- Increase request backoff and add optional delay between API calls (#122)

## [0.21.2] - 2023-08-31

### Changed

- Fix symlink bug on Windows

## [0.21.1] - 2023-08-30

### Changed

- Consistent envars and configs across providers (#119)
- Add configuration for API keys in WebUI (#120)
- Add CodeLlama to WebUI
- Fix issue with numeric values in some assert types
- Add support for running specific prompts for specific providers using `{id, prompts, config}` format
- Add a feedback command

## [0.21.0] - 2023-08-28

### Changed

- Add webhook provider (#117)
- Add support for editing config in web view (#115)
- Standalone server with database with self-hosting support (#118)
- Add support for custom llm-rubric grading via `rubricPrompt` in Assertion objects
- Add support for `vars` in `rubricPrompt`, making it easier to pass expected values per test case
- Add a handful of new supported parameters to OpenAI, Azure, Anthropic, and Replicate providers
- Allow setting `config` on `provider` attached to Assertion or TestCase
- Add/improve support for custom providers in matchesSimilarity and matchesLlmRubric

## [0.20.1] - 2023-08-18

### Changed

- Fix issue when there's not enough data to display useful charts
- Add charts to web viewer (#112)
- Add support for multiline javascript asserts
- Add support for Levenshtein distance assert type (#111)

## [0.20.0] - 2023-08-18

### Changed

- Add charts to web viewer (#112)
- Add support for multiline javascript asserts
- Add support for Levenshtein distance assert type (#111)

## [0.19.3] - 2023-08-17

### Changed

- llm-rubric provider fixes (#110)
- New diff viewer for evals
- Web UI for running evals (#103)
- Add support for OpenAI organization (#106)
- function call azure fix (#95)
- Add support for JSON schema validation for is-json and contains-json (#108)
- Other misc fixes and API improvements

## [0.19.2] - 2023-08-15

### Changed

- function call azure fix (#95)
- Add support for JSON schema validation for is-json and contains-json (#108)
- New diff viewer for evals
- Web UI for running evals (#103)
- Add support for OpenAI organization (#106)
- Other misc fixes and API improvements

## [0.19.1] - 2023-08-14

### Changed

- Add support for OpenAI organization (#106)
- New diff viewer for evals
- Web UI for running evals (#103)
- Other misc fixes and API improvements

## [0.19.0] - 2023-08-14

### Changed

- New diff viewer for evals
- Web UI for running evals (#103)
- Other misc fixes and API improvements

## [0.18.4] - 2023-08-11

### Fixed

- fix(providers): resolve Ollama provider issue with empty line handling (c4d1e5f)

### Dependencies

- chore(deps): bump certifi from 2023.5.7 to 2023.7.22 in /examples/langchain-python (#104)

## [0.18.3] - 2023-08-08

### Added

- feat(providers): add Ollama provider (#102)

### Changed

- chore(webui): disable nunjucks autoescaping by default (#101)
- chore(webui): stop forcing manual line breaks in results view (76d18f5)

### Fixed

- fix(history): remove stale `latest` symlinks before regenerating eval output (a603eee)

## [0.18.2] - 2023-08-08

### Added

- feat(webui): display assertion summaries in the results viewer (#100)

### Changed

- feat(providers): allow testing identical models with different parameters (#83)

### Fixed

- fix(cli): repair `promptfoo share` regression (01df513)
- fix(config): handle provider map parsing when entries are strings (bdd1dea)
- fix(scoring): keep weighted averages accurate by running all test cases (7854424)

## [0.18.1] - 2023-08-06

### Added

- feat(providers): add llama.cpp server support (#94)

### Changed

- chore(providers): expose `LLAMA_BASE_URL` environment variable (f4b4c39)

### Fixed

- fix(history): repair symlink detection when writing latest results (e6aed7a)

## [0.18.0] - 2023-07-28

### Added

- feat(assertions): add `python` assertion type (#78)
- feat(api): support native function ApiProviders and assertions (#93)
- feat(evals): introduce Promptfoo scenarios for data-driven testing - allows datasets to be associated with specific tests, eliminating the need to copy tests for each dataset by @Skylertodd (#89)
- feat(cli): allow specifying `outputPath` when using the Node evaluate helper (#91)

### Changed

- chore(evals): rename default "theories" concept to "scenarios" (aca0821)

### Fixed

- fix(history): repair symlink handling when persisting latest results (81a4a26)
- fix(history): clean up stale eval history entries (253ae60)
- fix(cli): restore ANSI escape code rendering in console tables (497b698)

## [0.17.9] - 2023-07-24

### Added

- feat(evals): load test cases from file or directory paths (#88)

### Changed

- feat(metrics): record latency in eval results (#85)

### Fixed

- fix(windows): resolve path compatibility issues (8de6e12)

## [0.17.8] - 2023-07-22

### Added

- feat(evals): support post-processing hooks in test cases (#84)

### Changed

- feat(webui): show recent runs in the results viewer (#82)
- feat(providers): expose additional OpenAI parameters (#81)

### Fixed

- fix(evaluator): support empty test suites without crashing (31fb876)
- fix(network): ensure fetch timeouts bubble up correctly (9e4bf94)

## [0.17.7] - 2023-07-20

### Added

- feat(config): allow provider-specific prompts in test suites (#76)

### Changed

- chore(runtime): require Node.js 16 or newer (f7f85e3)
- chore(providers): reuse context configuration for Replicate provider (48819a7)

### Fixed

- fix(providers): handle missing provider prompt maps gracefully (7c6bb35)
- fix(grading): escape user input in grading prompts (4049b3f)

## [0.17.6] - 2023-07-20

### Added

- feat(cli): add `--repeat` support to evaluations (#71)
- feat(providers): add Azure YAML prompt support (#72)
- feat(providers): implement Replicate provider (#75)

### Changed

- chore(providers): refine Replicate provider behaviour (57fa43f)
- chore(cli): default `promptfoo share` prompt to Yes on enter (1a4c080)
- chore(webui): simplify dark mode and hide identical rows in history (c244403)

## [0.17.5] - 2023-07-14

### Added

- feat(assertions): add starts-with assertion type (#64)
- feat(providers): add Azure OpenAI provider (#66)

### Changed

- feat(providers): support YAML-formatted OpenAI prompts (#67)
- chore(cli): allow disabling sharing prompts (#69)
- chore(cli): require confirmation before running `promptfoo share` (f3de0e4)
- chore(env): add `PROMPTFOO_DISABLE_UPDATE` environment variable (60fee72)

### Fixed

- fix(config): read prompts relative to the config directory (ddc370c)

## [0.17.4] - 2023-07-13

### Added

- feat(assertions): add `contains-any` assertion support (#61)

### Changed

- chore(cli): handle npm outages without crashing (3177715)

### Fixed

- fix(cli): support terminals without `process.stdout.columns` (064dcb3)
- fix(cli): correct `promptfoo init` output to reference YAML (404be34)

### Documentation

- docs: add telemetry notice (#39)

## [0.17.3] - 2023-07-10

### Added

- feat(providers): add Anthropic provider (#58)

### Changed

- chore(onboarding): refresh init onboarding content (992c0b6)

### Fixed

- fix(cli): maintain table header ordering (1e3a711)
- fix(runtime): ensure compatibility with Node 14 (59e2bb1)

## [0.17.2] - 2023-07-07

### Changed

- feat(providers): improve support for running external scripts (#55)

## [0.17.1] - 2023-07-07

### Fixed

- fix(webui): restore output rendering in results view (5ce5598)

## [0.17.0] - 2023-07-06

### Added

- feat(models): add gpt-3.5-16k checkpoints (#51)
- feat(providers): add `script:` provider prefix for custom providers (bae14ec)
- feat(webui): view raw prompts in the web viewer (#54)
- feat(cli): add `cache clear` command (970ee67)

### Changed

- chore(providers): change default suggestion provider (cc11e59)
- chore(providers): ensure OpenAI chat completions fail on invalid JSON (c456c01)
- chore(assertions): allow numeric values for contains/icontains assertions (dc04329)

### Fixed

- fix(evals): avoid creating assertions from empty expected columns (d398866)

## [0.16.0] - 2023-06-28

### Added

- feat(cli): retry failed HTTP requests to reduce transient failures (#47)
- feat(templates): allow object vars inside nunjucks templates for richer prompts (#50)

### Documentation

- docs: refresh the Question reference page with updated guidance (#46)

## [0.15.0] - 2023-06-26

### Added

- feat(scoring): add continuous scoring support for evaluations (#44)
- feat(assertions): introduce assertion weights to fine-tune scoring (0688a64)

### Changed

- chore(prompt): rename grading prompt field from `content` to `output` (fa20a25)
- chore(webui): maintain backwards compatibility for row outputs in the viewer (b2fc084)

### Fixed

- fix(config): ensure `defaultTest` populates when configs load implicitly (44acb91)

## [0.14.2] - 2023-06-24

### Changed

- chore(assertions): switch the default grading provider to `gpt-4-0613` (0d26776)
- chore(cli): trim stray progress-bar newlines for cleaner output (8d624d6)

### Fixed

- fix(cli): update cached table output correctly when results change (8fe5f84)
- fix(cli): allow non-string result payloads during rendering (61d349e)

## [0.14.1] - 2023-06-19

### Fixed

- fix(config): only apply the config base path when a path override is provided (e67918b)

## [0.14.0] - 2023-06-18

### Added

- feat(cli)!: add shareable URLs and the `promptfoo share` command by @typpo (#42)
- feat(cli): add `--no-progress-bar` option to `promptfoo eval` (75adf8a)
- feat(cli): add `--no-table` flag for evaluation output (ecf79a4)
- feat(cli): add `--share` flag to automatically create shareable URLs (7987f6e)

### Changed

- chore(cli)!: resolve config-relative file references from the config directory, not working directory (dffb091)
- chore(api)!: restructure JSON/YAML output formats to include `results`, `config`, and `shareableUrl` properties (d1b7038)

### Fixed

- fix(cli): write the latest results before launching the viewer with `--view` (496f2fb)

## [0.13.1] - 2023-06-17

### Fixed

- fix(cli): ensure command arguments override config values (c425d3a)

## [0.13.0] - 2023-06-16

### Added

- feat(providers): support OpenAI functions and custom provider arguments by @typpo (#34)
- feat(cli): add JSONL prompt file support by @typpo (#40)
- feat(cli): export `generateTable()` for external tooling reuse by @tizmagik (#37)
- feat(openai): enable OpenAI ChatCompletion function calling (0f10cdd)

### Changed

- chore(openai): add official support for OpenAI `*-0613` models (4d5f827)
- chore(cli): allow optional configs when invoking the CLI (a9140d6)
- chore(cli): respect the `LOG_LEVEL` environment variable in the logger (1f1f05f)
- chore(cli): stabilize progress display when using var arrays (340da53)

### Fixed

- fix(build): fix HTML output generation in production builds (46a2233)

## [0.12.0] - 2023-06-12

### Added

- feat(share): publish evaluations with the `promptfoo share` workflow by @typpo (#33)
- feat(telemetry): add basic usage telemetry for insight gathering (7e7e3ea)
- feat(assertions): support CSV definitions for `rouge-n` and webhook assertions (7f8be15)

### Changed

- chore(build): resolve build output paths for the web client (#32)
- chore(cli): notify users when a newer promptfoo release is available by @typpo (#31)

## [0.11.0] - 2023-06-11

### Added

- feat(assertions): add contains, icontains, contains-some, contains-any, regex, webhook, and rouge-n assertion types (#30)
- feat(assertions): allow negating any assertion type with `not-` prefix (cc5fef1)
- feat(assertions): pass context objects with vars to custom functions (1e4df7e)
- feat(webui): add failure filtering and improved table layout (69189fe)
- feat(webui): add word-break toggle to results (9c1fd3b)
- feat(webui): highlight highest passing scores in matrix (6e2942f)

### Changed

- chore(cli): limit console table rows for readability (52a28c9)
- chore(cli): add more detailed custom function failure output (6fcc37a)

### Fixed

- fix(config): respect CLI write/cache options from config (5b456ec)
- fix(webui): improve dark mode colours and rating overflow (eb7bd54)
- fix(config): parse YAML references correctly in configs (62561b5)

## [0.10.0] - 2023-06-09

### Added

- feat(prompts): add support for named prompts by @typpo (#28)

### Changed

- chore(env)!: rename `OPENAI_MAX_TEMPERATURE` to `OPENAI_TEMPERATURE` (4830557)
- chore(config): read `.yml` files by default as configs (d5c179e)
- chore(build): add native ts-node compatibility by @MentalGear (#25)
- chore(openai): add chatml stopwords by default (561437f)
- chore(webui): adjust column ordering and styling (27977c5)

### Fixed

- fix(config): support `defaultTest` overrides in CLI (59c3cbb)
- fix(env): correctly parse `OPENAI_MAX_TOKENS` and `OPENAI_MAX_TEMPERATURE` by @abi (#29)
- fix(cli): improve JSON formatting error messages (5f59900)

## [0.9.0] - 2023-06-05

### Added

- feat(vars): add support for var arrays by @typpo (#21)

### Changed

- chore(core): set a default semantic similarity threshold (4ebea73)
- chore(cli): refresh `promptfoo init` output messaging (cdbf806)

### Fixed

- fix(cache): register cache manager types for TypeScript (1a82de7)
- fix(evals): handle string interpolation issues in prompts (6b8c175)

## [0.8.3] - 2023-05-31

### Fixed

- fix(cache): create cache directory on first use (423f375)
- fix(config): throw a clearer error for malformed default configs (0d759c4)

## [0.8.2] - 2023-05-30

### Fixed

- fix(cache): only persist cache entries on successful API responses (71c10a6)

## [0.8.1] - 2023-05-30

### Added

- feat(data): add Google Sheets loader support (df900c3)

### Fixed

- fix(cli): restore backward compatibility for `-t/--tests` flags (aad1822)

## [0.8.0] - 2023-05-30

### Added

- feat(api)!: simplify the API and support unified test suite definitions by @typpo (#14)

### Changed

- chore(api)!: move evaluation settings under `evaluateOptions` (`maxConcurrency`, `showProgressBar`, `generateSuggestions`) (#14)
- chore(api)!: move CLI flag defaults under `commandLineOptions` (`write`, `cache`, `verbose`, `view`) (#14)

## [0.7.0] - 2023-05-29

### Changed

- chore(cache): improve caching defaults and enable caching by default (#17)

## [0.6.0] - 2023-05-28

### Added

- feat(providers): add LocalAI support for open-source LLMs like Llama, Alpaca, Vicuna, GPT4All (6541bb2)
- feat(cli): add glob pattern support for prompts and tests (#13)
- feat(assertions): rename `eval:` to `fn:` for custom JavaScript assertions by @MentalGear (#11)
- feat(webui): add dark mode support (0a2bb49)
- feat(api): add exports for types and useful utility functions (57ac4bb)
- feat(tests): add Jest and Mocha integrations (00d9aa2)

### Changed

- chore(cli): improve error handling and word wrapping in CLI output (398f4b0)
- chore(cli): support non-ES module requires (c451362)

### Fixed

- fix(cli): move API key validation into OpenAI subclasses (c451362)
- fix(webui): correct HTML table rendering errors in the viewer (64c9161)
- fix(providers): improve handling of third-party API errors (398f4b0)

### Dependencies

- chore(deps): bump socket.io-parser from 4.2.2 to 4.2.3 in /src/web/client (#15)

## [0.5.1] - 2023-05-23

### Changed

- chore(cli): add glob support for prompt selection (#13)

### Fixed

- fix(cli): prevent crashes when `OPENAI_API_KEY` is not set (c451362)

## [0.5.0] - 2023-05-22

### Added

- feat(assertions): add semantic similarity grading (#7)

### Changed

- chore(cli): improve error handling and word wrapping in CLI output (398f4b0)

## [0.4.0] - 2023-05-13

### Added

- feat(webui): add web viewer for evaluation results (#5)

### Changed

- chore(openai): support `OPENAI_STOP` environment variable for stopwords (79d590e)
- chore(cli): increase the default request timeout (c73e055)

## [0.3.0] - 2023-05-07

### Added

- feat(grading): enable LLM automatic grading of outputs (#4)
- feat(webui): improve how test results are shown - PASS/FAIL is shown in matrix view rather than its own column (2c3f489)

### Changed

- chore(config): allow overriding `OPENAI_API_HOST` environment variable (e390678)
- chore(cli): add `REQUEST_TIMEOUT_MS` environment variable for API timeouts (644abf9)
- chore(webui): improve HTML table output readability (2384c69)

## [0.2.2] - 2023-05-04

### Added

- feat(cli): add `promptfoo --version` output (77e862b)

### Changed

- chore(cli): improve error messages when API calls fail (af2c8d3)

### Fixed

- fix(cli): correct `promptfoo init` output text (862d7a7)
- fix(evals): preserve table ordering when building concurrently (2e3ddfa)

## [0.2.0] - 2023-05-04

### Added

- feat(cli): add `promptfoo init` command (c6a3a59)
- feat(providers): improve custom provider loading and add example (4f6b6e2)<|MERGE_RESOLUTION|>--- conflicted
+++ resolved
@@ -27,11 +27,8 @@
 
 ### Fixed
 
-<<<<<<< HEAD
 - fix(redteam): exclude cyberseceval and beavertails static dataset plugins from iterative strategies to prevent wasted compute and silent grading failures during Hydra/Meta/Tree iterations (#6230)
-=======
 - fix(mcp): allow colons in eval ID validation for get_evaluation_details tool - fixes rejection of valid eval IDs returned by list_evaluations (e.g., eval-8h1-2025-11-15T14:17:18) by updating regex to accept ISO timestamp format (#6222)
->>>>>>> 6cdb3350
 - fix(redteam): don't set default 'en' language when no language is configured - prevents unnecessary language modifiers from being passed to meta agent and other iterative strategies, keeping prompts focused on actual task without implied translation requirements (#6214)
 - fix(webui): fix duplicate React key warning in DefaultTestVariables component by implementing counter-based unique ID generation (#6201)
 - fix(samples): downlevel pem dependency to supported version
