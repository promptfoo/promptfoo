# Changelog

All notable changes to this project will be documented in this file.

The format is based on [Keep a Changelog](https://keepachangelog.com/en/1.1.0/).

## [Unreleased]

### Added

<<<<<<< HEAD
- feat(providers): implement TTFT (Time to First Token) measurement for streaming responses (#5680)

- chore: Add visiblity button for PFX passphrase (#6258)

### Changed

=======
>>>>>>> cd915a64
- chore: Add visiblity button for PFX passphrase (#6258)
- feat(app): Red Team Strategy Test Generation (#6005)

## [0.119.8] - 2025-11-18

### Added

- feat(plugins): organize domain-specific risks into vertical suites
- feat(providers): add Gemini 3 Pro support with thinking configuration (#6241)

### Fixed

- fix(code-scan): in `code-scans run`, don't log anything to stdout except json results when --json is used—fixes GitHub action (#6248)
- fix(code-scan): update default API host to https://api.promptfoo.app to fix websocket connection issues (#6247)

## [0.119.7] - 2025-11-17

### Added

- feat(assertions): add dot product and euclidean distance metrics for similarity assertion - use `similar:dot` and `similar:euclidean` assertion types to match production vector database metrics and support different similarity use cases (#6202)
- feat(webui): expose Hydra strategy configuration (max turns and stateful toggle) in red team setup UI (#6165)
- fix(app): aligning risk scores with documentation (#6212)
- feat(providers): add GPT-5.1 model support including gpt-5.1, gpt-5.1-mini, gpt-5.1-nano, and gpt-5.1-codex with new 'none' reasoning mode for low-latency interactions and configurable verbosity control (#6208)
- feat(redteam): allow configuring `redteam.frameworks` to limit compliance frameworks surfaced in reports and commands (#6170)
- feat(webui): add layer strategy configuration UI in red team setup with per-step plugin targeting (#6180)
- feat(app): Metadata value autocomplete eval filter (#6176)
- feat(webui): display both total and filtered metrics simultaneously when filters are active, showing "X/Y filtered, Z total" format in evaluation results table for better visibility into filtered vs unfiltered data (#5969)
- feat(app): eval results filters permalinking (#6196)
- fix(site): fix missing background color on safari api reference search modal (#6218)

### Changed

- fix: exclude source maps from npm package to reduce bundle size by ~22MB (#6235)
- chore(ci): synchronize package-lock.json to resolve npm ci failures (#6195)
- chore(ci): increase webui test timeout to 8 minutes in GitHub Actions workflow to prevent CI timeouts (#6201)
- chore(redteam): update foundation model report redteam config to use newer redteam strategies (#6216)

### Fixed

- fix(providers): correctly handle reasoning field in OpenAI-compatible models like gpt-oss-20b, extracting both reasoning and content instead of only reasoning (#6062)
- fix(redteam): exclude cyberseceval and beavertails static dataset plugins from iterative strategies to prevent wasted compute and silent grading failures during Hydra/Meta/Tree iterations (#6230)
- fix(mcp): allow colons in eval ID validation for get_evaluation_details tool - fixes rejection of valid eval IDs returned by list_evaluations (e.g., eval-8h1-2025-11-15T14:17:18) by updating regex to accept ISO timestamp format (#6222)
- fix(redteam): don't set default 'en' language when no language is configured - prevents unnecessary language modifiers from being passed to meta agent and other iterative strategies, keeping prompts focused on actual task without implied translation requirements (#6214)
- fix(webui): fix duplicate React key warning in DefaultTestVariables component by implementing counter-based unique ID generation (#6201)
- fix(samples): downlevel pem dependency to supported version
- fix(deps): remove unused dependency on @libsql/client
- fix(redteam): store rendered grading rubric in assertion.value for agentic strategies to display in UI Value column (#6125)

### Tests

- test(webui): suppress expected test error logs (109+ occurrences across parsing errors, API errors, context provider errors) and React/MUI warnings (act() warnings, DOM nesting, prop types) in setupTests.ts and vite.config.ts (#6201)

### Dependencies

- chore(deps): upgrade to React 19 (#6229)
- chore(deps): upgrade @googleapis/sheets from 9.8.0 to 12.0.0 (#6227)
- chore(deps): bump openai from 6.8.1 to 6.9.0 (#6208)

## [0.119.6] - 2025-11-12

### Documentation

- docs(providers): update Vertex AI documentation - removed deprecated models (PaLM/Bison, Claude 3 Opus, Claude 3.5 Sonnet v2), added Claude Sonnet 4.5, added missing Gemini 2.0 models, reorganized model listings by generation (Gemini 2.5/2.0/1.5, Claude 4/3, Llama 4/3.3/3.2/3.1), marked Preview/Experimental models, removed temporal language to make docs evergreen (#3169)

### Changed

- chore(site): remove Koala analytics and migrate Google tracking to Docusaurus built-in gtag configuration with multiple tracking IDs (G-3TS8QLZQ93, G-3YM29CN26E, AW-17347444171) (#6169)
- chore(webui): order 'plugins' before 'steps' in layer strategy YAML to match documentation examples (#6180)

### Fixed

- fix(webui): prevent infinite loop in StrategyConfigDialog useEffect - fixes vitest tests hanging by using stable empty array references for default parameters (#6203)
- fix(webui): require configuration for layer strategy before allowing navigation in red team setup - layer strategy now shows red border and blocks Next button until steps array is configured, similar to plugins requiring configuration
- fix(webui): filter hidden metadata keys from metadata filter dropdown - ensures consistent filtering of 'citations' and '\_promptfooFileMetadata' keys across MetadataPanel, EvalOutputPromptDialog, and metadata filter dropdown (#6177)
- fix(cli): format object and array variables with pretty-printed JSON in console table and HTML outputs for improved readability (#6175)
- fix(cli): only show error counter when >0
- fix(redteam): respect redteam.provider configuration for local grading - fixes issue where configuring a local provider (e.g., ollama:llama3.2) still sent grading requests to remote API instead of using the configured provider (#5959)
- fix: Reverts #6142 (#6189)

### Documentation

- docs(redteam): document Hydra configuration options for max turns, backtracking, and stateful operation (#6165)

## [0.119.5] - 2025-11-10

### Added

- feat(test-cases): add support for Excel files (.xlsx, .xls) as test case sources with optional xlsx dependency and sheet selection syntax (file.xlsx#SheetName or file.xlsx#2) (#4841)
- feat(providers): add OpenAI audio transcription support for whisper-1, gpt-4o-transcribe, gpt-4o-mini-transcribe, and gpt-4o-transcribe-diarize models with speaker identification, timestamp granularities, and per-minute cost tracking (#5957)
- feat(webui): display rendered assertion values with substituted variables in Evaluation tab instead of raw templates, improving readability for assertions with Nunjucks variables and loops (#5988)
- feat(prompts): add executable prompt scripts - use any script/binary to dynamically generate prompts via `exec:` prefix or auto-detection for common extensions (.sh, .bash, .rb, .pl); scripts receive context as JSON (#5329)
- feat(providers): add variable templating support for initialMessages in simulated-user provider, enabling template reuse across test cases with Nunjucks variables (#6143)
- feat(redteam): add `jailbreak:hydra` strategy - multi-turn conversational adversarial agent that learns from target responses and shares learnings across tests in the same scan for improved attack success rates (#6151)
- feat(providers): add missing Alibaba Cloud models - qwen3-vl-flash, qwen3-asr-flash-realtime, qwen3-vl-32b/8b (thinking/instruct), text-embedding-v4 (#6118)
- feat(eval): add 'not_equals' operator for plugin filters (#6155)

### Fixed

- fix(webui): correct multi-target filtering in red team report - statistics now properly filter by selected target instead of showing aggregated data across all targets; replaced modal with Select dropdown for clearer UX (#4251)
- fix(providers): auto-detect reasoning models by deployment name in Azure provider - now recognizes o1, o3, o4, and gpt-5 models and automatically uses `max_completion_tokens` instead of `max_tokens` (#6154)
- fix(prompts): fix basePath resolution for executable prompts with `exec:` prefix - relative paths now resolve correctly (5308c5d)
- fix(prompts): convert sync fs operations to async in executable prompt processor for better performance (5308c5d)
- fix(test-cases): improve xlsx error handling to avoid double-wrapping validation errors, provide clearer error messages for file not found, empty sheets, and invalid data (#4841)
- fix(docs): update xlsx documentation to use consistent version (0.18.5) and correct anchor links (#4841)
- fix(assertions): fix runtime variables not working in custom rubricPrompt for factuality and model-graded-closedqa assertions (#5340)
- fix(openai): fix timeouts on gpt-5-pro models by extending automatic timeout to 10 minutes (#6147)
- fix(deps): add @vitest/coverage-v8@3.2.4 to app workspace to match vitest version and fix coverage reporting "Cannot read properties of undefined (reading 'reportsDirectory')" error
- fix(deps): fix test coverage reporting errors (#6122)
- fix(cli): honor `commandLineOptions` from config file for `maxConcurrency`, `repeat`, `delay`, `cache`, `progressBar`, `generateSuggestions`, `table`, `share`, and `write` — previously ignored in favor of defaults (#6142)

### Changed

- chore(ci): make staging redteam test non-blocking to prevent intermittent API timeouts from failing CI runs (#6159)
- refactor(redteam): update risk score thresholds to match CVSS v3.x/v4.0 standards (Critical: 9.0-10.0, High: 7.0-8.9, Medium: 4.0-6.9, Low: 0.1-3.9) (#6132)
- chore(server): change traces fetch log to debug level (#6152)
- chore(redteam): rename `gradingGuidance` to `graderGuidance` for consistency with `graderExamples` - `gradingGuidance` still works as a deprecated alias for backward compatibility (#6128)

### Documentation

- docs(cli): document `promptfoo view --no` flag in command-line docs (#6067)
- docs(site): add blog post on Anthropic threat intelligence covering PROMPTFLUX and PROMPTSTEAL (first observed LLM-querying malware by Google), AI-orchestrated extortion campaigns, three categories of AI-assisted attacks (operator/builder/enabler), operational security implications, and practical Promptfoo testing examples for AI system exploitation risks (#5583)
- docs(site): re-add adaptive guardrails documentation covering enterprise feature for generating target-specific security policies from red team findings, including architecture, API integration, use cases, troubleshooting, and comparison to AWS Bedrock/Azure AI Content Safety (#5955)
- docs(guides): add comprehensive Portkey integration guide covering prompt management, multi-model testing across 1600+ providers, red-teaming workflows, and production deployment strategies by @ladyofcode (#5730)

### Tests

- test(webui): fix act() warnings and clean up test output by wrapping 16 tests in act(), removing 22 unnecessary console suppression patterns, and reducing setupTests.ts from 95 to 37 lines (#6199)
- test(providers): add test coverage for auto-detection of reasoning models by deployment name in Azure provider (#6154)
- test(assertions): add comprehensive test coverage for rendered assertion value metadata including variable substitution, loops, static text handling, and UI display fallback priority (#6145)

### Dependencies

- chore(deps): update 76 packages to latest minor and patch versions across all workspaces (#6139)

## [0.119.4] - 2025-11-06

### Added

- feat(cli): add `code-scans run` command for scanning code changes for LLM security vulnerabilities including prompt injection, PII exposure, and excessive agency - uses AI agents to trace data flows, analyze vulnerabilities across batches, and suggest fixes with configurable severity thresholds (see https://promptfoo.com/docs/code-scanning/ for more details) (#6121)
- feat(github-action): add Code Scan GitHub Action for automated PR security scanning with GitHub App OIDC authentication or manual API token setup; automatically posts review comments with severity levels and suggested fixes (see https://promptfoo.com/docs/code-scanning/ for more details) (#6121)
- feat(webui): add confirmation dialog and smart navigation for delete eval with improved UX (Material-UI dialog, next→previous→home navigation, loading states, toast notifications) (#6113)
- feat(redteam): pass policy text to intent extraction for custom policy tests, enabling more accurate and self-contained testing objectives that include specific policy requirements (#6116)
- feat(redteam): add timestamp context to all grading rubrics for time-aware evaluation and temporal context in security assessments (#6110)
- feat(model-audit): add revision tracking, content hash generation, and deduplication for model scans to prevent re-scanning unchanged models (saving ~99% time and bandwidth); add `--stream` flag to delete downloaded files immediately after scan ([#6058](https://github.com/promptfoo/promptfoo/pull/6058))
- feat(redteam): add FERPA compliance plugin

### Fixed

- fix(redteam): dynamically update crescendo system prompt with currentRound and successFlag each iteration instead of rendering once with stale values (#6133)
- fix(examples): change Zod schema from `.optional()` to `.default('')` for OpenAI Agents SDK compatibility (#6114)
- fix(redteam): pass all gradingContext properties to rubric templates to fix categoryGuidance rendering errors in BeavertailsGrader (#6111)
- fix(webui): custom policy name consistency (#6123)
- fix(docker): resolve @swc/core SIGSEGV on Alpine Linux by upgrading to 1.15.0 and aligning base image with Node 24 (#6127)

## [0.119.2] - 2025-11-03

### Added

- feat(integrations): add Microsoft SharePoint dataset support with certificate-based authentication for importing CSV files (#6080)
- feat(providers): add `initialMessages` support to simulated-user provider for starting conversations from specific states, with support for loading from JSON/YAML files via `file://` syntax (#6090)
- feat(providers): add local config override support for cloud providers - merge local configuration with cloud provider settings for per-eval customization while keeping API keys centralized (#6100)
- feat(providers): add linkedTargetId validation with comprehensive error messages (#6053)
- feat(redteam): add `gradingGuidance` config option for plugin-specific grading rules to reduce false positives by allowing per-plugin evaluation context (#6108)
- feat(webui): add Grading Guidance field to plugin configuration dialogs in open-source UI (#6108)
- feat(webui): add eval copy functionality to duplicate evaluations with all results, configuration, and relationships via UI menu (#6079)
- feat(redteam): add pharmacy plugins (controlled substance compliance, dosage calculation, drug interaction) and insurance plugins (coverage discrimination, network misinformation, PHI disclosure) (#6064)
- feat(redteam): add goal-misalignment plugin for detecting Goodhart's Law vulnerabilities (#6045)
- feat(webui): add jailbreak:meta strategy configuration UI in red team setup with numIterations parameter (#6086)
- feat(redteam): OpenTelemetry traces feed back into red team strategies
- feat(redteam): expand OWASP Agentic preset to cover 8/10 threats with 20 plugins; add 'owasp:agentic:redteam' alias for easy selection (#6099)
- fix: max concurrency run options override scan template settings

### Changed

- feat(redteam): display specific subcategory metrics for harmful plugins (e.g., "Copyright Violations", "Child Exploitation") instead of generic "Harmful" label, enabling granular vulnerability tracking and analysis (#6134)
- chore(examples): update openai-agents-basic example from weather to D&D dungeon master with gpt-5-mini, comprehensive D&D 5e tools (dice rolling, character stats, inventory), and maxTurns increased to 20 (#6114)
- fix(python): use REQUEST_TIMEOUT_MS for consistent timeout behavior across providers (300s default, previously 120s) (#6098)
- refactor(redteam): Prevent early (evaluator-based) exits in Jailbreak, Crescendo, and Custom Strategies (#6047)
- chore(webui): expand language options to 486 ISO 639-2 languages with support for all 687 ISO codes (639-1, 639-2/T, 639-2/B) in red team run settings (#6069)
- chore(app): larger eval selector dialog (#6063)
- refactor(app): Adds useApplyFilterFromMetric hook (#6095)
- refactor(cli): extract duplicated organization context display logic into shared utility function to fix dynamic import issue and improve code maintainability (#6070)
- chore: make meta-agent a default strategy

### Fixed

- fix(providers): selective env var rendering in provider config with full Nunjucks filter support (preserves runtime variables for per-test customization) (#6091)
- fix(core): handle Nunjucks template variables in URL sanitization to prevent parsing errors when sharing evals; add unit tests covering sanitizer behavior for Nunjucks template URLs (#6089)
- fix(app): Fixes the metric is defined filter (#6082)
- fix(webui): handle plugin generation when target URL is not set (#6055)
- fix(redteam): improve image strategy text wrapping to handle long lines and prevent overflow (#6066)
- fix(evaluator): force uncached provider calls for repeat iterations (#6043)
- fix(providers): fix Python worker ENOENT errors by ensuring error responses are written before completion signal, improving error messages with function suggestions and fuzzy matching, and removing premature function validation to support embeddings-only and classification-only providers (#6073)

### Tests

- test(examples): add 9 D&D test scenarios for openai-agents-basic (combat, stats, inventory, scenes, saves, crits, edge cases, short rest, magic item) (#6114)
- test(providers): add coverage for simulated-user initialMessages (vars/config precedence, file:// loading from JSON/YAML, validation, conversation flow when ending with user role) (#6090)
- test(redteam): add comprehensive tests for `gradingGuidance` feature and `graderExamples` flow-through, including full integration regression tests (#6108)
- test(webui): add tests for gradingGuidance UI in PluginConfigDialog and CustomIntentPluginSection (#6108)
- test(providers): add Python worker regression tests for ENOENT prevention, helpful error messages with function name suggestions, and embeddings-only provider support without call_api function (#6073)

### Documentation

- docs(examples): update openai-agents-basic README for D&D theme with tracing setup and example interactions; shorten openai-agents.md provider documentation (#6114)
- docs(python): update timeout documentation with REQUEST_TIMEOUT_MS environment variable and add retry logic example for handling rate limits (#6098)
- docs(redteam): add comprehensive documentation for `jailbreak:meta` strategy including usage guide, comparison with other jailbreak strategies, and integration into strategy tables (#6088)
- docs(site): add remediation reports documentation (#6083)
- docs(site): add custom strategy to the strategies reference table (#6081)
- docs(site): pricing page updates (#6068)
- docs(site): clarify remote inference in Community edition (#6065)

### Dependencies

- chore(deps): bump the github-actions group with 4 updates (#6092)
- chore(deps): bump @aws-sdk/client-bedrock-runtime from 3.920.0 to 3.921.0 (#6075)
- chore(deps): bump @aws-sdk/client-bedrock-runtime from 3.919.0 to 3.920.0 (#6060)

### Fixed

- fix(redteam): enable layer strategy with multilingual language support; plugins now generate tests in multiple languages even when layer strategy is present (#6084)
- fix(redteam): reduce multilingual deprecation logging noise by moving from warn to debug level (#6084)

## [0.119.1] - 2025-10-29

### Changed

- chore(redteam): categorize `jailbreak:meta` under agentic strategies and mark as remote-only for correct UI grouping and Cloud behavior (#6049)
- chore(redteam): improve support for custom policy metric names that should include strategy suffix (#6048)

### Fixed

- fix(providers): render environment variables in provider config at load time (#6007)
- fix(redteam): validate custom strategy strategyText requirement to prevent confusing errors during test execution (#6046)
- fix(init): include helpful error message and cleanup any directories created when example download fails (#6051)
- fix(providers): removing axios as a runtime dependency in google live provider (#6050)
- fix(csv): handle primitive values directly in red team CSV export to avoid double-quoting strings (#6040)
- fix(csv): fix column count mismatch in red team CSV export when rows have multiple outputs (#6040)
- fix(internals): propagate originalProvider context to all model-graded assertions (#5973)

### Dependencies

- chore(deps): bump better-sqlite3 from 11.10.0 to 12.4.1 for Node.js v24 support (#6052) by @cdolek-twilio
- chore(deps): update Biome version with force-include patterns (`!!`) for faster local linting/CI by @sklein12 (#6042)

## [0.119.0] - 2025-10-27

### Added

- feat(webui): filtering eval results by metric values w/ numeric operators (e.g. EQ, GT, LTE, etc.) (#6011)
- feat(providers): add Python provider persistence for 10-100x performance improvement with persistent worker pools (#5968)
- feat(providers): add OpenAI Agents SDK integration with support for agents, tools, handoffs, and OTLP tracing (#6009)
- feat(providers): add function calling/tool support for Ollama chat provider (#5977)
- feat(providers): add support for Claude Haiku 4.5 (#5937)
- feat(redteam): add `jailbreak:meta` strategy with intelligent meta-agent that builds dynamic attack taxonomy and learns from full attempt history (#6021)
- feat(redteam): add COPPA plugin (#5997)
- feat(redteam): add GDPR preset mappings for red team testing (#5986)
- feat(redteam): add modifiers support to iterative strategies (#5972)
- feat(redteam): add authoritative markup injection strategy (#5961)
- feat(redteam): add wordplay plugin (#5889)
- feat(redteam): add pluginId, strategyId, sessionId, and sessionIds to metadata columns in CSV export (#6016)
- feat(redteam): add subcategory filtering to BeaverTails plugin (a70372f)
- feat(redteam): Add Simba Red Team Agent Strategy (#5795)
- feat(webui): persist inline-defined custom policy names (#5990)
- feat(webui): show target response to generated red team plugin test case (#5869)
- feat(cli): log all errors in a log file and message to the console (#5992)
- feat(cli): add errors to eval progress bar (#5942)
- feat(cache): preserve and display latency measurements when provider responses are cached (#5978)

### Changed

- chore(internals): custom policy type def (#6037)
- chore(changelog): organize and improve Unreleased section with consistent scoping and formatting (#6024)
- refactor(redteam): migrate multilingual from per-strategy config to global language configuration; plugins now generate tests directly in target languages without post-generation translation (#5984)
- chore(cli): show telemetryDisabled/telemetryDebug in `promptfoo debug` output (#6015)
- chore(cli): improve error handling and error logging (#5930)
- chore(cli): revert "feat: Improved error handling in CLI and error logging" (#5939)
- chore(webui): add label column to prompts table (#6002)
- chore(webui): gray out strategies requiring remote generation when disabled (#5985)
- chore(webui): gray out remote plugins when remote generation is disabled (#5970)
- chore(webui): improve test transform modal editor (#5962)
- chore(webui): add readOnly prop to EvalOutputPromptDialog (#5952)
- refactor(webui): organize red team plugins page into tabs with separate components (#5865)
- chore(redteam): remove "LLM Risk Assessment" prefix (#6004)
- chore(redteam): add top-level redteam telemetry events (#5951)
- refactor(webui): reduce unnecessary API health requests (#5979)
- chore(api): export GUARDRAIL_BLOCKED_REASON constant for external use (#5956)
- chore(providers): add rendered request headers to http provider debug output (#5950)
- refactor(transforms): refactor transform code to avoid 'require' (#5943)
- refactor(transforms): refactor createRequest/ResponseTransform functions into separate module (#5925)
- chore(examples): consolidate Ollama examples into unified directory (#5977)
- chore(deps): move dependencies to optional instead of peer (#5948)
- chore(deps): move `natural` to optional dependency (#5946)
- chore(redteam): improve GOAT and Crescendo error logs with additional error details for easier debugging (#6036)

### Fixed

- fix(providers): revert eager template rendering that broke runtime variable substitution (5423f80)
- fix(providers): support environment variables in provider config while preserving runtime variable templates
- fix(providers): improve Python provider reliability with automatic python3/python detection, worker cleanup, request count tracking, and reduced logging noise (#6034)
- fix(providers): simulated-user and mischievous-user now respect assistant system prompts in multi-turn conversations (#6020)
- fix(providers): improve MCP tool schema transformation for OpenAI compatibility (#5965)
- fix(providers): sessionId now properly stored in metadata for providers that use server side generated sessionIds (#6016)
- fix(redteam): don't test session management if target is not stateful (#5989)
- fix(redteam): improve crescendo prompt example alignment with actual objective statements to increase accuracy (#5964)
- fix(redteam): fewer duplicate errors for invalid strategy and plugin ids (#5954)
- fix(fetch): use consistent units in retry counter log messages - now shows attempt count vs total attempts (#6017)
- fix(fetch): include error details in final error message when rate limited (#6019)
- fix(webui): pass extensions config when running eval from UI (#6006)
- fix(webui): in red team setup, reset config button hidden by version banner (#5896)
- fix(webui): sync selected plugins to global config in red team setup UI (#5991)
- fix(webui): HTTP test agent (#6033)
- fix(webui): reset red team strategy config dialog when switching strategies (#6035)

### Dependencies

- chore(deps): bump @aws-sdk/client-bedrock-runtime from 3.914.0 to 3.916.0 (#6008)
- chore(deps): bump @aws-sdk/client-bedrock-runtime from 3.913.0 to 3.914.0 (#5996)
- chore(deps): bump pypdf from 6.0.0 to 6.1.3 in /examples/rag-full (#5998)
- chore(deps): bump @aws-sdk/client-bedrock-runtime from 3.911.0 to 3.913.0 (#5975)
- chore(deps): bump @aws-sdk/client-bedrock-runtime from 3.910.0 to 3.911.0 (#5945)
- chore(deps): bump @anthropic-ai/sdk from 0.65.0 to 0.66.0 (#5944)

### Documentation

- docs(model-audit): improve accuracy and clarity of ModelAudit documentation (#6023)
- docs(contributing): add changelog and GitHub Actions enforcement (#6012)
- docs(redteam): add global language configuration section to red team configuration docs; remove multilingual strategy documentation (#5984)
- docs(providers): add OpenAI Agents provider documentation and example (#6009)
- docs(providers): update AWS Bedrock model access documentation (#5953)
- docs(providers): fix apiKey environment variable syntax across provider docs and examples (#6018)
- docs(providers): add echo provider examples for evaluating logged production outputs (#5941)
- docs(blog): add blog post on RLVR (Reinforcement Learning with Verifiable Rewards) (#5987)
- docs(site): configuring inference (#5983)
- docs(site): update about page (#5971)
- docs(site): add export formats (#5958)
- docs(site): September release notes (#5712)
- docs(site): add red-team claude guidelines (616844d)
- docs(site): remove duplicate links (5aea733)
- docs(examples): add example demonstrating conversation session id management using hooks (#5940)

### Tests

- test(server): add comprehensive unit tests for POST /providers/test route (#6031)
- test(providers): fix flaky latencyMs assertions in TrueFoundry provider tests (#6026)
- test(providers): add unit test verifying assistant system prompt inclusion for simulated-user provider (#6020)
- test(providers): add comprehensive tests for OpenAI Agents provider, loader, and tracing (#6009)
- test(redteam): update strategy and frontend tests for global language configuration migration (#5984)
- test(redteam): remove redteam constants mocks from unit tests (#6010)
- test(webui): add tests for evaluation UI components and hooks (#5981)

## [0.118.17] - 2025-10-15

### Changed

- chore: bump version to 0.118.17 (#5936)

### Fixed

- fix(evaluator): support `defaultTest.options.provider` for model-graded assertions (#5931)
- fix(webui): improve UI email validation handling when email is invalid; add better tests (#5932)
- fix(deps): move `claude-agent-sdk` to optionalDependencies (#5935)

### Dependencies

- chore(deps): bump `@aws-sdk/client-bedrock-runtime` from 3.908.0 to 3.910.0 (#5933)

## [0.118.16] - 2025-10-15

### Added

- feat(providers): add TrueFoundry LLM Gateway provider (#5839)
- feat(redteam): add test button for request and response transforms in red-team setup UI (#5482)

### Changed

- chore(providers): count errors in websocket responses as errors (#5915)
- chore(providers): update Alibaba model support (#5919)
- chore(redteam): validate emails after prompt for red team evaluations (#5912)
- chore(redteam): implement web UI email verification (#5928)
- chore(redteam): display estimated probes on red team review page (#5863)
- chore(webui): add flag to hide traces (#5924)
- chore(build): stop tracking TypeScript build cache file (#5914)
- chore(build): update dependencies to latest minor versions (#5916)
- chore(cli): remove duplicate 'Successfully logged in' message from auth login (#5907)
- chore(redteam): add max height and scroll to custom policies container (#5910)
- chore: bump version to 0.118.16 (#5920)
- docs: add docstrings to `feat/ruby-provider` (#5903)
- test: cover red team setup components and hooks in `src/app` (#5911)

### Fixed

- fix(providers): dynamically import `DefaultAzureCredential` from `@azure/identity` (#5921)
- fix(providers): improve debugging and address hanging in websocket provider (#5918)
- fix(http): parse stringified JSON body in provider config (#5927)
- fix(redteam): improve ASR calculation accuracy in redteam report (#5792)

### Documentation

- docs(site): fix typo (#5922)

## [0.118.15] - 2025-10-13

### Added

- feat(providers): add ruby provider (#5902)
- feat(providers): Claude Agent SDK provider support (#5509)
- feat(providers): Azure AI Foundry Assistants provider (#5181)
- feat(providers): add support for streaming websocket responses (#5890)
- feat(providers): snowflake cortex provider (#5882)

### Changed

- chore(providers): add support for new OpenAI models (GPT-5 Pro, gpt-audio-mini, gpt-realtime-mini) (#5876)
- chore(providers): rename azure ai foundry assistant to ai foundry agent (#5908)
- chore(providers): update params passed to azure ai foundry provider (#5906)
- chore(webui): group agentic strategies by turn compatibility in red team UI (#5861)
- chore(webui): sort red team plugins alphabetically by display name (#5862)
- chore(webui): improved color consistency and dark mode legibility on Red Team dashboard (#5829)
- chore(test): add snowflake provider tests and environment variables (#5883)
- chore(config): add conductor config (#5904)
- chore: bump version 0.118.15 (#5909)

### Fixed

- fix(app): disable red team scan Run Now button when Promptfoo Cloud is unavailable (#5891)
- fix(webui): fix infinite re-render when custom intents are specified (#5897)
- fix(redteam): clean up multilingual strategy logging and fix chunk numbering (#5878)
- fix(redteam): requested column in 'redteam generate' output incorporates fan out strategies (#5864)
- fix(core): resolve Windows path compatibility issues (#5841)
- fix(core): restore correct cache matching behavior for test results (#5879)

### Dependencies

- chore(deps): bump @aws-sdk/client-bedrock-runtime from 3.901.0 to 3.906.0 (#5877)
- chore(deps): bump @aws-sdk/client-bedrock-runtime from 3.906.0 to 3.907.0 (#5888)
- chore(deps): bump openai from 6.2.0 to 6.3.0 (#5887)
- chore(deps): update dependencies to latest safe minor/patch versions (#5900)

### Documentation

- docs(providers): add missing providers and troubleshooting pages to index (#5905)
- docs(guardrails): remove open source guardrails page (#5880)

## [0.118.14] - 2025-10-09

### Changed

- fix: there should always be a guardrails field passed out form openai chat provider (#5874)
- chore: bump version 0.118.14 (#5875)

## [0.118.13] - 2025-10-08

### Added

- feat(cli): Add connectivity tests to promptfoo validate (#5802)
- feat(guardrails): map content filter response to guardrails output (#5859)
- feat(webui): Download full results (#5674)

### Changed

- chore(core): change default log level to debug for network errors (#5860)
- chore(core): Don't log all request error messages (#5870)
- chore(linter): Enforce no unused function params (#5853)
- chore(providers): remove deprecated IBM BAM provider (#5843)
- refactor(webui): improve EvalOutputPromptDialog with grouped dependency injection (#5845)
- chore: bump version 0.118.13 (#5873)

### Fixed

- fix(webui): Don't prepend fail reasons to output text (#5872)
- fix(redteam): filter out placeholders before purpose generation (#5852)
- fix(tests): make auth login test tolerate colorized output (#5851)

### Dependencies

- chore(deps): bump @azure/identity from 4.12.0 to 4.13.0 (#5858)
- chore(deps): bump langchain-text-splitters from 0.3.5 to 1.0.0a1 in /examples/redteam-langchain in the pip group across 1 directory (#5855)

## [0.118.12] - 2025-10-08

### Added

- feat(providers): add Slack provider (#3469)

### Changed

- feat: postman import for http provider (#5778)
- feat: Bring request transform to parity with response transform (#5850)
- fix: import command (#5794)
- fix: implement remote generation environment variable controls (#5815)
- fix: resolve Windows path handling issues (#5827)
- fix: custom strategy UI (#5834)
- fix: eliminate Python validation race condition on Windows (#5837)
- fix: escape JSON special characters in raw HTTP request variables (#5842)
- fix: Show response headers in test target results (#5848)
- fix: double sharing red teams (#5854)
- chore: update DeepSeek provider to V3.2-Exp (#5787)
- chore: bump the github-actions group with 3 updates (#5789)
- chore: bump openai from 5.23.2 to 6.0.0 (#5790)
- chore: Revert "perf: Don't create new agent for every fetch (#5633)" (#5793)
- chore: add /index to directory imports for ESM compatibility (#5798)
- chore: bump @aws-sdk/client-bedrock-runtime from 3.899.0 to 3.901.0 (#5799)
- chore: bump openai from 6.0.0 to 6.0.1 (#5800)
- chore(telemetry): Add CI flag to identify call (#5801)
- chore: bump openai from 6.0.1 to 6.1.0 (#5806)
- chore: fix npm audit vulnerabilities (#5810)
- chore: Fix incorrect session parser help text (#5811)
- chore(internals): make `runAssertion` easier to read by moving const outside function scope (#5813)
- chore: update investor info and user count (#5816)
- chore(internals): Prevent `GradingResult.assertion` definition from being overridden in select red team grading cases (#5785)
- chore: show "why" in modelaudit ui (#5821)
- chore(site): migrate OG image generation to Satori (#5826)
- chore: remove outdated license notice (#5828)
- chore: show # github stars on site (#5831)
- chore(site): update Docusaurus to v3.9.1 and fix deprecated config (#5835)
- chore: bump openai from 6.1.0 to 6.2.0 (#5844)
- chore: invert default unblocking behavior (#5856)
- chore: bump version 0.118.12 (#5857)
- chore(site): Adds Travis to team page (#5786)
- docs: update readme.md (#5812)
- docs(contributing): add CLAUDE.md context files for Claude Code (#5819)
- docs(blog): safety benchmark blog post (#5781)
- docs(providers): update IBM WatsonX model list (#5838)
- docs(contributing): add warning against using commit --amend and force push (#5840)
- test: fix vitest timeout error in EvalOutputPromptDialog tests (#5820)
- test: fix flaky Python test failures on Windows (#5824)
- test: add mock cleanup to Python provider tests (#5825)
- refactor: Remove null from GradingResult.assertion type (#5818)

### Fixed

- fix(site): add metadata key to the provider response class (#5796)
- fix(webui): prevent empty state flash when loading large evals (#5797)
- fix(webui): Clicking "Show Charts" does not show charts (#5814)
- fix(webui): remove delimiter stripping logic from EvalOutputCell (#5817)
- fix(provider): merge config and prompt systemInstruction instead of throwing error in gemini (#5823)
- fix(assertions): allow is-refusal to detect refusals in provider error messages (#5830)
- fix(webui): improve usability of number inputs (#5804)
- test: Unit tests for fix(webui): improve usability of number inputs (#5836)

### Documentation

- docs(site): adding new hire bio (#5788)
- docs(site): fix formatting issue in about page (#5803)
- docs(site): add Dane to About page team section (#5833)

## [0.118.11] - 2025-09-30

### Added

- feat(providers): add support for Claude Sonnet 4.5 (#5764)
- feat(providers): add support for Gemini 2.5 Flash and Flash-Lite (#5737)
- feat(providers): add gpt-5-codex model support (#5733)
- feat(providers): add support for Qwen models in AWS Bedrock provider (#5718)
- feat(cli): add browser opening support for auth login command (#5722)
- feat(cli): add team switching functionality (#5750)
- feat(webui): add latency to eval export CSV (#5771)
- feat(cli): sanitize all log objects (#5773)
- feat(providers): add Anthropic web_fetch_20250910 and web_search_20250305 tool support (#5573)
- feat(providers): add CometAPI provider support with environment variable configuration and example usage (#5721)
- feat(providers): add Nscale provider support (#5690)
- feat(providers): add OpenAI gpt-realtime model with full audio support (#5426)
- feat(webui): add metadata `exists` operator to eval results filter (#5697)

### Changed

- chore(cli): improve installer-aware command generation utility for consistent CLI invocation (#5747)
- chore(core): sort metadata entries (#5751)
- chore(core): update error mapping (#5783)
- chore(providers): update Claude 4.5 Sonnet (#5763)
- chore(providers): update default Granite model to granite-3-3-8b-instruct (#5768)
- chore(redteam): remove on-topic call (#5774)
- chore(redteam): update red team init default to gpt-5 (#5756)
- chore: bump version 0.118.11 (#5784)
- chore: Add docstrings to `feat/add-latency-to-csv` (#5772)

### Fixed

- fix(core): ensure `-filter-failing` correctly filters failing tests when re-running an eval (#5770)
- fix(core): ensure Python and JavaScript providers have appropriate path prefix (#5765)
- fix(core): preserve glob patterns in vars context for test case expansion (#5701)
- fix(core): suppress verbose error logging for update check timeouts (#5745)
- fix(providers): improve OpenAI embedding provider error handling (#5742)
- fix(tests): resolve Windows test failures in Python tests (#5767)
- fix(webui): apply proper truncation initialization to variable cells (#5657)
- fix(webui): disable prompt editing in header row dialogs (#5746)
- fix(webui): handle login redirects (#5734)
- fix(webui): improve empty state UI and handle null eval data (#5780)

### Dependencies

- chore(deps): bump @anthropic-ai/sdk from 0.63.1 to 0.64.0 (#5758)
- chore(deps): bump @anthropic-ai/sdk from 0.64.0 to 0.65.0 (#5776)
- chore(deps): bump @aws-sdk/client-bedrock-runtime from 3.896.0 to 3.899.0 (#5777)
- chore(deps): bump openai from 5.23.0 to 5.23.1 (#5759)
- chore(deps): bump openai from 5.23.1 to 5.23.2 (#5775)

### Documentation

- docs(site): add new hire bio (#5769)
- docs(site): improve AWS Bedrock SSO authentication documentation (#5585)
- docs(site): refine and extend e2b sandbox evaluation guide with improved examples and fixes (#5753)
- docs(site): remove incorrect Python globals persistence tip (#5782)
- docs(site): strengthen git workflow warnings in CLAUDE.md (#5762)
- docs(site): write lethal trifecta blog (#5754)

### Tests

- test(webui): add tests for evaluation UI components (`src/app`) (#5766)

## [0.118.10] - 2025-09-26

### Changed

- feat: Revamp HTTP Provider setup (#5717)
- chore: introduce grading provider to RedteamProviderManager (#5741)
- chore(webui): UX improvements for displaying custom policies in Eval Results and Red Team Vulnerabilities Reports (#5562)
- chore: bump version 0.118.10 (#5749)

## [0.118.9] - 2025-09-25

### Changed

- feat: envoy ai gateway provider (#5731)
- feat: iso 42001 mappings (#5724)
- feat: Compress data when sharing an eval (#5738)
- fix: rename agentcore provider to bedrock agents provider (#5709)
- fix: increase timeout for version checks from 1s to 10s (#5715)
- fix: add missing backend support for filtering by highlights, plus tests (#5735)
- chore: improve parsing so in case a redteam provider doesn't take json obje… (#5700)
- chore: bump @aws-sdk/client-bedrock-runtime from 3.893.0 to 3.894.0 (#5706)
- chore: bump openai from 5.22.0 to 5.22.1 (#5707)
- chore: support multilingual provider set from server boot (#5703)
- chore: Add docstrings to `applying-column-format` (#5719)
- chore(webui): in eval creator disable `Run Eval` button if no prompts or test cases are available (#5558)
- chore: bump @aws-sdk/client-bedrock-runtime from 3.894.0 to 3.895.0 (#5727)
- chore: bump @anthropic-ai/sdk from 0.62.0 to 0.63.1 (#5728)
- chore: bump openai from 5.22.1 to 5.23.0 (#5729)
- chore: bump @aws-sdk/client-bedrock-runtime from 3.895.0 to 3.896.0 (#5732)
- chore: bump version 0.118.9 (#5740)

### Fixed

- fix(webui): prioritize JSON prettify over Markdown rendering when both enabled (#5705)
- fix(webui): Copying truncated text in eval results (#5711)
- fix(internals/redteam): decrease debug access grading false negatives (#5713)

## [0.118.8] - 2025-09-23

### Added

- feat(webui): populate metadata filter keys in results dropdown (#5584)

### Fixed

- fix: improve iterative judge parsing (#5691)
- fix(cli): prevent promptfoo CLI from hanging after commands complete (#5698)
- fix(dev): suppress noisy health check logs during local startup (#5667)
- fix(prompts): tune prompt set to reduce model refusals (#5689)

### Changed

- chore: bump version 0.118.8 (#5699)

### Documentation

- docs(site): publish August release notes (#5625)
- docs(site): document `linkedTargetId` usage for custom provider linking (#5684)

## [0.118.7] - 2025-09-22

### Added

- feat(webui): connect login page to promptfoo auth system (#5685)
- feat: ability to retry errors from cli (#5647)

### Changed

- chore(webui): add 404 page (#5687)
- refactor(webui): Vulnerability Report Table Improvements (#5638)
- chore: bump version 0.118.7 (#5695)
- chore: bump openai from 5.21.0 to 5.22.0 (#5694)
- chore: bump @aws-sdk/client-bedrock-runtime from 3.891.0 to 3.893.0 (#5693)

## [0.118.6] - 2025-09-18

### Tests

- test: network isolation for tests (#5673)

### Dependencies

- chore(deps): upgrade Vite to v7 and fix browser compatibility issues (#5681)

### Documentation

- docs(site): clarify webhook issue meaning (#5679)
- docs(examples): add HTTP provider streaming example (#5648)
- docs(blog): add autonomy and agency in AI article (#5512)

### Added

- feat(redteam): support threshold in custom plugin configuration (#5644)
- feat: upgrade Material UI from v6 to v7 (#5669)
- feat(redteam): Adds support for `metric` field on custom plugins (#5656)
- feat: migrate from MUI Grid to Grid2 across all components (#5578)
- feat: report filters (#5634)
- feat: Add string array support for context-based assertions (#5631)

### Changed

- chore: Exclude node modules and build/dist from biome (#5641)
- chore: improvements to framework compliance cards (#5642)
- chore: improve design of eval download dialog (#5622)
- chore: bump @aws-sdk/client-bedrock-runtime from 3.888.0 to 3.890.0 (#5636)
- chore: bump @aws-sdk/client-bedrock-runtime from 3.890.0 to 3.891.0 (#5649)
- chore: bump openai from 5.20.3 to 5.21.0 (#5651)
- chore: update redteam small model to gpt-4.1-mini-2025-04-14 (#5645)
- chore: reduce coloration on Report View Test Suites table (#5643)
- chore: bump version 0.118.6 (#5655)
- chore(webui): minor style tweaks to datagrid pages for consistency (#5686)
- chore: persistent header on report view (#5678)
- chore(webui): fix z-index on version update banner (#5677)
- refactor(webui): Reports table UX Improvements (#5637)
- ci: revert temporarily disable redteam multi-lingual strategy in integration tests (#5658)
- ci: temporarily disable redteam multi-lingual strategy in integration tests (#5639)
- refactor(redteam): remove dead code and optimize page meta handling (#5672)
- chore: remove accidentally committed site/package-lock.json (#5688)
- chore: Allow overwriting the logger (#5663)
- chore: Update names in workflow (#5659)
- chore: update dependencies to latest compatible versions (#5627)
- chore(internals): Improves support for defining LLM-Rubric assertion threshold in CSV test cases (#5389)

### Fixed

- fix(webui): Filtering eval results on severity (#5632)
- fix(tests): correct TypeScript errors in test files (#5683)
- fix(webui): unify page layout styles (#5682)
- fix: trace visualization circular dependency (#5676)
- fix(webui): re-enable sharing button by default (#5675)
- fix: apply prettier formatting to blog post (#5670)
- fix: Remove global fetch patch (#5665)
- fix(webui): Include description column, if defined, in CSV export of eval results (#5654)
- fix(redteam): add robust fallbacks, partial retries, dedupe, safer logs to multilingual strategy (#5652)
- fix: handle dynamic imports without eval (#5630)
- fix: Catch exception when no vertex projectId is found (#5640)
- fix: spacing on report view (#5646)
- fix: plugin counts flickering (#5635)

## [0.118.5] - 2025-09-16

### Tests

- test: Unit tests for feat: upload csv for custom policies (#5629)
- test: Unit tests for chore: organize EvalOutputPromptDialog and change it to a drawer (#5628)

### Added

- feat(webui): organize `EvalOutputPromptDialog` and convert it to a drawer, (#5619)
- feat(webui): add keyboard navigation to the web UI results table, (#5591)
- feat(webui): enable bulk deletion of eval results, (#5438)
- feat(providers): add `azure:responses` provider alias for Azure Responses API, (#5293)
- feat(providers): support application inference profiles in Bedrock, (#5617)
- feat(redteam): add "layer" strategy for combining multiple strategies, (#5606)
- feat(redteam): set severity on reusable custom policies, (#5539)
- feat(redteam): display unencrypted attacks in the web UI results table, (#5565)
- feat(redteam): enable test generation for custom policies in the plugins view, (#5587)
- feat(redteam): allow uploading CSVs for custom policies, (#5618)
- feat(cli): add ability to pause and resume evals, (#5570)

### Changed

- chore(examples): update model IDs to GPT-5 and latest models, (#5593)
- chore(providers): remove Lambda Labs provider due to API deprecation, (#5599)
- chore(providers): update Cloudflare AI models and remove deprecated ones, (#5590)
- chore(redteam): add MCP plugin preset, (#5557)
- chore(redteam): add UI indicators and documentation for HuggingFace gated datasets in redteam web UI, (#5545)
- chore(internals): improve error logging on redteam test generation failures, (#5458)
- chore(internals): reduce log level of global fetch logs, (#5588)
- chore(server): add context to health check logging during startup, (#5568)
- chore(webui): hide trace timeline section when no traces are available, (#5582)
- chore(webui): improve delete confirmation dialog styling, (#5610)
- chore(webui): remove `React.FC` type annotations for React 19 compatibility, (#5572)
- ci: increase test timeout from 8 to 10 minutes, (#5586)
- ci: temporarily disable macOS Node 24.x tests due to flaky failures, (#5579)
- refactor: move `src/util/file.node.ts` path utilities, (#5596)
- refactor: standardize all directory import paths for ESM compatibility, (#5603)
- refactor: standardize directory import paths for ESM compatibility, (#5605)
- refactor: standardize import paths for ESM preparation, (#5600)
- refactor: standardize TypeScript import paths for ESM compatibility, (#5597)
- test: CoverBot: add tests for UI interaction utilities and components (`src/app`), (#5611)
- chore: update `act` import for React 19 compatibility, (#5574)
- chore(dependencies): bump `@aws-sdk/client-bedrock-runtime` from 3.886.0 to 3.887.0, (#5580)
- chore(dependencies): bump `@aws-sdk/client-bedrock-runtime` from 3.887.0 to 3.888.0, (#5602)
- chore(dependencies): bump `axios` from 1.11.0 to 1.12.0 in npm_and_yarn group across one directory, (#5569)
- chore(dependencies): bump `openai` from 5.20.1 to 5.20.2, (#5601)
- chore(dependencies): bump `openai` from 5.20.2 to 5.20.3, (#5624)
- chore(dependencies): bump version to 0.118.5, (#5626)

### Fixed

- fix(assertions): handle `threshold=0` correctly across all assertion types, (#5581)
- fix(cli): prevent accidental escaping of Python path override, (#5589)
- fix(cli): fix table display for `promptfoo list`, (#5616)
- fix(cli): temporarily disable SIGINT handler, (#5620)
- fix(internal): strip authentication headers in HTTP provider metadata, (#5577)
- fix(redteam): ensure custom policies skip the basic refusal check, (#5614)
- fix(server): hide non-critical `hasModelAuditBeenShared` error logging, (#5607)
- fix(webui): always show failure reasons in the results view when available, (#5608)
- fix(webui): improve filter component styling and layout, (#5604)
- fix(webui): prevent phantom strategy filter options for non-redteam evaluations, (#5575)
- fix(webui): fix undulating CSS header animation, (#5571)

### Documentation

- docs(site): clarify llm-rubric pass/score/threshold semantics, (#5623)
- docs(site): add August 2025 release highlights (#5518)

## [0.118.4] - 2025-09-12

### Added

- feat(cli): Add CI-friendly progress reporting for long-running evaluations (#5144)
- feat(cli): Auto-share if connected to the cloud (#5475)
- feat(cli): Log all requests and persist debug logs (#5504)
- feat(internals): Reuse FilterMode type across backend (#5542)
- feat(providers): Add AWS Bedrock AgentCore provider (#5267)
- feat(providers): Extend configuration options for Ollama provider to support thinking (#5212)
- feat(providers): OpenAI real-time custom ws URLs (#5528)
- feat(redteam): Add VLGuard plugin for multi-modal red teaming (#5243)
- feat(redteam): More financial plugins (#5419)
- feat(redteam): Risk scoring (#5191)
- feat(redteam): Special token injection plugin (#5489)
- feat(webui): Add passes-only filter to results view (#5430)

### Changed

- chore(internals): Add probes and token metrics to eval event (#5538)
- chore(internals): Add support for reusable custom policies (#5290)
- chore(internals): Remove node-fetch (#5503)
- chore(internals): Send auth info to cloud (#3744)
- chore(modelaudit): Add support for modelaudit v0.2.5 CLI arguments (#5500)
- chore(onboarding): Add Azure preset (#5537)
- chore(onboarding): Make provider menu single-select (#5536)
- chore(providers): Make OpenAI max retries configurable (#5541)
- chore(providers): Update OpenAI pricing and add missing models (#5495)
- chore(redteam): Consolidate accordion UIs on review page (#5508)
- chore(redteam): Improve user persona question in config (#5559)
- chore(redteam): Minor improvements to red team setup flow (#5523)
- chore(redteam): Retire Pandamonium redteam strategy (#5122)
- chore(redteam): Unify all date formats across tables (#5561)
- chore(redteam): Update plugin prompts to reduce rejection (#5560)
- chore(redteam): Use sharp to modify unsafeBench image formats (#5304)
- perf(webui): Optimize history endpoint to eliminate N+1 queries (#5333)
- refactor(modelaudit): Move modelAuditCliParser.ts to correct directory (#5511)
- refactor(internals): Gracefully handle remote generation disabled in plugins that require it (#5413)
- revert(redteam): Remove red team limits functionality (#5527)

### Fixed

- fix(redteam): Allow users to delete values from numeric inputs and then type (#5530)
- fix(redteam): Deduplicate assertions in DoNotAnswer and XSTest (#5513)
- fix(internals): Eliminate flaky Unicode test timeouts on Windows CI (#5485)
- fix(config): Handle function references in external file loading (#5548)
- fix(providers): Fix MCP tool calls returning [object Object] in Azure Chat provider (#5423)
- fix(config): Preserve Python assertion file references in YAML tests (issue #5519) (#5550)
- fix(providers): Proxy HTTP provider generate request through server (#5486)
- fix(internals): Resolve SIGSEGV crash in evaluator tests on macOS Node 24 (#5525)
- fix(webui): Revert migration from MUI Grid to Grid2 across all components (#5510)
- fix(cli): Use fetch with proxy to get server version (#5490)
- fix(internals): Read evaluateOptions from config file properly (#5375)
- fix(onboarding): Don't throw error when user refuses permission to write (#5535)
- fix(provider): Prioritize explicit projectId config over google-auth-library (#5492)
- fix(providers): Handle system-only prompt in Gemini (#5502)
- fix(providers): Update outdated Azure OpenAI Provider data sources (#5411)
- fix(redteam): Add missing finance graders (#5564)
- fix(redteam): Add missing plugins to webui (#5546)
- fix(redteam): Handle empty string responses in multi-turn strategies (#5549)
- fix(redteam): Prevent JSON blob injection in Crescendo chat templates (#5532)
- fix(webui): Text truncation initialization on eval page (#5483)

### Dependencies

- chore(deps): Bump @anthropic-ai/sdk from 0.61.0 to 0.62.0 (#5551)
- chore(deps): Bump @aws-sdk/client-bedrock-runtime from 3.879.0 to 3.882.0 (#5480)
- chore(deps): Bump @aws-sdk/client-bedrock-runtime from 3.882.0 to 3.883.0 (#5506)
- chore(deps): Bump @aws-sdk/client-bedrock-runtime from 3.883.0 to 3.886.0 (#5553)
- chore(deps): Bump @azure/identity from 4.11.2 to 4.12.0 (#5533)
- chore(deps): Bump langchain-community from 0.3.14 to 0.3.27 in /examples/redteam-langchain in the pip group across 1 directory (#5481)
- chore(deps): Bump langchain-community from 0.3.3 to 0.3.27 in /examples/langchain-python in the pip group across 1 directory (#5484)
- chore(deps): Bump openai from 5.19.1 to 5.20.0 (#5526)
- chore(deps): Bump openai from 5.20.0 to 5.20.1 (#5552)
- chore(deps): Bump version to 0.118.4 (#5567)
- chore(deps): Bump vite from 6.3.5 to 6.3.6 in the npm_and_yarn group across 1 directory (#5531)

### Documentation

- docs(e2b-example): Add e2b-code-eval example (promptfoo + e2b sandbox) (#5477)
- docs(examples): Add Google ADK integration example (#5520)
- docs(examples): Add YAML schema directives to example configs (#5476)
- docs(redteam): Add missing plugins to sidebar and improve bias docs (#5498)
- docs(site): Add Alan DeLong to the team section on the About page (#5507)
- docs(site): Add comprehensive multilingual evaluation support (#5505)
- docs(site): Add SKIP_OG_GENERATION environment variable for faster docs builds (#5521)
- docs(site): Clarify file extension requirements for custom providers (#5478)
- docs(site): Clarify JFrog ML vs JFrog Artifactory distinction (#5543)
- docs(site): Complete parameters page migration (#5494)
- docs(site): Redteam limits documentation (#5516)
- docs(site): Update Lily bio (#5515)
- docs(site): Updates to agent guide (#5499)
- docs(site): Latency assertion description (#5479)

### Tests

- test(webui): CoverBot: Added tests for frontend UI components and discovery utility (`src/app`) (#5514)

## [0.118.3] - 2025-09-04

### Added

- feat: migrate MUI Grid to Grid2 across all components (#5435)
- feat: Add open source red team limits (#5230)

### Changed

- Add AWS Bedrock support for OpenAI GPT OSS models (#5444)
- Add Amazon Bedrock API key authentication support (#5468)
- Ability to filter evals view by severity (#5443)
- Check cloud permissions for target before running red team (#5400)
- Make vars and context available for request transform (#5461)
- Add Vertex AI responseSchema file loading support (#5414)
- Close menus when mouse leaves (#5456)
- Default sharing to false (#5473)
- Handle empty function arguments in OpenAI Responses API tool callbacks (#5454)
- Improve Windows Python detection and add sys.executable support (#5467)
- Prioritize tool calls over content in openrouter provider (#5417)
- Support commandLineOptions.envPath in config files (#5415)
- Support setting HELICONE_API_KEY for Cloud Gateway (#5465)
- Token tracking (#5239)
- Add "results" menu, link to red team reports view (#5459)
- Bump version 0.118.3 (#5474)
- Include provider response metadata on test case transform (#5316)
- Refactor Crescendo maxTurns property (#4528)
- Remove accidental server directory (#5471)
- Replace direct process.env calls with environment helpers (#5472)
- Reorganize misplaced test files from src/ to test/ directory (#5470)
- Fix enterprise email (#5463)
- Bump openai from 5.18.1 to 5.19.1 (#5466)
- Add Tusk test runner workflow for src Jest unit tests (#5469)

## [0.118.2] - 2025-09-03

### Added

- feat(providers): Add support for Meta Llama API provider (#5432)
- feat(providers): Support TLS certs in http provider (#5452)
- feat(providers): add support for xAI Grok Code Fast models (#5425)

### Changed

- fix: Update util.ts to reflect correct Anthropic Haiku 3.5 pricing (#5436)
- chore: drop Node.js 18 support (#5428)
- chore(http): improve PFX debug logging + tests (#5445)
- chore(webui): Show footer on custom metrics dialog (#5424)
- chore: silence dotenv commercial logging messages (#5453)
- chore: remove example (#5420)
- test: CoverBot: Added tests for analytics tracking and red team reporting components (`src/app`) (#5441)
- test: optimize Python Unicode test suite for CI reliability (#5449)
- chore: bump the github-actions group with 3 updates (#5440)
- chore: update dependencies (non-breaking) (#5448)
- chore: update dependencies to latest minor/patch versions (#5433)
- chore: bump version 0.118.2 (#5457)

### Fixed

- fix(sharing): Share when it's enabled via the Config or the CLI command (#5404)
- fix(grader): reduce grader false positives (#5431)

### Documentation

- docs(site): add more guardrails assertion doc (#5434)
- docs(site): add multi-lingual RAG evaluation guidance (#5447)
- docs(site): optimize OG image generation performance (#5451)
- docs(site): update blog post (#5422)

## [0.118.1] - 2025-08-29

### Added

- feat(redteam): Add AI auto-fill for HTTP target configuration in redteam target setup ui (#5391)
- feat(redteam): Handle uploaded signatureAuth in target setup ui (#5405)

### Changed

- chore(site): integrate pylon chat into site (#5407)
- chore: bump version 0.118.1 (#5418)

### Fixed

- fix(providers): Handle Qwen tool call responses in openrouter provider (#5416)

### Documentation

- docs(site): avoid logging full image/base64; use boolean presence only (#5408)

## [0.118.0] - 2025-08-28

### Added

- feat(providers): add support for database-stored certificates in HTTP provider for promptfoo cloud (#5401)

### Changed

- fix: stop progress bar to show a clearer share error message (#5399)
- chore(internals)!: send provider-transformed output directly to test context transforms (#5376)
  **Breaking:** `contextTransform` now receives the provider transform directly.
- chore(providers): sanitize sensitive credentials in HTTP provider debug logs (#5387)
- chore: warn when tests and red-team configuration are both present during generation (#5398)
- chore(release): bump version to 0.118.0 (#5402)
- test: add tests for CoverBot store management and red-team reporting components (`src/app`) (#5372)

### Documentation

- docs(site): update model-graded metrics (#5285)
- docs(site): remove references to "parallel" introduced by #5376 (#5403)

## [0.117.11] - 2025-08-27

### Added

- feat(redteam): add -t/--target option to redteam generate command (#5338)

### Changed

- feat: MCP Agent example to red team with tool call results (#5379)
- feat: medical offlabel use (#5342)
- feat: modelaudit ability to remove recent paths (#5330)
- fix: Address design nits in redteam setup UI (#5264)
- fix: allow custom ApiProvider instances in defaultTest configuration (#5381)
- fix: mcp eval example (#5390)
- fix: Prioritize tool calls over thinking for openrouter reasoning models (#5395)
- fix: use `model` role for gemini ai studio models (#5386)
- chore: Adjust padding in plugins page (#5396)
- chore: bump version 0.117.11 (#5397)
- chore(CI): enable and refactor Docker build for caching (#5374)
- chore: remove promptfoo/package-lock.json (#5380)
- chore: visual formatting for modelaudit flat list (#5331)
- refactor(webui): Clicking "show more" on eval results metric pills renders dialog (#5337)
- docs: expose sidebar on pages that aren't in the sidebar (#5377)
- docs: model audit ci/cd (#5335)
- docs: remove orphaned star animation gif (#5383)
- docs: update site user count to 150,000+ across site constants and pages (#5394)
- chore: bump @aws-sdk/client-bedrock-runtime from 3.873.0 to 3.876.0 (#5392)
- chore: bump openai from 5.15.0 to 5.16.0 (#5388)

### Documentation

- docs(site): fix context transform examples to use context.vars.prompt (#5393)

## [0.117.10] - 2025-08-25

### Changed

- feat: improve HuggingFace dataset fetching performance and reliability (#5346)
- feat: add Google AI Studio default providers (#5361)
- feat: share model audit scans to cloud (#5336)
- feat: add google vertex credentials in config (#5179)
- fix: safe raw HTTP templating via Nunjucks raw-wrap + CRLF normalization (#5358)
- fix: improve JSON export error handling for large datasets (#5344)
- fix: replace raw-request editor with auto-growing textarea to prevent layout overflow (#5369)
- chore: better error messages for browser (#5226)
- chore: improve strategy presets (#5357)
- chore: set onboarding defaults to gpt 5 (#5360)
- chore: update dependencies to latest minor versions (#5363)
- chore: log posthog errors to debug (#5359)
- chore: sync dependencies (#5367)
- test: clean up skipped tests and add FunctionCallbackHandler coverage (#5366)
- chore: bump version 0.117.10 (#5373)
- docs: add critical git workflow guidelines to CLAUDE.md (#5362)
- docs: add SARIF output format documentation for ModelAudit (#5364)

### Fixed

- fix(CI): refactor docker build (#5353)
- fix(internals): defaultTest.provider doesn't override (#5348)

## [0.117.9] - 2025-08-22

### Added

- feat(ollama): support for `think` and passthrough parameters (#5341)
- feat: Persist model audit scans (#5308)
- feat: add support for Claude Opus 4.1 (#5183)
- feat: support file:// in http provider `body` (#5321)

### Fixed

- fix(ui): prevent header dropdown collapse on hover (#5355)
- fix(webui): Apply metric filters to eval results via url search params (#5332)
- fix: loaders on all pages (#5339)
- fix(internals): Pass `vars.output` and `vars.rubric` to LLM rubric grading call (#5315)
- fix: resolve TypeScript errors in test files (7992892)
- fix: validation for no target label set (#5318)

### Changed

- chore(webui): add navigation in redteam report from severity table to vulnerabilities table filtered by severity (#5320)
- chore: dropdown menu design consistency (#5328)
- chore: fix build (#5326)
- chore: recursively resolve file:// references in json and yaml prompts (#5215)
- chore(modelAudit): defer auth to modelaudit via environment variable (#5296)
- chore: more share debug info on error (#5266)
- chore: add stack trace to redteam error in web runner (#5319)
- chore: copy for Review page (e957b5c)
- chore: explain why things are disabled on the targets page (#5312)

### Dependencies

- chore: bump @aws-sdk/client-bedrock-runtime from 3.864.0 to 3.872.0 (#5323)
- chore: bump openai from 5.13.1 to 5.15.0 (#5345)
- chore(deps): run npm audit fix dependencies (#5343)
- chore: bump openai from 5.12.2 to 5.13.1 (#5314)

### Documentation

- docs(site): add truncation marker to top-5-open-source-ai-red-teaming-tools-2025 blog post (#5351)
- docs: add writing for promptfoo guidelines to sidebar (#5277)
- docs(site): describe llm-rubric default grading providers (#5350)
- docs: og image updates (#5324)
- docs: red team data flow (#5325)
- docs: modelaudit updates (#5322)
- docs(site): Add GitHub Actions caching optimization tip (#5301)

### Tests

- test: Unit tests for fix: loaders on all pages (#5347)

## [0.117.8] - 2025-08-20

### Tests

- test: Unit tests for fix: loaders on all pages (#5347)

### Fixed

- fix(ui): prevent header dropdown collapse on hover (#5355)
- fix: audit fix dependencies (#5343)
- fix: loaders on all pages (#5339)
- fix(webui): Apply metric filters to eval results via url search params (#5332)
- fix: validation for no target label set (#5318)
- fix(internals): Pass `vars.output` and `vars.rubric` to LLM rubric grading call (#5315)

### Documentation

- docs(site): describe llm-rubric default grading providers (#5350)
- docs: red team data flow (#5325)
- docs: og image updates (#5324)
- docs: modelaudit updates (#5322)
- docs(site): Add GitHub Actions caching optimization tip (#5301)
- docs(site): correct author attribution (#5297)
- docs: add writing for promptfoo guidelines to sidebar (#5277)
- docs(site): add truncation marker to top-5-open-source-ai-red-teaming-tools-2025 blog post (#5351)
- docs(site): update security quiz questions and answers for prompt injection blog (#5302)

### Added

- feat(redteam): make unblock call optional for multi-turn strategies (#5292)
- feat(ollama): support for `think` and passthrough parameters (#5341)
- feat: support file:// in http provider `body` (#5321)
- feat: Persist model audit scans (#5308)
- feat: add support for Claude Opus 4.1 (#5183)

### Changed

- fix: add lru-cache dependency (#5309)
- chore: many plugins and strategies selected warning (#5306)
- chore: add max max concurrency to generate (#5305)
- chore: bump version 0.117.8 (#5311)
- ci: add depcheck (#5310)
- chore: fix build (#5326)
- chore(webui): add navigation in redteam report from severity table to vulnerabilities table filtered by severity (#5320)
- chore: explain why things are disabled on the targets page (#5312)
- chore: bump version 0.117.9 (#5356)
- chore: bump openai from 5.13.1 to 5.15.0 (#5345)
- chore: dropdown menu design consistency (#5328)
- chore: bump @aws-sdk/client-bedrock-runtime from 3.864.0 to 3.872.0 (#5323)
- chore: add stack trace to redteam error in web runner (#5319)
- chore: bump openai from 5.12.2 to 5.13.1 (#5314)
- chore(modelAudit): defer auth to modelaudit via environment variable (#5296)
- chore: more share debug info on error (#5266)
- chore: recursively resolve file:// references in json and yaml prompts (#5215)

## [0.117.7] - 2025-08-19

### Added

- feat(site): add hero image for red teaming tools blog post (#5291)
- feat(webui): Demarcate redteam results (#5255)

### Changed

- feat: Add unverifiable claims red team plugin (#5190)
- fix: lower sharing chunk size (#5270)
- chore(webui): Rename "Redteam" to "Red Team" in evals datagrid (#5288)
- chore: bump version 0.117.7 (#5299)
- test: CoverBot: Added test coverage for History page component (`src/app`) (#5289)
- docs: add open source ai red teaming tools post (#5259)
- docs: add red team github action info (#5294)

### Fixed

- fix(webui/reports): Don't exclude failure cases from stats (#5298)
- fix(internals): Gracefully handle object responses during target purpose discovery (#5236)
- fix(site): fix YAML front matter parsing error in jailbreaking blog post (#5287)
- fix(webui): Improved handling of long loglines (#5227)

### Documentation

- docs(site): add AI Safety vs AI Security blog post with interactive quiz (#5268)
- docs(site): add blog post about prompt injection vs jailbreaking differences (#5282)
- docs(site): document transform and contextTransform for model-graded assertions (#5258)
- docs(site): improve context assertion documentation (#5249)

## [0.117.6] - 2025-08-18

### Changed

- feat: Add Agent provider types in red team setup (#5244)
- feat: add update check for modelaudit package (#5278)
- feat: add update notification banner to web UI (#5279)
- feat: edit and replay requests in details dialog (#5242)
- feat: Surface run options and probes on red team review page (#5272)
- fix: composite indices and query optimization (#5275)
- fix: exclude errors from report (#5271)
- fix: Fix json-output example (#5213)
- fix: handle json schema for openrouter provider (#5284)
- fix: handle thinking tokens for openrouter (#5263)
- fix: OpenAI Responses API function callbacks and Azure implementation (#5176)
- fix: throw error instead of failing when trace data is unavailable (#5192)
- perf(webui): Reduces eval results load-time when filters are applied via search param (#5234)
- chore: add bias to foundation plugins list (#5280)
- chore: Add .serena to .gitignore (#5225)
- chore: bump version 0.117.6 (#5273)
- chore: fix model id name (#5232)
- chore: improve generated constants handling to prevent accidental commits (#5148)
- chore: remove file (#5229)
- chore: show final prompt in table view for attacks that mutate prompts (#5269)
- chore: simplify eval progress bar (#5238)
- chore: update dark mode styles, formatting, etc (#5251)
- chore(webui): Don't show loading animations while streaming eval results (#5201)
- chore(webui/eval results): Sticky header sticks to the top of the viewport (#5208)
- test: CoverBot: Added tests for red team reporting components (`src/app`) (#5228)
- docs: Add AWS Bedrock Guardrails image testing documentation (#5253)
- docs: add july release notes (#5133)
- docs: hide events banner (#5217)
- docs: separate malicious code plugin documentation (#5222)
- chore: bump @anthropic-ai/sdk from 0.58.0 to 0.59.0 (#5218)
- chore: bump @anthropic-ai/sdk from 0.59.0 to 0.60.0 (#5257)
- chore: bump @aws-sdk/client-bedrock-runtime from 3.862.0 to 3.863.0 (#5211)
- chore: bump @aws-sdk/client-bedrock-runtime from 3.863.0 to 3.864.0 (#5221)
- chore: bump openai from 5.12.0 to 5.12.1 (#5210)
- chore: bump openai from 5.12.1 to 5.12.2 (#5219)
- chore: bump pypdf from 5.7.0 to 6.0.0 in /examples/rag-full in the pip group across 1 directory (#5252)
- chore: bump the npm_and_yarn group with 2 updates (#5276)

### Fixed

- fix(provider): Remove maxTokens for gpt-5 calls (#5224)
- fix(providers): Validate that OpenAI response reasoning outputs have summary items (#5235)
- fix(site): suppress noisy font loading warnings in OG image plugin (#5254)

### Documentation

- docs(site): add cross-links between multimodal strategy documentation (#5241)
- docs(site): add missing meta descriptions and optimize existing ones for SEO (#5247)
- docs(site): enhance OG image generation with full metadata support (#5246)
- docs(site): remove unused markdown-page.md (#5245)

## [0.117.5] - 2025-08-08

### Added

- feat(assertions): add conversational relevancy metric (#2130)
- feat(export): add metadata to exported evaluation files (#4886)
- feat(providers): add support for Docker Model Runner provider (#5081)
- feat(webui): add plugin and strategy filters for red team results (#5086)

### Changed

- feat: add GPT-5 support (#5205)
- feat: add collapsible header to ResultsView (#5159)
- feat: add contains-html and is-html assertions (#5161)
- feat: add Google Imagen image generation support (#5104)
- feat: add max-score assertion for objective output selection (#5067)
- feat: add selected state to provider type picker (#5152)
- feat: add unified page wrapper around each red team setup step (#5136)
- feat: apply plugin modifiers for crescendo (#5032)
- feat: help text to nudge towards better red teams (#5153)
- feat: improve red team plugin selection UI with test generation (#5125)
- feat: respect prompt config override in all providers (#5189)
- feat: update red team provider selection UI (#5078)
- fix: adjust padding on docs sidebar to prevent overlap (#5099)
- fix: fix XML crash (#5194)
- fix: list reasoning tokens on the left side of token breakdown tooltip (#5113)
- fix: map critical severity to error in ModelAudit scanner output (#5098)
- fix: prevent double stateful target question in strategies page (#4988)
- fix: prevent Unicode corruption in Python providers (#5108)
- fix: remove problematic caching from ModelAudit installation check (#5120)
- fix: replace broken Ashby iframe with link to careers page (#5088)
- fix: reset provider type correctly and handle Go providers (#5154)
- fix: share debugging (#5131)
- chore: add link to documentation in plugin sample modal (#5193)
- chore: add missing image back to home page (#5196)
- chore: fix width on application details page (#5139)
- chore: improve RAG metrics with detailed metadata and fix context relevance scoring (#5164)
- chore: memoize context value in PostHog provider (#5089)
- chore: remove accidentally committed PR description file (#5175)
- chore: rename scan templates to attack profiles (#5165)
- chore: support verbosity and reasoning parameters for GPT-5 (#5207)
- chore: update dependencies to latest minor and patch versions (#5109)
- chore: update dependencies to latest minor and patch versions (#5173)
- chore: update Replicate provider (#5085)
- chore(providers): improve Google API key error handling and test reliability (#5147)
- chore(webui): add intelligent scroll-timeline polyfill loading (#5130)
- chore: bump @anthropic-ai/sdk from 0.57.0 to 0.58.0 (#5186)
- chore: bump @aws-sdk/client-bedrock-runtime from 3.848.0 to 3.855.0 (#5096)
- chore: bump @aws-sdk/client-bedrock-runtime from 3.855.0 to 3.856.0 (#5107)
- chore: bump @aws-sdk/client-bedrock-runtime from 3.856.0 to 3.857.0 (#5126)
- chore: bump @aws-sdk/client-bedrock-runtime from 3.857.0 to 3.858.0 (#5145)
- chore: bump @aws-sdk/client-bedrock-runtime from 3.858.0 to 3.859.0 (#5167)
- chore: bump @aws-sdk/client-bedrock-runtime from 3.859.0 to 3.861.0 (#5188)
- chore: bump @aws-sdk/client-bedrock-runtime from 3.861.0 to 3.862.0 (#5198)
- chore: bump @azure/identity from 4.10.2 to 4.11.0 (#5180)
- chore: bump @azure/identity from 4.11.0 to 4.11.1 (#5185)
- chore: bump openai from 5.10.2 to 5.11.0 (#5127)
- chore: bump openai from 5.11.0 to 5.12.0 (#5187)
- chore: bump version to 0.117.5 (#5206)
- chore(webui/evals): filter by categorical plugins (#5118)
- docs: add bert-score example (#5091)
- docs: add dynamic OG image generation for social media previews (#5157)
- docs: add red teaming best practices (#5155)
- docs: clarify contains-any/contains-all CSV format (#5150)
- docs: fix company name (#5143)
- docs: fix images (#5197)
- docs: fix multi-turn strategy documentation (#5156)
- docs: guide for evaluating LangGraph agents with Promptfoo (#4926)
- docs: include font for meta image (#5158)
- docs: make MCP image taller (#5199)
- docs: update Ollama documentation with latest models and defaultTest guidance (#5084)
- perf: make database migrations non-blocking and fix error handling (#5105)
- style: extract helper function for deduplicating strategy IDs (#5138)
- test: add tests for fix width on application details page (#5140)
- test: add tests for red team compliance reporting utilities in src/app (#5170)
- test: fix flaky Python Unicode tests (#5128)
- test: fix modelGradedClosedQa test segmentation fault on macOS/Node 24 (#5163)
- test: increase test coverage for unified page wrapper around each red team setup step (#5142)

### Fixed

- fix(internals): force CommonJS mode for db:migrate in Node 24 (#5123)
- fix(openrouter): handle Gemini thinking tokens correctly (#5116)
- fix(providers): correct WebP image detection in Google provider (#5171)
- fix(webui): deduplicate strategy IDs (#5132)
- fix(webui): fix custom policy validation timing issue (#5141)
- fix(webui): refresh eval list when navigating back after editing eval name (#5090)
- fix(webui/evals): prevent applying the same plugin/strategy multiple times (#5114)
- fix(webui/evals): show highlights after search results (#5137)

### Documentation

- docs(site): add comprehensive command line options documentation (#5135)
- docs(site): add Lily Liu to team page (#5177)
- docs(site): add Series A post (#5097)
- docs(site): rename will.jpg to will.jpeg for consistency (#5178)

## [0.117.4] - 2025-07-29

### Changed

- fix: progress bars incrementing beyond their maximum values (#5049)
- docs: clarifiy derivedMetrics documentation (#5068)
- chore: refactor token tracking utilities, track all tokens (#4897)
- fix: resolve Jest test failures and open handles (#5052)
- fix: skip validation for defaultTest to allow partial test case properties (#4732)
- chore: add new fields to eval_ran telemetry (#4638)
- chore(redteam): improve redteam plugin error messaging (#4330)
- feat: add support for OpenAI deep research models (#4661)
- feat: add mcp server (#4595)
- feat: add support for connecting to existing Chrome browser sessions (#5069)
- docs: update defcon posting (#5070)
- docs: update defcon posting (#5071)
- fix: Nested config field for custom target json (#5076)
- docs: switch to likert preview image (#5083)
- test: CoverBot: Added tests for model audit and prompt management UI components (`src/app`) (#5087)
- fix: handle multi-line prompts in parseGeneratedPrompts for testGenerationInstructions (#5093)
- chore: bump version 0.117.4 (#5094)

### Fixed

- fix(providers): Preserve text formatting when no images present for Google provider (#5058)
- fix(simba): fix simba host (#5092)

### Documentation

- docs(site): add AI red teaming for first-timers blog post (#5017)
- docs(blog): defcon and blackhat info (#5050)

## [0.117.3] - 2025-07-25

### Added

- feat(eval-creator): add YAML file upload support for test cases (#5054)

### Changed

- fix: improve x.ai provider error handling for 502 errors (#5051)
- fix: Infinite re-render on redteam review page (#5061)
- fix: sessionid(s) in extension hooks (#5053)
- fix: Bias Plugins should send config in remote generation (#5064)
- chore(redteam): regenerate sessionId for each iteration in single-turn strategies (#4835)
- chore: Change mcp log from error to debug (#5060)
- chore: Improve telemetry (#5062)
- chore: Add simba command (#5063)
- chore(webui): improve redteam setup UI with progressive disclosure for advanced options (#5028)
- refactor: remove redundant dotenv from Vite app (#4983)
- chore: bump version 0.117.3 (#5066)
- test: CoverBot: Added tests for eval-creator components and feature flag hook (`src/app`) (#5013)
- docs: fix cli command and remove gratuitous hover (#5056)
- docs: update user count from 100,000 to 125,000 (#5046)
- docs: updates to political bias post (#5057)
- docs: improve crewai eval example (#5035)
- docs: update GitHub Actions to v4 across documentation and examples (#5008)
- docs: add style check guidance to CLAUDE.md (#5065)

### Fixed

- fix(webui): Eval results pass rate chart rendering incorrect percentages (#5048)
- fix(webui): Eval results histogram improvements (#5059)
- fix(google): handle multiple candidates in gemini response (#5020)

### Documentation

- docs(blog): grok-4 political bias post (#4953)

## [0.117.2] - 2025-07-24

### Added

- feat(webui): First-class support for zooming eval results table by @will-holley in #4966
- feat(webui): Apply metrics filter when clicking on a metric pill rendered in eval results cell by @will-holley in #4991

### Changed

- feat: Grading and test generation improvements for BFLA, BOLA and RBAC by @sklein12 in #4982
- feat: New Sample Target by @sklein12 in #4979
- feat: HTTP Target test button improvements by @faizanminhas in #5007
- feat: Add metadata filtering to eval results by @will-holley in #5014
- fix: add goal related rubric when grade crescendo turns to increase grading accuracy by @MrFlounder in #4980
- fix: update HTTP config generator endpoint to use v1 API by @mldangelo in #4989
- fix: View logs button on redteam report by @sklein12 in #5009
- fix: undo unintended changes to http config editor by @faizanminhas in #5012
- fix: Autofocus on Redteam configuration description field by @sklein12 in #5019
- fix: remove filter icon by @sklein12 in #5021
- fix: Ollama token usage by @SamPatt in #5022
- chore: revert eval view ui improvements by @mldangelo in #4969
- chore(webui): Improvements to pagination "go to" functionality by @will-holley in #4976
- chore(webui): Eval results sticky header improvements by @will-holley in #4978
- chore: update custom strategy prompt by @MrFlounder in #4994
- chore(cli): add support for 'help' argument to display command help by @mldangelo in #4823
- chore(examples): remove redteam-agent example by @mldangelo in #5001
- chore(providers): add GEMINI_API_KEY environment variable support by @mldangelo in #5004
- chore(webui): Migrate from JS to CSS for eval results scroll effects by @will-holley in #4995
- chore(webui): Eval result pagination UX improvements by @will-holley in #4993
- chore: Sort imports and turn on rule against unused imports by @faizanminhas in #5010
- chore: Make default target stateful by @faizanminhas in #4992
- chore: add medical plugins collection by @MrFlounder in #5006
- chore: Improve grading accuracy with Goal-Aware Grading for iterative/iterative tree by @MrFlounder in #4996
- chore: Add additionalRubric and storedGraderResult to GOAT and Custom providers by @MrFlounder in #5015
- chore: prevent testGenerationInstructions from being serialized if not present by @faizanminhas in #5029
- chore: Add lint rule to ensure key in jsx by @faizanminhas in #5034
- chore(webui): Eval Results UI Tweaks by @will-holley in #5023
- chore: skip goal extraction for datasets by @MrFlounder in #5036
- chore(providers): add GitHub Models provider by @mldangelo in #4998
- chore: bump version 0.117.2 by @MrFlounder in #5045
- ci: increase build job timeout from 4 to 5 minutes by @mldangelo in #5043
- test: refactor share.test.ts to prevent flaky timeouts by @mldangelo in #5037
- test: remove share.test.ts file by @mldangelo in #5044
- docs: remove label from featured blog post by @typpo in #5011
- chore: bump @aws-sdk/client-bedrock-runtime from 3.846.0 to 3.848.0 by @dependabot in #4985
- chore: bump the npm_and_yarn group with 2 updates by @dependabot in #4984
- chore: bump @anthropic-ai/sdk from 0.56.0 to 0.57.0 by @dependabot in #5016
- chore: bump openai from 5.10.1 to 5.10.2 by @dependabot in #5024
- chore: bump the npm_and_yarn group with 2 updates by @dependabot in #5026
- chore: bump axios from 1.10.0 to 1.11.0 in the npm_and_yarn group by @dependabot in #5031

### Fixed

- fix(redteam): find plugin assertion in strategy providers by @MrFlounder in #4981
- fix(site): dark mode style on redteam setup ui by @mldangelo in #5000
- fix(test): improve share test isolation to prevent CI timeouts by @mldangelo in #5038

### Documentation

- docs(providers): update OpenAI Assistants example by @aloisklink in #4987
- docs(redteam): improve custom strategy documentation by @mldangelo in #4990
- docs(blog): correct author attribution in DeepSeek censorship post by @mldangelo in #5002
- docs(openai): remove gpt-4.5-preview references after API deprecation by @mldangelo in #5005
- docs(site): vegas contact redirect by @typpo in #5033
- docs(browser): improve browser provider documentation and examples by @mldangelo in #5030
- docs(providers): remove deprecated claude-3-sonnet-20240229 model references by @mldangelo in #5018
- docs(site): add hipaa badge by @typpo in #5039
- docs(site): add documentation for using text and embedding providers with Azure by @mldangelo in #5027
- docs(blog): fix missing blog posts by removing even-number enforcement by @mldangelo in #5042

## [0.117.1] - 2025-07-17

### Changed

- fix: move inquirer dependencies to production dependencies (#4973)
- fix: grading in crescendo (#4960)
- fix: composite strategy test generation (#4971)
- chore: bump version 0.117.1 (#4974)
- docs: remove tags from blog card (#4970)

### Documentation

- docs(blog): add system cards security analysis with vulnerability testing (#4937)

## [0.117.0] - 2025-07-17

### Added

- feat(http): support JKS and PFX Certificates in HTTP providers (#4865)
- feat(langfuse): add Langfuse prompt label support with improved parsing (#4847)
- feat(prompts): preserve function names when using glob patterns (#4927)
- feat(providers): add grok-4 support (#4855)
- feat(providers): image understanding for Google providers (#4767)
- feat(azure): add system prompt support for azure provider (#4869)
- feat(cli): xml output (#4912)

### Changed

- chore(knip): integrate knip for unused code detection and clean up codebase (#4464)
- chore(linting): migrate from ESLint + Prettier to Biome (#4903)
- chore(assertions): additional checking on llm-rubric response (#4954)
- chore(assertions): include reason in model-graded-closedqa pass reason (#4931)
- chore(build): resolve build warnings and optimize bundle size (#4895)
- chore(csv): improve \_\_metadata warning message and test coverage (#4842)
- chore(providers): improve guardrails handling in Azure providers (#4788)
- chore(redteam): add domain-specific risks section and reduce verbose descriptions (#4879)
- chore(release): bump version 0.117.0 (#4963)
- chore(server): check if server is already running before starting (#4896)
- chore(server): log correct eval ID instead of description in WebSocket updates (#4910)
- chore(telemetry): add telemetry logging when tracing is enabled (#4925)
- chore(types): typings needed for enterprise (#4955)
- chore(vscode): use Biome as default formatter of TS files in vscode (#4920)
- chore(webui): conditionally render metrics selector (#4936)
- chore(webui): display context values in eval results (#4856)
- chore(webui): improves eval results table spacing (#4965)
- chore(webui): revert eval view ui improvements (#4967)
- chore(webui/eval): allow filtering results by >1 metrics simultaneously (disabled by default) (#4870)
- refactor(eval-config): modernize eval-creator state management (#4908)
- refactor(webui): improve metrics ui (#4938)
- refactor(webui/eval results): pagination improvements (#4914)

### Fixed

- fix(cli): --filter-failing not working with custom providers (#4911)
- fix(google-sheets): replace hardcoded range with dynamic approach (#4822)
- fix(internal): fixes filtering by metric keys which contain dots (#4964)
- fix(providers): add thinking token tracking for Google Gemini models (#4944)
- fix(providers): esm provider loading (#4915)
- fix(providers): implement callEmbeddingApi for LiteLLM embedding provider (#4952)
- fix(redteam): prevent redteam run from hanging when using an mcp client (#4924)
- fix(redteam): respect PROMPTFOO_DISABLE_REDTEAM_REMOTE_GENERATION for cloud users (#4839)
- fix(redteam): set pluginId on eval results (#4928)
- fix(redteam): test target in http provider setup with non-200 status codes (#4932)
- fix(webui): eval results table horizontal scrolling (#4826)
- fix(webui): fix hard-coded light mode colors in model audit interface (#4907)
- fix(webui): handle null table.body in DownloadMenu disabled prop (#4913)
- fix(webui): resolve pagination scrolling and layout issues in ResultsTable (#4943)
- fix(webui): scrolling when `tbody` is outside of viewport (#4948)

### Dependencies

- chore(deps): add overrides to fix build issues (#4957)
- chore(deps): bump @aws-sdk/client-bedrock-runtime from 3.842.0 to 3.844.0 (#4850)
- chore(deps): bump aiohttp from 3.11.11 to 3.12.14 in /examples/redteam-langchain in the pip group across 1 directory (#4922)
- chore(deps): bump openai from 5.8.3 to 5.9.0 (#4863)
- chore(deps): bump openai from 5.9.2 to 5.10.1 (#4961)
- chore(deps): move knip to dev dependencies (#4958)
- chore(deps): npm audit fix (#4962)
- chore(deps): test removing knip to resolve installation errors (#4956)
- chore(deps): update all example dependencies to latest versions (#4900)
- chore(deps): update dependencies to latest minor/patch versions (#4899)
- chore(deps): update non-breaking dependencies (#4935)
- chore(deps): update Jest to version 30 (#4939)

### Documentation

- docs(analytics): add google tag manager (#4904)
- docs(api): improves `contextTransform` documentation (#4854)
- docs(assertions): add missing deterministic assertions (#4891)
- docs(azure): improve Azure provider documentation (#4836)
- docs(blog): add blog image generation script (#4945)
- docs(blog): add truncation markers to articles without them (#4934)
- docs(blog): add truncation markers to blog posts (#4906)
- docs(blog): mcp proxy blog (#4860)
- docs(blog): revise article tags (#4949)
- docs(blog): soc2 type ii and iso 27001 blog (#4880)
- docs(comparison): pyrit comparison (#4679)
- docs(config): clarify PROMPTFOO_EVAL_TIMEOUT_MS and PROMPTFOO_MAX_EVAL_TIME_MS descriptions (#4947)
- docs(enterprise): adaptive guardrails enterprise (#4951)
- docs(events): blackhat landing page (#4862)
- docs(events): defcon landing page (#4864)
- docs(events): events banner (#4867)
- docs(examples): add mischievous-user strategy to redteam multi-turn examples (#4837)
- docs(gemini): update experimental Gemini model IDs to stable versions (#4894)
- docs(google): add examples for gemini URL context and code execution tools (#4923)
- docs(guide): guide for evaluating CrewAI agents with Promptfoo (#4861)
- docs(images): standardize CrewAI image filenames to kebab-case (#4941)
- docs(integration): add n8n integration (#4917)
- docs(litellm): fix example with modern model IDs and proper embedding config (#4885)
- docs(mcp): add mcp testing guide (#4846)
- docs(mcp): add mcp to sidebar (#4852)
- docs(metrics): add similar to model graded metrics table (#4830)
- docs(providers): update available databricks models (#4887)
- docs(providers): update provider index with missing providers and latest 2025 model IDs (#4888)
- docs(release): add monthly release notes (#4358)
- docs(resources): add arsenal link (#4878)
- docs(security): add soc2 badge (#4877)
- docs(site): add OWASP top 10 tldr blog post (#4853)
- docs(site): expand June 2025 release notes with detailed feature documentation (#4881)
- docs(site): improve Google AI and Vertex authentication documentation (#4892)
- docs(site): improve NLP metric explanations and add SEO metadata (#4890)
- docs(site): update python documentation for basePath config option (#4819)
- docs(ui): better mobile wrap on homepage tabs (#4884)
- docs(ui): colors (#4875)
- docs(ui): contrast fixes (#4901)
- docs(ui): fix button clickability issue on hero sections (#4905)
- docs(ui): remove bouncing down arrow in mobile (#4882)
- docs(ui): remove text shadow (#4898)

### Tests

- test(core): coverBot: added tests for core UI components and user context hooks (`src/app`) (#4929)
- test(EnterpriseBanner): add unit tests for EnterpriseBanner component (#4919)
- test(redteam): add unit test for src/redteam/remoteGeneration.ts (#4834)
- test(server): fix flaky server share tests (#4942)
- test(server): fix flaky server tests (#4968)
- test(server): mock database in server tests (#4959)
- test(tusk): update Tusk test runner workflow - coverage script (#4921)

## [0.116.7] - 2025-07-09

### Tests

- test: add unit test for src/commands/export.ts (#4889)
- test: add unit test for src/commands/upgrade.ts (#4874)
- test: add unit test for src/main.ts (#4873)
- test: add unit test for src/models/eval.ts (#4868)
- test: add unit test for src/assertions/contextRecall.ts (#4859)
- test: add unit test for src/assertions/contextFaithfulness.ts (#4858)
- test: add unit test for src/assertions/contextRelevance.ts (#4857)
- test: add unit test for src/util/xlsx.ts (#4843)
- test: add unit test for src/commands/eval.ts (#4824)

### Changed

- fix: Always do remote generation if logged into cloud (#4832)
- chore(providers/sagemaker): Improves error handling in SageMakerCompletionProvider (#4808)
- chore(providers/sagemaker): Improves validation of user-provided config (#4809)
- chore: update graderExamplesString (#4821)
- chore: bump version 0.116.7 (#4833)

## [0.116.6] - 2025-07-09

### Changed

- fix: Failing test (#4829)
- chore: bump version 0.116.6 (#4831)

## [0.116.5] - 2025-07-09

### Changed

- feat: add support for loading defaultTest from external files (#4720)
- feat: add embedding support to LiteLLM provider (#4804)
- feat: add mischievous user strategy (#4107)
- fix: add glob pattern support for loading scenario files (#4761)
- fix: improve model-audit installation check dark mode display (#4816)
- fix: pass env vars to MCP server (#4827)
- chore: better remote grading logs (#4820)
- chore: bump openai from 5.8.2 to 5.8.3 (#4817)
- chore: bump version 0.116.5 (#4828)
- chore: capitalize 'Red Team' in navigation menu for consistency (#4799)
- chore: remove redundant 'Done.' message from evaluation output (#4810)
- chore: remove python script result data type debug log (#4807)
- chore: update website with MCP Proxy (#4812)
- docs: add Azure OpenAI vision example (#4806)
- docs: add looper guide (#4814)
- docs: add SonarQube integration (#4815)
- test: add unit test for src/assertions/guardrails.ts (#4765)
- test: add unit test for src/redteam/commands/generate.ts (#4789)
- test: add unit test for src/redteam/constants/strategies.ts (#4800)
- test: add unit test for src/redteam/plugins/pii.ts (#4780)
- test: add unit test for src/types/providers.ts (#4766)
- test: add unit test for src/validators/redteam.ts (#4803)

## [0.116.4] - 2025-07-08

### Tests

- test: add unit test for src/redteam/types.ts (#4795)

### Added

- feat(redteam): add support for custom multi-turn strategy by @MrFlounder in #4783
- feat(redteam): expose generate function in redteam namespace by @mldangelo in #4793

### Changed

- chore: bump version 0.116.4 by @MrFlounder in #4805
- chore: rename strategy name from playbook to custom by @MrFlounder in #4798
- refactor: inline MEMORY_POISONING_PLUGIN_ID constant by @mldangelo in #4794
- docs: add doc for custom strategy by @MrFlounder in #4802
- docs: modular configuration management by @typpo in #4763
- refactor: move MULTI_MODAL_STRATEGIES constant (#4801)

## [0.116.3] - 2025-07-07

### Added

- feat(providers): add MCP provider (#4768)
- feat(providers): add new AIMLAPI provider (#4721)
- feat(assertions): add contextTransform support for RAG evaluation (#4467)
- feat(assertions): add finish reason as assertion option (#3879)
- feat(assertions): trace assertions (#4750)
- feat(tracing): add traces to JavaScript, Python asserts (#4745)

### Changed

- chore(schema): remove duplicate 'bias' entry in config-schema.json (#4773)
- chore(telemetry): add PostHog client to app (#4726)
- chore(redteam): add reason field to give clear/customized guardrails triggering reason (#4764)
- chore(providers): expose MCP plugin in UI (#4762)
- chore(providers): AWS SageMaker AI provider cleanup (#4667)
- chore(providers): update AIML integration (#4751)
- chore(redteam): improve organization of redteam strategies in setup UI (#4738)
- chore(telemetry): identify to PostHog whether user is also cloud user (#4782)
- chore: expose doRedteamRun in package exports (#4758)
- docs: add Gemini Live API audio (#4729)
- docs: ModelAudit vs ModelScan (#4769)
- docs: multiple MCP server connections (#4755)
- docs: update ModelAudit documentation with new features and fixes (#4699)
- test: add integrity check for generated-constants.ts (#4753)
- test: fix flaky Google Live test and improve test speed (#4774)
- test: fix mock pollution in testCaseReader (#4775)
- test: isolate mocks so tests can run in any order with --randomize (#4744)

### Fixed

- fix(telemetry): prevent PostHog initialization when telemetry is disabled (#4772)
- fix(redteam): fix modifiers application order in PII plugins (#4779)

### Dependencies

- chore(deps): bump @anthropic-ai/sdk from 0.55.1 to 0.56.0 (#4756)
- chore(deps): bump @aws-sdk/client-bedrock-runtime from 3.840.0 to 3.842.0 (#4747)
- chore(deps): bump @azure/identity from 4.10.1 to 4.10.2 (#4748)
- chore(deps): bump version 0.116.3 (#4792)
- chore(deps): update pbkdf2 to 3.1.3 (#4777)
- chore(deps): upgrade glob from v10 to v11 (#4776)

## [0.116.2] - 2025-07-02

### Changed

- fix: unblock postbuild for ci by @MrFlounder in #4742
- chore: bump version 0.116.2 by @MrFlounder in #4743

## [0.116.1] - 2025-07-02

### Added

- feat(cli): support pdb tracing in 3rd party Python scripts by @will-holley in #4723

### Changed

- fix: http body parsing when it comes from yaml string by @MrFlounder in #4728
- fix: remove accidentally committed redteam.yaml file by @mldangelo in #4733
- fix: fix the case when http body has not escaped charactors by @MrFlounder in #4739
- fix: update package-lock.json by @mldangelo in #4719
- test: fix SIGSEGV caused by better-sqlite3 in test environment by @mldangelo in #4737
- chore: Add unblocking detection to GOAT strategy by @MrFlounder in #4532
- chore: add preset for guardrails eval by @MrFlounder in #4640
- chore: Improve telemetry delivery by @sklein12 in #4655
- chore: reset generated constants after build by @mldangelo in #4731
- chore: update onboarding model defaults by @typpo in #4708
- chore(webui): improve styling of EvalsDataGrid by @mldangelo in #4736
- ci(workflows): gracefully handle missing PostHog secret in forks by @ggiiaa in #4725
- test: refactor assertion tests by @mldangelo in #4718
- chore: bump version 0.116.1 by @MrFlounder in #4741
- docs: add system prompt hardening blog post by @ladyofcode in #4630
- chore: bump @anthropic-ai/sdk from 0.55.0 to 0.55.1 by @dependabot in #4710
- chore: bump @aws-sdk/client-bedrock-runtime from 3.839.0 to 3.840.0 by @dependabot in #4709

### Fixed

- fix(webui): replace window.location.href with React Router navigation by @mldangelo in #4717

### Documentation

- docs(site): add guide on humanity's last exam by @mldangelo in #4694
- docs(site): clarify self-hosting workflow for eval sharing by @mldangelo in #4730
- docs(site): fix relative link in HLE benchmark guide by @mldangelo in #4711

## [0.116.0] - 2025-07-01

### Tests

- test: add unit test for src/redteam/providers/advNoise.ts (#4716)
- test: add unit test for src/redteam/strategies/advNoise.ts (#4715)
- test: add unit test for src/redteam/strategies/index.ts (#4714)
- test: add unit test for src/redteam/constants/strategies.ts (#4713)
- test: add unit test for src/providers/openai/image.ts (#4706)
- test: add unit test for src/providers/openai/util.ts (#4705)
- test: add unit test for src/providers/openai/completion.ts (#4703)

### Added

- feat(redteam): add financial plugins (#4416)
- feat(redteam): add bias plugins (#4382)
- feat(providers): add Helicone AI Gateway provider (#4662)

### Changed

- chore: enable WAL mode for SQLite (#4104)
- chore(providers): add thread ID function call for OpenAI and Azure assistants (#2263)
- chore(app): improve target test error handling (#4652)
- chore(cli): add missing CLI options to scan-model command for feature parity (#4670)
- chore(providers): convert Cloudflare AI to use OpenAI-compatible endpoints (#4683)
- chore(providers): log flagged output for Azure chat models (#4636)
- chore(redteam): add centralized REDTEAM_DEFAULTS and maxConcurrency support (#4656)
- chore(webui): add checkbox to clear all variables (#666)
- chore(webui): add defaultTest variables to red team setup UI (#4671)
- chore(webui): remove unused components (#4695)
- chore(webui): set page titles on every page (#4668)
- chore(telemetry): add pass/fail/errors to eval_run event (#4639)
- chore(telemetry): improve page view deduplication (#4651)
- test: add unit test for src/server/routes/providers.ts (#4658)
- test: verify that plugins are synced between code and documentation (#4681)

### Fixed

- fix(app): use client-generated session IDs when testing targets (#4653)
- fix(matchers): track token usage for successful API calls (#4677)
- fix(providers): handle content filter errors in Azure Assistant API (#4674)
- fix(providers): fix SageMaker Llama inference configuration serialization (#4637)
- fix(redteam): respect maxConcurrency from Web UI (#4605)
- fix(simulated-user): pass context variables to custom providers (#4654)
- fix(telemetry): add telemetry for red teams (#4641)
- fix(webui): handle undefined outputs in DownloadMenu (#4693)
- fix(webui): prevent pass/fail badge from disappearing when toggling highlight (#4700)
- fix(webui): support derived metrics in eval configuration uploaded via Web UI (#4647)
- fix(webui): use backendCounts first before counting metrics on page (#4659)
- fix(sharing): fix file outputs when sharing (#4698)

### Dependencies

- chore(deps): bump @anthropic-ai/sdk from 0.54.0 to 0.55.0 (#4628)
- chore(deps): bump openai from 5.7.0 to 5.8.1 (#4664)
- chore(deps): bump version to 0.116.0 (#4707)
- chore(deps): update minor and patch dependencies (#4686)

### Documentation

- docs(site): add async Python note (#4680)
- docs(site): add Garak comparison (#4660)
- docs(site): update Garak post (#4672)
- docs(site): add ModelAudit HuggingFace scanner (#4645)
- docs(redteam): add missing docs to sidebar (#4690)
- docs(redteam): remove duplicate ToxicChat plugin (#4689)
- docs(redteam): update Target Purpose documentation (#4523)
- docs(site): add FAQ section for offline environment usage (#4650)
- docs(site): add HuggingFace datasets integration documentation (#4691)
- docs(site): add truncation marker to Garak blog post (#4666)
- docs(site): clarify self-hosting replica limitations (#4669)
- docs(site): remove copy for LLM button (#4665)
- docs(site): remove unnecessary configuration review text from getting started guide (#4597)
- docs(site): reorganize configuration documentation structure (#4692)
- docs(site): use relative URLs for internal links and fix broken references (#4688)
- docs(site): correct typos in red team agent blog post (#4634)

## [0.115.4] - 2025-06-25

### Tests

- test: add unit test for src/providers/browser.ts (#4687)
- test: add unit test for src/migrate.ts (#4685)
- test: add unit test for src/commands/debug.ts (#4684)
- test: add unit test for src/esm.ts (#4682)
- test: add unit test for src/constants.ts (#4657)
- test: add comprehensive test coverage for SageMaker provider (#4646)
- test: add unit test for src/providers/shared.ts (#4643)
- test: add unit test for src/redteam/constants/plugins.ts (#4642)
- test: add unit test for src/assertions/counterfactual.ts (#4629)

### Changed

- feat: opentelemetry tracing support (#4600)
- chore: bump version 0.115.4 (#4635)
- chore: remove invariant (#4633)
- chore: update Tusk test runner workflow (#4627)\*
- docs: prevent copy button from overlapping screenshot overlay (#4632)

## [0.115.3] - 2025-06-24

### Tests

- test: add unit test for src/models/eval.ts (#4624)

### Changed

- fix: empty vars array on eval results [#4621](https://github.com/promptfoo/promptfoo/pull/4621) by @sklein12
- fix: save sessionId for multi-turn strategies [#4625](https://github.com/promptfoo/promptfoo/pull/4625) by @sklein12
- chore: PROMPTFOO_DISABLE_TEMPLATE_ENV_VARS controls process.env access, not `env:` access [#4620](https://github.com/promptfoo/promptfoo/pull/4620) by @mldangelo
- chore: bump version to 0.115.3 [#4626](https://github.com/promptfoo/promptfoo/pull/4626) by @sklein12

### Fixed

- fix(webui): handle null scores in ResultsCharts component [#4610](https://github.com/promptfoo/promptfoo/pull/4610) by @mldangelo
- fix(redteam): skip goal extraction when remote generation is disabled [#4623](https://github.com/promptfoo/promptfoo/pull/4623) by @mldangelo
- fix(test): hyperbolic provider tests failing due to env variable pollution [#4619](https://github.com/promptfoo/promptfoo/pull/4619) by @mldangelo
- fix(cli): remove context schema validation from extension hooks [#4622](https://github.com/promptfoo/promptfoo/pull/4622) by @will-holley

## [0.115.2] - 2025-06-24

### Added

- feat(cli): add assertion generation (#4559)
- feat(providers): add support for hyperbolic image and audio providers (#4260)

### Changed

- chore(redteam): add cross-session leak strategy exclusions (#4516)
- chore(cli): display key metrics (success, failures, pass rate) at the bottom of output (#4580)
- chore: remove unused import (#4530)
- chore(webui): show provider breakdown only for multiple providers (#4599)
- chore(redteam): update Target Purpose Discovery (#4480)
- chore(ci): update CodeRabbit config to be less aggressive (#4586)
- chore(providers): update Gemini models to include latest 2.5 Pro Preview and Flash models (#4499)
- chore(providers): update tau-simulated-user docs and example (#4468)
- chore(webui): use CSS to create PDF-optimized report and browser to save as PDF (#4535)
- chore(app): remove discovered purpose from report view (#4541)
- chore(cli): add cache busting for select provider API calls (#4508)
- chore(cli): improve concurrency log statements (#4606)
- chore(eval): add first-class support for `beforeAll` and `beforeEach` extension hooks mutation of context (#4197)
- chore(providers): document support for loading system instructions from files (#4582)
- chore(providers): enhance OpenAI provider with legacy models and new parameters (#4502)
- chore(redteam): add continueAfterSuccess option to multi-turn strategies (#4570)
- chore(webui): improve purpose form (#4603)
- chore(redteam): add JSON file support to intent plugin with enhanced UI (#4574)
- chore(redteam): add unblock multiturn (#4498)
- chore(ci): clean up CodeRabbit configuration and minimize automated comments (#4573)
- build: update Tusk vitest reporter (#4602)
- chore: bump version to 0.115.2 (#4617)
- docs: add audit logging documentation for enterprise features (#4482)
- docs: add feedback page and update CLI link (#4591)
- docs: add ISO badge (#4534)
- docs: improve contact form (#4531)
- docs: update ModelAudit documentation (#4585)
- docs: clarify no OpenAI key required for Claude redteam (#4524)
- docs: add red team Gemini documentation (#4542)
- docs: add trust center documentation (#4539)
- docs: update contact form (#4529)
- test: add unit test for src/commands/delete.ts (#4572)
- test: add unit test for src/commands/modelScan.ts (#4526)
- test: add unit test for src/commands/show.ts (#4571)
- test: add unit test for src/providers/azure/completion.ts (#4510)
- test: add unit test for src/providers/ollama.ts (#4509)
- test: add unit test for src/providers/ollama.ts (#4512)
- test: add unit test for src/providers/openai/completion.ts (#4511)
- test: add unit test for src/python/pythonUtils.ts (#4486)
- test: improve mock setup and teardown for --randomize (#4569)

### Fixed

- fix(openrouter): unpack passthrough at the root level (#4592)
- fix(webui): escape HTML special characters in output reports (#4555)
- fix(webui): sort EvalsDataGrid by creation date (#4594)
- fix(cli): include cached results in grand total (#4581)
- fix(webui): improve base64 matching (#4609)
- fix(modelaudit): use modelaudit binary (#4525)
- fix(webui): make Citations font consistent with other headers (#4598)
- fix(redteam): respect maxTurns from dev doc in crescendo (#4527)
- fix(webui): prevent Welcome component from rendering while loading eval data (#4604)
- fix(cli): prevent RangeError in progress bar variable display (#4475)
- fix(server): resolve Express.js NotFoundError when serving app (#4601)

### Dependencies

- chore(deps): bump @aws-sdk/client-bedrock-runtime from 3.830.0 to 3.835.0 (#4614)
- chore(deps): bump openai from 5.5.0 to 5.5.1 (#4537)
- chore(deps): bump openai from 5.5.1 to 5.6.0 (#4596)
- chore(deps): bump openai from 5.6.0 to 5.7.0 (#4615)
- chore(deps): bump urllib3 from 1.26.19 to 2.5.0 in /examples/docker-code-generation-sandbox (#4556)
- chore(deps): bump urllib3 from 2.3.0 to 2.5.0 in /examples/redteam-langchain (#4557)

### Documentation

- docs(blog): add authors to blog posts and update authors.yml (#4564)
- docs(blog): add descriptions and keywords to blog posts (#4565)
- docs(examples): add pydantic-ai example with structured output evaluation (#4575)
- docs(examples): consolidate Google Vertex Tools examples (#4587)
- docs(examples): consolidate Python assertion examples into unified folder (#4588)
- docs(examples): consolidate translation examples (#4590)
- docs(site): document new features in ModelAudit (#4593)
- docs(site): document new features in modelaudit (#4593)
- docs(site): fix author reference on 2025-summer-new-redteam-agent blog post (#4563)
- docs(site): Update ModelAudit scanners documentation with comprehensive scanner coverage (#4562)

## [0.115.1] - 2025-06-17

### Tests

- test: add unit test for src/redteam/sharedFrontend.ts (#4608)
- test: add unit test for src/redteam/types.ts (#4607)
- test: add unit test for src/redteam/providers/simulatedUser.ts (#4584)
- test: add unit test for src/redteam/strategies/index.ts (#4583)
- test: add unit test for src/providers/hyperbolic/chat.ts (#4578)
- test: add unit test for src/providers/hyperbolic/image.ts (#4577)
- test: add unit test for src/providers/hyperbolic/audio.ts (#4576)
- test: add unit test for src/redteam/strategies/counterfactual.ts (#4548)
- test: add unit test for src/redteam/strategies/index.ts (#4547)
- test: add unit test for src/redteam/constants/strategies.ts (#4545)
- test: add unit test for src/telemetry.ts (#4543)

### Changed

- fix: Windows Python path validation race condition (#4485)
- fix: View results as evaluation runs (#4459)
- chore: refactor modifiers and apply to all plugins (#4454)
- chore(cli): update plugin severity overrides API endpoint (#4460)
- chore(webui): fix text length reset value to use reasonable default (#4469)
- chore(webui): remove unused hook files (#4470)
- chore: remove unused token usage utilities (#4471)
- chore: convert console.logs to logger (#4479)
- chore: improve tusk workflow (#4461)
- chore: bump version to 0.115.1 (#4520)
- docs: add log file location section to troubleshooting guide (#4473)
- docs: capitalize Promptfoo (#4515)
- docs: update red-teaming agent blog post title (#4497)
- docs: improve installation and getting-started pages with tabbed interface and SEO metadata (#4395)
- docs: improve Python provider documentation (#4484)
- docs: add ModelAudit binary formats documentation (#4500)
- docs: update ModelAudit documentation (#4514)
- docs: add ModelAudit weighted distribution scanner documentation (#4501)
- docs: add ModelAudit ZIP feature documentation (#4491)
- docs: separate pages for prompts, test cases, and outputs (#4505)
- docs: update model reference in guide.md (#4513)
- docs: fix typo in blog post (#4496)
- docs: update title on blog post (#4495)
- test: add unit test for src/util/cloud.ts (#4462)
- test: add unit test for src/util/convertEvalResultsToTable.ts (#4457)

### Dependencies

- chore(deps): bump @aws-sdk/client-bedrock-runtime from 3.828.0 to 3.830.0 (#4519)
- chore(deps): bump @azure/identity from 4.10.0 to 4.10.1 (#4477)
- chore(deps): bump openai from 5.3.0 to 5.5.0 (#4518)
- chore(deps): update zod to 3.25.63 and zod-validation-error to 3.5.0 (#4463)

### Documentation

- docs(blog): add new redteam agent documentation (#4494)
- docs(examples): fix custom-grader-csv README inconsistencies (#4474)
- docs(site): add llms.txt mentions and documentation standards (#4481)
- docs(site): add robots.txt (#4488)

## [0.115.0] - 2025-06-12

### Added

- feat(providers): Google live audio output ([#4280](https://github.com/promptfoo/promptfoo/pull/4280)) by **@adelmuursepp**
- feat(webui): static model-scanning UI ([#4368](https://github.com/promptfoo/promptfoo/pull/4368)) by **@typpo**
- feat(tests): configuration support for test generators ([#4301](https://github.com/promptfoo/promptfoo/pull/4301)) by **@mldangelo**
- feat(cli): per-provider token-usage statistics ([#4044](https://github.com/promptfoo/promptfoo/pull/4044)) by **@mldangelo**
- feat(providers): optional token-estimation for HTTP provider ([#4439](https://github.com/promptfoo/promptfoo/pull/4439)) by **@mldangelo**
- feat(redteam): enable HTTP-token estimation by default in red-team mode ([#4449](https://github.com/promptfoo/promptfoo/pull/4449)) by **@mldangelo**
- feat(redteam): cloud-based plugin-severity overrides ([#4348](https://github.com/promptfoo/promptfoo/pull/4348)) by **@will-holley**
- feat(providers): custom-header support for Azure API ([#4409](https://github.com/promptfoo/promptfoo/pull/4409)) by **@yurchik11**
- feat(core): maximum evaluation-time limit via `PROMPTFOO_MAX_EVAL_TIME_MS` ([#4322](https://github.com/promptfoo/promptfoo/pull/4322)) by **@mldangelo**
- feat(redteam): Aegis red-team dataset ([#4119](https://github.com/promptfoo/promptfoo/pull/4119)) by **@mldangelo**
- feat(providers): Mistral Magistral reasoning models ([#4435](https://github.com/promptfoo/promptfoo/pull/4435)) by **@mldangelo**
- feat(core): WebSocket header support ([#4456](https://github.com/promptfoo/promptfoo/pull/4456)) by **@typpo**

### Changed

- refactor(redteam): consolidate constants ([#4372](https://github.com/promptfoo/promptfoo/pull/4372)) by **@mldangelo**
- chore(ci): set CodeRabbit review settings ([#4413](https://github.com/promptfoo/promptfoo/pull/4413)) by **@sklein12**
- chore(core): coding-rules for error messages ([#4401](https://github.com/promptfoo/promptfoo/pull/4401)) by **@sklein12**
- chore(core): improve `RangeError` diagnostics ([#4431](https://github.com/promptfoo/promptfoo/pull/4431)) by **@mldangelo**
- chore(core): prefer remote-purpose generation ([#4444](https://github.com/promptfoo/promptfoo/pull/4444)) by **@typpo**
- chore(core): remove unused types & deprecated functions ([#4450](https://github.com/promptfoo/promptfoo/pull/4450)) by **@mldangelo**
- chore(cursor): local-dev guidance for coding agents ([#4403](https://github.com/promptfoo/promptfoo/pull/4403)) by **@mldangelo**
- chore(docs): add README for missing examples ([#4404](https://github.com/promptfoo/promptfoo/pull/4404)) by **@mldangelo**
- chore(providers): initial o3-pro support ([#4397](https://github.com/promptfoo/promptfoo/pull/4397)) by **@mldangelo**
- chore(providers): o3-pro improvements ([#4396](https://github.com/promptfoo/promptfoo/pull/4396)) by **@mldangelo**
- chore(redteam): delimit user-inputs in purpose discovery ([#4405](https://github.com/promptfoo/promptfoo/pull/4405)) by **@typpo**
- chore(redteam): turn off discovery by default ([#4393](https://github.com/promptfoo/promptfoo/pull/4393)) by **@sklein12**
- chore(release): bump version → 0.115.0 ([#4451](https://github.com/promptfoo/promptfoo/pull/4451)) by **@mldangelo**
- chore(ui): improve `EvalOutputPromptDialog` styling ([#4364](https://github.com/promptfoo/promptfoo/pull/4364)) by **@typpo**
- chore(webui): remove extra OpenAI targets ([#4447](https://github.com/promptfoo/promptfoo/pull/4447)) by **@mldangelo**
- chore(webui): add token-estimation UI ([#4448](https://github.com/promptfoo/promptfoo/pull/4448)) by **@mldangelo**
- chore(docs): fix link to careers page (#4506)
- chore: bump @anthropic-ai/sdk from 0.53.0 to 0.54.0 (#4441)

### Fixed

- fix(eval): gracefully handle `RangeError` & truncate oversized output ([#4424](https://github.com/promptfoo/promptfoo/pull/4424)) by **@Sly1029**
- fix(providers): add timeout to `ProxyAgent` ([#4369](https://github.com/promptfoo/promptfoo/pull/4369)) by **@AegisAurora**
- fix(config): persist Goat configuration ([#4370](https://github.com/promptfoo/promptfoo/pull/4370)) by **@sklein12**
- fix(parser): lenient JSON parsing for MathPrompt ([#4361](https://github.com/promptfoo/promptfoo/pull/4361)) by **@typpo**
- fix(redteam): standardize plugin parameter to `prompt` ([#4425](https://github.com/promptfoo/promptfoo/pull/4425)) by **@mldangelo**
- fix(assertions): support `snake_case` fields in Python assertions ([#4398](https://github.com/promptfoo/promptfoo/pull/4398)) by **@mldangelo**
- fix(redteam): handle purpose without prompts ([#4445](https://github.com/promptfoo/promptfoo/pull/4445)) by **@typpo**
- fix(webui): stream test-cases to viewer ([#4440](https://github.com/promptfoo/promptfoo/pull/4440)) by **@mldangelo**
- fix(redteam): connect `MisinformationDisinformationGrader` ([#4452](https://github.com/promptfoo/promptfoo/pull/4452)) by **@mldangelo**

### Dependencies

- chore(deps): bump `@aws-sdk/client-bedrock-runtime` → 3.826.0 ([#4366](https://github.com/promptfoo/promptfoo/pull/4366)) by **@dependabot**
- chore(deps): bump `@aws-sdk/client-bedrock-runtime` → 3.828.0 ([#4442](https://github.com/promptfoo/promptfoo/pull/4442)) by **@dependabot**
- chore(deps): bump `brace-expansion` → 1.1.12 ([#4423](https://github.com/promptfoo/promptfoo/pull/4423)) by **@dependabot**
- chore(deps): bump `openai` → 5.3.0 ([#4407](https://github.com/promptfoo/promptfoo/pull/4407)) by **@dependabot**
- chore(deps): bump pip group dependencies ([#4379](https://github.com/promptfoo/promptfoo/pull/4379)) by **@dependabot**
- chore(deps): minor + patch bumps across workspaces ([#4377](https://github.com/promptfoo/promptfoo/pull/4377)) by **@mldangelo**
- chore(deps): upgrade Express → 5.1.0 ([#4378](https://github.com/promptfoo/promptfoo/pull/4378)) by **@mldangelo**

### Documentation

- docs(blog): GPT red-team post ([#4363](https://github.com/promptfoo/promptfoo/pull/4363)) by **@typpo**
- docs(blog): Claude red-team post ([#4365](https://github.com/promptfoo/promptfoo/pull/4365)) by **@typpo**
- docs(guides): clarify completion-variable for factuality ([#4385](https://github.com/promptfoo/promptfoo/pull/4385)) by **@mldangelo**
- docs(blog): fix broken image link in GPT post ([#4391](https://github.com/promptfoo/promptfoo/pull/4391)) by **@mldangelo**
- docs(blog): update Claude-4 post date ([#4392](https://github.com/promptfoo/promptfoo/pull/4392)) by **@mldangelo**
- docs(site): move discovery docs under _Tools_ ([#4408](https://github.com/promptfoo/promptfoo/pull/4408)) by **@typpo**
- docs(guides): GPT-4.1 vs GPT-4o MMLU comparison ([#4399](https://github.com/promptfoo/promptfoo/pull/4399)) by **@mldangelo**
- docs(blog): 100 k-users milestone post ([#4402](https://github.com/promptfoo/promptfoo/pull/4402)) by **@mldangelo**
- docs(redteam): configuration precedence section ([#4412](https://github.com/promptfoo/promptfoo/pull/4412)) by **@typpo**
- docs(policies): PromptBlock format for custom policies ([#4327](https://github.com/promptfoo/promptfoo/pull/4327)) by **@mldangelo**
- docs(site): improve copy-button positioning ([#4414](https://github.com/promptfoo/promptfoo/pull/4414)) by **@mldangelo**
- docs(workflow): GH-CLI rule improvements ([#4415](https://github.com/promptfoo/promptfoo/pull/4415)) by **@mldangelo**
- docs(blog): overflow in MCP blog post ([#4367](https://github.com/promptfoo/promptfoo/pull/4367)) by **@AISimplyExplained**
- docs(redteam): remove duplicate memory-poisoning entry ([#4388](https://github.com/promptfoo/promptfoo/pull/4388)) by **@mldangelo**

### Tests

- test(redteam): unique risk-category IDs ([#4390](https://github.com/promptfoo/promptfoo/pull/4390)) by **@mldangelo**
- test(pricing): add missing o3 pricing information ([#4400](https://github.com/promptfoo/promptfoo/pull/4400)) by **@mldangelo**
- test(providers): Azure embedding ([#4411](https://github.com/promptfoo/promptfoo/pull/4411)) & completion ([#4410](https://github.com/promptfoo/promptfoo/pull/4410)) by **@gru-agent**
- test(redteam): graders unit tests ([#4433](https://github.com/promptfoo/promptfoo/pull/4433), [#4455](https://github.com/promptfoo/promptfoo/pull/4455)) by **@gru-agent**
- test(redteam): Aegis plugin unit tests ([#4434](https://github.com/promptfoo/promptfoo/pull/4434)) by **@gru-agent**
- test(redteam): memory-poisoning plugin tests ([#4453](https://github.com/promptfoo/promptfoo/pull/4453)) by **@gru-agent**
- test: add unit test for src/util/tokenUsage.ts (#4472)
- test: add unit test for src/redteam/extraction/purpose.ts (#4446)
- test: add unit test for src/providers/defaults.ts (#4438)
- test: add unit test for src/providers/mistral.ts (#4437)
- test: add unit test for src/database/index.ts (#4436)
- test: add unit test for src/redteam/plugins/medical/medicalIncorrectKnowledge.ts (#4430)
- test: add unit test for src/redteam/plugins/medical/medicalSycophancy.ts (#4429)
- test: add unit test for src/redteam/plugins/medical/medicalAnchoringBias.ts (#4428)
- test: add unit test for src/redteam/plugins/medical/medicalPrioritizationError.ts (#4427)
- test: add unit test for src/redteam/plugins/medical/medicalHallucination.ts (#4426)
- test: add unit test for src/redteam/plugins/financial/financialComplianceViolation.ts (#4422)
- test: add unit test for src/redteam/plugins/financial/financialDataLeakage.ts (#4421)
- test: add unit test for src/redteam/plugins/financial/financialCalculationError.ts (#4420)
- test: add unit test for src/redteam/plugins/financial/financialSycophancy.ts (#4419)
- test: add unit test for src/redteam/plugins/financial/financialHallucination.ts (#4418)
- test: add unit test for src/redteam/graders.ts (#4417)

## [0.114.7] - 2025-06-06

### Tests

- test: add unit test for src/assertions/python.ts (#4406)
- test: add unit test for src/redteam/plugins/agentic/memoryPoisoning.ts (#4389)
- test: add unit test for src/redteam/plugins/harmful/graders.ts (#4384)
- test: add unit test for src/redteam/graders.ts (#4383)
- test: add unit test for src/server/server.ts (#4380)
- test: add unit test for src/redteam/constants/metadata.ts (#4376)
- test: add unit test for src/redteam/constants/plugins.ts (#4375)
- test: add unit test for src/redteam/constants/frameworks.ts (#4374)
- test: add unit test for src/redteam/constants/strategies.ts (#4373)
- test: add unit test for src/redteam/providers/goat.ts (#4371)

### Changed

- Revert "chore(redteam): add target option to generate command (#4215)" (#4359)
- chore: bump version 0.114.7 (#4360)

## [0.114.6] - 2025-06-06

### Added

- feat(redteam): add medical plugins for testing medical anchoring bias (#4196)

### Changed

- chore(redteam): add target option to generate command (#4215)
- chore(redteam): update OpenAI model options in redteam setup (#4344)
- chore(webui): update OpenAI model options with GPT-4.1 series and o4-mini models in eval-creator (#4350)
- docs: update getting-started example (#4346)
- test: clean up teardown and setup to remove side effects from tests (#4351)

### Fixed

- fix(redteam): include plugin and strategy IDs in report CSV output (#4347)
- fix(webui): reset defaultTest configuration on setup page (#4345)

### Dependencies

- chore(deps): bump @aws-sdk/client-bedrock-runtime from 3.823.0 to 3.825.0 (#4355)
- chore(deps): bump openai from 5.1.0 to 5.1.1 (#4354)
- chore(deps): bump version to 0.114.6 (#4357)

## [0.114.5] - 2025-06-05

### Changed

- chore(redteam): update custom policy template and generatedPrompts parser (#4324)
- chore(redteam): add severity levels to redteam plugin objects (#4310)
- chore(redteam): store original text for encoding strategies (#4248)
- chore(redteam): add emoji encoding strategy (#4263)
- chore(cli): terminal cleanup on Ctrl+C (#4313)
- chore(providers): improve logging when inheriting from OpenAiChatCompletionProvider (#4320)
- chore(tusk): fix tusk test runner workflow configuration (#4328)
- chore(tusk): add Tusk test runner workflow for even more unit tests (#4326)
- test: add unit test for src/redteam/providers/agentic/memoryPoisoning.ts (#4319)
- test: improve test setup and teardown for better isolation (#4331)

### Fixed

- fix(redteam): exclude memory poisoning plugin from strategies (#4317)
- fix(redteam): agent discovered info dark mode (#4312)
- fix(eval): handle undefined maxConcurrency with proper fallbacks (#4314)

### Dependencies

- chore(deps): bump @anthropic-ai/sdk from 0.52.0 to 0.53.0 (#4333)
- chore(deps): bump version 0.114.5 (#4332)

### Documentation

- docs(site): add Tabs Fakier as Founding Developer Advocate to team page (#4315)

### Tests

- test(webui): add telemetry hook tests (#4329)
- test: add unit test for src/redteam/plugins/eu-ai-act/deepfakeDisclosure.ts (#4342)
- test: add unit test for src/redteam/plugins/eu-ai-act/biometricEmotion.ts (#4341)
- test: add unit test for src/redteam/plugins/eu-ai-act/datasetShift.ts (#4340)
- test: add unit test for src/redteam/plugins/eu-ai-act/lawenforcementBiometricId.ts (#4339)
- test: add unit test for src/redteam/plugins/eu-ai-act/lawenforcementPredictivePolicing.ts (#4338)
- test: add unit test for src/redteam/plugins/eu-ai-act/biometricInference.ts (#4337)
- test: add unit test for src/redteam/plugins/eu-ai-act/explainability.ts (#4336)
- test: add unit test for src/redteam/plugins/eu-ai-act/identityAiDisclosure.ts (#4335)
- test: add unit test for src/redteam/plugins/policy.ts (#4325)
- test: add unit test for src/envars.ts (#4323)

## [0.114.4] - 2025-06-04

### Changed

- chore(templating): add PROMPTFOO_DISABLE_OBJECT_STRINGIFY environment variable for object template handling (#4297)
- chore(cli): improve token usage presentation (#4294)
- chore(providers): add base URL override for Google provider (#4255)
- chore(providers): add custom headers support for Google Gemini (#4308)
- chore(redteam): add tool-discovery:multi-turn alias to tool-discovery (#4302)
- chore(redteam): remove empty values from discovery result (#4295)
- chore(redteam): improve shell injection attack generation (#4304)
- chore(redteam): update goal extraction logic (#4285)
- chore(webui): add highlight count to eval view (#4249)
- docs: update GPT-4o to GPT-4.1 references (#4296)
- docs: refresh getting started models section (#4290)
- docs: standardize file references to use file:// scheme (#4291)
- docs: add descriptions to example configs (#4283)

### Fixed

- fix(webui): restore dark mode cell highlighting without breaking status pill visibility (#4300)
- fix(redteam): set plugin severity (#4303)
- fix(redteam): remove empty values from discovery result (#4295)
- fix: improve logging when inheriting from OpenAiChatCompletionProvider (#4110)

### Dependencies

- chore(deps): bump @aws-sdk/client-bedrock-runtime from 3.821.0 to 3.823.0 (#4306)
- chore(deps): bump openai from 5.0.1 to 5.0.2 (#4292)
- chore(deps): bump openai from 5.0.2 to 5.1.0 (#4307)
- chore(deps): bump tar-fs from 2.1.2 to 2.1.3 in npm_and_yarn group (#4293)
- chore(deps): bump version to 0.114.4 (#4309)

### Documentation

- docs(examples): update model references from gpt-4o-mini to gpt-4.1-mini (#4289)

### Tests

- test(redteam): add unit test for discover command (#4298)
- test: add unit test for src/redteam/strategies/mathPrompt.ts (#4316)
- test: add unit test for src/validators/redteam.ts (#4311)
- test: add unit test for src/redteam/plugins/shellInjection.ts (#4305)

## [0.114.3] - 2025-06-02

### Tests

- test: add unit test for src/envars.ts (#4299)

### Added

- **feat(redteam):** Update application definition flow to collect better info

### Changed

- **feat:** Display audio file variables in result table
  [#3864](https://github.com/promptfoo/promptfoo/pull/3864) by @faizanminhas
  [#4244](https://github.com/promptfoo/promptfoo/pull/4244) by @faizanminhas
- **fix:** Resolve model-graded assertion providers from providerMap
  [#4273](https://github.com/promptfoo/promptfoo/pull/4273) by @mldangelo
- **fix:** File content not being loaded when referenced with `file://` prefix in vars
  [#3793](https://github.com/promptfoo/promptfoo/pull/3793) by @adityabharadwaj198
- **fix:** Use array as type for vars
  [#4281](https://github.com/promptfoo/promptfoo/pull/4281) by @sklein12
- **test:** Add unit test for `src/globalConfig/accounts.ts`
  [#4259](https://github.com/promptfoo/promptfoo/pull/4259) by @gru-agent
- **test:** Add unit test for `src/util/config/manage.ts`
  [#4258](https://github.com/promptfoo/promptfoo/pull/4258) by @gru-agent
- **test:** Add vitest coverage for frontend pages
  [#4274](https://github.com/promptfoo/promptfoo/pull/4274) by @mldangelo
- **test:** Add unit test for `renderVarsInObject` formatting
  [#4254](https://github.com/promptfoo/promptfoo/pull/4254) by @mldangelo
- **test:** Add unit test for `src/redteam/plugins/base.ts`
  [#4233](https://github.com/promptfoo/promptfoo/pull/4233) by @gru-agent
- **test:** Add unit test for `src/redteam/providers/crescendo/index.ts`
  [#4211](https://github.com/promptfoo/promptfoo/pull/4211)
  [#4214](https://github.com/promptfoo/promptfoo/pull/4214) by @gru-agent
- **test:** Add unit test for `src/redteam/providers/crescendo/prompts.ts`
  [#4213](https://github.com/promptfoo/promptfoo/pull/4213) by @gru-agent
- **docs:** Add job board
  [#4264](https://github.com/promptfoo/promptfoo/pull/4264) by @typpo
- **docs:** Add custom policy to sidebar
  [#4272](https://github.com/promptfoo/promptfoo/pull/4272) by @typpo
- **docs:** Add native build guidance to troubleshooting section
  [#4253](https://github.com/promptfoo/promptfoo/pull/4253) by @mldangelo
- **docs:** Add anchor links to press page section headings
  [#4265](https://github.com/promptfoo/promptfoo/pull/4265) by @mldangelo
- **docs:** Add JSON schema to example
  [#4276](https://github.com/promptfoo/promptfoo/pull/4276) by @ladyofcode
- **docs:** Add schema header to example configs
  [#4277](https://github.com/promptfoo/promptfoo/pull/4277) by @mldangelo
- **docs:** Unify formatting across site
  [#4270](https://github.com/promptfoo/promptfoo/pull/4270) by @mldangelo
- **chore:** Fix open handles in readline tests preventing graceful Jest exit
  [#4242](https://github.com/promptfoo/promptfoo/pull/4242) by @mldangelo
- **chore:** Add external file loading support for `response_format` in OpenAI API
  [#4240](https://github.com/promptfoo/promptfoo/pull/4240) by @mldangelo
- **chore:** Always have unique redteam file when running live
  [#4237](https://github.com/promptfoo/promptfoo/pull/4237) by @sklein12
- **chore:** Add metadata to generated `redteam.yaml`
  [#4257](https://github.com/promptfoo/promptfoo/pull/4257) by @typpo
- **chore:** Bump `openai` from 4.103.0 to 5.0.1
  [#4250](https://github.com/promptfoo/promptfoo/pull/4250) by @dependabot
- **chore:** Redteam → red team
  [#4268](https://github.com/promptfoo/promptfoo/pull/4268) by @typpo
- **chore:** Improve dark mode highlight styling for eval cell views
  [#4269](https://github.com/promptfoo/promptfoo/pull/4269) by @mldangelo
- **chore:** Update dependencies to latest minor/patch versions
  [#4271](https://github.com/promptfoo/promptfoo/pull/4271) by @mldangelo
- **chore:** Clarify wording
  [#4278](https://github.com/promptfoo/promptfoo/pull/4278) by @typpo
- **chore:** Format estimated probes
  [#4279](https://github.com/promptfoo/promptfoo/pull/4279) by @typpo
- **chore:** Update grader for malicious code
  [#4286](https://github.com/promptfoo/promptfoo/pull/4286) by @MrFlounder
- **chore:** Add back example config to red team create flow
  [#4282](https://github.com/promptfoo/promptfoo/pull/4282) by @faizanminhas
- **chore:** Bump version 0.114.3
  [#4287](https://github.com/promptfoo/promptfoo/pull/4287) by @sklein12
- **chore(webui):** Hide diff filter option on /eval when single column
  [#4246](https://github.com/promptfoo/promptfoo/pull/4246) by @mldangelo
- **chore(webui):** Allow toggling highlight on eval outputs
  [#4252](https://github.com/promptfoo/promptfoo/pull/4252) by @mldangelo

## [0.114.2] - 2025-05-29

### Tests

- test: add unit test for src/redteam/strategies/index.ts (#4267)
- test: add unit test for src/redteam/constants.ts (#4266)
- test: add unit test for src/redteam/types.ts (#4245)
- test: add unit test for src/redteam/util.ts (#4234)
- test: add unit test for src/validators/redteam.ts (#4227)
- test: add unit test for src/redteam/plugins/bola.ts (#4226)
- test: add unit test for src/redteam/plugins/bfla.ts (#4225)
- test: add unit test for src/redteam/providers/goat.ts (#4223)
- test: add unit test for src/util/readline.ts (#4220)

### Added

- feat(redteam): Off-Topic Plugin (#4168)
- feat(redteam): Set a goal for attacks (#4217)

### Changed

- fix: fix border radius on purpose example (#4229)
- fix: resolve env variables in renderVarsInObject (issue #4143) (#4231)
- fix: Check if body is good json before sending warning (#4239)
- chore: bump version 0.114.2 (#4241)
- chore(redteam): handle null goal (#4232)

### Documentation

- docs(site): clarify deepseek model aliases and fix configuration examples (#4236)

## [0.114.1] - 2025-05-29

### Added

- feat(redteam): Target Discovery Agent (#4203)
- feat(providers): add OpenAI MCP (Model Context Protocol) support to Responses API (#4180)

### Changed

- fix: Relax private key validation (#4216)
- fix: Undefined values on red team application purpose page (#4202)
- chore: Add purpose to crescendo prompt (#4212)
- chore: Add purpose with goat generation (#4222)
- chore: Always include raw output from http provider, status code and status text (#4206)
- chore: centralize readline utilities to fix Jest open handle issues (#4219)
- chore: move http data to metadata (#4209)
- chore(redteam): tight up some graders (#4210)
- chore(redteam): tight up some graders (#4224)
- chore: bump version 0.114.1 (#4228)

## [0.114.0] - 2025-05-28

### Added

- feat(providers): Add xAI image provider (#4130)
- feat(cli): add validate command (#4134)
- feat(redteam): add camelCase strategy (#4146)

### Changed

- feat: add typed row interfaces for eval queries (#4186)
- feat: add goal/intent extraction (#4178)
- fix: isolate proxy vars in bedrock tests (#4181)
- fix: when there’s too many intents result won’t render error (#4175)
- fix: need to send auth request to api path (#4199)
- fix: Gemini MCP integration - can not parse $schema field (#4200)
- chore(redteam): add harmful plugin preset to redteam setup ui (#4132)
- chore(redteam): add label strategy-less plugins in redteam setup ui (#4131)
- chore(redteam): improve style of redteam purpose field in webui (#4124)
- chore(providers): add xai live search support (#4123)
- chore(providers): add Claude 4 support to anthropic, bedrock, and vertex providers (#4129)
- chore: bump @aws-sdk/client-bedrock-runtime from 3.816.0 to 3.817.0 (#4164)
- chore(providers): update fal provider (#4182)
- chore: remove redundant test comments (#4183)
- chore: add typed interface for MCP tool schemas (#4187)
- chore(redteam): add ToxicChat dataset as redteam plugin (#4121)
- chore(webui): add max concurrency as an option for run in browser (#4147)
- chore(app/evals): Adds Agent Discovered Information to Redteam Report (#4198)
- chore: bump version 0.114.0 (#4201)
- docs: fix DOM nesting warning and sort plugins array (#4174)
- docs: iterative jailbreak diagram (#4191)

### Fixed

- fix(prompts): splitting when PROMPTFOO_PROMPT_SEPARATOR is contained within a string with text files (#4142)
- fix(docs): Fix issue with docs links not scrolling to the top (#4195)

### Documentation

- docs(site): minimal copy page button + sanitize text (#4156)
- docs(site): scroll to top when using (#4162)
- docs(site): document missing redteam plugins (#4169)
- docs(site): restore scroll-to-top behavior on page navigation (#4176)

## [0.113.4] - 2025-05-26

### Tests

- test: add unit test for src/commands/canary.ts (#4193)
- test: add unit test for src/canary/index.ts (#4192)
- test: add unit test for src/assertions/sql.ts (#4185)
- test: re-enable sql assertion edge cases (#4184)
- test: add unit test for src/redteam/plugins/intent.ts (#4179)
- test: add unit test for src/redteam/graders.ts (#4173)
- test: add unit test for src/providers/xai/chat.ts (#4172)
- test: add unit test for src/redteam/plugins/offTopic.ts (#4171)
- test: add unit test for src/providers/xai/image.ts (#4170)
- test: add unit test for src/redteam/graders.ts (#4166)
- test: add unit test for src/providers/xai.ts (#4163)
- test: add unit test for src/redteam/constants.ts (#4161)

### Changed

- feat: Server-side pagination, filtering and search for eval results table (#4054)
- feat: add score to pass/fail in CSV and add json download (#4153)
- fix: Run red team from UI without email (#4158)
- chore: bump version 0.113.4 (#4160)
- refactor: unify React import style (#4177)
- refactor: organize xai providers into dedicated folder (#4167)
- refactor: organize bedrock providers into dedicated folder (#4165)

### Fixed

- fix(webui): defaultTest shown in webui YAML editor (#4152)

### Documentation

- docs(site): reduce sidebar padding (#4154)

## [0.113.3] - 2025-05-24

### Changed

- fix: zod error when state.answer has object (#4136)
- fix: use current working directory for redteam file if loading from cloud (#4145)
- fix: Throw error on un-supported command - redteam run with a cloud target but no config (#4144)
- fix: bias:gender plugin generation (#4126)
- chore: bump openai from 4.100.0 to 4.103.0 (#4140)
- chore: bump @aws-sdk/client-bedrock-runtime from 3.812.0 to 3.816.0 (#4137)
- chore: bump @anthropic-ai/sdk from 0.51.0 to 0.52.0 (#4138)
- chore(telemetry): add isRedteam property to telemetry events (#4149)
- build: increase build job timeout from 3 to 4 minutes (#4150)
- chore: bump version 0.113.3 (#4151)

## [0.113.2] - 2025-05-22

### Changed

- fix: intent grader crescendo (#4113)
- chore: revert telemtry changes (#4122)
- chore: bump version 0.113.2 (#4128)
- chore(cli/redteam/discover): Small improvements (#4117)

### Dependencies

- chore(deps): update peer dependencies to latest versions (#4125)

## [0.113.1] - 2025-05-21

### Tests

- test: add unit test for src/redteam/plugins/intent.ts (#4114)

### Changed

- chore(redteam): Target discovery agent by @sklein12 in [#4084](https://github.com/promptfoo/promptfoo/pull/4084)
- chore(redteam): Add log by @MrFlounder in [#4108](https://github.com/promptfoo/promptfoo/pull/4108)
- chore(redteam): Update purpose example by @MrFlounder in [#4109](https://github.com/promptfoo/promptfoo/pull/4109)
- chore(providers): Support templated URLs in HTTP by @mldangelo in [#4103](https://github.com/promptfoo/promptfoo/pull/4103)
- chore(redteam): Update default REDTEAM_MODEL from 'openai:chat:gpt-4o' to 'openai:chat:gpt-4.1-2025-04-14' by @mldangelo in [#4100](https://github.com/promptfoo/promptfoo/pull/4100)
- chore(telemetry): Add isRunningInCi flag to telemetry events by @mldangelo in [#4115](https://github.com/promptfoo/promptfoo/pull/4115)
- chore: Bump version 0.113.1 by @mldangelo in [#4116](https://github.com/promptfoo/promptfoo/pull/4116)
- docs: Add enterprise disclaimer to self-hosting by @mldangelo in [#4102](https://github.com/promptfoo/promptfoo/pull/4102)

### Fixed

- fix(redteam): Skip plugins when validation fails by @faizanminhas in [#4101](https://github.com/promptfoo/promptfoo/pull/4101)

### Dependencies

- chore(deps): Update Smithy dependencies to latest version by @mldangelo in [#4105](https://github.com/promptfoo/promptfoo/pull/4105)

## [0.113.0] - 2025-05-20

### Tests

- test: add unit test for src/assertions/llmRubric.ts (#4096)
- test: add unit test for src/telemetry.ts (#4094)

## [0.112.9] - 2025-05-20

### Fixed

- fix: target purpose not making it into redteam config (#4097)

### Changed

- chore: Remove deprecated sharing setups (#4082)
- chore: add vision grading example (#4090)

## [0.112.8] - 2025-05-20

### Changed

- feat: multilingual combinations (#4048)
- feat: add copy as markdown button to doc pages (#4039)
- fix: telemetry key (#4093)
- chore: bump @anthropic-ai/sdk from 0.50.4 to 0.51.0 (#4030)
- chore: add headers support for url remote mcp servers (#4018)
- chore(providers): Adds support for openai codex-mini-latest (#4041)
- chore(redteam): improve multilingual strategy performance and reliability (#4055)
- chore(providers): update default openai models for openai:chat alias (#4066)
- chore: Update prompt suffix help text (#4058)
- chore(docs): update model IDs in documentation to reflect latest naming convention (#4046)
- chore(redteam): introduce strategy collection for other-encodings (#4075)
- chore(webui): display currently selected eval in eval dialogue (#4079)
- chore: Improve memory usage when sharing results (#4050)
- chore(docs): Handle index.md files for copy page (#4081)
- chore: update Google Sheets fetch to use proxy helper (#4087)
- chore: simplify crypto usage in sagemaker provider (#4089)
- chore: bump version 0.112.8 (#4095)
- docs: add curl example for medical agent (#4049)
- docs: update CLI docs (#4063)
- docs: standardize code block titles (#4067)
- test: add unit test for src/redteam/commands/discover.ts (#4034)
- test: add unit test for src/redteam/commands/generate.ts (#4036)
- test: add unit test for src/providers/ai21.ts (#4056)
- test: add unit test for src/commands/eval.ts (#4062)
- test: add unit test for src/evaluatorHelpers.ts (#4037)

### Fixed

- fix(providers): AI21 response validation (#4052)
- fix(redteam): respect cliState.webUI in multilingual progressbar (#4047)
- fix(redteam): fix test count calculation for multiple strategies (#4065)
- fix(redteam): replace other-encodings with individual morse and piglatin strategies (#4064)
- fix(webui): evaluateOptions removal in YAML editor (#4059)
- fix(redteam): fix open handle in video test (#4069)
- fix(hooks): add missing results to afterAll hook context (#4071)

### Dependencies

- chore(deps): update dependencies (#4073)

### Documentation

- docs(examples): add uniform init commands to all example READMEs (#4068)

## [0.112.7] - 2025-05-15

### Tests

- test: add unit test for src/redteam/constants.ts (#4076)
- test: add unit test for src/redteam/strategies/multilingual.ts (#4060)
- test: add unit test for src/redteam/index.ts (#4057)
- test: add unit test for src/providers/openai/util.ts (#4042)
- test: add unit test for src/redteam/providers/offTopic.ts (#4028)
- test: add unit test for src/redteam/plugins/offTopic.ts (#4027)
- test: add unit test for src/redteam/constants.ts (#4026)
- test: add unit test for src/redteam/constants.ts (#4019)

### Added

- feat(redteam): add MCP plugin (#3989)
- feat(redteam): Target Purpose Discovery (#3907)

### Changed

- fix: stringify objects in matcher templates (#3896)
- fix: Azure auth headers get set to null in subclass (#4015)
- fix: move custom policies into the correct accordion (#4017)
- fix: update return type for task extract-goat-failure (#4021)
- chore: adjust framework compliance column width (#4005)
- chore: bump @aws-sdk/client-bedrock-runtime from 3.808.0 to 3.810.0 (#4012)
- chore: bump @azure/identity from 4.9.1 to 4.10.0 (#4013)
- chore: bump version 0.112.7 (#4023)
- chore: exclude response from crescendo if privacy setting is enabled (#4009)
- chore: remove accidentally committed example prompt (#4008)
- chore: update GOAT implementation (#4011)
- chore: update multilingual description (#4016)
- chore(cli): improve color of Red Team test generation table headers (#4004)
- chore(redteam): add link to view all logs at top of report (#4007)
- chore(redteam): add feature flag for purpose discovery agent (#4040)
- chore(cli/redteam/discover): Sets default turn count to 5 (#4035)

### Fixed

- fix(redteam): remove duplicate Datasets section in Plugins component (#4022)
- fix(cli): Discovery bugs (#4032)
- fix: dont bomb redteam if discovery fails (#4029)

### Documentation

- docs(blog): Agent2Agent Protocol (#3981)
- docs(examples): add OpenAI Agents SDK example (#4006)
- docs(usage): update sharing instructions with API key details (#4010)

## [0.112.6] - 2025-05-14

### Added

- feat(redteam): add EU AI Act mappings (#4000)
- feat(redteam): add gender bias plugin (#3886)
- feat(eval): add evaluation duration display (#3996)

### Changed

- fix: autowrap prompts with partial nunjucks tags (#3999)
- chore(providers): improve Perplexity API integration (#3990)
- build: add Node.js 24 support (#3941)
- chore(redteam): set plugin config type (#3982)
- chore(providers): add EU Claude 3.7 Sonnet model to Bedrock (#3998)
- chore(redteam): update iterative tree (#3987)
- chore: bump version to 0.112.6 (#4003)
- refactor: clean up providers for redteam generate (#3954)
- docs: add basic enterprise architecture diagram (#3988)
- test: add unit test for src/redteam/types.ts (#3983)

### Fixed

- fix(python): resolve paths relative to promptfooconfig when not cloud config (#4001)

### Dependencies

- chore(deps): update dependencies (#3985)

### Documentation

- docs(ci): add Azure pipelines (#3986)
- docs(ci): add Bitbucket and Travis CI (#3997)
- docs(examples): add medical agent example (#3993)
- docs(blog): add truncation marker to MCP blog post (#3984)

## [0.112.5] - 2025-05-12

### Tests

- test: add unit test for src/redteam/constants.ts (#3995)
- test: add unit test for src/redteam/plugins/mcp.ts (#3994)

### Added

- chore(cli): revert "feat(cli): adds global `--verbose` option" (#3945)

### Changed

- chore(cli): add global env-file option to all commands recursively (#3969)
- chore(cli): add global verbose option to all commands recursively (#3950)
- chore(cli): better error handling and logging for remote generation (#3965)
- chore(cli): better error handling for remote generation (#3956)
- revert: "chore: better error handling for remote generation" (#3964)
- chore(cli): better response parsing errors (#3955)
- chore(providers): add support for Amazon Nova Premier model (#3951)
- chore(redteam): improvement, include purpose in iterative attacker prompt (#3948)
- chore(redteam): minor changes to category descriptions and ordering (#3960)
- chore(redteam): order attack methods by decreasing ASR (#3959)
- chore(redteam): red teamer two words (#3976)
- chore(logger): replace console.error with logger.error in MCPClient (#3944)
- chore(providers): add google ai studio embedding provider and improve docs (#3686)
- chore: lint with type info (#3932)
- docs: how to create inline assertions for package users (#3974)
- docs: improve Docusaurus documentation instructions (#3977)
- docs: instructions on how to run the documentation (#3973)
- docs: update CLAUDE.md with additional commands and project conventions (#3972)
- docs: update user count from 75,000 to 80,000 (#3940)
- test: add unit test for src/redteam/plugins/pii.ts (#3947)

### Fixed

- fix(config): resolve relative paths in combineConfigs (#3942)
- fix(evaluator): correctly count named scores based on contributing assertions (#3968)
- fix(fetch): no proxy values should take priority in fetch (#3962)
- fix(providers): combine prompt config with provider config for bedrock (#3970)
- fix(providers): ensure correct addition for bedrock token counts (#3762)
- fix(redteam): crescendo formatting (#3952)
- fix(redteam): pii grader false positives (#3946)
- fix(redteam): shell injection false positives (#3957)
- fix(redteam): add strategy pills and output details to passed tests (#3961)

### Dependencies

- chore(deps): bump version 0.112.5 (#3980)
- chore(deps): sync dependencies (#3971)
- chore(deps): update dependencies (#3943)

### Documentation

- docs(google-vertex): fix duplicate readme (#3979)
- docs(openai): update structured output external schema file example (#3967)

## [0.112.4] - 2025-05-08

### Tests

- test: add unit test for src/redteam/constants.ts (#3963)
- test: add unit test for src/commands/view.ts (#3928)
- test: add unit test for src/redteam/commands/setup.ts (#3923)
- test: add unit test for src/constants.ts (#3922)
- test: add unit test for src/redteam/commands/report.ts (#3921)
- test: add unit test for src/redteam/types.ts (#3912)

### Added

- feat(assertions): add PI scorer (#3799)
- feat(redteam): add video strategy (#3820)
- feat(evals): optionally time out eval steps (#3765)

### Changed

- fix: foreign key error in better-sqlite3 and adapt new transaction API (#3937)
- chore(cli): add global `--verbose` option (#3931)
- chore(redteam): implement agentic plugin UI (#3880)
- chore(providers): improve error message in http provider transform (#3910)
- chore(cloud): improve error messages on cloud requests (#3934)
- chore: bump version 0.112.4 (#3939)
- chore(telemetry): implement minor telemetry changes (#3895)
- chore(telemetry): remove assertion-used event (#3894)
- chore(assertions): add throw error option for LLM Rubric if provider doesn't return a result or errors out (#3909)
- chore(cli): allow sharing urls with auth credentials (#3903)
- revert: "chore(cli): allow sharing urls with auth credentials" (#3918)
- refactor: improve self hosting environment variable handling (#3920)
- test: add unit test for src/models/eval.ts (#3904)
- test: add unit test for src/python/pythonUtils.ts (#3915)
- test: add unit test for src/redteam/constants.ts (#3881)
- test: fix huggingface dataset tests to mock environment variables (#3936)

### Fixed

- fix(redteam): filter null values in harmful completion provider output (#3908)
- fix(python): increase timeout for python path validation (#3914)
- fix(cli): read `.env` file prior to calling env var getters (#3892)

### Dependencies

- chore(deps): bump @anthropic-ai/sdk from 0.40.1 to 0.41.0 (#3930)
- chore(deps): bump @aws-sdk/client-bedrock-runtime from 3.799.0 to 3.803.0 (#3898)
- chore(deps): bump @aws-sdk/client-bedrock-runtime from 3.803.0 to 3.804.0 (#3913)
- chore(deps): bump openai from 4.96.2 to 4.97.0 (#3890)

### Documentation

- docs(http-provider): add documentation about returning object for custom parser (#3897)
- docs(http-provider): fix missing return statement in HTTP provider example (#3925)
- docs(blog): fix scroll to top when linking into blog post (#3889)
- docs(assertions): improve PI scorer documentation (#3924)
- docs(redteam): add memory poisoning plugin documentation (#3867)
- docs(usage): add information about HTTP Basic Authentication (#3919)
- docs(site): fix landing page content jumping on step switch (#3891)
- docs(blog): add mcp blog (#3893)

## [0.112.3] - 2025-05-02

### Tests

- test: add unit test for src/util/convertEvalResultsToTable.ts (#3876)
- test: add unit test for src/models/evalResult.ts (#3875)
- test: add unit test for src/types/index.ts (#3874)

### Changed

- Red team: Added memory poisoning plugin ([#3785](https://github.com/promptfoo/promptfoo/pull/3785)) @will-holley
- CLI: Improved progress bar visualization with thread grouping ([#3768](https://github.com/promptfoo/promptfoo/pull/3768)) @AISimplyExplained
- Improved red team strategy documentation ([#3870](https://github.com/promptfoo/promptfoo/pull/3870)) @mldangelo
- Bumped version to 0.112.2 ([#3872](https://github.com/promptfoo/promptfoo/pull/3872)) @sklein12
- Bumped version to 0.112.3 ([#3877](https://github.com/promptfoo/promptfoo/pull/3877)) @sklein12
- Implemented plumbing and prompt enabling customers to use cloud attacker and unified configurations ([#3852](https://github.com/promptfoo/promptfoo/pull/3852)) @MrFlounder
- Optimized Meteor tests for improved performance ([#3869](https://github.com/promptfoo/promptfoo/pull/3869)) @mldangelo
- Optimized Nova Sonic tests for improved performance ([#3868](https://github.com/promptfoo/promptfoo/pull/3868)) @mldangelo
- Retrieve unified config with provider from cloud ([#3865](https://github.com/promptfoo/promptfoo/pull/3865)) @sklein12
- Dataset plugins now clearly marked in setup UI ([#3859](https://github.com/promptfoo/promptfoo/pull/3859)) @mldangelo
- Moved maybeLoadFromExternalFile to file.ts ([#3851](https://github.com/promptfoo/promptfoo/pull/3851)) @benbuzz790

## [0.112.2] - 2025-05-01

### Tests

- test: add unit test for src/redteam/constants.ts (#3860)

### Added

- **feat(providers):** support Google Search grounding [#3800](https://github.com/promptfoo/promptfoo/pull/3800)
- **feat(providers):** mcp support for all models that support function calling [#3832](https://github.com/promptfoo/promptfoo/pull/3832)
- **feat(providers):** Add support for Amazon nova-sonic [#3713](https://github.com/promptfoo/promptfoo/pull/3713)

### Changed

- **fix:** allow escaping of `{{ }}` placeholders in prompts [#3858](https://github.com/promptfoo/promptfoo/pull/3858)
- **fix:** Trim CSV assertion values [#3863](https://github.com/promptfoo/promptfoo/pull/3863)
- **chore(providers):** add llama4 support for bedrock [#3850](https://github.com/promptfoo/promptfoo/pull/3850)
- **chore:** make custom metrics more obviously clickable [#3682](https://github.com/promptfoo/promptfoo/pull/3682)
- **refactor:** colocate fetching evalID [#3715](https://github.com/promptfoo/promptfoo/pull/3715)
- **chore:** Respect Max text length for variable cells in results table [#3862](https://github.com/promptfoo/promptfoo/pull/3862)
- **docs:** updates to grading documentation [#3848](https://github.com/promptfoo/promptfoo/pull/3848)
- **docs:** add false positives [#3857](https://github.com/promptfoo/promptfoo/pull/3857)
- **chore(workflows):** update permissions in GitHub workflows [#3849](https://github.com/promptfoo/promptfoo/pull/3849)
- **chore:** bump `openai` from 4.96.0 to 4.96.2 [#3853](https://github.com/promptfoo/promptfoo/pull/3853)
- **chore:** bump `vite` from 6.2.6 to 6.2.7 [#3856](https://github.com/promptfoo/promptfoo/pull/3856)
- **chore:** bump `@aws-sdk/client-bedrock-runtime` from 3.798.0 to 3.799.0 [#3854](https://github.com/promptfoo/promptfoo/pull/3854)
- **chore:** bump `@aws-sdk/client-bedrock-runtime` from 3.797.0 to 3.798.0 [#3843](https://github.com/promptfoo/promptfoo/pull/3843)
- **chore:** bump `@anthropic-ai/sdk` from 0.40.0 to 0.40.1 [#3842](https://github.com/promptfoo/promptfoo/pull/3842)
- **chore:** bump `formidable` from 3.5.2 to 3.5.4 [#3845](https://github.com/promptfoo/promptfoo/pull/3845)

### Fixed

- **fix(sharing):** sharing to self-hosted [#3839](https://github.com/promptfoo/promptfoo/pull/3839)
- **fix(webui):** align settings icon to top right in strategy cards [#2938](https://github.com/promptfoo/promptfoo/pull/2938)

### Documentation

- **docs(site):** improve pricing page [#3790](https://github.com/promptfoo/promptfoo/pull/3790)

## [0.112.1] - 2025-04-29

### Tests

- test: add unit test for src/share.ts (#3840)

### Changed

- chore: set telemetry key (#3838)
- chore: improve chunking (#3846)
- chore: bump version 0.112.1 (#3847)

## [0.112.0] - 2025-04-29

### Added

- feat(env): allow every env variable to be overridden within the env block in a promptfoo config (#3786)
- feat(redteam): homoglyph strategy (#3811)
- feat(redteam): add more encodings (#3815)
- feat(providers): add cerebras provider (#3814)

### Changed

- feat: persist search in url (#3717)
- feat: METEOR score (#3776)
- feat: enable custom response parser to optionally return provider response (#3824)
- fix: update dependencies to address npm audit issues (#3791)
- fix: accordion positioning in plugins view (#3807)
- fix: results api returns elements ordered by date (#3826)
- chore: write static plugin severity to metadata (#3783)
- chore: respect redteam commandLineOptions from config (#3782)
- chore: update telemetry endpoint (#3751)
- chore: add cloud log in link (#3787)
- chore: bump h11 from 0.14.0 to 0.16.0 in /examples/python-provider in the pip group across 1 directory (#3794)
- chore: bump openai from 4.95.1 to 4.96.0 (#3792)
- chore: bump h11 from 0.14.0 to 0.16.0 in /examples/redteam-langchain in the pip group across 1 directory (#3796)
- chore: add target option to cli redteam run (#3795)
- chore: bump @aws-sdk/client-bedrock-runtime from 3.787.0 to 3.796.0 (#3802)
- refactor: remove if string check (#3801) (Refactor categorized as chore)
- chore: add info banner for community red teams (#3809)
- chore(examples): remove moderation assertions from foundation model redteam (#3804)
- refactor: remove unused datasetGenerationProvider in favor of synthesizeProvider (#3818) (Refactor categorized as chore)
- chore: resolve relative provider paths from cloud configs (#3805)
- chore: bump @aws-sdk/client-bedrock-runtime from 3.796.0 to 3.797.0 (#3829)
- chore: bump @anthropic-ai/sdk from 0.39.0 to 0.40.0 (#3828)
- chore: bump version 0.112.0 (#3844)
- docs: donotanswer example (#3780)
- docs: "red team" two words (#3798)
- docs: add self-hosting caveats (#3808)
- docs: add CLAUDE.md (#3810)
- test: add unit test for src/redteam/plugins/xstest.ts (#3779)
- test: add unit test for src/models/eval.ts (#3827)

### Fixed

- fix(provider): OpenAI Realtime history issue (#3719)
- fix(matchers): score results correctly with trailing newlines. (#3823)
- fix(webui): overlapping text results pill on narrow screens (#3831)
- fix(build): add missing strategy entries for build (#3836)

### Dependencies

- chore(deps): update react-router-dom to v7.5.2 (#3803)
- chore(deps): move 'natural' to peer dependency (#3813)

### Documentation

- docs(plugins): `harmful:bias` => `bias` name correction (#3731)
- docs(vertex): put setup and config at the top (#3830)
- docs(site): add redirect from /docs to /docs/intro (#3837)

## [0.111.1] - 2025-04-22

### Tests

- test: add unit test for src/providers/mcp/client.ts (#3835)
- test: add unit test for src/providers/mcp/transform.ts (#3834)
- test: add unit test for src/redteam/strategies/simpleVideo.ts (#3822)
- test: add unit test for src/redteam/strategies/index.ts (#3821)
- test: add unit test for src/providers/cerebras.ts (#3819)
- test: add unit test for src/redteam/strategies/otherEncodings.ts (#3817)
- test: add unit test for src/redteam/strategies/index.ts (#3816)
- test: add unit test for src/redteam/strategies/homoglyph.ts (#3812)
- test: add unit test for src/util/file.ts (#3806)
- test: add unit test for src/envars.ts (#3788)

### Changed

- chore(release): bump version to 0.111.1 (#3778)
- chore(ui): capitalize "UI" in text (#3773)

### Fixed

- fix(redteam): correct the URL format in XSTest plugin (#3777)

### Dependencies

- chore(deps): bump @azure/identity from 4.9.0 to 4.9.1 (#3775)

### Documentation

- docs(about): add Ben Shipley to team section (#3758)

## [0.111.0] - 2025-04-21

### Tests

- test: add unit test for src/providers/defaults.ts (#3757)

### Added

- feat(grading): update OpenAI grading model to GPT-4.1 (#3741)
- feat(assertions): modify LLM Rubric rubricPrompt rendering to support arbitrary objects (#3746)
- feat(redteam): add donotanswer plugin (#3754)
- feat(redteam): add xstest plugin (#3771)
- feat(webui): add anchor link to specific row and show on top (#1582)

### Changed

- chore!(redteam): default to outputting generated Redteam config in same dir as input config (#3721)
- chore(providers): add support for gemini-2.5-flash (#3747)
- chore: use ajv with formats everywhere (#3716)
- chore(cli): improve readline handling and tests (#3763)
- chore(eval): add warning for redteam config without test cases (#3740)
- chore(providers): increase max output tokens for `google:gemini-2.5-pro-exp-03-25` to 2048 in Gemini example (#3753)
- chore(redteam): add canGenerateRemote property to redteam plugins (#3761)
- chore(webui): improve Eval Quick Selector (cmd+k) (#3742)
- chore: bump version to 0.111.0 (#3772)
- docs: update homepage (#3733)
- test: add unit test for src/redteam/plugins/donotanswer.ts (#3755)

### Dependencies

- chore(deps): bump @azure/identity from 4.8.0 to 4.9.0 (#3737)
- chore(deps): bump openai from 4.94.0 to 4.95.0 (#3736)
- chore(deps): bump openai from 4.95.0 to 4.95.1 (#3766)

### Documentation

- docs(redteam): add donotanswer to sidebar and plugins list (#3767)
- docs(redteam): add isRemote to all harmful plugins (#3769)
- docs(providers): update model IDs to latest versions (#3770)
- docs(about): add Asmi Gulati to team section (#3760)
- docs(about): add Matthew Bou to team section (#3759)

## [0.110.1] - 2025-04-17

### Added

- feat(openai): add support for GPT-4.1 model by [@mldangelo](https://github.com/promptfoo/promptfoo/pull/3698)
- feat(openai): add support for o4-mini reasoning model by [@mldangelo](https://github.com/promptfoo/promptfoo/pull/3727)
- feat(openai): add support for o4-mini reasoning model (#3727)

### Changed

- feat: Change pass rate to ASR and add export in report by [@sklein12](https://github.com/promptfoo/promptfoo/pull/3694)
- fix: Update prompt extraction to work in more scenarios without providing a prompt by [@sklein12](https://github.com/promptfoo/promptfoo/pull/3697)
- fix: google is valid function call allow property_ordering field in tool schema by [@abrayne](https://github.com/promptfoo/promptfoo/pull/3704)
- fix: settings positioning in strategies view by [@typpo](https://github.com/promptfoo/promptfoo/pull/3723)
- fix: stricter test for null or undefined in transform response by [@typpo](https://github.com/promptfoo/promptfoo/pull/3730)
- chore(dependencies): update dependencies to latest versions by [@mldangelo](https://github.com/promptfoo/promptfoo/pull/3693)
- chore: rename owasp plugin presets by [@typpo](https://github.com/promptfoo/promptfoo/pull/3695)
- chore: expand frameworks section by [@typpo](https://github.com/promptfoo/promptfoo/pull/3700)
- chore(self-hosting): update self-hosting instructions by [@mldangelo](https://github.com/promptfoo/promptfoo/pull/3701)
- chore: bump openai from 4.93.0 to 4.94.0 by [@dependabot](https://github.com/promptfoo/promptfoo/pull/3702)
- chore(cli): When sharing, show auth-gate prior to re-share confirmation by [@will-holley](https://github.com/promptfoo/promptfoo/pull/3706)
- chore: email verification analytics by [@sklein12](https://github.com/promptfoo/promptfoo/pull/3708)
- chore(cli): improves robustness of hasEvalBeenShared util by [@will-holley](https://github.com/promptfoo/promptfoo/pull/3709)
- chore: easily remove plugins/strats from review page by [@typpo](https://github.com/promptfoo/promptfoo/pull/3711)
- chore: bump the npm_and_yarn group with 2 updates by [@dependabot](https://github.com/promptfoo/promptfoo/pull/3714)
- chore(cli): Health check API before running Redteam by [@will-holley](https://github.com/promptfoo/promptfoo/pull/3718)
- chore: make strategies configurable where applicable by [@typpo](https://github.com/promptfoo/promptfoo/pull/3722)
- chore: remove moderation assertions from foundation model redteam example by [@mldangelo](https://github.com/promptfoo/promptfoo/pull/3725)
- chore(cli): Improve description of Redteam run command by [@will-holley](https://github.com/promptfoo/promptfoo/pull/3720)
- chore: better parsing by [@MrFlounder](https://github.com/promptfoo/promptfoo/pull/3732)
- docs: add owasp selection image by [@typpo](https://github.com/promptfoo/promptfoo/pull/3696)
- docs: best-of-n documentation fixes by [@typpo](https://github.com/promptfoo/promptfoo/pull/3712)
- perf(webui): Reduce memory usage of eval results by [@will-holley](https://github.com/promptfoo/promptfoo/pull/3678)
- refactor: update export syntax for functions by [@mldangelo](https://github.com/promptfoo/promptfoo/pull/3734)
- test: add unit test for src/providers/google/util.ts by [@gru-agent](https://github.com/promptfoo/promptfoo/pull/3705)
- test: add unit test for src/redteam/commands/poison.ts by [@gru-agent](https://github.com/promptfoo/promptfoo/pull/3728)
- chore: bump version 0.110.1 (#3739)
- refactor: update export syntax for functions (#3734)

### Fixed

- fix(providers): output json rather than string from google live provider by [@abrayne](https://github.com/promptfoo/promptfoo/pull/3703)
- fix(cli): Use correct url for sharing validation by [@will-holley](https://github.com/promptfoo/promptfoo/pull/3710)
- fix(cli/redteam/poison): Write docs to the output dir by [@will-holley](https://github.com/promptfoo/promptfoo/pull/3726)
- fix(evaluator): handle prompt rendering errors gracefully by [@mldangelo](https://github.com/promptfoo/promptfoo/pull/3729)
- fix: stricter test for null or undefined in transform response (#3730)
- fix(evaluator): handle prompt rendering errors gracefully (#3729)

### Documentation

- docs(sharing): add troubleshooting section for upload issues by [@mldangelo](https://github.com/promptfoo/promptfoo/pull/3699)

## [0.110.0] - 2025-04-14

### Tests

- test: add unit test for src/redteam/commands/poison.ts (#3728)
- test: add unit test for src/providers/google/util.ts (#3705)
- test: add unit test for src/app/src/pages/eval/components/TableSettings/hooks/useSettingsState.ts (#3679)

### Added

- feat(assertions): add GLEU metric (#3674)
- feat(providers): add Grok-3 support (#3663)
- feat(providers): add support for AWS Bedrock Knowledge Base (#3576)
- feat(openai): add support for GPT-4.1 model (#3698)
- feat: Change pass rate to ASR and add export (#3694)

### Changed

- fix: correct formatting issues (#3688)
- chore(webui): add X to report drawer (#3680)
- chore(share): improve error message on sharing (#3654)
- chore(redteam): implement reset button for strategies (#3684)
- chore(report): make eval output text expansion clearer (#3681)
- chore(report): make it clearer that plugins on the report can be clicked (#3683)
- chore(webui): change model to target in report view (#3646)
- chore(strategies): update Large preset strategies (#3675)
- chore(docker): update base images to Node.js 22 (#3666)
- chore(redteam): make audio strategy remote-only (#3618)
- chore(redteam): remove stale check for buildDate when fetching a config from cloud (#3658)
- docs: improve styles on nav buttons (#3637)
- docs: update user count to 75,000+ (#3662)
- refactor: change multimodal live to live (#3657)
- refactor(util): consolidate tool loading and rendering (#3642)
- test: add unit test for src/commands/auth.ts (#3652)
- chore: easily remove plugins/strats from review page (#3711)
- perf(webui): Reduce memory usage of eval results (#3678)
- chore: bump version 0.110.0 (#3692)
- chore: better parsing (#3732)
- chore: remove moderation assertions from foundation model redteam example (#3725)
- chore: make strategies configurable where applicable (#3722)
- chore(cli): Improve description of Redteam run command (#3720)
- chore(cli): Health check API before running Redteam (#3718)
- chore: bump the npm_and_yarn group with 2 updates (#3714)
- chore(cli): improves robustness of hasEvalBeenShared util (#3709)
- chore: email verification analytics (#3708)
- chore(cli): When sharing, show auth-gate prior to re-share confirmation (#3706)
- chore: bump openai from 4.93.0 to 4.94.0 (#3702)
- chore: expand frameworks section (#3700)
- chore: rename owasp plugin presets (#3695)
- chore(dependencies): update dependencies to latest versions (#3693)

### Fixed

- fix(auth): remove deprecated login flow (#3650)
- fix(evals): implement sharing idempotence (#3653)
- fix(huggingface): disable var expansion for huggingface datasets to prevent array field expansion (#3687)
- fix(logger): resolve `[Object object]` empty string error (#3638)
- fix(providers): address scenario where type refers to function field rather than schema type (#3647)
- fix(providers): handle transformRequest for Raw HTTP (#3665)
- fix(providers): resolve Google Vertex AI output format (#3660)
- fix(providers): support gemini system_instruction prompt format (#3672)
- fix(share): add backward compatibility for '-y' flag (#3640)
- fix(share): ensure promptfoo share respects sharing config from promptfooconfig.yaml (#3668)
- fix(testCaseReader): make JSON test file parsing preserve test case structure (#3651)
- fix(webui): fix eval comparison mode filter (#3671)
- fix(cli/redteam/poison): Write docs to the output dir (#3726)
- fix: settings positioning in strategies view (#3723)
- fix(cli): Use correct url for sharing validation (#3710)
- fix: google is valid function call allow property_ordering field in tool schema (#3704)
- fix(providers): output json rather than string from google live provider (#3703)
- fix: Update prompt extraction to work in more scenarios without providing a prompt (#3697)

### Dependencies

- chore(deps): bump @aws-sdk/client-bedrock-runtime from 3.784.0 to 3.785.0 (#3644)
- chore(deps): bump @aws-sdk/client-bedrock-runtime from 3.785.0 to 3.787.0 (#3670)
- chore(deps): bump openai from 4.92.1 to 4.93.0 (#3643)
- chore(deps): bump vite from 6.2.5 to 6.2.6 in the npm_and_yarn group (#3677)

### Documentation

- docs(nav): add lm security db to nav (#3690)
- docs(blog): add interactive blog on invisible Unicode threats (#3621)
- docs: best-of-n documentation fixes (#3712)
- docs(self-hosting): update self-hosting instructions (#3701)
- docs(sharing): add troubleshooting section for upload issues (#3699)
- docs: add owasp selection image (#3696)

## [0.109.1] - 2025-04-08

### Added

- feat: Eval sharing idempotence (#3608)

### Changed

- chore(schema): make extensions field nullable (#3611)
- chore(webui): add multi-turn tool discovery to UI (#3622)
- chore(scripts): ensure GitHub CLI is installed in preversion (#3614)
- refactor(share): improve formatting of cloud sharing instructions (#3628)
- refactor(tests): consolidate and reorganize test files (#3616)
- chore: bump version 0.109.1 (#3634)
- chore: bump version 0.109.0 (#3613)

### Fixed

- fix(assertions): handle both string and object outputs from llm-rubric providers (#3624)
- fix(assertions): fix google is-valid-function-call (#3625)
- fix(eval): handle providers array with file references to multiple providers (#3617)

### Dependencies

- chore(deps): bump @aws-sdk/client-bedrock-runtime from 3.782.0 to 3.784.0 (#3619)
- chore(deps): bump openai from 4.91.1 to 4.92.1 (#3620)
- chore(deps): update dependencies to resolve vulnerabilities (#3631)

### Documentation

- docs(contributing): add guidance on adding a new assertion (#3610)
- docs(enterprise): add enterprise documentation (#3596)
- docs(moderation): update moderation documentation for LlamaGuard 3 (#3630)
- docs(providers): clarify AWS Bedrock credential resolution order (#3633)
- docs(providers): improve Lambda Labs documentation (#3615)

### Tests

- test(providers): add unit test for src/providers/google/util.ts (#3626)
- test: add unit test for src/commands/share.ts (#3641)
- test: add unit test for src/app/src/pages/eval/components/store.ts (#3635)
- test: add unit test for src/types/index.ts (#3612)

## [0.109.0] - 2025-04-08

### Added

- feat(eval): track assertion tokens in token usage (#3551)
- feat(plugins): add CCA plugin with documentation and grader (#3590)
- feat(providers): add Google valid function call support (#3605)
- feat(providers): add Lambda Labs integration (#3601)
- feat(webui): add pass rate column (#3580)

### Changed

- chore(api): prefix API routes with /api/v1/ (#3587)
- chore(evals): remove print option from evals data grid (#3595)
- chore(webui): update provider selector in create eval page (#3597)

### Fixed

- fix(dataset): resolve issue when generating a dataset without a `providers` key in configuration (#3603)
- fix(server): prevent server crash when unknown model is selected (#3593)

### Dependencies

- chore(deps): bump vite from 6.2.4 to 6.2.5 in the npm_and_yarn group (#3594)
- chore(deps): bump @aws-sdk/client-bedrock-runtime from 3.779.0 to 3.782.0 (#3592)

### Documentation

- docs(plugins): add llms.txt plugin and convert config to TypeScript (#3600)
- docs(plugins): remove duplicate plugins in list (#3599)
- docs(providers): add Llama 4 model details (#3598)
- docs(self-hosting): clarify configuration and sharing options (#3591)

## [0.108.0] - 2025-04-03

### Tests

- test: add unit test for src/providers/lambdalabs.ts (#3602)

### Added

- feat(sharing): migrate sharing to promptfoo.app (#3572)
- feat(providers): add Google AI Studio tool use (#3564)
- feat(providers): add promptfoo model endpoint (#3534)
- feat(providers): implement Google Live mock stateful API (#3500)
- feat(redteam): add multi-turn tool discovery plugin (#3448)
- feat(dataset-generation): output generated datasets as CSV (#3573)

### Changed

- chore(redteam): add OWASP red team mappings (#3581)
- chore(webui): link URLs in metadata (#3569)
- chore(webui): use datagrids for Prompts, Datasets, and History (#3556)
- chore(build): split test and build jobs for faster CI workflow (#3586)
- chore: 0.108.0 (#3589)
- docs: add link to API reference (#3583)
- docs: add screenshot (#3582)
- docs: update docs around Google tools and rename multimodal live (#3578)
- refactor: rename vertexUtil to util and Google provider to AIS provider (#3567)
- test: add unit test for src/commands/generate/dataset.ts (#3575)

### Fixed

- fix(providers): make AIStudio & Live handle system prompts as thoroughly as vertex (#3588)
- fix(providers): enable Google to load tools from vars (#3579)
- fix(csv): update CSV docs and trim whitespace for keys in CSV test files (#3571)

### Dependencies

- chore(deps): bump @aws-sdk/client-bedrock-runtime from 3.778.0 to 3.779.0 (#3563)
- chore(deps): bump openai from 4.90.0 to 4.91.0 (#3562)
- chore(deps): bump openai from 4.91.0 to 4.91.1 (#3577)
- chore(deps): update jspdf and dompurify dependencies (#3585)
- chore(deps): update to vite 6 (#3584)

### Documentation

- docs(azure): add guidance on configuring DeepSeek models (#3559)

## [0.107.7] - 2025-04-01

### Added

- feat(evals): add evals index page (#3554)
- feat(guardrails): implement adaptive prompting guardrails (#3536)
- feat(prompts): add support for loading prompts from CSV files (#3542)
- feat(providers): load arbitrary files in nested configs in python provider (#3540)
- feat(redteam): add UnsafeBench plugin for testing unsafe image handling (#3422)

### Changed

- chore: fix type of Prompt to use omit (#3526)
- chore: hide navbar during report PDF generation (#3558)
- chore(dependencies): update package dependencies to latest versions (#3544)
- docs: add openapi reference page (#3550)
- docs: add foundation model guide (#3531)
- docs: rename guide (#3546)
- docs: update multi modal guide (#3547)
- refactor: improve google types (#3549)
- refactor: unify google apis (#3548)
- test: add unit test for src/python/pythonUtils.ts (#3508)
- chore: bump @aws-sdk/client-bedrock-runtime from 3.775.0 to 3.777.0 (#3521)
- chore: bump @aws-sdk/client-bedrock-runtime from 3.777.0 to 3.778.0 (#3541)
- chore: bump openai from 4.89.1 to 4.90.0 (#3520)
- chore: bump version 0.107.7 (#3560)
- chore: bump vite from 5.4.15 to 5.4.16 in the npm_and_yarn group (#3555)
- Revert "docs(azure): add guidance on configuring DeepSeek models" (#3561)

### Fixed

- fix(assertions): include reason in python score threshold message (#3528)
- fix(assertions): log all reasons in g-eval (#3522)
- fix(datasets): add support for jsonl test cases (#3533)
- fix(http): template strings directly in url (#3525)
- fix(providers): add logging and fix custom python provider caching (#3507)
- fix(redteam): correct tool count (#3557)
- fix(webui): handle : characters better in metadata search (#3530)

### Documentation

- docs(azure-example): update assistant prompts and test cases (#3529)
- docs(red-team): add metadata to foundation models guide (#3532)
- docs(sagemaker): improve documentation (#3539)
- docs(troubleshooting): add guidance for better-sqlite version mismatch (#3537)

## [0.107.6] - 2025-03-28

### Tests

- test: add unit test for src/models/eval.ts (#3553)
- test: add unit test for src/prompts/processors/csv.ts (#3543)
- test: add unit test for src/providers/promptfooModel.ts (#3535)

### Added

- feat(providers): add support for Amazon SageMaker (#3413)

### Changed

- feat: litellm provider (#3517)
- fix: handle circular provider references (#3511)
- chore: bump openai from 4.89.0 to 4.89.1 (#3509)
- chore(blog): improve pagination and post grid UI (#3504)
- chore: add support for `apiKeyRequired` in openai provider (#3513)
- chore: bump version 0.107.6 (#3519)
- docs: owasp red teaming guide (#3101)

### Fixed

- fix(providers): support token counting for every major type of bedrock model (#3506)
- fix(env): add override option to dotenv.config for --env-file support (#3502)

## [0.107.5] - 2025-03-26

### Tests

- test: add unit test for src/providers/openai/index.ts (#3514)
- test: add unit test for src/models/evalResult.ts (#3512)

### Added

- feat(csv): add CSV metadata column support with array values (#2709)

### Changed

- chore: add filepaths to debug output (#3464)
- chore: remove generate test cases button from UI (#3475)
- chore(content): update user statistics (#3460)
- chore(providers): add support and docs for gemini 2.5 pro to Google Chat Provider (#3485)
- chore(providers): support refusal and JSON schemas in openai responses api (#3456)
- chore(providers): update openai model costs and add missing models (#3454)
- chore(redteam): add a PlinyGrader to more accurately grade Pliny results (#3478)
- chore: bump @aws-sdk/client-bedrock-runtime from 3.758.0 to 3.772.0 (#3452)
- chore: bump @aws-sdk/client-bedrock-runtime from 3.772.0 to 3.774.0 (#3482)
- chore: bump @aws-sdk/client-bedrock-runtime from 3.774.0 to 3.775.0 (#3498)
- chore: bump openai from 4.88.0 to 4.89.0 (#3451)
- chore: bump version 0.107.5 (#3505)
- chore: bump vite from 5.4.14 to 5.4.15 in the npm_and_yarn group (#3483)
- docs: ensure consistent redteam flag usage in guides (#3477)
- docs: reduce size of profile pic (#3484)
- test: add unit test for src/app/src/pages/redteam/setup/components/strategies/utils.ts (#3495)
- test: add unit test for src/providers/openai/util.ts (#3455)

### Fixed

- fix(togetherai): ensure max_tokens is respected in configuration (#3468)
- fix(providers): handle malformed response in a21 (#3465)
- fix(csv): newlines in CSVs (#3459)
- fix(providers): simulated user bugs (#3463)
- fix(assertions): replace logical OR with nullish coalescing for thresholds (#3486)
- fix(redteam): filter out template variables in entity extraction (#3476)
- fix(redteam): type of ALL_STRATEGIES to be as const (#3494)

### Dependencies

- chore(deps): update dependencies to latest versions (#3453)

### Documentation

- docs(contributing): enhance contributing guide with additional details and formatting (#3457)
- docs(examples): improve instructions for running 4o vs. 4o mini example (#3474)
- docs(multilingual): improve multilingual strategy documentation (#3487)
- docs(readme): improve README formatting and add new sections (#3461)
- docs(security): add security policy (#3470)
- docs(site): add Faizan to team page (#3473)
- docs(site): add will to team page (#3472)

## [0.107.4] - 2025-03-20

### Tests

- test: add unit test for src/assertions/similar.ts (#3490)
- test: add unit test for src/assertions/rouge.ts (#3489)
- test: add unit test for src/assertions/levenshtein.ts (#3488)
- test: add unit test for src/redteam/graders.ts (#3479)
- test: add unit test for src/logger.ts (#3467)
- test: add unit test for src/redteam/providers/toolDiscoveryMulti.ts (#3450)
- test: add unit test for src/redteam/graders.ts (#3449)
- test: add unit test for src/providers/openai/util.ts (#3441)

### Added

- feat(providers): Added support for OpenAI Responses API (#3440)

### Changed

- chore(dependencies): Bumped OpenAI from 4.87.4 to 4.88.0 (#3436)
- chore(webui): Included error message in toast (#3437)
- chore(providers): Added o1-pro (#3438)
- chore(scripts): Specified repository for postversion PR creation (#3432)
- test: Added unit test for src/evaluatorHelpers.ts (#3430)
- chore: bump version 0.107.4 (#3447)

### Fixed

- fix(Dockerfile): Created .promptfoo directory in Dockerfile and removed initContainer (#3435)
- fix(providers): Fixed caching behavior for Azure assistants (#3443)
- fix(providers): Resolved Go provider CallApi redeclaration issue (#3414)
- fix(redteam): Added missing constants for RAG poisoning plugin (#3375)

### Documentation

- docs(blog): Added misinformation blog post (#3433)
- docs(examples): Added redteam-azure-assistant example (#3446)
- docs(redteam): Added guidance on purpose for image redteams (#3444)
- docs(redteam): Created guides section under red teaming (#3445)
- docs(site): Added responsible disclosure policy (#3434)

## [0.107.3] - 2025-03-19

### Tests

- test: add unit test for src/providers/azure/util.ts (#3427)
- test: add unit test for src/providers/azure/warnings.ts (#3426)

### Changed

- chore(providers): improve Azure Assistant integration (#3424)
- chore(providers): add Google multimodal live function callbacks (#3421)
- refactor(providers): split Azure provider into multiple files and update model pricing (#3425)
- docs: add multi-modal redteam example (#3416)
- chore: bump version 0.107.3 (#3431)

### Dependencies

- chore(deps): bump openai from 4.87.3 to 4.87.4 (#3428)

## [0.107.2] - 2025-03-17

### Tests

- test: add unit test for src/redteam/graders.ts (#3423)
- test: add unit test for src/providers/golangCompletion.ts (#3415)

### Added

- feat(assertions): update factuality grading prompt to improve compatibility across many different providers (#3408)
- feat(providers): add support for OpenAI Realtime API (#3383)
- feat(providers): update default Anthropic providers to latest version (#3388)

### Changed

- chore(cli): set PROMPTFOO_INSECURE_SSL to true by default (#3397)
- chore(webui): add success filter mode (#3387)
- chore(webui): add more copying options in EvalOutputPromptDialog (#3379)
- chore(onboarding): update presets (#3411)
- chore(auth): improve login text formatting (#3389)
- chore(init): add fallback to 'main' branch for example fetching (#3417)
- chore(prompts): remove unused prompts from grading.ts (#3407)
- chore(redteam): update entity extraction prompt (#3405)
- refactor(providers): split Anthropic provider into modular components (#3406)
- chore: bump version 0.107.2 (#3419)
- revert: "fix(workflow): temporarily disable redteam-custom-enterprise-server job" (#3418)

### Fixed

- fix(providers): update Bedrock output method signature (#3409)
- fix(redteam): correct strategyId for jailbreak (#3399)

### Dependencies

- chore(deps): update dependencies to latest stable versions (#3385)

### Documentation

- docs(blog): add data poisoning article (#2566)
- docs(examples): update Amazon Bedrock provider documentation (#3401)
- docs(guides): add documentation on testing guardrails (#3403)
- docs(guides): add more content on agent and RAG testing (#3412)
- docs(providers): update AWS Bedrock documentation with Nova details (#3395)
- docs(redteam): remove duplicate plugin entry (#3393)
- docs(redteam): update examples (#3394)
- docs(style): introduce a cursor rule for documentation and do some cleanup (#3404)

## [0.107.1] - 2025-03-14

### Tests

- test: add unit test for src/redteam/strategies/iterative.ts (#3400)

### Fixed

- fix(workflow): temporarily disable redteam-custom-enterprise-server job (#3410)

### Changed

- chore: more copying options in EvalOutputPromptDialog (#3379)
- chore: add filter mode (#3387)
- chore(providers): update default Anthropic providers to latest version (#3388)
- chore(auth): improve login text formatting (#3389)
- chore: PROMPTFOO_INSECURE_SSL true by default (#3397)
- chore: bump version 0.107.1 (#3398)
- docs: update redteam examples (#3394)

### Dependencies

- chore(deps): update dependencies to latest stable versions (#3385)

### Documentation

- docs(redteam): remove duplicate plugin entry (#3393)

## [0.107.0] - 2025-03-13

### Tests

- test: add unit test for src/globalConfig/cloud.ts (#3391)
- test: add unit test for src/providers/openai/util.ts (#3384)
- test: add unit test for src/redteam/graders.ts (#3382)

### Added

- feat(cli): Add model-scan command (#3323)
- feat(webui): Add metadata filtering in ResultsTable (#3368)
- feat(providers): Add multi-modal live sequential function calls (#3345)
- feat(server): Load dotenv file when starting server (#3321)
- feat(redteam): Add audio strategy (#3347)
- feat(redteam): Add convert to image strategy (#3342)
- feat(webui): Add download failed tests dialog (#3327)

### Changed

- chore(providers): Add Bedrock support for DeepSeek (#3363)
- chore(docs): Add Cursor AI rules for development workflow (#3326)
- chore(webui): Sync custom policies UI changes from promptfoo-cloud (#3257)
- chore(redteam): Make image jailbreak strategy runnable (#3361)
- chore(redteam): Add missing audio and image descriptions (#3372)
- chore(webui): Improve keyboard shortcut order in DownloadMenu (#3330)
- chore(error): Improve malformed target response error message (#3341)
- chore(prompts): Support j2 files (#3338)
- chore(providers): Add missing Bedrock models (#3362)
- chore(providers): Improve support for Azure reasoning models and update documentation (#3332)
- chore(providers): Integrate DeepSeek reasoning context into output (#3285)
- chore(providers): Support entire ProviderResponse output (#3343)
- chore(providers): Support multi-segment prompts in google:live provider (#3373)
- chore(redteam): Add fallback to harmful grader for specific ID patterns (#3366)
- chore(redteam): Add pluginId to plugin metadata (#3367)
- chore(redteam): Add strategyId metadata to test cases (#3365)
- chore(release): Bump version to 0.107.0 (#3378)
- chore(webui): Clean up YAML from download menu (#3328)
- chore(webui): Improve styling of table settings modal (#3329)
- chore(webui): Improve YAML editor component (#3325)
- chore(webui): Sort display metrics alphabetically in eval output cells (#3364)
- refactor(redteam): Remove harmCategory from harmful plugin vars (#3371)

### Fixed

- fix(evaluator): Merge test case metadata with provider response metadata (#3344)
- fix(redteam): Include assertion in remote grading result (#3349)
- fix(providers): Fix environment variable substitution in HTTP provider headers (#3335)
- fix(redteam): Update moderation flag default and adjust test case metadata (#3377)
- fix(share): Correct URL display when self-hosting (#3312)
- fix(webui): Fix missing plugins in report view (#3356)

### Dependencies

- chore(deps): Bump @azure/identity from 4.7.0 to 4.8.0 (#3352)
- chore(deps): Bump @babel/runtime from 7.26.7 to 7.26.10 in the npm_and_yarn group (#3348)
- chore(deps): Bump openai from 4.86.2 to 4.87.3 (#3353)
- chore(deps): Bump the npm_and_yarn group with 3 updates (#3336)
- chore(deps): Run `npm audit fix` (#3359)

### Documentation

- docs(blog): Add sensitive information disclosure post (#3350)
- docs(examples): Add foundation model redteam example (#3333)
- docs(scanner): Add model scanner documentation (#3322)

## [0.106.3] - 2025-03-07

### Added

- feat(redteam): Advanced redteam configurations from cloud provider (#3303)
- feat(redteam): Advanced redteam configurations from cloud provider (#3303)

### Changed

- chore: Bump version 0.106.3 (#3320)
- chore(providers): Add EU Nova models to Bedrock (#3318)
- chore: bump version 0.106.2 (#3317)

### Fixed

- fix(webui): Setting custom target ID (#3319)
- fix(providers): amazon nova outputs

### Documentation

- docs(self-hosting): Add a note about PROMPTFOO_CONFIG_DIR (#3315)

## [0.106.2] - 2025-03-07

### Changed

- chore(providers): add claude 3.7 thinking support in bedrock (#3313)
- chore(providers): add `showThinking` option to anthropic and bedrock (#3316)
- chore: Update cloud provider prefix (#3311)

## [0.106.1] - 2025-03-06

### Tests

- test: add unit test for src/providers/azure/moderation.ts (#3298)
- test: add unit test for src/providers/defaults.ts (#3297)
- test: add unit test for src/providers/defaults.ts (#3294)

### Added

- feat(providers): Google Multimodal Live provider by @abrayne in #3270
- feat(providers): add support for gpt-4o-audio-preview by @mldangelo in #3302
- feat(cloud): Fetch provider from cloud by @sklein12 in #3299
- feat(moderation): add Azure Content Safety API moderation by @MrFlounder in #3292

### Changed

- chore: bump version 0.106.1 by @MrFlounder in #3310
- chore(build): add pnpm support by @mldangelo in #3307
- chore(config): add fallback for eval without configuration by @mldangelo in #3279
- chore(config): enhance error message formatting by @mldangelo in #3306
- chore(dep): bump @anthropic-ai/sdk from 0.38.0 to 0.39.0 by @dependabot in #3269
- chore(dep): bump openai from 4.86.1 to 4.86.2 by @dependabot in #3305
- chore(providers): enable templating of Google API credentials by @mldangelo in #3283
- chore(providers): support for xai region by @typpo in #3281
- chore(scripts): remove unused and undocumented install script by @mldangelo in #3308
- chore(webui): set proper MIME types for JavaScript files by @mldangelo in #3271
- docs: more bedrock multimodal docs by @typpo in #3268
- docs: show remote status for plugins by @typpo in #3272
- docs: update azure moderation doc by @MrFlounder in #3309
- docs: improve JavaScript provider documentation by @mldangelo in #3301
- test: add unit test for src/globalConfig/accounts.ts by @gru-agent in #3254
- test: add unit test for src/providers/vertexUtil.ts by @gru-agent in #3278
- test: add unit test for src/util/cloud.ts by @gru-agent in #3300
- test: add unit test for src/providers/golangCompletion.ts by @gru-agent in #3276

### Fixed

- fix(providers): remove duplicate CallApi in golang completion by @MrFlounder in #3275
- fix(providers): support @smithy/node-http-handler ^4.0.0 by @aloisklink in #3288
- fix(config): env vars in promptfooconfig.yaml files are strings by @mldangelo in #3273
- fix(eval): honor evaluateOptions when config file is in a different directory by @mldangelo in #3287
- fix(providers): catch Vertex finish_reason errors correctly by @kieranmilan in #3277

## [0.106.0] - 2025-03-03

### Tests

- test: add unit test for src/providers/google.ts (#3284)
- test: add unit test for src/types/index.ts (#3274)

### Changed

- feat: base64 loader for images (#3262)
- feat: allow prompt functions to return config (#3239)
- fix: infinite rerender in provider editor (#3242)
- chore(providers): refactor OpenAI image provider to remove OpenAI Node SDK dependency (#3245)
- chore(providers): replace OpenAI moderation provider SDK with fetch (#3248)
- chore: Add Foundational Model Reports links to Resources menu and footer (#3250)
- chore: inference limit warning (#3253)
- chore: Fix an error in Google SpreadSheet(Authenticated) with a header without a value (#3255)
- chore: bump version 0.106.0 (#3267)
- test: add unit test for src/providers/openai/util.ts (#3241)

### Dependencies

- chore(deps): update dependencies to latest versions (#3247)

### Documentation

- docs(press): add new podcast to press page (#3252)

## [0.105.1] - 2025-02-28

### Added

- feat(providers): add support for execution of function/tool callbacks in Vertex provider (@abrayne) [#3215](https://github.com/promptfoo/promptfoo/pull/3215)

### Changed

- chore(cli): refactor share command (@mldangelo) [#3234](https://github.com/promptfoo/promptfoo/pull/3234)
- chore(providers): add support for GPT-4.5 OpenAI model (@mldangelo) [#3240](https://github.com/promptfoo/promptfoo/pull/3240)
- chore(providers): lazy load replicate provider (@typpo) [#3220](https://github.com/promptfoo/promptfoo/pull/3220)
- chore(providers): support inject vars in query params for raw requests for http provider (@sklein12) [#3233](https://github.com/promptfoo/promptfoo/pull/3233)
- chore(redteam): map RBAC-tagIds when pulling redteam configs from the cloud (@sklein12) [#3229](https://github.com/promptfoo/promptfoo/pull/3229)
- chore(webui): add reusable error boundary component (@mldangelo) [#3224](https://github.com/promptfoo/promptfoo/pull/3224)
- chore(webui): fix progress to history redirects (@mldangelo) [#3217](https://github.com/promptfoo/promptfoo/pull/3217)
- chore(webui): make datasets optional in history and prompts components (@mldangelo) [#3235](https://github.com/promptfoo/promptfoo/pull/3235)
- revert: "chore: Map RBAC-tagIds when pulling redteam configs from the cloud" (@sklein12) [#3231](https://github.com/promptfoo/promptfoo/pull/3231)
- docs: update Claude vs GPT comparison (@AISimplyExplained) [#3216](https://github.com/promptfoo/promptfoo/pull/3216)
- test: add unit test for src/app/src/pages/history/History.tsx (@gru-agent) [#3197](https://github.com/promptfoo/promptfoo/pull/3197)
- test: add unit test for src/providers/vertexUtil.ts (@gru-agent) [#3208](https://github.com/promptfoo/promptfoo/pull/3208)
- test: add unit test for src/server/server.ts (@gru-agent) [#3198](https://github.com/promptfoo/promptfoo/pull/3198)

### Dependencies

- chore(deps): bump @aws-sdk/client-bedrock-runtime from 3.751.0 to 3.755.0 (@dependabot) [#3213](https://github.com/promptfoo/promptfoo/pull/3213)
- chore(deps): bump version 0.105.1 (@mldangelo) [#3244](https://github.com/promptfoo/promptfoo/pull/3244)

### Documentation

- docs(command-line): update documentation with new commands and options (@mldangelo) [#3223](https://github.com/promptfoo/promptfoo/pull/3223)
- docs(vertex): enhance and update Vertex AI documentation (@mldangelo) [#3107](https://github.com/promptfoo/promptfoo/pull/3107)

### Tests

- test(history): remove obsolete History component tests (@mldangelo) [#3218](https://github.com/promptfoo/promptfoo/pull/3218)

## [0.105.0] - 2025-02-25

### Added

- feat(assertions): add custom assertion scoring functions (#3142)
- feat(providers): add Claude 3.7 (#3200)
- feat(providers): add Databricks provider (#3124)
- feat(providers): add support for multiple providers in single config file (#3156)
- feat(webui): add HTTPS option for raw request in redteam setup (#3149)

### Changed

- chore!(providers): remove direct provider exports in favor of loadApiProvider (#3183)
- chore(build): enable SWC for ts-node for faster dev server (#3126)
- chore(eval): add eval-id to --filter-failing and --filter-errors-only eval flags (#3174)
- chore(logging): replace console.error with logger.error (#3175)
- chore(providers): add support for Anthropic Claude 3.7 Sonnet model (#3202)
- chore(providers): add support for Claude on Vertex (#3209)
- chore(providers): update Claude 3.7 Sonnet configurations (#3199)
- chore(redteam): refactor HarmBench plugin (#3176)
- chore(release): bump version to 0.105.0 (#3210)
- chore(webui): add pagination to eval selector (#3189)
- chore(webui): add pagination to reports index frontend (#3190)
- chore(webui): add toggle for application vs model testing (#3194)
- chore(webui): enhance dataset dialog and table UI (#3154)
- chore(webui): improve external systems section styling (#3195)
- chore(webui): improve prompts page view (#3135)
- chore(webui): modernize UI components (#3150)
- chore(webui): refactor data loading in progress view for reusability (#3136)
- chore(webui): return detailed error messages from fetch (#3145)
- chore(webui): sync UI improvements from cloud (#3164)
- chore(webui): update outdated onboarding models (#3130)
- refactor(env): centralize environment variable schema (#3105)
- refactor(providers): extract provider registry to dedicated module (#3127)
- refactor(utils): separate database utilities from general utilities (#3184)
- refactor(webui): rename progress to history (#3196)

### Fixed

- fix(cli): fix list command for datasets (#3163)
- fix(cli): resolve issue where script.py:myFunc fails fs stat check with PROMPTFOO_STRICT_FILES=true (#3133)
- fix(env): ensure environment variables are properly merged and rendered in Nunjucks (#3134)
- fix(providers): update Go toolchain version to valid syntax (#3170)
- fix(providers): add JSON stringify for debug output in `http` provider (#3131)
- fix(providers): correct Gemini/OpenAI format conversion (#3206)
- fix(providers): handle OpenRouter empty content (#3205)
- fix(providers): properly classify API errors with ResultFailureReason.ERROR (#3141)
- fix(providers): remove content length header in HTTP provider (#3147)
- fix(site): resolve mobile responsiveness issues (#3201)
- fix(webui): improve dark mode colors (#3187)
- fix(webui): resolve share modal infinite loop (#3171)

### Dependencies

- chore(deps): bump @aws-sdk/client-bedrock-runtime from 3.744.0 to 3.749.0 (#3121)
- chore(deps): bump @aws-sdk/client-bedrock-runtime from 3.749.0 to 3.750.0 (#3128)
- chore(deps): bump @aws-sdk/client-bedrock-runtime from 3.750.0 to 3.751.0 (#3159)
- chore(deps): bump @azure/identity from 4.6.0 to 4.7.0 (#3160)
- chore(deps): bump openai from 4.85.0 to 4.85.1 (#3120)
- chore(deps): bump openai from 4.85.1 to 4.85.2 (#3161)
- chore(deps): bump openai from 4.85.2 to 4.85.3 (#3173)
- chore(deps): bump openai from 4.85.3 to 4.85.4 (#3192)
- chore(deps): update dependencies to latest versions (#3193)

### Documentation

- docs(vertex): add gemini-2.0-flash-001 fixes #3167 (#3168)
- docs(metrics): improve derived metrics documentation (#3157)
- docs(configuration): enhance CSV documentation with custom assertion example (#3158)
- docs(press): update press page with new content and resources (#3103)

### Tests

- test(routes): add unit test for src/server/routes/redteam.ts (#3181)

## [0.104.4] - 2025-02-17

### Added

- feat(redteam): add reasoning denial of service plugin (#3109)
- feat(providers): add support for tools in Vertex provider (#3077)

### Changed

- chore(providers): update replicate default moderation provider (#3097)
- chore(redteam): update grader prompt (#3092)
- chore(testCases): improve error message clarity in testCaseReader, clean up tests (#3108)
- chore(testCases): improve JSON field support in CSV test cases (#3102)
- chore(webui): add extension hooks support to red team configuration (#3067)
- chore(webui): display suggestion note (#3116)
- chore(webui): refine suggestion behavior (#3112)

### Fixed

- fix(providers): support nested directory structures in Go provider (#3118)

### Dependencies

- chore(deps): bump openai from 4.84.0 to 4.85.0 (#3095)
- chore(deps): bump version to 0.104.4 (#3119)

### Documentation

- docs(blog): add agent security blog post (#3072)
- docs(google-sheets): improve documentation clarity (#3104)
- docs: adds deprecation notice for PaLM models (#3172)

### Tests

- test(providers): add unit test for src/providers/openai/image.ts (#3086)
- test(redteam): add unit test for src/redteam/plugins/overreliance.ts (#3093)
- test(core): add unit test for src/table.ts (#3084)
- test: add unit test for src/types/index.ts (#3177)
- test: add unit test for src/types/index.ts (#3144)
- test: add unit test for src/assertions/assertionsResult.ts (#3143)

## [0.104.3] - 2025-02-14

### Tests

- test: add unit test for src/providers/replicate.ts (#3098)

### Changed

- chore(release): bump version to 0.104.3 (#3091)
- refactor(prompts): consolidate prompt processing logic (#3081)
- refactor(utils): move utils to util (#3083)

### Fixed

- fix(testCaseReader): correctly process file:// URLs for YAML files (#3082)

## [0.104.2] - 2025-02-13

### Tests

- test: add unit test for src/validators/redteam.ts (#3074)

### Changed

- chore(providers): add extra_body support for Anthropic API (#3079)
- chore(webui): add pagination and show more/less controls to intent sections (#2955)
- chore(auth): sync email between config and login commands (#3062)
- chore: remove debug log (#3071)
- chore(testCases): add HuggingFace Hub token support for datasets (#3063)
- docs: document `NO_PROXY` environment variable (#3070)

### Fixed

- fix(providers): Anthropic API error handling for 413s (#3078)
- fix(redteam): correct foundation plugin collection expansion (#3073)

### Dependencies

- chore(deps): bump openai from 4.83.0 to 4.84.0 (#3075)
- chore(deps): bump version to 0.104.2 (#3080)

## [0.104.1] - 2025-02-11

### Documentation

- docs: improve getting started guide (#3065)

### Added

- feat(test-cases): add support for loading dynamic test cases from Python and JavaScript/TypeScript files (#2993)
- feat(assertions): add `threshold` support for `llm-rubric` (#2999)
- feat(package): add guardrails in node package (#3034)

### Changed

- chore(assertions): improve parsing of llm-rubric outputs (#3021)
- chore(assertions): make JSON parsing less strict for matchers (#3002)
- chore(assertions): parse string scores in llm rubric outputs (#3037)
- chore(build): resolve CodeQL invalid Go toolchain version warning (#3022)
- chore(ci): remove unused nexe build workflow (#3014)
- chore(config): enhance email validation with zod schema (#3011)
- chore(config): handle empty config files gracefully (#3027)
- chore(download): include comment in download data (#3052)
- chore(eval): add redteamFinalPrompt to download menu (#3035)
- chore(harmful): refine grader logic for specific categories (#3054)
- chore(hooks): improve handling of absolute paths in hook/code import (#3060)
- chore(providers): add bedrock llama3.3 support (#3031)
- chore(providers): add fireworks provider (#3001)
- chore(providers): allow Alibaba API base URL override (#3040)
- chore(providers): correct golang behavior for prompts with quotes (#3026)
- chore(providers): expose `deleteFromCache` to evict cache keys after fetch by providers (#3009)
- chore(providers): handle edge case in openai chat completion provider (#3033)
- chore(providers): validate dynamic method call (#3023)
- chore(redteam): add --no-progress-bar support for redteam generate and run (#3043)
- chore(redteam): add support for job progress in RunEvalOptions (#3042)
- chore(redteam): enhance refusal detection (#3015)
- chore(redteam): improve progress plumbing changes (#3053)
- chore(redteam): purge signature auth from redteam config if disabled (#2995)
- chore(redteam): support progress callback in redteam run (#3049)
- chore(release): bump version 0.104.1 (#3061)
- chore(webui): add clear search buttons to search fields (#3048)
- chore(webui): color pass rates on a gradient (#2997)
- chore(webui): ensure extensions are serialized from config in getUnifiedConfig (#3050)
- chore(webui): ensure thumbs remain active after selection (#3059)
- chore(webui): improve column selector tooltip placement (#3005)
- chore(webui): move dropdown chevron to correct position (#3007)
- chore(webui): reorganize provider configurations (#3028)
- refactor(test): split test case loading from synthesis (#3004)
- docs: fix PromptFoo vs. Promptfoo capitalization (#3013)
- docs: update assert function context docs and examples (#3008)

### Fixed

- fix(providers): escape single quotes in golang provider (#3025)

### Dependencies

- chore(deps): bump @aws-sdk/client-bedrock-runtime from 3.741.0 to 3.743.0 (#3020)
- chore(deps): bump @aws-sdk/client-bedrock-runtime from 3.743.0 to 3.744.0 (#3038)
- chore(deps): bump esbuild from 0.24.2 to 0.25.0 (#3056)
- chore(deps): bump openai from 4.82.0 to 4.83.0 (#3019)
- chore(deps): bump vitest from 2.1.8 to 2.1.9 (#3018)
- chore(deps): update dependencies (#3032)
- chore(deps): update dependencies to latest versions (#3024)
- chore(deps): update vitest to resolve CVE issues (#3016)

### Tests

- test(unit): add test for src/redteam/sharedFrontend.ts (#3051)
- test: add unit test for src/integrations/huggingfaceDatasets.ts (#3064)

## [0.104.0] - 2025-02-06

### Tests

- test: add unit test for src/redteam/util.ts (#3017)

### Added

- feat(openai): Updated default grading provider to gpt-4o-2024-11-20 (#2987)
- feat(assertions): Added `.js` file support for `rubricPrompt` in `llm-rubric` assertion (#2972)
- feat(redteam): Added pandamonium strategy (#2920)
- feat(redteam): Added retry strategy for regression testing (#2924)
- feat(redteam): Added support for base64-encoded key strings in webui in addition to file paths and file upload (#2983)

### Changed

- chore(redteam): Improved RBAC grader (#2976)
- chore(redteam): Improved BOLA grader (#2982)
- chore(site): Added HTTP endpoint config generator link (#2957)
- chore(webui): Synced test target configuration key file UI with cloud (#2959)
- chore(docs): Changed Docusaurus default port (#2964)
- chore(redteam): Added foundation model plugin collection (#2967)
- chore(redteam): Cleaned up key validation code (#2992)
- chore(redteam): Sorted constants (#2988)
- chore(redteam): Sorted strategy list (#2989)
- chore(redteam): UI - Added new strategy presents and client-side session IDs (#2968)
- chore(share): Added confirmation step before generating public share link (#2921)
- chore(providers): Restructured OpenAI provider into modular files (#2953)
- chore: Fixed build due to duplicate import and cyclic dependency (#2969)
- chore(docusaurus): Added ability to override port via environment variable (#2986)
- test: Added unit test for src/assertions/utils.ts (#2974)
- test: Added unit test for src/redteam/plugins/rbac.ts (#2977)

### Fixed

- fix(redteam): Improved Crescendo strategy on refusals (#2979)
- fix(redteam): Added support for target delay in redteam setup UI (#2991)
- fix(redteam): Stringified guardrail headers (#2981)
- fix(redteam): Fixed harmbench plugin dataset pull location (#2963)

### Dependencies

- chore(deps): Bumped @aws-sdk/client-bedrock-runtime from 3.738.0 to 3.741.0 (#2973)
- chore(deps): Bumped version to 0.104.0 (#2994)
- chore(deps): Bumped vitest from 1.6.0 to 1.6.1 in /examples/jest-integration (#2978)

### Documentation

- docs(blog): DeepSeek tweaks (#2970)
- docs(blog): DeepSeek redteam (#2966)
- docs(cloud): Added service accounts (#2984)
- docs(guide): Added guide for doing evals with harmbench (#2943)
- docs(press): Added dedicated press page (#2990)
- docs(python): Updated Python provider docs to add guardrails usage example (#2962)

## [0.103.19] - 2025-02-02

### Tests

- test: add unit test for src/redteam/strategies/hex.ts (#2951)

### Added

- feat(redteam): Add a plugin to run redteams against the HarmBench dataset (#2896)
- feat(redteam): add hex strategy (#2950)

### Changed

- chore(providers): add o3 mini as an option to OpenAI provider (#2940)
- chore(providers): migrate Groq to use OpenAI provider - add groq reasoning example (#2952)
- chore(providers): update openai api version to support o3 models (#2942)
- chore(redteam): reduce false positives in politics plugin (#2935)
- chore(docs): re-add plugin documentation to the example (#2939)
- chore(examples): Example of a very simple barebones eval with Harmbench (#2873)
- chore: Reduced watched files for nodemon (#2949)
- chore(redteam): use shared penalized phrase function in `iterativeTree (#2946)
- chore: bump version 0.103.19 (#2954)

### Dependencies

- chore(deps): bump various dependencies (#2941)

## [0.103.18] - 2025-01-31

### Tests

- test: add unit test for src/redteam/constants.ts (#2928)
- test: add unit test for src/redteam/strategies/retry.ts (#2927)

### Added

- feat(providers): add Alibaba Model Studio provider (#2908)

### Changed

- fix: added tsx back to dependencies (#2923)
- fix: full rubricPrompt support for json/yaml filetypes (#2931)
- chore(grader): improve false positive detection for religion grader (#2909)
- chore(redteam): upgrade replicate moderation api to Llama Guard 3 (#2904)
- chore(webui): add preset collections for redteam plugins (#2853)
- chore: Move callEval outside of the function so we can re-use it (#2897)
- chore: Save test case from EvalResult (#2902)
- chore: bump @aws-sdk/client-bedrock-runtime from 3.734.0 to 3.738.0 (#2906)
- chore: bump openai from 4.80.1 to 4.81.0 (#2905)
- chore: bump version 0.103.18 (#2932)
- chore: improvements to refusal detection (#2903)
- test: configure default globalConfig mock and logger mock (#2915)

### Fixed

- fix(generation): handle cases where vars is not an array (#2916)
- fix(providers): handle function expressions in transform response (#2917)
- fix(webui): improve dark mode syntax highlighting in HTTP request editor (#2911)
- fix(webui): improve spacing between Back and Next buttons (#2912)
- fix(webui): update Next button styling to support dark mode (#2898)
- fix: broken docs build (#2937)

### Documentation

- docs(examples): update and clean up DeepSeek R1 example README (#2918)

## [0.103.17] - 2025-01-30

### Added

- feat(launcher): Add launcher page and Cloudflare deploy action (#2599)
- feat(providers): Add JFrog ML provider (#2872)

### Changed

- chore(build): Move dependencies to devDependencies (#2876)
- chore(redteam): Update grader SpecializedAdviceGrader (#2895)
- chore(redteam): Update graders: imitation, overreliance (#2882)
- chore(redteam): Update graders: politics and RBAC (#2878)
- chore(redteam): Update SQL injection and shell injection graders (#2870)
- chore(redteam): Remove RedTeamProvider response (#2899)
- chore(build): Bump version to 0.103.17 (#2900)
- docs: Fix broken transformVars example (#2887)
- test: Add unit test for src/providers/bedrockUtil.ts (#2879)
- test: Add unit test for src/redteam/plugins/shellInjection.ts (#2871)

### Fixed

- fix(assertions): Add valueFromScript support to contains, equals, and startsWith assertions (#2890)
- fix(golang-provider): Support internal package imports by preserving module structure (#2888)

### Dependencies

- chore(deps): Move tsx to dev dependencies (#2884)
- chore(deps): Update Drizzle dependencies (#2877)

### Documentation

- docs(providers): Fix syntax and formatting in examples (#2875)

## [0.103.16] - 2025-01-28

### Added

- feat(eval): Support reasoning effort and usage tokens (#2817)
- feat(providers): Add support for anthropic citations (#2854)
- feat(redteam): Add RAG Full Document Exfiltration plugin (#2820)
- feat(tests): Add support for loading tests from JSONL files (#2842)

### Changed

- chore(eval): Support reasoning field (#2867)
- chore(providers): Add common provider types for redteam providers (#2856)
- chore(providers): Update google provider with better support for latest gemini models (#2838)
- chore(redteam): Add redteam run analytics (#2852)
- chore(package): Bump version 0.103.16 (#2869)
- chore(package): Ensure correct branch name when incrementing package version (#2851)
- chore(package): Exclude test files from npm package (#2862)
- chore(package): Simplify files field in package.json (#2868)
- chore(dev): Upgrade development versions of Node.js to v22 and Python to 3.13 (#2340)

### Fixed

- fix(openrouter): Pass through `passthrough` (#2863)
- fix(redteam): Run strategies on intents (#2866)
- fix(sharing): Combine sharing configuration from multiple promptfooconfigs (#2855)

### Dependencies

- chore(deps): Remove unused dependencies (#2861)
- chore(deps): Update patch and minor dependency versions (#2860)

### Documentation

- docs(deepseek): Deepseek censorship article (#2864)
- docs(simulated-user): Improve simulated user example (#2865)

### Tests

- test(redteam): Add unit test for src/redteam/plugins/beavertails.ts (#2844)
- test(redteam): Add unit test for src/redteam/plugins/contracts.ts (#2845)
- test: add unit test for src/providers.ts (#2874)
- test: add unit test for src/redteam/providers/iterative.ts (#2858)
- test: add unit test for src/types/index.ts (#2857)

## [0.103.15] - 2025-01-28

### Changed

- chore(providers): Add Hyperbolic alias (#2826)
- chore(providers): Add Perplexity alias (#2836)
- chore(providers): Add Cloudera alias (#2823)
- chore(providers): Make Adaline a peer dependency (#2833)
- chore(providers): Support chatgpt-4o-latest alias in OpenAI provider (#2841)
- chore(providers): Handle empty content due to Azure content filter (#2822)
- chore(assertions): Add not-is-refusal assertion (#2840)
- chore(redteam): Add stack trace to generate/run errors (#2831)
- chore(redteam): Reduce science fiction jailbreaks (#2830)
- chore(redteam): Switch from stateless to stateful (#2839)
- docs: Update contributing guide and fix docs build break (#2849)
- docs: Add terms of service (#2821)
- docs: Clean up LocalAI title (#2824)
- docs: Minor updates to provider documentation sidebar order (#2827)
- docs: Update contributing guide with helpful links and update new release documentation (#2843)
- docs: Update documentation with new models and features (#2837)
- test: Add unit test for src/providers/portkey.ts (#2825)
- test: Add unit test for src/redteam/plugins/asciiSmuggling.ts (#2846)

### Dependencies

- chore(deps): Bump OpenAI from 4.80.0 to 4.80.1 (#2835)
- chore(deps): Bump version to 0.103.15 (#2850)

## [0.103.14] - 2025-01-24

### Added

- feat(redteam): add InsultsGrader for insult detection (#2814)

### Changed

- feat: ability to export to burp (#2807)
- feat: pull and set sessionIds in the request and response body (#2784)
- fix: use controlled accordion for signature auth (#2789)
- chore: bump @anthropic-ai/sdk from 0.33.1 to 0.35.0 (#2790)
- chore: bump openai from 4.79.1 to 4.79.4 (#2791)
- chore: improve specialized advice grader (#2793)
- chore: unsafe practices grader (#2796)
- chore: more harmful graders (#2797)
- chore: sort by priority strategies in report view (#2809)
- chore: add graders for drugs, illegal activities, cybercrime, radicalization (#2810)
- chore: burp docs, improvements, and ui (#2818)
- chore: bump @aws-sdk/client-bedrock-runtime from 3.731.1 to 3.734.0 (#2815)
- chore: add keyfile upload (#2787)
- test: add unit test for src/assertions/contextRelevance.ts (#2804)
- test: add unit test for src/assertions/geval.ts (#2803)
- test: add unit test for src/fetch.ts (#2781)
- test: add unit test for src/assertions/contextFaithfulness.ts (#2798)
- test: add unit test for src/assertions/answerRelevance.ts (#2799)
- test: add unit test for src/assertions/contextRecall.ts (#2800)
- test: add unit test for src/assertions/modelGradedClosedQa.ts (#2801)
- refactor(fetch): remove unnecessary debug log (#2806)

### Fixed

- fix(azure): handle 400 response for content filter errors (#2812)
- fix(ui): ensure that a default value of the signature data field is populated into the redteam config (#2788)
- fix(docs): random grammar fix for model-graded metrics (#2794)

### Dependencies

- chore(deps): update LLM provider dependencies (#2795)

### Documentation

- docs(config): add status page link to footer (#2811)

### Tests

- test(openai): move OpenAI provider tests to dedicated file (#2802)
- test: add unit test for src/providers/adaline.gateway.ts (#2834)

## [0.103.13] - 2025-01-21

### Tests

- test: add unit test for src/types/providers.ts (#2766)
- test: add unit test for src/redteam/plugins/competitors.ts (#2764)

### Added

- feat(redteam): Add guardrail option to redteam ui & update transform response (#2688)
- feat: Share chunked results (#2632)

### Changed

- feat: http provider auth signature support (#2755)
- chore: improve http signature setup (#2779)
- chore(fetch): sanitize sensitive data in debug logs (#2778)
- chore(redteam): enhance logging and test count formatting (#2775)

### Fixed

- fix(fetch): correct TLS options for proxy settings (#2783)

### Dependencies

- chore(deps): bump vite from 5.4.11 to 5.4.12 in the npm_and_yarn group (#2777)
- chore(deps): bump vite from 5.4.9 to 5.4.14 in /examples/jest-integration in the npm_and_yarn group across 1 directory (#2776)

## [0.103.12] - 2025-01-21

### Changed

- chore(providers): Add DeepSeek provider alias (#2768)
- chore(types): Remove unused 'getSessionId' field from ApiProvider (#2765)
- chore(redteam): Add copyright violations grader (#2770)
- chore(redteam): Show plugin in strategy stats prompt/response examples (#2758)
- chore(redteam): Improve competitors grader (#2761)
- chore(lint): Resolve trailing whitespace issues in YAML file (#2767)
- test: Add unit test for src/providers/bam.ts (#2748)
- test: Add unit test for src/redteam/graders.ts (#2762)
- test: Add unit test for src/redteam/plugins/harmful/graders.ts (#2763)
- test: Add unit test for src/redteam/plugins/harmful/graders.ts (#2771)
- test: Add unit test for src/redteam/providers/crescendo/index.ts (#2749)
- test: Add mocks to reduce CI flakes and logs (#2774)

### Fixed

- fix(providers): Add support for tool_resources in OpenAI assistants (#2772)
- fix(providers): Do not set top_p, presence_penalty, or frequency_penalty by default in OpenAI providers (#2753)
- fix(providers): Handle serialization bug in defaultTest for provider overrides with self references (Groq) (#2760)
- fix(webui): Add error boundary to React Markdown component (#2756)
- fix(redteam): Add missing strategy tags (#2769)
- fix(redteam): Empty response is not a failure for red team (#2754)
- fix(redteam): Self-harm, graphic, sexual content, competitors false positives (#2759)

### Dependencies

- chore(deps): Bump @aws-sdk/client-bedrock-runtime from 3.730.0 to 3.731.1 (#2750)
- chore(deps): Bump openai from 4.78.1 to 4.79.1 (#2751)

## [0.103.11] - 2025-01-20

### Changed

- chore: update vars type definition in Test Case to support nested objects (#2738)
- chore(providers): add config.o1 flag for Azure o1 model support (#2710)
- chore(assertions): handle OpenAI tool call with content (#2741)
- chore(fetch): use undici to set global proxy dispatcher (#2737)
- chore(providers): update Groq documentation with latest models (#2733)
- chore(logger): expose additional logger methods (#2731)
- refactor: remove dynamic import for OpenAiChatCompletionProvider (#2739)
- refactor: remove async imports for third-party integrations (#2746)
- refactor: remove dynamic import for fetchWithProxy (#2742)
- build: create `dist/` using TypeScript's `"module": "Node16"` setting (#2686)
- revert: "build: create `dist/` using TypeScript's `"module": "Node16"` setting (#2686)" (#2747)
- docs: LangChain example (#2735)
- docs: resolve duplicate route warning on docs/providers (#2676)
- docs: update app details (#2734)
- test: add unit test for src/logger.ts (#2732)
- test: Add unit test for src/providers/openai.ts (#2700)
- test: Add unit test for src/providers/websocket.ts (#2658)
- test: Add unit test for src/redteam/strategies/crescendo.ts (#2679)
- test: Add unit test for src/redteam/strategies/gcg.ts (#2680)
- test: Add unit test for src/redteam/strategies/index.ts (#2682)
- test: Add unit test for src/util/exportToFile/index.ts (#2666)

### Fixed

- fix(webui): ensure nested variables are rendered correctly (#2736)
- fix(assertions): support JavaScript files in CSV assertions file:// protocol (#2723)
- fix(redteam): don't blow up when translation fails (#2740)

### Dependencies

- chore(deps): bump @aws-sdk/client-bedrock-runtime from 3.726.1 to 3.730.0 (#2727)
- chore(deps): bump @azure/identity from 4.5.0 to 4.6.0 (#2728)
- chore(deps): update Docusaurus version (#2730)

### Documentation

- docs(faq): enhance documentation on proxies and SSL certificates (#2725)

## [0.103.10] - 2025-01-16

### Tests

- test: Add unit test for src/redteam/sharedFrontend.ts (#2690)

### Added

- feat(moderation): Add guardrail checks and logging for moderation (#2624)
- feat(redteam): Add support for built-in guardrails (#2654)

### Changed

- fix: Don't throw in HTTP provider on non-2xx (#2689)
- fix: Eval description in `promptfoo list evals` (#2668)
- fix: Handle HTTP errors better (#2687)
- fix: Make back/next icons consistent (#2707)
- fix: Resolve defaultTest and test providers when called via Node (#2664)
- fix: WebUI should automatically refresh with new evals (#2672)
- chore: Add email to remote inference requests (#2647)
- chore: Add envar for max harmful tests per request (#2714)
- chore: Bump @aws-sdk/client-bedrock-runtime from 3.726.0 to 3.726.1 (#2641)
- chore: Bump groq-sdk from 0.11.0 to 0.12.0 (#2642)
- chore: Bump openai from 4.78.0 to 4.78.1 (#2643)
- chore: Check email status (#2651)
- chore: Organize advanced configurations UI (#2713)
- chore: Standardize ellipsize function across codebase (#2698)
- chore: Update unaligned timeout (#2696)
- chore(assertion): Update doc (#2705)
- chore(ci): Add shell format check to CI workflow (#2669)
- chore(cli): Update show command to default to most recent eval (#2718)
- chore(config): Clean up and comment unused configurations (#2646)
- chore(providers): Add error handling for request transforms in HTTP provider (#2697)
- chore(providers): Add validateStatus option to HTTP provider (#2691)
- chore(providers): Change default validateStatus to accept all HTTP status codes (#2712)
- chore(redteam): Add more abort checkpoints for redteam runs (#2717)
- chore(redteam): Enhance debug logging in iterative provider (#2695)
- chore(redteam): Improve HTTP transform configuration placeholders (#2702)
- chore(webui): Add configurable validateStatus to redteam HTTP target setup (#2706)
- docs: Add redirect for troubleshooting link (#2653)
- docs: Updated plugin table and harmful page (#2560)
- test: Add unit test for src/assertions/guardrail.ts (#2656)
- test: Add unit test for src/providers/promptfoo.ts (#2662)
- test: Add unit test for src/providers/simulatedUser.ts (#2670)
- test: Add unit test for src/providers/webhook.ts (#2661)
- test: Add unit test for src/redteam/plugins/indirectPromptInjection.ts (#2663)
- test: Add unit test for src/redteam/strategies/bestOfN.ts (#2677)
- test: Add unit test for src/redteam/strategies/likert.ts (#2681)
- test: Add unit test for src/utils/text.ts (#2701)
- test: Fix flaky test (#2715)
- test: Make share test more robust (#2716)
- test: Support randomizing test execution order (#2556)
- chore(providers): automate watsonx provider to fetch model costs dynamically (#2703)
- Revert "test: Add unit test for src/redteam/sharedFrontend.ts" (#2721)

### Fixed

- fix(ci): Resolve redteam integration test failure by setting author (#2667)
- fix(logging): Enforce single-argument type for logger methods (#2719)
- fix(providers): Lazy load @azure/identity (#2708)
- fix(redteam): Adjust divergent repetition plugin prompt formatting (#2639)
- fix(ui): Don't select a stateful/stateless setting if discrepancy exists between configured providers (#2650)
- fix(ui): Fix stateful/stateless setting for providers (#2649)
- fix(webui): Ensure user's selection of system statefulness is correctly persisted in config and UI (#2645)

### Documentation

- docs(links): Update Discord links to new invite (#2675)
- docs(strategy-table): Enhance grouping and ordering logic (#2640)

## [0.103.9] - 2025-01-13

### Tests

- test: Add unit test for src/providers.ts (#2671)
- test: Add unit test for src/globalConfig/accounts.ts (#2652)

### Added

- feat(tests): Import tests from JS/TS (#2635)
- feat(redteam): Add GCG strategy (#2637)
- feat(redteam): Add Likert-based jailbreak strategy (#2614)

### Changed

- chore(redteam): Catch errors during iterative attacks and continue (#2631)
- chore(redteam): GCG number config (#2638)
- chore(redteam): Wrap iterative providers in try/catch (#2630)
- chore(webui): Don't actually truncate vars because they are scrollable (#2636)

### Fixed

- fix(webui): Revert 49bdcba - restore TruncatedText for var display (#2634)

## [0.103.8] - 2025-01-11

### Changed

- fix: Running redteam from cloud (#2627)
- fix: redteam strategies (#2629)
- chore: show # plugins and strats selected (#2628)o/pull/2626

## [0.103.7] - 2025-01-10

### Changed

- chore(redteam): record iterative history in metadata (#2625)
- chore(redteam): integrate grader into goat for ASR improvement (#2612)
- chore(cli): make db migrations quieter (#2621)
- chore(providers): update Azure API version for Azure provider (#2611)
- chore: Revert "chore(redteam): expose redteam run command and auto-share remote results" (#2613)
- docs: owasp illustrations (#2615)
- docs: plugin and strategy graphics (#2610)
- chore(site): add bio and photo of new team member (#2626)

### Fixed

- fix(webui): add default background for image lightbox (#2616)
- fix(openrouter): pass through openrouter-specific options (#2620)

### Dependencies

- chore(deps): bump @aws-sdk/client-bedrock-runtime from 3.723.0 to 3.726.0 (#2618)
- chore(deps): bump groq-sdk from 0.10.0 to 0.11.0 (#2619)
- chore(deps): bump openai from 4.77.4 to 4.78.0 (#2617)

### Documentation

- docs(site): add vedant to the about page (#2622)
- docs(site): update grid breakpoints for better spacing of team members on about page (#2623)

## [0.103.6] - 2025-01-09

### Changed

- chore(examples): add image saving hook for DALL-E outputs in redteam-dalle (#2607)
- chore(redteam): expose redteam run command and auto-share remote results (#2609)
- chore(redteam): store attack prompt instead of rendered prompt in metadata (#2602)
- chore(workflows): add actionlint GitHub Action for workflow validation (#2604)
- chore(ci): updated yanked dependency and ruff format (#2608)

### Fixed

- fix(docker): correct string concatenation for BUILD_DATE in GitHub Actions (#2603)
- fix(providers): convert anthropic bedrock lone system messages to user messages for compatibility with model graded metrics (#2606)

### Documentation

- docs(caching): expand documentation on caching mechanisms (#2605)

## [0.103.5] - 2025-01-09

### Added

- feat(fetch): Add support for custom SSL certificates (#2591)

### Changed

- chore(assertions): Improve Python assertion configuration passing (#2583)
- chore(debug): Enhance logging for null/undefined template variables (#2588)
- chore(providers): Allow ability to set custom default embedding provider (#2587)
- chore(providers): Improve error handling in HTTP provider (#2593)
- chore(redteam): Add grader to crescendo to increase ASR (#2594)
- chore(webui): Add plugin category on the recently used cards (#2600)
- chore(webui): Highlight selected strats just like plugins (#2601)
- chore(webui): Replace initial prompt with last redteam prompt when it exists (#2598)
- chore(webui): Response parser -> response transform (#2584)

### Fixed

- fix(cli): filterMode `failures` should omit `errors` (#2590)
- fix(providers): Handle bad HTTP status code (#2589)
- fix(redteam): ascii-smuggling is a plugin, not a strategy (#2585)
- fix(redteam): Use OS-agnostic temp file (#2586)

### Dependencies

- chore(deps): Update dependencies to latest versions (#2597)

### Documentation

- docs(license): Update year and clarify licensing terms (#2596)
- docs(providers): Update overview table with new entries (#2592)

## [0.103.4] - 2025-01-08

### Added

- feat(cli): add --filter-errors-only parameter to `eval` (#2539)
- feat(providers): f5 provider placeholder (#2563)
- feat(assertions): add support for specifying function names in external assertions (#2548)

### Changed

- chore(providers): add support for the WATSONX_AI_AUTH_TYPE env (#2547)
- chore(providers): add debug logs to llama provider (#2569)
- chore(redteam): add debug to cyberseceval (#2549)
- chore(redteam): add english language cyberseceval (#2561)
- chore(redteam): adjust parameters for iterativeTree strategy (#2535)
- chore(redteam): improve dialog content for load example configuration (#2574)
- chore(redteam): improve grader in jailbreak:tree strategy (#2565)
- chore(redteam): improve iterative provider with test case grader (#2552)
- chore(redteam): improve tree node selection. Add metadata (#2538)
- chore(redteam): reduce iterative image provider refusals (#2578)
- chore(tests): improve misc test setup and teardown (#2579)
- chore(webui): enhance metadata expand/collapse handling (#2550)
- chore(webui): Add type for provider test response (#2567)
- chore(assertions): minor change to python assert example and revert provider to gpt4 mini (#2564)
- chore(webui): ensure provider overrides are displayed correctly (#2546)
- docs: improve dark mode styles on security page (#2562)
- docs: jailbreak blog post (#2575)
- docs: missing plugins (#2558)
- docs: updates to llm vulnerability types page (#2527)
- docs: updating typo for g-eval pages (#2568)
- docs: only show frameworks in compliance section (#2559)
- chore(docs): improve dark mode on redteam configuration (#2553)
- chore(docs): sort plugins by pluginId (#2536)

### Fixed

- fix(assertions): ensure that Python assertions can reference the config as per the example given (#2551)

### Dependencies

- chore(deps): update dependencies to latest minor and patch versions (#2533)
- chore(deps): bump @aws-sdk/client-bedrock-runtime from 3.716.0 to 3.721.0 (#2532)
- chore(deps): bump @aws-sdk/client-bedrock-runtime from 3.721.0 to 3.723.0 (#2554)
- chore(deps): bump openai from 4.77.0 to 4.77.3 (#2544)
- chore(deps): update lock file to resolve dependency issues (#2545)
- chore(deps): update lock file to resolve yanked dependency (#2581)

### Documentation

- docs(blog): improve the usage instructions for jailbreak dalle post (#2576)
- docs(llm-vulnerability-scanner): improve dark mode styles (#2577)
- docs(styles): improve dark mode styles for index page (#2580)
- docs(troubleshooting): adjust sidebar order and update example version (#2557)

## [0.103.3] - 2025-01-03

### Added

- feat(redteam): add system prompt override plugin (#2524)

### Changed

- feat: cyberseceval plugin (#2523)
- chore(vertex): ability to override api version (#2529)
- chore: add more debug info to API health check (#2531)
- chore: switch cloud `run` to use --config param (#2520)
- docs: update owasp top 10 page (#2515)
- docs: misc improvements (#2525)

### Fixed

- fix(gemini): support gemini thinking model (#2526)
- fix(docs): correct broken link in blog post (#2522)
- fix(docs): conditionally enable gtag only in production (#2530)

### Documentation

- docs(blog): unbounded consumption (#2521)
- docs(redteam): update configuration.md (#2543)

## [0.103.2] - 2024-12-31

### Changed

- feat: run redteam from cloud config (#2503)
- feat: divergent repetition plugin (#2517)
- docs: guardrails ui (#2518)
- feat: granular envars for memory control (#2509)
- fix: use `default` when importing cjs module (#2506)
- docs: readme overhaul (#2502)
- chore(redteam): make numIterations configurable for iterative strategy (#2511)
- chore(webui): enhance styling and responsiveness for StrategyStats component (#2485)
- chore(providers): make number of retry attempts configurable for HTTP provider (#2512)
- chore(providers): add configurable retry attempts for AWS Bedrock. Improve error handling (#2514)
- chore(redteam): handle empty and refusal responses (#2516)
- docs: divergent repetition to plugins table (#2519)

### Fixed

- fix(moderation): handle empty output to avoid false positives (#2508)
- fix(fetch): correct retries logic to ensure at least one attempt (#2513)

## [0.103.1] - 2024-12-24

### Changed

- fix: send config purpose when running in web ui (#2504)
- fix: include `sharing` in generated redteam config (#2505)
- docs: g-eval docs (#2501)

## [0.103.0] - 2024-12-23

### Added

- feat(eval): Add sheet identifier to Google Sheets URL for saving eval results (#2348)
- feat(eval): Add support for Hugging Face datasets (#2497)
- feat(redteam): Ability to set the number of test cases per plugin (#2480)
- feat(redteam): Beavertails plugin (#2500)
- feat(redteam): Best-of-n jailbreak (#2495)
- feat(redteam): Dedicated custom input section (#2493)
- feat(redteam): Harmful:cybercrime:malicious-code (#2481)
- feat(redteam): Recently used plugins (#2488)
- feat(redteam): Support `intent` sequences (#2487)

### Changed

- chore(redteam): Add "View Probes" button (#2492)
- chore(redteam): Enhance metadata tracking for iterative provider (#2482)
- chore(redteam): Improve scoring in iterative providers (#2486)
- chore(redteam): Record stateless telemetry (#2477)
- chore(examples): Revert redteam-ollama example to previous version (#2499)
- docs: Cyberseceval (#2494)
- docs: Plugins overview (#2448)
- docs: Strategy overview (#2449)

### Fixed

- fix(redteam): Ability to set custom target (#2483)
- fix(redteam): Apply delay to redteam providers (#2498)
- fix(redteam): Scroll to top when changing tabs (#2484)
- fix(redteam): State management for raw HTTP requests (#2491)

### Dependencies

- chore(deps): Bump @aws-sdk/client-bedrock-runtime from 3.714.0 to 3.716.0 (#2479)

### Documentation

- docs(providers): Add new providers to documentation (#2496)

## [0.102.4] - 2024-12-20

### Changed

- feat: add G-Eval assertion (#2436)
- feat: ability to set delay from webui (#2474)
- fix: resolve circular reference issue in groq provider (#2475)
- chore: placeholder for ied (#2478)

### Fixed

- fix(provider): ensure system prompt is formatted correctly for amazon nova models (#2476)

### Documentation

- docs(red-team): update default strategy documentation (#2473)

## [0.102.3] - 2024-12-19

### Changed

- feat: pliny plugin (#2469)
- feat: meth plugin (#2470)

### Fixed

- fix(redteam): resolve prompt rendering issue in goat provider (#2472)

### Dependencies

- chore(deps): update dependencies to latest versions (#2442)

## [0.102.2] - 2024-12-19

### Added

- feat(eval): Add metadata filtering to `promptfoo eval` (#2460)
- feat(redteam): Implement `basic` strategy to skip strategy-less tests (#2461)
- feat(redteam): Show messages for multi-turn providers (#2454)
- feat(webui): Add search bar for reports (#2458)

### Changed

- chore(providers): Add new OpenAI O1 model versions (#2450)
- chore(ci): Handle fork PRs without secrets correctly (#2443)
- chore(ci): Update Node.js 22.x matrix configuration (#2444)
- chore(ci): Move workflow assets to .github/assets (#2445)
- chore(redteam): Update target handling for model-based strategies (#2466)
- docs: Update RAG red team details (#2459)

### Fixed

- fix(providers): Fix O1 model detection (#2455)
- fix(redteam): Handle invalid message from GOAT (#2462)
- fix(redteam): Handle null target model responses in GOAT and improve safeJsonStringify (#2465)
- fix(redteam): Improve logging and message handling in Crescendo and GOAT providers (#2467)
- fix(redteam): Properly write target response to iterative (#2447)
- fix(redteam): Skip iterative turn on refusal (#2464)

### Dependencies

- chore(deps): Bump @anthropic-ai/sdk from 0.32.1 to 0.33.1 (#2451)
- chore(deps): Bump @aws-sdk/client-bedrock-runtime from 3.712.0 to 3.714.0 (#2446)
- chore(deps): Bump openai from 4.76.3 to 4.77.0 (#2452)

## [0.102.1] - 2024-12-17

### Added

- feat(redteam): ability to upload intents from csv (#2424)
- feat(redteam): switch to rag example (#2432)

### Changed

- chore(cli): address punycode deprecation warning for Node.js 22 (#2440)
- chore(redteam): format extraction prompts as chat messages (#2429)
- chore(redteam): integration tests (#2413)
- chore(redteam): move plugin collections out of plugin type (#2435)
- chore(redteam): raise timeout on unaligned provider to 60s (#2434)
- chore(redteam): update owasp mappings (#2316)
- chore(redteam): update plugin and strategy display names and descriptions (#2387)
- chore(redteam): minor styling improvements to TestTargetConfiguration (#2430)
- chore(redteam): remove horizontal scroll from redteam setup tabs (#2420)

### Fixed

- fix(redteam): add support for entity merging in config (#2433)
- fix(redteam): combine strategy configs for chained strategies (#2415)
- fix(redteam): don't fall back if entity and purpose extraction fails (#2428)
- fix(redteam): integration test (#2431)
- fix(redteam): make cross-session-leak not default (#2427)
- fix(redteam): remove duplicate `intent` plugin (#2426)
- fix(redteam): dark mode in test targets ui (#2425)
- fix(redteam): resolve invalid DOM nesting of ul elements in Strategies component (#2421)
- fix(evaluator): handle circular references during error logging (#2441)

### Dependencies

- chore(deps): bump @aws-sdk/client-bedrock-runtime from 3.709.0 to 3.712.0 (#2418)
- chore(deps): bump groq-sdk from 0.9.0 to 0.9.1 (#2416)
- chore(deps): bump openai from 4.76.2 to 4.76.3 (#2417)

## [0.102.0] - 2024-12-16

### Added

- feat(redteam): add api healthcheck to redteam generate (#2398)

### Changed

- feat: add raw HTTP request support to Targets UI (#2407)
- feat: add HTTP provider configuration generator (#2409)
- feat: generate http config button (#2411)
- feat: run redteam in web ui (#2025)
- fix: exit codes and tests (#2414)
- docs: add docs for model-graded metrics (#2406)

## [0.101.2] - 2024-12-14

### Added

- feat(webui): implement cloud API health check functionality (#2397)
- feat(webui): redteam attack flow chart (#2389)
- feat(webui): strategy stats drawer (#2388)
- feat(webui): Filter Results view by errors (#2394)

### Changed

- revert: refactor(evaluator): enhance variable resolution and prompt rendering (#2386)
- chore(docker): add version info to docker build (#2401)
- chore(docs): Update README.md (#2391)

### Fixed

- fix(redteam): improve error message for plugin validation (#2395)
- fix(redteam): improve redteam strategy validation with detailed error messages (#2396)
- fix(webui): hide "show failures" checkbox on 1-column evals (#2393)

### Dependencies

- chore(deps): bump openai from 4.76.1 to 4.76.2 (#2390)

## [0.101.1] - 2024-12-13

### Added

- feat(eval): Separate errors from assert failures (#2214)
- feat(eval): Support more than one multi-turn conversation in the same eval with conversationId metadata field (#2360)
- feat: chunk results during share to handle large evals (#2381)

### Changed

- fix: use safeJsonStringify (#2385)
- chore(evaluator): Enhance variable resolution and prompt rendering (#2380)
- chore(ci): Remove outdated package-lock.json after enabling workspaces in package.json (#2377)
- chore(examples): Add Ollama red team example from blog post (#2374)
- Revert "feat: chunk results during share to handle large evals" (#2399)

### Fixed

- fix(cli): Fix punycode deprecation warning (#2384)
- fix(cli): Re-enable validation warning for invalid dereferenced configs (#2373)
- fix(prompts): Restore behavior that delays YAML parsing until after variable substitution (#2383)
- fix(redteam): Support file:// protocol for custom plugins (#2376)
- fix(webui): Use injectVar in redteam report view (#2366)

### Documentation

- docs(configuration): Add documentation for shared variables in tests (#2379)

## [0.101.0] - 2024-12-12

### Added

- feat(eval): Separate errors from assert failures (#2214)
- feat(eval): Support more than one multi-turn conversation in the same eval with conversationId metadata field (#2360)

### Changed

- chore(evaluator): Enhance variable resolution and prompt rendering (#2380)
- chore(ci): Remove outdated package-lock.json after enabling workspaces in package.json (#2377)
- chore(examples): Add Ollama red team example from blog post (#2374)

### Fixed

- fix(cli): Fix punycode deprecation warning (#2384)
- fix(cli): Re-enable validation warning for invalid dereferenced configs (#2373)
- fix(prompts): Restore behavior that delays YAML parsing until after variable substitution (#2383)
- fix(redteam): Support file:// protocol for custom plugins (#2376)
- fix(webui): Use injectVar in redteam report view (#2366)

### Documentation

- docs(configuration): Add documentation for shared variables in tests (#2379)

## [0.100.6] - 2024-12-11

### Changed

- chore: clean up invariant references (#2367)
- chore: invariant (#2363)
- chore(examples): add YAML schema and descriptions to config files (#2358)
- chore(providers): add debugs and make provider invariants more detailed (#2365)
- chore(redteam): add better error logging for multilingual (#2347)
- chore(redteam): add getRemoteGenerationUrl mocks to redteam tests (#2349)
- chore(redteam): Better error messaging for composite jailbreaks (#2372)
- chore(redteam): fix composite jailbreak docs (#2370)
- chore(redteam): respect --delay with redteam providers (#2369)
- chore(webui): add "save YAML" option to Save Config dialog (#2356)
- chore(webui): enhance redteam preset cards layout and styling (#2353)

### Fixed

- fix(providers): add regional model support to Bedrock (#2354)
- fix(webui): redteam setup UI should support request body objects (#2355)
- fix(providers): use Replicate moderation provider when OpenAI key not present (#2346)

### Dependencies

- chore(deps): bump @aws-sdk/client-bedrock-runtime from 3.706.0 to 3.709.0 (#2362)
- chore(deps): bump openai from 4.76.0 to 4.76.1 (#2361)
- chore(deps): update dependencies (#2350)

### Documentation

- docs(blog): new post on the EU AI Act (#2357)
- docs(redteam): Update documentation to suggest a detailed purpose (#2345)
- docs(troubleshooting): replace auto-generated index with custom overview (#2352)

## [0.100.5] - 2024-12-09

### Changed

- feat: Show current redteam and save state by @sklein12 in [#2336](https://github.com/promptfoo/promptfoo/pull/2336)
- fix: Our task API responds with a JSON object by @sklein12 in [#2337](https://github.com/promptfoo/promptfoo/pull/2337)
- fix: Attempt to fix metrics after share to self-hosted by @GICodeWarrior in [#2338](https://github.com/promptfoo/promptfoo/pull/2338)
- fix: Merge `defaultTest.vars` before applying `transformVars` by @mldangelo in [#2339](https://github.com/promptfoo/promptfoo/pull/2339)
- fix: Catch errors on purpose extraction and continue by @sklein12 in [#2344](https://github.com/promptfoo/promptfoo/pull/2344)
- chore: Allow overriding default and redteam providers globally by @sklein12 in [#2333](https://github.com/promptfoo/promptfoo/pull/2333)
- chore(providers): Align `transformRequest` with `transformResponse` behavior by @mldangelo in [#2334](https://github.com/promptfoo/promptfoo/pull/2334)
- chore: Update Node.js to v20.18.1 by @mldangelo in [#2342](https://github.com/promptfoo/promptfoo/pull/2342)
- chore: Add support for multiple Google Sheets in `promptfooconfig` by @mldangelo in [#2343](https://github.com/promptfoo/promptfoo/pull/2343)

## [0.100.4] - 2024-12-08

### Changed

- feat: "try example" in target configuration (#2335)
- chore(webui): add a reset config button (#2328)
- chore(redteam): add comments and schema to generated yaml (#2329)
- chore(webui): add select all/none for all plugins (#2326)
- chore: automate CITATION.cff version bump. Sort npm scripts (#2320)
- docs: Fix docs to reflect non-root docker user (#2324)

### Fixed

- fix(cli): recommend npx if necessary (#2325)
- fix(providers): use prompt config for structured outputs in azure (#2331)
- fix(redteam): Use cloud api for remote harmful generation (#2323)
- fix(webui): redteam bug where purpose was using old state (#2330)
- fix(webui): redteam config persist between refreshes (#2327)

### Dependencies

- chore(deps): bump openai from 4.75.0 to 4.76.0 (#2321)

## [0.100.3] - 2024-12-06

### Changed

- chore(providers): improve JSON schema support for openai azure (#2318)

### Dependencies

- chore(deps): bump the npm_and_yarn group with 2 updates (#2317)

### Documentation

- docs(aws-bedrock): add Nova model documentation and update examples (#2319)
- docs(multilingual): add language code references (#2311)

## [0.100.2] - 2024-12-06

### Added

- feat: multiline editor for http request body (#2314) by @typpo

### Fixed

- fix(redteam): Do not fail crescendo if the provider sends the wrong response (#2315) by @sklein12
- fix: remove log line (c539341)

## [0.100.1] - 2024-12-05

### Added

- feat(redteam): Multilingual generates test cases across all strats (#2313) by @sklein12

### Fixed

- fix(redteam): preserve assertion types in multilingual strategy (#2312) by @mldangelo

### Changed

- chore(redteam): Improve purpose output (779a8d4)
- chore: re-reorder target setup page (7dd11ae)
- chore: copy (158d841)
- ci: increase Docker workflow timeout to 60 minutes (414db79)

### Dependencies

- chore(deps): update multiple package dependencies (#2308) by @mldangelo

### Documentation

- docs: fix multilingual (e78e77d)

## [0.100.0] - 2024-12-05

### Added

- feat(providers): Add Amazon Nova models to Bedrock provider (#2300)
- feat(providers): Support TypeScript custom providers (#2285)
- feat(providers): Add transformRequest to HTTP provider. Rename responseParser to transformResponse (#2228)
- feat(cli): Add configurable CSV delimiter support (#2294)
- feat(redteam): Load `intents` plugin from file (#2283)
- feat(webui): Ability to configure strategies in redteam setup (#2304)
- feat(webui): Ability to upload YAML file to setup view (#2297)
- feat(webui): Column selector (#2288)

### Changed

- chore(webui): Add YAML preview and strategies to redteamReview page (#2305)
- chore(prompts): TypeScript for prompt functions (#2287)
- chore(webui): Display # selected plugins in accordion text (#2298)
- chore(redteam): Remote generation if logged into cloud (#2286)
- chore(cli): Write `promptfoo-errors.log` on error (#2303)
- chore(cli): Improve error message when attempting to share incomplete eval (#2301)
- chore(redteam): Fix stateless warning (#2282)
- chore(redteam): Plugin page UX (#2299)
- chore(webui): Display average cost alongside total (#2274)
- chore(webui): Remove prompt from redteam setup purpose page (#2295)
- docs: Guide on LangChain PromptTemplates (#2235)

### Fixed

- fix(redteam): Do not store config hash if redteam generation failed (#2296)
- fix(webui): Minor bugs in redteam config UI (#2278)
- fix(cli): Replace process.exitCode with process.exit calls in share command (#2307)

### Dependencies

- chore(deps): Bump @aws-sdk/client-bedrock-runtime from 3.699.0 to 3.704.0 (#2279)
- chore(deps): Bump @aws-sdk/client-bedrock-runtime from 3.704.0 to 3.705.0 (#2290)
- chore(deps): Bump groq-sdk from 0.8.0 to 0.9.0 (#2291)
- chore(deps): Bump openai from 4.73.1 to 4.74.0 (#2280)
- chore(deps): Bump openai from 4.74.0 to 4.75.0 (#2289)

### Documentation

- docs(examples): Add redteam chatbot example (#2306)

## [0.99.1] - 2024-12-02

### Changed

- chore(docs): update --config YAML file references to match actual behavior (#2170)
- chore(providers): add \*-latest models for Anthropic (#2262)
- chore(providers): remove optional chaining in goat provider (#2253)
- chore(redteam): ability to override severity (#2260)
- chore(redteam): improve hijacking grader (#2251)
- chore(redteam): improve overreliance grader (#2246)
- chore(redteam): improve politics grader (#2258)
- chore(redteam): move harmful specialized advice plugin to unaligned provider (#2239)
- chore(redteam): move misinformation plugin from aligned to unaligned provider (#2232)
- chore(redteam): shell injection grader improvement (25%) (#2277)
- chore(redteam): update policy grader (#2244)
- chore(site): improve architecture diagram dark mode (#2254)
- chore(site): move careers link (#2242)
- chore(tests): remove console.error debug statement (#2275)
- chore(types): add Zod schema for assertion types (#2276)
- chore(webui): ability to set image min/max height (#2268)
- chore(webui): add metric column in assertions table (#2238)
- chore(webui): add pointer cursor to report view (#2272)
- chore(webui): add support for custom targets to redteam setup (#2215)
- chore(webui): combine assertion context to eval output comment dialog (#2240)
- chore(webui): improve back and next buttons for purpose/targets pages (#2269)
- chore(webui): minor improvements to redteam setup strategy and plugin selection (#2247)
- chore(webui): only show action buttons for the currently hovered cell, rather than both cells for that row (#2270)
- chore(webui): preserve whitespace in TableCommentDialog (#2237)
- chore(webui): prevent dialog from popping up repeatedly when component rerenders (#2273)
- chore(webui): remove local dashboard (#2261)
- chore(webui): select all/none in redteam setup plugins view (#2241)
- docs: GitLab integration (#2234)

### Fixed

- fix(cli): improve debugging for fetchWithRetries (#2233)
- fix(cli): refuse to share incomplete evals (#2259)
- fix(webui): support sorting on pass/fail count & raw score (#2271)
- fix(redteam): stringify non-string target provider responses in goat (#2252)

### Dependencies

- chore(deps): bump openai from 4.73.0 to 4.73.1 (#2243)
- chore(deps): sync dependency versions with promptfoo cloud (#2256)
- chore(deps): update dependencies (#2257)
- chore(deps): update lock file for yanked dependency (#2250)

## [0.99.0] - 2024-11-25

### Added

- feat(cli): `promptfoo debug` command (#2220)
- feat(eval): Read variables from PDF (#2218)
- feat(providers): Add `sequence` provider (#2217)
- feat(redteam): Citation strategy (#2223)
- feat(redteam): Composite jailbreak strategy (#2227)
- feat(redteam): Ability to limit strategies to specific plugins (#2222)

### Changed

- chore(redteam): Attempt to reuse existing server for redteam init (#2210)
- chore(redteam): Naive GOAT error handling (#2213)
- chore(redteam): Improve competitors plugin and grading (#2208)

### Fixed

- fix(eval): CSV BOM parsing (#2230)
- fix(redteam): Add missing entities field to redteam schema (#2226)
- fix(redteam): Ensure numTests is properly inherited in config for all plugin types (#2229)
- fix(redteam): Strip prompt asterisks (#2212)
- fix(redteam): Validate plugins before starting (#2219)

### Dependencies

- chore(deps): Bump @aws-sdk/client-bedrock-runtime from 3.696.0 to 3.699.0 (#2231)

### Documentation

- docs(redteam): Ollama redteam blog (#2221)
- docs(redteam): Add troubleshooting documentation (#2211)

## [0.98.0] - 2024-11-22

### Added

- feat(providers): Maintain session-id in HTTP provider (#2101)
- feat(redteam): Add custom strategy (#2166)
- feat(webui): Add CSV download to report view (#2168)
- feat(webui): Add image preview lightbox for base64 image strings (#2194)

### Changed

- chore(providers): Add GPT-4-0-2024-11-20 to supported models (#2203)
- chore(providers): Add support for UUID in transformVars (#2204)
- chore(cli): Display help for invalid args (#2196)
- chore(redteam): Add `promptfoo redteam setup` (#2172)
- chore(redteam): Init now opens web setup UI (#2191)
- chore(redteam): Update purpose UI to capture better information (#2180)
- chore(redteam): Instrument redteam setup (#2193)
- chore(redteam): Remove OpenAI key requirement in onboarding (#2187)
- chore(redteam): Remove overreliance from default (#2201)
- chore(redteam): Remove redundant harmful plugin when all subcategories are selected (#2206)
- chore(redteam): Reorganize plugins in setup (#2173)
- chore(redteam): Session parsing in UI (#2192)
- chore(redteam): Update docs for multi-turn strategies (#2182)
- chore(redteam): Update redteam init instructions (#2190)
- chore(redteam): Wrap more system purpose tags (#2202)
- chore(redteam): Wrap purposes in <Purpose> tags (#2175)

### Fixed

- fix(prompts): Parse YAML files into JSON before Nunjucks template render (#2205)
- fix(providers): Handle more response parser failures in HTTP provider (#2200)
- fix(redteam): Attempt to fix undefined redteam testcase bug (#2186)
- fix(redteam): Debug access plugin grader improvement (#2178)
- fix(redteam): Handle missing prompts in indirect prompt injection setup (#2199)
- fix(redteam): Pass isRedteam from eval database model (#2171)
- fix(webui): Handle division by zero cases in CustomMetrics component (#2195)

### Dependencies

- chore(deps): Bump @aws-sdk/client-bedrock-runtime from 3.693.0 to 3.696.0 (#2176)
- chore(deps): Update dependencies - resolve lock file issue (#2179)
- chore(deps): Update dependencies (#2169)

### Documentation

- docs(examples): Add F-score example (#2198)
- docs(examples): Modernize image classification example (#2197)
- docs(site): Add red team Hugging Face model guide (#2181)
- docs(site): Use `https` id with `url` config (#2189)

## [0.97.0] - 2024-11-18

### Added

- feat(azure): adding AzureCliCredential as a fallback authentication option (#2149)

### Changed

- feat: report shows % framework compliance as progress bar (#2160)
- feat: support for grader fewshot examples (#2162)
- feat: add support for bedrock guardrails (#2163)
- fix: crescendo feedback (#2145)
- fix: handle null test cases in strategy generation (#2146)
- refactor(redteam): extract parseGeneratedPrompts from redteam base class (#2155)
- refactor(redteam): modularize and simplify harmful plugin (#2154)
- chore: bump @aws-sdk/client-bedrock-runtime from 3.691.0 to 3.693.0 (#2147)
- chore: bump @eslint/plugin-kit from 0.2.0 to 0.2.3 in the npm_and_yarn group (#2151)
- chore: track token usage for redteam providers (#2150)
- chore(providers): misc harmful completion provider enhancements (#2153)
- chore: display strategy used in report view (#2156)
- chore: open result details in report view (#2159)
- chore: add # requests to token usage (#2158)
- chore: set redteamFinalPrompt in goat provider (#2161)
- chore(redteam): refactor harmful plugin into aligned and unaligned modules (#2164)
- chore(redteam): refactor unaligned inference API response handling (#2167)

### Fixed

- fix(share): update eval author to logged-in user when sharing (#2165)

## [0.96.2] - 2024-11-14

### Added

- feat(redteam): redteam fewshot overrides (#2138)
- feat(cli): make README.md file during onboarding init flow optional (#2054)

### Changed

- feat: helm chart for self hosted (#2003)

### Fixed

- fix(cli): remove validation warning on yaml files (#2137)
- fix(providers): handle system messages correctly for bedrock Claude models (#2141)
- fix(redteam): Config for all strategies (#2126)
- fix(webui): potential divide by 0s (#2135)
- fix(webui): restore token usage display (#2143)

### Dependencies

- chore(deps): clean up plugin action params (#2139)
- chore(deps): bump @aws-sdk/client-bedrock-runtime from 3.687.0 to 3.691.0 (#2140)
- chore(deps): update dependencies (#2133)

## [0.96.1] - 2024-11-12

### Added

- feat(ui): Respect max text length in Markdown cells (#2109)

### Changed

- chore(assertions): split assertions into separate modules (#2116)\* chore(blog): update API endpoint to canonical domain by @mldangelo in https://github.com/promptfoo/promptfoo/pull/2119
- chore(cli): add promptfoo version header to all requests (#2121)
- chore(redteam): allow goat to be used stateless or not (#2102)
- chore(redteam): Break out Prompt Metrics Types (#2120)
- chore(redteam): re-organize report categories (#2127)
- chore(docs): Fix AWS default region to match documentation (#2117)

### Fixed

- fix(cli): validate config after dereferencing (#2129)
- fix(providers): handle system messages correctly in anthropic parseMessages (#2128)

### Dependencies

- chore(deps): bump groq-sdk from 0.7.0 to 0.8.0 (#2131)
- chore(deps): update multiple dependencies (#2118)

## [0.96.0] - 2024-11-10

### Added

- feat(redteam): intent plugin (#2072)
- feat(redteam): rag poisoning plugin (#2078)
- feat(cli): --filter-sample on eval to randomly sample (#2115)
- feat(providers): azure default provider (#2107)
- feat(assertions): BLEU score (#2081)

### Changed

- chore(assertions): refactor JSON assertions (#2098)
- chore(assertions): split assertions into separate files (#2089)
- chore(cli): add --ids-only to list commands (#2076)
- chore(cli): lazily init csv assertion regex (#2111)
- chore(cli): validate json, yaml, js configs on load (#2114)
- chore(lint): format lint (#2082)
- chore(providers): add envar support for azure auth (#2106)
- chore(providers): add support for Claude 3.5 Haiku model (#2066)
- chore(providers): add support for external response_format in azure openai (#2092)
- chore(providers): azureopenai -> azure (#2113)
- chore(providers): Support AWS sessionToken and profile for authentication (#2085)
- chore(redteam): improve rbac grader (#2067)
- chore(redteam): pass context and options to target in iterativeTree provider (#2093)
- chore(redteam): Use purpose in graders (#2077)
- chore(webui): prevent unnecessary state resets in plugin configuration in redteam ui (#2071)
- chore: add yaml config validation tests (#2070)
- chore(docs): goat-blog demo component usability improvements (#2095)
- docs: use "provider" key in python prompt function (#2103)
- docs: add GOAT blog post (#2068)
- chore(blog): update API endpoint to canonical domain (#2119)

### Fixed

- fix(cli): keep eval id on `import` (#2112)
- fix(providers): portkey provider and headers (#2088)
- fix(redteam): provide target context (#2090)
- fix(providers): ensure consistent message parsing for Anthropic Claude Vision (#2069)
- fix(redteam): make remote generation URL dynamic to support dotenv loading (#2086)

### Dependencies

- chore(deps): bump @anthropic-ai/sdk from 0.31.0 to 0.32.0 (#2074)
- chore(deps): bump @anthropic-ai/sdk from 0.32.0 to 0.32.1 (#2083)
- chore(deps): bump @aws-sdk/client-bedrock-runtime from 3.686.0 to 3.687.0 (#2104)
- chore(deps): bump openai from 4.70.2 to 4.71.0 (#2073)
- chore(deps): bump openai from 4.71.0 to 4.71.1 (#2087)

## [0.95.0] - 2024-11-04

### Added

- **feat(redteam):** goat (#2006)
- **feat(webui):** add support for file providers in eval creation view via file upload by @mldangelo in https://github.com/promptfoo/promptfoo/pull/2055
- feat(webui): add support for file providers in eval creation view via file upload (#2055)

### Changed

- **feat:** save and load configs (#2044)
- **feat:** index page for report view (#2048)
- **fix:** competitors grader (#2042)
- **fix:** llm rubric markup (#2043)
- **fix:** OOM on large evals (#2049)
- **chore:** migrate rag-full example to langchain 0.3.0 (#2041)
- **chore:** add some loaders to webui pages (#2050)
- **chore(providers):** add bedrock regional inference profile IDs (#2058)
- **chore(webui):** optimize custom policy handling (#2061)
- **chore:** bump @anthropic-ai/sdk from 0.30.1 to 0.31.0 (#2062)
- **chore:** bump openai from 4.69.0 to 4.70.2 (#2063)

### Fixed

- **fix(webui):** preserve target label when switching target types (#2060)

### Dependencies

- **chore(deps):** bump langchain from 0.2.10 to 0.3.0 in /examples/rag-full (#2040)
- **chore(deps):** bump openai from 4.68.4 to 4.69.0 (#2045)
- **chore(deps):** update patch and minor dependencies (#2064)

## [0.94.6] - 2024-10-30

### Added

- feat(webui): make table header sticky (#2001)

### Changed

- feat: `promptfoo auth whoami` (#2034)
- fix: minor redteam run fixes (#2033)
- fix: report issue counts (#2037)
- fix: Integration backlink to portkey docs (#2039)
- chore: add provider to assertion function context (#2036)
- chore: add `--verbose` to redteam run (#2032)
- chore(deps-dev): bump @aws-sdk/client-bedrock-runtime from 3.679.0 to 3.682.0 (#2038)

### Dependencies

- chore(deps): bump elliptic from 6.5.7 to 6.6.0 in /src/app (#2031)
- chore(deps): bump langchain from 0.1.14 to 0.3.0 in /examples/langchain-python (#2035)

## [0.94.5] - 2024-10-28

### Changed

- fix: bump version on fetch cache key (#2029)
- fix: support browser back/forward in redteam setup (#2022)
- chore: improve ui for plugin configs (#2024)
- chore(webui): improve redteam plugin configuration UI (#2028)
- chore: Add Missing Statuses to Risk Categories (#2030)

### Fixed

- fix(ci): add disk space cleanup steps to prevent runner failures (#2018)
- fix(redteam): auto-extract injectVar from prompt template in redteam image provider (#2021)
- fix(providers): adjust bedrock anthropic default temperature (#2027)
- fix(webui): hide redteam setup dialog after seen (#2023)

### Documentation

- docs(provider): fix dalle-3 provider name (#2020)

## [0.94.4] - 2024-10-27

### Added

- **Feature:** Add simulated user provider ([#2014](https://github.com/promptfoo/promptfoo/pull/2014) by [@typpo](https://github.com/typpo))

### Changed

- **Fix:** Handle basic auth credentials in fetch requests ([#2013](https://github.com/promptfoo/promptfoo/pull/2013) by [@mldangelo](https://github.com/mldangelo))
- **Chore:** Add configuration option to disable template environment variables ([#2017](https://github.com/promptfoo/promptfoo/pull/2017) by [@mldangelo](https://github.com/mldangelo))
- **Chore (Redteam):** Improve onboarding CLI plugin configuration handling ([#2015](https://github.com/promptfoo/promptfoo/pull/2015) by [@mldangelo](https://github.com/mldangelo))

## [0.94.3] - 2024-10-26

### Changed

- feat: package import support improvements (#1995)
- feat: add adaline gateway provider (#1980)
- fix: template creation for `promptfoo init` and `promptfoo redteam init`
- chore(providers): merge prompt and provider config in azure (#2011)

## [0.94.2] - 2024-10-25

### Added

- feat(browser): `optional` arg on `click` commands (#1997)

### Changed

- feat: add browser support in redteam setup (#1998)
- fix: test case descriptions (#2000)
- fix: Http Provider parser (#1994)
- chore: save user consent when logged in via webui (#1999)
- chore: Constants are lower case (#2007)
- style(eslint): add sort-keys rule and sort type constituents (#2008)
- chore(redteam): alphabetize and normalize ordering of constants (#2002)
- revert: style(eslint): add sort-keys rule and sort type constituents (#2009)

## [0.94.1] - 2024-10-24

### Added

- **feat(schema):** Add YAML schema validation to config files by [@mldangelo](https://github.com/mldangelo) in [#1990](https://github.com/promptfoo/promptfoo/pull/1990)

### Changed

- **chore:** Don't run Docker as root by [@typpo](https://github.com/typpo) in [#1884](https://github.com/promptfoo/promptfoo/pull/1884)
- **chore(webui):** Move Snackbar out of component for reuse by [@sklein12](https://github.com/sklein12) in [#1989](https://github.com/promptfoo/promptfoo/pull/1989)
- **chore(redteam):** Send version to remote endpoint by [@typpo](https://github.com/typpo) in [#1982](https://github.com/promptfoo/promptfoo/pull/1982)
- **refactor(tests):** Reorganize test files into subdirectories by [@mldangelo](https://github.com/mldangelo) in [#1984](https://github.com/promptfoo/promptfoo/pull/1984)
- site: additional landing page (#1996)

### Fixed

- **fix(providers):** Better OpenAI rate limit handling by [@typpo](https://github.com/typpo) in [#1981](https://github.com/promptfoo/promptfoo/pull/1981)
- **fix(providers):** Refusals are not failures by [@typpo](https://github.com/typpo) in [#1991](https://github.com/promptfoo/promptfoo/pull/1991)
- **fix(redteam):** Better error handling in strategies by [@typpo](https://github.com/typpo) in [#1983](https://github.com/promptfoo/promptfoo/pull/1983)
- **fix(redteam):** Better error on remote plugins when remote is disabled by [@typpo](https://github.com/typpo) in [#1979](https://github.com/promptfoo/promptfoo/pull/1979)
- fix: prompt validation (#1993)

### Dependencies

- **chore(deps):** Bump @aws-sdk/client-bedrock-runtime from 3.677.0 to 3.678.0 by [@dependabot](https://github.com/dependabot) in [#1987](https://github.com/promptfoo/promptfoo/pull/1987)
- **chore(deps):** Bump @anthropic-ai/sdk from 0.30.0 to 0.30.1 by [@dependabot](https://github.com/dependabot) in [#1986](https://github.com/promptfoo/promptfoo/pull/1986)
- **chore(deps):** Bump OpenAI from 4.68.2 to 4.68.4 by [@dependabot](https://github.com/dependabot) in [#1985](https://github.com/promptfoo/promptfoo/pull/1985)

## [0.94.0] - 2024-10-23

### Added

- feat(providers): add support for `github` provider (#1927)
- feat(providers): add support for xAI (Grok) provider (#1967)
- feat(providers): Update HTTP Provider to support any type of request (#1920)
- feat(prompts): add context to python and javascript prompts (#1974)
- feat(webui): add ability to update eval author (#1951)
- feat(webui): add login page (#1964)
- feat(webui): add support for displaying base64-encoded images (#1937)
- feat(cli): allow referencing specific gsheet (#1942)
- feat(redteam): show passes and fails in report drawer (#1972)

### Changed

- chore(cli): disable database logging by default (#1953)
- chore(cli): move db migrations up (#1975)
- chore(cli): replace node-fetch with native fetch API (#1968)
- chore(cli): warn on unsupported test format (#1945)
- chore(providers): support AWS credentials in config file for bedrock provider (#1936)
- chore(providers): support response_format in prompt config in openai provider (#1966)
- chore(providers): update Claude 3.5 model version (#1973)
- chore(providers): update implementation of togetherAI provider (#1934)
- chore(redteam): Add redteam descriptions and display names (#1962)
- chore(redteam): Better typing for the new constants (#1965)
- chore(redteam): fix typing issue, don't return in route (#1933)
- chore(redteam): move all redteam constants to one spot (#1952)
- chore(redteam): remove providers from db (#1955)
- chore(redteam): update providers to id by id or label (#1924)
- chore(redteam): Use Provider Label as Unique ID for redteam targets (#1938)
- chore(webui): add user email management endpoints (#1949)
- chore(webui): create dedicated eval router (#1948)
- chore(webui): expose redteam init ui in navigation dropdown menu (#1926)
- chore(webui): improve max text length slider (#1939)
- chore(webui): optimize Material-UI imports for better tree-shaking (#1928)
- chore(webui): optionally record anonymous telemetry (#1940)
- chore(webui): resolve fast refresh warning by separating useToast hook (#1941)
- refactor(assertions): move utility functions to separate file (#1944)
- chore: add citation generation script and update CITATION.cff (#1914)

### Fixed

- fix(cli): add metadata to EvaluateResult model (#1978)
- fix(cli): check for python3 alias (#1971)
- fix(cli): cli properly watches all types of configs (#1929)
- fix(cli): resolve deep copy issue when using grader cli arg (#1943)
- fix(eval): set author from getUserEmail when creating Eval (#1950)
- fix(providers): improve Gemini format coercion and add tests (#1925)
- fix(providers): maybeCoerceToGeminiFormat in palm provider - parse system_instruction (#1947)

### Dependencies

- chore(deps): bump aiohttp from 3.9.5 to 3.10.2 in /examples/rag-full (#1959)
- chore(deps): bump certifi from 2023.11.17 to 2024.7.4 in /examples/python-provider (#1958)
- chore(deps): bump idna from 3.6 to 3.7 in /examples/python-provider (#1957)
- chore(deps): bump rollup from 4.21.3 to 4.24.0 in /src/app (#1961)
- chore(deps): bump starlette from 0.37.2 to 0.40.0 in /examples/rag-full (#1956)
- chore(deps): bump vite from 5.3.3 to 5.4.9 in /examples/jest-integration (#1960)
- chore(deps): migrate drizzle (#1922)
- chore(deps): update dependencies (#1913)

### Documentation

- docs(blog): adding fuzzing post (#1921)

## [0.93.3] - 2024-10-17

### Added

- **feat(assertions):** Support array of files in assertion values by [@danpe](https://github.com/promptfoo/promptfoo/pull/1897)
- **feat(redteam):** Math-prompt strategy by [@AISimplyExplained](https://github.com/promptfoo/promptfoo/pull/1907)
- feat(redteam): math-prompt strategy (#1907)
- feat: add watsonx bearer token auth and display model cost (#1904)
- feat: support array of files in assertion values (#1897)

### Changed

- **chore(providers):** Add WatsonX bearer token auth and display model cost by [@gprem09](https://github.com/promptfoo/promptfoo/pull/1904)
- **chore(redteam):** Rename math-prompt strategy and update docs by [@mldangelo](https://github.com/promptfoo/promptfoo/pull/1912)
- **chore(webui):** Redesign navigation and dark mode components by [@mldangelo](https://github.com/promptfoo/promptfoo/pull/1903)
- **chore(ci):** Correct GitHub Actions syntax for secret access by [@mldangelo](https://github.com/promptfoo/promptfoo/pull/1911)
- **chore(ci):** Fix Docker build by [@sklein12](https://github.com/promptfoo/promptfoo/pull/1910)
- **chore(ci):** Test eval share for hosted container by [@sklein12](https://github.com/promptfoo/promptfoo/pull/1908)
- **chore(ci):** Test sharing to cloud by [@sklein12](https://github.com/promptfoo/promptfoo/pull/1909)
- chore: fix docker build (#1910)
- chore(redteam): rename math-prompt strategy and update docs (#1912)
- chore: Test sharing to cloud (#1909)
- chore: Test eval share for hosted container (#1908)

### Fixed

- **fix(webui):** Navigating directly to an eval by [@sklein12](https://github.com/promptfoo/promptfoo/pull/1905)
- fix(providers): lazy load watsonx dependencies (#1977)
- fix(ci): correct GitHub Actions syntax for secret access (#1911)
- fix: Navigating directly to an eval (#1905)

### Documentation

- **docs(redteam):** Add documentation for Custom and PII plugins by [@mldangelo](https://github.com/promptfoo/promptfoo/pull/1892)

## [0.93.2] - 2024-10-16

### Fixed

- fix: sharing to hosted (#1902)
- fix: update cloud share URL path from 'results' to 'eval' (#1901)
- fix: gemini chat formatting (#1900)

### Documentation

- docs(redteam): add documentation for Custom and PII plugins (#1892)

### Changed

- **fix:** update cloud share URL path from 'results' to 'eval' by [@mldangelo](https://github.com/promptfoo/promptfoo/pull/1901)
- **fix:** gemini chat formatting by [@typpo](https://github.com/promptfoo/promptfoo/pull/1900)
- **fix:** sharing to hosted by [@sklein12](https://github.com/promptfoo/promptfoo/pull/1902)
- **chore:** add `--filter-targets` to `redteam run` by [@typpo](https://github.com/promptfoo/promptfoo/pull/1893)
- **chore:** warn users about unknown arguments after 'eval' command by [@mldangelo](https://github.com/promptfoo/promptfoo/pull/1898)
- chore(webui): redesign navigation and dark mode components (#1903)
- chore(cli): warn users about unknown arguments after 'eval' command (#1898)
- chore: add `--filter-targets` to `redteam run` (#1893)

### Dependencies

- **chore(deps):** bump `@anthropic-ai/sdk` from 0.29.0 to 0.29.1 by [@dependabot](https://github.com/promptfoo/promptfoo/pull/1894)
- chore(deps): bump @anthropic-ai/sdk from 0.29.0 to 0.29.1 (#1894)

## [0.93.1] - 2024-10-15

### Fixed

- fix: Delete all evals broken (#1891)

### Added

- feat: Redteam http target tester (#1883)

### Changed

- **feat:** Crisp chat on certain pages by [@typpo](https://github.com/promptfoo/promptfoo/pull/1880)
- **feat:** Redteam HTTP target tester by [@sklein12](https://github.com/promptfoo/promptfoo/pull/1883)
- **fix:** Do not use default config when config is explicitly set by [@typpo](https://github.com/promptfoo/promptfoo/pull/1878)
- **fix:** Delete all evals broken by [@sklein12](https://github.com/promptfoo/promptfoo/pull/1891)
- **docs:** Add RAG architecture blog post by [@vsauter](https://github.com/promptfoo/promptfoo/pull/1886)
- **refactor(webui):** Move dashboard to redteam directory by [@mldangelo](https://github.com/promptfoo/promptfoo/pull/1890)
- refactor(webui): move dashboard to redteam directory (#1890)

## [0.93.0] - 2024-10-14

### Documentation

- docs: add rag architecture blog post (#1886)

### Added

- feat(cli): add example download functionality to init command (#1875)
- feat(redteam): introduce experimental redteam setup ui (#1872)
- feat(providers): watsonx provider (#1869)
- feat(providers): node package provider (#1855)
- feat: crisp chat on certain pages (#1880)

### Changed

- chore(webui): show tools in report view (#1871)

### Fixed

- fix(cli): only set redteam on combined configs when necessary (#1879)
- fix(cli): disable remote grading with rubric prompt override (#1877)
- fix(webui): rendering evals (#1881)
- fix: do not use default config when config is explicitly set (#1878)

## [0.92.3] - 2024-10-12

### Changed

- fix: request correct structure in prompt (#1851)
- fix: Only persist custom API url in local storage if it's set through the UI (#1854)
- fix: equality failure message (#1868)
- fix: don't always persist providers (#1870)
- feat: env variable to host pf at a different url path then base (#1853)
- chore(redteam): improve custom plugin definition and validation (#1860)
- chore: move skip logic to generate (#1834)
- chore: add `--filter-targets` alias (#1863)
- chore: Cloud sharing with new format (#1840)

### Fixed

- fix(webui): resolve undefined version display in InfoModal (#1856)

### Dependencies

- chore(deps-dev): bump @aws-sdk/client-bedrock-runtime from 3.667.0 to 3.668.0 (#1857)
- chore(deps-dev): bump @aws-sdk/client-bedrock-runtime from 3.668.0 to 3.669.0 (#1865)

## [0.92.2] - 2024-10-09

### Changed

- **ci(tests)**: Separate unit and integration tests in CI pipeline by [@mldangelo](https://github.com/mldangelo) in [#1849](https://github.com/promptfoo/promptfoo/pull/1849)
  - Bump `@aws-sdk/client-bedrock-runtime` from 3.666.0 to 3.667.0 by [@dependabot](https://github.com/dependabot) in [#1845](https://github.com/promptfoo/promptfoo/pull/1845)
  - Bump `@anthropic-ai/sdk` from 0.28.0 to 0.29.0 by [@dependabot](https://github.com/dependabot) in [#1846](https://github.com/promptfoo/promptfoo/pull/1846)
  - Bump `openai` from 4.67.2 to 4.67.3 by [@dependabot](https://github.com/dependabot) in [#1844](https://github.com/promptfoo/promptfoo/pull/1844)

### Fixed

- **fix(providers)**: Dynamically import FAL-AI serverless client by [@mldangelo](https://github.com/mldangelo) in [#1850](https://github.com/promptfoo/promptfoo/pull/1850)

### Dependencies

- **chore(deps)**:

## [0.92.1] - 2024-10-08

### Added

- **feat(providers):** Add support for an optional `responseSchema` file to Google Gemini by [@aud](https://github.com/promptfoo/promptfoo/pull/1839)
- feat(providers): Add support for an optional `responseSchema` file to google gemini (#1839)

### Changed

- **fix:** count could be off if there was a test that wasn't recorded by [@sklein12](https://github.com/promptfoo/promptfoo/pull/1841)
- **fix:** support relative paths by [@sklein12](https://github.com/promptfoo/promptfoo/pull/1842)
- **fix:** Prompt ordering on tables by [@sklein12](https://github.com/promptfoo/promptfoo/pull/1843)
- **chore:** delete empty file by [@sklein12](https://github.com/promptfoo/promptfoo/pull/1829)
- **chore:** rename tables by [@sklein12](https://github.com/promptfoo/promptfoo/pull/1831)
- chore(deps-dev): bump @aws-sdk/client-bedrock-runtime from 3.665.0 to 3.666.0 (#1836)

### Fixed

- **fix(provider):** fal prompt config overrides by [@drochetti](https://github.com/promptfoo/promptfoo/pull/1835)
- fix: Prompt ordering on tables (#1843)
- fix: support relative paths (#1842)
- fix: count could be off if there was a test that wasn't recorded (#1841)

### Dependencies

- **chore(deps):** bump openai from 4.67.1 to 4.67.2 by [@dependabot](https://github.com/promptfoo/promptfoo/pull/1837)
- **chore(deps-dev):** bump @aws-sdk/client-bedrock-runtime from 3.665.0 to 3.666.0 by [@dependabot](https://github.com/promptfoo/promptfoo/pull/1836)
- chore(deps): bump openai from 4.67.1 to 4.67.2 (#1837)

### Documentation

- **docs(contributing):** expand guide for adding new providers by [@mldangelo](https://github.com/promptfoo/promptfoo/pull/1833)

## [0.92.0] - 2024-10-07

### Fixed

- fix(provider): fal prompt config overrides (#1835)

### Documentation

- docs(contributing): expand guide for adding new providers (#1833)

### Changed

- Normalize eval results in db (#1776)
- foundation model blog post (#1823)
- site: custom blog index page (#1824)
- chore(build): allow-composite-ts (#1825)
- chore(cli): improve validation for extension hooks (#1827)
- chore: rename tables (#1831)
- chore: delete empty file (#1829)

## [0.91.3] - 2024-10-04

### Added

- feat(redteam): add religion plugin (#1822)
- feat(provider-fal): allow prompt config overrides (#1815)
- feat: remove in memory table (#1820)

## [0.91.2] - 2024-10-04

### Added

- feat(cli): Add input validation to eval command (@mldangelo #1810)
- feat(cli): Add real-time logging for Python script execution (@mldangelo #1818)
- feat(providers): Add support for setting cookies in `browser` provider (@typpo #1809)

### Changed

- chore(ci): Move integration tests to separate job in GitHub Actions workflow (@mldangelo #1821)
- chore(providers): Add support for file-based response parser for HTTP provider (@mldangelo #1808)
- chore(providers): Improve error message for browser provider missing imports (67c5fed2 @typpo)
- chore(redteam): Update to specific GPT-4 model (0be9c87f @mldangelo)
- chore(site): Update intro cal.com link (ff36972e @typpo)
- chore(webui): Remove 'use client' directives from React components (bc6f4214 @mldangelo)
- docs: Add Streamlit application in browser documentation (855e80f4 @typpo)
- docs: Escape tag in documentation (9c3ae83b @typpo)
- docs: Remove responseparser from quickstart (fe17b837 @typpo)
- docs: Remove responseParser from redteam template (feda3c60 @typpo)
- docs: Update test case reference documentation (d7c7a507 @mldangelo)
- docs: Update to use `redteam run` and `redteam report` (@typpo #1814)

### Fixed

- fix(redteam): Resolve cross-session templating issues (@typpo #1811)
- fix(webui): Ensure weight is not 0 (@sklein12 #1817)

### Dependencies

- chore(deps-dev): Bump @aws-sdk/client-bedrock-runtime from 3.658.1 to 3.662.0 (@dependabot #1805)
- chore(deps-dev): Bump @aws-sdk/client-bedrock-runtime from 3.663.0 to 3.664.0 (@dependabot #1819)
- chore(deps): Bump openai from 4.66.1 to 4.67.0 (@dependabot #1804)
- chore(deps): Bump replicate from 0.34.0 to 0.34.1 (@dependabot #1806)
- chore(deps): Update dependencies (ec37ca4e @mldangelo)

## [0.91.1] - 2024-10-01

### Changed

- feat: prompts as python classmethods (#1799)

### Fixed

- fix(redteam): read redteam config during redteam eval command (#1803)

### Documentation

- docs(custom-api): update documentation and improve typing (#1802)

## [0.91.0] - 2024-10-01

### Added

- feat(cli): ask for email on public share by @typpo in #1798
- feat(cli): support input transforms by @MrFlounder in #1704
- feat(redteam): add `redteam run` command by @typpo in #1791
- feat(webui): new Chart type on the eval page of web UI by @YingjiaLiu99 in #1147

### Changed

- fix: calc the same prompt id everywhere by @sklein12 in #1795
- docs: add troubleshooting section for timeouts by @mldangelo
- docs: fix indentation by @typpo
- docs: provider index by @mldangelo in #1792
- docs: update ts-config example README with tsx loader options by @mldangelo
- site: misc redteam guide clarifications by @typpo
- chore(cli): reorganize command structure and add program name by @mldangelo
- chore(cli): simplify node version check by @mldangelo in #1794
- chore(openai): use omni moderation by default by @typpo in #1797
- chore(providers): add support for special chars in browser provider by @typpo in #1790
- chore(providers): render provider label using Nunjucks by @mldangelo in #1789
- chore(providers): warn on unknown provider types by @mldangelo in #1787
- chore(redteam): include package version in redteam run hash by @typpo in 6d2d0c65
- chore(redteam): rename and export base classes by @mldangelo in #1801
- chore(redteam): serverside generation for indirect-prompt-injection by @mldangelo
- chore(redteam): update adversarial generation to specific gpt-4o model by @typpo in 1f397f62
- chore(cli): reorganize command structure and add program name by @mldangelo in 66781927

### Fixed

- fix(build): remove ts-config path aliases until compilation works correctly by @sklein12 in #1796
- fix(cli): don't ask for email when sharing in ci or without tty by @typpo
- fix(package): use provider prompt map when running via Node package by @vsauter in #1788
- fix(redteam): don't include entities if list is empty by @typpo
- fix(redteam): OWASP aliases by @typpo in #1765

### Dependencies

- chore(deps): bump openai from 4.65.0 to 4.66.1 by @dependabot in #1800
- chore(deps): update dependencies by @mldangelo

## [0.90.3] - 2024-09-27

### Changed

- fix: browser provider ignores cert errors by @ianw_github in 9fcc9f5974d919291456292e187fba1b1bacb3e2

## [0.90.2] - 2024-09-27

### Changed

- **feat:** Add fal.ai provider by [@drochetti](https://github.com/drochetti) in [#1778](https://github.com/promptfoo/promptfoo/pull/1778)
- **feat:** Add install script for pre-built binary installation by [@mldangelo](https://github.com/mldangelo) in [#1755](https://github.com/promptfoo/promptfoo/pull/1755)
- **fix:** Improve JSON parser handling for multiple braces by [@typpo](https://github.com/typpo) in [#1766](https://github.com/promptfoo/promptfoo/pull/1766)
- **refactor(eval):** Reorganize and improve eval command options by [@mldangelo](https://github.com/mldangelo) in [#1762](https://github.com/promptfoo/promptfoo/pull/1762)
- **chore(bedrock):** Improve support for LLAMA3.1 and LLAMA3.2 model configurations by [@mldangelo](https://github.com/mldangelo) in [#1777](https://github.com/promptfoo/promptfoo/pull/1777)
- **chore(config):** Simplify config loading by [@mldangelo](https://github.com/mldangelo) in [#1779](https://github.com/promptfoo/promptfoo/pull/1779)
- **chore(redteam):** Move select plugins for server-side generation by [@mldangelo](https://github.com/mldangelo) in [#1783](https://github.com/promptfoo/promptfoo/pull/1783)
- **ci(nexe-build):** Add ARM64 support for nexe builds by [@mldangelo](https://github.com/mldangelo) in [#1780](https://github.com/promptfoo/promptfoo/pull/1780)
- **ci(nexe-build):** Update runner selection for macOS and add Windows file extension by [@mldangelo](https://github.com/mldangelo) in [#1784](https://github.com/promptfoo/promptfoo/pull/1784)

### Fixed

- **fix(providers):** Correct data types for `responseParser` in HTTP provider by [@typpo](https://github.com/typpo) in [#1764](https://github.com/promptfoo/promptfoo/pull/1764)

### Dependencies

- **chore(deps-dev):** Bump `@aws-sdk/client-bedrock-runtime` from 3.658.0 to 3.658.1 by [@dependabot](https://github.com/dependabot) in [#1769](https://github.com/promptfoo/promptfoo/pull/1769)
- **chore(deps):** Bump `replicate` from 0.33.0 to 0.34.0 by [@dependabot](https://github.com/dependabot) in [#1767](https://github.com/promptfoo/promptfoo/pull/1767)
- **chore(deps):** Bump `openai` from 4.63.0 to 4.64.0 by [@dependabot](https://github.com/dependabot) in [#1768](https://github.com/promptfoo/promptfoo/pull/1768)

## [0.90.1] - 2024-09-26

### Changed

- **chore(providers):** Updated Bedrock integration to support Llama 3.2 models. [#1763](https://github.com/promptfoo/promptfoo/pull/1763) by [@aristsakpinis93](https://github.com/aristsakpinis93)
- **chore:** Added support for config objects in JavaScript and Python assertions. [#1729](https://github.com/promptfoo/promptfoo/pull/1729) by [@vedantr](https://github.com/vedantr)
- **fix:** Improved prompts handling per provider. [#1757](https://github.com/promptfoo/promptfoo/pull/1757) by [@typpo](https://github.com/typpo)
- **fix:** Updated `--no-interactive` description and added it to the documentation. [#1761](https://github.com/promptfoo/promptfoo/pull/1761) by [@kentyman23](https://github.com/kentyman23)
- site: adding blog post for Prompt Airlines (#1774)

### Dependencies

- **chore(deps-dev):** Bumped `@aws-sdk/client-bedrock-runtime` from 3.654.0 to 3.658.0. [#1758](https://github.com/promptfoo/promptfoo/pull/1758) by [@dependabot](https://github.com/dependabot)

## [0.90.0] - 2024-09-24

### Changed

- cli: Added 'pf' as an alias for the 'promptfoo' command (@mldangelo, #1745)
- providers(bedrock): Added support for AI21 Jamba Models and Meta Llama 3.1 Models (@mldangelo, #1753)
- providers(python): Added support for file:// syntax for Python providers (@mldangelo, #1748)
- providers(http): Added support for raw requests (@typpo, #1749)
- cli: implement cloud Login functionality for private sharing (@sklein12, #1719)
- cli(redteam): aliased 'eval' in redteam namespace and prioritized redteam.yaml over promptfooconfig.yaml (@typpo, #1664)
- providers(http): Added templating support for provider URLs (@mldangelo, #1747)
- cli: read config files from directory paths (@andretran, #1721)
- Added PROMPTFOO_EXPERIMENTAL environment variable (@typpo)
- Simplified redteam consent process (@typpo)
- Improved input handling for login prompts (@mldangelo)
- Updated dependencies (@mldangelo)
- webui: fix route to edit eval description(@sklein12, #1754)
- cli: prevent logging of empty output paths (@mldangelo)
- Added raw HTTP request example (@typpo)
- Updated documentation to prefer prebuilt versions (@sklein12, #1752)
- Triggered release step in nexe build for tagged branches (@mldangelo)
- Updated release token in GitHub Actions workflow (@mldangelo)
- Added continue-on-error to nexe-build job (@mldangelo)

## [0.89.4] - 2024-09-23

### Added

- feat(webui): display suggestions (#1739)

### Changed

- feat: headless browser provider (#1736)
- feat: suggestions (#1723)
- feat: improvements to http and websocket providers (#1732)
- fix: empty state for webui (#1727)
- chore: add costs for OpenAI model "gpt-4o-2024-08-06" (#1728)
- fix: catch errors when creating share url (#1726)https://github.com/promptfoo/promptfoo/pull/1725
- fix: add missing outputPath (#1734)
- fix: output path when PROMPTFOO_LIGHTWEIGHT_RESULTS is set (#1737)
- chore: Move share action to server (#1743)
- docs: Update documentation for Tree-based Jailbreaks Strategy by @vingiarrusso in

### Fixed

- fix(prompts): add handling for function prompt (#1724)

## [0.89.3] - 2024-09-20

### Changed

- **Bug Fixes:**
  - Improved sanitization of generations ([#1713](https://github.com/promptfoo/promptfoo/pull/1713) by [@typpo](https://github.com/typpo))
  - Reverted config changes to resolve prompt file bug ([#1722](https://github.com/promptfoo/promptfoo/pull/1722) by [@mldangelo](https://github.com/mldangelo))
- **Docs**
  - Added more information to the enterprise page ([#1714](https://github.com/promptfoo/promptfoo/pull/1714) by [@typpo](https://github.com/typpo))
  - Updated the about page ([#1715](https://github.com/promptfoo/promptfoo/pull/1715) by [@typpo](https://github.com/typpo))
  - Minor landing page updates ([#1718](https://github.com/promptfoo/promptfoo/pull/1718) by [@typpo](https://github.com/typpo))
- Update documentation for Tree-based Jailbreaks Strategy (#1725)

## [0.89.2] - 2024-09-18

### Changed

- **Dependencies**: Updated project dependencies (@mldangelo)
- **Website**: Added truncate functionality to the site (@typpo)
- Fixed Node cache dependency issue (@typpo)
- Improved nexe build workflow artifact handling in CI pipeline (@mldangelo)
- Bumped version to 0.89.2 (@typpo)
-

## [0.89.1] - 2024-09-18

### Added

- **feat(provider/openai)**: support loading `response_format` from a file by [@albertlieyingadrian](https://github.com/albertlieyingadrian) in [#1711](https://github.com/promptfoo/promptfoo/pull/1711)
- **feat(matchers)**: add external file loader for LLM rubric by [@albertlieyingadrian](https://github.com/albertlieyingadrian) in [#1698](https://github.com/promptfoo/promptfoo/pull/1698)

### Changed

- **feat**: Redteam dashboard by [@typpo](https://github.com/typpo) in [#1709](https://github.com/promptfoo/promptfoo/pull/1709)
- **feat**: add WebSocket provider by [@typpo](https://github.com/typpo) in [#1712](https://github.com/promptfoo/promptfoo/pull/1712)
- **docs**: GPT vs O1 guide by [@typpo](https://github.com/typpo) in [#1703](https://github.com/promptfoo/promptfoo/pull/1703)

### Dependencies

- **chore(deps)**: bump `openai` from `4.61.1` to `4.62.0` by [@dependabot](https://github.com/dependabot) in [#1706](https://github.com/promptfoo/promptfoo/pull/1706)
- **chore(deps)**: bump `@azure/openai-assistants` from `1.0.0-beta.5` to `1.0.0-beta.6` by [@dependabot](https://github.com/dependabot) in [#1707](https://github.com/promptfoo/promptfoo/pull/1707)

## [0.89.0] - 2024-09-17

### Added

- feat(util): add nunjucks template support for file path (#1688) by @albertlieyingadrian
- feat(redteam): top level targets, plugins, strategies (#1689) by @typpo

### Changed

- feat: Migrate NextUI to a React App (#1637) by @sklein12
- feat: add golang provider (#1693) by @typpo
- feat: make config `prompts` optional (#1694) by @typpo
- chore(redteam): plumb scores per plugin and strategy (#1684) by @typpo
- chore(redteam): redteam init indent plugins and strategies by @typpo
- chore(redteam): redteam onboarding updates (#1695) by @typpo
- chore(redteam): update some framework mappings by @typpo
- refactor(csv): improve assertion parsing and add warning for single underscore usage (#1692) by @mldangelo
- docs: improve Python provider example with stub LLM function by @mldangelo

### Fixed

- fix(python): change PythonShell mode to binary to fix unicode encoding issues (#1671) by @mldangelo
- fix(python): check --version for executable path validation (#1690) by @mldangelo
- fix(providers): Mistral Error Reporting (#1691) by @GICodeWarrior

### Dependencies

- chore(deps): bump openai from 4.61.0 to 4.61.1 (#1696) by @dependabot
- chore(deps): remove nexe dev dependency by @mldangelo
- chore(deps): update eslint and related packages by @mldangelo

## [0.88.0] - 2024-09-16

### Dependencies

- chore(deps): bump replicate from 0.32.1 to 0.33.0 (#1682)

### Added

- feat(webui): display custom namedScores (#1669)

### Changed

- **Added** `--env-path` as an alias for the `--env-file` option in CLI (@mldangelo)
- **Introduced** `PROMPTFOO_LIGHTWEIGHT_RESULTS` environment variable to optimize result storage (@typpo)
- **Added** `validatePythonPath` function and improved error handling for Python scripts (@mldangelo)
- **Displayed** custom named scores in the Web UI (@khp)
- **Improved** support for structured outputs in the OpenAI provider (@mldangelo)
- **Added** OpenAI Assistant's token usage statistics (@albertlieyingadrian)
- **Added** pricing information for Azure OpenAI models (@mldangelo)
- **Improved** API URL formatting for Azure OpenAI provider (@mldangelo)
- **Fixed** prompt normalization when reading configurations (@mldangelo)
- **Resolved** Docker image issues by adding Python, ensuring the `next` output directory exists, and disabling telemetry (@mldangelo)
- **Improved** message parsing for the Anthropic provider (@mldangelo)
- **Fixed** error in loading externally defined OpenAI function calls (@mldangelo)
- **Corrected** latency assertion error for zero milliseconds latency (@albertlieyingadrian)
- **Added** a new Red Team introduction and case studies to the documentation (@typpo)
- **Updated** model references and default LLM models in the documentation (@mldangelo)
- **Fixed** typos and broken image links in the documentation (@mldangelo, @typpo)
- **Refactored** Red Team commands and types to improve code organization (@mldangelo)
- **Moved** `evaluateOptions` initialization to `evalCommand` (@mldangelo)
- **Centralized** cost calculation logic in providers (@mldangelo)
- ci: improve nexe build workflow and caching (#1683)
- chore(providers): add pricing information for Azure OpenAI models (#1681)

### Tests

- **Added** support for `file://` prefix for local file paths in the `tests:` field in configuration (@mldangelo)

## [0.87.1] - 2024-09-12

### Fixed

- fix(docker): add Python to Docker image and verify in CI (#1677)
- fix(assertions): fix latencyMs comparison with undefined to allow 0 ms latency (#1668)
- fix(providers): improve parseMessages function for anthropic (#1666)
- fix(dockerfile): ensure next out directory exists and disable next telemetry (#1665)
- fix: normalize prompts when reading configs (#1659)

### Added

- feat(python): add validatePythonPath function and improve error handling (#1670)
- feat(cli): accept '--env-path' as an alias for '--env-file' option (#1654)
- feat: PROMPTFOO_LIGHTWEIGHT_RESULTS envar (#1450)

### Documentation

- docs: red team intro (#1662)
- docs: update model references from gpt-3.5-turbo to gpt-4o-mini (#1655)

### Changed

- **Add OpenAI `o1` pricing** by [@typpo](https://github.com/typpo) in [#1649](https://github.com/promptfoo/promptfoo/pull/1649)
- **Add support for OpenAI `o1` max completion tokens** by [@mldangelo](https://github.com/mldangelo) in [#1650](https://github.com/promptfoo/promptfoo/pull/1650)
- **Share link issue when self-hosting** by [@typpo](https://github.com/typpo) in [#1647](https://github.com/promptfoo/promptfoo/pull/1647)
- **Fix OpenAI function tool callbacks handling** by [@mldangelo](https://github.com/mldangelo) in [#1648](https://github.com/promptfoo/promptfoo/pull/1648)
- **Fix broken anchor links** by [@mldangelo](https://github.com/mldangelo) in [#1645](https://github.com/promptfoo/promptfoo/pull/1645)
- **Add documentation for Echo provider** by [@mldangelo](https://github.com/mldangelo) in [#1646](https://github.com/promptfoo/promptfoo/pull/1646)
- ci: add push trigger to docker workflow (#1678)
- refactor(providers): centralize cost calculation logic (#1679)
- refactor: move evaluateOptions initialization to evalCommand (#1674)
- refactor(redteam): move redteam types to src/redteam/types (#1653)
- refactor(redteam): move redteam commands to src/redteam/commands (#1652)
- chore(providers): improve API URL formatting for Azure OpenAI provider (#1672)
- chore(providers): add openai assistant's token usage (#1661)
- chore(openai): improve support for structured outputs (#1656)
- chore: support file:// prefix for local file paths in `tests:` field in config (#1651)

## [0.87.0] - 2024-09-12

### Changed

- feat: remote strategy execution (#1592)
- fix: run db migrations first thing in cli (#1638)
- chore: add --remote to `eval` (#1639)
- chore: ability to record when feature is used (#1643)
- site: intro and image updates (#1636)

### Dependencies

- chore(deps-dev): bump @aws-sdk/client-bedrock-runtime from 3.649.0 to 3.650.0 (#1640)
- chore(deps): bump openai from 4.58.2 to 4.59.0 (#1641)

## [0.86.1] - 2024-09-11

### Changed

- feat: cross-session leak plugin (#1631)
- fix: quickswitcher (#1635)

## [0.86.0] - 2024-09-11

### Changed

- **feat**: Added MITRE Atlas plugin aliases by [@typpo](https://github.com/typpo) in [#1629](https://github.com/promptfoo/promptfoo/pull/1629)
- **chore**: Removed the NextAPI by [@sklein12](https://github.com/sklein12) in [#1599](https://github.com/promptfoo/promptfoo/pull/1599)
- **fix**: Improved rate limiting handling by [@sinedied](https://github.com/sinedied) in [#1633](https://github.com/promptfoo/promptfoo/pull/1633)
- **fix**: Ensured `name:value` pairs are unique, rather than just names, for tags by [@sklein12](https://github.com/sklein12) in [#1621](https://github.com/promptfoo/promptfoo/pull/1621)
- **chore**: Fixed paths for `ts-node` by [@sklein12](https://github.com/sklein12) in [#1628](https://github.com/promptfoo/promptfoo/pull/1628)
- **chore**: Standardized paths by [@sklein12](https://github.com/sklein12) in [#1627](https://github.com/promptfoo/promptfoo/pull/1627)

### Dependencies

- **chore(deps-dev)**: Bumped `@aws-sdk/client-bedrock-runtime` from 3.645.0 to 3.649.0 by [@dependabot](https://github.com/dependabot) in [#1632](https://github.com/promptfoo/promptfoo/pull/1632)
- **chore(deps)**: Bumped `@anthropic-ai/sdk` from 0.27.2 to 0.27.3 by [@dependabot](https://github.com/dependabot) in [#1625](https://github.com/promptfoo/promptfoo/pull/1625)
- **chore(deps)**: Bumped `openai` from 4.58.1 to 4.58.2 by [@dependabot](https://github.com/dependabot) in [#1624](https://github.com/promptfoo/promptfoo/pull/1624)

## [0.85.2] - 2024-09-10

### Changed

- feat: compliance status in redteam reports (#1619)
- fix: prompt parsing (#1620)

## [0.85.1] - 2024-09-09

### Changed

- feat: add support for markdown prompts (#1616)
- fix: Indirect Prompt Injection missing purpose and will only generate… (#1618)

### Dependencies

- chore(deps): bump openai from 4.58.0 to 4.58.1 (#1617)

## [0.85.0] - 2024-09-06

### Added

- **feat(mistral):** Update chat models and add embedding provider by @mldangelo in [#1614](https://github.com/promptfoo/promptfoo/pull/1614)
- **feat(templates):** Allow Nunjucks templating in grader context by @mldangelo in [#1606](https://github.com/promptfoo/promptfoo/pull/1606)
- **feat(redteam):** Add remote generation for multilingual strategy by @mldangelo in [#1603](https://github.com/promptfoo/promptfoo/pull/1603)
- **feat(redteam):** ASCII smuggling plugin by @typpo in [#1602](https://github.com/promptfoo/promptfoo/pull/1602)
- **feat(redteam):** More direct prompt injections by @typpo in [#1600](https://github.com/promptfoo/promptfoo/pull/1600)
- **feat(redteam):** Prompt injections for all test cases by @typpo in [commit 28605413](https://github.com/promptfoo/promptfoo/commit/28605413)

### Changed

- **refactor:** Improve project initialization and error handling by @mldangelo in [#1591](https://github.com/promptfoo/promptfoo/pull/1591)
- **chore:** Warn if API keys are not present when running `promptfoo init` by @cristiancavalli in [#1577](https://github.com/promptfoo/promptfoo/pull/1577)
- **chore:** Add info to contains-all and icontains-all error by @typpo in [#1596](https://github.com/promptfoo/promptfoo/pull/1596)
- **chore(redteam):** Export graders by @sklein12 in [#1593](https://github.com/promptfoo/promptfoo/pull/1593)
- **chore(redteam):** Export prompt generators by @sklein12 in [#1583](https://github.com/promptfoo/promptfoo/pull/1583)
- **docs:** Add information on loading scenarios from external files by @mldangelo in [commit ddcc6e59](https://github.com/promptfoo/promptfoo/commit/ddcc6e59)

### Fixed

- **fix(redteam):** Correct metric name for misinfo/pii/etc plugins by @typpo in [#1605](https://github.com/promptfoo/promptfoo/pull/1605)
- **fix(redteam):** Remove quotes and numbered results from generated prompts by @typpo in [#1601](https://github.com/promptfoo/promptfoo/pull/1601)
- **fix(redteam):** Move purpose to the right place in redteam template by @typpo in [commit 00b2ed1c](https://github.com/promptfoo/promptfoo/commit/00b2ed1c)

### Dependencies

- **chore(deps):** Bump openai from 4.57.3 to 4.58.0 by @dependabot in [#1608](https://github.com/promptfoo/promptfoo/pull/1608)
- **chore(deps):** Bump openai from 4.57.2 to 4.57.3 by @dependabot in [#1594](https://github.com/promptfoo/promptfoo/pull/1594)

### Documentation

- **docs(redteam):** Red team introduction by @typpo in [commit ba5fe14c](https://github.com/promptfoo/promptfoo/commit/ba5fe14c) and [commit 60624456](https://github.com/promptfoo/promptfoo/commit/60624456)
- **docs(redteam):** Minor redteam update by @typpo in [commit 7cad8da5](https://github.com/promptfoo/promptfoo/commit/7cad8da5)

### Tests

- **test(redteam):** Enhance nested quotes handling in parseGeneratedPrompts by @mldangelo in [commit 36f6464a](https://github.com/promptfoo/promptfoo/commit/36f6464a)

## [0.84.1] - 2024-09-04

### Changed

- fix: json parsing infinite loop (#1590)
- fix: add cache and timeout to remote grading (#1589)

## [0.84.0] - 2024-09-04

### Changed

- Support for remote `llm-rubric` (@typpo in #1585)
- Resolve foreign key constraint in `deleteAllEvals` (@mldangelo in #1581)
- Don't set OpenAI chat completion `seed=0` by default (@Sasja in #1580)
- Improve strategy JSON parsing (@typpo in #1587)
- Multilingual strategy now uses redteam provider (@typpo in #1586)
- Handle redteam remote generation error (@typpo)
- Redteam refusals are not failures for Vertex AI (@typpo)
- Reorganize redteam exports and add Strategies (@mldangelo in #1588)
- Update OpenAI config documentation (@mldangelo)
- Improve Azure environment variables and configuration documentation (@mldangelo)
- Bump dependencies and devDependencies (@mldangelo)
- Set `stream: false` in Ollama provider (@typpo, #1568)
- Bump openai from 4.57.0 to 4.57.1 (@dependabot in #1579)
- Regenerate JSON schema based on type change (@mldangelo)
- Synchronize EnvOverrides in types and validators (@mldangelo)

## [0.83.2] - 2024-09-03

### Added

- feat: add --remote to redteam generate (#1576)

## [0.83.1] - 2024-09-03

## [0.83.0] - 2024-09-03

### Changed

- feat: add onboarding flow for http endpoint (#1572)
- feat: remote generation on the cli (#1570)
- docs: update YAML syntax for prompts and providers arrays (#1574)

## [0.82.0] - 2024-09-02

### Added

- feat(redteam): add remote generation for purpose and entities by @mldangelo

### Changed

- feat: add `delay` option for redteam generate and refactor plugins by @typpo
- fix: validate all plugins before running any by @typpo
- fix: remove indirect prompt injection `config.systemPrompt` dependency by @typpo
- fix: show all strategies on report by @typpo
- fix: bfla grading by @typpo
- chore: simplify redteam types by @typpo
- chore: move redteam command locations by @typpo
- chore: defaults for redteam plugins/strategies by @typpo
- chore: clean up some redteam onboarding questions by @typpo
- chore: export redteam plugins by @typpo
- chore: rename envar by @typpo
- chore: add `PROMPTFOO_NO_REDTEAM_MODERATION` envar by @typpo
- chore(redteam): add progress bar to multilingual strategy by @mldangelo
- chore(redteam): export extraction functions by @mldangelo
- chore(docker): install peer dependencies during build by @mldangelo
- docs: update file paths to use file:// prefix by @mldangelo
- chore: clean up some redteam onboarding questions (#1569)
- chore: defaults for redteam plugins/strategies (#1521)

### Dependencies

- chore(deps-dev): bump @aws-sdk/client-bedrock-runtime from 3.637.0 to 3.642.0 by @dependabot
- chore(deps): bump replicate from 0.32.0 to 0.32.1 by @dependabot
- chore(deps): bump openai from 4.56.1 to 4.57.0 by @dependabot
- chore(deps): bump the github-actions group with 2 updates by @dependabot

## [0.81.5] - 2024-08-30

### Dependencies

- chore(deps): bump the github-actions group with 2 updates (#1566)
- chore(deps): bump replicate from 0.32.0 to 0.32.1 (#1559)
- chore(deps): bump openai from 4.56.1 to 4.57.0 (#1558)

### Fixed

- fix: remove indirect prompt injection `config.systemPrompt` dependency (#1562)
- fix: validate all plugins before running any (#1561)

### Added

- feat: add `delay` option for redteam generate and refactor plugins (#1564)
- feat(redteam): add remote generation for purpose and entities (#1555)

### Changed

- feat: global `env` var in templates (#1553)
- fix: harmful grader (#1554)
- chore: include createdAt in getStandaloneEvals (#1550)
- chore: write eval tags to database and add migration (#1551)
- style: enforce object shorthand rule (#1557)
- chore: move redteam command locations (#1565)
- chore: simplify redteam types (#1563)
- chore(deps-dev): bump @aws-sdk/client-bedrock-runtime from 3.637.0 to 3.642.0 (#1560)

## [0.81.4] - 2024-08-29

### Changed

- **fix:** redteam progress bar by @typpo in [#1548](https://github.com/promptfoo/promptfoo/pull/1548)
- **fix:** redteam grading should use defaultTest by @typpo in [#1549](https://github.com/promptfoo/promptfoo/pull/1549)
- **refactor:** move extractJsonObjects to json utility module by @mldangelo in [#1539](https://github.com/promptfoo/promptfoo/pull/1539)

### Fixed

- **fix(redteam):** fix modifier handling in PluginBase by @mldangelo in [#1538](https://github.com/promptfoo/promptfoo/pull/1538)
- **fix(testCases):** improve test case generation with retry logic by @mldangelo in [#1544](https://github.com/promptfoo/promptfoo/pull/1544)
- **fix(docker):** link peer dependencies in Docker build by @mldangelo in [#1545](https://github.com/promptfoo/promptfoo/pull/1545)
- **fix(devcontainer):** simplify and standardize development environment by @mldangelo in [#1547](https://github.com/promptfoo/promptfoo/pull/1547)

### Dependencies

- **chore(deps):** update dependencies by @mldangelo in [#1540](https://github.com/promptfoo/promptfoo/pull/1540)
- **chore(deps):** bump @anthropic-ai/sdk from 0.27.0 to 0.27.1 by @dependabot in [#1541](https://github.com/promptfoo/promptfoo/pull/1541)
- **chore(deps):** bump openai from 4.56.0 to 4.56.1 by @dependabot in [#1542](https://github.com/promptfoo/promptfoo/pull/1542)

## [0.81.3] - 2024-08-28

### Changed

- fix: use redteam provider in extractions (#1536)
- feat: Indirect prompt injection plugin (#1518)
- feat: add support for tags property in config (#1526)
- feat: ability to reference external files in plugin config (#1530)
- feat: custom redteam plugins (#1529)
- fix: remove failure messages from output (#1531)
- fix: reduce pii false positives (#1532)
- fix: Addtl Pii false positives (#1533)
- fix: RBAC plugin false positives (#1534)
- fix: redteam providers should be overriddeable (#1516)
- fix: dont use openai moderation if key not present (#1535)

### Fixed

- fix(redteam): update logic for json only response format in default provider (#1537)

## [0.81.2] - 2024-08-27

### Changed

- fix: use redteam provider in extractions (#1536)
- feat: Indirect prompt injection plugin (#1518)
- feat: add support for tags property in config (#1526)
- feat: ability to reference external files in plugin config (#1530)
- feat: custom redteam plugins (#1529)
- fix: remove failure messages from output (#1531)
- fix: reduce pii false positives (#1532)
- fix: Addtl Pii false positives (#1533)
- fix: RBAC plugin false positives (#1534)
- fix: redteam providers should be overriddeable (#1516)
- fix: dont use openai moderation if key not present (#1535)

## [0.81.1] - 2024-08-27

### Changed

- feat: Indirect prompt injection plugin (#1518)
- feat: add support for `tags` property in config (#1526)
- feat: ability to reference external files in plugin config (#1530)
- feat: custom redteam plugins (#1529)
- fix: remove failure messages from output (#1531)
- fix: reduce pii false positives (#1532)
- fix: Addtl Pii false positives (#1533)
- fix: RBAC plugin false positives (#1534)
- fix: redteam providers should be overriddeable (#1516)
- fix: dont use openai moderation if key not present (#1535)
- chore: Set jest command line setting for jest extension (#1527)

## [0.81.0] - 2024-08-26

### Added

- feat(report): performance by strategy (#1524)
- feat(ai21): Add AI21 Labs provider (#1514)
- feat(docker): add Python runtime to final image (#1519)
- feat(anthropic): add support for create message headers (prompt caching) (#1503)

### Changed

- feat: report view sidebar for previewing test failures (#1522)
- chore: add plugin/strategy descriptions (#1520)
- chore: add `promptfoo redteam plugins` command to list plugins (#1523)
- chore: clear cache status messages (#1517)

### Fixed

- fix(scriptCompletionProvider): handle UTF-8 encoding in script output (#1515)
- fix(config): support loading scenarios and tests from external files (#331)

### Dependencies

- chore(deps-dev): bump @aws-sdk/client-bedrock-runtime from 3.635.0 to 3.637.0 (#1513)

## [0.80.3] - 2024-08-22

### Changed

- **Add Support for Embeddings API (Cohere)**: Added support for the embeddings API. [#1502](https://github.com/promptfoo/promptfoo/pull/1502) by @typpo
- **Improve Download Menu**: Enhanced the web UI by improving the download menu, adding an option to download human eval test cases, and adding tests. [#1500](https://github.com/promptfoo/promptfoo/pull/1500) by @mldangelo
- **Python IPC Encoding**: Resolved an issue by ensuring that Python IPC uses UTF-8 encoding. [#1511](https://github.com/promptfoo/promptfoo/pull/1511) by @typpo
- **Dependencies**:
  - Bumped `@anthropic-ai/sdk` from `0.26.1` to `0.27.0`. [#1507](https://github.com/promptfoo/promptfoo/pull/1507) by @dependabot
  - Upgraded Docusaurus to version `3.5.2`. [#1512](https://github.com/promptfoo/promptfoo/pull/1512) by @mldangelo

## [0.80.2] - 2024-08-22

### Changed

- fix: remove prompt-extraction from base plugins (#1505)

## [0.80.1] - 2024-08-21

### Added

- feat(redteam): improve test generation and reporting (#1481)
- feat(eval)!: remove interactive providers option (#1487)

### Changed

- refactor(harmful): improve test generation and deduplication (#1480)
- fix: hosted load shared eval (#1482)
- fix: Generate correct url for hosted shared evals (#1484)
- feat: multilingual strategy (#1483)
- chore(eslint): add and configure eslint-plugin-unicorn (#1489)
- fix: include vars in python provider cache key (#1493)
- fix: Including prompt extraction broke redteam generation (#1494)
- fix: floating point comparisons in matchers (#1486)
- site: enterprise breakdown (#1495)
- fix: Prompt setup during redteam generation (#1496)
- fix: hardcoded injectVars in harmful plugin (#1498)
- site: enterprise blog post (#1497)

### Fixed

- fix(assertions): update error messages for context-relevance and context-faithfulness (#1485)

### Dependencies

- chore(deps-dev): bump @aws-sdk/client-bedrock-runtime from 3.632.0 to 3.635.0 (#1490)

## [0.80.0] - 2024-08-21

### Changed

- **Multilingual Strategy**: Added multilingual strategy by @typpo in [#1483](https://github.com/promptfoo/promptfoo/pull/1483)
- **Redteam**: Improved test generation and reporting by @mldangelo in [#1481](https://github.com/promptfoo/promptfoo/pull/1481)
- **Evaluation**: Removed interactive providers option by @mldangelo in [#1487](https://github.com/promptfoo/promptfoo/pull/1487)
- **Hosted Load**: Fixed hosted load shared eval by @sklein12 in [#1482](https://github.com/promptfoo/promptfoo/pull/1482)
- **Shared Evals**: Generated correct URL for hosted shared evals by @sklein12 in [#1484](https://github.com/promptfoo/promptfoo/pull/1484)
- **Assertions**: Updated error messages for context-relevance and context-faithfulness by @mldangelo in [#1485](https://github.com/promptfoo/promptfoo/pull/1485)
- **Python Provider**: Included vars in Python provider cache key by @typpo in [#1493](https://github.com/promptfoo/promptfoo/pull/1493)
- **Prompt Extraction**: Fixed prompt extraction during redteam generation by @sklein12 in [#1494](https://github.com/promptfoo/promptfoo/pull/1494)
- **Matchers**: Fixed floating point comparisons in matchers by @typpo in [#1486](https://github.com/promptfoo/promptfoo/pull/1486)
- **Redteam Generation**: Fixed prompt setup during redteam generation by @sklein12 in [#1496](https://github.com/promptfoo/promptfoo/pull/1496)
- **Harmful Tests**: Improved test generation and deduplication by @mldangelo in [#1480](https://github.com/promptfoo/promptfoo/pull/1480)
- **ESLint**: Added and configured eslint-plugin-unicorn by @mldangelo in [#1489](https://github.com/promptfoo/promptfoo/pull/1489)
- **Dependencies**: Bumped @aws-sdk/client-bedrock-runtime from 3.632.0 to 3.635.0 by @dependabot in [#1490](https://github.com/promptfoo/promptfoo/pull/1490)
- **Crescendo**: Crescendo now uses gpt-4o-mini instead of gpt-4o by @typpo
- **Environment Variables**: Added GROQ_API_KEY and alphabetized 3rd party environment variables by @mldangelo
- **Enterprise Breakdown**: Added enterprise breakdown by @typpo in [#1495](https://github.com/promptfoo/promptfoo/pull/1495)

## [0.79.0] - 2024-08-20

### Added

- feat(groq): integrate native Groq SDK and update documentation by @mldangelo in #1479
- feat(redteam): support multiple policies in redteam config by @mldangelo in #1470
- feat(redteam): handle graceful exit on Ctrl+C during initialization by @mldangelo

### Changed

- feat: Prompt Extraction Redteam Plugin by @sklein12 in #1471
- feat: nexe build artifacts by @typpo in #1472
- fix: expand supported config file extensions by @mldangelo in #1473
- fix: onboarding.ts should assume context.py by @typpo
- fix: typo in onboarding example by @typpo
- fix: reduce false positives in `policy` and `sql-injection` by @typpo
- docs: remove references to optional Supabase environment variables by @mldangelo in #1474
- docs: owasp llm top 10 updates by @typpo
- test: mock logger in util test suite by @mldangelo
- chore(workflow): change release trigger type from 'published' to 'created' in Docker workflow, remove pull request and push triggers by @mldangelo
- chore(webui): update plugin display names by @typpo
- chore: refine pass rate threshold logging by @mldangelo
- ci: upload artifact by @typpo

### Fixed

- fix(devcontainer): improve Docker setup for development environment by @mldangelo
- fix(devcontainer): update Dockerfile.dev for Node.js development by @mldangelo
- fix(webui): truncate floating point scores by @typpo

### Dependencies

- chore(deps): update dependencies by @mldangelo in #1478
- chore(deps): update dependencies including @swc/core, esbuild, @anthropic-ai/sdk, and openai by @mldangelo

### Tests

- test(config): run tests over example promptfoo configs by @mldangelo in #1475

## [0.78.3] - 2024-08-19

### Added

- feat(redteam): add base path to CLI state for redteam generate by @mldangelo in [#1464](https://github.com/promptfoo/promptfoo/pull/1464)
- feat(eval): add global pass rate threshold by @mldangelo in [#1443](https://github.com/promptfoo/promptfoo/pull/1443)

### Changed

- chore: check config.redteam instead of config.metadata.redteam by @mldangelo in [#1463](https://github.com/promptfoo/promptfoo/pull/1463)
- chore: Add vscode settings for prettier formatting by @sklein12 in [#1469](https://github.com/promptfoo/promptfoo/pull/1469)
- build: add defaults for supabase environment variables by @sklein12 in [#1468](https://github.com/promptfoo/promptfoo/pull/1468)
- fix: smarter caching in exec provider by @typpo in [#1467](https://github.com/promptfoo/promptfoo/pull/1467)
- docs: display consistent instructions for npx vs npm vs brew by @typpo in [#1465](https://github.com/promptfoo/promptfoo/pull/1465)

### Dependencies

- chore(deps): bump openai from 4.55.9 to 4.56.0 by @dependabot in [#1466](https://github.com/promptfoo/promptfoo/pull/1466)
- chore(deps): replace rouge with js-rouge by @QuarkNerd in [#1420](https://github.com/promptfoo/promptfoo/pull/1420)

## [0.78.2] - 2024-08-18

### Changed

- feat: multi-turn jailbreak (#1459)
- feat: plugin aliases for owasp, nist (#1410)
- refactor(redteam): aliase `generate redteam` to `redteam generate`. (#1461)
- chore: strongly typed envars (#1452)
- chore: further simplify redteam onboarding (#1462)
- docs: strategies (#1460)

## [0.78.1] - 2024-08-16

### Changed

- **feat:** Helicone integration by @maamalama in [#1434](https://github.com/promptfoo/promptfoo/pull/1434)
- **fix:** is-sql assertion `databaseType` not `database` by @typpo in [#1451](https://github.com/promptfoo/promptfoo/pull/1451)
- **chore:** Use temporary file for Python interprocess communication by @enkoder in [#1447](https://github.com/promptfoo/promptfoo/pull/1447)
- **chore:** Redteam onboarding updates by @typpo in [#1453](https://github.com/promptfoo/promptfoo/pull/1453)
- **site:** Add blog post by @typpo in [#1444](https://github.com/promptfoo/promptfoo/pull/1444)

### Fixed

- **fix(redteam):** Improve iterative tree-based red team attack provider by @mldangelo in [#1458](https://github.com/promptfoo/promptfoo/pull/1458)

### Dependencies

- **chore(deps):** Update various dependencies by @mldangelo in [#1442](https://github.com/promptfoo/promptfoo/pull/1442)
- **chore(deps):** Bump `@aws-sdk/client-bedrock-runtime` from 3.629.0 to 3.631.0 by @dependabot in [#1448](https://github.com/promptfoo/promptfoo/pull/1448)
- **chore(deps):** Bump `@aws-sdk/client-bedrock-runtime` from 3.631.0 to 3.632.0 by @dependabot in [#1455](https://github.com/promptfoo/promptfoo/pull/1455)
- **chore(deps):** Bump `@anthropic-ai/sdk` from 0.25.2 to 0.26.0 by @dependabot in [#1449](https://github.com/promptfoo/promptfoo/pull/1449)
- **chore(deps):** Bump `@anthropic-ai/sdk` from 0.26.0 to 0.26.1 by @dependabot in [#1456](https://github.com/promptfoo/promptfoo/pull/1456)
- **chore(deps):** Bump `openai` from 4.55.7 to 4.55.9 by @dependabot in [#1457](https://github.com/promptfoo/promptfoo/pull/1457)

## [0.78.0] - 2024-08-14

### Changed

- **Web UI**: Added ability to choose prompt/provider column in report view by @typpo in [#1426](https://github.com/promptfoo/promptfoo/pull/1426)
- **Eval**: Support loading scenarios and tests from external files by @mldangelo in [#1432](https://github.com/promptfoo/promptfoo/pull/1432)
- **Redteam**: Added language support for generated tests by @mldangelo in [#1433](https://github.com/promptfoo/promptfoo/pull/1433)
- **Transform**: Support custom function names in file transforms by @mldangelo in [#1435](https://github.com/promptfoo/promptfoo/pull/1435)
- **Extension Hook API**: Introduced extension hook API by @aantn in [#1249](https://github.com/promptfoo/promptfoo/pull/1249)
- **Report**: Hide unused plugins in report by @typpo in [#1425](https://github.com/promptfoo/promptfoo/pull/1425)
- **Memory**: Optimize memory usage in `listPreviousResults` by not loading all results into memory by @typpo in [#1439](https://github.com/promptfoo/promptfoo/pull/1439)
- **TypeScript**: Added TypeScript `promptfooconfig` example by @mldangelo in [#1427](https://github.com/promptfoo/promptfoo/pull/1427)
- **Tests**: Moved `evaluatorHelpers` tests to a separate file by @mldangelo in [#1437](https://github.com/promptfoo/promptfoo/pull/1437)
- **Dev**: Bumped `@aws-sdk/client-bedrock-runtime` from 3.624.0 to 3.629.0 by @dependabot in [#1428](https://github.com/promptfoo/promptfoo/pull/1428)
- **SDK**: Bumped `@anthropic-ai/sdk` from 0.25.1 to 0.25.2 by @dependabot in [#1429](https://github.com/promptfoo/promptfoo/pull/1429)
- **SDK**: Bumped `openai` from 4.55.4 to 4.55.7 by @dependabot in [#1436](https://github.com/promptfoo/promptfoo/pull/1436)

## [0.77.0] - 2024-08-12

### Added

- feat(assertions): add option to disable AJV strict mode (#1415)

### Changed

- feat: ssrf plugin (#1411)
- feat: `basic` strategy to represent raw payloads only (#1417)
- refactor: transform function (#1423)
- fix: suppress docker lint (#1412)
- fix: update eslint config and resolve unused variable warnings (#1413)
- fix: handle retries for harmful generations (#1422)
- docs: add plugin documentation (#1421)

### Fixed

- fix(redteam): plugins respect config-level numTest (#1409)

### Dependencies

- chore(deps): bump openai from 4.55.3 to 4.55.4 (#1418)

### Documentation

- docs(faq): expand and restructure FAQ content (#1416)

## [0.76.1] - 2024-08-11

## [0.76.0] - 2024-08-10

### Changed

- feat: add `delete eval latest` and `delete eval all` (#1383)
- feat: bfla and bofa plugins (#1406)
- feat: Support loading tools from multiple files (#1384)
- feat: `promptfoo eval --description` override (#1399)
- feat: add `default` strategy and remove `--add-strategies` (#1401)
- feat: assume unrecognized openai models are chat models (#1404)
- feat: excessive agency grader looks at tools (#1403)
- fix: dont check SSL certs (#1396)
- fix: reduce rbac and moderation false positives (#1400)
- fix: `redteam` property was not read in config (#1407)
- fix: Do not ignored derived metrics (#1381)
- fix: add indexes for sqlite (#1382)

### Fixed

- fix(types): allow boolean values in VarsSchema (#1386)

### Dependencies

- chore(deps-dev): bump @aws-sdk/client-bedrock-runtime from 3.623.0 to 3.624.0 (#1379)
- chore(deps): bump openai from 4.54.0 to 4.55.0 (#1387)
- chore(deps): bump openai from 4.55.0 to 4.55.1 (#1392)
- chore(deps): bump @anthropic-ai/sdk from 0.25.0 to 0.25.1 (#1397)
- chore(deps): bump openai from 4.55.1 to 4.55.3 (#1398)

## [0.75.2] - 2024-08-06

### Added

- feat: ability to attach configs to prompts (#1391)

### Changed

- fix: Update "Edit Comment" dialog background for the dark mode (#1374)
- fix: undefined var in hallucination template (#1375)
- fix: restore harmCategory var (#1380)

## [0.75.1] - 2024-08-05

### Changed

- fix: temporarily disable nunjucks strict mode by @typpo

### Dependencies

- chore(deps): update dependencies (#1373)

## [0.75.0] - 2024-08-05

### Added

- feat(webui): Download report as PDF by @typpo in #1348
- feat(redteam): Add custom policy plugin by @mldangelo in #1346
- feat(config): Add writePromptfooConfig function and orderKeys utility by @mldangelo in #1360
- feat(redteam): Add purpose and entities to defaultTest metadata by @mldangelo in #1359
- feat(webui): Show metadata in details dialog by @typpo in #1362
- feat(redteam): Add some simple requested strategies by @typpo in #1364

### Changed

- feat: Implement defaultTest metadata in tests and scenarios by @mldangelo in #1361
- feat!: Add `default` plugin collection and remove --add-plugins by @typpo in #1369
- fix: Moderation assert and iterative provider handle output objects by @typpo in #1353
- fix: Improve PII grader by @typpo in #1354
- fix: Improve RBAC grading by @typpo in #1347
- fix: Make graders set assertion value by @typpo in #1355
- fix: Allow falsy provider response outputs by @typpo in #1356
- fix: Improve entity extraction and enable for PII by @typpo in #1358
- fix: Do not dereference external tool files by @typpo in #1357
- fix: Google sheets output by @typpo in #1367
- docs: How to red team RAG applications by @typpo in #1368
- refactor(redteam): Consolidate graders and plugins by @mldangelo in #1370
- chore(redteam): Collect user consent for harmful generation by @typpo in #1365

### Dependencies

- chore(deps): Bump openai from 4.53.2 to 4.54.0 by @dependabot in #1349
- chore(deps-dev): Bump @aws-sdk/client-bedrock-runtime from 3.622.0 to 3.623.0 by @dependabot in #1372

## [0.74.0] - 2024-08-01

### Changed

- **feat**: Split types vs validators for prompts, providers, and redteam [#1325](https://github.com/promptfoo/promptfoo/pull/1325) by [@typpo](https://github.com/typpo)
- **feat**: Load provider `tools` and `functions` from external file [#1342](https://github.com/promptfoo/promptfoo/pull/1342) by [@typpo](https://github.com/typpo)
- **fix**: Show gray icon when there are no tests in report [#1335](https://github.com/promptfoo/promptfoo/pull/1335) by [@typpo](https://github.com/typpo)
- **fix**: numTests calculation for previous evals [#1336](https://github.com/promptfoo/promptfoo/pull/1336) by [@onyck](https://github.com/onyck)
- **fix**: Only show the number of tests actually run in the eval [#1338](https://github.com/promptfoo/promptfoo/pull/1338) by [@typpo](https://github.com/typpo)
- **fix**: better-sqlite3 in arm64 docker image [#1344](https://github.com/promptfoo/promptfoo/pull/1344) by [@cmrfrd](https://github.com/cmrfrd)
- **fix**: Correct positive example in DEFAULT_GRADING_PROMPT [#1337](https://github.com/promptfoo/promptfoo/pull/1337) by [@tbuckley](https://github.com/tbuckley)
- **chore**: Integrate red team evaluation into promptfoo init [#1334](https://github.com/promptfoo/promptfoo/pull/1334) by [@mldangelo](https://github.com/mldangelo)
- **chore**: Enforce consistent type imports [#1341](https://github.com/promptfoo/promptfoo/pull/1341) by [@mldangelo](https://github.com/mldangelo)
- **refactor(redteam)**: Update plugin architecture and improve error handling [#1343](https://github.com/promptfoo/promptfoo/pull/1343) by [@mldangelo](https://github.com/mldangelo)
- **docs**: Expand installation instructions in README and docs [#1345](https://github.com/promptfoo/promptfoo/pull/1345) by [@mldangelo](https://github.com/mldangelo)

### Dependencies

- **chore(deps)**: Bump @azure/identity from 4.4.0 to 4.4.1 [#1340](https://github.com/promptfoo/promptfoo/pull/1340) by [@dependabot](https://github.com/dependabot)
- **chore(deps)**: Bump the github-actions group with 3 updates [#1339](https://github.com/promptfoo/promptfoo/pull/1339) by [@dependabot](https://github.com/dependabot)

## [0.73.9] - 2024-07-30

### Dependencies

- chore(deps): update dev dependencies and minor package versions (#1331)
- chore(deps): bump @anthropic-ai/sdk from 0.24.3 to 0.25.0 (#1326)

### Fixed

- fix: chain provider and test transform (#1316)

### Added

- feat: handle rate limits in generic fetch path (#1324)

### Changed

- **Features:**
  - feat: handle rate limits in generic fetch path by @typpo in https://github.com/promptfoo/promptfoo/pull/1324
- **Fixes:**
  - fix: show default vars in table by @typpo in https://github.com/promptfoo/promptfoo/pull/1306
  - fix: chain provider and test transform by @fvdnabee in https://github.com/promptfoo/promptfoo/pull/1316
- **Refactors:**
  - refactor(redteam): extract entity and purpose logic, update imitation plugin by @mldangelo in https://github.com/promptfoo/promptfoo/pull/1301
- **Chores:**
  - chore(deps): bump openai from 4.53.1 to 4.53.2 by @dependabot in https://github.com/promptfoo/promptfoo/pull/1314
  - chore: set page titles by @typpo in https://github.com/promptfoo/promptfoo/pull/1315
  - chore: add devcontainer setup by @cmrfrd in https://github.com/promptfoo/promptfoo/pull/1317
  - chore(webui): persist column selection in evals view by @mldangelo in https://github.com/promptfoo/promptfoo/pull/1302
  - chore(redteam): allow multiple provider selection by @mldangelo in https://github.com/promptfoo/promptfoo/pull/1319
  - chore(deps): bump @anthropic-ai/sdk from 0.24.3 to 0.25.0 by @dependabot in https://github.com/promptfoo/promptfoo/pull/1326
  - chore(deps-dev): bump @aws-sdk/client-bedrock-runtime from 3.620.0 to 3.620.1 by @dependabot in https://github.com/promptfoo/promptfoo/pull/1327
  - chore(deps): update dev dependencies and minor package versions by @mldangelo in https://github.com/promptfoo/promptfoo/pull/1331
- **CI/CD:**
  - ci: add assets generation job and update json schema by @mldangelo in https://github.com/promptfoo/promptfoo/pull/1321
  - docs: add CITATION.cff file by @mldangelo in https://github.com/promptfoo/promptfoo/pull/1322
  - docs: update examples and docs to use gpt-4o and gpt-4o-mini models by @mldangelo in https://github.com/promptfoo/promptfoo/pull/1323
- chore(deps-dev): bump @aws-sdk/client-bedrock-runtime from 3.620.0 to 3.620.1 (#1327)

### Documentation

- **Documentation:**

## [0.73.8] - 2024-07-29

### Dependencies

- chore(deps): bump openai from 4.53.1 to 4.53.2 (#1314)

### Documentation

- docs: update examples and docs to use gpt-4o and gpt-4o-mini models (#1323)
- docs: add CITATION.cff file (#1322)

### Added

- feat(webui): tooltip with provider config on hover (#1312)

### Changed

- feat: Imitation redteam plugin (#1163)
- fix: report cached tokens from assertions (#1299)
- fix: trim model-graded-closedqa response (#1309)
- refactor(utils): move transform logic to separate file (#1310)
- chore(cli): add option to strip auth info from shared URLs (#1304)
- chore: set page titles (#1315)
- chore(webui): persist column selection in evals view (#1302)
- ci: add assets generation job and update json schema (#1321)
- refactor(redteam): extract entity and purpose logic, update imitation plugin (#1301)
- chore(redteam): allow multiple provider selection (#1319)
- chore: add devcontainer setup (#1317)

### Fixed

- fix(webui): make it easier to select text without toggling cell (#1295)
- fix(docker): add sqlite-dev to runtime dependencies (#1297)
- fix(redteam): update CompetitorsGrader rubric (#1298)
- fix(redteam): improve plugin and strategy selection UI (#1300)
- fix(redteam): decrease false positives in hallucination grader (#1305)
- fix(redteam): misc fixes in grading and calculations (#1313)
- fix: show default vars in table (#1306)

## [0.73.7] - 2024-07-26

### Changed

- **Standalone graders for redteam** by [@typpo](https://github.com/typpo) in [#1256](https://github.com/promptfoo/promptfoo/pull/1256)
- **Punycode deprecation warning on node 22** by [@typpo](https://github.com/typpo) in [#1287](https://github.com/promptfoo/promptfoo/pull/1287)
- **Improve iterative providers and update provider API interface to pass original prompt** by [@mldangelo](https://github.com/mldangelo) in [#1293](https://github.com/promptfoo/promptfoo/pull/1293)
- **Add issue templates** by [@typpo](https://github.com/typpo) in [#1288](https://github.com/promptfoo/promptfoo/pull/1288)
- **Support TS files for prompts providers and assertions** by [@benasher44](https://github.com/benasher44) in [#1286](https://github.com/promptfoo/promptfoo/pull/1286)
- **Update dependencies** by [@mldangelo](https://github.com/mldangelo) in [#1292](https://github.com/promptfoo/promptfoo/pull/1292)
- **Move circular dependency check to style-check job** by [@mldangelo](https://github.com/mldangelo) in [#1291](https://github.com/promptfoo/promptfoo/pull/1291)
- **Add examples for embedding and classification providers** by [@Luca-Hackl](https://github.com/Luca-Hackl) in [#1296](https://github.com/promptfoo/promptfoo/pull/1296)

## [0.73.6] - 2024-07-25

### Added

- feat(ci): add Docker image publishing to GitHub Container Registry (#1263)
- feat(webui): add yaml upload button (#1264)

### Changed

- docs: fix javascript configuration guide variable example (#1268)
- site(careers): update application instructions and preferences (#1270)
- chore(python): enhance documentation, tests, formatting, and CI (#1282)
- fix: treat .cjs and .mjs files as javascript vars (#1267)
- fix: add xml tags for better delineation in `llm-rubric`, reduce `harmful` plugin false positives (#1269)
- fix: improve handling of json objects in http provider (#1274)
- fix: support provider json filepath (#1279)
- chore(ci): implement multi-arch Docker image build and push (#1266)
- chore(docker): add multi-arch image description (#1271)
- chore(eslint): add new linter rules and improve code quality (#1277)
- chore: move types files (#1278)
- refactor(redteam): rename strategies and improve type safety (#1275)
- ci: re-enable Node 22.x in CI matrix (#1272)
- chore: support loading .{,m,c}ts promptfooconfig files (#1284)

### Dependencies

- chore(deps): update ajv-formats from 2.1.1 to 3.0.1 (#1276)
- chore(deps): update @swc/core to version 1.7.1 (#1285)

## [0.73.5] - 2024-07-24

### Added

- **feat(cli):** Add the ability to share a specific eval by [@typpo](https://github.com/promptfoo/promptfoo/pull/1250)
- **feat(webui):** Hide long metrics lists by [@typpo](https://github.com/promptfoo/promptfoo/pull/1262)
- feat(webui): hide long metrics lists (#1262)
- feat: ability to share a specific eval (#1250)

### Changed

- **fix:** Resolve node-fetch TypeScript errors by [@mldangelo](https://github.com/promptfoo/promptfoo/pull/1254)
- **fix:** Correct color error in local `checkNodeVersion` test by [@mldangelo](https://github.com/promptfoo/promptfoo/pull/1255)
- **fix:** Multiple Docker fixes by [@typpo](https://github.com/promptfoo/promptfoo/pull/1257)
- **fix:** Improve `--add-strategies` validation error messages by [@typpo](https://github.com/promptfoo/promptfoo/pull/1260)
- **chore:** Warn when a variable is named `assert` by [@typpo](https://github.com/promptfoo/promptfoo/pull/1259)
- **chore:** Update Llama examples and add support for chat-formatted prompts in Replicate by [@typpo](https://github.com/promptfoo/promptfoo/pull/1261)
- chore: update llama examples and add support for chat formatted prompts in Replicate (#1261)
- chore: warn when a var is named assert (#1259)

### Fixed

- **fix(redteam):** Allow arbitrary `injectVar` name for redteam providers by [@mldangelo](https://github.com/promptfoo/promptfoo/pull/1253)
- fix: make --add-strategies validation have useful error (#1260)
- fix: multiple docker fixes (#1257)
- fix: color error in local checkNodeVersion test (#1255)
- fix: resolve node-fetch typescript errors (#1254)
- fix(redteam): allow arbitrary injectVar name for redteam providers (#1253)

## [0.73.4] - 2024-07-24

### Changed

- **schema**: Update config schema for strategies by @mldangelo in [#1244](https://github.com/promptfoo/promptfoo/pull/1244)
- **defaultTest**: Fix scenario assert merging by @onyck in [#1251](https://github.com/promptfoo/promptfoo/pull/1251)
- **webui**: Handle port already in use error by @mldangelo in [#1246](https://github.com/promptfoo/promptfoo/pull/1246)
- **webui**: Update provider list in `ProviderSelector` and add tests by @mldangelo in [#1245](https://github.com/promptfoo/promptfoo/pull/1245)
- **site**: Add blog post by @typpo in [#1247](https://github.com/promptfoo/promptfoo/pull/1247)
- **site**: Improve navigation and consistency by @mldangelo in [#1248](https://github.com/promptfoo/promptfoo/pull/1248)
- **site**: Add careers page by @mldangelo in [#1222](https://github.com/promptfoo/promptfoo/pull/1222)
- **docs**: Full RAG example by @typpo in [#1228](https://github.com/promptfoo/promptfoo/pull/1228)

## [0.73.3] - 2024-07-23

### Changed

- **WebUI:** Make eval switcher more obvious by @typpo in [#1232](https://github.com/promptfoo/promptfoo/pull/1232)
- **Redteam:** Add iterative tree provider and strategy by @mldangelo in [#1238](https://github.com/promptfoo/promptfoo/pull/1238)
- Improve `CallApiFunctionSchema`/`ProviderFunction` type by @aloisklink in [#1235](https://github.com/promptfoo/promptfoo/pull/1235)
- **Redteam:** CLI nits, plugins, provider functionality, and documentation by @mldangelo in [#1231](https://github.com/promptfoo/promptfoo/pull/1231)
- **Redteam:** PII false positives by @typpo in [#1233](https://github.com/promptfoo/promptfoo/pull/1233)
- **Redteam:** `--add-strategies` flag didn't work by @typpo in [#1234](https://github.com/promptfoo/promptfoo/pull/1234)
- Cleanup logging and fix nextui TS error by @mldangelo in [#1243](https://github.com/promptfoo/promptfoo/pull/1243)
- **CI:** Add registry URL to npm publish workflow by @mldangelo in [#1241](https://github.com/promptfoo/promptfoo/pull/1241)
- Remove redundant chalk invocations by @mldangelo in [#1240](https://github.com/promptfoo/promptfoo/pull/1240)
- Update dependencies by @mldangelo in [#1242](https://github.com/promptfoo/promptfoo/pull/1242)
- Update some images by @typpo in [#1236](https://github.com/promptfoo/promptfoo/pull/1236)
- More image updates by @typpo in [#1237](https://github.com/promptfoo/promptfoo/pull/1237)
- Update capitalization of Promptfoo and fix site deprecation warning by @mldangelo in [#1239](https://github.com/promptfoo/promptfoo/pull/1239)

## [0.73.2] - 2024-07-23

### Changed

- fix: add support for anthropic bedrock tools (#1229)
- chore(redteam): add a warning for no openai key set (#1230)

## [0.73.1] - 2024-07-22

### Changed

- fix: dont try to parse yaml content on load (#1226)

## [0.73.0] - 2024-07-22

### Added

- feat(redteam): add 4 new basic plugins (#1201)
- feat(redteam): improve test generation logic and add batching by @mldangelo in
- feat(redteam): settings dialog (#1215)https://github.com/promptfoo/promptfoo/pull/1208
- feat(redteam): introduce redteam section for promptfooconfig.yaml (#1192)

### Changed

- fix: gpt-4o-mini price (#1218)
- chore(openai): update model list (#1219)
- test: improve type safety and resolve TypeScript errors (#1216)
- refactor: resolve circular dependencies and improve code organization (#1212)
- docs: fix broken links (#1211)
- site: image updates and bugfixes (#1217)
- site: improve human readability of validator errors (#1221)
- site: yaml/json config validator for promptfoo configs (#1207)

### Fixed

- fix(validator): fix errors in default example (#1220)
- fix(webui): misc fixes and improvements to webui visuals (#1213)
- fix(redteam): mismatched categories and better overall scoring (#1214)
- fix(gemini): improve error handling (#1193)

### Dependencies

- chore(deps): update multiple dependencies to latest minor and patch versions (#1210)

## [0.72.2] - 2024-07-19

### Documentation

- docs: add guide for comparing GPT-4o vs GPT-4o-mini (#1200)

### Added

- **feat(openai):** add GPT-4o-mini models by [@mldangelo](https://github.com/promptfoo/promptfoo/pull/1196)
- feat(redteam): improve test generation logic and add batching (#1208)

### Changed

- **feat:** add schema validation to `promptfooconfig.yaml` by [@mldangelo](https://github.com/promptfoo/promptfoo/pull/1185)
- **fix:** base path for custom filter resolution by [@onyck](https://github.com/promptfoo/promptfoo/pull/1198)
- **chore(redteam):** refactor PII categories and improve plugin handling by [@mldangelo](https://github.com/promptfoo/promptfoo/pull/1191)
- **build(deps-dev):** bump `@aws-sdk/client-bedrock-runtime` from 3.614.0 to 3.616.0 by [@dependabot](https://github.com/promptfoo/promptfoo/pull/1203)
- **docs:** add guide for comparing GPT-4o vs GPT-4o-mini by [@mldangelo](https://github.com/promptfoo/promptfoo/pull/1200)
- **site:** contact page by [@typpo](https://github.com/promptfoo/promptfoo/pull/1190)
- **site:** newsletter form by [@typpo](https://github.com/promptfoo/promptfoo/pull/1194)
- **site:** miscellaneous images and improvements by [@typpo](https://github.com/promptfoo/promptfoo/pull/1199)
- build(deps-dev): bump @aws-sdk/client-bedrock-runtime from 3.614.0 to 3.616.0 (#1203)
- site: misc images and improvements (#1199)

### Fixed

- **fix(webui):** eval ID not being properly set by [@typpo](https://github.com/promptfoo/promptfoo/pull/1195)
- **fix(Dockerfile):** install curl for healthcheck by [@orange-anjou](https://github.com/promptfoo/promptfoo/pull/1204)
- fix(Dockerfile): install curl for healthcheck (#1204)
- fix: base path for custom filter resolution (#1198)

### Tests

- **test(webui):** add unit tests for `InfoModal` component by [@mldangelo](https://github.com/promptfoo/promptfoo/pull/1187)

## [0.72.1] - 2024-07-18

### Tests

- test(webui): add unit tests for InfoModal component (#1187)

### Fixed

- fix(webui): eval id not being properly set (#1195)

### Added

- feat(openai): add gpt-4o-mini models (#1196)
- feat: add schema validation to promptfooconfig.yaml (#1185)

### Changed

- Fix: Consider model name when caching Bedrock responses by @fvdnabee in [#1181](https://github.com/promptfoo/promptfoo/pull/1181)
- Fix: Parsing of the model name tag in Ollama embeddings provider by @minamijoyo in [#1189](https://github.com/promptfoo/promptfoo/pull/1189)
- Refactor (redteam): Simplify CLI command structure and update provider options by @mldangelo in [#1174](https://github.com/promptfoo/promptfoo/pull/1174)
- Refactor (types): Convert interfaces to Zod schemas by @mldangelo in [#1178](https://github.com/promptfoo/promptfoo/pull/1178)
- Refactor (redteam): Improve type safety and simplify code structure by @mldangelo in [#1175](https://github.com/promptfoo/promptfoo/pull/1175)
- Chore (redteam): Another injection by @typpo in [#1173](https://github.com/promptfoo/promptfoo/pull/1173)
- Chore (deps): Upgrade inquirer to v10 by @mldangelo in [#1176](https://github.com/promptfoo/promptfoo/pull/1176)
- Chore (redteam): Update CLI for test case generation by @mldangelo in [#1177](https://github.com/promptfoo/promptfoo/pull/1177)
- Chore: Include hostname in share confirmation by @typpo in [#1183](https://github.com/promptfoo/promptfoo/pull/1183)
- Build (deps-dev): Bump @azure/identity from 4.3.0 to 4.4.0 by @dependabot in [#1180](https://github.com/promptfoo/promptfoo/pull/1180)
- chore(redteam): refactor PII categories and improve plugin handling (#1191)
- site: newsletter form (#1194)
- site: contact page (#1190)

## [0.72.0] - 2024-07-17

### Added

- feat(webui): add about component with helpful links (#1149)
- feat(webui): Ability to compare evals (#1148)

### Changed

- feat: manual input provider (#1168)
- chore(mistral): add codestral-mamba (#1170)
- chore: static imports for iterative providers (#1169)

### Fixed

- fix(webui): dark mode toggle (#1171)
- fix(redteam): set harmCategory label for harmful tests (#1172)

## [0.71.1] - 2024-07-15

### Added

- feat(redteam): specify the default number of test cases to generate per plugin (#1154)

### Changed

- feat: add image classification example and xml assertions (#1153)

### Fixed

- fix(redteam): fix dynamic import paths (#1162)

## [0.71.0] - 2024-07-15

### Changed

- **Eval picker for web UI** by [@typpo](https://github.com/typpo) in [#1143](https://github.com/promptfoo/promptfoo/pull/1143)
- **Update default model providers to Claude 3.5** by [@mldangelo](https://github.com/mldangelo) in [#1157](https://github.com/promptfoo/promptfoo/pull/1157)
- **Allow provider customization for dataset generation** by [@mldangelo](https://github.com/mldangelo) in [#1158](https://github.com/promptfoo/promptfoo/pull/1158)
- **Predict Redteam injectVars** by [@mldangelo](https://github.com/mldangelo) in [#1141](https://github.com/promptfoo/promptfoo/pull/1141)
- **Fix JSON prompt escaping in HTTP provider and add LM Studio example** by [@mldangelo](https://github.com/mldangelo) in [#1156](https://github.com/promptfoo/promptfoo/pull/1156)
- **Fix poor performing harmful test generation** by [@mldangelo](https://github.com/mldangelo) in [#1124](https://github.com/promptfoo/promptfoo/pull/1124)
- **Update overreliance grading prompt** by [@mldangelo](https://github.com/mldangelo) in [#1146](https://github.com/promptfoo/promptfoo/pull/1146)
- **Move multiple variables warning to before progress bar** by [@typpo](https://github.com/typpo) in [#1160](https://github.com/promptfoo/promptfoo/pull/1160)
- **Add contributing guide** by [@mldangelo](https://github.com/mldangelo) in [#1150](https://github.com/promptfoo/promptfoo/pull/1150)
- **Refactor and optimize injection and iterative methods** by [@mldangelo](https://github.com/mldangelo) in [#1138](https://github.com/promptfoo/promptfoo/pull/1138)
- **Update plugin base class to support multiple assertions** by [@mldangelo](https://github.com/mldangelo) in [#1139](https://github.com/promptfoo/promptfoo/pull/1139)
- **Structural refactor, abstract plugin and method actions** by [@mldangelo](https://github.com/mldangelo) in [#1140](https://github.com/promptfoo/promptfoo/pull/1140)
- **Move CLI commands into individual files** by [@mldangelo](https://github.com/mldangelo) in [#1155](https://github.com/promptfoo/promptfoo/pull/1155)
- **Update Jest linter rules** by [@mldangelo](https://github.com/mldangelo) in [#1161](https://github.com/promptfoo/promptfoo/pull/1161)
- **Bump openai from 4.52.4 to 4.52.5** by [@dependabot](https://github.com/dependabot) in [#1137](https://github.com/promptfoo/promptfoo/pull/1137)
- **Bump @aws-sdk/client-bedrock-runtime from 3.613.0 to 3.614.0** by [@dependabot](https://github.com/dependabot) in [#1136](https://github.com/promptfoo/promptfoo/pull/1136)
- **Bump openai from 4.52.5 to 4.52.7** by [@dependabot](https://github.com/dependabot) in [#1142](https://github.com/promptfoo/promptfoo/pull/1142)
- **Update documentation and MUI dependencies** by [@mldangelo](https://github.com/mldangelo) in [#1152](https://github.com/promptfoo/promptfoo/pull/1152)
- **Update Drizzle dependencies and configuration** by [@mldangelo](https://github.com/mldangelo) in [#1151](https://github.com/promptfoo/promptfoo/pull/1151)
- **Bump dependencies with patch and minor version updates** by [@mldangelo](https://github.com/mldangelo) in [#1159](https://github.com/promptfoo/promptfoo/pull/1159)

## [0.70.1] - 2024-07-11

### Changed

- **provider**: put provider in outer loop to reduce model swap by @typpo in [#1132](https://github.com/promptfoo/promptfoo/pull/1132)
- **evaluator**: ensure unique prompt handling with labeled and unlabeled providers by @mldangelo in [#1134](https://github.com/promptfoo/promptfoo/pull/1134)
- **eval**: validate --output file extension before running eval by @mldangelo in [#1135](https://github.com/promptfoo/promptfoo/pull/1135)
- **deps-dev**: bump @aws-sdk/client-bedrock-runtime from 3.609.0 to 3.613.0 by @dependabot in [#1126](https://github.com/promptfoo/promptfoo/pull/1126)
- fix pythonCompletion test by @mldangelo in [#1133](https://github.com/promptfoo/promptfoo/pull/1133)

## [0.70.0] - 2024-07-10

### Changed

- feat: Add `promptfoo redteam init` command (#1122)
- chore: refactor eval and generate commands out of main.ts (#1121)
- build(deps): bump openai from 4.52.3 to 4.52.4 (#1118)
- refactor(redteam): relocate harmful and pii plugins from legacy directory (#1123)
- refactor(redteam): Migrate harmful test generators to plugin-based architecture (#1116)

### Fixed

- fix(redteam): use final prompt in moderation instead of original (#1117)

## [0.69.2] - 2024-07-08

### Changed

- feat: add support for nested grading results (#1101)
- fix: issue that caused harmful prompts to not save (#1112)
- fix: resolve relative paths for prompts (#1110)
- ci: compress images in PRs (#1108)
- site: landing page updates (#1096)

## [0.69.1] - 2024-07-06

### Changed

- **feat**: Add Zod schema validation for providers in `promptfooconfig` by @mldangelo in [#1102](https://github.com/promptfoo/promptfoo/pull/1102)
- **fix**: Re-add provider context in prompt functions by @mldangelo in [#1106](https://github.com/promptfoo/promptfoo/pull/1106)
- **fix**: Add missing `gpt-4-turbo-2024-04-09` by @aloisklink in [#1100](https://github.com/promptfoo/promptfoo/pull/1100)
- **chore**: Update minor and patch versions of several packages by @mldangelo in [#1107](https://github.com/promptfoo/promptfoo/pull/1107)
- **chore**: Format Python code and add check job to GitHub Actions workflow by @mldangelo in [#1105](https://github.com/promptfoo/promptfoo/pull/1105)
- **chore**: Bump version to 0.69.1 by @mldangelo
- **docs**: Add example and configuration guide for using `llama.cpp` by @mldangelo in [#1104](https://github.com/promptfoo/promptfoo/pull/1104)
- **docs**: Add Vitest integration guide by @mldangelo in [#1103](https://github.com/promptfoo/promptfoo/pull/1103)

## [0.69.0] - 2024-07-05

### Added

- feat(redteam): `extra-jailbreak` plugin that applies jailbreak to all probes (#1085)
- feat(webui): show metrics as % in column header (#1087)
- feat: add support for PROMPTFOO_AUTHOR environment variable (#1099)

### Changed

- feat: `llm-rubric` uses tools API for model-grading anthropic evals (#1079)
- feat: `--filter-providers` eval option (#1089)
- feat: add `author` field to evals (#1045)
- fix: improper path resolution for file:// prefixes (#1094)
- chore(webui): small changes to styling (#1088)
- docs: guide on how to do sandboxed evals on generated code (#1097)
- build(deps): bump replicate from 0.30.2 to 0.31.0 (#1090)

### Fixed

- fix(webui): Ability to toggle visibility of description column (#1095)

## [0.68.3] - 2024-07-04

### Tests

- test: fix assertion result mock pollution (#1086)

### Fixed

- fix: browser error on eval page with derived metrics that results when a score is null (#1093)
- fix(prompts): treat non-existent files as prompt strings (#1084)
- fix: remove test mutation for classifer and select-best assertion types (#1083)

### Added

- feat(openai): support for attachments for openai assistants (#1080)

### Changed

- **Features:**
  - Added support for attachments in OpenAI assistants by [@typpo](https://github.com/promptfoo/promptfoo/pull/1080)
- **Fixes:**
  - Removed test mutation for classifier and select-best assertion types by [@typpo](https://github.com/promptfoo/promptfoo/pull/1083)
  - Treated non-existent files as prompt strings by [@typpo](https://github.com/promptfoo/promptfoo/pull/1084)
  - Fixed assertion result mock pollution by [@mldangelo](https://github.com/promptfoo/promptfoo/pull/1086)
- **Dependencies:**
  - Bumped `openai` from 4.52.2 to 4.52.3 by [@dependabot](https://github.com/promptfoo/promptfoo/pull/1073)
  - Bumped `@aws-sdk/client-bedrock-runtime` from 3.606.0 to 3.609.0 by [@dependabot](https://github.com/promptfoo/promptfoo/pull/1072)

## [0.68.2] - 2024-07-03

### Changed

- build(deps): bump openai from 4.52.2 to 4.52.3 (#1073)
- build(deps-dev): bump @aws-sdk/client-bedrock-runtime from 3.606.0 to 3.609.0 (#1072)

### Added

- feat(webui): add scenarios to test suite configuration in yaml editor (#1071)

## [0.68.1] - 2024-07-02

### Fixed

- fix: resolve issues with relative prompt paths (#1066)
- fix: handle replicate ids without version (#1059)

### Added

- feat: support calling specific function from python provider (#1053)

### Changed

- **feat:** Support calling specific function from Python provider by [@typpo](https://github.com/promptfoo/promptfoo/pull/1053)
- **fix:** Resolve issues with relative prompt paths by [@mldangelo](https://github.com/promptfoo/promptfoo/pull/1066)
- **fix:** Handle replicate IDs without version by [@typpo](https://github.com/promptfoo/promptfoo/pull/1059)
- **build(deps):** Bump `@anthropic-ai/sdk` from 0.24.2 to 0.24.3 by [@dependabot](https://github.com/promptfoo/promptfoo/pull/1062)
- build(deps): bump @anthropic-ai/sdk from 0.24.2 to 0.24.3 (#1062)

## [0.68.0] - 2024-07-01

### Documentation

- docs: dalle jailbreak blog post (#1052)

### Added

- feat(webui): Add support for markdown tables and other extras by @typpo in [#1042](https://github.com/promptfoo/promptfoo/pull/1042)

### Changed

- feat: support for image model redteaming by @typpo in [#1051](https://github.com/promptfoo/promptfoo/pull/1051)
- feat: prompt syntax for bedrock llama3 by @fvdnabee in [#1038](https://github.com/promptfoo/promptfoo/pull/1038)
- fix: http provider returns the correct response format by @typpo in [#1027](https://github.com/promptfoo/promptfoo/pull/1027)
- fix: handle when stdout columns are not set by @typpo in [#1029](https://github.com/promptfoo/promptfoo/pull/1029)
- fix: support additional models via AWS Bedrock and update documentation by @mldangelo in [#1034](https://github.com/promptfoo/promptfoo/pull/1034)
- fix: handle imported single test case by @typpo in [#1041](https://github.com/promptfoo/promptfoo/pull/1041)
- fix: dereference promptfoo test files by @fvdnabee in [#1035](https://github.com/promptfoo/promptfoo/pull/1035)
- chore: expose runAssertion and runAssertions to node package by @typpo in [#1026](https://github.com/promptfoo/promptfoo/pull/1026)
- chore: add Node.js version check to ensure compatibility by @mldangelo in [#1030](https://github.com/promptfoo/promptfoo/pull/1030)
- chore: enable '@typescript-eslint/no-use-before-define' linter rule by @mldangelo in [#1043](https://github.com/promptfoo/promptfoo/pull/1043)
- docs: fix broken documentation links by @mldangelo in [#1033](https://github.com/promptfoo/promptfoo/pull/1033)
- docs: update anthropic.md by @Codeshark-NET in [#1036](https://github.com/promptfoo/promptfoo/pull/1036)
- ci: add GitHub Action for automatic version tagging by @mldangelo in [#1046](https://github.com/promptfoo/promptfoo/pull/1046)
- ci: npm publish workflow by @typpo in [#1044](https://github.com/promptfoo/promptfoo/pull/1044)
- build(deps): bump openai from 4.52.1 to 4.52.2 by @dependabot in [#1057](https://github.com/promptfoo/promptfoo/pull/1057)
- build(deps): bump @anthropic-ai/sdk from 0.24.1 to 0.24.2 by @dependabot in [#1056](https://github.com/promptfoo/promptfoo/pull/1056)
- build(deps-dev): bump @aws-sdk/client-bedrock-runtime from 3.602.0 to 3.606.0 by @dependabot in [#1055](https://github.com/promptfoo/promptfoo/pull/1055)
- build(deps): bump docker/setup-buildx-action from 2 to 3 in the github-actions group by @dependabot in [#1054](https://github.com/promptfoo/promptfoo/pull/1054)

## [0.67.0] - 2024-06-27

### Added

- feat(bedrock): add proxy support for AWS SDK (#1021)
- feat(redteam): Expose modified prompt for iterative jailbreaks (#1024)
- feat: replicate image provider (#1049)

### Changed

- feat: add support for gemini embeddings via vertex (#1004)
- feat: normalize prompt input formats, introduce single responsibility handlers, improve test coverage, and fix minor bugs (#994)
- fix: more robust json extraction for llm-rubric (#1019)
- build(deps): bump openai from 4.52.0 to 4.52.1 (#1015)
- build(deps): bump @anthropic-ai/sdk from 0.24.0 to 0.24.1 (#1016)
- chore: sort imports (#1006)
- chore: switch to smaller googleapis dependency (#1009)
- chore: add config telemetry (#1005)
- docs: update GitHub urls to reflect promptfoo github org repository location (#1011)
- docs: fix incorrect yaml ref in guide (#1018)

## [0.66.0] - 2024-06-24

### Changed

- `config get/set` commands, ability for users to set their email by [@typpo](https://github.com/typpo) in [#971](https://github.com/promptfoo/promptfoo/pull/971)
- **webui**: Download as CSV by [@typpo](https://github.com/typpo) in [#1000](https://github.com/promptfoo/promptfoo/pull/1000)
- Add support for Gemini default grader if credentials are present by [@typpo](https://github.com/typpo) in [#998](https://github.com/promptfoo/promptfoo/pull/998)
- **redteam**: Allow arbitrary providers by [@mldangelo](https://github.com/mldangelo) in [#1002](https://github.com/promptfoo/promptfoo/pull/1002)
- Derived metrics by [@typpo](https://github.com/typpo) in [#985](https://github.com/promptfoo/promptfoo/pull/985)
- Python provider can import modules with same name as built-ins by [@typpo](https://github.com/typpo) in [#989](https://github.com/promptfoo/promptfoo/pull/989)
- Include error text in all cases by [@typpo](https://github.com/typpo) in [#990](https://github.com/promptfoo/promptfoo/pull/990)
- Ensure tests inside scenarios are filtered by filter patterns by [@mldangelo](https://github.com/mldangelo) in [#996](https://github.com/promptfoo/promptfoo/pull/996)
- Anthropic message API support for env vars by [@typpo](https://github.com/typpo) in [#997](https://github.com/promptfoo/promptfoo/pull/997)
- Add build documentation workflow and fix typos by [@mldangelo](https://github.com/mldangelo) in [#993](https://github.com/promptfoo/promptfoo/pull/993)
- Block network calls in tests by [@typpo](https://github.com/typpo) in [#972](https://github.com/promptfoo/promptfoo/pull/972)
- Export `AnthropicMessagesProvider` from providers by [@greysteil](https://github.com/greysteil) in [#975](https://github.com/promptfoo/promptfoo/pull/975)
- Add Claude 3.5 sonnet pricing by [@typpo](https://github.com/typpo) in [#976](https://github.com/promptfoo/promptfoo/pull/976)
- Pass `tool_choice` to Anthropic when set in config by [@greysteil](https://github.com/greysteil) in [#977](https://github.com/promptfoo/promptfoo/pull/977)
- Fixed according to Ollama API specifications by [@keishidev](https://github.com/keishidev) in [#981](https://github.com/promptfoo/promptfoo/pull/981)
- Add Dependabot config and update provider dependencies by [@mldangelo](https://github.com/mldangelo) in [#984](https://github.com/promptfoo/promptfoo/pull/984)
- Don't commit `.env` to Git by [@will-holley](https://github.com/will-holley) in [#991](https://github.com/promptfoo/promptfoo/pull/991)
- Update Docker base image to Node 20, improve self-hosting documentation, and add CI action for Docker build by [@mldangelo](https://github.com/mldangelo) in [#995](https://github.com/promptfoo/promptfoo/pull/995)
- Allow variable cells to scroll instead of exploding the table height by [@grrowl](https://github.com/grrowl) in [#973](https://github.com/promptfoo/promptfoo/pull/973)

## [0.65.2] - 2024-06-20

### Documentation

- docs: update claude vs gpt guide with claude 3.5 (#986)

### Added

- feat(redteam): make it easier to add non default plugins (#958)

### Changed

- feat: contains-sql assert (#964)
- fix: handle absolute paths for js providers (#966)
- fix: label not showing problem when using eval with config option (#928)
- fix: should return the whole message if the OpenAI return the content and the function call/tools at the same time. (#968)
- fix: label support for js prompts (#970)
- docs: Add CLI delete command to docs (#959)
- docs: text to sql validation guide (#962)

### Fixed

- fix(redteam): wire ui to plugins (#965)
- fix(redteam): reduce overreliance, excessive-agency false positive rates (#963)

## [0.65.1] - 2024-06-18

### Changed

- chore(docs): add shell syntax highlighting and fix typos (#953)
- chore(dependencies): update package dependencies (#952)
- Revert "feat(cli): add tests for CLI commands and fix version flag bug" (#967)

### Fixed

- fix: handle case where returned python result is null (#957)
- fix(webui): handle empty fail reasons and null componentResults (#956)

### Added

- feat(cli): add tests for CLI commands and fix version flag bug (#954)
- feat(eslint): integrate eslint-plugin-jest and configure rules (#951)
- feat: add eslint-plugin-unused-imports and remove unused imports (#949)
- feat: assertion type: is-sql (#926)

## [0.65.0] - 2024-06-17

### Added

- feat(webui): show pass/fail toggle (#938)
- feat(webui): carousel for multiple failure reasons (#939)
- feat(webui): clicking metric pills filters by nonzero only (#941)
- feat(redteam): political statements (#944)
- feat(redteam): indicate performance with moderation filter (#933)

### Changed

- feat: add hf to onboarding flow (#947)
- feat: add support for `promptfoo export latest` (#948)
- fix: serialize each item in `vars` when its type is a string (#823) (#943)
- chore(webui): split ResultsTable into separate files (#942)

### Fixed

- fix(redteam): more aggressive contract testing (#946)

### Dependencies

- chore(deps): update dependencies without breaking changes (#937)

## [0.64.0] - 2024-06-15

### Added

- feat(redteam): add unintended contracts test (#934)
- feat(anthropic): support tool use (#932)

### Changed

- feat: export `promptfoo.cache` to node package (#923)
- feat: add Voyage AI embeddings provider (#931)
- feat: Add more Portkey header provider options and create headers automatically (#909)
- fix: handle openai chat-style messages better in `moderation` assert (#930)
- ci: add next.js build caching (#908)
- chore(docs): update installation and GitHub Actions guides (#935)
- chore(dependencies): bump LLM providers in package.json (#936)

### Fixed

- fix(bedrock): support cohere embeddings (#924)

### Dependencies

- chore(deps): bump braces from 3.0.2 to 3.0.3 (#918)

## [0.63.2] - 2024-06-10

### Added

- feat: report view for redteam evals (#920)

### Fixed

- fix(bedrock): default value for configs (#917)
- fix: prevent assertions from being modified as they run (#929)

## [0.63.1] - 2024-06-10

### Fixed

- fix(vertex): correct handling of system instruction (#911)
- fix(bedrock): support for llama, cohere command and command-r, mistral (#915)

## [0.63.0] - 2024-06-09

### Added

- feat(bedrock): Add support for mistral, llama, cohere (#885)
- feat(ollama): add OLLAMA_API_KEY to support authentication (#883)
- feat(redteam): add test for competitor recommendations (#877)
- feat(webui): Show the number of passes and failures (#888)
- feat(webui): show manual grading record in test details view (#906)
- feat(webui): use indexeddb instead of localstorage (#905)

### Changed

- feat: ability to set test case metric from csv (#889)
- feat: interactive onboarding (#886)
- feat: support `threshold` param from csv (#903)
- feat: support array of values for `similar` assertion (#895)
- fix: Prompt variable reads unprocessed spaces on both sides (#887)
- fix: windows node 22 flake (#907)
- [fix: ci passing despite failing build (](https://github.com/promptfoo/promptfoo/commit/ce6090be5d70fbe71c6da0a5ec1a73253a9d8a0e)https://github.com/promptfoo/promptfoo/pull/876[)](https://github.com/promptfoo/promptfoo/commit/ce6090be5d70fbe71c6da0a5ec1a73253a9d8a0e)
- [fix: incorrect migrations path in docker build](https://github.com/promptfoo/promptfoo/commit/6a1eef4e4b006b32de9ce6e5e2d7c0bd3b9fa95a) https://github.com/promptfoo/promptfoo/issues/861
- chore(ci): add `workflow_dispatch` trigger (#897)
- chore: add more gemini models (#894)
- chore: introduce eslint (#904)
- chore: switch to SWC for faster Jest tests (#899)
- chore: update to prettier 3 (#901)
- [chore(openai): add tool_choice required type](https://github.com/promptfoo/promptfoo/commit/e97ce63221b0e06f7e03f46c466da36c5b713017)

### Fixed

- fix(vertex): support var templating in system instruction (#902)
- [fix(webui): display latency when available](https://github.com/promptfoo/promptfoo/commit/bb335efbe9e8d6b23526c837402787a1cbba9969)

### Dependencies

- chore(deps): update most dependencies to latest stable versions (#898)

## [0.62.1] - 2024-06-06

### Added

- feat(webui): Ability to suppress browser open on `promptfoo view` (#881)
- feat(anthropic): add support for base url (#850)
- feat(openai): Support function/tool callbacks (#830)
- feat(vertex/gemini): add support for toolConfig and systemInstruction (#841)
- feat(webui): Ability to filter to highlighted cells (#852)
- feat(webui): ability to click to filter metric (#849)
- feat(webui): add copy and highlight cell actions (#847)

### Changed

- fix: migrate database before writing results (#882)
- chore: upgrade default graders to gpt-4o (#848)
- ci: Introduce jest test coverage reports (#868)
- ci: add support for node 22, remove support for node 16 (#836)
- docs: Addresses minor typographical errors (#845)
- docs: Help description of default `--output` (#844)
- feat: Add Red Team PII Tests (#862)
- feat: Support custom gateway URLs in Portkey (#840)
- feat: add support for python embedding and classification providers (#864)
- feat: add support for titan premier on bedrock (#839)
- feat: pass evalId in results (#758)
- fix: Broken types (#854)
- fix: Fix broken progress callback in web ui (#860)
- fix: Fix formatting and add style check to CI (#872)
- fix: Fix type error eval page.tsx (#867)
- fix: Improve Error Handling for Python Assertions and Provider Exceptions (#863)
- fix: Pass evaluateOptions from web ui yaml (#859)
- fix: Render multiple result images with markdown, if markdown contains multiple images (#873)
- fix: The values of defaultTest and evaluateOptions are not set when editing the eval yaml file. (#834)
- fix: crash on db migration when cache is disabled on first run (#842)
- fix: csv and html outputs include both prompt and provider labels (#851)
- fix: docker build and prepublish script (#846)
- fix: show labels for custom provider (#875)
- chore: fix windows node 22 build issues by adding missing encoding dependency and updating webpack config (#900)
- chore: update Node.js version management and improve documentation (#896)
- Fix CI Passing Despite Failing Build (#866) (#876)

## [0.62.0] - 2024-06-05

### Fixed

- fix: Parameter evaluateOptions not passed correctly in jobs created using web (#870)

### Added

- feat(anthropic): add support for base url (#850)
- feat(openai): Support function/tool callbacks (#830)
- feat(vertex/gemini): add support for toolConfig and systemInstruction (#841)
- feat(webui): Ability to filter to highlighted cells (#852)
- feat(webui): ability to click to filter metric (#849)
- feat(webui): add copy and highlight cell actions (#847)

### Changed

- feat: Add Red Team PII Tests (#862)
- feat: Support custom gateway URLs in Portkey (#840)
- feat: add support for python embedding and classification providers (#864)
- feat: add support for titan premier on bedrock (#839)
- feat: pass evalId in results (#758)
- feat: upgrade default graders to gpt-4o (#848)
- fix: Broken types (#854)
- fix: Fix broken progress callback in web ui (#860)
- fix: Fix formatting and add style check to CI (#872)
- fix: Fix type error eval page.tsx (#867)
- fix: Improve Error Handling for Python Assertions and Provider Exceptions (#863)
- fix: Pass evaluateOptions from web ui yaml (#859)
- fix: Render multiple result images with markdown, if markdown contains multiple images (#873)
- fix: The values of defaultTest and evaluateOptions are not set when editing the eval yaml file. (#834)
- fix: crash on db migration when cache is disabled on first run (#842)
- fix: csv and html outputs include both prompt and provider labels (#851)
- fix: docker build and prepublish script (#846)
- fix: show labels for custom provider (#875)
- ci: Introduce jest test coverage reports (#868)
- ci: add support for node 22, remove support for node 16 (#836)
- docs: Addresses minor typographical errors (#845)
- docs: Help description of default `--output` (#844)

## [0.61.0] - 2024-05-30

### Changed

- feat: `moderation` assert type (#821)
- feat: general purpose http/https provider (#822)
- feat: add portkey provider (#819)
- feat: Add Cloudflare AI Provider (#817)
- fix: Remove duplicate logging line (#825)
- fix: The ‘defaultTest’ option has no effect during evaluation. (#829)
- fix: Improve Error Handling in Python Script Execution (#833)
- docs: How to red team LLMs (#828)
- chore(mistral): add codestral (#831)

## [0.60.0] - 2024-05-25

### Added

- feat(webui): Add image viewer (#816)

### Changed

- feat: redteam testset generation (#804)
- feat: support for deep equality check in equals assertion (#805)
- feat: Allow functions in renderVarsInObject (#813)
- feat: ability to reference previous llm outputs via storeOutputAs (#808)
- feat: support for prompt objects (#818)
- fix: huggingface api key handling (#809)
- docs: Restore ProviderResponse class name (#806)
- docs: Fix typo in local build command (#811)

## [0.59.1] - 2024-05-18

### Changed

- [fix: handle null result timestamp when writing to db.](https://github.com/promptfoo/promptfoo/commit/40e1ebfbfd512fea56761b4cbdfff0cd25d61ae1) https://github.com/promptfoo/promptfoo/issues/800

## [0.59.0] - 2024-05-18

### Added

- feat(webui): add --filter-description option to `promptfoo view` (#780)
- feat(bedrock): add support for embeddings models (#797)

### Changed

- fix: python prompts break when using whole file (#784)
- Langfuse need to compile variables (#779)
- chore(webui): display prompt and completion tokens (#794)
- chore: include full error response in openai errors (#791)
- chore: add logprobs to assertion context (#790)
- feat: support var interpolation in function calls (#792)
- chore: add timestamp to EvaluateSummary (#785)
- fix: render markdown in variables too (#796)

### Fixed

- fix(vertex): remove leftover dependency on apiKey (#798)

## [0.58.1] - 2024-05-14

### Changed

- fix: improve GradingResult validation (#772)
- [fix: update python ProviderResponse error message and docs.](https://github.com/promptfoo/promptfoo/commit/258013080809bc782afe3de51c9309230cb5cdb2) https://github.com/promptfoo/promptfoo/issues/769
- [chore(openai): add gpt-4o models (](https://github.com/promptfoo/promptfoo/commit/ff4655d31d3588972522bb162733cb61e460f36f)https://github.com/promptfoo/promptfoo/pull/776[)](https://github.com/promptfoo/promptfoo/commit/ff4655d31d3588972522bb162733cb61e460f36f)
- add gpt-4o models (#776)

### Fixed

- fix(langfuse): Check runtime type of `getPrompt`, stringify the result (#774)

## [0.58.0] - 2024-05-09

### Changed

- feat: assert-set (#765)
- feat: add comma-delimited string support for array-type assertion values (#755)
- fix: Resolve JS assertion paths relative to configuration file (#756)
- fix: not-equals assertion (#763)
- fix: upgrade rouge package and limit to strings (#764)

## [0.57.1] - 2024-05-02

### Changed

- fix: do not serialize js objects to non-js providers (#754)
- **[See 0.57.0 release notes](https://github.com/promptfoo/promptfoo/releases/tag/0.57.0)**

## [0.57.0] - 2024-05-01

### Changed

- feat: ability to override provider per test case (#725)
- feat: eval tests matching pattern (#735)
- feat: add `-n` limit arg for `promptfoo list` (#749)
- feat: `promptfoo import` and `promptfoo export` commands (#750)
- feat: add support for `--var name=value` cli option (#745)
- feat: promptfoo eval --filter-failing outputFile.json (#742)
- fix: eval --first-n arg (#734)
- chore: Update openai package to 3.48.5 (#739)
- chore: include logger and cache utils in javascript provider context (#748)
- chore: add `PROMPTFOO_FAILED_TEST_EXIT_CODE` envar (#751)
- docs: Document `python:` prefix when loading assertions in CSV (#731)
- docs: update README.md (#733)
- docs: Fixes to Python docs (#728)
- docs: Update to include --filter-\* cli args (#747)

## [0.56.0] - 2024-04-28

### Added

- feat(webui): improved comment dialog (#713)

### Changed

- feat: Intergration with Langfuse (#707)
- feat: Support IBM Research BAM provider (#711)
- fix: Make errors uncached in Python completion. (#706)
- fix: include python tracebacks in python errors (#724)
- fix: `getCache` should return a memory store when disk caching is disabled (#715)
- chore(webui): improve eval view performance (#719)
- chore(webui): always show provider in header (#721)
- chore: add support for OPENAI_BASE_URL envar (#717)

### Fixed

- fix(vertex/gemini): support nested generationConfig (#714)

## [0.55.0] - 2024-04-24

### Changed

- [Docs] Add llama3 example to ollama docs (#695)
- bugfix in answer-relevance (#697)
- feat: add support for provider `transform` property (#696)
- feat: add support for provider-specific delays (#699)
- feat: portkey.ai integration (#698)
- feat: `eval -n` arg for running the first n test cases (#700)
- feat: ability to write outputs to google sheet (#701)
- feat: first-class support for openrouter (#702)
- Fix concurrent cache request behaviour (#703)

## [0.54.1] - 2024-04-20

### Changed

- Add support for Mixtral 8x22B (#687)
- fix: google sheets async loading (#688)
- fix: trim spaces in csv assertions that can have file:// prefixes (#689)
- fix: apply thresholds to custom python asserts (#690)
- fix: include detail from external python assertion (#691)
- chore(webui): allow configuration of results per page (#694)
- fix: ability to override rubric prompt for all model-graded metrics (#692)

## [0.54.0] - 2024-04-18

### Changed

- feat: support for authenticated google sheets access (#686)
- fix: bugs in `Answer-relevance` calculation (#683)
- fix: Add tool calls to response from azure openai (#685)

## [0.53.0] - 2024-04-16

### Changed

- fix!: make `javascript` assert function call consistent with external js function call (#674)
- fix: node library supports prompt files (#668)
- feat: Enable post-hoc evaluations through defining and using output value in TestSuite (#671)
- feat: Allow local files to define providerOutput value for TestCase (#675)
- feat: detect suitable anthropic default provider (#677)
- feat: Ability to delete evals (#676)
- feat: ability to create derived metrics (#670)

## [0.52.0] - 2024-04-12

### Added

- feat(webui): add pagination (#649)

### Changed

- feat: support for inline yaml for is-json, contains-json in csv (#651)
- feat: run providers 1 at a time with --interactive-providers (#645)
- feat: --env-file arg (#615)
- fix: Do not fail with api error when azure datasource is used (#644)
- fix: allow loading of custom provider in windows (#518) (#652)
- fix: don't show telemetry message without telemtry (#658)
- fix: `E2BIG` error during the execution of Python asserts (#660)
- fix: support relative filepaths for non-code assert values (#664)

### Fixed

- fix(webui): handle invalid search regexes (#663)

## [0.51.0] - 2024-04-07

### Added

- feat(webui): store settings in localstorage (#617)
- feat(azureopenai): apiKeyEnvar support (#628)
- feat(webui): "progress" page that shows provider/prompt pairs (#631)

### Changed

- chore: improve json parsing errors (#620)
- feat: ability to override path to python binary (#619)
- Add documentation for openai vision (#637)
- Support claude vision and images (#639)
- fix: assertion files use relative path (#624)
- feat: add provider reference to prompt function (#633)
- feat: ability to import vars using glob (#641)
- feat!: return values directly in python assertions (#638)

### Fixed

- fix(webui): ability to save defaultTest and evaluateOptions in yaml editor (#629)

## [0.50.1] - 2024-04-02

### Changed

- fix: compiled esmodule interop (#613)
- fix: downgrade var resolution failure to warning (#614)
- fix: glob behavior on windows (#612)

## [0.50.0] - 2024-04-01

### Added

- feat(webui): download button (#482)
- feat(webui): toggle for showing full prompt in output cell (#603)

### Changed

- feat: support .mjs external imports (#601)
- feat: load .env from cli (#602)
- feat: ability to use js files as `transform` (#605)
- feat: ability to reference vars from other vars (#607)
- fix: handling for nonscript assertion files (#608)

### Fixed

- fix(selfhost): add support for prompts and datasets api endpoints (#600)
- fix(selfhost): Consolidate to `NEXT_PUBLIC_PROMPTFOO_REMOTE_BASE_URL` (#609)

## [0.49.3] - 2024-03-29

### Changed

- fix: bedrock model parsing (#593)
- [fix: make llm-rubric more resilient to bad json responses.](https://github.com/promptfoo/promptfoo/commit/93fd059a13454ed7a251a90a33306fb1f3c81895) https://github.com/promptfoo/promptfoo/issues/596
- feat: display progress bar for each parallel execution (#597)

## [0.49.2] - 2024-03-27

### Changed

- fix: support relative paths for custom providers (#589)
- fix: gemini generationConfig and safetySettings (#590)
- feat: cli watch for vars and providers (#591)

## [0.49.1] - 2024-03-25

### Changed

- fix: lazy import of azure peer dependency (#586)

## [0.49.0] - 2024-03-23

### Added

- feat(vertexai): use gcloud application default credentials (#580)

### Changed

- feat: Add support for huggingface token classification (#574)
- feat: Mistral provider support for URL and API key envar (#570)
- feat: run assertions in parallel (#575)
- feat: support for azure openai assistants (#577)
- feat: ability to set tags on standalone assertion llm outputs (#581)
- feat: add support for claude3 on bedrock (#582)
- fix: load file before running prompt function (#583)
- [fix: broken ansi colors on cli table](https://github.com/promptfoo/promptfoo/commit/bbb0157b09c0ffb5366d3cbd112438ca3d2d61c9)
- [fix: remove duplicate instruction output](https://github.com/promptfoo/promptfoo/commit/fb095617d36102f5b6256e9718e736378c0a5cea)
- chore: better error messages when expecting json but getting text (#576)

### Fixed

- fix(selfhost): handle sqlite db in docker image and build (#568)

### Dependencies

- chore(deps): bump webpack-dev-middleware from 5.3.3 to 5.3.4 in /site (#579)

## [0.48.0] - 2024-03-18

### Added

- feat(csv): add support for `__description` field (#556)

### Changed

- feat: migrate filesystem storage to sqlite db (#558)
  - **When you first run `eval` or `view` with 0.48.0, your saved evals will be migrated from `.json` files to a sqlite db. Please open an issue if you run into problems.**
  - Restoration: By default, the migration process runs on the promptfoo output directory `~/.promptfoo/output`. This directory is backed up at `~/.promptfoo/output-backup-*` and you can restore it and use a previous version by renaming that directory back to `output`
- feat: Add anthropic:messages and replicate:mistral as default providers to web ui (#562)
- feat: add label field to provider options (#563)
- docs: adjust configuration for python provider (#565)
- chore: db migration and cleanup (#564)

### Fixed

- fix(azureopenai): add support for `max_tokens` and `seed` (#561)

## [0.47.0] - 2024-03-14

### Changed

- feat: improve python inline asserts to not require printing (#542)
- feat: add tools and tool_choice config parameters to azure openai provider (#550)
- feat: Add support for Claude 3 Haiku (#552)
- fix: validate custom js function return values (#548)
- fix: dedupe prompts from combined configs (#554)

### Fixed

- fix(replicate): support non-array outputs (#547)

## [0.46.0] - 2024-03-08

### Added

- feat(self-host): run evals via web ui (#540)
- feat(self-host): Persist changes on self-deployed UI without sharing a new link (#538)
- feat(webui): ability to change eval name (#537)

### Changed

- feat: add support for calling specific functions for python prompt (#533)
- fix: openai tools and function checks handle plaintext responses (#541)

### Fixed

- fix(anthropic): wrap text if prompt supplied as json (#536)

## [0.45.2] - 2024-03-07

### Changed

- fix: python provider handles relative script paths correctly (#535)

## [0.45.1] - 2024-03-06

### Changed

- fix: json and yaml vars files (#531)

### Fixed

- fix(python): deserialize objects from json (#532)

## [0.45.0] - 2024-03-06

### Added

- feat(anthropic): Add Claude 3 support (#526)

### Changed

- feat: ability to load `vars` values at runtime (#496)
  // Example logic to return a value based on the varName
  if (varName === 'context') {
  return `Processed ${otherVars.input} for prompt: ${prompt}`;
  }
  return {
  output: 'default value',
  };
  // Handle potential errors
  // return { error: 'Error message' }
  # Example logic to dynamically generate variable content
  if var_name == 'context':
  return {
  'output': f"Context for {other_vars['input']} in prompt: {prompt}"
  }
  return {'output': 'default context'}
  # Handle potential errors
  # return { 'error': 'Error message' }

## [0.44.0] - 2024-03-04

### Added

- feat(mistral): Add new models, JSON mode, and update pricing (#500)

### Changed

- fix: Print incorrect response from factuality checker (#503)
- fix: Support missing open parenthesis (fixes #504) (#505)
- feat: include prompt in transform (#512)
- feat: Support csv and json files in the `tests` array (#520)

### Fixed

- fix(ollama): dont send invalid options for `OllamaChatProvider` (#506)
- fix(huggingface): do not pass through non-hf parameters (#519)

## [0.43.1] - 2024-02-25

### Changed

- fix: pass through PROMPTFOO\_\* variables from docker run (#498)
- docs: clean up python provider header

### Fixed

- fix(huggingface): support `apiKey` config param (#494)
- fix(bedrock): transform model output from cache. #474

### Documentation

- docs(huggingface): example of private huggingface inference endpoint (#497)

## [0.43.0] - 2024-02-23

### Added

- feat(webui): Display test suite description (#487)
- feat(webui): Add upload testcase csv to eval page (#484)

### Changed

- feat: pass `test` to assertion context (#485)
- fix: Change variable name to what the prompt template expects (#489)
- (docs): Replace references to deprecated postprocess option (#483)
- chore: update replicate library and add new common params (#491)

### Fixed

- fix(self-hosting): remove supabase dependency from webui eval view (#492)

## [0.42.0] - 2024-02-19

### Added

- feat(webview): toggle for prettifying json outputs (#472)
- feat(openai): support handling OpenAI Assistant functions tool calls (#473)

### Changed

- feat: add support for claude 2.1 on bedrock (#470)
- feat: support for overriding `select-best` provider (#478)
- feat: ability to disable var expansion (#476)
- fix: improve escaping for python prompt shell (#481)

## [0.41.0] - 2024-02-12

### Added

- feat(openai)!: Allow apiBaseUrl to override /v1 endpoint (#464)

### Changed

- feat: add support for async python providers (#465)
- fix: pass config to python provider (#460)
- chore: include progress output in debug logs (#461)
- docs: perplexity example (#463)

### Fixed

- fix(factuality): make factuality output case-insensitive (#468)
- fix: ensure that only valid ollama params are passed (#480)

## [0.40.0] - 2024-02-06

### Added

- feat(mistral): Add Mistral provider (#455)
- feat(openai): add support for `apiKeyEnvar` (#456)
- feat(azureopenai): add apiBaseUrl config (#459)

### Changed

- feat: cohere api support (#457)
- feat: ability to override select-best prompt. #289
- fix: support for gemini generationConfig and safetySettings (#454)

### Fixed

- fix(vertex/gemini): add support for llm-rubric and other OpenAI-formatted prompts (#450)

### Documentation

- documentation: update python.md typo in yaml (#446)

## [0.39.1] - 2024-02-02

### Changed

- fix: func => function in index.ts (#443)
- feat: add support for google ai studio gemini (#445)

## [0.39.0] - 2024-02-01

### Changed

- feat: Add DefaultGradingJsonProvider to improve `llm-rubric` reliability (#432)
- feat: add caching for exec and python providers (#435)
- feat: add `--watch` option to eval command (#439)
- feat: ability to transform output on per-assertion level (#437)
- feat: compare between multiple outputs with `select-best` (#438)
- fix: pass through cost to runAssertion
- fix: pass through cost to runAssertion

## [0.38.0] - 2024-01-29

### Added

- feat(openai): Jan 25 model updates (#416)
- feat(webui): eval deeplinks (#426)
- feat(huggingface): Support sentence similarity inference API (#425)

### Changed

- fix: Only open previous results when necessary (uses lots of memory) (#418)
- fix: html output (#430)
- feat: add a `python` provider that supports native python function calls (#419)
- feat: support for image models such as dall-e (#406)
- feat: support for `PROMPTFOO_PROMPT_SEPARATOR envar. #424

## [0.37.1] - 2024-01-26

### Changed

- fix: do not require token usage info on openai provider (#414)

## [0.37.0] - 2024-01-24

### Added

- feat(webui): add markdown support (#403)

### Changed

- feat: standalone share server (#408)
- feat: `PROMPTFOO_DISABLE_TEMPLATING` disables nunjucks templates (#405)

## [0.36.0] - 2024-01-18

### Added

- feat(webui): Ability to comment on outputs (#395)
- feat(azure): Add response_format support (#402)
- feat(azure): add support for `passthrough` and `apiVersion` (#399)

### Changed

- feat: add `promptfoo generate dataset` (#397)
- fix: typo (#401)

## [0.35.1] - 2024-01-12

### Added

- feat(bedrock): introduce amazon titan models as another option for Bedrock (#380)
- feat(openai): add support for `passthrough` request args (#388)
- feat(azure): add support for client id/secret auth (#389)
- feat(webui): label evals using `description` field (#391)

### Changed

- fix: proper support for multiple types of test providers (#386)
- feat: update CSV and HTML outputs with more details (#393)

## [0.35.0] - 2024-01-07

### Added

- feat(webview): add regex search (#378)

### Changed

- feat: support standalone assertions on CLI (#368)
- feat: add perplexity-score metric (#377)
- feat: add logprobs support for azure openai (#376)
- fix: use relative paths consistently and handle object formats (#375)
- [fix: restore **prefix and **suffix column handlers when loading test csv](https://github.com/promptfoo/promptfoo/commit/3a058684b3389693f4c5899f786fb090b04e3c93)

## [0.34.1] - 2024-01-02

### Added

- feat(openai): add support for overriding provider cost (1be1072)

### Fixed

- fix(webview): increase the request payload size limit (ef4c30f)

## [0.34.0] - 2024-01-02

### Changed

- feat: Support for evaluating cost of LLM inference (#358)
- feat: save manual edits to test outputs in webview (#362)
- feat: add `cost` assertion type (#367)
- fix: handle huggingface text generation returning dict (#357)
- fix: disable cache when using repeat (#361)
- fix: do not dereference tools and functions in config (#365)
- docs: optimize docs of openai tool usage (#355)

## [0.33.2] - 2023-12-23

### Changed

- fix: bad indentation for inline python sript (#353)
- [fix: truncate CLI table headers](https://github.com/promptfoo/promptfoo/commit/9aa9106cc9bc1660df40117d3c8f053f361fa09c)
- feat: add openai tool parameter (#350)
- feat: add `is-valid-openai-tools-call` assertion type (#354)

## [0.33.1] - 2023-12-18

### Changed

- [fix: pass env to providers when using CLI](https://github.com/promptfoo/promptfoo/commit/e8170a7f0e9d4033ef219169115f6474d978f1a7)
- [fix: correctly handle bedrock models containing :](https://github.com/promptfoo/promptfoo/commit/4469b693993934192fee2e84cc27c21e31267e5f)
- feat: add latency assertion type (#344)
- feat: add perplexity assertion type (#346)
- feat: add support for ollama chat API (#342)
- feat: retry when getting internal server error with PROMPTFOO_RETRY_5XX envar (#327)
- fix: properly escape arguments for external python assertions (#338)
- fix: use execFile/spawn for external processes (#343)
- [fix: handle null score in custom metrics](https://github.com/promptfoo/promptfoo/commit/514feed49e2f83f3e04d3e167e5833dc075e6c10)
- [fix: increment failure counter for script errors.](https://github.com/promptfoo/promptfoo/commit/61d1b068f26c63f3234dc49c9d5f5104b9cf1cda)

## [0.33.0] - 2023-12-17

### Changed

- feat: add latency assertion type (#344)
- feat: add perplexity assertion type (#346)
- feat: add support for ollama chat API (#342)
- feat: retry when getting internal server error with PROMPTFOO_RETRY_5XX envar (#327)
- fix: properly escape arguments for external python assertions (#338)
- fix: use execFile/spawn for external processes (#343)
- [fix: handle null score in custom metrics](https://github.com/promptfoo/promptfoo/commit/514feed49e2f83f3e04d3e167e5833dc075e6c10)
- [fix: increment failure counter for script errors.](https://github.com/promptfoo/promptfoo/commit/61d1b068f26c63f3234dc49c9d5f5104b9cf1cda)

## [0.32.0] - 2023-12-14

### Added

- feat(webview): Layout and styling improvements (#333)

### Changed

- feat: add support for Google Gemini model (#336)
- feat: add download yaml button in config modal. Related to #330 (#332)
- fix: set process exit code on failure

## [0.31.2] - 2023-12-11

### Added

- feat(webview): Show aggregated named metrics at top of column (#322)

### Changed

- fix: sharing option is degraded (#325)

## [0.31.1] - 2023-12-04

### Changed

- fix: issues when evaling multiple config files
- feat: support for web viewer running remotely (#321)

## [0.31.0] - 2023-12-02

### Added

- feat(openai): Adds support for function call validation (#316)

### Changed

- feat: add support for ajv formats (#314)
- feat: support prompt functions via nodejs interface (#315)
- fix: webview handling of truncated cell contents with html (#318)
- docs: Merge docs into main repo (#317)

## [0.30.2] - 2023-11-29

### Changed

- feat(cli): simplify onboarding and provide npx-specific instructions (f81bd88)

## [0.30.1] - 2023-11-29

### Changed

- feat: add bedrock in webui setup (#301)
- feat: add support for custom metrics (#305)
- feat: show table by default, even with --output (#306)
- fix: handle multiple configs that import multiple prompts (#304)
- fix: remove use of dangerouslySetInnerHTML in results table (#309)

### Fixed

- fix(openai): add support for overriding api key, host, baseurl, org in Assistants API (#311)

## [0.30.0] - 2023-11-29

### Changed

- feat: add bedrock in webui setup (#301)
- feat: add support for custom metrics (#305)
- feat: show table by default, even with --output (#306)
- fix: handle multiple configs that import multiple prompts (#304)
- fix: remove use of dangerouslySetInnerHTML in results table (#309)

## [0.29.0] - 2023-11-28

### Changed

- feat: Add support for external provider configs via file:// (#296)
- feat: Add support for HTTP proxies (#299)
- feat: claude-based models on amazon bedrock (#298)

## [0.28.2] - 2023-11-27

### Added

- feat(azureopenai): Warn when test provider should be overwritten with azure (#293)
- feat(webview): Display test descriptions if available (#294)
- feat(webview): Ability to set test scores manually (#295)

### Changed

- feat: add support for self-hosted huggingface text generation inference (#290)
- fix: prevent duplicate asserts with `defaultTest` (#287)
- fix: multiple configs handle external test and prompt files correctly (#291)

## [0.28.0] - 2023-11-19

### Changed

- feat: Add support for multiple "\_\_expected" columns (#284)
- feat: Support for OpenAI assistants API (#283)
- feat: Ability to combine multiple configs into a single eval (#285)

## [0.27.1] - 2023-11-14

### Added

- [feat(node-package): Add support for raw objects in prompts](https://github.com/promptfoo/promptfoo/commit/e6a5fe2fa7c05aabd2f52bd4fa143d957a7953dd)
- feat(openai): Add support for OpenAI `seed` param (#275)
- [feat(openai): Add support for OpenAI response_format](https://github.com/promptfoo/promptfoo/commit/12781f11f495bed21db1070e987f1b40a43b72e3)
- [feat(webview): Round score in details modal](https://github.com/promptfoo/promptfoo/commit/483c31d79486a75efc497508b9a42257935585cf)

### Changed

- fix: Set `vars._conversation` only if it is used in prompt (#282)
- feat: Add new RAG metrics (answer-relevance, context-recall, context-relevance, context-faithfulness) (#279)
- feat: throw error correctly when invalid api key is passed for OpenAI (#276)
- Bump langchain from 0.0.325 to 0.0.329 in /examples/langchain-python (#278)
- Provide the prompt in the context to external assertion scripts (#277)
- fix the following error : 'List should have at least 1 item after val… (#280)
- [chore: Add HuggingFace debug output](https://github.com/promptfoo/promptfoo/commit/2bae118e3fa7f8164fd78d29a3a30d187026bf13)

## [0.27.0] - 2023-11-14

### Added

- [feat(node-package): Add support for raw objects in prompts](https://github.com/promptfoo/promptfoo/commit/e6a5fe2fa7c05aabd2f52bd4fa143d957a7953dd)
- feat(openai): Add support for OpenAI `seed` param (#275)
- [feat(openai): Add support for OpenAI response_format](https://github.com/promptfoo/promptfoo/commit/12781f11f495bed21db1070e987f1b40a43b72e3)
- [feat(webview): Round score in details modal](https://github.com/promptfoo/promptfoo/commit/483c31d79486a75efc497508b9a42257935585cf)

### Changed

- feat: Add new RAG metrics (answer-relevance, context-recall, context-relevance, context-faithfulness) (#279)
- feat: throw error correctly when invalid api key is passed for OpenAI (#276)
- Bump langchain from 0.0.325 to 0.0.329 in /examples/langchain-python (#278)
- Provide the prompt in the context to external assertion scripts (#277)
- fix the following error : 'List should have at least 1 item after val… (#280)
- [chore: Add HuggingFace debug output](https://github.com/promptfoo/promptfoo/commit/2bae118e3fa7f8164fd78d29a3a30d187026bf13)

## [0.26.5] - 2023-11-10

### Changed

- feat: Support for Azure OpenAI Cognitive Search (#274)
- [feat: Add PROMPTFOO_PYTHON environment variable](https://github.com/promptfoo/promptfoo/commit/33ecca3dab9382f063e68529c047cfd3fbd959e5)

## [0.26.4] - 2023-11-09

### Fixed

- fix(providers): use Azure OpenAI extensions endpoint when dataSources is set (2e5f14d)

### Tests

- test(assertions): add tests for object outputs (9e0909c)

## [0.26.3] - 2023-11-08

### Added

- [feat(AzureOpenAI): Add support for deployment_id and dataSources](https://github.com/promptfoo/promptfoo/commit/3f6dee99b4ef860af1088c4ceda1a74726070f37)

### Changed

- [Stringify output display string if output is a JSON object](https://github.com/promptfoo/promptfoo/commit/e6eff1fb75e09bfd602c08edd89ec154e3e61bf9)
- [Add JSON schema dereferencing support for JSON configs](https://github.com/promptfoo/promptfoo/commit/c32f9b051a51ee6e1ee08738e0921b4e05a5c23d)
- Update chat completion endpoint in azureopenai.ts (#273)

### Fixed

- fix(openai): Improve handling for function call responses (#270)

## [0.26.2] - 2023-11-07

### Changed

- [Fix issue with named prompt function imports](https://github.com/promptfoo/promptfoo/commit/18a4d751af15b996310eceafc5a75e114ce1bf56)
- [Fix OpenAI finetuned model parsing](https://github.com/promptfoo/promptfoo/commit/b52de61c6e1fd0a9e67d2476a9f3f9153084ad61)
- [Add new OpenAI models](https://github.com/promptfoo/promptfoo/commit/d9432d3b5747516aea1a7e8a744167fbd10a69d2)
- Fix: Broken custom api host for OpenAI. (#261)
- Add `classifier` assert type (#263)
- Send provider options and test context to ScriptCompletion (exec) provider (#268)
- Support for loading JSON schema from external file (#266)

## [0.26.1] - 2023-11-01

### Changed

- Fix broken default config for OpenAI evals created in web app (#255)
- Fix prompt per provider (#253)
- Add support for custom config directory (#257)
- Add latency and token metrics per prompt (#258)
- Add caching support to Anthropic provider (#259)
- webview: Preserve formatting of LLM outputs
- Bump langchain from 0.0.317 to 0.0.325 in /examples/langchain-python (#254)

## [0.26.0] - 2023-10-28

### Changed

- cli: Add support for raw text prompts (#252)
- Ensure the directory for the output file is created if it does not exist

## [0.25.2] - 2023-10-26

### Changed

- allow Python in tests.csv (#237)
- Improve escaping in matchers (#242)
- Add support for nunjucks filters (#243)
- Fix issue where outputPath from the configuration file is not used when `-c` option is provided
- Add envar PROMPTFOO_DISABLE_CONVERSATION_VAR
- Resolve promises in external assert files

## [0.25.1] - 2023-10-19

### Changed

- Fix issue with loading google sheets directly. (#222)
- Add \_conversation variable for testing multiple-turn chat conversations (#224)
- Allow multiple output formats simultaneously with `outputPath` (#229)
- Fall back to default embedding model if provided model doesn't support embeddings
- Various fixes and improvements
- Bump langchain from 0.0.312 to 0.0.317 in /examples/langchain-python (#245)

## [0.25.0] - 2023-10-10

### Changed

- Add support for icontains-any and icontains-all (#210)
- Bump langchain from 0.0.279 to 0.0.308 in /examples/langchain-python (#213)
- Add support for .cjs file extensions (#214)
- Add Prompts and Datasets pages (#211)
- Add CLI commands for listing and showing evals, prompts, and datasets (#218)
- Add support for `config` object in webhook provider payload. (#217)
- Other misc changes and improvements
- Bump langchain from 0.0.308 to 0.0.312 in /examples/langchain-python (#219)

## [0.24.4] - 2023-10-01

### Changed

- Fix bug in custom function boolean return value score (#208)
- Fix ollama provider with `--no-cache` and improve error handling
- Add support for HuggingFace Inference API (text generation) (#205)
- Add `apiHost` config key to Azure provider

## [0.24.3] - 2023-09-28

### Changed

- Better LocalAI/Ollama embeddings traversal failure (#191)
- `OPENAI_API_HOST` to `OPENAI_API_BASE_URL` (#187)
- Ability to include files as assertion values (#180)
- Add hosted db for evals (#149)
- Webview details pane improvements (#196)
- Add support for ollama options (#199)
- Adding TXT and HTML to `--output` help/error message (#201)

## [0.24.2] - 2023-09-23

### Changed

- Specify repo in package.json (#174)
- Add support for parsing multiple json blobs in responses (#178)
- Updated node version update of Google Colab notebook example (#171)
- Fix arg escaping for external python prompts on Windows (#179)
- Better OpenAI embeddings traversal failure (#190)
- Adds embeddings providers for LocalAI and Oolama (#189)
- Add `noindex` to shared results
- Many other misc fixes and improvements

## [0.24.1] - 2023-09-21

### Changed

- Fix prompt errors caused by leading and trailing whitespace for var file imports
- Fix an issue with response parsing in LocalAI chat
- Fix issue preventing custom provider for similarity check (#152)
- Fix escaping in python asserts (#156)
- Fix README link to providers docs (#153)
- Allow object with function name as a value for function_call (#158)
- Add a -y/--yes option to `promptfoo view` command to skip confirmation (#166)
- Other misc fixes and improvements

## [0.24.0] - 2023-09-18

### Changed

- Support for custom functions as prompts (#147)
- Refactor parts of util into more descriptive files (#148)
- Misc fixes and improvements

## [0.23.1] - 2023-09-14

### Changed

- Improvements to custom grading (#140)
- Support for Google Vertex and PaLM chat APIs (#131)
- Add support for including files in defaultTest (#137)
- Add support for disabling cache in evaluate() options (#135)
- Add support for loading vars directly from file (#139)
- Include `provider` in `EvaluateResult`
- Other misc improvements and fixes

## [0.23.0] - 2023-09-14

### Changed

- Improvements to custom grading (#140)
- Support for Google Vertex and PaLM chat APIs (#131)
- Add support for including files in defaultTest (#137)
- Add support for disabling cache in evaluate() options (#135)
- Add support for loading vars directly from file (#139)
- Include `provider` in `EvaluateResult`
- Other misc improvements and fixes

## [0.22.1] - 2023-09-14

### Added

- feat(vars): add support for loading vars directly from file (#139)
- feat(config): add support for including files in defaultTest (#137)
- feat(config): add support for disabling cache in evaluate() options (#135)
- feat(providers): support for Google Vertex and PaLM chat APIs (#131)
- feat(api): include provider in EvaluateResult (#130)

### Changed

- chore(providers): improve PaLM recognized model detection (2317eac)

### Documentation

- docs(examples): add conversation history example (#136)
- docs(examples): update node-package example with context (#134)

## [0.22.0] - 2023-09-04

### Changed

- Add OpenAI factuality and closed-QA graders (#126). These new graders implement OpenAI's eval methodology.
- Auto-escape vars when prompt is a JSON object (#127).
- Improvements to custom providers - Pass context including `vars` to callApi and make `TestCase` generic for ease of typing
- Add `prompt` to Javascript, Python, and Webhook assertion context
- Fix llama.cpp usage of provider config overrides
- Fix ollama provider parsing for llama versions like llama:13b, llama:70b etc.
- Trim var strings in CLI table (prevents slowness during CLI table output)

## [0.21.4] - 2023-09-01

### Changed

- Add support for test case threshold value (#125)
- Add support for pass/fail threshold for javascript and python numeric return values

## [0.21.3] - 2023-09-01

### Changed

- Increase request backoff and add optional delay between API calls (#122)

## [0.21.2] - 2023-08-31

### Changed

- Fix symlink bug on Windows

## [0.21.1] - 2023-08-30

### Changed

- Consistent envars and configs across providers (#119)
- Add configuration for API keys in WebUI (#120)
- Add CodeLlama to WebUI
- Fix issue with numeric values in some assert types
- Add support for running specific prompts for specific providers using `{id, prompts, config}` format
- Add a feedback command

## [0.21.0] - 2023-08-28

### Changed

- Add webhook provider (#117)
- Add support for editing config in web view (#115)
- Standalone server with database with self-hosting support (#118)
- Add support for custom llm-rubric grading via `rubricPrompt` in Assertion objects
- Add support for `vars` in `rubricPrompt`, making it easier to pass expected values per test case
- Add a handful of new supported parameters to OpenAI, Azure, Anthropic, and Replicate providers
- Allow setting `config` on `provider` attached to Assertion or TestCase
- Add/improve support for custom providers in matchesSimilarity and matchesLlmRubric

## [0.20.1] - 2023-08-18

### Changed

- Fix issue when there's not enough data to display useful charts
- Add charts to web viewer (#112)
- Add support for multiline javascript asserts
- Add support for Levenshtein distance assert type (#111)

## [0.20.0] - 2023-08-18

### Changed

- Add charts to web viewer (#112)
- Add support for multiline javascript asserts
- Add support for Levenshtein distance assert type (#111)

## [0.19.3] - 2023-08-17

### Changed

- llm-rubric provider fixes (#110)
- New diff viewer for evals
- Web UI for running evals (#103)
- Add support for OpenAI organization (#106)
- function call azure fix (#95)
- Add support for JSON schema validation for is-json and contains-json (#108)
- Other misc fixes and API improvements

## [0.19.2] - 2023-08-15

### Changed

- function call azure fix (#95)
- Add support for JSON schema validation for is-json and contains-json (#108)
- New diff viewer for evals
- Web UI for running evals (#103)
- Add support for OpenAI organization (#106)
- Other misc fixes and API improvements

## [0.19.1] - 2023-08-14

### Changed

- Add support for OpenAI organization (#106)
- New diff viewer for evals
- Web UI for running evals (#103)
- Other misc fixes and API improvements

## [0.19.0] - 2023-08-14

### Changed

- New diff viewer for evals
- Web UI for running evals (#103)
- Other misc fixes and API improvements

## [0.18.4] - 2023-08-11

### Fixed

- fix(providers): resolve Ollama provider issue with empty line handling (c4d1e5f)

### Dependencies

- chore(deps): bump certifi from 2023.5.7 to 2023.7.22 in /examples/langchain-python (#104)

## [0.18.3] - 2023-08-08

### Added

- feat(providers): add Ollama provider (#102)

### Changed

- chore(webui): disable nunjucks autoescaping by default (#101)
- chore(webui): stop forcing manual line breaks in results view (76d18f5)

### Fixed

- fix(history): remove stale `latest` symlinks before regenerating eval output (a603eee)

## [0.18.2] - 2023-08-08

### Added

- feat(webui): display assertion summaries in the results viewer (#100)

### Changed

- feat(providers): allow testing identical models with different parameters (#83)

### Fixed

- fix(cli): repair `promptfoo share` regression (01df513)
- fix(config): handle provider map parsing when entries are strings (bdd1dea)
- fix(scoring): keep weighted averages accurate by running all test cases (7854424)

## [0.18.1] - 2023-08-06

### Added

- feat(providers): add llama.cpp server support (#94)

### Changed

- chore(providers): expose `LLAMA_BASE_URL` environment variable (f4b4c39)

### Fixed

- fix(history): repair symlink detection when writing latest results (e6aed7a)

## [0.18.0] - 2023-07-28

### Added

- feat(assertions): add `python` assertion type (#78)
- feat(api): support native function ApiProviders and assertions (#93)
- feat(evals): introduce Promptfoo scenarios for data-driven testing - allows datasets to be associated with specific tests, eliminating the need to copy tests for each dataset by @Skylertodd (#89)
- feat(cli): allow specifying `outputPath` when using the Node evaluate helper (#91)

### Changed

- chore(evals): rename default "theories" concept to "scenarios" (aca0821)

### Fixed

- fix(history): repair symlink handling when persisting latest results (81a4a26)
- fix(history): clean up stale eval history entries (253ae60)
- fix(cli): restore ANSI escape code rendering in console tables (497b698)

## [0.17.9] - 2023-07-24

### Added

- feat(evals): load test cases from file or directory paths (#88)

### Changed

- feat(metrics): record latency in eval results (#85)

### Fixed

- fix(windows): resolve path compatibility issues (8de6e12)

## [0.17.8] - 2023-07-22

### Added

- feat(evals): support post-processing hooks in test cases (#84)

### Changed

- feat(webui): show recent runs in the results viewer (#82)
- feat(providers): expose additional OpenAI parameters (#81)

### Fixed

- fix(evaluator): support empty test suites without crashing (31fb876)
- fix(network): ensure fetch timeouts bubble up correctly (9e4bf94)

## [0.17.7] - 2023-07-20

### Added

- feat(config): allow provider-specific prompts in test suites (#76)

### Changed

- chore(runtime): require Node.js 16 or newer (f7f85e3)
- chore(providers): reuse context configuration for Replicate provider (48819a7)

### Fixed

- fix(providers): handle missing provider prompt maps gracefully (7c6bb35)
- fix(grading): escape user input in grading prompts (4049b3f)

## [0.17.6] - 2023-07-20

### Added

- feat(cli): add `--repeat` support to evaluations (#71)
- feat(providers): add Azure YAML prompt support (#72)
- feat(providers): implement Replicate provider (#75)

### Changed

- chore(providers): refine Replicate provider behaviour (57fa43f)
- chore(cli): default `promptfoo share` prompt to Yes on enter (1a4c080)
- chore(webui): simplify dark mode and hide identical rows in history (c244403)

## [0.17.5] - 2023-07-14

### Added

- feat(assertions): add starts-with assertion type (#64)
- feat(providers): add Azure OpenAI provider (#66)

### Changed

- feat(providers): support YAML-formatted OpenAI prompts (#67)
- chore(cli): allow disabling sharing prompts (#69)
- chore(cli): require confirmation before running `promptfoo share` (f3de0e4)
- chore(env): add `PROMPTFOO_DISABLE_UPDATE` environment variable (60fee72)

### Fixed

- fix(config): read prompts relative to the config directory (ddc370c)

## [0.17.4] - 2023-07-13

### Added

- feat(assertions): add `contains-any` assertion support (#61)

### Changed

- chore(cli): handle npm outages without crashing (3177715)

### Fixed

- fix(cli): support terminals without `process.stdout.columns` (064dcb3)
- fix(cli): correct `promptfoo init` output to reference YAML (404be34)

### Documentation

- docs: add telemetry notice (#39)

## [0.17.3] - 2023-07-10

### Added

- feat(providers): add Anthropic provider (#58)

### Changed

- chore(onboarding): refresh init onboarding content (992c0b6)

### Fixed

- fix(cli): maintain table header ordering (1e3a711)
- fix(runtime): ensure compatibility with Node 14 (59e2bb1)

## [0.17.2] - 2023-07-07

### Changed

- feat(providers): improve support for running external scripts (#55)

## [0.17.1] - 2023-07-07

### Fixed

- fix(webui): restore output rendering in results view (5ce5598)

## [0.17.0] - 2023-07-06

### Added

- feat(models): add gpt-3.5-16k checkpoints (#51)
- feat(providers): add `script:` provider prefix for custom providers (bae14ec)
- feat(webui): view raw prompts in the web viewer (#54)
- feat(cli): add `cache clear` command (970ee67)

### Changed

- chore(providers): change default suggestion provider (cc11e59)
- chore(providers): ensure OpenAI chat completions fail on invalid JSON (c456c01)
- chore(assertions): allow numeric values for contains/icontains assertions (dc04329)

### Fixed

- fix(evals): avoid creating assertions from empty expected columns (d398866)

## [0.16.0] - 2023-06-28

### Added

- feat(cli): retry failed HTTP requests to reduce transient failures (#47)
- feat(templates): allow object vars inside nunjucks templates for richer prompts (#50)

### Documentation

- docs: refresh the Question reference page with updated guidance (#46)

## [0.15.0] - 2023-06-26

### Added

- feat(scoring): add continuous scoring support for evaluations (#44)
- feat(assertions): introduce assertion weights to fine-tune scoring (0688a64)

### Changed

- chore(prompt): rename grading prompt field from `content` to `output` (fa20a25)
- chore(webui): maintain backwards compatibility for row outputs in the viewer (b2fc084)

### Fixed

- fix(config): ensure `defaultTest` populates when configs load implicitly (44acb91)

## [0.14.2] - 2023-06-24

### Changed

- chore(assertions): switch the default grading provider to `gpt-4-0613` (0d26776)
- chore(cli): trim stray progress-bar newlines for cleaner output (8d624d6)

### Fixed

- fix(cli): update cached table output correctly when results change (8fe5f84)
- fix(cli): allow non-string result payloads during rendering (61d349e)

## [0.14.1] - 2023-06-19

### Fixed

- fix(config): only apply the config base path when a path override is provided (e67918b)

## [0.14.0] - 2023-06-18

### Added

- feat(cli)!: add shareable URLs and the `promptfoo share` command by @typpo (#42)
- feat(cli): add `--no-progress-bar` option to `promptfoo eval` (75adf8a)
- feat(cli): add `--no-table` flag for evaluation output (ecf79a4)
- feat(cli): add `--share` flag to automatically create shareable URLs (7987f6e)

### Changed

- chore(cli)!: resolve config-relative file references from the config directory, not working directory (dffb091)
- chore(api)!: restructure JSON/YAML output formats to include `results`, `config`, and `shareableUrl` properties (d1b7038)

### Fixed

- fix(cli): write the latest results before launching the viewer with `--view` (496f2fb)

## [0.13.1] - 2023-06-17

### Fixed

- fix(cli): ensure command arguments override config values (c425d3a)

## [0.13.0] - 2023-06-16

### Added

- feat(providers): support OpenAI functions and custom provider arguments by @typpo (#34)
- feat(cli): add JSONL prompt file support by @typpo (#40)
- feat(cli): export `generateTable()` for external tooling reuse by @tizmagik (#37)
- feat(openai): enable OpenAI ChatCompletion function calling (0f10cdd)

### Changed

- chore(openai): add official support for OpenAI `*-0613` models (4d5f827)
- chore(cli): allow optional configs when invoking the CLI (a9140d6)
- chore(cli): respect the `LOG_LEVEL` environment variable in the logger (1f1f05f)
- chore(cli): stabilize progress display when using var arrays (340da53)

### Fixed

- fix(build): fix HTML output generation in production builds (46a2233)

## [0.12.0] - 2023-06-12

### Added

- feat(share): publish evaluations with the `promptfoo share` workflow by @typpo (#33)
- feat(telemetry): add basic usage telemetry for insight gathering (7e7e3ea)
- feat(assertions): support CSV definitions for `rouge-n` and webhook assertions (7f8be15)

### Changed

- chore(build): resolve build output paths for the web client (#32)
- chore(cli): notify users when a newer promptfoo release is available by @typpo (#31)

## [0.11.0] - 2023-06-11

### Added

- feat(assertions): add contains, icontains, contains-some, contains-any, regex, webhook, and rouge-n assertion types (#30)
- feat(assertions): allow negating any assertion type with `not-` prefix (cc5fef1)
- feat(assertions): pass context objects with vars to custom functions (1e4df7e)
- feat(webui): add failure filtering and improved table layout (69189fe)
- feat(webui): add word-break toggle to results (9c1fd3b)
- feat(webui): highlight highest passing scores in matrix (6e2942f)

### Changed

- chore(cli): limit console table rows for readability (52a28c9)
- chore(cli): add more detailed custom function failure output (6fcc37a)

### Fixed

- fix(config): respect CLI write/cache options from config (5b456ec)
- fix(webui): improve dark mode colours and rating overflow (eb7bd54)
- fix(config): parse YAML references correctly in configs (62561b5)

## [0.10.0] - 2023-06-09

### Added

- feat(prompts): add support for named prompts by @typpo (#28)

### Changed

- chore(env)!: rename `OPENAI_MAX_TEMPERATURE` to `OPENAI_TEMPERATURE` (4830557)
- chore(config): read `.yml` files by default as configs (d5c179e)
- chore(build): add native ts-node compatibility by @MentalGear (#25)
- chore(openai): add chatml stopwords by default (561437f)
- chore(webui): adjust column ordering and styling (27977c5)

### Fixed

- fix(config): support `defaultTest` overrides in CLI (59c3cbb)
- fix(env): correctly parse `OPENAI_MAX_TOKENS` and `OPENAI_MAX_TEMPERATURE` by @abi (#29)
- fix(cli): improve JSON formatting error messages (5f59900)

## [0.9.0] - 2023-06-05

### Added

- feat(vars): add support for var arrays by @typpo (#21)

### Changed

- chore(core): set a default semantic similarity threshold (4ebea73)
- chore(cli): refresh `promptfoo init` output messaging (cdbf806)

### Fixed

- fix(cache): register cache manager types for TypeScript (1a82de7)
- fix(evals): handle string interpolation issues in prompts (6b8c175)

## [0.8.3] - 2023-05-31

### Fixed

- fix(cache): create cache directory on first use (423f375)
- fix(config): throw a clearer error for malformed default configs (0d759c4)

## [0.8.2] - 2023-05-30

### Fixed

- fix(cache): only persist cache entries on successful API responses (71c10a6)

## [0.8.1] - 2023-05-30

### Added

- feat(data): add Google Sheets loader support (df900c3)

### Fixed

- fix(cli): restore backward compatibility for `-t/--tests` flags (aad1822)

## [0.8.0] - 2023-05-30

### Added

- feat(api)!: simplify the API and support unified test suite definitions by @typpo (#14)

### Changed

- chore(api)!: move evaluation settings under `evaluateOptions` (`maxConcurrency`, `showProgressBar`, `generateSuggestions`) (#14)
- chore(api)!: move CLI flag defaults under `commandLineOptions` (`write`, `cache`, `verbose`, `view`) (#14)

## [0.7.0] - 2023-05-29

### Changed

- chore(cache): improve caching defaults and enable caching by default (#17)

## [0.6.0] - 2023-05-28

### Added

- feat(providers): add LocalAI support for open-source LLMs like Llama, Alpaca, Vicuna, GPT4All (6541bb2)
- feat(cli): add glob pattern support for prompts and tests (#13)
- feat(assertions): rename `eval:` to `fn:` for custom JavaScript assertions by @MentalGear (#11)
- feat(webui): add dark mode support (0a2bb49)
- feat(api): add exports for types and useful utility functions (57ac4bb)
- feat(tests): add Jest and Mocha integrations (00d9aa2)

### Changed

- chore(cli): improve error handling and word wrapping in CLI output (398f4b0)
- chore(cli): support non-ES module requires (c451362)

### Fixed

- fix(cli): move API key validation into OpenAI subclasses (c451362)
- fix(webui): correct HTML table rendering errors in the viewer (64c9161)
- fix(providers): improve handling of third-party API errors (398f4b0)

### Dependencies

- chore(deps): bump socket.io-parser from 4.2.2 to 4.2.3 in /src/web/client (#15)

## [0.5.1] - 2023-05-23

### Changed

- chore(cli): add glob support for prompt selection (#13)

### Fixed

- fix(cli): prevent crashes when `OPENAI_API_KEY` is not set (c451362)

## [0.5.0] - 2023-05-22

### Added

- feat(assertions): add semantic similarity grading (#7)

### Changed

- chore(cli): improve error handling and word wrapping in CLI output (398f4b0)

## [0.4.0] - 2023-05-13

### Added

- feat(webui): add web viewer for evaluation results (#5)

### Changed

- chore(openai): support `OPENAI_STOP` environment variable for stopwords (79d590e)
- chore(cli): increase the default request timeout (c73e055)

## [0.3.0] - 2023-05-07

### Added

- feat(grading): enable LLM automatic grading of outputs (#4)
- feat(webui): improve how test results are shown - PASS/FAIL is shown in matrix view rather than its own column (2c3f489)

### Changed

- chore(config): allow overriding `OPENAI_API_HOST` environment variable (e390678)
- chore(cli): add `REQUEST_TIMEOUT_MS` environment variable for API timeouts (644abf9)
- chore(webui): improve HTML table output readability (2384c69)

## [0.2.2] - 2023-05-04

### Added

- feat(cli): add `promptfoo --version` output (77e862b)

### Changed

- chore(cli): improve error messages when API calls fail (af2c8d3)

### Fixed

- fix(cli): correct `promptfoo init` output text (862d7a7)
- fix(evals): preserve table ordering when building concurrently (2e3ddfa)

## [0.2.0] - 2023-05-04

### Added

- feat(cli): add `promptfoo init` command (c6a3a59)
- feat(providers): improve custom provider loading and add example (4f6b6e2)<|MERGE_RESOLUTION|>--- conflicted
+++ resolved
@@ -8,15 +8,10 @@
 
 ### Added
 
-<<<<<<< HEAD
 - feat(providers): implement TTFT (Time to First Token) measurement for streaming responses (#5680)
 
-- chore: Add visiblity button for PFX passphrase (#6258)
-
-### Changed
-
-=======
->>>>>>> cd915a64
+### Changed
+
 - chore: Add visiblity button for PFX passphrase (#6258)
 - feat(app): Red Team Strategy Test Generation (#6005)
 
