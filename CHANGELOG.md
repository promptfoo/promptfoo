--- conflicted
+++ resolved
@@ -8,13 +8,10 @@
 
 ### Added
 
-<<<<<<< HEAD
 - feat(config): add per-test structured output configuration - test-level `options` now override prompt-level config for all providers, enabling different `response_format` (OpenAI) or `responseSchema` (Google) per test without duplicating prompts; works with all providers (OpenAI, Azure, Google Vertex, Mistral, etc.); supports external schema files with `file://` prefix and variable substitution; uses shallow merge (object spread) where test options completely replace conflicting prompt config objects; 100% backward compatible (#6239)
 
 ### Changed
 
-=======
->>>>>>> cd915a64
 - chore: Add visiblity button for PFX passphrase (#6258)
 - feat(app): Red Team Strategy Test Generation (#6005)
 
