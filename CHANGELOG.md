# Changelog

All notable changes to this project will be documented in this file.

The format is based on [Keep a Changelog](https://keepachangelog.com/en/1.1.0/).

## [0.119.13](https://github.com/promptfoo/promptfoo/compare/promptfoo-v0.119.12...promptfoo-v0.119.13) (2025-11-25)


### Features

* ecommerce plugin pack ([#6168](https://github.com/promptfoo/promptfoo/issues/6168)) ([152b1ff](https://github.com/promptfoo/promptfoo/commit/152b1ff3f3fdb6ca43a0a5718d463757f63a1814))


### Bug Fixes

* **deps:** bump posthog-node from 5.13.2 to 5.14.0 for sha1-hulud mitigation ([6a44eda](https://github.com/promptfoo/promptfoo/commit/6a44eda819f48273230853cc8692b821f8db14a0))

## [0.119.12](https://github.com/promptfoo/promptfoo/compare/promptfoo-v0.119.11...promptfoo-v0.119.12) (2025-11-24)

### Features

- feat(redteam): add ecommerce plugin pack with 4 security testing plugins (#6168)

* changelog automation and validation ([#6252](https://github.com/promptfoo/promptfoo/issues/6252)) ([ee74c4a](https://github.com/promptfoo/promptfoo/commit/ee74c4ae7dc01c35dd52d835a19188f06a334a1a))
* **providers:** add Anthropic structured outputs support ([#6226](https://github.com/promptfoo/promptfoo/issues/6226)) ([1b1b9d2](https://github.com/promptfoo/promptfoo/commit/1b1b9d274559a5ae7cefba1de0c6a732a3d6cbf0))
* **providers:** add Claude Opus 4.5 model support ([#6339](https://github.com/promptfoo/promptfoo/issues/6339)) ([65f855d](https://github.com/promptfoo/promptfoo/commit/65f855d57a2d3e0a663ad86260308f899c375dd6))
* **providers:** add Claude Opus 4.5 support for Anthropic, Google Vertex AI, and AWS Bedrock ([#6340](https://github.com/promptfoo/promptfoo/issues/6340)) ([95780cb](https://github.com/promptfoo/promptfoo/commit/95780cb32270ec7cca86e5722e204cae321942b5))
* **providers:** add metadata extraction for OpenAI Responses API ([#6267](https://github.com/promptfoo/promptfoo/issues/6267)) ([f252f33](https://github.com/promptfoo/promptfoo/commit/f252f330f1faed5b8d46f8b32010c81d5f92edf7))
* **server:** add server-side provider list customization ([#6124](https://github.com/promptfoo/promptfoo/issues/6124)) ([fdb792a](https://github.com/promptfoo/promptfoo/commit/fdb792a2d1908007786571d54a8d7f66fb54940c))
* **util:** add support for loading tool definitions from Python/JavaScript files ([#6272](https://github.com/promptfoo/promptfoo/issues/6272)) ([41377d0](https://github.com/promptfoo/promptfoo/commit/41377d04d01b8b7abd9955619d29a77c2a8914d5))

### Bug Fixes

- add data URL support for vision models with local images ([#5725](https://github.com/promptfoo/promptfoo/issues/5725)) ([17442a8](https://github.com/promptfoo/promptfoo/commit/17442a85f230668a430076141492c777ecca4995))
- **assertions:** use script output for file:// references in all assertion types ([#6253](https://github.com/promptfoo/promptfoo/issues/6253)) ([246dcd8](https://github.com/promptfoo/promptfoo/commit/246dcd8642803772ef53ab0b3c6ef471c7bee815))
- **cli:** restore commandLineOptions support + fix cloud auto-sharing ([#6190](https://github.com/promptfoo/promptfoo/issues/6190)) ([6df071f](https://github.com/promptfoo/promptfoo/commit/6df071f1373ceb6b1c31fb096a2e0c673cc8918c))
- **code-scan:** remove redundant PR comment when no issues found ([#6317](https://github.com/promptfoo/promptfoo/issues/6317)) ([2a6e38c](https://github.com/promptfoo/promptfoo/commit/2a6e38c4e210c5bc6b1358fa5d4c48c82c3bec78))
- **codeScan:** exit with code 0 when no files to scan ([#6316](https://github.com/promptfoo/promptfoo/issues/6316)) ([78e5c52](https://github.com/promptfoo/promptfoo/commit/78e5c526ee4ef240419eac2e8e51142b9f538ad6))
- **logging:** implement PROMPTFOO_LOG_DIR environment variable ([#6179](https://github.com/promptfoo/promptfoo/issues/6179)) ([f3db2d9](https://github.com/promptfoo/promptfoo/commit/f3db2d9421fe72cbd19efde4e888fb016c3c256d))
- **providers:** propagate agent errors in simulated-user provider ([#6251](https://github.com/promptfoo/promptfoo/issues/6251)) ([2378f71](https://github.com/promptfoo/promptfoo/commit/2378f71bcb06ee39e09f9243051ceea77af1b3a9))
- **providers:** support function providers in defaultTest.options.provider and assertions ([#6174](https://github.com/promptfoo/promptfoo/issues/6174)) ([601f173](https://github.com/promptfoo/promptfoo/commit/601f1730cd83c858aaf845d7aadd69069d2395c4))
- **webui:** prevent horizontal scrolling in metadata table ([#6178](https://github.com/promptfoo/promptfoo/issues/6178)) ([5d36d8d](https://github.com/promptfoo/promptfoo/commit/5d36d8d2ff836914f596892b2fc41a80e5b7804e))

## [Unreleased]

### Added

- feat(providers): add Claude Opus 4.5 support across Anthropic (claude-opus-4-5-20251101, claude-opus-4-5-latest), Google Vertex AI (claude-opus-4-5@20251101), and AWS Bedrock (anthropic.claude-opus-4-5-20251101-v1:0 for all regions) with $5/MTok input and $25/MTok output pricing; includes comprehensive documentation updates, advanced coding example demonstrating bug diagnosis and tradeoff analysis, updated provider examples, and cost calculation tests
- feat(util): add support for loading tool definitions from Python/JavaScript files - providers now support dynamic tool generation using `file://tools.py:get_tools` and `file://tools.js:get_tools` syntax, enabling runtime tool definitions based on environment, config, or external APIs (#6272)
- feat(server): add server-side provider list customization via ui-providers.yaml - enables organizations to define custom provider lists that appear in eval creator and redteam setup UIs; when ui-providers.yaml exists, replaces default ~600 providers with organization-specific options for simplified workflow and security control (#6124)
- feat(providers): add Anthropic structured outputs support with JSON schema outputs via `output_format` parameter and strict tool use via `strict: true` in tool definitions - ensures schema-compliant responses with automatic beta header handling, external file loading, variable rendering, and JSON parsing for Claude Sonnet 4.5 and Claude Opus 4.1 (#6226)
- feat(webui): add custom policy generation to red team setup (#6181)
- feat(webui): add strategy test generation to red team setup (#6005)
- feat(webui): add visibility button for PFX passphrase field in red team target configuration (#6258)

### Changed

- feat(cli): add automatic changelog update on version bump with comprehensive error handling (#6252)
- feat(ci): add JavaScript-based changelog validator replacing bash script for PR number and Unreleased section enforcement (#6252)
- feat(providers): add metadata extraction for OpenAI Responses API - extract responseId and model to metadata for debugging and response tracking (#6267)
- refactor(webui): remove useImperativeHandle from ProviderConfigEditor - replace imperative ref API with onValidationRequest callback pattern for better React 19 compatibility and more idiomatic component design (#6328)

### Fixed

- fix(code-scan): remove redundant extra PR comment when no vulnerabilities are found (#6317)
- fix(code-scan): exit with code 0 when no files to scan instead of failing - handles cases where no files are changed, all files are filtered by denylist/size/binary detection, or no patches are found (#6316)
- fix(providers): add universal data URL support for vision models with edge case handling - automatically converts file:// image inputs to data URLs with transparent provider-specific handling (OpenAI/Azure/Ollama use native data URLs, Anthropic/Google extract base64); includes shared dataUrl utility for RFC 2397 parsing, charset/parameter support, whitespace trimming, small image support (≥20 chars), and comprehensive documentation (#5725)
- fix(util): add recursive array processing for tool loading - arrays of file:// tool references now processed correctly with Promise.all() and auto-flattening (#6272)
- fix(webui): prevent horizontal scrolling in metadata table by adding fixed table layout with explicit column widths and proper word-breaking for long content (#6178)
- fix(providers): maintain backwards compatibility for annotations in raw provider responses (#6267)
- fix(cli): restore commandLineOptions support for generateSuggestions, table, and write options (#6190)
- fix(cli): enable auto-sharing when cloud is enabled by not defaulting config.sharing to false - when sharing is unset in config, it now correctly falls through to cloud auto-share behavior instead of defaulting to disabled (#6190)
- fix(providers): propagate agent errors in simulated-user provider - fixes issue where errors from sendMessageToAgent() were silently ignored, causing false-positive test results when the target provider fails (#6251)
- fix(providers): support function providers in defaultTest.options.provider and assertions (#6174)
- fix(assertions): use file-based script output for all assertion types with `file://` references (#6200)
- fix(cli): respect PROMPTFOO_LOG_DIR environment variable for custom log directory location (#6179)

### Documentation

- docs(providers): add comprehensive Anthropic structured outputs documentation covering JSON outputs (`output_format`) and strict tool use (`strict: true`), including usage examples, schema limitations, and feature compatibility (#6226)

### Tests

- test(examples): add structured outputs example demonstrating JSON schema-based responses and strict tool use for Anthropic provider (#6226)
- test(examples): update tool-use example to include strict mode configuration for Anthropic provider (#6226)
- test(examples): enhance structured-outputs-config example to demonstrate multi-provider structured outputs with OpenAI and Anthropic, showcasing syntax differences between providers (#6226)
- test(scripts): add 59 tests for changelog automation scripts covering validation and version update functionality (#6252)

### Dependencies

- fix(deps): bump posthog-node from 5.13.2 to 5.14.0 for sha1-hulud supply-chain attack mitigation (#6349) by @Devdha

## [0.119.11] - 2025-11-23

### Changed

- refactor(webui): adopt React 19 ref-as-prop pattern - removed forwardRef wrapper from QuickFilter component in EvalsDataGrid (#6327)

### Fixed

- fix(redteam): respect excludeTargetOutputFromAgenticAttackGeneration in hydra and meta strategies to prevent target output leaks when organization privacy setting is enabled (#6320)
- fix(redteam): prevent template evaluation of adversarial security payloads when using custom Python providers — adds `skipRenderVars` parameter to `renderPrompt()` to allow SSTI, XSS, and other attack payloads to pass through unmodified to custom providers for proper red team testing instead of causing template rendering errors (#6240)

### Dependencies

- revert: "fix(deps): update dependency @apidevtools/json-schema-ref-parser to v15" (#6300)

## [0.119.10] - 2025-11-23

### Changed

- refactor(webui): migrate to React 19 patterns (#6319)
- chore(webui): replace emoji icons with Material-UI IconButton components in evaluation results page — action icons now display circular hover effects, color-coded active states (green for pass, red for fail), always-visible icons for better discoverability, and full accessibility support with aria-pressed and aria-label attributes (#6318)
- chore: Revert "chore(deps): upgrade cache-manager from v4 to v7" (#6311)
- chore(lint): enforce explicit /index imports in directory paths to prepare for ESM migration (#6263)
- chore(deps): configure Renovate to track all package.json files (#6282)
- chore(webui): improve UI treatment for domain-specific risks in red team setup (#6269)
- chore(deps): re-generate lock file (#6249)
- ci(github): add code scan action (#6261)
- chore: Update Strategy presets (#6275)

### Fixed

- fix(providers): fix LiteLLM provider API key authentication — reverts to inline authentication check to properly handle providers with `apiKeyRequired: false` and fixes Authorization header to be omitted (instead of sending "Bearer undefined") when no API key is set, resolving "API key is not set" error when using LITELLM_API_KEY environment variable (#6322)
- fix(webui): fix Basic strategy checkbox behavior in red team setup — unchecking Basic now correctly adds `enabled: false` instead of removing the strategy, matching documented behavior at [Basic strategy docs](https://www.promptfoo.dev/docs/red-team/strategies/basic/) (#6313)
- fix(code-scan): prevent "start line must precede end line" GitHub API error by ensuring start_line is only set when it differs from line - fixes single-line comment highlighting in PR reviews (#6314)
- fix(app): Test generation tooltips remain visible after dialog is rendered (#6309)
- fix(auth): allow CI environments to authenticate with Promptfoo Cloud using API keys — unblocks `jailbreak:meta` strategy in GitHub Actions by recognizing API key auth regardless of CI status (#6273)
- fix(webui): allow thumbs up/down ratings to toggle off and remove manual grading when clicked again (#6260)
- fix(python): resolve Windows path compatibility issues in Python provider protocol - changed delimiter from `:` to `|` to avoid conflicts with Windows drive letters (C:, D:, etc.), fixing ENOENT errors and timeouts in Python provider on Windows (#6262)

### Documentation

- docs(site): fix broken OpenAI config options link (#6277)
- docs(readme): update readme with code scanning (#6268)
- docs(site): rewrite web viewer page (#6264)
- docs(site): fix duplicate in sidebar (#6259)

### Dependencies

- fix(deps): update dependency better-sqlite3 to v12.4.6 (#6323)
- chore(deps): update @biomejs/biome and all platform-specific CLI packages to 2.3.7 (#6307)
- chore(deps): update vitest monorepo to v4 (major) (#6299)
- chore(deps): update material-ui monorepo to v8 (major) (#6298)
- chore(deps): update dependency whatwg-url to v15 (#6297)
- chore(deps): update dependency recharts to v3 (#6294)
- chore(deps): update dependency react-markdown to v10 (#6293)
- chore(deps): update dependency react-is to v19 (#6292)
- chore(deps): update dependency react-error-boundary to v6 (#6291)
- chore(deps): update dependency gaxios to v7 (#6288)
- chore(deps): drop unused uuid types package (#6287)
- chore(deps): update dependency framer-motion to v12 (#6286)
- chore(deps): update dependency @types/uuid to v11 (#6285)
- chore(deps): update dependency esbuild to v0.27.0 (#6283)
- chore(deps): upgrade http-z to v8 and @swc/core to v1.15.3 (#6281)
- chore(deps): update dependencies in 12 example projects (#6280)
- chore(deps): upgrade glob to v13 and mathjs to v15 (#6279)
- chore(deps): update 67 minor and patch dependencies across all workspaces (#6278)
- chore(deps): bump langchain-core from 0.3.78 to 0.3.80 in /examples/redteam-langchain in the pip group (#6270)
- chore(deps): bump @aws-sdk/client-bedrock-runtime from 3.933.0 to 3.934.0 (#6254)
- chore(deps): bump @anthropic-ai/sdk from 0.69.0 to 0.70.0 (#6255)

## [0.119.9] - 2025-11-20

### Added

- feat(webui): add custom policy generation to red team setup (#6181)
- feat(webui): add strategy test generation to red team setup (#6005)
- feat(webui): add visibility button for PFX passphrase field in red team target configuration (#6258)

### Fixed

- fix(cli): add missing Authorization header in `validate target` command to fix 403 Forbidden error when calling agent helper endpoint (#6274)
- fix(providers): support function providers in defaultTest.options.provider and assertions (#6174)

## [0.119.8] - 2025-11-18

### Added

- feat(plugins): organize domain-specific risks into vertical suites (#6215)
- feat(providers): add Gemini 3 Pro support with thinking configuration (#6241)

### Fixed

- fix(code-scan): in `code-scans run`, don't log anything to stdout except json results when --json is used—fixes GitHub action (#6248)
- fix(code-scan): update default API host to https://api.promptfoo.app to fix websocket connection issues (#6247)

## [0.119.7] - 2025-11-17

### Added

- feat(assertions): add dot product and euclidean distance metrics for similarity assertion - use `similar:dot` and `similar:euclidean` assertion types to match production vector database metrics and support different similarity use cases (#6202)
- feat(webui): expose Hydra strategy configuration (max turns and stateful toggle) in red team setup UI (#6165)
- feat(providers): add GPT-5.1 model support including gpt-5.1, gpt-5.1-mini, gpt-5.1-nano, and gpt-5.1-codex with new 'none' reasoning mode for low-latency interactions and configurable verbosity control (#6208)
- feat(redteam): allow configuring `redteam.frameworks` to limit compliance frameworks surfaced in reports and commands (#6170)
- feat(webui): add layer strategy configuration UI in red team setup with per-step plugin targeting (#6180)
- feat(app): Metadata value autocomplete eval filter (#6176)
- feat(webui): display both total and filtered metrics simultaneously when filters are active, showing "X/Y filtered, Z total" format in evaluation results table for better visibility into filtered vs unfiltered data (#5969)
- feat(app): eval results filters permalinking (#6196)

### Changed

<<<<<<< HEAD
- refactor(webui): split model audit UI into multi-page architecture with dedicated routes for setup, history, latest results, and individual scans (#5595)
- fix: exclude source maps from npm package to reduce bundle size by ~22MB (#6235)
=======
>>>>>>> 353ab118
- chore(ci): synchronize package-lock.json to resolve npm ci failures (#6195)
- chore(ci): increase webui test timeout to 8 minutes in GitHub Actions workflow to prevent CI timeouts (#6201)
- chore(redteam): update foundation model report redteam config to use newer redteam strategies (#6216)

### Fixed

- fix: exclude source maps from npm package to reduce bundle size by ~22MB (#6235)
- fix(redteam): exclude cyberseceval and beavertails static dataset plugins from iterative strategies to prevent wasted compute and silent grading failures during Hydra/Meta/Tree iterations (#6230)
- fix(mcp): allow colons in eval ID validation for get_evaluation_details tool - fixes rejection of valid eval IDs returned by list_evaluations (e.g., eval-8h1-2025-11-15T14:17:18) by updating regex to accept ISO timestamp format (#6222)
- fix(site): fix missing background color on safari api reference search modal (#6218)
- fix(redteam): don't set default 'en' language when no language is configured - prevents unnecessary language modifiers from being passed to meta agent and other iterative strategies, keeping prompts focused on actual task without implied translation requirements (#6214)
- fix(app): aligning risk scores with documentation (#6212)
- fix(webui): fix duplicate React key warning in DefaultTestVariables component by implementing counter-based unique ID generation (#6201)
- fix(providers): correctly handle reasoning field in OpenAI-compatible models like gpt-oss-20b, extracting both reasoning and content instead of only reasoning (#6062)
- fix(samples): downlevel pem dependency to supported version
- fix(deps): remove unused dependency on @libsql/client
- fix(redteam): store rendered grading rubric in assertion.value for agentic strategies to display in UI Value column (#6125)

### Tests

- test(webui): suppress expected test error logs (109+ occurrences across parsing errors, API errors, context provider errors) and React/MUI warnings (act() warnings, DOM nesting, prop types) in setupTests.ts and vite.config.ts (#6201)

### Dependencies

- chore(deps): upgrade to React 19 (#6229)
- chore(deps): upgrade @googleapis/sheets from 9.8.0 to 12.0.0 (#6227)
- chore(deps): bump openai from 6.8.1 to 6.9.0 (#6208)

## [0.119.6] - 2025-11-12

### Documentation

- docs(providers): update Vertex AI documentation - removed deprecated models (PaLM/Bison, Claude 3 Opus, Claude 3.5 Sonnet v2), added Claude Sonnet 4.5, added missing Gemini 2.0 models, reorganized model listings by generation (Gemini 2.5/2.0/1.5, Claude 4/3, Llama 4/3.3/3.2/3.1), marked Preview/Experimental models, removed temporal language to make docs evergreen (#3169)

### Changed

- chore(site): remove Koala analytics and migrate Google tracking to Docusaurus built-in gtag configuration with multiple tracking IDs (G-3TS8QLZQ93, G-3YM29CN26E, AW-17347444171) (#6169)
- chore(webui): order 'plugins' before 'steps' in layer strategy YAML to match documentation examples (#6180)

### Fixed

- fix(webui): prevent infinite loop in StrategyConfigDialog useEffect - fixes vitest tests hanging by using stable empty array references for default parameters (#6203)
- fix(webui): require configuration for layer strategy before allowing navigation in red team setup - layer strategy now shows red border and blocks Next button until steps array is configured, similar to plugins requiring configuration
- fix(webui): filter hidden metadata keys from metadata filter dropdown - ensures consistent filtering of 'citations' and '\_promptfooFileMetadata' keys across MetadataPanel, EvalOutputPromptDialog, and metadata filter dropdown (#6177)
- fix(cli): format object and array variables with pretty-printed JSON in console table and HTML outputs for improved readability (#6175)
- fix(cli): only show error counter when >0
- fix(redteam): respect redteam.provider configuration for local grading - fixes issue where configuring a local provider (e.g., ollama:llama3.2) still sent grading requests to remote API instead of using the configured provider (#5959)
- fix: Reverts #6142 (#6189)

### Documentation

- docs(redteam): document Hydra configuration options for max turns, backtracking, and stateful operation (#6165)

## [0.119.5] - 2025-11-10

### Added

- feat(test-cases): add support for Excel files (.xlsx, .xls) as test case sources with optional xlsx dependency and sheet selection syntax (file.xlsx#SheetName or file.xlsx#2) (#4841)
- feat(providers): add OpenAI audio transcription support for whisper-1, gpt-4o-transcribe, gpt-4o-mini-transcribe, and gpt-4o-transcribe-diarize models with speaker identification, timestamp granularities, and per-minute cost tracking (#5957)
- feat(webui): display rendered assertion values with substituted variables in Evaluation tab instead of raw templates, improving readability for assertions with Nunjucks variables and loops (#5988)
- feat(prompts): add executable prompt scripts - use any script/binary to dynamically generate prompts via `exec:` prefix or auto-detection for common extensions (.sh, .bash, .rb, .pl); scripts receive context as JSON (#5329)
- feat(providers): add variable templating support for initialMessages in simulated-user provider, enabling template reuse across test cases with Nunjucks variables (#6143)
- feat(redteam): add `jailbreak:hydra` strategy - multi-turn conversational adversarial agent that learns from target responses and shares learnings across tests in the same scan for improved attack success rates (#6151)
- feat(providers): add missing Alibaba Cloud models - qwen3-vl-flash, qwen3-asr-flash-realtime, qwen3-vl-32b/8b (thinking/instruct), text-embedding-v4 (#6118)
- feat(eval): add 'not_equals' operator for plugin filters (#6155)

### Fixed

- fix(webui): correct multi-target filtering in red team report - statistics now properly filter by selected target instead of showing aggregated data across all targets; replaced modal with Select dropdown for clearer UX (#4251)
- fix(providers): auto-detect reasoning models by deployment name in Azure provider - now recognizes o1, o3, o4, and gpt-5 models and automatically uses `max_completion_tokens` instead of `max_tokens` (#6154)
- fix(prompts): fix basePath resolution for executable prompts with `exec:` prefix - relative paths now resolve correctly (5308c5d)
- fix(prompts): convert sync fs operations to async in executable prompt processor for better performance (5308c5d)
- fix(test-cases): improve xlsx error handling to avoid double-wrapping validation errors, provide clearer error messages for file not found, empty sheets, and invalid data (#4841)
- fix(docs): update xlsx documentation to use consistent version (0.18.5) and correct anchor links (#4841)
- fix(assertions): fix runtime variables not working in custom rubricPrompt for factuality and model-graded-closedqa assertions (#5340)
- fix(openai): fix timeouts on gpt-5-pro models by extending automatic timeout to 10 minutes (#6147)
- fix(deps): add @vitest/coverage-v8@3.2.4 to app workspace to match vitest version and fix coverage reporting "Cannot read properties of undefined (reading 'reportsDirectory')" error
- fix(deps): fix test coverage reporting errors (#6122)
- fix(cli): honor `commandLineOptions` from config file for `maxConcurrency`, `repeat`, `delay`, `cache`, `progressBar`, `generateSuggestions`, `table`, `share`, and `write` — previously ignored in favor of defaults (#6142)

### Changed

- chore(ci): make staging redteam test non-blocking to prevent intermittent API timeouts from failing CI runs (#6159)
- refactor(redteam): update risk score thresholds to match CVSS v3.x/v4.0 standards (Critical: 9.0-10.0, High: 7.0-8.9, Medium: 4.0-6.9, Low: 0.1-3.9) (#6132)
- chore(server): change traces fetch log to debug level (#6152)
- chore(redteam): rename `gradingGuidance` to `graderGuidance` for consistency with `graderExamples` - `gradingGuidance` still works as a deprecated alias for backward compatibility (#6128)

### Documentation

- docs(cli): document `promptfoo view --no` flag in command-line docs (#6067)
- docs(site): add blog post on Anthropic threat intelligence covering PROMPTFLUX and PROMPTSTEAL (first observed LLM-querying malware by Google), AI-orchestrated extortion campaigns, three categories of AI-assisted attacks (operator/builder/enabler), operational security implications, and practical Promptfoo testing examples for AI system exploitation risks (#5583)
- docs(site): re-add adaptive guardrails documentation covering enterprise feature for generating target-specific security policies from red team findings, including architecture, API integration, use cases, troubleshooting, and comparison to AWS Bedrock/Azure AI Content Safety (#5955)
- docs(guides): add comprehensive Portkey integration guide covering prompt management, multi-model testing across 1600+ providers, red-teaming workflows, and production deployment strategies by @ladyofcode (#5730)

### Tests

- test(webui): fix act() warnings and clean up test output by wrapping 16 tests in act(), removing 22 unnecessary console suppression patterns, and reducing setupTests.ts from 95 to 37 lines (#6199)
- test(providers): add test coverage for auto-detection of reasoning models by deployment name in Azure provider (#6154)
- test(assertions): add comprehensive test coverage for rendered assertion value metadata including variable substitution, loops, static text handling, and UI display fallback priority (#6145)

### Dependencies

- chore(deps): update 76 packages to latest minor and patch versions across all workspaces (#6139)

## [0.119.4] - 2025-11-06

### Added

- feat(cli): add `code-scans run` command for scanning code changes for LLM security vulnerabilities including prompt injection, PII exposure, and excessive agency - uses AI agents to trace data flows, analyze vulnerabilities across batches, and suggest fixes with configurable severity thresholds (see https://promptfoo.com/docs/code-scanning/ for more details) (#6121)
- feat(github-action): add Code Scan GitHub Action for automated PR security scanning with GitHub App OIDC authentication or manual API token setup; automatically posts review comments with severity levels and suggested fixes (see https://promptfoo.com/docs/code-scanning/ for more details) (#6121)
- feat(webui): add confirmation dialog and smart navigation for delete eval with improved UX (Material-UI dialog, next→previous→home navigation, loading states, toast notifications) (#6113)
- feat(redteam): pass policy text to intent extraction for custom policy tests, enabling more accurate and self-contained testing objectives that include specific policy requirements (#6116)
- feat(redteam): add timestamp context to all grading rubrics for time-aware evaluation and temporal context in security assessments (#6110)
- feat(model-audit): add revision tracking, content hash generation, and deduplication for model scans to prevent re-scanning unchanged models (saving ~99% time and bandwidth); add `--stream` flag to delete downloaded files immediately after scan ([#6058](https://github.com/promptfoo/promptfoo/pull/6058))
- feat(redteam): add FERPA compliance plugin (#6130)

### Fixed

- fix(redteam): dynamically update crescendo system prompt with currentRound and successFlag each iteration instead of rendering once with stale values (#6133)
- fix(examples): change Zod schema from `.optional()` to `.default('')` for OpenAI Agents SDK compatibility (#6114)
- fix(redteam): pass all gradingContext properties to rubric templates to fix categoryGuidance rendering errors in BeavertailsGrader (#6111)
- fix(webui): custom policy name consistency (#6123)
- fix(docker): resolve @swc/core SIGSEGV on Alpine Linux by upgrading to 1.15.0 and aligning base image with Node 24 (#6127)

## [0.119.2] - 2025-11-03

### Added

- feat(integrations): add Microsoft SharePoint dataset support with certificate-based authentication for importing CSV files (#6080)
- feat(providers): add `initialMessages` support to simulated-user provider for starting conversations from specific states, with support for loading from JSON/YAML files via `file://` syntax (#6090)
- feat(providers): add local config override support for cloud providers - merge local configuration with cloud provider settings for per-eval customization while keeping API keys centralized (#6100)
- feat(providers): add linkedTargetId validation with comprehensive error messages (#6053)
- feat(redteam): add `gradingGuidance` config option for plugin-specific grading rules to reduce false positives by allowing per-plugin evaluation context (#6108)
- feat(webui): add Grading Guidance field to plugin configuration dialogs in open-source UI (#6108)
- feat(webui): add eval copy functionality to duplicate evaluations with all results, configuration, and relationships via UI menu (#6079)
- feat(redteam): add pharmacy plugins (controlled substance compliance, dosage calculation, drug interaction) and insurance plugins (coverage discrimination, network misinformation, PHI disclosure) (#6064)
- feat(redteam): add goal-misalignment plugin for detecting Goodhart's Law vulnerabilities (#6045)
- feat(webui): add jailbreak:meta strategy configuration UI in red team setup with numIterations parameter (#6086)
- feat(redteam): expand OWASP Agentic preset to cover 8/10 threats with 20 plugins; add 'owasp:agentic:redteam' alias for easy selection (#6099)
- feat(redteam): display specific subcategory metrics for harmful plugins (e.g., "Copyright Violations", "Child Exploitation") instead of generic "Harmful" label, enabling granular vulnerability tracking and analysis (#6134)

### Changed

- chore(examples): update openai-agents-basic example from weather to D&D dungeon master with gpt-5-mini, comprehensive D&D 5e tools (dice rolling, character stats, inventory), and maxTurns increased to 20 (#6114)
- refactor(redteam): Prevent early (evaluator-based) exits in Jailbreak, Crescendo, and Custom Strategies (#6047)
- chore(webui): expand language options to 486 ISO 639-2 languages with support for all 687 ISO codes (639-1, 639-2/T, 639-2/B) in red team run settings (#6069)
- chore(app): larger eval selector dialog (#6063)
- refactor(app): Adds useApplyFilterFromMetric hook (#6095)
- refactor(cli): extract duplicated organization context display logic into shared utility function to fix dynamic import issue and improve code maintainability (#6070)

### Fixed

- fix(redteam): max concurrency run options override scan template settings (#6102)
- fix(python): use REQUEST_TIMEOUT_MS for consistent timeout behavior across providers (300s default, previously 120s) (#6098)
- fix(providers): selective env var rendering in provider config with full Nunjucks filter support (preserves runtime variables for per-test customization) (#6091)
- fix(core): handle Nunjucks template variables in URL sanitization to prevent parsing errors when sharing evals; add unit tests covering sanitizer behavior for Nunjucks template URLs (#6089)
- fix(app): Fixes the metric is defined filter (#6082)
- fix(providers): fix Python worker ENOENT errors by ensuring error responses are written before completion signal, improving error messages with function suggestions and fuzzy matching, and removing premature function validation to support embeddings-only and classification-only providers (#6073)
- fix(redteam): improve image strategy text wrapping to handle long lines and prevent overflow (#6066)
- fix(webui): handle plugin generation when target URL is not set (#6055)
- fix(evaluator): force uncached provider calls for repeat iterations (#6043)

### Tests

- test(examples): add 9 D&D test scenarios for openai-agents-basic (combat, stats, inventory, scenes, saves, crits, edge cases, short rest, magic item) (#6114)
- test(providers): add coverage for simulated-user initialMessages (vars/config precedence, file:// loading from JSON/YAML, validation, conversation flow when ending with user role) (#6090)
- test(redteam): add comprehensive tests for `gradingGuidance` feature and `graderExamples` flow-through, including full integration regression tests (#6108)
- test(webui): add tests for gradingGuidance UI in PluginConfigDialog and CustomIntentPluginSection (#6108)
- test(providers): add Python worker regression tests for ENOENT prevention, helpful error messages with function name suggestions, and embeddings-only provider support without call_api function (#6073)

### Documentation

- docs(examples): update openai-agents-basic README for D&D theme with tracing setup and example interactions; shorten openai-agents.md provider documentation (#6114)
- docs(python): update timeout documentation with REQUEST_TIMEOUT_MS environment variable and add retry logic example for handling rate limits (#6098)
- docs(redteam): add comprehensive documentation for `jailbreak:meta` strategy including usage guide, comparison with other jailbreak strategies, and integration into strategy tables (#6088)
- docs(site): add remediation reports documentation (#6083)
- docs(site): add custom strategy to the strategies reference table (#6081)
- docs(site): pricing page updates (#6068)
- docs(site): clarify remote inference in Community edition (#6065)

### Dependencies

- chore(deps): bump the github-actions group with 4 updates (#6092)
- chore(deps): bump @aws-sdk/client-bedrock-runtime from 3.920.0 to 3.921.0 (#6075)
- chore(deps): bump @aws-sdk/client-bedrock-runtime from 3.919.0 to 3.920.0 (#6060)

### Fixed

- fix(redteam): enable layer strategy with multilingual language support; plugins now generate tests in multiple languages even when layer strategy is present (#6084)
- fix(redteam): reduce multilingual deprecation logging noise by moving from warn to debug level (#6084)

## [0.119.1] - 2025-10-29

### Changed

- chore(redteam): categorize `jailbreak:meta` under agentic strategies and mark as remote-only for correct UI grouping and Cloud behavior (#6049)
- chore(redteam): improve support for custom policy metric names that should include strategy suffix (#6048)

### Fixed

- fix(providers): render environment variables in provider config at load time (#6007)
- fix(redteam): validate custom strategy strategyText requirement to prevent confusing errors during test execution (#6046)
- fix(init): include helpful error message and cleanup any directories created when example download fails (#6051)
- fix(providers): removing axios as a runtime dependency in google live provider (#6050)
- fix(csv): handle primitive values directly in red team CSV export to avoid double-quoting strings (#6040)
- fix(csv): fix column count mismatch in red team CSV export when rows have multiple outputs (#6040)
- fix(internals): propagate originalProvider context to all model-graded assertions (#5973)

### Dependencies

- chore(deps): bump better-sqlite3 from 11.10.0 to 12.4.1 for Node.js v24 support (#6052) by @cdolek-twilio
- chore(deps): update Biome version with force-include patterns (`!!`) for faster local linting/CI by @sklein12 (#6042)

## [0.119.0] - 2025-10-27

### Added

- feat(webui): filtering eval results by metric values w/ numeric operators (e.g. EQ, GT, LTE, etc.) (#6011)
- feat(providers): add Python provider persistence for 10-100x performance improvement with persistent worker pools (#5968)
- feat(providers): add OpenAI Agents SDK integration with support for agents, tools, handoffs, and OTLP tracing (#6009)
- feat(providers): add function calling/tool support for Ollama chat provider (#5977)
- feat(providers): add support for Claude Haiku 4.5 (#5937)
- feat(redteam): add `jailbreak:meta` strategy with intelligent meta-agent that builds dynamic attack taxonomy and learns from full attempt history (#6021)
- feat(redteam): add COPPA plugin (#5997)
- feat(redteam): add GDPR preset mappings for red team testing (#5986)
- feat(redteam): add modifiers support to iterative strategies (#5972)
- feat(redteam): add authoritative markup injection strategy (#5961)
- feat(redteam): add wordplay plugin (#5889)
- feat(redteam): add pluginId, strategyId, sessionId, and sessionIds to metadata columns in CSV export (#6016)
- feat(redteam): add subcategory filtering to BeaverTails plugin (a70372f)
- feat(redteam): Add Simba Red Team Agent Strategy (#5795)
- feat(webui): persist inline-defined custom policy names (#5990)
- feat(webui): show target response to generated red team plugin test case (#5869)
- feat(cli): log all errors in a log file and message to the console (#5992)
- feat(cli): add errors to eval progress bar (#5942)
- feat(cache): preserve and display latency measurements when provider responses are cached (#5978)

### Changed

- chore(internals): custom policy type def (#6037)
- chore(changelog): organize and improve Unreleased section with consistent scoping and formatting (#6024)
- refactor(redteam): migrate multilingual from per-strategy config to global language configuration; plugins now generate tests directly in target languages without post-generation translation (#5984)
- chore(cli): show telemetryDisabled/telemetryDebug in `promptfoo debug` output (#6015)
- chore(cli): improve error handling and error logging (#5930)
- chore(cli): revert "feat: Improved error handling in CLI and error logging" (#5939)
- chore(webui): add label column to prompts table (#6002)
- chore(webui): gray out strategies requiring remote generation when disabled (#5985)
- chore(webui): gray out remote plugins when remote generation is disabled (#5970)
- chore(webui): improve test transform modal editor (#5962)
- chore(webui): add readOnly prop to EvalOutputPromptDialog (#5952)
- refactor(webui): organize red team plugins page into tabs with separate components (#5865)
- chore(redteam): remove "LLM Risk Assessment" prefix (#6004)
- chore(redteam): add top-level redteam telemetry events (#5951)
- refactor(webui): reduce unnecessary API health requests (#5979)
- chore(api): export GUARDRAIL_BLOCKED_REASON constant for external use (#5956)
- chore(providers): add rendered request headers to http provider debug output (#5950)
- refactor(transforms): refactor transform code to avoid 'require' (#5943)
- refactor(transforms): refactor createRequest/ResponseTransform functions into separate module (#5925)
- chore(examples): consolidate Ollama examples into unified directory (#5977)
- chore(deps): move dependencies to optional instead of peer (#5948)
- chore(deps): move `natural` to optional dependency (#5946)
- chore(redteam): improve GOAT and Crescendo error logs with additional error details for easier debugging (#6036)

### Fixed

- fix(providers): revert eager template rendering that broke runtime variable substitution (5423f80)
- fix(providers): support environment variables in provider config while preserving runtime variable templates
- fix(providers): improve Python provider reliability with automatic python3/python detection, worker cleanup, request count tracking, and reduced logging noise (#6034)
- fix(providers): simulated-user and mischievous-user now respect assistant system prompts in multi-turn conversations (#6020)
- fix(providers): improve MCP tool schema transformation for OpenAI compatibility (#5965)
- fix(providers): sessionId now properly stored in metadata for providers that use server side generated sessionIds (#6016)
- fix(redteam): don't test session management if target is not stateful (#5989)
- fix(redteam): improve crescendo prompt example alignment with actual objective statements to increase accuracy (#5964)
- fix(redteam): fewer duplicate errors for invalid strategy and plugin ids (#5954)
- fix(fetch): use consistent units in retry counter log messages - now shows attempt count vs total attempts (#6017)
- fix(fetch): include error details in final error message when rate limited (#6019)
- fix(webui): pass extensions config when running eval from UI (#6006)
- fix(webui): in red team setup, reset config button hidden by version banner (#5896)
- fix(webui): sync selected plugins to global config in red team setup UI (#5991)
- fix(webui): HTTP test agent (#6033)
- fix(webui): reset red team strategy config dialog when switching strategies (#6035)

### Dependencies

- chore(deps): bump @aws-sdk/client-bedrock-runtime from 3.914.0 to 3.916.0 (#6008)
- chore(deps): bump @aws-sdk/client-bedrock-runtime from 3.913.0 to 3.914.0 (#5996)
- chore(deps): bump pypdf from 6.0.0 to 6.1.3 in /examples/rag-full (#5998)
- chore(deps): bump @aws-sdk/client-bedrock-runtime from 3.911.0 to 3.913.0 (#5975)
- chore(deps): bump @aws-sdk/client-bedrock-runtime from 3.910.0 to 3.911.0 (#5945)
- chore(deps): bump @anthropic-ai/sdk from 0.65.0 to 0.66.0 (#5944)

### Documentation

- docs(model-audit): improve accuracy and clarity of ModelAudit documentation (#6023)
- docs(contributing): add changelog and GitHub Actions enforcement (#6012)
- docs(redteam): add global language configuration section to red team configuration docs; remove multilingual strategy documentation (#5984)
- docs(providers): add OpenAI Agents provider documentation and example (#6009)
- docs(providers): update AWS Bedrock model access documentation (#5953)
- docs(providers): fix apiKey environment variable syntax across provider docs and examples (#6018)
- docs(providers): add echo provider examples for evaluating logged production outputs (#5941)
- docs(blog): add blog post on RLVR (Reinforcement Learning with Verifiable Rewards) (#5987)
- docs(site): configuring inference (#5983)
- docs(site): update about page (#5971)
- docs(site): add export formats (#5958)
- docs(site): September release notes (#5712)
- docs(site): add red-team claude guidelines (616844d)
- docs(site): remove duplicate links (5aea733)
- docs(examples): add example demonstrating conversation session id management using hooks (#5940)

### Tests

- test(server): add comprehensive unit tests for POST /providers/test route (#6031)
- test(providers): fix flaky latencyMs assertions in TrueFoundry provider tests (#6026)
- test(providers): add unit test verifying assistant system prompt inclusion for simulated-user provider (#6020)
- test(providers): add comprehensive tests for OpenAI Agents provider, loader, and tracing (#6009)
- test(redteam): update strategy and frontend tests for global language configuration migration (#5984)
- test(redteam): remove redteam constants mocks from unit tests (#6010)
- test(webui): add tests for evaluation UI components and hooks (#5981)

## [0.118.17] - 2025-10-15

### Changed

- chore: bump version to 0.118.17 (#5936)

### Fixed

- fix(evaluator): support `defaultTest.options.provider` for model-graded assertions (#5931)
- fix(webui): improve UI email validation handling when email is invalid; add better tests (#5932)
- fix(deps): move `claude-agent-sdk` to optionalDependencies (#5935)

### Dependencies

- chore(deps): bump `@aws-sdk/client-bedrock-runtime` from 3.908.0 to 3.910.0 (#5933)

## [0.118.16] - 2025-10-15

### Added

- feat(providers): add TrueFoundry LLM Gateway provider (#5839)
- feat(redteam): add test button for request and response transforms in red-team setup UI (#5482)

### Changed

- chore(providers): count errors in websocket responses as errors (#5915)
- chore(providers): update Alibaba model support (#5919)
- chore(redteam): validate emails after prompt for red team evaluations (#5912)
- chore(redteam): implement web UI email verification (#5928)
- chore(redteam): display estimated probes on red team review page (#5863)
- chore(webui): add flag to hide traces (#5924)
- chore(build): stop tracking TypeScript build cache file (#5914)
- chore(build): update dependencies to latest minor versions (#5916)
- chore(cli): remove duplicate 'Successfully logged in' message from auth login (#5907)
- chore(redteam): add max height and scroll to custom policies container (#5910)
- chore: bump version to 0.118.16 (#5920)
- docs: add docstrings to `feat/ruby-provider` (#5903)
- test: cover red team setup components and hooks in `src/app` (#5911)

### Fixed

- fix(providers): dynamically import `DefaultAzureCredential` from `@azure/identity` (#5921)
- fix(providers): improve debugging and address hanging in websocket provider (#5918)
- fix(http): parse stringified JSON body in provider config (#5927)
- fix(redteam): improve ASR calculation accuracy in redteam report (#5792)

### Documentation

- docs(site): fix typo (#5922)

## [0.118.15] - 2025-10-13

### Added

- feat(providers): add ruby provider (#5902)
- feat(providers): Claude Agent SDK provider support (#5509)
- feat(providers): Azure AI Foundry Assistants provider (#5181)
- feat(providers): add support for streaming websocket responses (#5890)
- feat(providers): snowflake cortex provider (#5882)

### Changed

- chore(providers): add support for new OpenAI models (GPT-5 Pro, gpt-audio-mini, gpt-realtime-mini) (#5876)
- chore(providers): rename azure ai foundry assistant to ai foundry agent (#5908)
- chore(providers): update params passed to azure ai foundry provider (#5906)
- chore(webui): group agentic strategies by turn compatibility in red team UI (#5861)
- chore(webui): sort red team plugins alphabetically by display name (#5862)
- chore(webui): improved color consistency and dark mode legibility on Red Team dashboard (#5829)
- chore(test): add snowflake provider tests and environment variables (#5883)
- chore(config): add conductor config (#5904)
- chore: bump version 0.118.15 (#5909)

### Fixed

- fix(app): disable red team scan Run Now button when Promptfoo Cloud is unavailable (#5891)
- fix(webui): fix infinite re-render when custom intents are specified (#5897)
- fix(redteam): clean up multilingual strategy logging and fix chunk numbering (#5878)
- fix(redteam): requested column in 'redteam generate' output incorporates fan out strategies (#5864)
- fix(core): resolve Windows path compatibility issues (#5841)
- fix(core): restore correct cache matching behavior for test results (#5879)

### Dependencies

- chore(deps): bump @aws-sdk/client-bedrock-runtime from 3.901.0 to 3.906.0 (#5877)
- chore(deps): bump @aws-sdk/client-bedrock-runtime from 3.906.0 to 3.907.0 (#5888)
- chore(deps): bump openai from 6.2.0 to 6.3.0 (#5887)
- chore(deps): update dependencies to latest safe minor/patch versions (#5900)

### Documentation

- docs(providers): add missing providers and troubleshooting pages to index (#5905)
- docs(guardrails): remove open source guardrails page (#5880)

## [0.118.14] - 2025-10-09

### Changed

- fix: there should always be a guardrails field passed out form openai chat provider (#5874)
- chore: bump version 0.118.14 (#5875)

## [0.118.13] - 2025-10-08

### Added

- feat(cli): Add connectivity tests to promptfoo validate (#5802)
- feat(guardrails): map content filter response to guardrails output (#5859)
- feat(webui): Download full results (#5674)

### Changed

- chore(core): change default log level to debug for network errors (#5860)
- chore(core): Don't log all request error messages (#5870)
- chore(linter): Enforce no unused function params (#5853)
- chore(providers): remove deprecated IBM BAM provider (#5843)
- refactor(webui): improve EvalOutputPromptDialog with grouped dependency injection (#5845)
- chore: bump version 0.118.13 (#5873)

### Fixed

- fix(webui): Don't prepend fail reasons to output text (#5872)
- fix(redteam): filter out placeholders before purpose generation (#5852)
- fix(tests): make auth login test tolerate colorized output (#5851)

### Dependencies

- chore(deps): bump @azure/identity from 4.12.0 to 4.13.0 (#5858)
- chore(deps): bump langchain-text-splitters from 0.3.5 to 1.0.0a1 in /examples/redteam-langchain in the pip group across 1 directory (#5855)

## [0.118.12] - 2025-10-08

### Added

- feat(providers): add Slack provider (#3469)

### Changed

- feat: postman import for http provider (#5778)
- feat: Bring request transform to parity with response transform (#5850)
- fix: import command (#5794)
- fix: implement remote generation environment variable controls (#5815)
- fix: resolve Windows path handling issues (#5827)
- fix: custom strategy UI (#5834)
- fix: eliminate Python validation race condition on Windows (#5837)
- fix: escape JSON special characters in raw HTTP request variables (#5842)
- fix: Show response headers in test target results (#5848)
- fix: double sharing red teams (#5854)
- chore: update DeepSeek provider to V3.2-Exp (#5787)
- chore: bump the github-actions group with 3 updates (#5789)
- chore: bump openai from 5.23.2 to 6.0.0 (#5790)
- chore: Revert "perf: Don't create new agent for every fetch (#5633)" (#5793)
- chore: add /index to directory imports for ESM compatibility (#5798)
- chore: bump @aws-sdk/client-bedrock-runtime from 3.899.0 to 3.901.0 (#5799)
- chore: bump openai from 6.0.0 to 6.0.1 (#5800)
- chore(telemetry): Add CI flag to identify call (#5801)
- chore: bump openai from 6.0.1 to 6.1.0 (#5806)
- chore: fix npm audit vulnerabilities (#5810)
- chore: Fix incorrect session parser help text (#5811)
- chore(internals): make `runAssertion` easier to read by moving const outside function scope (#5813)
- chore: update investor info and user count (#5816)
- chore(internals): Prevent `GradingResult.assertion` definition from being overridden in select red team grading cases (#5785)
- chore: show "why" in modelaudit ui (#5821)
- chore(site): migrate OG image generation to Satori (#5826)
- chore: remove outdated license notice (#5828)
- chore: show # github stars on site (#5831)
- chore(site): update Docusaurus to v3.9.1 and fix deprecated config (#5835)
- chore: bump openai from 6.1.0 to 6.2.0 (#5844)
- chore: invert default unblocking behavior (#5856)
- chore: bump version 0.118.12 (#5857)
- chore(site): Adds Travis to team page (#5786)
- docs: update readme.md (#5812)
- docs(contributing): add CLAUDE.md context files for Claude Code (#5819)
- docs(blog): safety benchmark blog post (#5781)
- docs(providers): update IBM WatsonX model list (#5838)
- docs(contributing): add warning against using commit --amend and force push (#5840)
- test: fix vitest timeout error in EvalOutputPromptDialog tests (#5820)
- test: fix flaky Python test failures on Windows (#5824)
- test: add mock cleanup to Python provider tests (#5825)
- refactor: Remove null from GradingResult.assertion type (#5818)

### Fixed

- fix(site): add metadata key to the provider response class (#5796)
- fix(webui): prevent empty state flash when loading large evals (#5797)
- fix(webui): Clicking "Show Charts" does not show charts (#5814)
- fix(webui): remove delimiter stripping logic from EvalOutputCell (#5817)
- fix(provider): merge config and prompt systemInstruction instead of throwing error in gemini (#5823)
- fix(assertions): allow is-refusal to detect refusals in provider error messages (#5830)
- fix(webui): improve usability of number inputs (#5804)
- test: Unit tests for fix(webui): improve usability of number inputs (#5836)

### Documentation

- docs(site): adding new hire bio (#5788)
- docs(site): fix formatting issue in about page (#5803)
- docs(site): add Dane to About page team section (#5833)

## [0.118.11] - 2025-09-30

### Added

- feat(providers): add support for Claude Sonnet 4.5 (#5764)
- feat(providers): add support for Gemini 2.5 Flash and Flash-Lite (#5737)
- feat(providers): add gpt-5-codex model support (#5733)
- feat(providers): add support for Qwen models in AWS Bedrock provider (#5718)
- feat(cli): add browser opening support for auth login command (#5722)
- feat(cli): add team switching functionality (#5750)
- feat(webui): add latency to eval export CSV (#5771)
- feat(cli): sanitize all log objects (#5773)
- feat(providers): add Anthropic web_fetch_20250910 and web_search_20250305 tool support (#5573)
- feat(providers): add CometAPI provider support with environment variable configuration and example usage (#5721)
- feat(providers): add Nscale provider support (#5690)
- feat(providers): add OpenAI gpt-realtime model with full audio support (#5426)
- feat(webui): add metadata `exists` operator to eval results filter (#5697)

### Changed

- chore(cli): improve installer-aware command generation utility for consistent CLI invocation (#5747)
- chore(core): sort metadata entries (#5751)
- chore(core): update error mapping (#5783)
- chore(providers): update Claude 4.5 Sonnet (#5763)
- chore(providers): update default Granite model to granite-3-3-8b-instruct (#5768)
- chore(redteam): remove on-topic call (#5774)
- chore(redteam): update red team init default to gpt-5 (#5756)
- chore: bump version 0.118.11 (#5784)
- chore: Add docstrings to `feat/add-latency-to-csv` (#5772)

### Fixed

- fix(core): ensure `-filter-failing` correctly filters failing tests when re-running an eval (#5770)
- fix(core): ensure Python and JavaScript providers have appropriate path prefix (#5765)
- fix(core): preserve glob patterns in vars context for test case expansion (#5701)
- fix(core): suppress verbose error logging for update check timeouts (#5745)
- fix(providers): improve OpenAI embedding provider error handling (#5742)
- fix(tests): resolve Windows test failures in Python tests (#5767)
- fix(webui): apply proper truncation initialization to variable cells (#5657)
- fix(webui): disable prompt editing in header row dialogs (#5746)
- fix(webui): handle login redirects (#5734)
- fix(webui): improve empty state UI and handle null eval data (#5780)

### Dependencies

- chore(deps): bump @anthropic-ai/sdk from 0.63.1 to 0.64.0 (#5758)
- chore(deps): bump @anthropic-ai/sdk from 0.64.0 to 0.65.0 (#5776)
- chore(deps): bump @aws-sdk/client-bedrock-runtime from 3.896.0 to 3.899.0 (#5777)
- chore(deps): bump openai from 5.23.0 to 5.23.1 (#5759)
- chore(deps): bump openai from 5.23.1 to 5.23.2 (#5775)

### Documentation

- docs(site): add new hire bio (#5769)
- docs(site): improve AWS Bedrock SSO authentication documentation (#5585)
- docs(site): refine and extend e2b sandbox evaluation guide with improved examples and fixes (#5753)
- docs(site): remove incorrect Python globals persistence tip (#5782)
- docs(site): strengthen git workflow warnings in CLAUDE.md (#5762)
- docs(site): write lethal trifecta blog (#5754)

### Tests

- test(webui): add tests for evaluation UI components (`src/app`) (#5766)

## [0.118.10] - 2025-09-26

### Changed

- feat: Revamp HTTP Provider setup (#5717)
- chore: introduce grading provider to RedteamProviderManager (#5741)
- chore(webui): UX improvements for displaying custom policies in Eval Results and Red Team Vulnerabilities Reports (#5562)
- chore: bump version 0.118.10 (#5749)

## [0.118.9] - 2025-09-25

### Changed

- feat: envoy ai gateway provider (#5731)
- feat: iso 42001 mappings (#5724)
- feat: Compress data when sharing an eval (#5738)
- fix: rename agentcore provider to bedrock agents provider (#5709)
- fix: increase timeout for version checks from 1s to 10s (#5715)
- fix: add missing backend support for filtering by highlights, plus tests (#5735)
- chore: improve parsing so in case a redteam provider doesn't take json obje… (#5700)
- chore: bump @aws-sdk/client-bedrock-runtime from 3.893.0 to 3.894.0 (#5706)
- chore: bump openai from 5.22.0 to 5.22.1 (#5707)
- chore: support multilingual provider set from server boot (#5703)
- chore: Add docstrings to `applying-column-format` (#5719)
- chore(webui): in eval creator disable `Run Eval` button if no prompts or test cases are available (#5558)
- chore: bump @aws-sdk/client-bedrock-runtime from 3.894.0 to 3.895.0 (#5727)
- chore: bump @anthropic-ai/sdk from 0.62.0 to 0.63.1 (#5728)
- chore: bump openai from 5.22.1 to 5.23.0 (#5729)
- chore: bump @aws-sdk/client-bedrock-runtime from 3.895.0 to 3.896.0 (#5732)
- chore: bump version 0.118.9 (#5740)

### Fixed

- fix(webui): prioritize JSON prettify over Markdown rendering when both enabled (#5705)
- fix(webui): Copying truncated text in eval results (#5711)
- fix(internals/redteam): decrease debug access grading false negatives (#5713)

## [0.118.8] - 2025-09-23

### Added

- feat(webui): populate metadata filter keys in results dropdown (#5584)

### Fixed

- fix: improve iterative judge parsing (#5691)
- fix(cli): prevent promptfoo CLI from hanging after commands complete (#5698)
- fix(dev): suppress noisy health check logs during local startup (#5667)
- fix(prompts): tune prompt set to reduce model refusals (#5689)

### Changed

- chore: bump version 0.118.8 (#5699)

### Documentation

- docs(site): publish August release notes (#5625)
- docs(site): document `linkedTargetId` usage for custom provider linking (#5684)

## [0.118.7] - 2025-09-22

### Added

- feat(webui): connect login page to promptfoo auth system (#5685)
- feat: ability to retry errors from cli (#5647)

### Changed

- chore(webui): add 404 page (#5687)
- refactor(webui): Vulnerability Report Table Improvements (#5638)
- chore: bump version 0.118.7 (#5695)
- chore: bump openai from 5.21.0 to 5.22.0 (#5694)
- chore: bump @aws-sdk/client-bedrock-runtime from 3.891.0 to 3.893.0 (#5693)

## [0.118.6] - 2025-09-18

### Tests

- test: network isolation for tests (#5673)

### Dependencies

- chore(deps): upgrade Vite to v7 and fix browser compatibility issues (#5681)

### Documentation

- docs(site): clarify webhook issue meaning (#5679)
- docs(examples): add HTTP provider streaming example (#5648)
- docs(blog): add autonomy and agency in AI article (#5512)

### Added

- feat(redteam): support threshold in custom plugin configuration (#5644)
- feat: upgrade Material UI from v6 to v7 (#5669)
- feat(redteam): Adds support for `metric` field on custom plugins (#5656)
- feat: migrate from MUI Grid to Grid2 across all components (#5578)
- feat: report filters (#5634)
- feat: Add string array support for context-based assertions (#5631)

### Changed

- chore: Exclude node modules and build/dist from biome (#5641)
- chore: improvements to framework compliance cards (#5642)
- chore: improve design of eval download dialog (#5622)
- chore: bump @aws-sdk/client-bedrock-runtime from 3.888.0 to 3.890.0 (#5636)
- chore: bump @aws-sdk/client-bedrock-runtime from 3.890.0 to 3.891.0 (#5649)
- chore: bump openai from 5.20.3 to 5.21.0 (#5651)
- chore: update redteam small model to gpt-4.1-mini-2025-04-14 (#5645)
- chore: reduce coloration on Report View Test Suites table (#5643)
- chore: bump version 0.118.6 (#5655)
- chore(webui): minor style tweaks to datagrid pages for consistency (#5686)
- chore: persistent header on report view (#5678)
- chore(webui): fix z-index on version update banner (#5677)
- refactor(webui): Reports table UX Improvements (#5637)
- ci: revert temporarily disable redteam multi-lingual strategy in integration tests (#5658)
- ci: temporarily disable redteam multi-lingual strategy in integration tests (#5639)
- refactor(redteam): remove dead code and optimize page meta handling (#5672)
- chore: remove accidentally committed site/package-lock.json (#5688)
- chore: Allow overwriting the logger (#5663)
- chore: Update names in workflow (#5659)
- chore: update dependencies to latest compatible versions (#5627)
- chore(internals): Improves support for defining LLM-Rubric assertion threshold in CSV test cases (#5389)

### Fixed

- fix(webui): Filtering eval results on severity (#5632)
- fix(tests): correct TypeScript errors in test files (#5683)
- fix(webui): unify page layout styles (#5682)
- fix: trace visualization circular dependency (#5676)
- fix(webui): re-enable sharing button by default (#5675)
- fix: apply prettier formatting to blog post (#5670)
- fix: Remove global fetch patch (#5665)
- fix(webui): Include description column, if defined, in CSV export of eval results (#5654)
- fix(redteam): add robust fallbacks, partial retries, dedupe, safer logs to multilingual strategy (#5652)
- fix: handle dynamic imports without eval (#5630)
- fix: Catch exception when no vertex projectId is found (#5640)
- fix: spacing on report view (#5646)
- fix: plugin counts flickering (#5635)

## [0.118.5] - 2025-09-16

### Tests

- test: Unit tests for feat: upload csv for custom policies (#5629)
- test: Unit tests for chore: organize EvalOutputPromptDialog and change it to a drawer (#5628)

### Added

- feat(webui): organize `EvalOutputPromptDialog` and convert it to a drawer, (#5619)
- feat(webui): add keyboard navigation to the web UI results table, (#5591)
- feat(webui): enable bulk deletion of eval results, (#5438)
- feat(providers): add `azure:responses` provider alias for Azure Responses API, (#5293)
- feat(providers): support application inference profiles in Bedrock, (#5617)
- feat(redteam): add "layer" strategy for combining multiple strategies, (#5606)
- feat(redteam): set severity on reusable custom policies, (#5539)
- feat(redteam): display unencrypted attacks in the web UI results table, (#5565)
- feat(redteam): enable test generation for custom policies in the plugins view, (#5587)
- feat(redteam): allow uploading CSVs for custom policies, (#5618)
- feat(cli): add ability to pause and resume evals, (#5570)

### Changed

- chore(examples): update model IDs to GPT-5 and latest models, (#5593)
- chore(providers): remove Lambda Labs provider due to API deprecation, (#5599)
- chore(providers): update Cloudflare AI models and remove deprecated ones, (#5590)
- chore(redteam): add MCP plugin preset, (#5557)
- chore(redteam): add UI indicators and documentation for HuggingFace gated datasets in redteam web UI, (#5545)
- chore(internals): improve error logging on redteam test generation failures, (#5458)
- chore(internals): reduce log level of global fetch logs, (#5588)
- chore(server): add context to health check logging during startup, (#5568)
- chore(webui): hide trace timeline section when no traces are available, (#5582)
- chore(webui): improve delete confirmation dialog styling, (#5610)
- chore(webui): remove `React.FC` type annotations for React 19 compatibility, (#5572)
- ci: increase test timeout from 8 to 10 minutes, (#5586)
- ci: temporarily disable macOS Node 24.x tests due to flaky failures, (#5579)
- refactor: move `src/util/file.node.ts` path utilities, (#5596)
- refactor: standardize all directory import paths for ESM compatibility, (#5603)
- refactor: standardize directory import paths for ESM compatibility, (#5605)
- refactor: standardize import paths for ESM preparation, (#5600)
- refactor: standardize TypeScript import paths for ESM compatibility, (#5597)
- test: CoverBot: add tests for UI interaction utilities and components (`src/app`), (#5611)
- chore: update `act` import for React 19 compatibility, (#5574)
- chore(dependencies): bump `@aws-sdk/client-bedrock-runtime` from 3.886.0 to 3.887.0, (#5580)
- chore(dependencies): bump `@aws-sdk/client-bedrock-runtime` from 3.887.0 to 3.888.0, (#5602)
- chore(dependencies): bump `axios` from 1.11.0 to 1.12.0 in npm_and_yarn group across one directory, (#5569)
- chore(dependencies): bump `openai` from 5.20.1 to 5.20.2, (#5601)
- chore(dependencies): bump `openai` from 5.20.2 to 5.20.3, (#5624)
- chore(dependencies): bump version to 0.118.5, (#5626)

### Fixed

- fix(assertions): handle `threshold=0` correctly across all assertion types, (#5581)
- fix(cli): prevent accidental escaping of Python path override, (#5589)
- fix(cli): fix table display for `promptfoo list`, (#5616)
- fix(cli): temporarily disable SIGINT handler, (#5620)
- fix(internal): strip authentication headers in HTTP provider metadata, (#5577)
- fix(redteam): ensure custom policies skip the basic refusal check, (#5614)
- fix(server): hide non-critical `hasModelAuditBeenShared` error logging, (#5607)
- fix(webui): always show failure reasons in the results view when available, (#5608)
- fix(webui): improve filter component styling and layout, (#5604)
- fix(webui): prevent phantom strategy filter options for non-redteam evaluations, (#5575)
- fix(webui): fix undulating CSS header animation, (#5571)

### Documentation

- docs(site): clarify llm-rubric pass/score/threshold semantics, (#5623)
- docs(site): add August 2025 release highlights (#5518)

## [0.118.4] - 2025-09-12

### Added

- feat(cli): Add CI-friendly progress reporting for long-running evaluations (#5144)
- feat(cli): Auto-share if connected to the cloud (#5475)
- feat(cli): Log all requests and persist debug logs (#5504)
- feat(internals): Reuse FilterMode type across backend (#5542)
- feat(providers): Add AWS Bedrock AgentCore provider (#5267)
- feat(providers): Extend configuration options for Ollama provider to support thinking (#5212)
- feat(providers): OpenAI real-time custom ws URLs (#5528)
- feat(redteam): Add VLGuard plugin for multi-modal red teaming (#5243)
- feat(redteam): More financial plugins (#5419)
- feat(redteam): Risk scoring (#5191)
- feat(redteam): Special token injection plugin (#5489)
- feat(webui): Add passes-only filter to results view (#5430)

### Changed

- chore(internals): Add probes and token metrics to eval event (#5538)
- chore(internals): Add support for reusable custom policies (#5290)
- chore(internals): Remove node-fetch (#5503)
- chore(internals): Send auth info to cloud (#3744)
- chore(modelaudit): Add support for modelaudit v0.2.5 CLI arguments (#5500)
- chore(onboarding): Add Azure preset (#5537)
- chore(onboarding): Make provider menu single-select (#5536)
- chore(providers): Make OpenAI max retries configurable (#5541)
- chore(providers): Update OpenAI pricing and add missing models (#5495)
- chore(redteam): Consolidate accordion UIs on review page (#5508)
- chore(redteam): Improve user persona question in config (#5559)
- chore(redteam): Minor improvements to red team setup flow (#5523)
- chore(redteam): Retire Pandamonium redteam strategy (#5122)
- chore(redteam): Unify all date formats across tables (#5561)
- chore(redteam): Update plugin prompts to reduce rejection (#5560)
- chore(redteam): Use sharp to modify unsafeBench image formats (#5304)
- perf(webui): Optimize history endpoint to eliminate N+1 queries (#5333)
- refactor(modelaudit): Move modelAuditCliParser.ts to correct directory (#5511)
- refactor(internals): Gracefully handle remote generation disabled in plugins that require it (#5413)
- revert(redteam): Remove red team limits functionality (#5527)

### Fixed

- fix(redteam): Allow users to delete values from numeric inputs and then type (#5530)
- fix(redteam): Deduplicate assertions in DoNotAnswer and XSTest (#5513)
- fix(internals): Eliminate flaky Unicode test timeouts on Windows CI (#5485)
- fix(config): Handle function references in external file loading (#5548)
- fix(providers): Fix MCP tool calls returning [object Object] in Azure Chat provider (#5423)
- fix(config): Preserve Python assertion file references in YAML tests (issue #5519) (#5550)
- fix(providers): Proxy HTTP provider generate request through server (#5486)
- fix(internals): Resolve SIGSEGV crash in evaluator tests on macOS Node 24 (#5525)
- fix(webui): Revert migration from MUI Grid to Grid2 across all components (#5510)
- fix(cli): Use fetch with proxy to get server version (#5490)
- fix(internals): Read evaluateOptions from config file properly (#5375)
- fix(onboarding): Don't throw error when user refuses permission to write (#5535)
- fix(provider): Prioritize explicit projectId config over google-auth-library (#5492)
- fix(providers): Handle system-only prompt in Gemini (#5502)
- fix(providers): Update outdated Azure OpenAI Provider data sources (#5411)
- fix(redteam): Add missing finance graders (#5564)
- fix(redteam): Add missing plugins to webui (#5546)
- fix(redteam): Handle empty string responses in multi-turn strategies (#5549)
- fix(redteam): Prevent JSON blob injection in Crescendo chat templates (#5532)
- fix(webui): Text truncation initialization on eval page (#5483)

### Dependencies

- chore(deps): Bump @anthropic-ai/sdk from 0.61.0 to 0.62.0 (#5551)
- chore(deps): Bump @aws-sdk/client-bedrock-runtime from 3.879.0 to 3.882.0 (#5480)
- chore(deps): Bump @aws-sdk/client-bedrock-runtime from 3.882.0 to 3.883.0 (#5506)
- chore(deps): Bump @aws-sdk/client-bedrock-runtime from 3.883.0 to 3.886.0 (#5553)
- chore(deps): Bump @azure/identity from 4.11.2 to 4.12.0 (#5533)
- chore(deps): Bump langchain-community from 0.3.14 to 0.3.27 in /examples/redteam-langchain in the pip group across 1 directory (#5481)
- chore(deps): Bump langchain-community from 0.3.3 to 0.3.27 in /examples/langchain-python in the pip group across 1 directory (#5484)
- chore(deps): Bump openai from 5.19.1 to 5.20.0 (#5526)
- chore(deps): Bump openai from 5.20.0 to 5.20.1 (#5552)
- chore(deps): Bump version to 0.118.4 (#5567)
- chore(deps): Bump vite from 6.3.5 to 6.3.6 in the npm_and_yarn group across 1 directory (#5531)

### Documentation

- docs(e2b-example): Add e2b-code-eval example (promptfoo + e2b sandbox) (#5477)
- docs(examples): Add Google ADK integration example (#5520)
- docs(examples): Add YAML schema directives to example configs (#5476)
- docs(redteam): Add missing plugins to sidebar and improve bias docs (#5498)
- docs(site): Add Alan DeLong to the team section on the About page (#5507)
- docs(site): Add comprehensive multilingual evaluation support (#5505)
- docs(site): Add SKIP_OG_GENERATION environment variable for faster docs builds (#5521)
- docs(site): Clarify file extension requirements for custom providers (#5478)
- docs(site): Clarify JFrog ML vs JFrog Artifactory distinction (#5543)
- docs(site): Complete parameters page migration (#5494)
- docs(site): Redteam limits documentation (#5516)
- docs(site): Update Lily bio (#5515)
- docs(site): Updates to agent guide (#5499)
- docs(site): Latency assertion description (#5479)

### Tests

- test(webui): CoverBot: Added tests for frontend UI components and discovery utility (`src/app`) (#5514)

## [0.118.3] - 2025-09-04

### Added

- feat: migrate MUI Grid to Grid2 across all components (#5435)
- feat: Add open source red team limits (#5230)

### Changed

- Add AWS Bedrock support for OpenAI GPT OSS models (#5444)
- Add Amazon Bedrock API key authentication support (#5468)
- Ability to filter evals view by severity (#5443)
- Check cloud permissions for target before running red team (#5400)
- Make vars and context available for request transform (#5461)
- Add Vertex AI responseSchema file loading support (#5414)
- Close menus when mouse leaves (#5456)
- Default sharing to false (#5473)
- Handle empty function arguments in OpenAI Responses API tool callbacks (#5454)
- Improve Windows Python detection and add sys.executable support (#5467)
- Prioritize tool calls over content in openrouter provider (#5417)
- Support commandLineOptions.envPath in config files (#5415)
- Support setting HELICONE_API_KEY for Cloud Gateway (#5465)
- Token tracking (#5239)
- Add "results" menu, link to red team reports view (#5459)
- Bump version 0.118.3 (#5474)
- Include provider response metadata on test case transform (#5316)
- Refactor Crescendo maxTurns property (#4528)
- Remove accidental server directory (#5471)
- Replace direct process.env calls with environment helpers (#5472)
- Reorganize misplaced test files from src/ to test/ directory (#5470)
- Fix enterprise email (#5463)
- Bump openai from 5.18.1 to 5.19.1 (#5466)
- Add Tusk test runner workflow for src Jest unit tests (#5469)

## [0.118.2] - 2025-09-03

### Added

- feat(providers): Add support for Meta Llama API provider (#5432)
- feat(providers): Support TLS certs in http provider (#5452)
- feat(providers): add support for xAI Grok Code Fast models (#5425)

### Changed

- fix: Update util.ts to reflect correct Anthropic Haiku 3.5 pricing (#5436)
- chore: drop Node.js 18 support (#5428)
- chore(http): improve PFX debug logging + tests (#5445)
- chore(webui): Show footer on custom metrics dialog (#5424)
- chore: silence dotenv commercial logging messages (#5453)
- chore: remove example (#5420)
- test: CoverBot: Added tests for analytics tracking and red team reporting components (`src/app`) (#5441)
- test: optimize Python Unicode test suite for CI reliability (#5449)
- chore: bump the github-actions group with 3 updates (#5440)
- chore: update dependencies (non-breaking) (#5448)
- chore: update dependencies to latest minor/patch versions (#5433)
- chore: bump version 0.118.2 (#5457)

### Fixed

- fix(sharing): Share when it's enabled via the Config or the CLI command (#5404)
- fix(grader): reduce grader false positives (#5431)

### Documentation

- docs(site): add more guardrails assertion doc (#5434)
- docs(site): add multi-lingual RAG evaluation guidance (#5447)
- docs(site): optimize OG image generation performance (#5451)
- docs(site): update blog post (#5422)

## [0.118.1] - 2025-08-29

### Added

- feat(redteam): Add AI auto-fill for HTTP target configuration in redteam target setup ui (#5391)
- feat(redteam): Handle uploaded signatureAuth in target setup ui (#5405)

### Changed

- chore(site): integrate pylon chat into site (#5407)
- chore: bump version 0.118.1 (#5418)

### Fixed

- fix(providers): Handle Qwen tool call responses in openrouter provider (#5416)

### Documentation

- docs(site): avoid logging full image/base64; use boolean presence only (#5408)

## [0.118.0] - 2025-08-28

### Added

- feat(providers): add support for database-stored certificates in HTTP provider for promptfoo cloud (#5401)

### Changed

- fix: stop progress bar to show a clearer share error message (#5399)
- chore(internals)!: send provider-transformed output directly to test context transforms (#5376)
  **Breaking:** `contextTransform` now receives the provider transform directly.
- chore(providers): sanitize sensitive credentials in HTTP provider debug logs (#5387)
- chore: warn when tests and red-team configuration are both present during generation (#5398)
- chore(release): bump version to 0.118.0 (#5402)
- test: add tests for CoverBot store management and red-team reporting components (`src/app`) (#5372)

### Documentation

- docs(site): update model-graded metrics (#5285)
- docs(site): remove references to "parallel" introduced by #5376 (#5403)

## [0.117.11] - 2025-08-27

### Added

- feat(redteam): add -t/--target option to redteam generate command (#5338)

### Changed

- feat: MCP Agent example to red team with tool call results (#5379)
- feat: medical offlabel use (#5342)
- feat: modelaudit ability to remove recent paths (#5330)
- fix: Address design nits in redteam setup UI (#5264)
- fix: allow custom ApiProvider instances in defaultTest configuration (#5381)
- fix: mcp eval example (#5390)
- fix: Prioritize tool calls over thinking for openrouter reasoning models (#5395)
- fix: use `model` role for gemini ai studio models (#5386)
- chore: Adjust padding in plugins page (#5396)
- chore: bump version 0.117.11 (#5397)
- chore(CI): enable and refactor Docker build for caching (#5374)
- chore: remove promptfoo/package-lock.json (#5380)
- chore: visual formatting for modelaudit flat list (#5331)
- refactor(webui): Clicking "show more" on eval results metric pills renders dialog (#5337)
- docs: expose sidebar on pages that aren't in the sidebar (#5377)
- docs: model audit ci/cd (#5335)
- docs: remove orphaned star animation gif (#5383)
- docs: update site user count to 150,000+ across site constants and pages (#5394)
- chore: bump @aws-sdk/client-bedrock-runtime from 3.873.0 to 3.876.0 (#5392)
- chore: bump openai from 5.15.0 to 5.16.0 (#5388)

### Documentation

- docs(site): fix context transform examples to use context.vars.prompt (#5393)

## [0.117.10] - 2025-08-25

### Changed

- feat: improve HuggingFace dataset fetching performance and reliability (#5346)
- feat: add Google AI Studio default providers (#5361)
- feat: share model audit scans to cloud (#5336)
- feat: add google vertex credentials in config (#5179)
- fix: safe raw HTTP templating via Nunjucks raw-wrap + CRLF normalization (#5358)
- fix: improve JSON export error handling for large datasets (#5344)
- fix: replace raw-request editor with auto-growing textarea to prevent layout overflow (#5369)
- chore: better error messages for browser (#5226)
- chore: improve strategy presets (#5357)
- chore: set onboarding defaults to gpt 5 (#5360)
- chore: update dependencies to latest minor versions (#5363)
- chore: log posthog errors to debug (#5359)
- chore: sync dependencies (#5367)
- test: clean up skipped tests and add FunctionCallbackHandler coverage (#5366)
- chore: bump version 0.117.10 (#5373)
- docs: add critical git workflow guidelines to CLAUDE.md (#5362)
- docs: add SARIF output format documentation for ModelAudit (#5364)

### Fixed

- fix(CI): refactor docker build (#5353)
- fix(internals): defaultTest.provider doesn't override (#5348)

## [0.117.9] - 2025-08-22

### Added

- feat(ollama): support for `think` and passthrough parameters (#5341)
- feat: Persist model audit scans (#5308)
- feat: add support for Claude Opus 4.1 (#5183)
- feat: support file:// in http provider `body` (#5321)

### Fixed

- fix(ui): prevent header dropdown collapse on hover (#5355)
- fix(webui): Apply metric filters to eval results via url search params (#5332)
- fix: loaders on all pages (#5339)
- fix(internals): Pass `vars.output` and `vars.rubric` to LLM rubric grading call (#5315)
- fix: resolve TypeScript errors in test files (7992892)
- fix: validation for no target label set (#5318)

### Changed

- chore(webui): add navigation in redteam report from severity table to vulnerabilities table filtered by severity (#5320)
- chore: dropdown menu design consistency (#5328)
- chore: fix build (#5326)
- chore: recursively resolve file:// references in json and yaml prompts (#5215)
- chore(modelAudit): defer auth to modelaudit via environment variable (#5296)
- chore: more share debug info on error (#5266)
- chore: add stack trace to redteam error in web runner (#5319)
- chore: copy for Review page (e957b5c)
- chore: explain why things are disabled on the targets page (#5312)

### Dependencies

- chore: bump @aws-sdk/client-bedrock-runtime from 3.864.0 to 3.872.0 (#5323)
- chore: bump openai from 5.13.1 to 5.15.0 (#5345)
- chore(deps): run npm audit fix dependencies (#5343)
- chore: bump openai from 5.12.2 to 5.13.1 (#5314)

### Documentation

- docs(site): add truncation marker to top-5-open-source-ai-red-teaming-tools-2025 blog post (#5351)
- docs: add writing for promptfoo guidelines to sidebar (#5277)
- docs(site): describe llm-rubric default grading providers (#5350)
- docs: og image updates (#5324)
- docs: red team data flow (#5325)
- docs: modelaudit updates (#5322)
- docs(site): Add GitHub Actions caching optimization tip (#5301)

### Tests

- test: Unit tests for fix: loaders on all pages (#5347)

## [0.117.8] - 2025-08-20

### Tests

- test: Unit tests for fix: loaders on all pages (#5347)

### Fixed

- fix(ui): prevent header dropdown collapse on hover (#5355)
- fix: audit fix dependencies (#5343)
- fix: loaders on all pages (#5339)
- fix(webui): Apply metric filters to eval results via url search params (#5332)
- fix: validation for no target label set (#5318)
- fix(internals): Pass `vars.output` and `vars.rubric` to LLM rubric grading call (#5315)

### Documentation

- docs(site): describe llm-rubric default grading providers (#5350)
- docs: red team data flow (#5325)
- docs: og image updates (#5324)
- docs: modelaudit updates (#5322)
- docs(site): Add GitHub Actions caching optimization tip (#5301)
- docs(site): correct author attribution (#5297)
- docs: add writing for promptfoo guidelines to sidebar (#5277)
- docs(site): add truncation marker to top-5-open-source-ai-red-teaming-tools-2025 blog post (#5351)
- docs(site): update security quiz questions and answers for prompt injection blog (#5302)

### Added

- feat(redteam): make unblock call optional for multi-turn strategies (#5292)
- feat(ollama): support for `think` and passthrough parameters (#5341)
- feat: support file:// in http provider `body` (#5321)
- feat: Persist model audit scans (#5308)
- feat: add support for Claude Opus 4.1 (#5183)

### Changed

- fix: add lru-cache dependency (#5309)
- chore: many plugins and strategies selected warning (#5306)
- chore: add max max concurrency to generate (#5305)
- chore: bump version 0.117.8 (#5311)
- ci: add depcheck (#5310)
- chore: fix build (#5326)
- chore(webui): add navigation in redteam report from severity table to vulnerabilities table filtered by severity (#5320)
- chore: explain why things are disabled on the targets page (#5312)
- chore: bump version 0.117.9 (#5356)
- chore: bump openai from 5.13.1 to 5.15.0 (#5345)
- chore: dropdown menu design consistency (#5328)
- chore: bump @aws-sdk/client-bedrock-runtime from 3.864.0 to 3.872.0 (#5323)
- chore: add stack trace to redteam error in web runner (#5319)
- chore: bump openai from 5.12.2 to 5.13.1 (#5314)
- chore(modelAudit): defer auth to modelaudit via environment variable (#5296)
- chore: more share debug info on error (#5266)
- chore: recursively resolve file:// references in json and yaml prompts (#5215)

## [0.117.7] - 2025-08-19

### Added

- feat(site): add hero image for red teaming tools blog post (#5291)
- feat(webui): Demarcate redteam results (#5255)

### Changed

- feat: Add unverifiable claims red team plugin (#5190)
- fix: lower sharing chunk size (#5270)
- chore(webui): Rename "Redteam" to "Red Team" in evals datagrid (#5288)
- chore: bump version 0.117.7 (#5299)
- test: CoverBot: Added test coverage for History page component (`src/app`) (#5289)
- docs: add open source ai red teaming tools post (#5259)
- docs: add red team github action info (#5294)

### Fixed

- fix(webui/reports): Don't exclude failure cases from stats (#5298)
- fix(internals): Gracefully handle object responses during target purpose discovery (#5236)
- fix(site): fix YAML front matter parsing error in jailbreaking blog post (#5287)
- fix(webui): Improved handling of long loglines (#5227)

### Documentation

- docs(site): add AI Safety vs AI Security blog post with interactive quiz (#5268)
- docs(site): add blog post about prompt injection vs jailbreaking differences (#5282)
- docs(site): document transform and contextTransform for model-graded assertions (#5258)
- docs(site): improve context assertion documentation (#5249)

## [0.117.6] - 2025-08-18

### Changed

- feat: Add Agent provider types in red team setup (#5244)
- feat: add update check for modelaudit package (#5278)
- feat: add update notification banner to web UI (#5279)
- feat: edit and replay requests in details dialog (#5242)
- feat: Surface run options and probes on red team review page (#5272)
- fix: composite indices and query optimization (#5275)
- fix: exclude errors from report (#5271)
- fix: Fix json-output example (#5213)
- fix: handle json schema for openrouter provider (#5284)
- fix: handle thinking tokens for openrouter (#5263)
- fix: OpenAI Responses API function callbacks and Azure implementation (#5176)
- fix: throw error instead of failing when trace data is unavailable (#5192)
- perf(webui): Reduces eval results load-time when filters are applied via search param (#5234)
- chore: add bias to foundation plugins list (#5280)
- chore: Add .serena to .gitignore (#5225)
- chore: bump version 0.117.6 (#5273)
- chore: fix model id name (#5232)
- chore: improve generated constants handling to prevent accidental commits (#5148)
- chore: remove file (#5229)
- chore: show final prompt in table view for attacks that mutate prompts (#5269)
- chore: simplify eval progress bar (#5238)
- chore: update dark mode styles, formatting, etc (#5251)
- chore(webui): Don't show loading animations while streaming eval results (#5201)
- chore(webui/eval results): Sticky header sticks to the top of the viewport (#5208)
- test: CoverBot: Added tests for red team reporting components (`src/app`) (#5228)
- docs: Add AWS Bedrock Guardrails image testing documentation (#5253)
- docs: add july release notes (#5133)
- docs: hide events banner (#5217)
- docs: separate malicious code plugin documentation (#5222)
- chore: bump @anthropic-ai/sdk from 0.58.0 to 0.59.0 (#5218)
- chore: bump @anthropic-ai/sdk from 0.59.0 to 0.60.0 (#5257)
- chore: bump @aws-sdk/client-bedrock-runtime from 3.862.0 to 3.863.0 (#5211)
- chore: bump @aws-sdk/client-bedrock-runtime from 3.863.0 to 3.864.0 (#5221)
- chore: bump openai from 5.12.0 to 5.12.1 (#5210)
- chore: bump openai from 5.12.1 to 5.12.2 (#5219)
- chore: bump pypdf from 5.7.0 to 6.0.0 in /examples/rag-full in the pip group across 1 directory (#5252)
- chore: bump the npm_and_yarn group with 2 updates (#5276)

### Fixed

- fix(provider): Remove maxTokens for gpt-5 calls (#5224)
- fix(providers): Validate that OpenAI response reasoning outputs have summary items (#5235)
- fix(site): suppress noisy font loading warnings in OG image plugin (#5254)

### Documentation

- docs(site): add cross-links between multimodal strategy documentation (#5241)
- docs(site): add missing meta descriptions and optimize existing ones for SEO (#5247)
- docs(site): enhance OG image generation with full metadata support (#5246)
- docs(site): remove unused markdown-page.md (#5245)

## [0.117.5] - 2025-08-08

### Added

- feat(assertions): add conversational relevancy metric (#2130)
- feat(export): add metadata to exported evaluation files (#4886)
- feat(providers): add support for Docker Model Runner provider (#5081)
- feat(webui): add plugin and strategy filters for red team results (#5086)

### Changed

- feat: add GPT-5 support (#5205)
- feat: add collapsible header to ResultsView (#5159)
- feat: add contains-html and is-html assertions (#5161)
- feat: add Google Imagen image generation support (#5104)
- feat: add max-score assertion for objective output selection (#5067)
- feat: add selected state to provider type picker (#5152)
- feat: add unified page wrapper around each red team setup step (#5136)
- feat: apply plugin modifiers for crescendo (#5032)
- feat: help text to nudge towards better red teams (#5153)
- feat: improve red team plugin selection UI with test generation (#5125)
- feat: respect prompt config override in all providers (#5189)
- feat: update red team provider selection UI (#5078)
- fix: adjust padding on docs sidebar to prevent overlap (#5099)
- fix: fix XML crash (#5194)
- fix: list reasoning tokens on the left side of token breakdown tooltip (#5113)
- fix: map critical severity to error in ModelAudit scanner output (#5098)
- fix: prevent double stateful target question in strategies page (#4988)
- fix: prevent Unicode corruption in Python providers (#5108)
- fix: remove problematic caching from ModelAudit installation check (#5120)
- fix: replace broken Ashby iframe with link to careers page (#5088)
- fix: reset provider type correctly and handle Go providers (#5154)
- fix: share debugging (#5131)
- chore: add link to documentation in plugin sample modal (#5193)
- chore: add missing image back to home page (#5196)
- chore: fix width on application details page (#5139)
- chore: improve RAG metrics with detailed metadata and fix context relevance scoring (#5164)
- chore: memoize context value in PostHog provider (#5089)
- chore: remove accidentally committed PR description file (#5175)
- chore: rename scan templates to attack profiles (#5165)
- chore: support verbosity and reasoning parameters for GPT-5 (#5207)
- chore: update dependencies to latest minor and patch versions (#5109)
- chore: update dependencies to latest minor and patch versions (#5173)
- chore: update Replicate provider (#5085)
- chore(providers): improve Google API key error handling and test reliability (#5147)
- chore(webui): add intelligent scroll-timeline polyfill loading (#5130)
- chore: bump @anthropic-ai/sdk from 0.57.0 to 0.58.0 (#5186)
- chore: bump @aws-sdk/client-bedrock-runtime from 3.848.0 to 3.855.0 (#5096)
- chore: bump @aws-sdk/client-bedrock-runtime from 3.855.0 to 3.856.0 (#5107)
- chore: bump @aws-sdk/client-bedrock-runtime from 3.856.0 to 3.857.0 (#5126)
- chore: bump @aws-sdk/client-bedrock-runtime from 3.857.0 to 3.858.0 (#5145)
- chore: bump @aws-sdk/client-bedrock-runtime from 3.858.0 to 3.859.0 (#5167)
- chore: bump @aws-sdk/client-bedrock-runtime from 3.859.0 to 3.861.0 (#5188)
- chore: bump @aws-sdk/client-bedrock-runtime from 3.861.0 to 3.862.0 (#5198)
- chore: bump @azure/identity from 4.10.2 to 4.11.0 (#5180)
- chore: bump @azure/identity from 4.11.0 to 4.11.1 (#5185)
- chore: bump openai from 5.10.2 to 5.11.0 (#5127)
- chore: bump openai from 5.11.0 to 5.12.0 (#5187)
- chore: bump version to 0.117.5 (#5206)
- chore(webui/evals): filter by categorical plugins (#5118)
- docs: add bert-score example (#5091)
- docs: add dynamic OG image generation for social media previews (#5157)
- docs: add red teaming best practices (#5155)
- docs: clarify contains-any/contains-all CSV format (#5150)
- docs: fix company name (#5143)
- docs: fix images (#5197)
- docs: fix multi-turn strategy documentation (#5156)
- docs: guide for evaluating LangGraph agents with Promptfoo (#4926)
- docs: include font for meta image (#5158)
- docs: make MCP image taller (#5199)
- docs: update Ollama documentation with latest models and defaultTest guidance (#5084)
- perf: make database migrations non-blocking and fix error handling (#5105)
- style: extract helper function for deduplicating strategy IDs (#5138)
- test: add tests for fix width on application details page (#5140)
- test: add tests for red team compliance reporting utilities in src/app (#5170)
- test: fix flaky Python Unicode tests (#5128)
- test: fix modelGradedClosedQa test segmentation fault on macOS/Node 24 (#5163)
- test: increase test coverage for unified page wrapper around each red team setup step (#5142)

### Fixed

- fix(internals): force CommonJS mode for db:migrate in Node 24 (#5123)
- fix(openrouter): handle Gemini thinking tokens correctly (#5116)
- fix(providers): correct WebP image detection in Google provider (#5171)
- fix(webui): deduplicate strategy IDs (#5132)
- fix(webui): fix custom policy validation timing issue (#5141)
- fix(webui): refresh eval list when navigating back after editing eval name (#5090)
- fix(webui/evals): prevent applying the same plugin/strategy multiple times (#5114)
- fix(webui/evals): show highlights after search results (#5137)

### Documentation

- docs(site): add comprehensive command line options documentation (#5135)
- docs(site): add Lily Liu to team page (#5177)
- docs(site): add Series A post (#5097)
- docs(site): rename will.jpg to will.jpeg for consistency (#5178)

## [0.117.4] - 2025-07-29

### Changed

- fix: progress bars incrementing beyond their maximum values (#5049)
- docs: clarifiy derivedMetrics documentation (#5068)
- chore: refactor token tracking utilities, track all tokens (#4897)
- fix: resolve Jest test failures and open handles (#5052)
- fix: skip validation for defaultTest to allow partial test case properties (#4732)
- chore: add new fields to eval_ran telemetry (#4638)
- chore(redteam): improve redteam plugin error messaging (#4330)
- feat: add support for OpenAI deep research models (#4661)
- feat: add mcp server (#4595)
- feat: add support for connecting to existing Chrome browser sessions (#5069)
- docs: update defcon posting (#5070)
- docs: update defcon posting (#5071)
- fix: Nested config field for custom target json (#5076)
- docs: switch to likert preview image (#5083)
- test: CoverBot: Added tests for model audit and prompt management UI components (`src/app`) (#5087)
- fix: handle multi-line prompts in parseGeneratedPrompts for testGenerationInstructions (#5093)
- chore: bump version 0.117.4 (#5094)

### Fixed

- fix(providers): Preserve text formatting when no images present for Google provider (#5058)
- fix(simba): fix simba host (#5092)

### Documentation

- docs(site): add AI red teaming for first-timers blog post (#5017)
- docs(blog): defcon and blackhat info (#5050)

## [0.117.3] - 2025-07-25

### Added

- feat(eval-creator): add YAML file upload support for test cases (#5054)

### Changed

- fix: improve x.ai provider error handling for 502 errors (#5051)
- fix: Infinite re-render on redteam review page (#5061)
- fix: sessionid(s) in extension hooks (#5053)
- fix: Bias Plugins should send config in remote generation (#5064)
- chore(redteam): regenerate sessionId for each iteration in single-turn strategies (#4835)
- chore: Change mcp log from error to debug (#5060)
- chore: Improve telemetry (#5062)
- chore: Add simba command (#5063)
- chore(webui): improve redteam setup UI with progressive disclosure for advanced options (#5028)
- refactor: remove redundant dotenv from Vite app (#4983)
- chore: bump version 0.117.3 (#5066)
- test: CoverBot: Added tests for eval-creator components and feature flag hook (`src/app`) (#5013)
- docs: fix cli command and remove gratuitous hover (#5056)
- docs: update user count from 100,000 to 125,000 (#5046)
- docs: updates to political bias post (#5057)
- docs: improve crewai eval example (#5035)
- docs: update GitHub Actions to v4 across documentation and examples (#5008)
- docs: add style check guidance to CLAUDE.md (#5065)

### Fixed

- fix(webui): Eval results pass rate chart rendering incorrect percentages (#5048)
- fix(webui): Eval results histogram improvements (#5059)
- fix(google): handle multiple candidates in gemini response (#5020)

### Documentation

- docs(blog): grok-4 political bias post (#4953)

## [0.117.2] - 2025-07-24

### Added

- feat(webui): First-class support for zooming eval results table by @will-holley in #4966
- feat(webui): Apply metrics filter when clicking on a metric pill rendered in eval results cell by @will-holley in #4991

### Changed

- feat: Grading and test generation improvements for BFLA, BOLA and RBAC by @sklein12 in #4982
- feat: New Sample Target by @sklein12 in #4979
- feat: HTTP Target test button improvements by @faizanminhas in #5007
- feat: Add metadata filtering to eval results by @will-holley in #5014
- fix: add goal related rubric when grade crescendo turns to increase grading accuracy by @MrFlounder in #4980
- fix: update HTTP config generator endpoint to use v1 API by @mldangelo in #4989
- fix: View logs button on redteam report by @sklein12 in #5009
- fix: undo unintended changes to http config editor by @faizanminhas in #5012
- fix: Autofocus on Redteam configuration description field by @sklein12 in #5019
- fix: remove filter icon by @sklein12 in #5021
- fix: Ollama token usage by @SamPatt in #5022
- chore: revert eval view ui improvements by @mldangelo in #4969
- chore(webui): Improvements to pagination "go to" functionality by @will-holley in #4976
- chore(webui): Eval results sticky header improvements by @will-holley in #4978
- chore: update custom strategy prompt by @MrFlounder in #4994
- chore(cli): add support for 'help' argument to display command help by @mldangelo in #4823
- chore(examples): remove redteam-agent example by @mldangelo in #5001
- chore(providers): add GEMINI_API_KEY environment variable support by @mldangelo in #5004
- chore(webui): Migrate from JS to CSS for eval results scroll effects by @will-holley in #4995
- chore(webui): Eval result pagination UX improvements by @will-holley in #4993
- chore: Sort imports and turn on rule against unused imports by @faizanminhas in #5010
- chore: Make default target stateful by @faizanminhas in #4992
- chore: add medical plugins collection by @MrFlounder in #5006
- chore: Improve grading accuracy with Goal-Aware Grading for iterative/iterative tree by @MrFlounder in #4996
- chore: Add additionalRubric and storedGraderResult to GOAT and Custom providers by @MrFlounder in #5015
- chore: prevent testGenerationInstructions from being serialized if not present by @faizanminhas in #5029
- chore: Add lint rule to ensure key in jsx by @faizanminhas in #5034
- chore(webui): Eval Results UI Tweaks by @will-holley in #5023
- chore: skip goal extraction for datasets by @MrFlounder in #5036
- chore(providers): add GitHub Models provider by @mldangelo in #4998
- chore: bump version 0.117.2 by @MrFlounder in #5045
- ci: increase build job timeout from 4 to 5 minutes by @mldangelo in #5043
- test: refactor share.test.ts to prevent flaky timeouts by @mldangelo in #5037
- test: remove share.test.ts file by @mldangelo in #5044
- docs: remove label from featured blog post by @typpo in #5011
- chore: bump @aws-sdk/client-bedrock-runtime from 3.846.0 to 3.848.0 by @dependabot in #4985
- chore: bump the npm_and_yarn group with 2 updates by @dependabot in #4984
- chore: bump @anthropic-ai/sdk from 0.56.0 to 0.57.0 by @dependabot in #5016
- chore: bump openai from 5.10.1 to 5.10.2 by @dependabot in #5024
- chore: bump the npm_and_yarn group with 2 updates by @dependabot in #5026
- chore: bump axios from 1.10.0 to 1.11.0 in the npm_and_yarn group by @dependabot in #5031

### Fixed

- fix(redteam): find plugin assertion in strategy providers by @MrFlounder in #4981
- fix(site): dark mode style on redteam setup ui by @mldangelo in #5000
- fix(test): improve share test isolation to prevent CI timeouts by @mldangelo in #5038

### Documentation

- docs(providers): update OpenAI Assistants example by @aloisklink in #4987
- docs(redteam): improve custom strategy documentation by @mldangelo in #4990
- docs(blog): correct author attribution in DeepSeek censorship post by @mldangelo in #5002
- docs(openai): remove gpt-4.5-preview references after API deprecation by @mldangelo in #5005
- docs(site): vegas contact redirect by @typpo in #5033
- docs(browser): improve browser provider documentation and examples by @mldangelo in #5030
- docs(providers): remove deprecated claude-3-sonnet-20240229 model references by @mldangelo in #5018
- docs(site): add hipaa badge by @typpo in #5039
- docs(site): add documentation for using text and embedding providers with Azure by @mldangelo in #5027
- docs(blog): fix missing blog posts by removing even-number enforcement by @mldangelo in #5042

## [0.117.1] - 2025-07-17

### Changed

- fix: move inquirer dependencies to production dependencies (#4973)
- fix: grading in crescendo (#4960)
- fix: composite strategy test generation (#4971)
- chore: bump version 0.117.1 (#4974)
- docs: remove tags from blog card (#4970)

### Documentation

- docs(blog): add system cards security analysis with vulnerability testing (#4937)

## [0.117.0] - 2025-07-17

### Added

- feat(http): support JKS and PFX Certificates in HTTP providers (#4865)
- feat(langfuse): add Langfuse prompt label support with improved parsing (#4847)
- feat(prompts): preserve function names when using glob patterns (#4927)
- feat(providers): add grok-4 support (#4855)
- feat(providers): image understanding for Google providers (#4767)
- feat(azure): add system prompt support for azure provider (#4869)
- feat(cli): xml output (#4912)

### Changed

- chore(knip): integrate knip for unused code detection and clean up codebase (#4464)
- chore(linting): migrate from ESLint + Prettier to Biome (#4903)
- chore(assertions): additional checking on llm-rubric response (#4954)
- chore(assertions): include reason in model-graded-closedqa pass reason (#4931)
- chore(build): resolve build warnings and optimize bundle size (#4895)
- chore(csv): improve \_\_metadata warning message and test coverage (#4842)
- chore(providers): improve guardrails handling in Azure providers (#4788)
- chore(redteam): add domain-specific risks section and reduce verbose descriptions (#4879)
- chore(release): bump version 0.117.0 (#4963)
- chore(server): check if server is already running before starting (#4896)
- chore(server): log correct eval ID instead of description in WebSocket updates (#4910)
- chore(telemetry): add telemetry logging when tracing is enabled (#4925)
- chore(types): typings needed for enterprise (#4955)
- chore(vscode): use Biome as default formatter of TS files in vscode (#4920)
- chore(webui): conditionally render metrics selector (#4936)
- chore(webui): display context values in eval results (#4856)
- chore(webui): improves eval results table spacing (#4965)
- chore(webui): revert eval view ui improvements (#4967)
- chore(webui/eval): allow filtering results by >1 metrics simultaneously (disabled by default) (#4870)
- refactor(eval-config): modernize eval-creator state management (#4908)
- refactor(webui): improve metrics ui (#4938)
- refactor(webui/eval results): pagination improvements (#4914)

### Fixed

- fix(cli): --filter-failing not working with custom providers (#4911)
- fix(google-sheets): replace hardcoded range with dynamic approach (#4822)
- fix(internal): fixes filtering by metric keys which contain dots (#4964)
- fix(providers): add thinking token tracking for Google Gemini models (#4944)
- fix(providers): esm provider loading (#4915)
- fix(providers): implement callEmbeddingApi for LiteLLM embedding provider (#4952)
- fix(redteam): prevent redteam run from hanging when using an mcp client (#4924)
- fix(redteam): respect PROMPTFOO_DISABLE_REDTEAM_REMOTE_GENERATION for cloud users (#4839)
- fix(redteam): set pluginId on eval results (#4928)
- fix(redteam): test target in http provider setup with non-200 status codes (#4932)
- fix(webui): eval results table horizontal scrolling (#4826)
- fix(webui): fix hard-coded light mode colors in model audit interface (#4907)
- fix(webui): handle null table.body in DownloadMenu disabled prop (#4913)
- fix(webui): resolve pagination scrolling and layout issues in ResultsTable (#4943)
- fix(webui): scrolling when `tbody` is outside of viewport (#4948)

### Dependencies

- chore(deps): add overrides to fix build issues (#4957)
- chore(deps): bump @aws-sdk/client-bedrock-runtime from 3.842.0 to 3.844.0 (#4850)
- chore(deps): bump aiohttp from 3.11.11 to 3.12.14 in /examples/redteam-langchain in the pip group across 1 directory (#4922)
- chore(deps): bump openai from 5.8.3 to 5.9.0 (#4863)
- chore(deps): bump openai from 5.9.2 to 5.10.1 (#4961)
- chore(deps): move knip to dev dependencies (#4958)
- chore(deps): npm audit fix (#4962)
- chore(deps): test removing knip to resolve installation errors (#4956)
- chore(deps): update all example dependencies to latest versions (#4900)
- chore(deps): update dependencies to latest minor/patch versions (#4899)
- chore(deps): update non-breaking dependencies (#4935)
- chore(deps): update Jest to version 30 (#4939)

### Documentation

- docs(analytics): add google tag manager (#4904)
- docs(api): improves `contextTransform` documentation (#4854)
- docs(assertions): add missing deterministic assertions (#4891)
- docs(azure): improve Azure provider documentation (#4836)
- docs(blog): add blog image generation script (#4945)
- docs(blog): add truncation markers to articles without them (#4934)
- docs(blog): add truncation markers to blog posts (#4906)
- docs(blog): mcp proxy blog (#4860)
- docs(blog): revise article tags (#4949)
- docs(blog): soc2 type ii and iso 27001 blog (#4880)
- docs(comparison): pyrit comparison (#4679)
- docs(config): clarify PROMPTFOO_EVAL_TIMEOUT_MS and PROMPTFOO_MAX_EVAL_TIME_MS descriptions (#4947)
- docs(enterprise): adaptive guardrails enterprise (#4951)
- docs(events): blackhat landing page (#4862)
- docs(events): defcon landing page (#4864)
- docs(events): events banner (#4867)
- docs(examples): add mischievous-user strategy to redteam multi-turn examples (#4837)
- docs(gemini): update experimental Gemini model IDs to stable versions (#4894)
- docs(google): add examples for gemini URL context and code execution tools (#4923)
- docs(guide): guide for evaluating CrewAI agents with Promptfoo (#4861)
- docs(images): standardize CrewAI image filenames to kebab-case (#4941)
- docs(integration): add n8n integration (#4917)
- docs(litellm): fix example with modern model IDs and proper embedding config (#4885)
- docs(mcp): add mcp testing guide (#4846)
- docs(mcp): add mcp to sidebar (#4852)
- docs(metrics): add similar to model graded metrics table (#4830)
- docs(providers): update available databricks models (#4887)
- docs(providers): update provider index with missing providers and latest 2025 model IDs (#4888)
- docs(release): add monthly release notes (#4358)
- docs(resources): add arsenal link (#4878)
- docs(security): add soc2 badge (#4877)
- docs(site): add OWASP top 10 tldr blog post (#4853)
- docs(site): expand June 2025 release notes with detailed feature documentation (#4881)
- docs(site): improve Google AI and Vertex authentication documentation (#4892)
- docs(site): improve NLP metric explanations and add SEO metadata (#4890)
- docs(site): update python documentation for basePath config option (#4819)
- docs(ui): better mobile wrap on homepage tabs (#4884)
- docs(ui): colors (#4875)
- docs(ui): contrast fixes (#4901)
- docs(ui): fix button clickability issue on hero sections (#4905)
- docs(ui): remove bouncing down arrow in mobile (#4882)
- docs(ui): remove text shadow (#4898)

### Tests

- test(core): coverBot: added tests for core UI components and user context hooks (`src/app`) (#4929)
- test(EnterpriseBanner): add unit tests for EnterpriseBanner component (#4919)
- test(redteam): add unit test for src/redteam/remoteGeneration.ts (#4834)
- test(server): fix flaky server share tests (#4942)
- test(server): fix flaky server tests (#4968)
- test(server): mock database in server tests (#4959)
- test(tusk): update Tusk test runner workflow - coverage script (#4921)

## [0.116.7] - 2025-07-09

### Tests

- test: add unit test for src/commands/export.ts (#4889)
- test: add unit test for src/commands/upgrade.ts (#4874)
- test: add unit test for src/main.ts (#4873)
- test: add unit test for src/models/eval.ts (#4868)
- test: add unit test for src/assertions/contextRecall.ts (#4859)
- test: add unit test for src/assertions/contextFaithfulness.ts (#4858)
- test: add unit test for src/assertions/contextRelevance.ts (#4857)
- test: add unit test for src/util/xlsx.ts (#4843)
- test: add unit test for src/commands/eval.ts (#4824)

### Changed

- fix: Always do remote generation if logged into cloud (#4832)
- chore(providers/sagemaker): Improves error handling in SageMakerCompletionProvider (#4808)
- chore(providers/sagemaker): Improves validation of user-provided config (#4809)
- chore: update graderExamplesString (#4821)
- chore: bump version 0.116.7 (#4833)

## [0.116.6] - 2025-07-09

### Changed

- fix: Failing test (#4829)
- chore: bump version 0.116.6 (#4831)

## [0.116.5] - 2025-07-09

### Changed

- feat: add support for loading defaultTest from external files (#4720)
- feat: add embedding support to LiteLLM provider (#4804)
- feat: add mischievous user strategy (#4107)
- fix: add glob pattern support for loading scenario files (#4761)
- fix: improve model-audit installation check dark mode display (#4816)
- fix: pass env vars to MCP server (#4827)
- chore: better remote grading logs (#4820)
- chore: bump openai from 5.8.2 to 5.8.3 (#4817)
- chore: bump version 0.116.5 (#4828)
- chore: capitalize 'Red Team' in navigation menu for consistency (#4799)
- chore: remove redundant 'Done.' message from evaluation output (#4810)
- chore: remove python script result data type debug log (#4807)
- chore: update website with MCP Proxy (#4812)
- docs: add Azure OpenAI vision example (#4806)
- docs: add looper guide (#4814)
- docs: add SonarQube integration (#4815)
- test: add unit test for src/assertions/guardrails.ts (#4765)
- test: add unit test for src/redteam/commands/generate.ts (#4789)
- test: add unit test for src/redteam/constants/strategies.ts (#4800)
- test: add unit test for src/redteam/plugins/pii.ts (#4780)
- test: add unit test for src/types/providers.ts (#4766)
- test: add unit test for src/validators/redteam.ts (#4803)

## [0.116.4] - 2025-07-08

### Tests

- test: add unit test for src/redteam/types.ts (#4795)

### Added

- feat(redteam): add support for custom multi-turn strategy by @MrFlounder in #4783
- feat(redteam): expose generate function in redteam namespace by @mldangelo in #4793

### Changed

- chore: bump version 0.116.4 by @MrFlounder in #4805
- chore: rename strategy name from playbook to custom by @MrFlounder in #4798
- refactor: inline MEMORY_POISONING_PLUGIN_ID constant by @mldangelo in #4794
- docs: add doc for custom strategy by @MrFlounder in #4802
- docs: modular configuration management by @typpo in #4763
- refactor: move MULTI_MODAL_STRATEGIES constant (#4801)

## [0.116.3] - 2025-07-07

### Added

- feat(providers): add MCP provider (#4768)
- feat(providers): add new AIMLAPI provider (#4721)
- feat(assertions): add contextTransform support for RAG evaluation (#4467)
- feat(assertions): add finish reason as assertion option (#3879)
- feat(assertions): trace assertions (#4750)
- feat(tracing): add traces to JavaScript, Python asserts (#4745)

### Changed

- chore(schema): remove duplicate 'bias' entry in config-schema.json (#4773)
- chore(telemetry): add PostHog client to app (#4726)
- chore(redteam): add reason field to give clear/customized guardrails triggering reason (#4764)
- chore(providers): expose MCP plugin in UI (#4762)
- chore(providers): AWS SageMaker AI provider cleanup (#4667)
- chore(providers): update AIML integration (#4751)
- chore(redteam): improve organization of redteam strategies in setup UI (#4738)
- chore(telemetry): identify to PostHog whether user is also cloud user (#4782)
- chore: expose doRedteamRun in package exports (#4758)
- docs: add Gemini Live API audio (#4729)
- docs: ModelAudit vs ModelScan (#4769)
- docs: multiple MCP server connections (#4755)
- docs: update ModelAudit documentation with new features and fixes (#4699)
- test: add integrity check for generated-constants.ts (#4753)
- test: fix flaky Google Live test and improve test speed (#4774)
- test: fix mock pollution in testCaseReader (#4775)
- test: isolate mocks so tests can run in any order with --randomize (#4744)

### Fixed

- fix(telemetry): prevent PostHog initialization when telemetry is disabled (#4772)
- fix(redteam): fix modifiers application order in PII plugins (#4779)

### Dependencies

- chore(deps): bump @anthropic-ai/sdk from 0.55.1 to 0.56.0 (#4756)
- chore(deps): bump @aws-sdk/client-bedrock-runtime from 3.840.0 to 3.842.0 (#4747)
- chore(deps): bump @azure/identity from 4.10.1 to 4.10.2 (#4748)
- chore(deps): bump version 0.116.3 (#4792)
- chore(deps): update pbkdf2 to 3.1.3 (#4777)
- chore(deps): upgrade glob from v10 to v11 (#4776)

## [0.116.2] - 2025-07-02

### Changed

- fix: unblock postbuild for ci by @MrFlounder in #4742
- chore: bump version 0.116.2 by @MrFlounder in #4743

## [0.116.1] - 2025-07-02

### Added

- feat(cli): support pdb tracing in 3rd party Python scripts by @will-holley in #4723

### Changed

- fix: http body parsing when it comes from yaml string by @MrFlounder in #4728
- fix: remove accidentally committed redteam.yaml file by @mldangelo in #4733
- fix: fix the case when http body has not escaped charactors by @MrFlounder in #4739
- fix: update package-lock.json by @mldangelo in #4719
- test: fix SIGSEGV caused by better-sqlite3 in test environment by @mldangelo in #4737
- chore: Add unblocking detection to GOAT strategy by @MrFlounder in #4532
- chore: add preset for guardrails eval by @MrFlounder in #4640
- chore: Improve telemetry delivery by @sklein12 in #4655
- chore: reset generated constants after build by @mldangelo in #4731
- chore: update onboarding model defaults by @typpo in #4708
- chore(webui): improve styling of EvalsDataGrid by @mldangelo in #4736
- ci(workflows): gracefully handle missing PostHog secret in forks by @ggiiaa in #4725
- test: refactor assertion tests by @mldangelo in #4718
- chore: bump version 0.116.1 by @MrFlounder in #4741
- docs: add system prompt hardening blog post by @ladyofcode in #4630
- chore: bump @anthropic-ai/sdk from 0.55.0 to 0.55.1 by @dependabot in #4710
- chore: bump @aws-sdk/client-bedrock-runtime from 3.839.0 to 3.840.0 by @dependabot in #4709

### Fixed

- fix(webui): replace window.location.href with React Router navigation by @mldangelo in #4717

### Documentation

- docs(site): add guide on humanity's last exam by @mldangelo in #4694
- docs(site): clarify self-hosting workflow for eval sharing by @mldangelo in #4730
- docs(site): fix relative link in HLE benchmark guide by @mldangelo in #4711

## [0.116.0] - 2025-07-01

### Tests

- test: add unit test for src/redteam/providers/advNoise.ts (#4716)
- test: add unit test for src/redteam/strategies/advNoise.ts (#4715)
- test: add unit test for src/redteam/strategies/index.ts (#4714)
- test: add unit test for src/redteam/constants/strategies.ts (#4713)
- test: add unit test for src/providers/openai/image.ts (#4706)
- test: add unit test for src/providers/openai/util.ts (#4705)
- test: add unit test for src/providers/openai/completion.ts (#4703)

### Added

- feat(redteam): add financial plugins (#4416)
- feat(redteam): add bias plugins (#4382)
- feat(providers): add Helicone AI Gateway provider (#4662)

### Changed

- chore: enable WAL mode for SQLite (#4104)
- chore(providers): add thread ID function call for OpenAI and Azure assistants (#2263)
- chore(app): improve target test error handling (#4652)
- chore(cli): add missing CLI options to scan-model command for feature parity (#4670)
- chore(providers): convert Cloudflare AI to use OpenAI-compatible endpoints (#4683)
- chore(providers): log flagged output for Azure chat models (#4636)
- chore(redteam): add centralized REDTEAM_DEFAULTS and maxConcurrency support (#4656)
- chore(webui): add checkbox to clear all variables (#666)
- chore(webui): add defaultTest variables to red team setup UI (#4671)
- chore(webui): remove unused components (#4695)
- chore(webui): set page titles on every page (#4668)
- chore(telemetry): add pass/fail/errors to eval_run event (#4639)
- chore(telemetry): improve page view deduplication (#4651)
- test: add unit test for src/server/routes/providers.ts (#4658)
- test: verify that plugins are synced between code and documentation (#4681)

### Fixed

- fix(app): use client-generated session IDs when testing targets (#4653)
- fix(matchers): track token usage for successful API calls (#4677)
- fix(providers): handle content filter errors in Azure Assistant API (#4674)
- fix(providers): fix SageMaker Llama inference configuration serialization (#4637)
- fix(redteam): respect maxConcurrency from Web UI (#4605)
- fix(simulated-user): pass context variables to custom providers (#4654)
- fix(telemetry): add telemetry for red teams (#4641)
- fix(webui): handle undefined outputs in DownloadMenu (#4693)
- fix(webui): prevent pass/fail badge from disappearing when toggling highlight (#4700)
- fix(webui): support derived metrics in eval configuration uploaded via Web UI (#4647)
- fix(webui): use backendCounts first before counting metrics on page (#4659)
- fix(sharing): fix file outputs when sharing (#4698)

### Dependencies

- chore(deps): bump @anthropic-ai/sdk from 0.54.0 to 0.55.0 (#4628)
- chore(deps): bump openai from 5.7.0 to 5.8.1 (#4664)
- chore(deps): bump version to 0.116.0 (#4707)
- chore(deps): update minor and patch dependencies (#4686)

### Documentation

- docs(site): add async Python note (#4680)
- docs(site): add Garak comparison (#4660)
- docs(site): update Garak post (#4672)
- docs(site): add ModelAudit HuggingFace scanner (#4645)
- docs(redteam): add missing docs to sidebar (#4690)
- docs(redteam): remove duplicate ToxicChat plugin (#4689)
- docs(redteam): update Target Purpose documentation (#4523)
- docs(site): add FAQ section for offline environment usage (#4650)
- docs(site): add HuggingFace datasets integration documentation (#4691)
- docs(site): add truncation marker to Garak blog post (#4666)
- docs(site): clarify self-hosting replica limitations (#4669)
- docs(site): remove copy for LLM button (#4665)
- docs(site): remove unnecessary configuration review text from getting started guide (#4597)
- docs(site): reorganize configuration documentation structure (#4692)
- docs(site): use relative URLs for internal links and fix broken references (#4688)
- docs(site): correct typos in red team agent blog post (#4634)

## [0.115.4] - 2025-06-25

### Tests

- test: add unit test for src/providers/browser.ts (#4687)
- test: add unit test for src/migrate.ts (#4685)
- test: add unit test for src/commands/debug.ts (#4684)
- test: add unit test for src/esm.ts (#4682)
- test: add unit test for src/constants.ts (#4657)
- test: add comprehensive test coverage for SageMaker provider (#4646)
- test: add unit test for src/providers/shared.ts (#4643)
- test: add unit test for src/redteam/constants/plugins.ts (#4642)
- test: add unit test for src/assertions/counterfactual.ts (#4629)

### Changed

- feat: opentelemetry tracing support (#4600)
- chore: bump version 0.115.4 (#4635)
- chore: remove invariant (#4633)
- chore: update Tusk test runner workflow (#4627)\*
- docs: prevent copy button from overlapping screenshot overlay (#4632)

## [0.115.3] - 2025-06-24

### Tests

- test: add unit test for src/models/eval.ts (#4624)

### Changed

- fix: empty vars array on eval results [#4621](https://github.com/promptfoo/promptfoo/pull/4621) by @sklein12
- fix: save sessionId for multi-turn strategies [#4625](https://github.com/promptfoo/promptfoo/pull/4625) by @sklein12
- chore: PROMPTFOO_DISABLE_TEMPLATE_ENV_VARS controls process.env access, not `env:` access [#4620](https://github.com/promptfoo/promptfoo/pull/4620) by @mldangelo
- chore: bump version to 0.115.3 [#4626](https://github.com/promptfoo/promptfoo/pull/4626) by @sklein12

### Fixed

- fix(webui): handle null scores in ResultsCharts component [#4610](https://github.com/promptfoo/promptfoo/pull/4610) by @mldangelo
- fix(redteam): skip goal extraction when remote generation is disabled [#4623](https://github.com/promptfoo/promptfoo/pull/4623) by @mldangelo
- fix(test): hyperbolic provider tests failing due to env variable pollution [#4619](https://github.com/promptfoo/promptfoo/pull/4619) by @mldangelo
- fix(cli): remove context schema validation from extension hooks [#4622](https://github.com/promptfoo/promptfoo/pull/4622) by @will-holley

## [0.115.2] - 2025-06-24

### Added

- feat(cli): add assertion generation (#4559)
- feat(providers): add support for hyperbolic image and audio providers (#4260)

### Changed

- chore(redteam): add cross-session leak strategy exclusions (#4516)
- chore(cli): display key metrics (success, failures, pass rate) at the bottom of output (#4580)
- chore: remove unused import (#4530)
- chore(webui): show provider breakdown only for multiple providers (#4599)
- chore(redteam): update Target Purpose Discovery (#4480)
- chore(ci): update CodeRabbit config to be less aggressive (#4586)
- chore(providers): update Gemini models to include latest 2.5 Pro Preview and Flash models (#4499)
- chore(providers): update tau-simulated-user docs and example (#4468)
- chore(webui): use CSS to create PDF-optimized report and browser to save as PDF (#4535)
- chore(app): remove discovered purpose from report view (#4541)
- chore(cli): add cache busting for select provider API calls (#4508)
- chore(cli): improve concurrency log statements (#4606)
- chore(eval): add first-class support for `beforeAll` and `beforeEach` extension hooks mutation of context (#4197)
- chore(providers): document support for loading system instructions from files (#4582)
- chore(providers): enhance OpenAI provider with legacy models and new parameters (#4502)
- chore(redteam): add continueAfterSuccess option to multi-turn strategies (#4570)
- chore(webui): improve purpose form (#4603)
- chore(redteam): add JSON file support to intent plugin with enhanced UI (#4574)
- chore(redteam): add unblock multiturn (#4498)
- chore(ci): clean up CodeRabbit configuration and minimize automated comments (#4573)
- build: update Tusk vitest reporter (#4602)
- chore: bump version to 0.115.2 (#4617)
- docs: add audit logging documentation for enterprise features (#4482)
- docs: add feedback page and update CLI link (#4591)
- docs: add ISO badge (#4534)
- docs: improve contact form (#4531)
- docs: update ModelAudit documentation (#4585)
- docs: clarify no OpenAI key required for Claude redteam (#4524)
- docs: add red team Gemini documentation (#4542)
- docs: add trust center documentation (#4539)
- docs: update contact form (#4529)
- test: add unit test for src/commands/delete.ts (#4572)
- test: add unit test for src/commands/modelScan.ts (#4526)
- test: add unit test for src/commands/show.ts (#4571)
- test: add unit test for src/providers/azure/completion.ts (#4510)
- test: add unit test for src/providers/ollama.ts (#4509)
- test: add unit test for src/providers/ollama.ts (#4512)
- test: add unit test for src/providers/openai/completion.ts (#4511)
- test: add unit test for src/python/pythonUtils.ts (#4486)
- test: improve mock setup and teardown for --randomize (#4569)

### Fixed

- fix(openrouter): unpack passthrough at the root level (#4592)
- fix(webui): escape HTML special characters in output reports (#4555)
- fix(webui): sort EvalsDataGrid by creation date (#4594)
- fix(cli): include cached results in grand total (#4581)
- fix(webui): improve base64 matching (#4609)
- fix(modelaudit): use modelaudit binary (#4525)
- fix(webui): make Citations font consistent with other headers (#4598)
- fix(redteam): respect maxTurns from dev doc in crescendo (#4527)
- fix(webui): prevent Welcome component from rendering while loading eval data (#4604)
- fix(cli): prevent RangeError in progress bar variable display (#4475)
- fix(server): resolve Express.js NotFoundError when serving app (#4601)

### Dependencies

- chore(deps): bump @aws-sdk/client-bedrock-runtime from 3.830.0 to 3.835.0 (#4614)
- chore(deps): bump openai from 5.5.0 to 5.5.1 (#4537)
- chore(deps): bump openai from 5.5.1 to 5.6.0 (#4596)
- chore(deps): bump openai from 5.6.0 to 5.7.0 (#4615)
- chore(deps): bump urllib3 from 1.26.19 to 2.5.0 in /examples/docker-code-generation-sandbox (#4556)
- chore(deps): bump urllib3 from 2.3.0 to 2.5.0 in /examples/redteam-langchain (#4557)

### Documentation

- docs(blog): add authors to blog posts and update authors.yml (#4564)
- docs(blog): add descriptions and keywords to blog posts (#4565)
- docs(examples): add pydantic-ai example with structured output evaluation (#4575)
- docs(examples): consolidate Google Vertex Tools examples (#4587)
- docs(examples): consolidate Python assertion examples into unified folder (#4588)
- docs(examples): consolidate translation examples (#4590)
- docs(site): document new features in ModelAudit (#4593)
- docs(site): document new features in modelaudit (#4593)
- docs(site): fix author reference on 2025-summer-new-redteam-agent blog post (#4563)
- docs(site): Update ModelAudit scanners documentation with comprehensive scanner coverage (#4562)

## [0.115.1] - 2025-06-17

### Tests

- test: add unit test for src/redteam/sharedFrontend.ts (#4608)
- test: add unit test for src/redteam/types.ts (#4607)
- test: add unit test for src/redteam/providers/simulatedUser.ts (#4584)
- test: add unit test for src/redteam/strategies/index.ts (#4583)
- test: add unit test for src/providers/hyperbolic/chat.ts (#4578)
- test: add unit test for src/providers/hyperbolic/image.ts (#4577)
- test: add unit test for src/providers/hyperbolic/audio.ts (#4576)
- test: add unit test for src/redteam/strategies/counterfactual.ts (#4548)
- test: add unit test for src/redteam/strategies/index.ts (#4547)
- test: add unit test for src/redteam/constants/strategies.ts (#4545)
- test: add unit test for src/telemetry.ts (#4543)

### Changed

- fix: Windows Python path validation race condition (#4485)
- fix: View results as evaluation runs (#4459)
- chore: refactor modifiers and apply to all plugins (#4454)
- chore(cli): update plugin severity overrides API endpoint (#4460)
- chore(webui): fix text length reset value to use reasonable default (#4469)
- chore(webui): remove unused hook files (#4470)
- chore: remove unused token usage utilities (#4471)
- chore: convert console.logs to logger (#4479)
- chore: improve tusk workflow (#4461)
- chore: bump version to 0.115.1 (#4520)
- docs: add log file location section to troubleshooting guide (#4473)
- docs: capitalize Promptfoo (#4515)
- docs: update red-teaming agent blog post title (#4497)
- docs: improve installation and getting-started pages with tabbed interface and SEO metadata (#4395)
- docs: improve Python provider documentation (#4484)
- docs: add ModelAudit binary formats documentation (#4500)
- docs: update ModelAudit documentation (#4514)
- docs: add ModelAudit weighted distribution scanner documentation (#4501)
- docs: add ModelAudit ZIP feature documentation (#4491)
- docs: separate pages for prompts, test cases, and outputs (#4505)
- docs: update model reference in guide.md (#4513)
- docs: fix typo in blog post (#4496)
- docs: update title on blog post (#4495)
- test: add unit test for src/util/cloud.ts (#4462)
- test: add unit test for src/util/convertEvalResultsToTable.ts (#4457)

### Dependencies

- chore(deps): bump @aws-sdk/client-bedrock-runtime from 3.828.0 to 3.830.0 (#4519)
- chore(deps): bump @azure/identity from 4.10.0 to 4.10.1 (#4477)
- chore(deps): bump openai from 5.3.0 to 5.5.0 (#4518)
- chore(deps): update zod to 3.25.63 and zod-validation-error to 3.5.0 (#4463)

### Documentation

- docs(blog): add new redteam agent documentation (#4494)
- docs(examples): fix custom-grader-csv README inconsistencies (#4474)
- docs(site): add llms.txt mentions and documentation standards (#4481)
- docs(site): add robots.txt (#4488)

## [0.115.0] - 2025-06-12

### Added

- feat(providers): Google live audio output ([#4280](https://github.com/promptfoo/promptfoo/pull/4280)) by **@adelmuursepp**
- feat(webui): static model-scanning UI ([#4368](https://github.com/promptfoo/promptfoo/pull/4368)) by **@typpo**
- feat(tests): configuration support for test generators ([#4301](https://github.com/promptfoo/promptfoo/pull/4301)) by **@mldangelo**
- feat(cli): per-provider token-usage statistics ([#4044](https://github.com/promptfoo/promptfoo/pull/4044)) by **@mldangelo**
- feat(providers): optional token-estimation for HTTP provider ([#4439](https://github.com/promptfoo/promptfoo/pull/4439)) by **@mldangelo**
- feat(redteam): enable HTTP-token estimation by default in red-team mode ([#4449](https://github.com/promptfoo/promptfoo/pull/4449)) by **@mldangelo**
- feat(redteam): cloud-based plugin-severity overrides ([#4348](https://github.com/promptfoo/promptfoo/pull/4348)) by **@will-holley**
- feat(providers): custom-header support for Azure API ([#4409](https://github.com/promptfoo/promptfoo/pull/4409)) by **@yurchik11**
- feat(core): maximum evaluation-time limit via `PROMPTFOO_MAX_EVAL_TIME_MS` ([#4322](https://github.com/promptfoo/promptfoo/pull/4322)) by **@mldangelo**
- feat(redteam): Aegis red-team dataset ([#4119](https://github.com/promptfoo/promptfoo/pull/4119)) by **@mldangelo**
- feat(providers): Mistral Magistral reasoning models ([#4435](https://github.com/promptfoo/promptfoo/pull/4435)) by **@mldangelo**
- feat(core): WebSocket header support ([#4456](https://github.com/promptfoo/promptfoo/pull/4456)) by **@typpo**

### Changed

- refactor(redteam): consolidate constants ([#4372](https://github.com/promptfoo/promptfoo/pull/4372)) by **@mldangelo**
- chore(ci): set CodeRabbit review settings ([#4413](https://github.com/promptfoo/promptfoo/pull/4413)) by **@sklein12**
- chore(core): coding-rules for error messages ([#4401](https://github.com/promptfoo/promptfoo/pull/4401)) by **@sklein12**
- chore(core): improve `RangeError` diagnostics ([#4431](https://github.com/promptfoo/promptfoo/pull/4431)) by **@mldangelo**
- chore(core): prefer remote-purpose generation ([#4444](https://github.com/promptfoo/promptfoo/pull/4444)) by **@typpo**
- chore(core): remove unused types & deprecated functions ([#4450](https://github.com/promptfoo/promptfoo/pull/4450)) by **@mldangelo**
- chore(cursor): local-dev guidance for coding agents ([#4403](https://github.com/promptfoo/promptfoo/pull/4403)) by **@mldangelo**
- chore(docs): add README for missing examples ([#4404](https://github.com/promptfoo/promptfoo/pull/4404)) by **@mldangelo**
- chore(providers): initial o3-pro support ([#4397](https://github.com/promptfoo/promptfoo/pull/4397)) by **@mldangelo**
- chore(providers): o3-pro improvements ([#4396](https://github.com/promptfoo/promptfoo/pull/4396)) by **@mldangelo**
- chore(redteam): delimit user-inputs in purpose discovery ([#4405](https://github.com/promptfoo/promptfoo/pull/4405)) by **@typpo**
- chore(redteam): turn off discovery by default ([#4393](https://github.com/promptfoo/promptfoo/pull/4393)) by **@sklein12**
- chore(release): bump version → 0.115.0 ([#4451](https://github.com/promptfoo/promptfoo/pull/4451)) by **@mldangelo**
- chore(ui): improve `EvalOutputPromptDialog` styling ([#4364](https://github.com/promptfoo/promptfoo/pull/4364)) by **@typpo**
- chore(webui): remove extra OpenAI targets ([#4447](https://github.com/promptfoo/promptfoo/pull/4447)) by **@mldangelo**
- chore(webui): add token-estimation UI ([#4448](https://github.com/promptfoo/promptfoo/pull/4448)) by **@mldangelo**
- chore(docs): fix link to careers page (#4506)
- chore: bump @anthropic-ai/sdk from 0.53.0 to 0.54.0 (#4441)

### Fixed

- fix(eval): gracefully handle `RangeError` & truncate oversized output ([#4424](https://github.com/promptfoo/promptfoo/pull/4424)) by **@Sly1029**
- fix(providers): add timeout to `ProxyAgent` ([#4369](https://github.com/promptfoo/promptfoo/pull/4369)) by **@AegisAurora**
- fix(config): persist Goat configuration ([#4370](https://github.com/promptfoo/promptfoo/pull/4370)) by **@sklein12**
- fix(parser): lenient JSON parsing for MathPrompt ([#4361](https://github.com/promptfoo/promptfoo/pull/4361)) by **@typpo**
- fix(redteam): standardize plugin parameter to `prompt` ([#4425](https://github.com/promptfoo/promptfoo/pull/4425)) by **@mldangelo**
- fix(assertions): support `snake_case` fields in Python assertions ([#4398](https://github.com/promptfoo/promptfoo/pull/4398)) by **@mldangelo**
- fix(redteam): handle purpose without prompts ([#4445](https://github.com/promptfoo/promptfoo/pull/4445)) by **@typpo**
- fix(webui): stream test-cases to viewer ([#4440](https://github.com/promptfoo/promptfoo/pull/4440)) by **@mldangelo**
- fix(redteam): connect `MisinformationDisinformationGrader` ([#4452](https://github.com/promptfoo/promptfoo/pull/4452)) by **@mldangelo**

### Dependencies

- chore(deps): bump `@aws-sdk/client-bedrock-runtime` → 3.826.0 ([#4366](https://github.com/promptfoo/promptfoo/pull/4366)) by **@dependabot**
- chore(deps): bump `@aws-sdk/client-bedrock-runtime` → 3.828.0 ([#4442](https://github.com/promptfoo/promptfoo/pull/4442)) by **@dependabot**
- chore(deps): bump `brace-expansion` → 1.1.12 ([#4423](https://github.com/promptfoo/promptfoo/pull/4423)) by **@dependabot**
- chore(deps): bump `openai` → 5.3.0 ([#4407](https://github.com/promptfoo/promptfoo/pull/4407)) by **@dependabot**
- chore(deps): bump pip group dependencies ([#4379](https://github.com/promptfoo/promptfoo/pull/4379)) by **@dependabot**
- chore(deps): minor + patch bumps across workspaces ([#4377](https://github.com/promptfoo/promptfoo/pull/4377)) by **@mldangelo**
- chore(deps): upgrade Express → 5.1.0 ([#4378](https://github.com/promptfoo/promptfoo/pull/4378)) by **@mldangelo**

### Documentation

- docs(blog): GPT red-team post ([#4363](https://github.com/promptfoo/promptfoo/pull/4363)) by **@typpo**
- docs(blog): Claude red-team post ([#4365](https://github.com/promptfoo/promptfoo/pull/4365)) by **@typpo**
- docs(guides): clarify completion-variable for factuality ([#4385](https://github.com/promptfoo/promptfoo/pull/4385)) by **@mldangelo**
- docs(blog): fix broken image link in GPT post ([#4391](https://github.com/promptfoo/promptfoo/pull/4391)) by **@mldangelo**
- docs(blog): update Claude-4 post date ([#4392](https://github.com/promptfoo/promptfoo/pull/4392)) by **@mldangelo**
- docs(site): move discovery docs under _Tools_ ([#4408](https://github.com/promptfoo/promptfoo/pull/4408)) by **@typpo**
- docs(guides): GPT-4.1 vs GPT-4o MMLU comparison ([#4399](https://github.com/promptfoo/promptfoo/pull/4399)) by **@mldangelo**
- docs(blog): 100 k-users milestone post ([#4402](https://github.com/promptfoo/promptfoo/pull/4402)) by **@mldangelo**
- docs(redteam): configuration precedence section ([#4412](https://github.com/promptfoo/promptfoo/pull/4412)) by **@typpo**
- docs(policies): PromptBlock format for custom policies ([#4327](https://github.com/promptfoo/promptfoo/pull/4327)) by **@mldangelo**
- docs(site): improve copy-button positioning ([#4414](https://github.com/promptfoo/promptfoo/pull/4414)) by **@mldangelo**
- docs(workflow): GH-CLI rule improvements ([#4415](https://github.com/promptfoo/promptfoo/pull/4415)) by **@mldangelo**
- docs(blog): overflow in MCP blog post ([#4367](https://github.com/promptfoo/promptfoo/pull/4367)) by **@AISimplyExplained**
- docs(redteam): remove duplicate memory-poisoning entry ([#4388](https://github.com/promptfoo/promptfoo/pull/4388)) by **@mldangelo**

### Tests

- test(redteam): unique risk-category IDs ([#4390](https://github.com/promptfoo/promptfoo/pull/4390)) by **@mldangelo**
- test(pricing): add missing o3 pricing information ([#4400](https://github.com/promptfoo/promptfoo/pull/4400)) by **@mldangelo**
- test(providers): Azure embedding ([#4411](https://github.com/promptfoo/promptfoo/pull/4411)) & completion ([#4410](https://github.com/promptfoo/promptfoo/pull/4410)) by **@gru-agent**
- test(redteam): graders unit tests ([#4433](https://github.com/promptfoo/promptfoo/pull/4433), [#4455](https://github.com/promptfoo/promptfoo/pull/4455)) by **@gru-agent**
- test(redteam): Aegis plugin unit tests ([#4434](https://github.com/promptfoo/promptfoo/pull/4434)) by **@gru-agent**
- test(redteam): memory-poisoning plugin tests ([#4453](https://github.com/promptfoo/promptfoo/pull/4453)) by **@gru-agent**
- test: add unit test for src/util/tokenUsage.ts (#4472)
- test: add unit test for src/redteam/extraction/purpose.ts (#4446)
- test: add unit test for src/providers/defaults.ts (#4438)
- test: add unit test for src/providers/mistral.ts (#4437)
- test: add unit test for src/database/index.ts (#4436)
- test: add unit test for src/redteam/plugins/medical/medicalIncorrectKnowledge.ts (#4430)
- test: add unit test for src/redteam/plugins/medical/medicalSycophancy.ts (#4429)
- test: add unit test for src/redteam/plugins/medical/medicalAnchoringBias.ts (#4428)
- test: add unit test for src/redteam/plugins/medical/medicalPrioritizationError.ts (#4427)
- test: add unit test for src/redteam/plugins/medical/medicalHallucination.ts (#4426)
- test: add unit test for src/redteam/plugins/financial/financialComplianceViolation.ts (#4422)
- test: add unit test for src/redteam/plugins/financial/financialDataLeakage.ts (#4421)
- test: add unit test for src/redteam/plugins/financial/financialCalculationError.ts (#4420)
- test: add unit test for src/redteam/plugins/financial/financialSycophancy.ts (#4419)
- test: add unit test for src/redteam/plugins/financial/financialHallucination.ts (#4418)
- test: add unit test for src/redteam/graders.ts (#4417)

## [0.114.7] - 2025-06-06

### Tests

- test: add unit test for src/assertions/python.ts (#4406)
- test: add unit test for src/redteam/plugins/agentic/memoryPoisoning.ts (#4389)
- test: add unit test for src/redteam/plugins/harmful/graders.ts (#4384)
- test: add unit test for src/redteam/graders.ts (#4383)
- test: add unit test for src/server/server.ts (#4380)
- test: add unit test for src/redteam/constants/metadata.ts (#4376)
- test: add unit test for src/redteam/constants/plugins.ts (#4375)
- test: add unit test for src/redteam/constants/frameworks.ts (#4374)
- test: add unit test for src/redteam/constants/strategies.ts (#4373)
- test: add unit test for src/redteam/providers/goat.ts (#4371)

### Changed

- Revert "chore(redteam): add target option to generate command (#4215)" (#4359)
- chore: bump version 0.114.7 (#4360)

## [0.114.6] - 2025-06-06

### Added

- feat(redteam): add medical plugins for testing medical anchoring bias (#4196)

### Changed

- chore(redteam): add target option to generate command (#4215)
- chore(redteam): update OpenAI model options in redteam setup (#4344)
- chore(webui): update OpenAI model options with GPT-4.1 series and o4-mini models in eval-creator (#4350)
- docs: update getting-started example (#4346)
- test: clean up teardown and setup to remove side effects from tests (#4351)

### Fixed

- fix(redteam): include plugin and strategy IDs in report CSV output (#4347)
- fix(webui): reset defaultTest configuration on setup page (#4345)

### Dependencies

- chore(deps): bump @aws-sdk/client-bedrock-runtime from 3.823.0 to 3.825.0 (#4355)
- chore(deps): bump openai from 5.1.0 to 5.1.1 (#4354)
- chore(deps): bump version to 0.114.6 (#4357)

## [0.114.5] - 2025-06-05

### Changed

- chore(redteam): update custom policy template and generatedPrompts parser (#4324)
- chore(redteam): add severity levels to redteam plugin objects (#4310)
- chore(redteam): store original text for encoding strategies (#4248)
- chore(redteam): add emoji encoding strategy (#4263)
- chore(cli): terminal cleanup on Ctrl+C (#4313)
- chore(providers): improve logging when inheriting from OpenAiChatCompletionProvider (#4320)
- chore(tusk): fix tusk test runner workflow configuration (#4328)
- chore(tusk): add Tusk test runner workflow for even more unit tests (#4326)
- test: add unit test for src/redteam/providers/agentic/memoryPoisoning.ts (#4319)
- test: improve test setup and teardown for better isolation (#4331)

### Fixed

- fix(redteam): exclude memory poisoning plugin from strategies (#4317)
- fix(redteam): agent discovered info dark mode (#4312)
- fix(eval): handle undefined maxConcurrency with proper fallbacks (#4314)

### Dependencies

- chore(deps): bump @anthropic-ai/sdk from 0.52.0 to 0.53.0 (#4333)
- chore(deps): bump version 0.114.5 (#4332)

### Documentation

- docs(site): add Tabs Fakier as Founding Developer Advocate to team page (#4315)

### Tests

- test(webui): add telemetry hook tests (#4329)
- test: add unit test for src/redteam/plugins/eu-ai-act/deepfakeDisclosure.ts (#4342)
- test: add unit test for src/redteam/plugins/eu-ai-act/biometricEmotion.ts (#4341)
- test: add unit test for src/redteam/plugins/eu-ai-act/datasetShift.ts (#4340)
- test: add unit test for src/redteam/plugins/eu-ai-act/lawenforcementBiometricId.ts (#4339)
- test: add unit test for src/redteam/plugins/eu-ai-act/lawenforcementPredictivePolicing.ts (#4338)
- test: add unit test for src/redteam/plugins/eu-ai-act/biometricInference.ts (#4337)
- test: add unit test for src/redteam/plugins/eu-ai-act/explainability.ts (#4336)
- test: add unit test for src/redteam/plugins/eu-ai-act/identityAiDisclosure.ts (#4335)
- test: add unit test for src/redteam/plugins/policy.ts (#4325)
- test: add unit test for src/envars.ts (#4323)

## [0.114.4] - 2025-06-04

### Changed

- chore(templating): add PROMPTFOO_DISABLE_OBJECT_STRINGIFY environment variable for object template handling (#4297)
- chore(cli): improve token usage presentation (#4294)
- chore(providers): add base URL override for Google provider (#4255)
- chore(providers): add custom headers support for Google Gemini (#4308)
- chore(redteam): add tool-discovery:multi-turn alias to tool-discovery (#4302)
- chore(redteam): remove empty values from discovery result (#4295)
- chore(redteam): improve shell injection attack generation (#4304)
- chore(redteam): update goal extraction logic (#4285)
- chore(webui): add highlight count to eval view (#4249)
- docs: update GPT-4o to GPT-4.1 references (#4296)
- docs: refresh getting started models section (#4290)
- docs: standardize file references to use file:// scheme (#4291)
- docs: add descriptions to example configs (#4283)

### Fixed

- fix(webui): restore dark mode cell highlighting without breaking status pill visibility (#4300)
- fix(redteam): set plugin severity (#4303)
- fix(redteam): remove empty values from discovery result (#4295)
- fix: improve logging when inheriting from OpenAiChatCompletionProvider (#4110)

### Dependencies

- chore(deps): bump @aws-sdk/client-bedrock-runtime from 3.821.0 to 3.823.0 (#4306)
- chore(deps): bump openai from 5.0.1 to 5.0.2 (#4292)
- chore(deps): bump openai from 5.0.2 to 5.1.0 (#4307)
- chore(deps): bump tar-fs from 2.1.2 to 2.1.3 in npm_and_yarn group (#4293)
- chore(deps): bump version to 0.114.4 (#4309)

### Documentation

- docs(examples): update model references from gpt-4o-mini to gpt-4.1-mini (#4289)

### Tests

- test(redteam): add unit test for discover command (#4298)
- test: add unit test for src/redteam/strategies/mathPrompt.ts (#4316)
- test: add unit test for src/validators/redteam.ts (#4311)
- test: add unit test for src/redteam/plugins/shellInjection.ts (#4305)

## [0.114.3] - 2025-06-02

### Tests

- test: add unit test for src/envars.ts (#4299)

### Added

- **feat(redteam):** Update application definition flow to collect better info

### Changed

- **feat:** Display audio file variables in result table
  [#3864](https://github.com/promptfoo/promptfoo/pull/3864) by @faizanminhas
  [#4244](https://github.com/promptfoo/promptfoo/pull/4244) by @faizanminhas
- **fix:** Resolve model-graded assertion providers from providerMap
  [#4273](https://github.com/promptfoo/promptfoo/pull/4273) by @mldangelo
- **fix:** File content not being loaded when referenced with `file://` prefix in vars
  [#3793](https://github.com/promptfoo/promptfoo/pull/3793) by @adityabharadwaj198
- **fix:** Use array as type for vars
  [#4281](https://github.com/promptfoo/promptfoo/pull/4281) by @sklein12
- **test:** Add unit test for `src/globalConfig/accounts.ts`
  [#4259](https://github.com/promptfoo/promptfoo/pull/4259) by @gru-agent
- **test:** Add unit test for `src/util/config/manage.ts`
  [#4258](https://github.com/promptfoo/promptfoo/pull/4258) by @gru-agent
- **test:** Add vitest coverage for frontend pages
  [#4274](https://github.com/promptfoo/promptfoo/pull/4274) by @mldangelo
- **test:** Add unit test for `renderVarsInObject` formatting
  [#4254](https://github.com/promptfoo/promptfoo/pull/4254) by @mldangelo
- **test:** Add unit test for `src/redteam/plugins/base.ts`
  [#4233](https://github.com/promptfoo/promptfoo/pull/4233) by @gru-agent
- **test:** Add unit test for `src/redteam/providers/crescendo/index.ts`
  [#4211](https://github.com/promptfoo/promptfoo/pull/4211)
  [#4214](https://github.com/promptfoo/promptfoo/pull/4214) by @gru-agent
- **test:** Add unit test for `src/redteam/providers/crescendo/prompts.ts`
  [#4213](https://github.com/promptfoo/promptfoo/pull/4213) by @gru-agent
- **docs:** Add job board
  [#4264](https://github.com/promptfoo/promptfoo/pull/4264) by @typpo
- **docs:** Add custom policy to sidebar
  [#4272](https://github.com/promptfoo/promptfoo/pull/4272) by @typpo
- **docs:** Add native build guidance to troubleshooting section
  [#4253](https://github.com/promptfoo/promptfoo/pull/4253) by @mldangelo
- **docs:** Add anchor links to press page section headings
  [#4265](https://github.com/promptfoo/promptfoo/pull/4265) by @mldangelo
- **docs:** Add JSON schema to example
  [#4276](https://github.com/promptfoo/promptfoo/pull/4276) by @ladyofcode
- **docs:** Add schema header to example configs
  [#4277](https://github.com/promptfoo/promptfoo/pull/4277) by @mldangelo
- **docs:** Unify formatting across site
  [#4270](https://github.com/promptfoo/promptfoo/pull/4270) by @mldangelo
- **chore:** Fix open handles in readline tests preventing graceful Jest exit
  [#4242](https://github.com/promptfoo/promptfoo/pull/4242) by @mldangelo
- **chore:** Add external file loading support for `response_format` in OpenAI API
  [#4240](https://github.com/promptfoo/promptfoo/pull/4240) by @mldangelo
- **chore:** Always have unique redteam file when running live
  [#4237](https://github.com/promptfoo/promptfoo/pull/4237) by @sklein12
- **chore:** Add metadata to generated `redteam.yaml`
  [#4257](https://github.com/promptfoo/promptfoo/pull/4257) by @typpo
- **chore:** Bump `openai` from 4.103.0 to 5.0.1
  [#4250](https://github.com/promptfoo/promptfoo/pull/4250) by @dependabot
- **chore:** Redteam → red team
  [#4268](https://github.com/promptfoo/promptfoo/pull/4268) by @typpo
- **chore:** Improve dark mode highlight styling for eval cell views
  [#4269](https://github.com/promptfoo/promptfoo/pull/4269) by @mldangelo
- **chore:** Update dependencies to latest minor/patch versions
  [#4271](https://github.com/promptfoo/promptfoo/pull/4271) by @mldangelo
- **chore:** Clarify wording
  [#4278](https://github.com/promptfoo/promptfoo/pull/4278) by @typpo
- **chore:** Format estimated probes
  [#4279](https://github.com/promptfoo/promptfoo/pull/4279) by @typpo
- **chore:** Update grader for malicious code
  [#4286](https://github.com/promptfoo/promptfoo/pull/4286) by @MrFlounder
- **chore:** Add back example config to red team create flow
  [#4282](https://github.com/promptfoo/promptfoo/pull/4282) by @faizanminhas
- **chore:** Bump version 0.114.3
  [#4287](https://github.com/promptfoo/promptfoo/pull/4287) by @sklein12
- **chore(webui):** Hide diff filter option on /eval when single column
  [#4246](https://github.com/promptfoo/promptfoo/pull/4246) by @mldangelo
- **chore(webui):** Allow toggling highlight on eval outputs
  [#4252](https://github.com/promptfoo/promptfoo/pull/4252) by @mldangelo

## [0.114.2] - 2025-05-29

### Tests

- test: add unit test for src/redteam/strategies/index.ts (#4267)
- test: add unit test for src/redteam/constants.ts (#4266)
- test: add unit test for src/redteam/types.ts (#4245)
- test: add unit test for src/redteam/util.ts (#4234)
- test: add unit test for src/validators/redteam.ts (#4227)
- test: add unit test for src/redteam/plugins/bola.ts (#4226)
- test: add unit test for src/redteam/plugins/bfla.ts (#4225)
- test: add unit test for src/redteam/providers/goat.ts (#4223)
- test: add unit test for src/util/readline.ts (#4220)

### Added

- feat(redteam): Off-Topic Plugin (#4168)
- feat(redteam): Set a goal for attacks (#4217)

### Changed

- fix: fix border radius on purpose example (#4229)
- fix: resolve env variables in renderVarsInObject (issue #4143) (#4231)
- fix: Check if body is good json before sending warning (#4239)
- chore: bump version 0.114.2 (#4241)
- chore(redteam): handle null goal (#4232)

### Documentation

- docs(site): clarify deepseek model aliases and fix configuration examples (#4236)

## [0.114.1] - 2025-05-29

### Added

- feat(redteam): Target Discovery Agent (#4203)
- feat(providers): add OpenAI MCP (Model Context Protocol) support to Responses API (#4180)

### Changed

- fix: Relax private key validation (#4216)
- fix: Undefined values on red team application purpose page (#4202)
- chore: Add purpose to crescendo prompt (#4212)
- chore: Add purpose with goat generation (#4222)
- chore: Always include raw output from http provider, status code and status text (#4206)
- chore: centralize readline utilities to fix Jest open handle issues (#4219)
- chore: move http data to metadata (#4209)
- chore(redteam): tight up some graders (#4210)
- chore(redteam): tight up some graders (#4224)
- chore: bump version 0.114.1 (#4228)

## [0.114.0] - 2025-05-28

### Added

- feat(providers): Add xAI image provider (#4130)
- feat(cli): add validate command (#4134)
- feat(redteam): add camelCase strategy (#4146)

### Changed

- feat: add typed row interfaces for eval queries (#4186)
- feat: add goal/intent extraction (#4178)
- fix: isolate proxy vars in bedrock tests (#4181)
- fix: when there’s too many intents result won’t render error (#4175)
- fix: need to send auth request to api path (#4199)
- fix: Gemini MCP integration - can not parse $schema field (#4200)
- chore(redteam): add harmful plugin preset to redteam setup ui (#4132)
- chore(redteam): add label strategy-less plugins in redteam setup ui (#4131)
- chore(redteam): improve style of redteam purpose field in webui (#4124)
- chore(providers): add xai live search support (#4123)
- chore(providers): add Claude 4 support to anthropic, bedrock, and vertex providers (#4129)
- chore: bump @aws-sdk/client-bedrock-runtime from 3.816.0 to 3.817.0 (#4164)
- chore(providers): update fal provider (#4182)
- chore: remove redundant test comments (#4183)
- chore: add typed interface for MCP tool schemas (#4187)
- chore(redteam): add ToxicChat dataset as redteam plugin (#4121)
- chore(webui): add max concurrency as an option for run in browser (#4147)
- chore(app/evals): Adds Agent Discovered Information to Redteam Report (#4198)
- chore: bump version 0.114.0 (#4201)
- docs: fix DOM nesting warning and sort plugins array (#4174)
- docs: iterative jailbreak diagram (#4191)

### Fixed

- fix(prompts): splitting when PROMPTFOO_PROMPT_SEPARATOR is contained within a string with text files (#4142)
- fix(docs): Fix issue with docs links not scrolling to the top (#4195)

### Documentation

- docs(site): minimal copy page button + sanitize text (#4156)
- docs(site): scroll to top when using (#4162)
- docs(site): document missing redteam plugins (#4169)
- docs(site): restore scroll-to-top behavior on page navigation (#4176)

## [0.113.4] - 2025-05-26

### Tests

- test: add unit test for src/commands/canary.ts (#4193)
- test: add unit test for src/canary/index.ts (#4192)
- test: add unit test for src/assertions/sql.ts (#4185)
- test: re-enable sql assertion edge cases (#4184)
- test: add unit test for src/redteam/plugins/intent.ts (#4179)
- test: add unit test for src/redteam/graders.ts (#4173)
- test: add unit test for src/providers/xai/chat.ts (#4172)
- test: add unit test for src/redteam/plugins/offTopic.ts (#4171)
- test: add unit test for src/providers/xai/image.ts (#4170)
- test: add unit test for src/redteam/graders.ts (#4166)
- test: add unit test for src/providers/xai.ts (#4163)
- test: add unit test for src/redteam/constants.ts (#4161)

### Changed

- feat: Server-side pagination, filtering and search for eval results table (#4054)
- feat: add score to pass/fail in CSV and add json download (#4153)
- fix: Run red team from UI without email (#4158)
- chore: bump version 0.113.4 (#4160)
- refactor: unify React import style (#4177)
- refactor: organize xai providers into dedicated folder (#4167)
- refactor: organize bedrock providers into dedicated folder (#4165)

### Fixed

- fix(webui): defaultTest shown in webui YAML editor (#4152)

### Documentation

- docs(site): reduce sidebar padding (#4154)

## [0.113.3] - 2025-05-24

### Changed

- fix: zod error when state.answer has object (#4136)
- fix: use current working directory for redteam file if loading from cloud (#4145)
- fix: Throw error on un-supported command - redteam run with a cloud target but no config (#4144)
- fix: bias:gender plugin generation (#4126)
- chore: bump openai from 4.100.0 to 4.103.0 (#4140)
- chore: bump @aws-sdk/client-bedrock-runtime from 3.812.0 to 3.816.0 (#4137)
- chore: bump @anthropic-ai/sdk from 0.51.0 to 0.52.0 (#4138)
- chore(telemetry): add isRedteam property to telemetry events (#4149)
- build: increase build job timeout from 3 to 4 minutes (#4150)
- chore: bump version 0.113.3 (#4151)

## [0.113.2] - 2025-05-22

### Changed

- fix: intent grader crescendo (#4113)
- chore: revert telemtry changes (#4122)
- chore: bump version 0.113.2 (#4128)
- chore(cli/redteam/discover): Small improvements (#4117)

### Dependencies

- chore(deps): update peer dependencies to latest versions (#4125)

## [0.113.1] - 2025-05-21

### Tests

- test: add unit test for src/redteam/plugins/intent.ts (#4114)

### Changed

- chore(redteam): Target discovery agent by @sklein12 in [#4084](https://github.com/promptfoo/promptfoo/pull/4084)
- chore(redteam): Add log by @MrFlounder in [#4108](https://github.com/promptfoo/promptfoo/pull/4108)
- chore(redteam): Update purpose example by @MrFlounder in [#4109](https://github.com/promptfoo/promptfoo/pull/4109)
- chore(providers): Support templated URLs in HTTP by @mldangelo in [#4103](https://github.com/promptfoo/promptfoo/pull/4103)
- chore(redteam): Update default REDTEAM_MODEL from 'openai:chat:gpt-4o' to 'openai:chat:gpt-4.1-2025-04-14' by @mldangelo in [#4100](https://github.com/promptfoo/promptfoo/pull/4100)
- chore(telemetry): Add isRunningInCi flag to telemetry events by @mldangelo in [#4115](https://github.com/promptfoo/promptfoo/pull/4115)
- chore: Bump version 0.113.1 by @mldangelo in [#4116](https://github.com/promptfoo/promptfoo/pull/4116)
- docs: Add enterprise disclaimer to self-hosting by @mldangelo in [#4102](https://github.com/promptfoo/promptfoo/pull/4102)

### Fixed

- fix(redteam): Skip plugins when validation fails by @faizanminhas in [#4101](https://github.com/promptfoo/promptfoo/pull/4101)

### Dependencies

- chore(deps): Update Smithy dependencies to latest version by @mldangelo in [#4105](https://github.com/promptfoo/promptfoo/pull/4105)

## [0.113.0] - 2025-05-20

### Tests

- test: add unit test for src/assertions/llmRubric.ts (#4096)
- test: add unit test for src/telemetry.ts (#4094)

## [0.112.9] - 2025-05-20

### Fixed

- fix: target purpose not making it into redteam config (#4097)

### Changed

- chore: Remove deprecated sharing setups (#4082)
- chore: add vision grading example (#4090)

## [0.112.8] - 2025-05-20

### Changed

- feat: multilingual combinations (#4048)
- feat: add copy as markdown button to doc pages (#4039)
- fix: telemetry key (#4093)
- chore: bump @anthropic-ai/sdk from 0.50.4 to 0.51.0 (#4030)
- chore: add headers support for url remote mcp servers (#4018)
- chore(providers): Adds support for openai codex-mini-latest (#4041)
- chore(redteam): improve multilingual strategy performance and reliability (#4055)
- chore(providers): update default openai models for openai:chat alias (#4066)
- chore: Update prompt suffix help text (#4058)
- chore(docs): update model IDs in documentation to reflect latest naming convention (#4046)
- chore(redteam): introduce strategy collection for other-encodings (#4075)
- chore(webui): display currently selected eval in eval dialogue (#4079)
- chore: Improve memory usage when sharing results (#4050)
- chore(docs): Handle index.md files for copy page (#4081)
- chore: update Google Sheets fetch to use proxy helper (#4087)
- chore: simplify crypto usage in sagemaker provider (#4089)
- chore: bump version 0.112.8 (#4095)
- docs: add curl example for medical agent (#4049)
- docs: update CLI docs (#4063)
- docs: standardize code block titles (#4067)
- test: add unit test for src/redteam/commands/discover.ts (#4034)
- test: add unit test for src/redteam/commands/generate.ts (#4036)
- test: add unit test for src/providers/ai21.ts (#4056)
- test: add unit test for src/commands/eval.ts (#4062)
- test: add unit test for src/evaluatorHelpers.ts (#4037)

### Fixed

- fix(providers): AI21 response validation (#4052)
- fix(redteam): respect cliState.webUI in multilingual progressbar (#4047)
- fix(redteam): fix test count calculation for multiple strategies (#4065)
- fix(redteam): replace other-encodings with individual morse and piglatin strategies (#4064)
- fix(webui): evaluateOptions removal in YAML editor (#4059)
- fix(redteam): fix open handle in video test (#4069)
- fix(hooks): add missing results to afterAll hook context (#4071)

### Dependencies

- chore(deps): update dependencies (#4073)

### Documentation

- docs(examples): add uniform init commands to all example READMEs (#4068)

## [0.112.7] - 2025-05-15

### Tests

- test: add unit test for src/redteam/constants.ts (#4076)
- test: add unit test for src/redteam/strategies/multilingual.ts (#4060)
- test: add unit test for src/redteam/index.ts (#4057)
- test: add unit test for src/providers/openai/util.ts (#4042)
- test: add unit test for src/redteam/providers/offTopic.ts (#4028)
- test: add unit test for src/redteam/plugins/offTopic.ts (#4027)
- test: add unit test for src/redteam/constants.ts (#4026)
- test: add unit test for src/redteam/constants.ts (#4019)

### Added

- feat(redteam): add MCP plugin (#3989)
- feat(redteam): Target Purpose Discovery (#3907)

### Changed

- fix: stringify objects in matcher templates (#3896)
- fix: Azure auth headers get set to null in subclass (#4015)
- fix: move custom policies into the correct accordion (#4017)
- fix: update return type for task extract-goat-failure (#4021)
- chore: adjust framework compliance column width (#4005)
- chore: bump @aws-sdk/client-bedrock-runtime from 3.808.0 to 3.810.0 (#4012)
- chore: bump @azure/identity from 4.9.1 to 4.10.0 (#4013)
- chore: bump version 0.112.7 (#4023)
- chore: exclude response from crescendo if privacy setting is enabled (#4009)
- chore: remove accidentally committed example prompt (#4008)
- chore: update GOAT implementation (#4011)
- chore: update multilingual description (#4016)
- chore(cli): improve color of Red Team test generation table headers (#4004)
- chore(redteam): add link to view all logs at top of report (#4007)
- chore(redteam): add feature flag for purpose discovery agent (#4040)
- chore(cli/redteam/discover): Sets default turn count to 5 (#4035)

### Fixed

- fix(redteam): remove duplicate Datasets section in Plugins component (#4022)
- fix(cli): Discovery bugs (#4032)
- fix: dont bomb redteam if discovery fails (#4029)

### Documentation

- docs(blog): Agent2Agent Protocol (#3981)
- docs(examples): add OpenAI Agents SDK example (#4006)
- docs(usage): update sharing instructions with API key details (#4010)

## [0.112.6] - 2025-05-14

### Added

- feat(redteam): add EU AI Act mappings (#4000)
- feat(redteam): add gender bias plugin (#3886)
- feat(eval): add evaluation duration display (#3996)

### Changed

- fix: autowrap prompts with partial nunjucks tags (#3999)
- chore(providers): improve Perplexity API integration (#3990)
- build: add Node.js 24 support (#3941)
- chore(redteam): set plugin config type (#3982)
- chore(providers): add EU Claude 3.7 Sonnet model to Bedrock (#3998)
- chore(redteam): update iterative tree (#3987)
- chore: bump version to 0.112.6 (#4003)
- refactor: clean up providers for redteam generate (#3954)
- docs: add basic enterprise architecture diagram (#3988)
- test: add unit test for src/redteam/types.ts (#3983)

### Fixed

- fix(python): resolve paths relative to promptfooconfig when not cloud config (#4001)

### Dependencies

- chore(deps): update dependencies (#3985)

### Documentation

- docs(ci): add Azure pipelines (#3986)
- docs(ci): add Bitbucket and Travis CI (#3997)
- docs(examples): add medical agent example (#3993)
- docs(blog): add truncation marker to MCP blog post (#3984)

## [0.112.5] - 2025-05-12

### Tests

- test: add unit test for src/redteam/constants.ts (#3995)
- test: add unit test for src/redteam/plugins/mcp.ts (#3994)

### Added

- chore(cli): revert "feat(cli): adds global `--verbose` option" (#3945)

### Changed

- chore(cli): add global env-file option to all commands recursively (#3969)
- chore(cli): add global verbose option to all commands recursively (#3950)
- chore(cli): better error handling and logging for remote generation (#3965)
- chore(cli): better error handling for remote generation (#3956)
- revert: "chore: better error handling for remote generation" (#3964)
- chore(cli): better response parsing errors (#3955)
- chore(providers): add support for Amazon Nova Premier model (#3951)
- chore(redteam): improvement, include purpose in iterative attacker prompt (#3948)
- chore(redteam): minor changes to category descriptions and ordering (#3960)
- chore(redteam): order attack methods by decreasing ASR (#3959)
- chore(redteam): red teamer two words (#3976)
- chore(logger): replace console.error with logger.error in MCPClient (#3944)
- chore(providers): add google ai studio embedding provider and improve docs (#3686)
- chore: lint with type info (#3932)
- docs: how to create inline assertions for package users (#3974)
- docs: improve Docusaurus documentation instructions (#3977)
- docs: instructions on how to run the documentation (#3973)
- docs: update CLAUDE.md with additional commands and project conventions (#3972)
- docs: update user count from 75,000 to 80,000 (#3940)
- test: add unit test for src/redteam/plugins/pii.ts (#3947)

### Fixed

- fix(config): resolve relative paths in combineConfigs (#3942)
- fix(evaluator): correctly count named scores based on contributing assertions (#3968)
- fix(fetch): no proxy values should take priority in fetch (#3962)
- fix(providers): combine prompt config with provider config for bedrock (#3970)
- fix(providers): ensure correct addition for bedrock token counts (#3762)
- fix(redteam): crescendo formatting (#3952)
- fix(redteam): pii grader false positives (#3946)
- fix(redteam): shell injection false positives (#3957)
- fix(redteam): add strategy pills and output details to passed tests (#3961)

### Dependencies

- chore(deps): bump version 0.112.5 (#3980)
- chore(deps): sync dependencies (#3971)
- chore(deps): update dependencies (#3943)

### Documentation

- docs(google-vertex): fix duplicate readme (#3979)
- docs(openai): update structured output external schema file example (#3967)

## [0.112.4] - 2025-05-08

### Tests

- test: add unit test for src/redteam/constants.ts (#3963)
- test: add unit test for src/commands/view.ts (#3928)
- test: add unit test for src/redteam/commands/setup.ts (#3923)
- test: add unit test for src/constants.ts (#3922)
- test: add unit test for src/redteam/commands/report.ts (#3921)
- test: add unit test for src/redteam/types.ts (#3912)

### Added

- feat(assertions): add PI scorer (#3799)
- feat(redteam): add video strategy (#3820)
- feat(evals): optionally time out eval steps (#3765)

### Changed

- fix: foreign key error in better-sqlite3 and adapt new transaction API (#3937)
- chore(cli): add global `--verbose` option (#3931)
- chore(redteam): implement agentic plugin UI (#3880)
- chore(providers): improve error message in http provider transform (#3910)
- chore(cloud): improve error messages on cloud requests (#3934)
- chore: bump version 0.112.4 (#3939)
- chore(telemetry): implement minor telemetry changes (#3895)
- chore(telemetry): remove assertion-used event (#3894)
- chore(assertions): add throw error option for LLM Rubric if provider doesn't return a result or errors out (#3909)
- chore(cli): allow sharing urls with auth credentials (#3903)
- revert: "chore(cli): allow sharing urls with auth credentials" (#3918)
- refactor: improve self hosting environment variable handling (#3920)
- test: add unit test for src/models/eval.ts (#3904)
- test: add unit test for src/python/pythonUtils.ts (#3915)
- test: add unit test for src/redteam/constants.ts (#3881)
- test: fix huggingface dataset tests to mock environment variables (#3936)

### Fixed

- fix(redteam): filter null values in harmful completion provider output (#3908)
- fix(python): increase timeout for python path validation (#3914)
- fix(cli): read `.env` file prior to calling env var getters (#3892)

### Dependencies

- chore(deps): bump @anthropic-ai/sdk from 0.40.1 to 0.41.0 (#3930)
- chore(deps): bump @aws-sdk/client-bedrock-runtime from 3.799.0 to 3.803.0 (#3898)
- chore(deps): bump @aws-sdk/client-bedrock-runtime from 3.803.0 to 3.804.0 (#3913)
- chore(deps): bump openai from 4.96.2 to 4.97.0 (#3890)

### Documentation

- docs(http-provider): add documentation about returning object for custom parser (#3897)
- docs(http-provider): fix missing return statement in HTTP provider example (#3925)
- docs(blog): fix scroll to top when linking into blog post (#3889)
- docs(assertions): improve PI scorer documentation (#3924)
- docs(redteam): add memory poisoning plugin documentation (#3867)
- docs(usage): add information about HTTP Basic Authentication (#3919)
- docs(site): fix landing page content jumping on step switch (#3891)
- docs(blog): add mcp blog (#3893)

## [0.112.3] - 2025-05-02

### Tests

- test: add unit test for src/util/convertEvalResultsToTable.ts (#3876)
- test: add unit test for src/models/evalResult.ts (#3875)
- test: add unit test for src/types/index.ts (#3874)

### Changed

- Red team: Added memory poisoning plugin ([#3785](https://github.com/promptfoo/promptfoo/pull/3785)) @will-holley
- CLI: Improved progress bar visualization with thread grouping ([#3768](https://github.com/promptfoo/promptfoo/pull/3768)) @AISimplyExplained
- Improved red team strategy documentation ([#3870](https://github.com/promptfoo/promptfoo/pull/3870)) @mldangelo
- Bumped version to 0.112.2 ([#3872](https://github.com/promptfoo/promptfoo/pull/3872)) @sklein12
- Bumped version to 0.112.3 ([#3877](https://github.com/promptfoo/promptfoo/pull/3877)) @sklein12
- Implemented plumbing and prompt enabling customers to use cloud attacker and unified configurations ([#3852](https://github.com/promptfoo/promptfoo/pull/3852)) @MrFlounder
- Optimized Meteor tests for improved performance ([#3869](https://github.com/promptfoo/promptfoo/pull/3869)) @mldangelo
- Optimized Nova Sonic tests for improved performance ([#3868](https://github.com/promptfoo/promptfoo/pull/3868)) @mldangelo
- Retrieve unified config with provider from cloud ([#3865](https://github.com/promptfoo/promptfoo/pull/3865)) @sklein12
- Dataset plugins now clearly marked in setup UI ([#3859](https://github.com/promptfoo/promptfoo/pull/3859)) @mldangelo
- Moved maybeLoadFromExternalFile to file.ts ([#3851](https://github.com/promptfoo/promptfoo/pull/3851)) @benbuzz790

## [0.112.2] - 2025-05-01

### Tests

- test: add unit test for src/redteam/constants.ts (#3860)

### Added

- **feat(providers):** support Google Search grounding [#3800](https://github.com/promptfoo/promptfoo/pull/3800)
- **feat(providers):** mcp support for all models that support function calling [#3832](https://github.com/promptfoo/promptfoo/pull/3832)
- **feat(providers):** Add support for Amazon nova-sonic [#3713](https://github.com/promptfoo/promptfoo/pull/3713)

### Changed

- **fix:** allow escaping of `{{ }}` placeholders in prompts [#3858](https://github.com/promptfoo/promptfoo/pull/3858)
- **fix:** Trim CSV assertion values [#3863](https://github.com/promptfoo/promptfoo/pull/3863)
- **chore(providers):** add llama4 support for bedrock [#3850](https://github.com/promptfoo/promptfoo/pull/3850)
- **chore:** make custom metrics more obviously clickable [#3682](https://github.com/promptfoo/promptfoo/pull/3682)
- **refactor:** colocate fetching evalID [#3715](https://github.com/promptfoo/promptfoo/pull/3715)
- **chore:** Respect Max text length for variable cells in results table [#3862](https://github.com/promptfoo/promptfoo/pull/3862)
- **docs:** updates to grading documentation [#3848](https://github.com/promptfoo/promptfoo/pull/3848)
- **docs:** add false positives [#3857](https://github.com/promptfoo/promptfoo/pull/3857)
- **chore(workflows):** update permissions in GitHub workflows [#3849](https://github.com/promptfoo/promptfoo/pull/3849)
- **chore:** bump `openai` from 4.96.0 to 4.96.2 [#3853](https://github.com/promptfoo/promptfoo/pull/3853)
- **chore:** bump `vite` from 6.2.6 to 6.2.7 [#3856](https://github.com/promptfoo/promptfoo/pull/3856)
- **chore:** bump `@aws-sdk/client-bedrock-runtime` from 3.798.0 to 3.799.0 [#3854](https://github.com/promptfoo/promptfoo/pull/3854)
- **chore:** bump `@aws-sdk/client-bedrock-runtime` from 3.797.0 to 3.798.0 [#3843](https://github.com/promptfoo/promptfoo/pull/3843)
- **chore:** bump `@anthropic-ai/sdk` from 0.40.0 to 0.40.1 [#3842](https://github.com/promptfoo/promptfoo/pull/3842)
- **chore:** bump `formidable` from 3.5.2 to 3.5.4 [#3845](https://github.com/promptfoo/promptfoo/pull/3845)

### Fixed

- **fix(sharing):** sharing to self-hosted [#3839](https://github.com/promptfoo/promptfoo/pull/3839)
- **fix(webui):** align settings icon to top right in strategy cards [#2938](https://github.com/promptfoo/promptfoo/pull/2938)

### Documentation

- **docs(site):** improve pricing page [#3790](https://github.com/promptfoo/promptfoo/pull/3790)

## [0.112.1] - 2025-04-29

### Tests

- test: add unit test for src/share.ts (#3840)

### Changed

- chore: set telemetry key (#3838)
- chore: improve chunking (#3846)
- chore: bump version 0.112.1 (#3847)

## [0.112.0] - 2025-04-29

### Added

- feat(env): allow every env variable to be overridden within the env block in a promptfoo config (#3786)
- feat(redteam): homoglyph strategy (#3811)
- feat(redteam): add more encodings (#3815)
- feat(providers): add cerebras provider (#3814)

### Changed

- feat: persist search in url (#3717)
- feat: METEOR score (#3776)
- feat: enable custom response parser to optionally return provider response (#3824)
- fix: update dependencies to address npm audit issues (#3791)
- fix: accordion positioning in plugins view (#3807)
- fix: results api returns elements ordered by date (#3826)
- chore: write static plugin severity to metadata (#3783)
- chore: respect redteam commandLineOptions from config (#3782)
- chore: update telemetry endpoint (#3751)
- chore: add cloud log in link (#3787)
- chore: bump h11 from 0.14.0 to 0.16.0 in /examples/python-provider in the pip group across 1 directory (#3794)
- chore: bump openai from 4.95.1 to 4.96.0 (#3792)
- chore: bump h11 from 0.14.0 to 0.16.0 in /examples/redteam-langchain in the pip group across 1 directory (#3796)
- chore: add target option to cli redteam run (#3795)
- chore: bump @aws-sdk/client-bedrock-runtime from 3.787.0 to 3.796.0 (#3802)
- refactor: remove if string check (#3801) (Refactor categorized as chore)
- chore: add info banner for community red teams (#3809)
- chore(examples): remove moderation assertions from foundation model redteam (#3804)
- refactor: remove unused datasetGenerationProvider in favor of synthesizeProvider (#3818) (Refactor categorized as chore)
- chore: resolve relative provider paths from cloud configs (#3805)
- chore: bump @aws-sdk/client-bedrock-runtime from 3.796.0 to 3.797.0 (#3829)
- chore: bump @anthropic-ai/sdk from 0.39.0 to 0.40.0 (#3828)
- chore: bump version 0.112.0 (#3844)
- docs: donotanswer example (#3780)
- docs: "red team" two words (#3798)
- docs: add self-hosting caveats (#3808)
- docs: add CLAUDE.md (#3810)
- test: add unit test for src/redteam/plugins/xstest.ts (#3779)
- test: add unit test for src/models/eval.ts (#3827)

### Fixed

- fix(provider): OpenAI Realtime history issue (#3719)
- fix(matchers): score results correctly with trailing newlines. (#3823)
- fix(webui): overlapping text results pill on narrow screens (#3831)
- fix(build): add missing strategy entries for build (#3836)

### Dependencies

- chore(deps): update react-router-dom to v7.5.2 (#3803)
- chore(deps): move 'natural' to peer dependency (#3813)

### Documentation

- docs(plugins): `harmful:bias` => `bias` name correction (#3731)
- docs(vertex): put setup and config at the top (#3830)
- docs(site): add redirect from /docs to /docs/intro (#3837)

## [0.111.1] - 2025-04-22

### Tests

- test: add unit test for src/providers/mcp/client.ts (#3835)
- test: add unit test for src/providers/mcp/transform.ts (#3834)
- test: add unit test for src/redteam/strategies/simpleVideo.ts (#3822)
- test: add unit test for src/redteam/strategies/index.ts (#3821)
- test: add unit test for src/providers/cerebras.ts (#3819)
- test: add unit test for src/redteam/strategies/otherEncodings.ts (#3817)
- test: add unit test for src/redteam/strategies/index.ts (#3816)
- test: add unit test for src/redteam/strategies/homoglyph.ts (#3812)
- test: add unit test for src/util/file.ts (#3806)
- test: add unit test for src/envars.ts (#3788)

### Changed

- chore(release): bump version to 0.111.1 (#3778)
- chore(ui): capitalize "UI" in text (#3773)

### Fixed

- fix(redteam): correct the URL format in XSTest plugin (#3777)

### Dependencies

- chore(deps): bump @azure/identity from 4.9.0 to 4.9.1 (#3775)

### Documentation

- docs(about): add Ben Shipley to team section (#3758)

## [0.111.0] - 2025-04-21

### Tests

- test: add unit test for src/providers/defaults.ts (#3757)

### Added

- feat(grading): update OpenAI grading model to GPT-4.1 (#3741)
- feat(assertions): modify LLM Rubric rubricPrompt rendering to support arbitrary objects (#3746)
- feat(redteam): add donotanswer plugin (#3754)
- feat(redteam): add xstest plugin (#3771)
- feat(webui): add anchor link to specific row and show on top (#1582)

### Changed

- chore!(redteam): default to outputting generated Redteam config in same dir as input config (#3721)
- chore(providers): add support for gemini-2.5-flash (#3747)
- chore: use ajv with formats everywhere (#3716)
- chore(cli): improve readline handling and tests (#3763)
- chore(eval): add warning for redteam config without test cases (#3740)
- chore(providers): increase max output tokens for `google:gemini-2.5-pro-exp-03-25` to 2048 in Gemini example (#3753)
- chore(redteam): add canGenerateRemote property to redteam plugins (#3761)
- chore(webui): improve Eval Quick Selector (cmd+k) (#3742)
- chore: bump version to 0.111.0 (#3772)
- docs: update homepage (#3733)
- test: add unit test for src/redteam/plugins/donotanswer.ts (#3755)

### Dependencies

- chore(deps): bump @azure/identity from 4.8.0 to 4.9.0 (#3737)
- chore(deps): bump openai from 4.94.0 to 4.95.0 (#3736)
- chore(deps): bump openai from 4.95.0 to 4.95.1 (#3766)

### Documentation

- docs(redteam): add donotanswer to sidebar and plugins list (#3767)
- docs(redteam): add isRemote to all harmful plugins (#3769)
- docs(providers): update model IDs to latest versions (#3770)
- docs(about): add Asmi Gulati to team section (#3760)
- docs(about): add Matthew Bou to team section (#3759)

## [0.110.1] - 2025-04-17

### Added

- feat(openai): add support for GPT-4.1 model by [@mldangelo](https://github.com/promptfoo/promptfoo/pull/3698)
- feat(openai): add support for o4-mini reasoning model by [@mldangelo](https://github.com/promptfoo/promptfoo/pull/3727)
- feat(openai): add support for o4-mini reasoning model (#3727)

### Changed

- feat: Change pass rate to ASR and add export in report by [@sklein12](https://github.com/promptfoo/promptfoo/pull/3694)
- fix: Update prompt extraction to work in more scenarios without providing a prompt by [@sklein12](https://github.com/promptfoo/promptfoo/pull/3697)
- fix: google is valid function call allow property_ordering field in tool schema by [@abrayne](https://github.com/promptfoo/promptfoo/pull/3704)
- fix: settings positioning in strategies view by [@typpo](https://github.com/promptfoo/promptfoo/pull/3723)
- fix: stricter test for null or undefined in transform response by [@typpo](https://github.com/promptfoo/promptfoo/pull/3730)
- chore(dependencies): update dependencies to latest versions by [@mldangelo](https://github.com/promptfoo/promptfoo/pull/3693)
- chore: rename owasp plugin presets by [@typpo](https://github.com/promptfoo/promptfoo/pull/3695)
- chore: expand frameworks section by [@typpo](https://github.com/promptfoo/promptfoo/pull/3700)
- chore(self-hosting): update self-hosting instructions by [@mldangelo](https://github.com/promptfoo/promptfoo/pull/3701)
- chore: bump openai from 4.93.0 to 4.94.0 by [@dependabot](https://github.com/promptfoo/promptfoo/pull/3702)
- chore(cli): When sharing, show auth-gate prior to re-share confirmation by [@will-holley](https://github.com/promptfoo/promptfoo/pull/3706)
- chore: email verification analytics by [@sklein12](https://github.com/promptfoo/promptfoo/pull/3708)
- chore(cli): improves robustness of hasEvalBeenShared util by [@will-holley](https://github.com/promptfoo/promptfoo/pull/3709)
- chore: easily remove plugins/strats from review page by [@typpo](https://github.com/promptfoo/promptfoo/pull/3711)
- chore: bump the npm_and_yarn group with 2 updates by [@dependabot](https://github.com/promptfoo/promptfoo/pull/3714)
- chore(cli): Health check API before running Redteam by [@will-holley](https://github.com/promptfoo/promptfoo/pull/3718)
- chore: make strategies configurable where applicable by [@typpo](https://github.com/promptfoo/promptfoo/pull/3722)
- chore: remove moderation assertions from foundation model redteam example by [@mldangelo](https://github.com/promptfoo/promptfoo/pull/3725)
- chore(cli): Improve description of Redteam run command by [@will-holley](https://github.com/promptfoo/promptfoo/pull/3720)
- chore: better parsing by [@MrFlounder](https://github.com/promptfoo/promptfoo/pull/3732)
- docs: add owasp selection image by [@typpo](https://github.com/promptfoo/promptfoo/pull/3696)
- docs: best-of-n documentation fixes by [@typpo](https://github.com/promptfoo/promptfoo/pull/3712)
- perf(webui): Reduce memory usage of eval results by [@will-holley](https://github.com/promptfoo/promptfoo/pull/3678)
- refactor: update export syntax for functions by [@mldangelo](https://github.com/promptfoo/promptfoo/pull/3734)
- test: add unit test for src/providers/google/util.ts by [@gru-agent](https://github.com/promptfoo/promptfoo/pull/3705)
- test: add unit test for src/redteam/commands/poison.ts by [@gru-agent](https://github.com/promptfoo/promptfoo/pull/3728)
- chore: bump version 0.110.1 (#3739)
- refactor: update export syntax for functions (#3734)

### Fixed

- fix(providers): output json rather than string from google live provider by [@abrayne](https://github.com/promptfoo/promptfoo/pull/3703)
- fix(cli): Use correct url for sharing validation by [@will-holley](https://github.com/promptfoo/promptfoo/pull/3710)
- fix(cli/redteam/poison): Write docs to the output dir by [@will-holley](https://github.com/promptfoo/promptfoo/pull/3726)
- fix(evaluator): handle prompt rendering errors gracefully by [@mldangelo](https://github.com/promptfoo/promptfoo/pull/3729)
- fix: stricter test for null or undefined in transform response (#3730)
- fix(evaluator): handle prompt rendering errors gracefully (#3729)

### Documentation

- docs(sharing): add troubleshooting section for upload issues by [@mldangelo](https://github.com/promptfoo/promptfoo/pull/3699)

## [0.110.0] - 2025-04-14

### Tests

- test: add unit test for src/redteam/commands/poison.ts (#3728)
- test: add unit test for src/providers/google/util.ts (#3705)
- test: add unit test for src/app/src/pages/eval/components/TableSettings/hooks/useSettingsState.ts (#3679)

### Added

- feat(assertions): add GLEU metric (#3674)
- feat(providers): add Grok-3 support (#3663)
- feat(providers): add support for AWS Bedrock Knowledge Base (#3576)
- feat(openai): add support for GPT-4.1 model (#3698)
- feat: Change pass rate to ASR and add export (#3694)

### Changed

- fix: correct formatting issues (#3688)
- chore(webui): add X to report drawer (#3680)
- chore(share): improve error message on sharing (#3654)
- chore(redteam): implement reset button for strategies (#3684)
- chore(report): make eval output text expansion clearer (#3681)
- chore(report): make it clearer that plugins on the report can be clicked (#3683)
- chore(webui): change model to target in report view (#3646)
- chore(strategies): update Large preset strategies (#3675)
- chore(docker): update base images to Node.js 22 (#3666)
- chore(redteam): make audio strategy remote-only (#3618)
- chore(redteam): remove stale check for buildDate when fetching a config from cloud (#3658)
- docs: improve styles on nav buttons (#3637)
- docs: update user count to 75,000+ (#3662)
- refactor: change multimodal live to live (#3657)
- refactor(util): consolidate tool loading and rendering (#3642)
- test: add unit test for src/commands/auth.ts (#3652)
- chore: easily remove plugins/strats from review page (#3711)
- perf(webui): Reduce memory usage of eval results (#3678)
- chore: bump version 0.110.0 (#3692)
- chore: better parsing (#3732)
- chore: remove moderation assertions from foundation model redteam example (#3725)
- chore: make strategies configurable where applicable (#3722)
- chore(cli): Improve description of Redteam run command (#3720)
- chore(cli): Health check API before running Redteam (#3718)
- chore: bump the npm_and_yarn group with 2 updates (#3714)
- chore(cli): improves robustness of hasEvalBeenShared util (#3709)
- chore: email verification analytics (#3708)
- chore(cli): When sharing, show auth-gate prior to re-share confirmation (#3706)
- chore: bump openai from 4.93.0 to 4.94.0 (#3702)
- chore: expand frameworks section (#3700)
- chore: rename owasp plugin presets (#3695)
- chore(dependencies): update dependencies to latest versions (#3693)

### Fixed

- fix(auth): remove deprecated login flow (#3650)
- fix(evals): implement sharing idempotence (#3653)
- fix(huggingface): disable var expansion for huggingface datasets to prevent array field expansion (#3687)
- fix(logger): resolve `[Object object]` empty string error (#3638)
- fix(providers): address scenario where type refers to function field rather than schema type (#3647)
- fix(providers): handle transformRequest for Raw HTTP (#3665)
- fix(providers): resolve Google Vertex AI output format (#3660)
- fix(providers): support gemini system_instruction prompt format (#3672)
- fix(share): add backward compatibility for '-y' flag (#3640)
- fix(share): ensure promptfoo share respects sharing config from promptfooconfig.yaml (#3668)
- fix(testCaseReader): make JSON test file parsing preserve test case structure (#3651)
- fix(webui): fix eval comparison mode filter (#3671)
- fix(cli/redteam/poison): Write docs to the output dir (#3726)
- fix: settings positioning in strategies view (#3723)
- fix(cli): Use correct url for sharing validation (#3710)
- fix: google is valid function call allow property_ordering field in tool schema (#3704)
- fix(providers): output json rather than string from google live provider (#3703)
- fix: Update prompt extraction to work in more scenarios without providing a prompt (#3697)

### Dependencies

- chore(deps): bump @aws-sdk/client-bedrock-runtime from 3.784.0 to 3.785.0 (#3644)
- chore(deps): bump @aws-sdk/client-bedrock-runtime from 3.785.0 to 3.787.0 (#3670)
- chore(deps): bump openai from 4.92.1 to 4.93.0 (#3643)
- chore(deps): bump vite from 6.2.5 to 6.2.6 in the npm_and_yarn group (#3677)

### Documentation

- docs(nav): add lm security db to nav (#3690)
- docs(blog): add interactive blog on invisible Unicode threats (#3621)
- docs: best-of-n documentation fixes (#3712)
- docs(self-hosting): update self-hosting instructions (#3701)
- docs(sharing): add troubleshooting section for upload issues (#3699)
- docs: add owasp selection image (#3696)

## [0.109.1] - 2025-04-08

### Added

- feat: Eval sharing idempotence (#3608)

### Changed

- chore(schema): make extensions field nullable (#3611)
- chore(webui): add multi-turn tool discovery to UI (#3622)
- chore(scripts): ensure GitHub CLI is installed in preversion (#3614)
- refactor(share): improve formatting of cloud sharing instructions (#3628)
- refactor(tests): consolidate and reorganize test files (#3616)
- chore: bump version 0.109.1 (#3634)
- chore: bump version 0.109.0 (#3613)

### Fixed

- fix(assertions): handle both string and object outputs from llm-rubric providers (#3624)
- fix(assertions): fix google is-valid-function-call (#3625)
- fix(eval): handle providers array with file references to multiple providers (#3617)

### Dependencies

- chore(deps): bump @aws-sdk/client-bedrock-runtime from 3.782.0 to 3.784.0 (#3619)
- chore(deps): bump openai from 4.91.1 to 4.92.1 (#3620)
- chore(deps): update dependencies to resolve vulnerabilities (#3631)

### Documentation

- docs(contributing): add guidance on adding a new assertion (#3610)
- docs(enterprise): add enterprise documentation (#3596)
- docs(moderation): update moderation documentation for LlamaGuard 3 (#3630)
- docs(providers): clarify AWS Bedrock credential resolution order (#3633)
- docs(providers): improve Lambda Labs documentation (#3615)

### Tests

- test(providers): add unit test for src/providers/google/util.ts (#3626)
- test: add unit test for src/commands/share.ts (#3641)
- test: add unit test for src/app/src/pages/eval/components/store.ts (#3635)
- test: add unit test for src/types/index.ts (#3612)

## [0.109.0] - 2025-04-08

### Added

- feat(eval): track assertion tokens in token usage (#3551)
- feat(plugins): add CCA plugin with documentation and grader (#3590)
- feat(providers): add Google valid function call support (#3605)
- feat(providers): add Lambda Labs integration (#3601)
- feat(webui): add pass rate column (#3580)

### Changed

- chore(api): prefix API routes with /api/v1/ (#3587)
- chore(evals): remove print option from evals data grid (#3595)
- chore(webui): update provider selector in create eval page (#3597)

### Fixed

- fix(dataset): resolve issue when generating a dataset without a `providers` key in configuration (#3603)
- fix(server): prevent server crash when unknown model is selected (#3593)

### Dependencies

- chore(deps): bump vite from 6.2.4 to 6.2.5 in the npm_and_yarn group (#3594)
- chore(deps): bump @aws-sdk/client-bedrock-runtime from 3.779.0 to 3.782.0 (#3592)

### Documentation

- docs(plugins): add llms.txt plugin and convert config to TypeScript (#3600)
- docs(plugins): remove duplicate plugins in list (#3599)
- docs(providers): add Llama 4 model details (#3598)
- docs(self-hosting): clarify configuration and sharing options (#3591)

## [0.108.0] - 2025-04-03

### Tests

- test: add unit test for src/providers/lambdalabs.ts (#3602)

### Added

- feat(sharing): migrate sharing to promptfoo.app (#3572)
- feat(providers): add Google AI Studio tool use (#3564)
- feat(providers): add promptfoo model endpoint (#3534)
- feat(providers): implement Google Live mock stateful API (#3500)
- feat(redteam): add multi-turn tool discovery plugin (#3448)
- feat(dataset-generation): output generated datasets as CSV (#3573)

### Changed

- chore(redteam): add OWASP red team mappings (#3581)
- chore(webui): link URLs in metadata (#3569)
- chore(webui): use datagrids for Prompts, Datasets, and History (#3556)
- chore(build): split test and build jobs for faster CI workflow (#3586)
- chore: 0.108.0 (#3589)
- docs: add link to API reference (#3583)
- docs: add screenshot (#3582)
- docs: update docs around Google tools and rename multimodal live (#3578)
- refactor: rename vertexUtil to util and Google provider to AIS provider (#3567)
- test: add unit test for src/commands/generate/dataset.ts (#3575)

### Fixed

- fix(providers): make AIStudio & Live handle system prompts as thoroughly as vertex (#3588)
- fix(providers): enable Google to load tools from vars (#3579)
- fix(csv): update CSV docs and trim whitespace for keys in CSV test files (#3571)

### Dependencies

- chore(deps): bump @aws-sdk/client-bedrock-runtime from 3.778.0 to 3.779.0 (#3563)
- chore(deps): bump openai from 4.90.0 to 4.91.0 (#3562)
- chore(deps): bump openai from 4.91.0 to 4.91.1 (#3577)
- chore(deps): update jspdf and dompurify dependencies (#3585)
- chore(deps): update to vite 6 (#3584)

### Documentation

- docs(azure): add guidance on configuring DeepSeek models (#3559)

## [0.107.7] - 2025-04-01

### Added

- feat(evals): add evals index page (#3554)
- feat(guardrails): implement adaptive prompting guardrails (#3536)
- feat(prompts): add support for loading prompts from CSV files (#3542)
- feat(providers): load arbitrary files in nested configs in python provider (#3540)
- feat(redteam): add UnsafeBench plugin for testing unsafe image handling (#3422)

### Changed

- chore: fix type of Prompt to use omit (#3526)
- chore: hide navbar during report PDF generation (#3558)
- chore(dependencies): update package dependencies to latest versions (#3544)
- docs: add openapi reference page (#3550)
- docs: add foundation model guide (#3531)
- docs: rename guide (#3546)
- docs: update multi modal guide (#3547)
- refactor: improve google types (#3549)
- refactor: unify google apis (#3548)
- test: add unit test for src/python/pythonUtils.ts (#3508)
- chore: bump @aws-sdk/client-bedrock-runtime from 3.775.0 to 3.777.0 (#3521)
- chore: bump @aws-sdk/client-bedrock-runtime from 3.777.0 to 3.778.0 (#3541)
- chore: bump openai from 4.89.1 to 4.90.0 (#3520)
- chore: bump version 0.107.7 (#3560)
- chore: bump vite from 5.4.15 to 5.4.16 in the npm_and_yarn group (#3555)
- Revert "docs(azure): add guidance on configuring DeepSeek models" (#3561)

### Fixed

- fix(assertions): include reason in python score threshold message (#3528)
- fix(assertions): log all reasons in g-eval (#3522)
- fix(datasets): add support for jsonl test cases (#3533)
- fix(http): template strings directly in url (#3525)
- fix(providers): add logging and fix custom python provider caching (#3507)
- fix(redteam): correct tool count (#3557)
- fix(webui): handle : characters better in metadata search (#3530)

### Documentation

- docs(azure-example): update assistant prompts and test cases (#3529)
- docs(red-team): add metadata to foundation models guide (#3532)
- docs(sagemaker): improve documentation (#3539)
- docs(troubleshooting): add guidance for better-sqlite version mismatch (#3537)

## [0.107.6] - 2025-03-28

### Tests

- test: add unit test for src/models/eval.ts (#3553)
- test: add unit test for src/prompts/processors/csv.ts (#3543)
- test: add unit test for src/providers/promptfooModel.ts (#3535)

### Added

- feat(providers): add support for Amazon SageMaker (#3413)

### Changed

- feat: litellm provider (#3517)
- fix: handle circular provider references (#3511)
- chore: bump openai from 4.89.0 to 4.89.1 (#3509)
- chore(blog): improve pagination and post grid UI (#3504)
- chore: add support for `apiKeyRequired` in openai provider (#3513)
- chore: bump version 0.107.6 (#3519)
- docs: owasp red teaming guide (#3101)

### Fixed

- fix(providers): support token counting for every major type of bedrock model (#3506)
- fix(env): add override option to dotenv.config for --env-file support (#3502)

## [0.107.5] - 2025-03-26

### Tests

- test: add unit test for src/providers/openai/index.ts (#3514)
- test: add unit test for src/models/evalResult.ts (#3512)

### Added

- feat(csv): add CSV metadata column support with array values (#2709)

### Changed

- chore: add filepaths to debug output (#3464)
- chore: remove generate test cases button from UI (#3475)
- chore(content): update user statistics (#3460)
- chore(providers): add support and docs for gemini 2.5 pro to Google Chat Provider (#3485)
- chore(providers): support refusal and JSON schemas in openai responses api (#3456)
- chore(providers): update openai model costs and add missing models (#3454)
- chore(redteam): add a PlinyGrader to more accurately grade Pliny results (#3478)
- chore: bump @aws-sdk/client-bedrock-runtime from 3.758.0 to 3.772.0 (#3452)
- chore: bump @aws-sdk/client-bedrock-runtime from 3.772.0 to 3.774.0 (#3482)
- chore: bump @aws-sdk/client-bedrock-runtime from 3.774.0 to 3.775.0 (#3498)
- chore: bump openai from 4.88.0 to 4.89.0 (#3451)
- chore: bump version 0.107.5 (#3505)
- chore: bump vite from 5.4.14 to 5.4.15 in the npm_and_yarn group (#3483)
- docs: ensure consistent redteam flag usage in guides (#3477)
- docs: reduce size of profile pic (#3484)
- test: add unit test for src/app/src/pages/redteam/setup/components/strategies/utils.ts (#3495)
- test: add unit test for src/providers/openai/util.ts (#3455)

### Fixed

- fix(togetherai): ensure max_tokens is respected in configuration (#3468)
- fix(providers): handle malformed response in a21 (#3465)
- fix(csv): newlines in CSVs (#3459)
- fix(providers): simulated user bugs (#3463)
- fix(assertions): replace logical OR with nullish coalescing for thresholds (#3486)
- fix(redteam): filter out template variables in entity extraction (#3476)
- fix(redteam): type of ALL_STRATEGIES to be as const (#3494)

### Dependencies

- chore(deps): update dependencies to latest versions (#3453)

### Documentation

- docs(contributing): enhance contributing guide with additional details and formatting (#3457)
- docs(examples): improve instructions for running 4o vs. 4o mini example (#3474)
- docs(multilingual): improve multilingual strategy documentation (#3487)
- docs(readme): improve README formatting and add new sections (#3461)
- docs(security): add security policy (#3470)
- docs(site): add Faizan to team page (#3473)
- docs(site): add will to team page (#3472)

## [0.107.4] - 2025-03-20

### Tests

- test: add unit test for src/assertions/similar.ts (#3490)
- test: add unit test for src/assertions/rouge.ts (#3489)
- test: add unit test for src/assertions/levenshtein.ts (#3488)
- test: add unit test for src/redteam/graders.ts (#3479)
- test: add unit test for src/logger.ts (#3467)
- test: add unit test for src/redteam/providers/toolDiscoveryMulti.ts (#3450)
- test: add unit test for src/redteam/graders.ts (#3449)
- test: add unit test for src/providers/openai/util.ts (#3441)

### Added

- feat(providers): Added support for OpenAI Responses API (#3440)

### Changed

- chore(dependencies): Bumped OpenAI from 4.87.4 to 4.88.0 (#3436)
- chore(webui): Included error message in toast (#3437)
- chore(providers): Added o1-pro (#3438)
- chore(scripts): Specified repository for postversion PR creation (#3432)
- test: Added unit test for src/evaluatorHelpers.ts (#3430)
- chore: bump version 0.107.4 (#3447)

### Fixed

- fix(Dockerfile): Created .promptfoo directory in Dockerfile and removed initContainer (#3435)
- fix(providers): Fixed caching behavior for Azure assistants (#3443)
- fix(providers): Resolved Go provider CallApi redeclaration issue (#3414)
- fix(redteam): Added missing constants for RAG poisoning plugin (#3375)

### Documentation

- docs(blog): Added misinformation blog post (#3433)
- docs(examples): Added redteam-azure-assistant example (#3446)
- docs(redteam): Added guidance on purpose for image redteams (#3444)
- docs(redteam): Created guides section under red teaming (#3445)
- docs(site): Added responsible disclosure policy (#3434)

## [0.107.3] - 2025-03-19

### Tests

- test: add unit test for src/providers/azure/util.ts (#3427)
- test: add unit test for src/providers/azure/warnings.ts (#3426)

### Changed

- chore(providers): improve Azure Assistant integration (#3424)
- chore(providers): add Google multimodal live function callbacks (#3421)
- refactor(providers): split Azure provider into multiple files and update model pricing (#3425)
- docs: add multi-modal redteam example (#3416)
- chore: bump version 0.107.3 (#3431)

### Dependencies

- chore(deps): bump openai from 4.87.3 to 4.87.4 (#3428)

## [0.107.2] - 2025-03-17

### Tests

- test: add unit test for src/redteam/graders.ts (#3423)
- test: add unit test for src/providers/golangCompletion.ts (#3415)

### Added

- feat(assertions): update factuality grading prompt to improve compatibility across many different providers (#3408)
- feat(providers): add support for OpenAI Realtime API (#3383)
- feat(providers): update default Anthropic providers to latest version (#3388)

### Changed

- chore(cli): set PROMPTFOO_INSECURE_SSL to true by default (#3397)
- chore(webui): add success filter mode (#3387)
- chore(webui): add more copying options in EvalOutputPromptDialog (#3379)
- chore(onboarding): update presets (#3411)
- chore(auth): improve login text formatting (#3389)
- chore(init): add fallback to 'main' branch for example fetching (#3417)
- chore(prompts): remove unused prompts from grading.ts (#3407)
- chore(redteam): update entity extraction prompt (#3405)
- refactor(providers): split Anthropic provider into modular components (#3406)
- chore: bump version 0.107.2 (#3419)
- revert: "fix(workflow): temporarily disable redteam-custom-enterprise-server job" (#3418)

### Fixed

- fix(providers): update Bedrock output method signature (#3409)
- fix(redteam): correct strategyId for jailbreak (#3399)

### Dependencies

- chore(deps): update dependencies to latest stable versions (#3385)

### Documentation

- docs(blog): add data poisoning article (#2566)
- docs(examples): update Amazon Bedrock provider documentation (#3401)
- docs(guides): add documentation on testing guardrails (#3403)
- docs(guides): add more content on agent and RAG testing (#3412)
- docs(providers): update AWS Bedrock documentation with Nova details (#3395)
- docs(redteam): remove duplicate plugin entry (#3393)
- docs(redteam): update examples (#3394)
- docs(style): introduce a cursor rule for documentation and do some cleanup (#3404)

## [0.107.1] - 2025-03-14

### Tests

- test: add unit test for src/redteam/strategies/iterative.ts (#3400)

### Fixed

- fix(workflow): temporarily disable redteam-custom-enterprise-server job (#3410)

### Changed

- chore: more copying options in EvalOutputPromptDialog (#3379)
- chore: add filter mode (#3387)
- chore(providers): update default Anthropic providers to latest version (#3388)
- chore(auth): improve login text formatting (#3389)
- chore: PROMPTFOO_INSECURE_SSL true by default (#3397)
- chore: bump version 0.107.1 (#3398)
- docs: update redteam examples (#3394)

### Dependencies

- chore(deps): update dependencies to latest stable versions (#3385)

### Documentation

- docs(redteam): remove duplicate plugin entry (#3393)

## [0.107.0] - 2025-03-13

### Tests

- test: add unit test for src/globalConfig/cloud.ts (#3391)
- test: add unit test for src/providers/openai/util.ts (#3384)
- test: add unit test for src/redteam/graders.ts (#3382)

### Added

- feat(cli): Add model-scan command (#3323)
- feat(webui): Add metadata filtering in ResultsTable (#3368)
- feat(providers): Add multi-modal live sequential function calls (#3345)
- feat(server): Load dotenv file when starting server (#3321)
- feat(redteam): Add audio strategy (#3347)
- feat(redteam): Add convert to image strategy (#3342)
- feat(webui): Add download failed tests dialog (#3327)

### Changed

- chore(providers): Add Bedrock support for DeepSeek (#3363)
- chore(docs): Add Cursor AI rules for development workflow (#3326)
- chore(webui): Sync custom policies UI changes from promptfoo-cloud (#3257)
- chore(redteam): Make image jailbreak strategy runnable (#3361)
- chore(redteam): Add missing audio and image descriptions (#3372)
- chore(webui): Improve keyboard shortcut order in DownloadMenu (#3330)
- chore(error): Improve malformed target response error message (#3341)
- chore(prompts): Support j2 files (#3338)
- chore(providers): Add missing Bedrock models (#3362)
- chore(providers): Improve support for Azure reasoning models and update documentation (#3332)
- chore(providers): Integrate DeepSeek reasoning context into output (#3285)
- chore(providers): Support entire ProviderResponse output (#3343)
- chore(providers): Support multi-segment prompts in google:live provider (#3373)
- chore(redteam): Add fallback to harmful grader for specific ID patterns (#3366)
- chore(redteam): Add pluginId to plugin metadata (#3367)
- chore(redteam): Add strategyId metadata to test cases (#3365)
- chore(release): Bump version to 0.107.0 (#3378)
- chore(webui): Clean up YAML from download menu (#3328)
- chore(webui): Improve styling of table settings modal (#3329)
- chore(webui): Improve YAML editor component (#3325)
- chore(webui): Sort display metrics alphabetically in eval output cells (#3364)
- refactor(redteam): Remove harmCategory from harmful plugin vars (#3371)

### Fixed

- fix(evaluator): Merge test case metadata with provider response metadata (#3344)
- fix(redteam): Include assertion in remote grading result (#3349)
- fix(providers): Fix environment variable substitution in HTTP provider headers (#3335)
- fix(redteam): Update moderation flag default and adjust test case metadata (#3377)
- fix(share): Correct URL display when self-hosting (#3312)
- fix(webui): Fix missing plugins in report view (#3356)

### Dependencies

- chore(deps): Bump @azure/identity from 4.7.0 to 4.8.0 (#3352)
- chore(deps): Bump @babel/runtime from 7.26.7 to 7.26.10 in the npm_and_yarn group (#3348)
- chore(deps): Bump openai from 4.86.2 to 4.87.3 (#3353)
- chore(deps): Bump the npm_and_yarn group with 3 updates (#3336)
- chore(deps): Run `npm audit fix` (#3359)

### Documentation

- docs(blog): Add sensitive information disclosure post (#3350)
- docs(examples): Add foundation model redteam example (#3333)
- docs(scanner): Add model scanner documentation (#3322)

## [0.106.3] - 2025-03-07

### Added

- feat(redteam): Advanced redteam configurations from cloud provider (#3303)
- feat(redteam): Advanced redteam configurations from cloud provider (#3303)

### Changed

- chore: Bump version 0.106.3 (#3320)
- chore(providers): Add EU Nova models to Bedrock (#3318)
- chore: bump version 0.106.2 (#3317)

### Fixed

- fix(webui): Setting custom target ID (#3319)
- fix(providers): amazon nova outputs

### Documentation

- docs(self-hosting): Add a note about PROMPTFOO_CONFIG_DIR (#3315)

## [0.106.2] - 2025-03-07

### Changed

- chore(providers): add claude 3.7 thinking support in bedrock (#3313)
- chore(providers): add `showThinking` option to anthropic and bedrock (#3316)
- chore: Update cloud provider prefix (#3311)

## [0.106.1] - 2025-03-06

### Tests

- test: add unit test for src/providers/azure/moderation.ts (#3298)
- test: add unit test for src/providers/defaults.ts (#3297)
- test: add unit test for src/providers/defaults.ts (#3294)

### Added

- feat(providers): Google Multimodal Live provider by @abrayne in #3270
- feat(providers): add support for gpt-4o-audio-preview by @mldangelo in #3302
- feat(cloud): Fetch provider from cloud by @sklein12 in #3299
- feat(moderation): add Azure Content Safety API moderation by @MrFlounder in #3292

### Changed

- chore: bump version 0.106.1 by @MrFlounder in #3310
- chore(build): add pnpm support by @mldangelo in #3307
- chore(config): add fallback for eval without configuration by @mldangelo in #3279
- chore(config): enhance error message formatting by @mldangelo in #3306
- chore(dep): bump @anthropic-ai/sdk from 0.38.0 to 0.39.0 by @dependabot in #3269
- chore(dep): bump openai from 4.86.1 to 4.86.2 by @dependabot in #3305
- chore(providers): enable templating of Google API credentials by @mldangelo in #3283
- chore(providers): support for xai region by @typpo in #3281
- chore(scripts): remove unused and undocumented install script by @mldangelo in #3308
- chore(webui): set proper MIME types for JavaScript files by @mldangelo in #3271
- docs: more bedrock multimodal docs by @typpo in #3268
- docs: show remote status for plugins by @typpo in #3272
- docs: update azure moderation doc by @MrFlounder in #3309
- docs: improve JavaScript provider documentation by @mldangelo in #3301
- test: add unit test for src/globalConfig/accounts.ts by @gru-agent in #3254
- test: add unit test for src/providers/vertexUtil.ts by @gru-agent in #3278
- test: add unit test for src/util/cloud.ts by @gru-agent in #3300
- test: add unit test for src/providers/golangCompletion.ts by @gru-agent in #3276

### Fixed

- fix(providers): remove duplicate CallApi in golang completion by @MrFlounder in #3275
- fix(providers): support @smithy/node-http-handler ^4.0.0 by @aloisklink in #3288
- fix(config): env vars in promptfooconfig.yaml files are strings by @mldangelo in #3273
- fix(eval): honor evaluateOptions when config file is in a different directory by @mldangelo in #3287
- fix(providers): catch Vertex finish_reason errors correctly by @kieranmilan in #3277

## [0.106.0] - 2025-03-03

### Tests

- test: add unit test for src/providers/google.ts (#3284)
- test: add unit test for src/types/index.ts (#3274)

### Changed

- feat: base64 loader for images (#3262)
- feat: allow prompt functions to return config (#3239)
- fix: infinite rerender in provider editor (#3242)
- chore(providers): refactor OpenAI image provider to remove OpenAI Node SDK dependency (#3245)
- chore(providers): replace OpenAI moderation provider SDK with fetch (#3248)
- chore: Add Foundational Model Reports links to Resources menu and footer (#3250)
- chore: inference limit warning (#3253)
- chore: Fix an error in Google SpreadSheet(Authenticated) with a header without a value (#3255)
- chore: bump version 0.106.0 (#3267)
- test: add unit test for src/providers/openai/util.ts (#3241)

### Dependencies

- chore(deps): update dependencies to latest versions (#3247)

### Documentation

- docs(press): add new podcast to press page (#3252)

## [0.105.1] - 2025-02-28

### Added

- feat(providers): add support for execution of function/tool callbacks in Vertex provider (@abrayne) [#3215](https://github.com/promptfoo/promptfoo/pull/3215)

### Changed

- chore(cli): refactor share command (@mldangelo) [#3234](https://github.com/promptfoo/promptfoo/pull/3234)
- chore(providers): add support for GPT-4.5 OpenAI model (@mldangelo) [#3240](https://github.com/promptfoo/promptfoo/pull/3240)
- chore(providers): lazy load replicate provider (@typpo) [#3220](https://github.com/promptfoo/promptfoo/pull/3220)
- chore(providers): support inject vars in query params for raw requests for http provider (@sklein12) [#3233](https://github.com/promptfoo/promptfoo/pull/3233)
- chore(redteam): map RBAC-tagIds when pulling redteam configs from the cloud (@sklein12) [#3229](https://github.com/promptfoo/promptfoo/pull/3229)
- chore(webui): add reusable error boundary component (@mldangelo) [#3224](https://github.com/promptfoo/promptfoo/pull/3224)
- chore(webui): fix progress to history redirects (@mldangelo) [#3217](https://github.com/promptfoo/promptfoo/pull/3217)
- chore(webui): make datasets optional in history and prompts components (@mldangelo) [#3235](https://github.com/promptfoo/promptfoo/pull/3235)
- revert: "chore: Map RBAC-tagIds when pulling redteam configs from the cloud" (@sklein12) [#3231](https://github.com/promptfoo/promptfoo/pull/3231)
- docs: update Claude vs GPT comparison (@AISimplyExplained) [#3216](https://github.com/promptfoo/promptfoo/pull/3216)
- test: add unit test for src/app/src/pages/history/History.tsx (@gru-agent) [#3197](https://github.com/promptfoo/promptfoo/pull/3197)
- test: add unit test for src/providers/vertexUtil.ts (@gru-agent) [#3208](https://github.com/promptfoo/promptfoo/pull/3208)
- test: add unit test for src/server/server.ts (@gru-agent) [#3198](https://github.com/promptfoo/promptfoo/pull/3198)

### Dependencies

- chore(deps): bump @aws-sdk/client-bedrock-runtime from 3.751.0 to 3.755.0 (@dependabot) [#3213](https://github.com/promptfoo/promptfoo/pull/3213)
- chore(deps): bump version 0.105.1 (@mldangelo) [#3244](https://github.com/promptfoo/promptfoo/pull/3244)

### Documentation

- docs(command-line): update documentation with new commands and options (@mldangelo) [#3223](https://github.com/promptfoo/promptfoo/pull/3223)
- docs(vertex): enhance and update Vertex AI documentation (@mldangelo) [#3107](https://github.com/promptfoo/promptfoo/pull/3107)

### Tests

- test(history): remove obsolete History component tests (@mldangelo) [#3218](https://github.com/promptfoo/promptfoo/pull/3218)

## [0.105.0] - 2025-02-25

### Added

- feat(assertions): add custom assertion scoring functions (#3142)
- feat(providers): add Claude 3.7 (#3200)
- feat(providers): add Databricks provider (#3124)
- feat(providers): add support for multiple providers in single config file (#3156)
- feat(webui): add HTTPS option for raw request in redteam setup (#3149)

### Changed

- chore!(providers): remove direct provider exports in favor of loadApiProvider (#3183)
- chore(build): enable SWC for ts-node for faster dev server (#3126)
- chore(eval): add eval-id to --filter-failing and --filter-errors-only eval flags (#3174)
- chore(logging): replace console.error with logger.error (#3175)
- chore(providers): add support for Anthropic Claude 3.7 Sonnet model (#3202)
- chore(providers): add support for Claude on Vertex (#3209)
- chore(providers): update Claude 3.7 Sonnet configurations (#3199)
- chore(redteam): refactor HarmBench plugin (#3176)
- chore(release): bump version to 0.105.0 (#3210)
- chore(webui): add pagination to eval selector (#3189)
- chore(webui): add pagination to reports index frontend (#3190)
- chore(webui): add toggle for application vs model testing (#3194)
- chore(webui): enhance dataset dialog and table UI (#3154)
- chore(webui): improve external systems section styling (#3195)
- chore(webui): improve prompts page view (#3135)
- chore(webui): modernize UI components (#3150)
- chore(webui): refactor data loading in progress view for reusability (#3136)
- chore(webui): return detailed error messages from fetch (#3145)
- chore(webui): sync UI improvements from cloud (#3164)
- chore(webui): update outdated onboarding models (#3130)
- refactor(env): centralize environment variable schema (#3105)
- refactor(providers): extract provider registry to dedicated module (#3127)
- refactor(utils): separate database utilities from general utilities (#3184)
- refactor(webui): rename progress to history (#3196)

### Fixed

- fix(cli): fix list command for datasets (#3163)
- fix(cli): resolve issue where script.py:myFunc fails fs stat check with PROMPTFOO_STRICT_FILES=true (#3133)
- fix(env): ensure environment variables are properly merged and rendered in Nunjucks (#3134)
- fix(providers): update Go toolchain version to valid syntax (#3170)
- fix(providers): add JSON stringify for debug output in `http` provider (#3131)
- fix(providers): correct Gemini/OpenAI format conversion (#3206)
- fix(providers): handle OpenRouter empty content (#3205)
- fix(providers): properly classify API errors with ResultFailureReason.ERROR (#3141)
- fix(providers): remove content length header in HTTP provider (#3147)
- fix(site): resolve mobile responsiveness issues (#3201)
- fix(webui): improve dark mode colors (#3187)
- fix(webui): resolve share modal infinite loop (#3171)

### Dependencies

- chore(deps): bump @aws-sdk/client-bedrock-runtime from 3.744.0 to 3.749.0 (#3121)
- chore(deps): bump @aws-sdk/client-bedrock-runtime from 3.749.0 to 3.750.0 (#3128)
- chore(deps): bump @aws-sdk/client-bedrock-runtime from 3.750.0 to 3.751.0 (#3159)
- chore(deps): bump @azure/identity from 4.6.0 to 4.7.0 (#3160)
- chore(deps): bump openai from 4.85.0 to 4.85.1 (#3120)
- chore(deps): bump openai from 4.85.1 to 4.85.2 (#3161)
- chore(deps): bump openai from 4.85.2 to 4.85.3 (#3173)
- chore(deps): bump openai from 4.85.3 to 4.85.4 (#3192)
- chore(deps): update dependencies to latest versions (#3193)

### Documentation

- docs(vertex): add gemini-2.0-flash-001 fixes #3167 (#3168)
- docs(metrics): improve derived metrics documentation (#3157)
- docs(configuration): enhance CSV documentation with custom assertion example (#3158)
- docs(press): update press page with new content and resources (#3103)

### Tests

- test(routes): add unit test for src/server/routes/redteam.ts (#3181)

## [0.104.4] - 2025-02-17

### Added

- feat(redteam): add reasoning denial of service plugin (#3109)
- feat(providers): add support for tools in Vertex provider (#3077)

### Changed

- chore(providers): update replicate default moderation provider (#3097)
- chore(redteam): update grader prompt (#3092)
- chore(testCases): improve error message clarity in testCaseReader, clean up tests (#3108)
- chore(testCases): improve JSON field support in CSV test cases (#3102)
- chore(webui): add extension hooks support to red team configuration (#3067)
- chore(webui): display suggestion note (#3116)
- chore(webui): refine suggestion behavior (#3112)

### Fixed

- fix(providers): support nested directory structures in Go provider (#3118)

### Dependencies

- chore(deps): bump openai from 4.84.0 to 4.85.0 (#3095)
- chore(deps): bump version to 0.104.4 (#3119)

### Documentation

- docs(blog): add agent security blog post (#3072)
- docs(google-sheets): improve documentation clarity (#3104)
- docs: adds deprecation notice for PaLM models (#3172)

### Tests

- test(providers): add unit test for src/providers/openai/image.ts (#3086)
- test(redteam): add unit test for src/redteam/plugins/overreliance.ts (#3093)
- test(core): add unit test for src/table.ts (#3084)
- test: add unit test for src/types/index.ts (#3177)
- test: add unit test for src/types/index.ts (#3144)
- test: add unit test for src/assertions/assertionsResult.ts (#3143)

## [0.104.3] - 2025-02-14

### Tests

- test: add unit test for src/providers/replicate.ts (#3098)

### Changed

- chore(release): bump version to 0.104.3 (#3091)
- refactor(prompts): consolidate prompt processing logic (#3081)
- refactor(utils): move utils to util (#3083)

### Fixed

- fix(testCaseReader): correctly process file:// URLs for YAML files (#3082)

## [0.104.2] - 2025-02-13

### Tests

- test: add unit test for src/validators/redteam.ts (#3074)

### Changed

- chore(providers): add extra_body support for Anthropic API (#3079)
- chore(webui): add pagination and show more/less controls to intent sections (#2955)
- chore(auth): sync email between config and login commands (#3062)
- chore: remove debug log (#3071)
- chore(testCases): add HuggingFace Hub token support for datasets (#3063)
- docs: document `NO_PROXY` environment variable (#3070)

### Fixed

- fix(providers): Anthropic API error handling for 413s (#3078)
- fix(redteam): correct foundation plugin collection expansion (#3073)

### Dependencies

- chore(deps): bump openai from 4.83.0 to 4.84.0 (#3075)
- chore(deps): bump version to 0.104.2 (#3080)

## [0.104.1] - 2025-02-11

### Documentation

- docs: improve getting started guide (#3065)

### Added

- feat(test-cases): add support for loading dynamic test cases from Python and JavaScript/TypeScript files (#2993)
- feat(assertions): add `threshold` support for `llm-rubric` (#2999)
- feat(package): add guardrails in node package (#3034)

### Changed

- chore(assertions): improve parsing of llm-rubric outputs (#3021)
- chore(assertions): make JSON parsing less strict for matchers (#3002)
- chore(assertions): parse string scores in llm rubric outputs (#3037)
- chore(build): resolve CodeQL invalid Go toolchain version warning (#3022)
- chore(ci): remove unused nexe build workflow (#3014)
- chore(config): enhance email validation with zod schema (#3011)
- chore(config): handle empty config files gracefully (#3027)
- chore(download): include comment in download data (#3052)
- chore(eval): add redteamFinalPrompt to download menu (#3035)
- chore(harmful): refine grader logic for specific categories (#3054)
- chore(hooks): improve handling of absolute paths in hook/code import (#3060)
- chore(providers): add bedrock llama3.3 support (#3031)
- chore(providers): add fireworks provider (#3001)
- chore(providers): allow Alibaba API base URL override (#3040)
- chore(providers): correct golang behavior for prompts with quotes (#3026)
- chore(providers): expose `deleteFromCache` to evict cache keys after fetch by providers (#3009)
- chore(providers): handle edge case in openai chat completion provider (#3033)
- chore(providers): validate dynamic method call (#3023)
- chore(redteam): add --no-progress-bar support for redteam generate and run (#3043)
- chore(redteam): add support for job progress in RunEvalOptions (#3042)
- chore(redteam): enhance refusal detection (#3015)
- chore(redteam): improve progress plumbing changes (#3053)
- chore(redteam): purge signature auth from redteam config if disabled (#2995)
- chore(redteam): support progress callback in redteam run (#3049)
- chore(release): bump version 0.104.1 (#3061)
- chore(webui): add clear search buttons to search fields (#3048)
- chore(webui): color pass rates on a gradient (#2997)
- chore(webui): ensure extensions are serialized from config in getUnifiedConfig (#3050)
- chore(webui): ensure thumbs remain active after selection (#3059)
- chore(webui): improve column selector tooltip placement (#3005)
- chore(webui): move dropdown chevron to correct position (#3007)
- chore(webui): reorganize provider configurations (#3028)
- refactor(test): split test case loading from synthesis (#3004)
- docs: fix PromptFoo vs. Promptfoo capitalization (#3013)
- docs: update assert function context docs and examples (#3008)

### Fixed

- fix(providers): escape single quotes in golang provider (#3025)

### Dependencies

- chore(deps): bump @aws-sdk/client-bedrock-runtime from 3.741.0 to 3.743.0 (#3020)
- chore(deps): bump @aws-sdk/client-bedrock-runtime from 3.743.0 to 3.744.0 (#3038)
- chore(deps): bump esbuild from 0.24.2 to 0.25.0 (#3056)
- chore(deps): bump openai from 4.82.0 to 4.83.0 (#3019)
- chore(deps): bump vitest from 2.1.8 to 2.1.9 (#3018)
- chore(deps): update dependencies (#3032)
- chore(deps): update dependencies to latest versions (#3024)
- chore(deps): update vitest to resolve CVE issues (#3016)

### Tests

- test(unit): add test for src/redteam/sharedFrontend.ts (#3051)
- test: add unit test for src/integrations/huggingfaceDatasets.ts (#3064)

## [0.104.0] - 2025-02-06

### Tests

- test: add unit test for src/redteam/util.ts (#3017)

### Added

- feat(openai): Updated default grading provider to gpt-4o-2024-11-20 (#2987)
- feat(assertions): Added `.js` file support for `rubricPrompt` in `llm-rubric` assertion (#2972)
- feat(redteam): Added pandamonium strategy (#2920)
- feat(redteam): Added retry strategy for regression testing (#2924)
- feat(redteam): Added support for base64-encoded key strings in webui in addition to file paths and file upload (#2983)

### Changed

- chore(redteam): Improved RBAC grader (#2976)
- chore(redteam): Improved BOLA grader (#2982)
- chore(site): Added HTTP endpoint config generator link (#2957)
- chore(webui): Synced test target configuration key file UI with cloud (#2959)
- chore(docs): Changed Docusaurus default port (#2964)
- chore(redteam): Added foundation model plugin collection (#2967)
- chore(redteam): Cleaned up key validation code (#2992)
- chore(redteam): Sorted constants (#2988)
- chore(redteam): Sorted strategy list (#2989)
- chore(redteam): UI - Added new strategy presents and client-side session IDs (#2968)
- chore(share): Added confirmation step before generating public share link (#2921)
- chore(providers): Restructured OpenAI provider into modular files (#2953)
- chore: Fixed build due to duplicate import and cyclic dependency (#2969)
- chore(docusaurus): Added ability to override port via environment variable (#2986)
- test: Added unit test for src/assertions/utils.ts (#2974)
- test: Added unit test for src/redteam/plugins/rbac.ts (#2977)

### Fixed

- fix(redteam): Improved Crescendo strategy on refusals (#2979)
- fix(redteam): Added support for target delay in redteam setup UI (#2991)
- fix(redteam): Stringified guardrail headers (#2981)
- fix(redteam): Fixed harmbench plugin dataset pull location (#2963)

### Dependencies

- chore(deps): Bumped @aws-sdk/client-bedrock-runtime from 3.738.0 to 3.741.0 (#2973)
- chore(deps): Bumped version to 0.104.0 (#2994)
- chore(deps): Bumped vitest from 1.6.0 to 1.6.1 in /examples/jest-integration (#2978)

### Documentation

- docs(blog): DeepSeek tweaks (#2970)
- docs(blog): DeepSeek redteam (#2966)
- docs(cloud): Added service accounts (#2984)
- docs(guide): Added guide for doing evals with harmbench (#2943)
- docs(press): Added dedicated press page (#2990)
- docs(python): Updated Python provider docs to add guardrails usage example (#2962)

## [0.103.19] - 2025-02-02

### Tests

- test: add unit test for src/redteam/strategies/hex.ts (#2951)

### Added

- feat(redteam): Add a plugin to run redteams against the HarmBench dataset (#2896)
- feat(redteam): add hex strategy (#2950)

### Changed

- chore(providers): add o3 mini as an option to OpenAI provider (#2940)
- chore(providers): migrate Groq to use OpenAI provider - add groq reasoning example (#2952)
- chore(providers): update openai api version to support o3 models (#2942)
- chore(redteam): reduce false positives in politics plugin (#2935)
- chore(docs): re-add plugin documentation to the example (#2939)
- chore(examples): Example of a very simple barebones eval with Harmbench (#2873)
- chore: Reduced watched files for nodemon (#2949)
- chore(redteam): use shared penalized phrase function in `iterativeTree (#2946)
- chore: bump version 0.103.19 (#2954)

### Dependencies

- chore(deps): bump various dependencies (#2941)

## [0.103.18] - 2025-01-31

### Tests

- test: add unit test for src/redteam/constants.ts (#2928)
- test: add unit test for src/redteam/strategies/retry.ts (#2927)

### Added

- feat(providers): add Alibaba Model Studio provider (#2908)

### Changed

- fix: added tsx back to dependencies (#2923)
- fix: full rubricPrompt support for json/yaml filetypes (#2931)
- chore(grader): improve false positive detection for religion grader (#2909)
- chore(redteam): upgrade replicate moderation api to Llama Guard 3 (#2904)
- chore(webui): add preset collections for redteam plugins (#2853)
- chore: Move callEval outside of the function so we can re-use it (#2897)
- chore: Save test case from EvalResult (#2902)
- chore: bump @aws-sdk/client-bedrock-runtime from 3.734.0 to 3.738.0 (#2906)
- chore: bump openai from 4.80.1 to 4.81.0 (#2905)
- chore: bump version 0.103.18 (#2932)
- chore: improvements to refusal detection (#2903)
- test: configure default globalConfig mock and logger mock (#2915)

### Fixed

- fix(generation): handle cases where vars is not an array (#2916)
- fix(providers): handle function expressions in transform response (#2917)
- fix(webui): improve dark mode syntax highlighting in HTTP request editor (#2911)
- fix(webui): improve spacing between Back and Next buttons (#2912)
- fix(webui): update Next button styling to support dark mode (#2898)
- fix: broken docs build (#2937)

### Documentation

- docs(examples): update and clean up DeepSeek R1 example README (#2918)

## [0.103.17] - 2025-01-30

### Added

- feat(launcher): Add launcher page and Cloudflare deploy action (#2599)
- feat(providers): Add JFrog ML provider (#2872)

### Changed

- chore(build): Move dependencies to devDependencies (#2876)
- chore(redteam): Update grader SpecializedAdviceGrader (#2895)
- chore(redteam): Update graders: imitation, overreliance (#2882)
- chore(redteam): Update graders: politics and RBAC (#2878)
- chore(redteam): Update SQL injection and shell injection graders (#2870)
- chore(redteam): Remove RedTeamProvider response (#2899)
- chore(build): Bump version to 0.103.17 (#2900)
- docs: Fix broken transformVars example (#2887)
- test: Add unit test for src/providers/bedrockUtil.ts (#2879)
- test: Add unit test for src/redteam/plugins/shellInjection.ts (#2871)

### Fixed

- fix(assertions): Add valueFromScript support to contains, equals, and startsWith assertions (#2890)
- fix(golang-provider): Support internal package imports by preserving module structure (#2888)

### Dependencies

- chore(deps): Move tsx to dev dependencies (#2884)
- chore(deps): Update Drizzle dependencies (#2877)

### Documentation

- docs(providers): Fix syntax and formatting in examples (#2875)

## [0.103.16] - 2025-01-28

### Added

- feat(eval): Support reasoning effort and usage tokens (#2817)
- feat(providers): Add support for anthropic citations (#2854)
- feat(redteam): Add RAG Full Document Exfiltration plugin (#2820)
- feat(tests): Add support for loading tests from JSONL files (#2842)

### Changed

- chore(eval): Support reasoning field (#2867)
- chore(providers): Add common provider types for redteam providers (#2856)
- chore(providers): Update google provider with better support for latest gemini models (#2838)
- chore(redteam): Add redteam run analytics (#2852)
- chore(package): Bump version 0.103.16 (#2869)
- chore(package): Ensure correct branch name when incrementing package version (#2851)
- chore(package): Exclude test files from npm package (#2862)
- chore(package): Simplify files field in package.json (#2868)
- chore(dev): Upgrade development versions of Node.js to v22 and Python to 3.13 (#2340)

### Fixed

- fix(openrouter): Pass through `passthrough` (#2863)
- fix(redteam): Run strategies on intents (#2866)
- fix(sharing): Combine sharing configuration from multiple promptfooconfigs (#2855)

### Dependencies

- chore(deps): Remove unused dependencies (#2861)
- chore(deps): Update patch and minor dependency versions (#2860)

### Documentation

- docs(deepseek): Deepseek censorship article (#2864)
- docs(simulated-user): Improve simulated user example (#2865)

### Tests

- test(redteam): Add unit test for src/redteam/plugins/beavertails.ts (#2844)
- test(redteam): Add unit test for src/redteam/plugins/contracts.ts (#2845)
- test: add unit test for src/providers.ts (#2874)
- test: add unit test for src/redteam/providers/iterative.ts (#2858)
- test: add unit test for src/types/index.ts (#2857)

## [0.103.15] - 2025-01-28

### Changed

- chore(providers): Add Hyperbolic alias (#2826)
- chore(providers): Add Perplexity alias (#2836)
- chore(providers): Add Cloudera alias (#2823)
- chore(providers): Make Adaline a peer dependency (#2833)
- chore(providers): Support chatgpt-4o-latest alias in OpenAI provider (#2841)
- chore(providers): Handle empty content due to Azure content filter (#2822)
- chore(assertions): Add not-is-refusal assertion (#2840)
- chore(redteam): Add stack trace to generate/run errors (#2831)
- chore(redteam): Reduce science fiction jailbreaks (#2830)
- chore(redteam): Switch from stateless to stateful (#2839)
- docs: Update contributing guide and fix docs build break (#2849)
- docs: Add terms of service (#2821)
- docs: Clean up LocalAI title (#2824)
- docs: Minor updates to provider documentation sidebar order (#2827)
- docs: Update contributing guide with helpful links and update new release documentation (#2843)
- docs: Update documentation with new models and features (#2837)
- test: Add unit test for src/providers/portkey.ts (#2825)
- test: Add unit test for src/redteam/plugins/asciiSmuggling.ts (#2846)

### Dependencies

- chore(deps): Bump OpenAI from 4.80.0 to 4.80.1 (#2835)
- chore(deps): Bump version to 0.103.15 (#2850)

## [0.103.14] - 2025-01-24

### Added

- feat(redteam): add InsultsGrader for insult detection (#2814)

### Changed

- feat: ability to export to burp (#2807)
- feat: pull and set sessionIds in the request and response body (#2784)
- fix: use controlled accordion for signature auth (#2789)
- chore: bump @anthropic-ai/sdk from 0.33.1 to 0.35.0 (#2790)
- chore: bump openai from 4.79.1 to 4.79.4 (#2791)
- chore: improve specialized advice grader (#2793)
- chore: unsafe practices grader (#2796)
- chore: more harmful graders (#2797)
- chore: sort by priority strategies in report view (#2809)
- chore: add graders for drugs, illegal activities, cybercrime, radicalization (#2810)
- chore: burp docs, improvements, and ui (#2818)
- chore: bump @aws-sdk/client-bedrock-runtime from 3.731.1 to 3.734.0 (#2815)
- chore: add keyfile upload (#2787)
- test: add unit test for src/assertions/contextRelevance.ts (#2804)
- test: add unit test for src/assertions/geval.ts (#2803)
- test: add unit test for src/fetch.ts (#2781)
- test: add unit test for src/assertions/contextFaithfulness.ts (#2798)
- test: add unit test for src/assertions/answerRelevance.ts (#2799)
- test: add unit test for src/assertions/contextRecall.ts (#2800)
- test: add unit test for src/assertions/modelGradedClosedQa.ts (#2801)
- refactor(fetch): remove unnecessary debug log (#2806)

### Fixed

- fix(azure): handle 400 response for content filter errors (#2812)
- fix(ui): ensure that a default value of the signature data field is populated into the redteam config (#2788)
- fix(docs): random grammar fix for model-graded metrics (#2794)

### Dependencies

- chore(deps): update LLM provider dependencies (#2795)

### Documentation

- docs(config): add status page link to footer (#2811)

### Tests

- test(openai): move OpenAI provider tests to dedicated file (#2802)
- test: add unit test for src/providers/adaline.gateway.ts (#2834)

## [0.103.13] - 2025-01-21

### Tests

- test: add unit test for src/types/providers.ts (#2766)
- test: add unit test for src/redteam/plugins/competitors.ts (#2764)

### Added

- feat(redteam): Add guardrail option to redteam ui & update transform response (#2688)
- feat: Share chunked results (#2632)

### Changed

- feat: http provider auth signature support (#2755)
- chore: improve http signature setup (#2779)
- chore(fetch): sanitize sensitive data in debug logs (#2778)
- chore(redteam): enhance logging and test count formatting (#2775)

### Fixed

- fix(fetch): correct TLS options for proxy settings (#2783)

### Dependencies

- chore(deps): bump vite from 5.4.11 to 5.4.12 in the npm_and_yarn group (#2777)
- chore(deps): bump vite from 5.4.9 to 5.4.14 in /examples/jest-integration in the npm_and_yarn group across 1 directory (#2776)

## [0.103.12] - 2025-01-21

### Changed

- chore(providers): Add DeepSeek provider alias (#2768)
- chore(types): Remove unused 'getSessionId' field from ApiProvider (#2765)
- chore(redteam): Add copyright violations grader (#2770)
- chore(redteam): Show plugin in strategy stats prompt/response examples (#2758)
- chore(redteam): Improve competitors grader (#2761)
- chore(lint): Resolve trailing whitespace issues in YAML file (#2767)
- test: Add unit test for src/providers/bam.ts (#2748)
- test: Add unit test for src/redteam/graders.ts (#2762)
- test: Add unit test for src/redteam/plugins/harmful/graders.ts (#2763)
- test: Add unit test for src/redteam/plugins/harmful/graders.ts (#2771)
- test: Add unit test for src/redteam/providers/crescendo/index.ts (#2749)
- test: Add mocks to reduce CI flakes and logs (#2774)

### Fixed

- fix(providers): Add support for tool_resources in OpenAI assistants (#2772)
- fix(providers): Do not set top_p, presence_penalty, or frequency_penalty by default in OpenAI providers (#2753)
- fix(providers): Handle serialization bug in defaultTest for provider overrides with self references (Groq) (#2760)
- fix(webui): Add error boundary to React Markdown component (#2756)
- fix(redteam): Add missing strategy tags (#2769)
- fix(redteam): Empty response is not a failure for red team (#2754)
- fix(redteam): Self-harm, graphic, sexual content, competitors false positives (#2759)

### Dependencies

- chore(deps): Bump @aws-sdk/client-bedrock-runtime from 3.730.0 to 3.731.1 (#2750)
- chore(deps): Bump openai from 4.78.1 to 4.79.1 (#2751)

## [0.103.11] - 2025-01-20

### Changed

- chore: update vars type definition in Test Case to support nested objects (#2738)
- chore(providers): add config.o1 flag for Azure o1 model support (#2710)
- chore(assertions): handle OpenAI tool call with content (#2741)
- chore(fetch): use undici to set global proxy dispatcher (#2737)
- chore(providers): update Groq documentation with latest models (#2733)
- chore(logger): expose additional logger methods (#2731)
- refactor: remove dynamic import for OpenAiChatCompletionProvider (#2739)
- refactor: remove async imports for third-party integrations (#2746)
- refactor: remove dynamic import for fetchWithProxy (#2742)
- build: create `dist/` using TypeScript's `"module": "Node16"` setting (#2686)
- revert: "build: create `dist/` using TypeScript's `"module": "Node16"` setting (#2686)" (#2747)
- docs: LangChain example (#2735)
- docs: resolve duplicate route warning on docs/providers (#2676)
- docs: update app details (#2734)
- test: add unit test for src/logger.ts (#2732)
- test: Add unit test for src/providers/openai.ts (#2700)
- test: Add unit test for src/providers/websocket.ts (#2658)
- test: Add unit test for src/redteam/strategies/crescendo.ts (#2679)
- test: Add unit test for src/redteam/strategies/gcg.ts (#2680)
- test: Add unit test for src/redteam/strategies/index.ts (#2682)
- test: Add unit test for src/util/exportToFile/index.ts (#2666)

### Fixed

- fix(webui): ensure nested variables are rendered correctly (#2736)
- fix(assertions): support JavaScript files in CSV assertions file:// protocol (#2723)
- fix(redteam): don't blow up when translation fails (#2740)

### Dependencies

- chore(deps): bump @aws-sdk/client-bedrock-runtime from 3.726.1 to 3.730.0 (#2727)
- chore(deps): bump @azure/identity from 4.5.0 to 4.6.0 (#2728)
- chore(deps): update Docusaurus version (#2730)

### Documentation

- docs(faq): enhance documentation on proxies and SSL certificates (#2725)

## [0.103.10] - 2025-01-16

### Tests

- test: Add unit test for src/redteam/sharedFrontend.ts (#2690)

### Added

- feat(moderation): Add guardrail checks and logging for moderation (#2624)
- feat(redteam): Add support for built-in guardrails (#2654)

### Changed

- fix: Don't throw in HTTP provider on non-2xx (#2689)
- fix: Eval description in `promptfoo list evals` (#2668)
- fix: Handle HTTP errors better (#2687)
- fix: Make back/next icons consistent (#2707)
- fix: Resolve defaultTest and test providers when called via Node (#2664)
- fix: WebUI should automatically refresh with new evals (#2672)
- chore: Add email to remote inference requests (#2647)
- chore: Add envar for max harmful tests per request (#2714)
- chore: Bump @aws-sdk/client-bedrock-runtime from 3.726.0 to 3.726.1 (#2641)
- chore: Bump groq-sdk from 0.11.0 to 0.12.0 (#2642)
- chore: Bump openai from 4.78.0 to 4.78.1 (#2643)
- chore: Check email status (#2651)
- chore: Organize advanced configurations UI (#2713)
- chore: Standardize ellipsize function across codebase (#2698)
- chore: Update unaligned timeout (#2696)
- chore(assertion): Update doc (#2705)
- chore(ci): Add shell format check to CI workflow (#2669)
- chore(cli): Update show command to default to most recent eval (#2718)
- chore(config): Clean up and comment unused configurations (#2646)
- chore(providers): Add error handling for request transforms in HTTP provider (#2697)
- chore(providers): Add validateStatus option to HTTP provider (#2691)
- chore(providers): Change default validateStatus to accept all HTTP status codes (#2712)
- chore(redteam): Add more abort checkpoints for redteam runs (#2717)
- chore(redteam): Enhance debug logging in iterative provider (#2695)
- chore(redteam): Improve HTTP transform configuration placeholders (#2702)
- chore(webui): Add configurable validateStatus to redteam HTTP target setup (#2706)
- docs: Add redirect for troubleshooting link (#2653)
- docs: Updated plugin table and harmful page (#2560)
- test: Add unit test for src/assertions/guardrail.ts (#2656)
- test: Add unit test for src/providers/promptfoo.ts (#2662)
- test: Add unit test for src/providers/simulatedUser.ts (#2670)
- test: Add unit test for src/providers/webhook.ts (#2661)
- test: Add unit test for src/redteam/plugins/indirectPromptInjection.ts (#2663)
- test: Add unit test for src/redteam/strategies/bestOfN.ts (#2677)
- test: Add unit test for src/redteam/strategies/likert.ts (#2681)
- test: Add unit test for src/utils/text.ts (#2701)
- test: Fix flaky test (#2715)
- test: Make share test more robust (#2716)
- test: Support randomizing test execution order (#2556)
- chore(providers): automate watsonx provider to fetch model costs dynamically (#2703)
- Revert "test: Add unit test for src/redteam/sharedFrontend.ts" (#2721)

### Fixed

- fix(ci): Resolve redteam integration test failure by setting author (#2667)
- fix(logging): Enforce single-argument type for logger methods (#2719)
- fix(providers): Lazy load @azure/identity (#2708)
- fix(redteam): Adjust divergent repetition plugin prompt formatting (#2639)
- fix(ui): Don't select a stateful/stateless setting if discrepancy exists between configured providers (#2650)
- fix(ui): Fix stateful/stateless setting for providers (#2649)
- fix(webui): Ensure user's selection of system statefulness is correctly persisted in config and UI (#2645)

### Documentation

- docs(links): Update Discord links to new invite (#2675)
- docs(strategy-table): Enhance grouping and ordering logic (#2640)

## [0.103.9] - 2025-01-13

### Tests

- test: Add unit test for src/providers.ts (#2671)
- test: Add unit test for src/globalConfig/accounts.ts (#2652)

### Added

- feat(tests): Import tests from JS/TS (#2635)
- feat(redteam): Add GCG strategy (#2637)
- feat(redteam): Add Likert-based jailbreak strategy (#2614)

### Changed

- chore(redteam): Catch errors during iterative attacks and continue (#2631)
- chore(redteam): GCG number config (#2638)
- chore(redteam): Wrap iterative providers in try/catch (#2630)
- chore(webui): Don't actually truncate vars because they are scrollable (#2636)

### Fixed

- fix(webui): Revert 49bdcba - restore TruncatedText for var display (#2634)

## [0.103.8] - 2025-01-11

### Changed

- fix: Running redteam from cloud (#2627)
- fix: redteam strategies (#2629)
- chore: show # plugins and strats selected (#2628)o/pull/2626

## [0.103.7] - 2025-01-10

### Changed

- chore(redteam): record iterative history in metadata (#2625)
- chore(redteam): integrate grader into goat for ASR improvement (#2612)
- chore(cli): make db migrations quieter (#2621)
- chore(providers): update Azure API version for Azure provider (#2611)
- chore: Revert "chore(redteam): expose redteam run command and auto-share remote results" (#2613)
- docs: owasp illustrations (#2615)
- docs: plugin and strategy graphics (#2610)
- chore(site): add bio and photo of new team member (#2626)

### Fixed

- fix(webui): add default background for image lightbox (#2616)
- fix(openrouter): pass through openrouter-specific options (#2620)

### Dependencies

- chore(deps): bump @aws-sdk/client-bedrock-runtime from 3.723.0 to 3.726.0 (#2618)
- chore(deps): bump groq-sdk from 0.10.0 to 0.11.0 (#2619)
- chore(deps): bump openai from 4.77.4 to 4.78.0 (#2617)

### Documentation

- docs(site): add vedant to the about page (#2622)
- docs(site): update grid breakpoints for better spacing of team members on about page (#2623)

## [0.103.6] - 2025-01-09

### Changed

- chore(examples): add image saving hook for DALL-E outputs in redteam-dalle (#2607)
- chore(redteam): expose redteam run command and auto-share remote results (#2609)
- chore(redteam): store attack prompt instead of rendered prompt in metadata (#2602)
- chore(workflows): add actionlint GitHub Action for workflow validation (#2604)
- chore(ci): updated yanked dependency and ruff format (#2608)

### Fixed

- fix(docker): correct string concatenation for BUILD_DATE in GitHub Actions (#2603)
- fix(providers): convert anthropic bedrock lone system messages to user messages for compatibility with model graded metrics (#2606)

### Documentation

- docs(caching): expand documentation on caching mechanisms (#2605)

## [0.103.5] - 2025-01-09

### Added

- feat(fetch): Add support for custom SSL certificates (#2591)

### Changed

- chore(assertions): Improve Python assertion configuration passing (#2583)
- chore(debug): Enhance logging for null/undefined template variables (#2588)
- chore(providers): Allow ability to set custom default embedding provider (#2587)
- chore(providers): Improve error handling in HTTP provider (#2593)
- chore(redteam): Add grader to crescendo to increase ASR (#2594)
- chore(webui): Add plugin category on the recently used cards (#2600)
- chore(webui): Highlight selected strats just like plugins (#2601)
- chore(webui): Replace initial prompt with last redteam prompt when it exists (#2598)
- chore(webui): Response parser -> response transform (#2584)

### Fixed

- fix(cli): filterMode `failures` should omit `errors` (#2590)
- fix(providers): Handle bad HTTP status code (#2589)
- fix(redteam): ascii-smuggling is a plugin, not a strategy (#2585)
- fix(redteam): Use OS-agnostic temp file (#2586)

### Dependencies

- chore(deps): Update dependencies to latest versions (#2597)

### Documentation

- docs(license): Update year and clarify licensing terms (#2596)
- docs(providers): Update overview table with new entries (#2592)

## [0.103.4] - 2025-01-08

### Added

- feat(cli): add --filter-errors-only parameter to `eval` (#2539)
- feat(providers): f5 provider placeholder (#2563)
- feat(assertions): add support for specifying function names in external assertions (#2548)

### Changed

- chore(providers): add support for the WATSONX_AI_AUTH_TYPE env (#2547)
- chore(providers): add debug logs to llama provider (#2569)
- chore(redteam): add debug to cyberseceval (#2549)
- chore(redteam): add english language cyberseceval (#2561)
- chore(redteam): adjust parameters for iterativeTree strategy (#2535)
- chore(redteam): improve dialog content for load example configuration (#2574)
- chore(redteam): improve grader in jailbreak:tree strategy (#2565)
- chore(redteam): improve iterative provider with test case grader (#2552)
- chore(redteam): improve tree node selection. Add metadata (#2538)
- chore(redteam): reduce iterative image provider refusals (#2578)
- chore(tests): improve misc test setup and teardown (#2579)
- chore(webui): enhance metadata expand/collapse handling (#2550)
- chore(webui): Add type for provider test response (#2567)
- chore(assertions): minor change to python assert example and revert provider to gpt4 mini (#2564)
- chore(webui): ensure provider overrides are displayed correctly (#2546)
- docs: improve dark mode styles on security page (#2562)
- docs: jailbreak blog post (#2575)
- docs: missing plugins (#2558)
- docs: updates to llm vulnerability types page (#2527)
- docs: updating typo for g-eval pages (#2568)
- docs: only show frameworks in compliance section (#2559)
- chore(docs): improve dark mode on redteam configuration (#2553)
- chore(docs): sort plugins by pluginId (#2536)

### Fixed

- fix(assertions): ensure that Python assertions can reference the config as per the example given (#2551)

### Dependencies

- chore(deps): update dependencies to latest minor and patch versions (#2533)
- chore(deps): bump @aws-sdk/client-bedrock-runtime from 3.716.0 to 3.721.0 (#2532)
- chore(deps): bump @aws-sdk/client-bedrock-runtime from 3.721.0 to 3.723.0 (#2554)
- chore(deps): bump openai from 4.77.0 to 4.77.3 (#2544)
- chore(deps): update lock file to resolve dependency issues (#2545)
- chore(deps): update lock file to resolve yanked dependency (#2581)

### Documentation

- docs(blog): improve the usage instructions for jailbreak dalle post (#2576)
- docs(llm-vulnerability-scanner): improve dark mode styles (#2577)
- docs(styles): improve dark mode styles for index page (#2580)
- docs(troubleshooting): adjust sidebar order and update example version (#2557)

## [0.103.3] - 2025-01-03

### Added

- feat(redteam): add system prompt override plugin (#2524)

### Changed

- feat: cyberseceval plugin (#2523)
- chore(vertex): ability to override api version (#2529)
- chore: add more debug info to API health check (#2531)
- chore: switch cloud `run` to use --config param (#2520)
- docs: update owasp top 10 page (#2515)
- docs: misc improvements (#2525)

### Fixed

- fix(gemini): support gemini thinking model (#2526)
- fix(docs): correct broken link in blog post (#2522)
- fix(docs): conditionally enable gtag only in production (#2530)

### Documentation

- docs(blog): unbounded consumption (#2521)
- docs(redteam): update configuration.md (#2543)

## [0.103.2] - 2024-12-31

### Changed

- feat: run redteam from cloud config (#2503)
- feat: divergent repetition plugin (#2517)
- docs: guardrails ui (#2518)
- feat: granular envars for memory control (#2509)
- fix: use `default` when importing cjs module (#2506)
- docs: readme overhaul (#2502)
- chore(redteam): make numIterations configurable for iterative strategy (#2511)
- chore(webui): enhance styling and responsiveness for StrategyStats component (#2485)
- chore(providers): make number of retry attempts configurable for HTTP provider (#2512)
- chore(providers): add configurable retry attempts for AWS Bedrock. Improve error handling (#2514)
- chore(redteam): handle empty and refusal responses (#2516)
- docs: divergent repetition to plugins table (#2519)

### Fixed

- fix(moderation): handle empty output to avoid false positives (#2508)
- fix(fetch): correct retries logic to ensure at least one attempt (#2513)

## [0.103.1] - 2024-12-24

### Changed

- fix: send config purpose when running in web ui (#2504)
- fix: include `sharing` in generated redteam config (#2505)
- docs: g-eval docs (#2501)

## [0.103.0] - 2024-12-23

### Added

- feat(eval): Add sheet identifier to Google Sheets URL for saving eval results (#2348)
- feat(eval): Add support for Hugging Face datasets (#2497)
- feat(redteam): Ability to set the number of test cases per plugin (#2480)
- feat(redteam): Beavertails plugin (#2500)
- feat(redteam): Best-of-n jailbreak (#2495)
- feat(redteam): Dedicated custom input section (#2493)
- feat(redteam): Harmful:cybercrime:malicious-code (#2481)
- feat(redteam): Recently used plugins (#2488)
- feat(redteam): Support `intent` sequences (#2487)

### Changed

- chore(redteam): Add "View Probes" button (#2492)
- chore(redteam): Enhance metadata tracking for iterative provider (#2482)
- chore(redteam): Improve scoring in iterative providers (#2486)
- chore(redteam): Record stateless telemetry (#2477)
- chore(examples): Revert redteam-ollama example to previous version (#2499)
- docs: Cyberseceval (#2494)
- docs: Plugins overview (#2448)
- docs: Strategy overview (#2449)

### Fixed

- fix(redteam): Ability to set custom target (#2483)
- fix(redteam): Apply delay to redteam providers (#2498)
- fix(redteam): Scroll to top when changing tabs (#2484)
- fix(redteam): State management for raw HTTP requests (#2491)

### Dependencies

- chore(deps): Bump @aws-sdk/client-bedrock-runtime from 3.714.0 to 3.716.0 (#2479)

### Documentation

- docs(providers): Add new providers to documentation (#2496)

## [0.102.4] - 2024-12-20

### Changed

- feat: add G-Eval assertion (#2436)
- feat: ability to set delay from webui (#2474)
- fix: resolve circular reference issue in groq provider (#2475)
- chore: placeholder for ied (#2478)

### Fixed

- fix(provider): ensure system prompt is formatted correctly for amazon nova models (#2476)

### Documentation

- docs(red-team): update default strategy documentation (#2473)

## [0.102.3] - 2024-12-19

### Changed

- feat: pliny plugin (#2469)
- feat: meth plugin (#2470)

### Fixed

- fix(redteam): resolve prompt rendering issue in goat provider (#2472)

### Dependencies

- chore(deps): update dependencies to latest versions (#2442)

## [0.102.2] - 2024-12-19

### Added

- feat(eval): Add metadata filtering to `promptfoo eval` (#2460)
- feat(redteam): Implement `basic` strategy to skip strategy-less tests (#2461)
- feat(redteam): Show messages for multi-turn providers (#2454)
- feat(webui): Add search bar for reports (#2458)

### Changed

- chore(providers): Add new OpenAI O1 model versions (#2450)
- chore(ci): Handle fork PRs without secrets correctly (#2443)
- chore(ci): Update Node.js 22.x matrix configuration (#2444)
- chore(ci): Move workflow assets to .github/assets (#2445)
- chore(redteam): Update target handling for model-based strategies (#2466)
- docs: Update RAG red team details (#2459)

### Fixed

- fix(providers): Fix O1 model detection (#2455)
- fix(redteam): Handle invalid message from GOAT (#2462)
- fix(redteam): Handle null target model responses in GOAT and improve safeJsonStringify (#2465)
- fix(redteam): Improve logging and message handling in Crescendo and GOAT providers (#2467)
- fix(redteam): Properly write target response to iterative (#2447)
- fix(redteam): Skip iterative turn on refusal (#2464)

### Dependencies

- chore(deps): Bump @anthropic-ai/sdk from 0.32.1 to 0.33.1 (#2451)
- chore(deps): Bump @aws-sdk/client-bedrock-runtime from 3.712.0 to 3.714.0 (#2446)
- chore(deps): Bump openai from 4.76.3 to 4.77.0 (#2452)

## [0.102.1] - 2024-12-17

### Added

- feat(redteam): ability to upload intents from csv (#2424)
- feat(redteam): switch to rag example (#2432)

### Changed

- chore(cli): address punycode deprecation warning for Node.js 22 (#2440)
- chore(redteam): format extraction prompts as chat messages (#2429)
- chore(redteam): integration tests (#2413)
- chore(redteam): move plugin collections out of plugin type (#2435)
- chore(redteam): raise timeout on unaligned provider to 60s (#2434)
- chore(redteam): update owasp mappings (#2316)
- chore(redteam): update plugin and strategy display names and descriptions (#2387)
- chore(redteam): minor styling improvements to TestTargetConfiguration (#2430)
- chore(redteam): remove horizontal scroll from redteam setup tabs (#2420)

### Fixed

- fix(redteam): add support for entity merging in config (#2433)
- fix(redteam): combine strategy configs for chained strategies (#2415)
- fix(redteam): don't fall back if entity and purpose extraction fails (#2428)
- fix(redteam): integration test (#2431)
- fix(redteam): make cross-session-leak not default (#2427)
- fix(redteam): remove duplicate `intent` plugin (#2426)
- fix(redteam): dark mode in test targets ui (#2425)
- fix(redteam): resolve invalid DOM nesting of ul elements in Strategies component (#2421)
- fix(evaluator): handle circular references during error logging (#2441)

### Dependencies

- chore(deps): bump @aws-sdk/client-bedrock-runtime from 3.709.0 to 3.712.0 (#2418)
- chore(deps): bump groq-sdk from 0.9.0 to 0.9.1 (#2416)
- chore(deps): bump openai from 4.76.2 to 4.76.3 (#2417)

## [0.102.0] - 2024-12-16

### Added

- feat(redteam): add api healthcheck to redteam generate (#2398)

### Changed

- feat: add raw HTTP request support to Targets UI (#2407)
- feat: add HTTP provider configuration generator (#2409)
- feat: generate http config button (#2411)
- feat: run redteam in web ui (#2025)
- fix: exit codes and tests (#2414)
- docs: add docs for model-graded metrics (#2406)

## [0.101.2] - 2024-12-14

### Added

- feat(webui): implement cloud API health check functionality (#2397)
- feat(webui): redteam attack flow chart (#2389)
- feat(webui): strategy stats drawer (#2388)
- feat(webui): Filter Results view by errors (#2394)

### Changed

- revert: refactor(evaluator): enhance variable resolution and prompt rendering (#2386)
- chore(docker): add version info to docker build (#2401)
- chore(docs): Update README.md (#2391)

### Fixed

- fix(redteam): improve error message for plugin validation (#2395)
- fix(redteam): improve redteam strategy validation with detailed error messages (#2396)
- fix(webui): hide "show failures" checkbox on 1-column evals (#2393)

### Dependencies

- chore(deps): bump openai from 4.76.1 to 4.76.2 (#2390)

## [0.101.1] - 2024-12-13

### Added

- feat(eval): Separate errors from assert failures (#2214)
- feat(eval): Support more than one multi-turn conversation in the same eval with conversationId metadata field (#2360)
- feat: chunk results during share to handle large evals (#2381)

### Changed

- fix: use safeJsonStringify (#2385)
- chore(evaluator): Enhance variable resolution and prompt rendering (#2380)
- chore(ci): Remove outdated package-lock.json after enabling workspaces in package.json (#2377)
- chore(examples): Add Ollama red team example from blog post (#2374)
- Revert "feat: chunk results during share to handle large evals" (#2399)

### Fixed

- fix(cli): Fix punycode deprecation warning (#2384)
- fix(cli): Re-enable validation warning for invalid dereferenced configs (#2373)
- fix(prompts): Restore behavior that delays YAML parsing until after variable substitution (#2383)
- fix(redteam): Support file:// protocol for custom plugins (#2376)
- fix(webui): Use injectVar in redteam report view (#2366)

### Documentation

- docs(configuration): Add documentation for shared variables in tests (#2379)

## [0.101.0] - 2024-12-12

### Added

- feat(eval): Separate errors from assert failures (#2214)
- feat(eval): Support more than one multi-turn conversation in the same eval with conversationId metadata field (#2360)

### Changed

- chore(evaluator): Enhance variable resolution and prompt rendering (#2380)
- chore(ci): Remove outdated package-lock.json after enabling workspaces in package.json (#2377)
- chore(examples): Add Ollama red team example from blog post (#2374)

### Fixed

- fix(cli): Fix punycode deprecation warning (#2384)
- fix(cli): Re-enable validation warning for invalid dereferenced configs (#2373)
- fix(prompts): Restore behavior that delays YAML parsing until after variable substitution (#2383)
- fix(redteam): Support file:// protocol for custom plugins (#2376)
- fix(webui): Use injectVar in redteam report view (#2366)

### Documentation

- docs(configuration): Add documentation for shared variables in tests (#2379)

## [0.100.6] - 2024-12-11

### Changed

- chore: clean up invariant references (#2367)
- chore: invariant (#2363)
- chore(examples): add YAML schema and descriptions to config files (#2358)
- chore(providers): add debugs and make provider invariants more detailed (#2365)
- chore(redteam): add better error logging for multilingual (#2347)
- chore(redteam): add getRemoteGenerationUrl mocks to redteam tests (#2349)
- chore(redteam): Better error messaging for composite jailbreaks (#2372)
- chore(redteam): fix composite jailbreak docs (#2370)
- chore(redteam): respect --delay with redteam providers (#2369)
- chore(webui): add "save YAML" option to Save Config dialog (#2356)
- chore(webui): enhance redteam preset cards layout and styling (#2353)

### Fixed

- fix(providers): add regional model support to Bedrock (#2354)
- fix(webui): redteam setup UI should support request body objects (#2355)
- fix(providers): use Replicate moderation provider when OpenAI key not present (#2346)

### Dependencies

- chore(deps): bump @aws-sdk/client-bedrock-runtime from 3.706.0 to 3.709.0 (#2362)
- chore(deps): bump openai from 4.76.0 to 4.76.1 (#2361)
- chore(deps): update dependencies (#2350)

### Documentation

- docs(blog): new post on the EU AI Act (#2357)
- docs(redteam): Update documentation to suggest a detailed purpose (#2345)
- docs(troubleshooting): replace auto-generated index with custom overview (#2352)

## [0.100.5] - 2024-12-09

### Changed

- feat: Show current redteam and save state by @sklein12 in [#2336](https://github.com/promptfoo/promptfoo/pull/2336)
- fix: Our task API responds with a JSON object by @sklein12 in [#2337](https://github.com/promptfoo/promptfoo/pull/2337)
- fix: Attempt to fix metrics after share to self-hosted by @GICodeWarrior in [#2338](https://github.com/promptfoo/promptfoo/pull/2338)
- fix: Merge `defaultTest.vars` before applying `transformVars` by @mldangelo in [#2339](https://github.com/promptfoo/promptfoo/pull/2339)
- fix: Catch errors on purpose extraction and continue by @sklein12 in [#2344](https://github.com/promptfoo/promptfoo/pull/2344)
- chore: Allow overriding default and redteam providers globally by @sklein12 in [#2333](https://github.com/promptfoo/promptfoo/pull/2333)
- chore(providers): Align `transformRequest` with `transformResponse` behavior by @mldangelo in [#2334](https://github.com/promptfoo/promptfoo/pull/2334)
- chore: Update Node.js to v20.18.1 by @mldangelo in [#2342](https://github.com/promptfoo/promptfoo/pull/2342)
- chore: Add support for multiple Google Sheets in `promptfooconfig` by @mldangelo in [#2343](https://github.com/promptfoo/promptfoo/pull/2343)

## [0.100.4] - 2024-12-08

### Changed

- feat: "try example" in target configuration (#2335)
- chore(webui): add a reset config button (#2328)
- chore(redteam): add comments and schema to generated yaml (#2329)
- chore(webui): add select all/none for all plugins (#2326)
- chore: automate CITATION.cff version bump. Sort npm scripts (#2320)
- docs: Fix docs to reflect non-root docker user (#2324)

### Fixed

- fix(cli): recommend npx if necessary (#2325)
- fix(providers): use prompt config for structured outputs in azure (#2331)
- fix(redteam): Use cloud api for remote harmful generation (#2323)
- fix(webui): redteam bug where purpose was using old state (#2330)
- fix(webui): redteam config persist between refreshes (#2327)

### Dependencies

- chore(deps): bump openai from 4.75.0 to 4.76.0 (#2321)

## [0.100.3] - 2024-12-06

### Changed

- chore(providers): improve JSON schema support for openai azure (#2318)

### Dependencies

- chore(deps): bump the npm_and_yarn group with 2 updates (#2317)

### Documentation

- docs(aws-bedrock): add Nova model documentation and update examples (#2319)
- docs(multilingual): add language code references (#2311)

## [0.100.2] - 2024-12-06

### Added

- feat: multiline editor for http request body (#2314) by @typpo

### Fixed

- fix(redteam): Do not fail crescendo if the provider sends the wrong response (#2315) by @sklein12
- fix: remove log line (c539341)

## [0.100.1] - 2024-12-05

### Added

- feat(redteam): Multilingual generates test cases across all strats (#2313) by @sklein12

### Fixed

- fix(redteam): preserve assertion types in multilingual strategy (#2312) by @mldangelo

### Changed

- chore(redteam): Improve purpose output (779a8d4)
- chore: re-reorder target setup page (7dd11ae)
- chore: copy (158d841)
- ci: increase Docker workflow timeout to 60 minutes (414db79)

### Dependencies

- chore(deps): update multiple package dependencies (#2308) by @mldangelo

### Documentation

- docs: fix multilingual (e78e77d)

## [0.100.0] - 2024-12-05

### Added

- feat(providers): Add Amazon Nova models to Bedrock provider (#2300)
- feat(providers): Support TypeScript custom providers (#2285)
- feat(providers): Add transformRequest to HTTP provider. Rename responseParser to transformResponse (#2228)
- feat(cli): Add configurable CSV delimiter support (#2294)
- feat(redteam): Load `intents` plugin from file (#2283)
- feat(webui): Ability to configure strategies in redteam setup (#2304)
- feat(webui): Ability to upload YAML file to setup view (#2297)
- feat(webui): Column selector (#2288)

### Changed

- chore(webui): Add YAML preview and strategies to redteamReview page (#2305)
- chore(prompts): TypeScript for prompt functions (#2287)
- chore(webui): Display # selected plugins in accordion text (#2298)
- chore(redteam): Remote generation if logged into cloud (#2286)
- chore(cli): Write `promptfoo-errors.log` on error (#2303)
- chore(cli): Improve error message when attempting to share incomplete eval (#2301)
- chore(redteam): Fix stateless warning (#2282)
- chore(redteam): Plugin page UX (#2299)
- chore(webui): Display average cost alongside total (#2274)
- chore(webui): Remove prompt from redteam setup purpose page (#2295)
- docs: Guide on LangChain PromptTemplates (#2235)

### Fixed

- fix(redteam): Do not store config hash if redteam generation failed (#2296)
- fix(webui): Minor bugs in redteam config UI (#2278)
- fix(cli): Replace process.exitCode with process.exit calls in share command (#2307)

### Dependencies

- chore(deps): Bump @aws-sdk/client-bedrock-runtime from 3.699.0 to 3.704.0 (#2279)
- chore(deps): Bump @aws-sdk/client-bedrock-runtime from 3.704.0 to 3.705.0 (#2290)
- chore(deps): Bump groq-sdk from 0.8.0 to 0.9.0 (#2291)
- chore(deps): Bump openai from 4.73.1 to 4.74.0 (#2280)
- chore(deps): Bump openai from 4.74.0 to 4.75.0 (#2289)

### Documentation

- docs(examples): Add redteam chatbot example (#2306)

## [0.99.1] - 2024-12-02

### Changed

- chore(docs): update --config YAML file references to match actual behavior (#2170)
- chore(providers): add \*-latest models for Anthropic (#2262)
- chore(providers): remove optional chaining in goat provider (#2253)
- chore(redteam): ability to override severity (#2260)
- chore(redteam): improve hijacking grader (#2251)
- chore(redteam): improve overreliance grader (#2246)
- chore(redteam): improve politics grader (#2258)
- chore(redteam): move harmful specialized advice plugin to unaligned provider (#2239)
- chore(redteam): move misinformation plugin from aligned to unaligned provider (#2232)
- chore(redteam): shell injection grader improvement (25%) (#2277)
- chore(redteam): update policy grader (#2244)
- chore(site): improve architecture diagram dark mode (#2254)
- chore(site): move careers link (#2242)
- chore(tests): remove console.error debug statement (#2275)
- chore(types): add Zod schema for assertion types (#2276)
- chore(webui): ability to set image min/max height (#2268)
- chore(webui): add metric column in assertions table (#2238)
- chore(webui): add pointer cursor to report view (#2272)
- chore(webui): add support for custom targets to redteam setup (#2215)
- chore(webui): combine assertion context to eval output comment dialog (#2240)
- chore(webui): improve back and next buttons for purpose/targets pages (#2269)
- chore(webui): minor improvements to redteam setup strategy and plugin selection (#2247)
- chore(webui): only show action buttons for the currently hovered cell, rather than both cells for that row (#2270)
- chore(webui): preserve whitespace in TableCommentDialog (#2237)
- chore(webui): prevent dialog from popping up repeatedly when component rerenders (#2273)
- chore(webui): remove local dashboard (#2261)
- chore(webui): select all/none in redteam setup plugins view (#2241)
- docs: GitLab integration (#2234)

### Fixed

- fix(cli): improve debugging for fetchWithRetries (#2233)
- fix(cli): refuse to share incomplete evals (#2259)
- fix(webui): support sorting on pass/fail count & raw score (#2271)
- fix(redteam): stringify non-string target provider responses in goat (#2252)

### Dependencies

- chore(deps): bump openai from 4.73.0 to 4.73.1 (#2243)
- chore(deps): sync dependency versions with promptfoo cloud (#2256)
- chore(deps): update dependencies (#2257)
- chore(deps): update lock file for yanked dependency (#2250)

## [0.99.0] - 2024-11-25

### Added

- feat(cli): `promptfoo debug` command (#2220)
- feat(eval): Read variables from PDF (#2218)
- feat(providers): Add `sequence` provider (#2217)
- feat(redteam): Citation strategy (#2223)
- feat(redteam): Composite jailbreak strategy (#2227)
- feat(redteam): Ability to limit strategies to specific plugins (#2222)

### Changed

- chore(redteam): Attempt to reuse existing server for redteam init (#2210)
- chore(redteam): Naive GOAT error handling (#2213)
- chore(redteam): Improve competitors plugin and grading (#2208)

### Fixed

- fix(eval): CSV BOM parsing (#2230)
- fix(redteam): Add missing entities field to redteam schema (#2226)
- fix(redteam): Ensure numTests is properly inherited in config for all plugin types (#2229)
- fix(redteam): Strip prompt asterisks (#2212)
- fix(redteam): Validate plugins before starting (#2219)

### Dependencies

- chore(deps): Bump @aws-sdk/client-bedrock-runtime from 3.696.0 to 3.699.0 (#2231)

### Documentation

- docs(redteam): Ollama redteam blog (#2221)
- docs(redteam): Add troubleshooting documentation (#2211)

## [0.98.0] - 2024-11-22

### Added

- feat(providers): Maintain session-id in HTTP provider (#2101)
- feat(redteam): Add custom strategy (#2166)
- feat(webui): Add CSV download to report view (#2168)
- feat(webui): Add image preview lightbox for base64 image strings (#2194)

### Changed

- chore(providers): Add GPT-4-0-2024-11-20 to supported models (#2203)
- chore(providers): Add support for UUID in transformVars (#2204)
- chore(cli): Display help for invalid args (#2196)
- chore(redteam): Add `promptfoo redteam setup` (#2172)
- chore(redteam): Init now opens web setup UI (#2191)
- chore(redteam): Update purpose UI to capture better information (#2180)
- chore(redteam): Instrument redteam setup (#2193)
- chore(redteam): Remove OpenAI key requirement in onboarding (#2187)
- chore(redteam): Remove overreliance from default (#2201)
- chore(redteam): Remove redundant harmful plugin when all subcategories are selected (#2206)
- chore(redteam): Reorganize plugins in setup (#2173)
- chore(redteam): Session parsing in UI (#2192)
- chore(redteam): Update docs for multi-turn strategies (#2182)
- chore(redteam): Update redteam init instructions (#2190)
- chore(redteam): Wrap more system purpose tags (#2202)
- chore(redteam): Wrap purposes in <Purpose> tags (#2175)

### Fixed

- fix(prompts): Parse YAML files into JSON before Nunjucks template render (#2205)
- fix(providers): Handle more response parser failures in HTTP provider (#2200)
- fix(redteam): Attempt to fix undefined redteam testcase bug (#2186)
- fix(redteam): Debug access plugin grader improvement (#2178)
- fix(redteam): Handle missing prompts in indirect prompt injection setup (#2199)
- fix(redteam): Pass isRedteam from eval database model (#2171)
- fix(webui): Handle division by zero cases in CustomMetrics component (#2195)

### Dependencies

- chore(deps): Bump @aws-sdk/client-bedrock-runtime from 3.693.0 to 3.696.0 (#2176)
- chore(deps): Update dependencies - resolve lock file issue (#2179)
- chore(deps): Update dependencies (#2169)

### Documentation

- docs(examples): Add F-score example (#2198)
- docs(examples): Modernize image classification example (#2197)
- docs(site): Add red team Hugging Face model guide (#2181)
- docs(site): Use `https` id with `url` config (#2189)

## [0.97.0] - 2024-11-18

### Added

- feat(azure): adding AzureCliCredential as a fallback authentication option (#2149)

### Changed

- feat: report shows % framework compliance as progress bar (#2160)
- feat: support for grader fewshot examples (#2162)
- feat: add support for bedrock guardrails (#2163)
- fix: crescendo feedback (#2145)
- fix: handle null test cases in strategy generation (#2146)
- refactor(redteam): extract parseGeneratedPrompts from redteam base class (#2155)
- refactor(redteam): modularize and simplify harmful plugin (#2154)
- chore: bump @aws-sdk/client-bedrock-runtime from 3.691.0 to 3.693.0 (#2147)
- chore: bump @eslint/plugin-kit from 0.2.0 to 0.2.3 in the npm_and_yarn group (#2151)
- chore: track token usage for redteam providers (#2150)
- chore(providers): misc harmful completion provider enhancements (#2153)
- chore: display strategy used in report view (#2156)
- chore: open result details in report view (#2159)
- chore: add # requests to token usage (#2158)
- chore: set redteamFinalPrompt in goat provider (#2161)
- chore(redteam): refactor harmful plugin into aligned and unaligned modules (#2164)
- chore(redteam): refactor unaligned inference API response handling (#2167)

### Fixed

- fix(share): update eval author to logged-in user when sharing (#2165)

## [0.96.2] - 2024-11-14

### Added

- feat(redteam): redteam fewshot overrides (#2138)
- feat(cli): make README.md file during onboarding init flow optional (#2054)

### Changed

- feat: helm chart for self hosted (#2003)

### Fixed

- fix(cli): remove validation warning on yaml files (#2137)
- fix(providers): handle system messages correctly for bedrock Claude models (#2141)
- fix(redteam): Config for all strategies (#2126)
- fix(webui): potential divide by 0s (#2135)
- fix(webui): restore token usage display (#2143)

### Dependencies

- chore(deps): clean up plugin action params (#2139)
- chore(deps): bump @aws-sdk/client-bedrock-runtime from 3.687.0 to 3.691.0 (#2140)
- chore(deps): update dependencies (#2133)

## [0.96.1] - 2024-11-12

### Added

- feat(ui): Respect max text length in Markdown cells (#2109)

### Changed

- chore(assertions): split assertions into separate modules (#2116)\* chore(blog): update API endpoint to canonical domain by @mldangelo in https://github.com/promptfoo/promptfoo/pull/2119
- chore(cli): add promptfoo version header to all requests (#2121)
- chore(redteam): allow goat to be used stateless or not (#2102)
- chore(redteam): Break out Prompt Metrics Types (#2120)
- chore(redteam): re-organize report categories (#2127)
- chore(docs): Fix AWS default region to match documentation (#2117)

### Fixed

- fix(cli): validate config after dereferencing (#2129)
- fix(providers): handle system messages correctly in anthropic parseMessages (#2128)

### Dependencies

- chore(deps): bump groq-sdk from 0.7.0 to 0.8.0 (#2131)
- chore(deps): update multiple dependencies (#2118)

## [0.96.0] - 2024-11-10

### Added

- feat(redteam): intent plugin (#2072)
- feat(redteam): rag poisoning plugin (#2078)
- feat(cli): --filter-sample on eval to randomly sample (#2115)
- feat(providers): azure default provider (#2107)
- feat(assertions): BLEU score (#2081)

### Changed

- chore(assertions): refactor JSON assertions (#2098)
- chore(assertions): split assertions into separate files (#2089)
- chore(cli): add --ids-only to list commands (#2076)
- chore(cli): lazily init csv assertion regex (#2111)
- chore(cli): validate json, yaml, js configs on load (#2114)
- chore(lint): format lint (#2082)
- chore(providers): add envar support for azure auth (#2106)
- chore(providers): add support for Claude 3.5 Haiku model (#2066)
- chore(providers): add support for external response_format in azure openai (#2092)
- chore(providers): azureopenai -> azure (#2113)
- chore(providers): Support AWS sessionToken and profile for authentication (#2085)
- chore(redteam): improve rbac grader (#2067)
- chore(redteam): pass context and options to target in iterativeTree provider (#2093)
- chore(redteam): Use purpose in graders (#2077)
- chore(webui): prevent unnecessary state resets in plugin configuration in redteam ui (#2071)
- chore: add yaml config validation tests (#2070)
- chore(docs): goat-blog demo component usability improvements (#2095)
- docs: use "provider" key in python prompt function (#2103)
- docs: add GOAT blog post (#2068)
- chore(blog): update API endpoint to canonical domain (#2119)

### Fixed

- fix(cli): keep eval id on `import` (#2112)
- fix(providers): portkey provider and headers (#2088)
- fix(redteam): provide target context (#2090)
- fix(providers): ensure consistent message parsing for Anthropic Claude Vision (#2069)
- fix(redteam): make remote generation URL dynamic to support dotenv loading (#2086)

### Dependencies

- chore(deps): bump @anthropic-ai/sdk from 0.31.0 to 0.32.0 (#2074)
- chore(deps): bump @anthropic-ai/sdk from 0.32.0 to 0.32.1 (#2083)
- chore(deps): bump @aws-sdk/client-bedrock-runtime from 3.686.0 to 3.687.0 (#2104)
- chore(deps): bump openai from 4.70.2 to 4.71.0 (#2073)
- chore(deps): bump openai from 4.71.0 to 4.71.1 (#2087)

## [0.95.0] - 2024-11-04

### Added

- **feat(redteam):** goat (#2006)
- **feat(webui):** add support for file providers in eval creation view via file upload by @mldangelo in https://github.com/promptfoo/promptfoo/pull/2055
- feat(webui): add support for file providers in eval creation view via file upload (#2055)

### Changed

- **feat:** save and load configs (#2044)
- **feat:** index page for report view (#2048)
- **fix:** competitors grader (#2042)
- **fix:** llm rubric markup (#2043)
- **fix:** OOM on large evals (#2049)
- **chore:** migrate rag-full example to langchain 0.3.0 (#2041)
- **chore:** add some loaders to webui pages (#2050)
- **chore(providers):** add bedrock regional inference profile IDs (#2058)
- **chore(webui):** optimize custom policy handling (#2061)
- **chore:** bump @anthropic-ai/sdk from 0.30.1 to 0.31.0 (#2062)
- **chore:** bump openai from 4.69.0 to 4.70.2 (#2063)

### Fixed

- **fix(webui):** preserve target label when switching target types (#2060)

### Dependencies

- **chore(deps):** bump langchain from 0.2.10 to 0.3.0 in /examples/rag-full (#2040)
- **chore(deps):** bump openai from 4.68.4 to 4.69.0 (#2045)
- **chore(deps):** update patch and minor dependencies (#2064)

## [0.94.6] - 2024-10-30

### Added

- feat(webui): make table header sticky (#2001)

### Changed

- feat: `promptfoo auth whoami` (#2034)
- fix: minor redteam run fixes (#2033)
- fix: report issue counts (#2037)
- fix: Integration backlink to portkey docs (#2039)
- chore: add provider to assertion function context (#2036)
- chore: add `--verbose` to redteam run (#2032)
- chore(deps-dev): bump @aws-sdk/client-bedrock-runtime from 3.679.0 to 3.682.0 (#2038)

### Dependencies

- chore(deps): bump elliptic from 6.5.7 to 6.6.0 in /src/app (#2031)
- chore(deps): bump langchain from 0.1.14 to 0.3.0 in /examples/langchain-python (#2035)

## [0.94.5] - 2024-10-28

### Changed

- fix: bump version on fetch cache key (#2029)
- fix: support browser back/forward in redteam setup (#2022)
- chore: improve ui for plugin configs (#2024)
- chore(webui): improve redteam plugin configuration UI (#2028)
- chore: Add Missing Statuses to Risk Categories (#2030)

### Fixed

- fix(ci): add disk space cleanup steps to prevent runner failures (#2018)
- fix(redteam): auto-extract injectVar from prompt template in redteam image provider (#2021)
- fix(providers): adjust bedrock anthropic default temperature (#2027)
- fix(webui): hide redteam setup dialog after seen (#2023)

### Documentation

- docs(provider): fix dalle-3 provider name (#2020)

## [0.94.4] - 2024-10-27

### Added

- **Feature:** Add simulated user provider ([#2014](https://github.com/promptfoo/promptfoo/pull/2014) by [@typpo](https://github.com/typpo))

### Changed

- **Fix:** Handle basic auth credentials in fetch requests ([#2013](https://github.com/promptfoo/promptfoo/pull/2013) by [@mldangelo](https://github.com/mldangelo))
- **Chore:** Add configuration option to disable template environment variables ([#2017](https://github.com/promptfoo/promptfoo/pull/2017) by [@mldangelo](https://github.com/mldangelo))
- **Chore (Redteam):** Improve onboarding CLI plugin configuration handling ([#2015](https://github.com/promptfoo/promptfoo/pull/2015) by [@mldangelo](https://github.com/mldangelo))

## [0.94.3] - 2024-10-26

### Changed

- feat: package import support improvements (#1995)
- feat: add adaline gateway provider (#1980)
- fix: template creation for `promptfoo init` and `promptfoo redteam init`
- chore(providers): merge prompt and provider config in azure (#2011)

## [0.94.2] - 2024-10-25

### Added

- feat(browser): `optional` arg on `click` commands (#1997)

### Changed

- feat: add browser support in redteam setup (#1998)
- fix: test case descriptions (#2000)
- fix: Http Provider parser (#1994)
- chore: save user consent when logged in via webui (#1999)
- chore: Constants are lower case (#2007)
- style(eslint): add sort-keys rule and sort type constituents (#2008)
- chore(redteam): alphabetize and normalize ordering of constants (#2002)
- revert: style(eslint): add sort-keys rule and sort type constituents (#2009)

## [0.94.1] - 2024-10-24

### Added

- **feat(schema):** Add YAML schema validation to config files by [@mldangelo](https://github.com/mldangelo) in [#1990](https://github.com/promptfoo/promptfoo/pull/1990)

### Changed

- **chore:** Don't run Docker as root by [@typpo](https://github.com/typpo) in [#1884](https://github.com/promptfoo/promptfoo/pull/1884)
- **chore(webui):** Move Snackbar out of component for reuse by [@sklein12](https://github.com/sklein12) in [#1989](https://github.com/promptfoo/promptfoo/pull/1989)
- **chore(redteam):** Send version to remote endpoint by [@typpo](https://github.com/typpo) in [#1982](https://github.com/promptfoo/promptfoo/pull/1982)
- **refactor(tests):** Reorganize test files into subdirectories by [@mldangelo](https://github.com/mldangelo) in [#1984](https://github.com/promptfoo/promptfoo/pull/1984)
- site: additional landing page (#1996)

### Fixed

- **fix(providers):** Better OpenAI rate limit handling by [@typpo](https://github.com/typpo) in [#1981](https://github.com/promptfoo/promptfoo/pull/1981)
- **fix(providers):** Refusals are not failures by [@typpo](https://github.com/typpo) in [#1991](https://github.com/promptfoo/promptfoo/pull/1991)
- **fix(redteam):** Better error handling in strategies by [@typpo](https://github.com/typpo) in [#1983](https://github.com/promptfoo/promptfoo/pull/1983)
- **fix(redteam):** Better error on remote plugins when remote is disabled by [@typpo](https://github.com/typpo) in [#1979](https://github.com/promptfoo/promptfoo/pull/1979)
- fix: prompt validation (#1993)

### Dependencies

- **chore(deps):** Bump @aws-sdk/client-bedrock-runtime from 3.677.0 to 3.678.0 by [@dependabot](https://github.com/dependabot) in [#1987](https://github.com/promptfoo/promptfoo/pull/1987)
- **chore(deps):** Bump @anthropic-ai/sdk from 0.30.0 to 0.30.1 by [@dependabot](https://github.com/dependabot) in [#1986](https://github.com/promptfoo/promptfoo/pull/1986)
- **chore(deps):** Bump OpenAI from 4.68.2 to 4.68.4 by [@dependabot](https://github.com/dependabot) in [#1985](https://github.com/promptfoo/promptfoo/pull/1985)

## [0.94.0] - 2024-10-23

### Added

- feat(providers): add support for `github` provider (#1927)
- feat(providers): add support for xAI (Grok) provider (#1967)
- feat(providers): Update HTTP Provider to support any type of request (#1920)
- feat(prompts): add context to python and javascript prompts (#1974)
- feat(webui): add ability to update eval author (#1951)
- feat(webui): add login page (#1964)
- feat(webui): add support for displaying base64-encoded images (#1937)
- feat(cli): allow referencing specific gsheet (#1942)
- feat(redteam): show passes and fails in report drawer (#1972)

### Changed

- chore(cli): disable database logging by default (#1953)
- chore(cli): move db migrations up (#1975)
- chore(cli): replace node-fetch with native fetch API (#1968)
- chore(cli): warn on unsupported test format (#1945)
- chore(providers): support AWS credentials in config file for bedrock provider (#1936)
- chore(providers): support response_format in prompt config in openai provider (#1966)
- chore(providers): update Claude 3.5 model version (#1973)
- chore(providers): update implementation of togetherAI provider (#1934)
- chore(redteam): Add redteam descriptions and display names (#1962)
- chore(redteam): Better typing for the new constants (#1965)
- chore(redteam): fix typing issue, don't return in route (#1933)
- chore(redteam): move all redteam constants to one spot (#1952)
- chore(redteam): remove providers from db (#1955)
- chore(redteam): update providers to id by id or label (#1924)
- chore(redteam): Use Provider Label as Unique ID for redteam targets (#1938)
- chore(webui): add user email management endpoints (#1949)
- chore(webui): create dedicated eval router (#1948)
- chore(webui): expose redteam init ui in navigation dropdown menu (#1926)
- chore(webui): improve max text length slider (#1939)
- chore(webui): optimize Material-UI imports for better tree-shaking (#1928)
- chore(webui): optionally record anonymous telemetry (#1940)
- chore(webui): resolve fast refresh warning by separating useToast hook (#1941)
- refactor(assertions): move utility functions to separate file (#1944)
- chore: add citation generation script and update CITATION.cff (#1914)

### Fixed

- fix(cli): add metadata to EvaluateResult model (#1978)
- fix(cli): check for python3 alias (#1971)
- fix(cli): cli properly watches all types of configs (#1929)
- fix(cli): resolve deep copy issue when using grader cli arg (#1943)
- fix(eval): set author from getUserEmail when creating Eval (#1950)
- fix(providers): improve Gemini format coercion and add tests (#1925)
- fix(providers): maybeCoerceToGeminiFormat in palm provider - parse system_instruction (#1947)

### Dependencies

- chore(deps): bump aiohttp from 3.9.5 to 3.10.2 in /examples/rag-full (#1959)
- chore(deps): bump certifi from 2023.11.17 to 2024.7.4 in /examples/python-provider (#1958)
- chore(deps): bump idna from 3.6 to 3.7 in /examples/python-provider (#1957)
- chore(deps): bump rollup from 4.21.3 to 4.24.0 in /src/app (#1961)
- chore(deps): bump starlette from 0.37.2 to 0.40.0 in /examples/rag-full (#1956)
- chore(deps): bump vite from 5.3.3 to 5.4.9 in /examples/jest-integration (#1960)
- chore(deps): migrate drizzle (#1922)
- chore(deps): update dependencies (#1913)

### Documentation

- docs(blog): adding fuzzing post (#1921)

## [0.93.3] - 2024-10-17

### Added

- **feat(assertions):** Support array of files in assertion values by [@danpe](https://github.com/promptfoo/promptfoo/pull/1897)
- **feat(redteam):** Math-prompt strategy by [@AISimplyExplained](https://github.com/promptfoo/promptfoo/pull/1907)
- feat(redteam): math-prompt strategy (#1907)
- feat: add watsonx bearer token auth and display model cost (#1904)
- feat: support array of files in assertion values (#1897)

### Changed

- **chore(providers):** Add WatsonX bearer token auth and display model cost by [@gprem09](https://github.com/promptfoo/promptfoo/pull/1904)
- **chore(redteam):** Rename math-prompt strategy and update docs by [@mldangelo](https://github.com/promptfoo/promptfoo/pull/1912)
- **chore(webui):** Redesign navigation and dark mode components by [@mldangelo](https://github.com/promptfoo/promptfoo/pull/1903)
- **chore(ci):** Correct GitHub Actions syntax for secret access by [@mldangelo](https://github.com/promptfoo/promptfoo/pull/1911)
- **chore(ci):** Fix Docker build by [@sklein12](https://github.com/promptfoo/promptfoo/pull/1910)
- **chore(ci):** Test eval share for hosted container by [@sklein12](https://github.com/promptfoo/promptfoo/pull/1908)
- **chore(ci):** Test sharing to cloud by [@sklein12](https://github.com/promptfoo/promptfoo/pull/1909)
- chore: fix docker build (#1910)
- chore(redteam): rename math-prompt strategy and update docs (#1912)
- chore: Test sharing to cloud (#1909)
- chore: Test eval share for hosted container (#1908)

### Fixed

- **fix(webui):** Navigating directly to an eval by [@sklein12](https://github.com/promptfoo/promptfoo/pull/1905)
- fix(providers): lazy load watsonx dependencies (#1977)
- fix(ci): correct GitHub Actions syntax for secret access (#1911)
- fix: Navigating directly to an eval (#1905)

### Documentation

- **docs(redteam):** Add documentation for Custom and PII plugins by [@mldangelo](https://github.com/promptfoo/promptfoo/pull/1892)

## [0.93.2] - 2024-10-16

### Fixed

- fix: sharing to hosted (#1902)
- fix: update cloud share URL path from 'results' to 'eval' (#1901)
- fix: gemini chat formatting (#1900)

### Documentation

- docs(redteam): add documentation for Custom and PII plugins (#1892)

### Changed

- **fix:** update cloud share URL path from 'results' to 'eval' by [@mldangelo](https://github.com/promptfoo/promptfoo/pull/1901)
- **fix:** gemini chat formatting by [@typpo](https://github.com/promptfoo/promptfoo/pull/1900)
- **fix:** sharing to hosted by [@sklein12](https://github.com/promptfoo/promptfoo/pull/1902)
- **chore:** add `--filter-targets` to `redteam run` by [@typpo](https://github.com/promptfoo/promptfoo/pull/1893)
- **chore:** warn users about unknown arguments after 'eval' command by [@mldangelo](https://github.com/promptfoo/promptfoo/pull/1898)
- chore(webui): redesign navigation and dark mode components (#1903)
- chore(cli): warn users about unknown arguments after 'eval' command (#1898)
- chore: add `--filter-targets` to `redteam run` (#1893)

### Dependencies

- **chore(deps):** bump `@anthropic-ai/sdk` from 0.29.0 to 0.29.1 by [@dependabot](https://github.com/promptfoo/promptfoo/pull/1894)
- chore(deps): bump @anthropic-ai/sdk from 0.29.0 to 0.29.1 (#1894)

## [0.93.1] - 2024-10-15

### Fixed

- fix: Delete all evals broken (#1891)

### Added

- feat: Redteam http target tester (#1883)

### Changed

- **feat:** Crisp chat on certain pages by [@typpo](https://github.com/promptfoo/promptfoo/pull/1880)
- **feat:** Redteam HTTP target tester by [@sklein12](https://github.com/promptfoo/promptfoo/pull/1883)
- **fix:** Do not use default config when config is explicitly set by [@typpo](https://github.com/promptfoo/promptfoo/pull/1878)
- **fix:** Delete all evals broken by [@sklein12](https://github.com/promptfoo/promptfoo/pull/1891)
- **docs:** Add RAG architecture blog post by [@vsauter](https://github.com/promptfoo/promptfoo/pull/1886)
- **refactor(webui):** Move dashboard to redteam directory by [@mldangelo](https://github.com/promptfoo/promptfoo/pull/1890)
- refactor(webui): move dashboard to redteam directory (#1890)

## [0.93.0] - 2024-10-14

### Documentation

- docs: add rag architecture blog post (#1886)

### Added

- feat(cli): add example download functionality to init command (#1875)
- feat(redteam): introduce experimental redteam setup ui (#1872)
- feat(providers): watsonx provider (#1869)
- feat(providers): node package provider (#1855)
- feat: crisp chat on certain pages (#1880)

### Changed

- chore(webui): show tools in report view (#1871)

### Fixed

- fix(cli): only set redteam on combined configs when necessary (#1879)
- fix(cli): disable remote grading with rubric prompt override (#1877)
- fix(webui): rendering evals (#1881)
- fix: do not use default config when config is explicitly set (#1878)

## [0.92.3] - 2024-10-12

### Changed

- fix: request correct structure in prompt (#1851)
- fix: Only persist custom API url in local storage if it's set through the UI (#1854)
- fix: equality failure message (#1868)
- fix: don't always persist providers (#1870)
- feat: env variable to host pf at a different url path then base (#1853)
- chore(redteam): improve custom plugin definition and validation (#1860)
- chore: move skip logic to generate (#1834)
- chore: add `--filter-targets` alias (#1863)
- chore: Cloud sharing with new format (#1840)

### Fixed

- fix(webui): resolve undefined version display in InfoModal (#1856)

### Dependencies

- chore(deps-dev): bump @aws-sdk/client-bedrock-runtime from 3.667.0 to 3.668.0 (#1857)
- chore(deps-dev): bump @aws-sdk/client-bedrock-runtime from 3.668.0 to 3.669.0 (#1865)

## [0.92.2] - 2024-10-09

### Changed

- **ci(tests)**: Separate unit and integration tests in CI pipeline by [@mldangelo](https://github.com/mldangelo) in [#1849](https://github.com/promptfoo/promptfoo/pull/1849)
  - Bump `@aws-sdk/client-bedrock-runtime` from 3.666.0 to 3.667.0 by [@dependabot](https://github.com/dependabot) in [#1845](https://github.com/promptfoo/promptfoo/pull/1845)
  - Bump `@anthropic-ai/sdk` from 0.28.0 to 0.29.0 by [@dependabot](https://github.com/dependabot) in [#1846](https://github.com/promptfoo/promptfoo/pull/1846)
  - Bump `openai` from 4.67.2 to 4.67.3 by [@dependabot](https://github.com/dependabot) in [#1844](https://github.com/promptfoo/promptfoo/pull/1844)

### Fixed

- **fix(providers)**: Dynamically import FAL-AI serverless client by [@mldangelo](https://github.com/mldangelo) in [#1850](https://github.com/promptfoo/promptfoo/pull/1850)

### Dependencies

- **chore(deps)**:

## [0.92.1] - 2024-10-08

### Added

- **feat(providers):** Add support for an optional `responseSchema` file to Google Gemini by [@aud](https://github.com/promptfoo/promptfoo/pull/1839)
- feat(providers): Add support for an optional `responseSchema` file to google gemini (#1839)

### Changed

- **fix:** count could be off if there was a test that wasn't recorded by [@sklein12](https://github.com/promptfoo/promptfoo/pull/1841)
- **fix:** support relative paths by [@sklein12](https://github.com/promptfoo/promptfoo/pull/1842)
- **fix:** Prompt ordering on tables by [@sklein12](https://github.com/promptfoo/promptfoo/pull/1843)
- **chore:** delete empty file by [@sklein12](https://github.com/promptfoo/promptfoo/pull/1829)
- **chore:** rename tables by [@sklein12](https://github.com/promptfoo/promptfoo/pull/1831)
- chore(deps-dev): bump @aws-sdk/client-bedrock-runtime from 3.665.0 to 3.666.0 (#1836)

### Fixed

- **fix(provider):** fal prompt config overrides by [@drochetti](https://github.com/promptfoo/promptfoo/pull/1835)
- fix: Prompt ordering on tables (#1843)
- fix: support relative paths (#1842)
- fix: count could be off if there was a test that wasn't recorded (#1841)

### Dependencies

- **chore(deps):** bump openai from 4.67.1 to 4.67.2 by [@dependabot](https://github.com/promptfoo/promptfoo/pull/1837)
- **chore(deps-dev):** bump @aws-sdk/client-bedrock-runtime from 3.665.0 to 3.666.0 by [@dependabot](https://github.com/promptfoo/promptfoo/pull/1836)
- chore(deps): bump openai from 4.67.1 to 4.67.2 (#1837)

### Documentation

- **docs(contributing):** expand guide for adding new providers by [@mldangelo](https://github.com/promptfoo/promptfoo/pull/1833)

## [0.92.0] - 2024-10-07

### Fixed

- fix(provider): fal prompt config overrides (#1835)

### Documentation

- docs(contributing): expand guide for adding new providers (#1833)

### Changed

- Normalize eval results in db (#1776)
- foundation model blog post (#1823)
- site: custom blog index page (#1824)
- chore(build): allow-composite-ts (#1825)
- chore(cli): improve validation for extension hooks (#1827)
- chore: rename tables (#1831)
- chore: delete empty file (#1829)

## [0.91.3] - 2024-10-04

### Added

- feat(redteam): add religion plugin (#1822)
- feat(provider-fal): allow prompt config overrides (#1815)
- feat: remove in memory table (#1820)

## [0.91.2] - 2024-10-04

### Added

- feat(cli): Add input validation to eval command (@mldangelo #1810)
- feat(cli): Add real-time logging for Python script execution (@mldangelo #1818)
- feat(providers): Add support for setting cookies in `browser` provider (@typpo #1809)

### Changed

- chore(ci): Move integration tests to separate job in GitHub Actions workflow (@mldangelo #1821)
- chore(providers): Add support for file-based response parser for HTTP provider (@mldangelo #1808)
- chore(providers): Improve error message for browser provider missing imports (67c5fed2 @typpo)
- chore(redteam): Update to specific GPT-4 model (0be9c87f @mldangelo)
- chore(site): Update intro cal.com link (ff36972e @typpo)
- chore(webui): Remove 'use client' directives from React components (bc6f4214 @mldangelo)
- docs: Add Streamlit application in browser documentation (855e80f4 @typpo)
- docs: Escape tag in documentation (9c3ae83b @typpo)
- docs: Remove responseparser from quickstart (fe17b837 @typpo)
- docs: Remove responseParser from redteam template (feda3c60 @typpo)
- docs: Update test case reference documentation (d7c7a507 @mldangelo)
- docs: Update to use `redteam run` and `redteam report` (@typpo #1814)

### Fixed

- fix(redteam): Resolve cross-session templating issues (@typpo #1811)
- fix(webui): Ensure weight is not 0 (@sklein12 #1817)

### Dependencies

- chore(deps-dev): Bump @aws-sdk/client-bedrock-runtime from 3.658.1 to 3.662.0 (@dependabot #1805)
- chore(deps-dev): Bump @aws-sdk/client-bedrock-runtime from 3.663.0 to 3.664.0 (@dependabot #1819)
- chore(deps): Bump openai from 4.66.1 to 4.67.0 (@dependabot #1804)
- chore(deps): Bump replicate from 0.34.0 to 0.34.1 (@dependabot #1806)
- chore(deps): Update dependencies (ec37ca4e @mldangelo)

## [0.91.1] - 2024-10-01

### Changed

- feat: prompts as python classmethods (#1799)

### Fixed

- fix(redteam): read redteam config during redteam eval command (#1803)

### Documentation

- docs(custom-api): update documentation and improve typing (#1802)

## [0.91.0] - 2024-10-01

### Added

- feat(cli): ask for email on public share by @typpo in #1798
- feat(cli): support input transforms by @MrFlounder in #1704
- feat(redteam): add `redteam run` command by @typpo in #1791
- feat(webui): new Chart type on the eval page of web UI by @YingjiaLiu99 in #1147

### Changed

- fix: calc the same prompt id everywhere by @sklein12 in #1795
- docs: add troubleshooting section for timeouts by @mldangelo
- docs: fix indentation by @typpo
- docs: provider index by @mldangelo in #1792
- docs: update ts-config example README with tsx loader options by @mldangelo
- site: misc redteam guide clarifications by @typpo
- chore(cli): reorganize command structure and add program name by @mldangelo
- chore(cli): simplify node version check by @mldangelo in #1794
- chore(openai): use omni moderation by default by @typpo in #1797
- chore(providers): add support for special chars in browser provider by @typpo in #1790
- chore(providers): render provider label using Nunjucks by @mldangelo in #1789
- chore(providers): warn on unknown provider types by @mldangelo in #1787
- chore(redteam): include package version in redteam run hash by @typpo in 6d2d0c65
- chore(redteam): rename and export base classes by @mldangelo in #1801
- chore(redteam): serverside generation for indirect-prompt-injection by @mldangelo
- chore(redteam): update adversarial generation to specific gpt-4o model by @typpo in 1f397f62
- chore(cli): reorganize command structure and add program name by @mldangelo in 66781927

### Fixed

- fix(build): remove ts-config path aliases until compilation works correctly by @sklein12 in #1796
- fix(cli): don't ask for email when sharing in ci or without tty by @typpo
- fix(package): use provider prompt map when running via Node package by @vsauter in #1788
- fix(redteam): don't include entities if list is empty by @typpo
- fix(redteam): OWASP aliases by @typpo in #1765

### Dependencies

- chore(deps): bump openai from 4.65.0 to 4.66.1 by @dependabot in #1800
- chore(deps): update dependencies by @mldangelo

## [0.90.3] - 2024-09-27

### Changed

- fix: browser provider ignores cert errors by @ianw_github in 9fcc9f5974d919291456292e187fba1b1bacb3e2

## [0.90.2] - 2024-09-27

### Changed

- **feat:** Add fal.ai provider by [@drochetti](https://github.com/drochetti) in [#1778](https://github.com/promptfoo/promptfoo/pull/1778)
- **feat:** Add install script for pre-built binary installation by [@mldangelo](https://github.com/mldangelo) in [#1755](https://github.com/promptfoo/promptfoo/pull/1755)
- **fix:** Improve JSON parser handling for multiple braces by [@typpo](https://github.com/typpo) in [#1766](https://github.com/promptfoo/promptfoo/pull/1766)
- **refactor(eval):** Reorganize and improve eval command options by [@mldangelo](https://github.com/mldangelo) in [#1762](https://github.com/promptfoo/promptfoo/pull/1762)
- **chore(bedrock):** Improve support for LLAMA3.1 and LLAMA3.2 model configurations by [@mldangelo](https://github.com/mldangelo) in [#1777](https://github.com/promptfoo/promptfoo/pull/1777)
- **chore(config):** Simplify config loading by [@mldangelo](https://github.com/mldangelo) in [#1779](https://github.com/promptfoo/promptfoo/pull/1779)
- **chore(redteam):** Move select plugins for server-side generation by [@mldangelo](https://github.com/mldangelo) in [#1783](https://github.com/promptfoo/promptfoo/pull/1783)
- **ci(nexe-build):** Add ARM64 support for nexe builds by [@mldangelo](https://github.com/mldangelo) in [#1780](https://github.com/promptfoo/promptfoo/pull/1780)
- **ci(nexe-build):** Update runner selection for macOS and add Windows file extension by [@mldangelo](https://github.com/mldangelo) in [#1784](https://github.com/promptfoo/promptfoo/pull/1784)

### Fixed

- **fix(providers):** Correct data types for `responseParser` in HTTP provider by [@typpo](https://github.com/typpo) in [#1764](https://github.com/promptfoo/promptfoo/pull/1764)

### Dependencies

- **chore(deps-dev):** Bump `@aws-sdk/client-bedrock-runtime` from 3.658.0 to 3.658.1 by [@dependabot](https://github.com/dependabot) in [#1769](https://github.com/promptfoo/promptfoo/pull/1769)
- **chore(deps):** Bump `replicate` from 0.33.0 to 0.34.0 by [@dependabot](https://github.com/dependabot) in [#1767](https://github.com/promptfoo/promptfoo/pull/1767)
- **chore(deps):** Bump `openai` from 4.63.0 to 4.64.0 by [@dependabot](https://github.com/dependabot) in [#1768](https://github.com/promptfoo/promptfoo/pull/1768)

## [0.90.1] - 2024-09-26

### Changed

- **chore(providers):** Updated Bedrock integration to support Llama 3.2 models. [#1763](https://github.com/promptfoo/promptfoo/pull/1763) by [@aristsakpinis93](https://github.com/aristsakpinis93)
- **chore:** Added support for config objects in JavaScript and Python assertions. [#1729](https://github.com/promptfoo/promptfoo/pull/1729) by [@vedantr](https://github.com/vedantr)
- **fix:** Improved prompts handling per provider. [#1757](https://github.com/promptfoo/promptfoo/pull/1757) by [@typpo](https://github.com/typpo)
- **fix:** Updated `--no-interactive` description and added it to the documentation. [#1761](https://github.com/promptfoo/promptfoo/pull/1761) by [@kentyman23](https://github.com/kentyman23)
- site: adding blog post for Prompt Airlines (#1774)

### Dependencies

- **chore(deps-dev):** Bumped `@aws-sdk/client-bedrock-runtime` from 3.654.0 to 3.658.0. [#1758](https://github.com/promptfoo/promptfoo/pull/1758) by [@dependabot](https://github.com/dependabot)

## [0.90.0] - 2024-09-24

### Changed

- cli: Added 'pf' as an alias for the 'promptfoo' command (@mldangelo, #1745)
- providers(bedrock): Added support for AI21 Jamba Models and Meta Llama 3.1 Models (@mldangelo, #1753)
- providers(python): Added support for file:// syntax for Python providers (@mldangelo, #1748)
- providers(http): Added support for raw requests (@typpo, #1749)
- cli: implement cloud Login functionality for private sharing (@sklein12, #1719)
- cli(redteam): aliased 'eval' in redteam namespace and prioritized redteam.yaml over promptfooconfig.yaml (@typpo, #1664)
- providers(http): Added templating support for provider URLs (@mldangelo, #1747)
- cli: read config files from directory paths (@andretran, #1721)
- Added PROMPTFOO_EXPERIMENTAL environment variable (@typpo)
- Simplified redteam consent process (@typpo)
- Improved input handling for login prompts (@mldangelo)
- Updated dependencies (@mldangelo)
- webui: fix route to edit eval description(@sklein12, #1754)
- cli: prevent logging of empty output paths (@mldangelo)
- Added raw HTTP request example (@typpo)
- Updated documentation to prefer prebuilt versions (@sklein12, #1752)
- Triggered release step in nexe build for tagged branches (@mldangelo)
- Updated release token in GitHub Actions workflow (@mldangelo)
- Added continue-on-error to nexe-build job (@mldangelo)

## [0.89.4] - 2024-09-23

### Added

- feat(webui): display suggestions (#1739)

### Changed

- feat: headless browser provider (#1736)
- feat: suggestions (#1723)
- feat: improvements to http and websocket providers (#1732)
- fix: empty state for webui (#1727)
- chore: add costs for OpenAI model "gpt-4o-2024-08-06" (#1728)
- fix: catch errors when creating share url (#1726)https://github.com/promptfoo/promptfoo/pull/1725
- fix: add missing outputPath (#1734)
- fix: output path when PROMPTFOO_LIGHTWEIGHT_RESULTS is set (#1737)
- chore: Move share action to server (#1743)
- docs: Update documentation for Tree-based Jailbreaks Strategy by @vingiarrusso in

### Fixed

- fix(prompts): add handling for function prompt (#1724)

## [0.89.3] - 2024-09-20

### Changed

- **Bug Fixes:**
  - Improved sanitization of generations ([#1713](https://github.com/promptfoo/promptfoo/pull/1713) by [@typpo](https://github.com/typpo))
  - Reverted config changes to resolve prompt file bug ([#1722](https://github.com/promptfoo/promptfoo/pull/1722) by [@mldangelo](https://github.com/mldangelo))
- **Docs**
  - Added more information to the enterprise page ([#1714](https://github.com/promptfoo/promptfoo/pull/1714) by [@typpo](https://github.com/typpo))
  - Updated the about page ([#1715](https://github.com/promptfoo/promptfoo/pull/1715) by [@typpo](https://github.com/typpo))
  - Minor landing page updates ([#1718](https://github.com/promptfoo/promptfoo/pull/1718) by [@typpo](https://github.com/typpo))
- Update documentation for Tree-based Jailbreaks Strategy (#1725)

## [0.89.2] - 2024-09-18

### Changed

- **Dependencies**: Updated project dependencies (@mldangelo)
- **Website**: Added truncate functionality to the site (@typpo)
- Fixed Node cache dependency issue (@typpo)
- Improved nexe build workflow artifact handling in CI pipeline (@mldangelo)
- Bumped version to 0.89.2 (@typpo)
-

## [0.89.1] - 2024-09-18

### Added

- **feat(provider/openai)**: support loading `response_format` from a file by [@albertlieyingadrian](https://github.com/albertlieyingadrian) in [#1711](https://github.com/promptfoo/promptfoo/pull/1711)
- **feat(matchers)**: add external file loader for LLM rubric by [@albertlieyingadrian](https://github.com/albertlieyingadrian) in [#1698](https://github.com/promptfoo/promptfoo/pull/1698)

### Changed

- **feat**: Redteam dashboard by [@typpo](https://github.com/typpo) in [#1709](https://github.com/promptfoo/promptfoo/pull/1709)
- **feat**: add WebSocket provider by [@typpo](https://github.com/typpo) in [#1712](https://github.com/promptfoo/promptfoo/pull/1712)
- **docs**: GPT vs O1 guide by [@typpo](https://github.com/typpo) in [#1703](https://github.com/promptfoo/promptfoo/pull/1703)

### Dependencies

- **chore(deps)**: bump `openai` from `4.61.1` to `4.62.0` by [@dependabot](https://github.com/dependabot) in [#1706](https://github.com/promptfoo/promptfoo/pull/1706)
- **chore(deps)**: bump `@azure/openai-assistants` from `1.0.0-beta.5` to `1.0.0-beta.6` by [@dependabot](https://github.com/dependabot) in [#1707](https://github.com/promptfoo/promptfoo/pull/1707)

## [0.89.0] - 2024-09-17

### Added

- feat(util): add nunjucks template support for file path (#1688) by @albertlieyingadrian
- feat(redteam): top level targets, plugins, strategies (#1689) by @typpo

### Changed

- feat: Migrate NextUI to a React App (#1637) by @sklein12
- feat: add golang provider (#1693) by @typpo
- feat: make config `prompts` optional (#1694) by @typpo
- chore(redteam): plumb scores per plugin and strategy (#1684) by @typpo
- chore(redteam): redteam init indent plugins and strategies by @typpo
- chore(redteam): redteam onboarding updates (#1695) by @typpo
- chore(redteam): update some framework mappings by @typpo
- refactor(csv): improve assertion parsing and add warning for single underscore usage (#1692) by @mldangelo
- docs: improve Python provider example with stub LLM function by @mldangelo

### Fixed

- fix(python): change PythonShell mode to binary to fix unicode encoding issues (#1671) by @mldangelo
- fix(python): check --version for executable path validation (#1690) by @mldangelo
- fix(providers): Mistral Error Reporting (#1691) by @GICodeWarrior

### Dependencies

- chore(deps): bump openai from 4.61.0 to 4.61.1 (#1696) by @dependabot
- chore(deps): remove nexe dev dependency by @mldangelo
- chore(deps): update eslint and related packages by @mldangelo

## [0.88.0] - 2024-09-16

### Dependencies

- chore(deps): bump replicate from 0.32.1 to 0.33.0 (#1682)

### Added

- feat(webui): display custom namedScores (#1669)

### Changed

- **Added** `--env-path` as an alias for the `--env-file` option in CLI (@mldangelo)
- **Introduced** `PROMPTFOO_LIGHTWEIGHT_RESULTS` environment variable to optimize result storage (@typpo)
- **Added** `validatePythonPath` function and improved error handling for Python scripts (@mldangelo)
- **Displayed** custom named scores in the Web UI (@khp)
- **Improved** support for structured outputs in the OpenAI provider (@mldangelo)
- **Added** OpenAI Assistant's token usage statistics (@albertlieyingadrian)
- **Added** pricing information for Azure OpenAI models (@mldangelo)
- **Improved** API URL formatting for Azure OpenAI provider (@mldangelo)
- **Fixed** prompt normalization when reading configurations (@mldangelo)
- **Resolved** Docker image issues by adding Python, ensuring the `next` output directory exists, and disabling telemetry (@mldangelo)
- **Improved** message parsing for the Anthropic provider (@mldangelo)
- **Fixed** error in loading externally defined OpenAI function calls (@mldangelo)
- **Corrected** latency assertion error for zero milliseconds latency (@albertlieyingadrian)
- **Added** a new Red Team introduction and case studies to the documentation (@typpo)
- **Updated** model references and default LLM models in the documentation (@mldangelo)
- **Fixed** typos and broken image links in the documentation (@mldangelo, @typpo)
- **Refactored** Red Team commands and types to improve code organization (@mldangelo)
- **Moved** `evaluateOptions` initialization to `evalCommand` (@mldangelo)
- **Centralized** cost calculation logic in providers (@mldangelo)
- ci: improve nexe build workflow and caching (#1683)
- chore(providers): add pricing information for Azure OpenAI models (#1681)

### Tests

- **Added** support for `file://` prefix for local file paths in the `tests:` field in configuration (@mldangelo)

## [0.87.1] - 2024-09-12

### Fixed

- fix(docker): add Python to Docker image and verify in CI (#1677)
- fix(assertions): fix latencyMs comparison with undefined to allow 0 ms latency (#1668)
- fix(providers): improve parseMessages function for anthropic (#1666)
- fix(dockerfile): ensure next out directory exists and disable next telemetry (#1665)
- fix: normalize prompts when reading configs (#1659)

### Added

- feat(python): add validatePythonPath function and improve error handling (#1670)
- feat(cli): accept '--env-path' as an alias for '--env-file' option (#1654)
- feat: PROMPTFOO_LIGHTWEIGHT_RESULTS envar (#1450)

### Documentation

- docs: red team intro (#1662)
- docs: update model references from gpt-3.5-turbo to gpt-4o-mini (#1655)

### Changed

- **Add OpenAI `o1` pricing** by [@typpo](https://github.com/typpo) in [#1649](https://github.com/promptfoo/promptfoo/pull/1649)
- **Add support for OpenAI `o1` max completion tokens** by [@mldangelo](https://github.com/mldangelo) in [#1650](https://github.com/promptfoo/promptfoo/pull/1650)
- **Share link issue when self-hosting** by [@typpo](https://github.com/typpo) in [#1647](https://github.com/promptfoo/promptfoo/pull/1647)
- **Fix OpenAI function tool callbacks handling** by [@mldangelo](https://github.com/mldangelo) in [#1648](https://github.com/promptfoo/promptfoo/pull/1648)
- **Fix broken anchor links** by [@mldangelo](https://github.com/mldangelo) in [#1645](https://github.com/promptfoo/promptfoo/pull/1645)
- **Add documentation for Echo provider** by [@mldangelo](https://github.com/mldangelo) in [#1646](https://github.com/promptfoo/promptfoo/pull/1646)
- ci: add push trigger to docker workflow (#1678)
- refactor(providers): centralize cost calculation logic (#1679)
- refactor: move evaluateOptions initialization to evalCommand (#1674)
- refactor(redteam): move redteam types to src/redteam/types (#1653)
- refactor(redteam): move redteam commands to src/redteam/commands (#1652)
- chore(providers): improve API URL formatting for Azure OpenAI provider (#1672)
- chore(providers): add openai assistant's token usage (#1661)
- chore(openai): improve support for structured outputs (#1656)
- chore: support file:// prefix for local file paths in `tests:` field in config (#1651)

## [0.87.0] - 2024-09-12

### Changed

- feat: remote strategy execution (#1592)
- fix: run db migrations first thing in cli (#1638)
- chore: add --remote to `eval` (#1639)
- chore: ability to record when feature is used (#1643)
- site: intro and image updates (#1636)

### Dependencies

- chore(deps-dev): bump @aws-sdk/client-bedrock-runtime from 3.649.0 to 3.650.0 (#1640)
- chore(deps): bump openai from 4.58.2 to 4.59.0 (#1641)

## [0.86.1] - 2024-09-11

### Changed

- feat: cross-session leak plugin (#1631)
- fix: quickswitcher (#1635)

## [0.86.0] - 2024-09-11

### Changed

- **feat**: Added MITRE Atlas plugin aliases by [@typpo](https://github.com/typpo) in [#1629](https://github.com/promptfoo/promptfoo/pull/1629)
- **chore**: Removed the NextAPI by [@sklein12](https://github.com/sklein12) in [#1599](https://github.com/promptfoo/promptfoo/pull/1599)
- **fix**: Improved rate limiting handling by [@sinedied](https://github.com/sinedied) in [#1633](https://github.com/promptfoo/promptfoo/pull/1633)
- **fix**: Ensured `name:value` pairs are unique, rather than just names, for tags by [@sklein12](https://github.com/sklein12) in [#1621](https://github.com/promptfoo/promptfoo/pull/1621)
- **chore**: Fixed paths for `ts-node` by [@sklein12](https://github.com/sklein12) in [#1628](https://github.com/promptfoo/promptfoo/pull/1628)
- **chore**: Standardized paths by [@sklein12](https://github.com/sklein12) in [#1627](https://github.com/promptfoo/promptfoo/pull/1627)

### Dependencies

- **chore(deps-dev)**: Bumped `@aws-sdk/client-bedrock-runtime` from 3.645.0 to 3.649.0 by [@dependabot](https://github.com/dependabot) in [#1632](https://github.com/promptfoo/promptfoo/pull/1632)
- **chore(deps)**: Bumped `@anthropic-ai/sdk` from 0.27.2 to 0.27.3 by [@dependabot](https://github.com/dependabot) in [#1625](https://github.com/promptfoo/promptfoo/pull/1625)
- **chore(deps)**: Bumped `openai` from 4.58.1 to 4.58.2 by [@dependabot](https://github.com/dependabot) in [#1624](https://github.com/promptfoo/promptfoo/pull/1624)

## [0.85.2] - 2024-09-10

### Changed

- feat: compliance status in redteam reports (#1619)
- fix: prompt parsing (#1620)

## [0.85.1] - 2024-09-09

### Changed

- feat: add support for markdown prompts (#1616)
- fix: Indirect Prompt Injection missing purpose and will only generate… (#1618)

### Dependencies

- chore(deps): bump openai from 4.58.0 to 4.58.1 (#1617)

## [0.85.0] - 2024-09-06

### Added

- **feat(mistral):** Update chat models and add embedding provider by @mldangelo in [#1614](https://github.com/promptfoo/promptfoo/pull/1614)
- **feat(templates):** Allow Nunjucks templating in grader context by @mldangelo in [#1606](https://github.com/promptfoo/promptfoo/pull/1606)
- **feat(redteam):** Add remote generation for multilingual strategy by @mldangelo in [#1603](https://github.com/promptfoo/promptfoo/pull/1603)
- **feat(redteam):** ASCII smuggling plugin by @typpo in [#1602](https://github.com/promptfoo/promptfoo/pull/1602)
- **feat(redteam):** More direct prompt injections by @typpo in [#1600](https://github.com/promptfoo/promptfoo/pull/1600)
- **feat(redteam):** Prompt injections for all test cases by @typpo in [commit 28605413](https://github.com/promptfoo/promptfoo/commit/28605413)

### Changed

- **refactor:** Improve project initialization and error handling by @mldangelo in [#1591](https://github.com/promptfoo/promptfoo/pull/1591)
- **chore:** Warn if API keys are not present when running `promptfoo init` by @cristiancavalli in [#1577](https://github.com/promptfoo/promptfoo/pull/1577)
- **chore:** Add info to contains-all and icontains-all error by @typpo in [#1596](https://github.com/promptfoo/promptfoo/pull/1596)
- **chore(redteam):** Export graders by @sklein12 in [#1593](https://github.com/promptfoo/promptfoo/pull/1593)
- **chore(redteam):** Export prompt generators by @sklein12 in [#1583](https://github.com/promptfoo/promptfoo/pull/1583)
- **docs:** Add information on loading scenarios from external files by @mldangelo in [commit ddcc6e59](https://github.com/promptfoo/promptfoo/commit/ddcc6e59)

### Fixed

- **fix(redteam):** Correct metric name for misinfo/pii/etc plugins by @typpo in [#1605](https://github.com/promptfoo/promptfoo/pull/1605)
- **fix(redteam):** Remove quotes and numbered results from generated prompts by @typpo in [#1601](https://github.com/promptfoo/promptfoo/pull/1601)
- **fix(redteam):** Move purpose to the right place in redteam template by @typpo in [commit 00b2ed1c](https://github.com/promptfoo/promptfoo/commit/00b2ed1c)

### Dependencies

- **chore(deps):** Bump openai from 4.57.3 to 4.58.0 by @dependabot in [#1608](https://github.com/promptfoo/promptfoo/pull/1608)
- **chore(deps):** Bump openai from 4.57.2 to 4.57.3 by @dependabot in [#1594](https://github.com/promptfoo/promptfoo/pull/1594)

### Documentation

- **docs(redteam):** Red team introduction by @typpo in [commit ba5fe14c](https://github.com/promptfoo/promptfoo/commit/ba5fe14c) and [commit 60624456](https://github.com/promptfoo/promptfoo/commit/60624456)
- **docs(redteam):** Minor redteam update by @typpo in [commit 7cad8da5](https://github.com/promptfoo/promptfoo/commit/7cad8da5)

### Tests

- **test(redteam):** Enhance nested quotes handling in parseGeneratedPrompts by @mldangelo in [commit 36f6464a](https://github.com/promptfoo/promptfoo/commit/36f6464a)

## [0.84.1] - 2024-09-04

### Changed

- fix: json parsing infinite loop (#1590)
- fix: add cache and timeout to remote grading (#1589)

## [0.84.0] - 2024-09-04

### Changed

- Support for remote `llm-rubric` (@typpo in #1585)
- Resolve foreign key constraint in `deleteAllEvals` (@mldangelo in #1581)
- Don't set OpenAI chat completion `seed=0` by default (@Sasja in #1580)
- Improve strategy JSON parsing (@typpo in #1587)
- Multilingual strategy now uses redteam provider (@typpo in #1586)
- Handle redteam remote generation error (@typpo)
- Redteam refusals are not failures for Vertex AI (@typpo)
- Reorganize redteam exports and add Strategies (@mldangelo in #1588)
- Update OpenAI config documentation (@mldangelo)
- Improve Azure environment variables and configuration documentation (@mldangelo)
- Bump dependencies and devDependencies (@mldangelo)
- Set `stream: false` in Ollama provider (@typpo, #1568)
- Bump openai from 4.57.0 to 4.57.1 (@dependabot in #1579)
- Regenerate JSON schema based on type change (@mldangelo)
- Synchronize EnvOverrides in types and validators (@mldangelo)

## [0.83.2] - 2024-09-03

### Added

- feat: add --remote to redteam generate (#1576)

## [0.83.1] - 2024-09-03

## [0.83.0] - 2024-09-03

### Changed

- feat: add onboarding flow for http endpoint (#1572)
- feat: remote generation on the cli (#1570)
- docs: update YAML syntax for prompts and providers arrays (#1574)

## [0.82.0] - 2024-09-02

### Added

- feat(redteam): add remote generation for purpose and entities by @mldangelo

### Changed

- feat: add `delay` option for redteam generate and refactor plugins by @typpo
- fix: validate all plugins before running any by @typpo
- fix: remove indirect prompt injection `config.systemPrompt` dependency by @typpo
- fix: show all strategies on report by @typpo
- fix: bfla grading by @typpo
- chore: simplify redteam types by @typpo
- chore: move redteam command locations by @typpo
- chore: defaults for redteam plugins/strategies by @typpo
- chore: clean up some redteam onboarding questions by @typpo
- chore: export redteam plugins by @typpo
- chore: rename envar by @typpo
- chore: add `PROMPTFOO_NO_REDTEAM_MODERATION` envar by @typpo
- chore(redteam): add progress bar to multilingual strategy by @mldangelo
- chore(redteam): export extraction functions by @mldangelo
- chore(docker): install peer dependencies during build by @mldangelo
- docs: update file paths to use file:// prefix by @mldangelo
- chore: clean up some redteam onboarding questions (#1569)
- chore: defaults for redteam plugins/strategies (#1521)

### Dependencies

- chore(deps-dev): bump @aws-sdk/client-bedrock-runtime from 3.637.0 to 3.642.0 by @dependabot
- chore(deps): bump replicate from 0.32.0 to 0.32.1 by @dependabot
- chore(deps): bump openai from 4.56.1 to 4.57.0 by @dependabot
- chore(deps): bump the github-actions group with 2 updates by @dependabot

## [0.81.5] - 2024-08-30

### Dependencies

- chore(deps): bump the github-actions group with 2 updates (#1566)
- chore(deps): bump replicate from 0.32.0 to 0.32.1 (#1559)
- chore(deps): bump openai from 4.56.1 to 4.57.0 (#1558)

### Fixed

- fix: remove indirect prompt injection `config.systemPrompt` dependency (#1562)
- fix: validate all plugins before running any (#1561)

### Added

- feat: add `delay` option for redteam generate and refactor plugins (#1564)
- feat(redteam): add remote generation for purpose and entities (#1555)

### Changed

- feat: global `env` var in templates (#1553)
- fix: harmful grader (#1554)
- chore: include createdAt in getStandaloneEvals (#1550)
- chore: write eval tags to database and add migration (#1551)
- style: enforce object shorthand rule (#1557)
- chore: move redteam command locations (#1565)
- chore: simplify redteam types (#1563)
- chore(deps-dev): bump @aws-sdk/client-bedrock-runtime from 3.637.0 to 3.642.0 (#1560)

## [0.81.4] - 2024-08-29

### Changed

- **fix:** redteam progress bar by @typpo in [#1548](https://github.com/promptfoo/promptfoo/pull/1548)
- **fix:** redteam grading should use defaultTest by @typpo in [#1549](https://github.com/promptfoo/promptfoo/pull/1549)
- **refactor:** move extractJsonObjects to json utility module by @mldangelo in [#1539](https://github.com/promptfoo/promptfoo/pull/1539)

### Fixed

- **fix(redteam):** fix modifier handling in PluginBase by @mldangelo in [#1538](https://github.com/promptfoo/promptfoo/pull/1538)
- **fix(testCases):** improve test case generation with retry logic by @mldangelo in [#1544](https://github.com/promptfoo/promptfoo/pull/1544)
- **fix(docker):** link peer dependencies in Docker build by @mldangelo in [#1545](https://github.com/promptfoo/promptfoo/pull/1545)
- **fix(devcontainer):** simplify and standardize development environment by @mldangelo in [#1547](https://github.com/promptfoo/promptfoo/pull/1547)

### Dependencies

- **chore(deps):** update dependencies by @mldangelo in [#1540](https://github.com/promptfoo/promptfoo/pull/1540)
- **chore(deps):** bump @anthropic-ai/sdk from 0.27.0 to 0.27.1 by @dependabot in [#1541](https://github.com/promptfoo/promptfoo/pull/1541)
- **chore(deps):** bump openai from 4.56.0 to 4.56.1 by @dependabot in [#1542](https://github.com/promptfoo/promptfoo/pull/1542)

## [0.81.3] - 2024-08-28

### Changed

- fix: use redteam provider in extractions (#1536)
- feat: Indirect prompt injection plugin (#1518)
- feat: add support for tags property in config (#1526)
- feat: ability to reference external files in plugin config (#1530)
- feat: custom redteam plugins (#1529)
- fix: remove failure messages from output (#1531)
- fix: reduce pii false positives (#1532)
- fix: Addtl Pii false positives (#1533)
- fix: RBAC plugin false positives (#1534)
- fix: redteam providers should be overriddeable (#1516)
- fix: dont use openai moderation if key not present (#1535)

### Fixed

- fix(redteam): update logic for json only response format in default provider (#1537)

## [0.81.2] - 2024-08-27

### Changed

- fix: use redteam provider in extractions (#1536)
- feat: Indirect prompt injection plugin (#1518)
- feat: add support for tags property in config (#1526)
- feat: ability to reference external files in plugin config (#1530)
- feat: custom redteam plugins (#1529)
- fix: remove failure messages from output (#1531)
- fix: reduce pii false positives (#1532)
- fix: Addtl Pii false positives (#1533)
- fix: RBAC plugin false positives (#1534)
- fix: redteam providers should be overriddeable (#1516)
- fix: dont use openai moderation if key not present (#1535)

## [0.81.1] - 2024-08-27

### Changed

- feat: Indirect prompt injection plugin (#1518)
- feat: add support for `tags` property in config (#1526)
- feat: ability to reference external files in plugin config (#1530)
- feat: custom redteam plugins (#1529)
- fix: remove failure messages from output (#1531)
- fix: reduce pii false positives (#1532)
- fix: Addtl Pii false positives (#1533)
- fix: RBAC plugin false positives (#1534)
- fix: redteam providers should be overriddeable (#1516)
- fix: dont use openai moderation if key not present (#1535)
- chore: Set jest command line setting for jest extension (#1527)

## [0.81.0] - 2024-08-26

### Added

- feat(report): performance by strategy (#1524)
- feat(ai21): Add AI21 Labs provider (#1514)
- feat(docker): add Python runtime to final image (#1519)
- feat(anthropic): add support for create message headers (prompt caching) (#1503)

### Changed

- feat: report view sidebar for previewing test failures (#1522)
- chore: add plugin/strategy descriptions (#1520)
- chore: add `promptfoo redteam plugins` command to list plugins (#1523)
- chore: clear cache status messages (#1517)

### Fixed

- fix(scriptCompletionProvider): handle UTF-8 encoding in script output (#1515)
- fix(config): support loading scenarios and tests from external files (#331)

### Dependencies

- chore(deps-dev): bump @aws-sdk/client-bedrock-runtime from 3.635.0 to 3.637.0 (#1513)

## [0.80.3] - 2024-08-22

### Changed

- **Add Support for Embeddings API (Cohere)**: Added support for the embeddings API. [#1502](https://github.com/promptfoo/promptfoo/pull/1502) by @typpo
- **Improve Download Menu**: Enhanced the web UI by improving the download menu, adding an option to download human eval test cases, and adding tests. [#1500](https://github.com/promptfoo/promptfoo/pull/1500) by @mldangelo
- **Python IPC Encoding**: Resolved an issue by ensuring that Python IPC uses UTF-8 encoding. [#1511](https://github.com/promptfoo/promptfoo/pull/1511) by @typpo
- **Dependencies**:
  - Bumped `@anthropic-ai/sdk` from `0.26.1` to `0.27.0`. [#1507](https://github.com/promptfoo/promptfoo/pull/1507) by @dependabot
  - Upgraded Docusaurus to version `3.5.2`. [#1512](https://github.com/promptfoo/promptfoo/pull/1512) by @mldangelo

## [0.80.2] - 2024-08-22

### Changed

- fix: remove prompt-extraction from base plugins (#1505)

## [0.80.1] - 2024-08-21

### Added

- feat(redteam): improve test generation and reporting (#1481)
- feat(eval)!: remove interactive providers option (#1487)

### Changed

- refactor(harmful): improve test generation and deduplication (#1480)
- fix: hosted load shared eval (#1482)
- fix: Generate correct url for hosted shared evals (#1484)
- feat: multilingual strategy (#1483)
- chore(eslint): add and configure eslint-plugin-unicorn (#1489)
- fix: include vars in python provider cache key (#1493)
- fix: Including prompt extraction broke redteam generation (#1494)
- fix: floating point comparisons in matchers (#1486)
- site: enterprise breakdown (#1495)
- fix: Prompt setup during redteam generation (#1496)
- fix: hardcoded injectVars in harmful plugin (#1498)
- site: enterprise blog post (#1497)

### Fixed

- fix(assertions): update error messages for context-relevance and context-faithfulness (#1485)

### Dependencies

- chore(deps-dev): bump @aws-sdk/client-bedrock-runtime from 3.632.0 to 3.635.0 (#1490)

## [0.80.0] - 2024-08-21

### Changed

- **Multilingual Strategy**: Added multilingual strategy by @typpo in [#1483](https://github.com/promptfoo/promptfoo/pull/1483)
- **Redteam**: Improved test generation and reporting by @mldangelo in [#1481](https://github.com/promptfoo/promptfoo/pull/1481)
- **Evaluation**: Removed interactive providers option by @mldangelo in [#1487](https://github.com/promptfoo/promptfoo/pull/1487)
- **Hosted Load**: Fixed hosted load shared eval by @sklein12 in [#1482](https://github.com/promptfoo/promptfoo/pull/1482)
- **Shared Evals**: Generated correct URL for hosted shared evals by @sklein12 in [#1484](https://github.com/promptfoo/promptfoo/pull/1484)
- **Assertions**: Updated error messages for context-relevance and context-faithfulness by @mldangelo in [#1485](https://github.com/promptfoo/promptfoo/pull/1485)
- **Python Provider**: Included vars in Python provider cache key by @typpo in [#1493](https://github.com/promptfoo/promptfoo/pull/1493)
- **Prompt Extraction**: Fixed prompt extraction during redteam generation by @sklein12 in [#1494](https://github.com/promptfoo/promptfoo/pull/1494)
- **Matchers**: Fixed floating point comparisons in matchers by @typpo in [#1486](https://github.com/promptfoo/promptfoo/pull/1486)
- **Redteam Generation**: Fixed prompt setup during redteam generation by @sklein12 in [#1496](https://github.com/promptfoo/promptfoo/pull/1496)
- **Harmful Tests**: Improved test generation and deduplication by @mldangelo in [#1480](https://github.com/promptfoo/promptfoo/pull/1480)
- **ESLint**: Added and configured eslint-plugin-unicorn by @mldangelo in [#1489](https://github.com/promptfoo/promptfoo/pull/1489)
- **Dependencies**: Bumped @aws-sdk/client-bedrock-runtime from 3.632.0 to 3.635.0 by @dependabot in [#1490](https://github.com/promptfoo/promptfoo/pull/1490)
- **Crescendo**: Crescendo now uses gpt-4o-mini instead of gpt-4o by @typpo
- **Environment Variables**: Added GROQ_API_KEY and alphabetized 3rd party environment variables by @mldangelo
- **Enterprise Breakdown**: Added enterprise breakdown by @typpo in [#1495](https://github.com/promptfoo/promptfoo/pull/1495)

## [0.79.0] - 2024-08-20

### Added

- feat(groq): integrate native Groq SDK and update documentation by @mldangelo in #1479
- feat(redteam): support multiple policies in redteam config by @mldangelo in #1470
- feat(redteam): handle graceful exit on Ctrl+C during initialization by @mldangelo

### Changed

- feat: Prompt Extraction Redteam Plugin by @sklein12 in #1471
- feat: nexe build artifacts by @typpo in #1472
- fix: expand supported config file extensions by @mldangelo in #1473
- fix: onboarding.ts should assume context.py by @typpo
- fix: typo in onboarding example by @typpo
- fix: reduce false positives in `policy` and `sql-injection` by @typpo
- docs: remove references to optional Supabase environment variables by @mldangelo in #1474
- docs: owasp llm top 10 updates by @typpo
- test: mock logger in util test suite by @mldangelo
- chore(workflow): change release trigger type from 'published' to 'created' in Docker workflow, remove pull request and push triggers by @mldangelo
- chore(webui): update plugin display names by @typpo
- chore: refine pass rate threshold logging by @mldangelo
- ci: upload artifact by @typpo

### Fixed

- fix(devcontainer): improve Docker setup for development environment by @mldangelo
- fix(devcontainer): update Dockerfile.dev for Node.js development by @mldangelo
- fix(webui): truncate floating point scores by @typpo

### Dependencies

- chore(deps): update dependencies by @mldangelo in #1478
- chore(deps): update dependencies including @swc/core, esbuild, @anthropic-ai/sdk, and openai by @mldangelo

### Tests

- test(config): run tests over example promptfoo configs by @mldangelo in #1475

## [0.78.3] - 2024-08-19

### Added

- feat(redteam): add base path to CLI state for redteam generate by @mldangelo in [#1464](https://github.com/promptfoo/promptfoo/pull/1464)
- feat(eval): add global pass rate threshold by @mldangelo in [#1443](https://github.com/promptfoo/promptfoo/pull/1443)

### Changed

- chore: check config.redteam instead of config.metadata.redteam by @mldangelo in [#1463](https://github.com/promptfoo/promptfoo/pull/1463)
- chore: Add vscode settings for prettier formatting by @sklein12 in [#1469](https://github.com/promptfoo/promptfoo/pull/1469)
- build: add defaults for supabase environment variables by @sklein12 in [#1468](https://github.com/promptfoo/promptfoo/pull/1468)
- fix: smarter caching in exec provider by @typpo in [#1467](https://github.com/promptfoo/promptfoo/pull/1467)
- docs: display consistent instructions for npx vs npm vs brew by @typpo in [#1465](https://github.com/promptfoo/promptfoo/pull/1465)

### Dependencies

- chore(deps): bump openai from 4.55.9 to 4.56.0 by @dependabot in [#1466](https://github.com/promptfoo/promptfoo/pull/1466)
- chore(deps): replace rouge with js-rouge by @QuarkNerd in [#1420](https://github.com/promptfoo/promptfoo/pull/1420)

## [0.78.2] - 2024-08-18

### Changed

- feat: multi-turn jailbreak (#1459)
- feat: plugin aliases for owasp, nist (#1410)
- refactor(redteam): aliase `generate redteam` to `redteam generate`. (#1461)
- chore: strongly typed envars (#1452)
- chore: further simplify redteam onboarding (#1462)
- docs: strategies (#1460)

## [0.78.1] - 2024-08-16

### Changed

- **feat:** Helicone integration by @maamalama in [#1434](https://github.com/promptfoo/promptfoo/pull/1434)
- **fix:** is-sql assertion `databaseType` not `database` by @typpo in [#1451](https://github.com/promptfoo/promptfoo/pull/1451)
- **chore:** Use temporary file for Python interprocess communication by @enkoder in [#1447](https://github.com/promptfoo/promptfoo/pull/1447)
- **chore:** Redteam onboarding updates by @typpo in [#1453](https://github.com/promptfoo/promptfoo/pull/1453)
- **site:** Add blog post by @typpo in [#1444](https://github.com/promptfoo/promptfoo/pull/1444)

### Fixed

- **fix(redteam):** Improve iterative tree-based red team attack provider by @mldangelo in [#1458](https://github.com/promptfoo/promptfoo/pull/1458)

### Dependencies

- **chore(deps):** Update various dependencies by @mldangelo in [#1442](https://github.com/promptfoo/promptfoo/pull/1442)
- **chore(deps):** Bump `@aws-sdk/client-bedrock-runtime` from 3.629.0 to 3.631.0 by @dependabot in [#1448](https://github.com/promptfoo/promptfoo/pull/1448)
- **chore(deps):** Bump `@aws-sdk/client-bedrock-runtime` from 3.631.0 to 3.632.0 by @dependabot in [#1455](https://github.com/promptfoo/promptfoo/pull/1455)
- **chore(deps):** Bump `@anthropic-ai/sdk` from 0.25.2 to 0.26.0 by @dependabot in [#1449](https://github.com/promptfoo/promptfoo/pull/1449)
- **chore(deps):** Bump `@anthropic-ai/sdk` from 0.26.0 to 0.26.1 by @dependabot in [#1456](https://github.com/promptfoo/promptfoo/pull/1456)
- **chore(deps):** Bump `openai` from 4.55.7 to 4.55.9 by @dependabot in [#1457](https://github.com/promptfoo/promptfoo/pull/1457)

## [0.78.0] - 2024-08-14

### Changed

- **Web UI**: Added ability to choose prompt/provider column in report view by @typpo in [#1426](https://github.com/promptfoo/promptfoo/pull/1426)
- **Eval**: Support loading scenarios and tests from external files by @mldangelo in [#1432](https://github.com/promptfoo/promptfoo/pull/1432)
- **Redteam**: Added language support for generated tests by @mldangelo in [#1433](https://github.com/promptfoo/promptfoo/pull/1433)
- **Transform**: Support custom function names in file transforms by @mldangelo in [#1435](https://github.com/promptfoo/promptfoo/pull/1435)
- **Extension Hook API**: Introduced extension hook API by @aantn in [#1249](https://github.com/promptfoo/promptfoo/pull/1249)
- **Report**: Hide unused plugins in report by @typpo in [#1425](https://github.com/promptfoo/promptfoo/pull/1425)
- **Memory**: Optimize memory usage in `listPreviousResults` by not loading all results into memory by @typpo in [#1439](https://github.com/promptfoo/promptfoo/pull/1439)
- **TypeScript**: Added TypeScript `promptfooconfig` example by @mldangelo in [#1427](https://github.com/promptfoo/promptfoo/pull/1427)
- **Tests**: Moved `evaluatorHelpers` tests to a separate file by @mldangelo in [#1437](https://github.com/promptfoo/promptfoo/pull/1437)
- **Dev**: Bumped `@aws-sdk/client-bedrock-runtime` from 3.624.0 to 3.629.0 by @dependabot in [#1428](https://github.com/promptfoo/promptfoo/pull/1428)
- **SDK**: Bumped `@anthropic-ai/sdk` from 0.25.1 to 0.25.2 by @dependabot in [#1429](https://github.com/promptfoo/promptfoo/pull/1429)
- **SDK**: Bumped `openai` from 4.55.4 to 4.55.7 by @dependabot in [#1436](https://github.com/promptfoo/promptfoo/pull/1436)

## [0.77.0] - 2024-08-12

### Added

- feat(assertions): add option to disable AJV strict mode (#1415)

### Changed

- feat: ssrf plugin (#1411)
- feat: `basic` strategy to represent raw payloads only (#1417)
- refactor: transform function (#1423)
- fix: suppress docker lint (#1412)
- fix: update eslint config and resolve unused variable warnings (#1413)
- fix: handle retries for harmful generations (#1422)
- docs: add plugin documentation (#1421)

### Fixed

- fix(redteam): plugins respect config-level numTest (#1409)

### Dependencies

- chore(deps): bump openai from 4.55.3 to 4.55.4 (#1418)

### Documentation

- docs(faq): expand and restructure FAQ content (#1416)

## [0.76.1] - 2024-08-11

## [0.76.0] - 2024-08-10

### Changed

- feat: add `delete eval latest` and `delete eval all` (#1383)
- feat: bfla and bofa plugins (#1406)
- feat: Support loading tools from multiple files (#1384)
- feat: `promptfoo eval --description` override (#1399)
- feat: add `default` strategy and remove `--add-strategies` (#1401)
- feat: assume unrecognized openai models are chat models (#1404)
- feat: excessive agency grader looks at tools (#1403)
- fix: dont check SSL certs (#1396)
- fix: reduce rbac and moderation false positives (#1400)
- fix: `redteam` property was not read in config (#1407)
- fix: Do not ignored derived metrics (#1381)
- fix: add indexes for sqlite (#1382)

### Fixed

- fix(types): allow boolean values in VarsSchema (#1386)

### Dependencies

- chore(deps-dev): bump @aws-sdk/client-bedrock-runtime from 3.623.0 to 3.624.0 (#1379)
- chore(deps): bump openai from 4.54.0 to 4.55.0 (#1387)
- chore(deps): bump openai from 4.55.0 to 4.55.1 (#1392)
- chore(deps): bump @anthropic-ai/sdk from 0.25.0 to 0.25.1 (#1397)
- chore(deps): bump openai from 4.55.1 to 4.55.3 (#1398)

## [0.75.2] - 2024-08-06

### Added

- feat: ability to attach configs to prompts (#1391)

### Changed

- fix: Update "Edit Comment" dialog background for the dark mode (#1374)
- fix: undefined var in hallucination template (#1375)
- fix: restore harmCategory var (#1380)

## [0.75.1] - 2024-08-05

### Changed

- fix: temporarily disable nunjucks strict mode by @typpo

### Dependencies

- chore(deps): update dependencies (#1373)

## [0.75.0] - 2024-08-05

### Added

- feat(webui): Download report as PDF by @typpo in #1348
- feat(redteam): Add custom policy plugin by @mldangelo in #1346
- feat(config): Add writePromptfooConfig function and orderKeys utility by @mldangelo in #1360
- feat(redteam): Add purpose and entities to defaultTest metadata by @mldangelo in #1359
- feat(webui): Show metadata in details dialog by @typpo in #1362
- feat(redteam): Add some simple requested strategies by @typpo in #1364

### Changed

- feat: Implement defaultTest metadata in tests and scenarios by @mldangelo in #1361
- feat!: Add `default` plugin collection and remove --add-plugins by @typpo in #1369
- fix: Moderation assert and iterative provider handle output objects by @typpo in #1353
- fix: Improve PII grader by @typpo in #1354
- fix: Improve RBAC grading by @typpo in #1347
- fix: Make graders set assertion value by @typpo in #1355
- fix: Allow falsy provider response outputs by @typpo in #1356
- fix: Improve entity extraction and enable for PII by @typpo in #1358
- fix: Do not dereference external tool files by @typpo in #1357
- fix: Google sheets output by @typpo in #1367
- docs: How to red team RAG applications by @typpo in #1368
- refactor(redteam): Consolidate graders and plugins by @mldangelo in #1370
- chore(redteam): Collect user consent for harmful generation by @typpo in #1365

### Dependencies

- chore(deps): Bump openai from 4.53.2 to 4.54.0 by @dependabot in #1349
- chore(deps-dev): Bump @aws-sdk/client-bedrock-runtime from 3.622.0 to 3.623.0 by @dependabot in #1372

## [0.74.0] - 2024-08-01

### Changed

- **feat**: Split types vs validators for prompts, providers, and redteam [#1325](https://github.com/promptfoo/promptfoo/pull/1325) by [@typpo](https://github.com/typpo)
- **feat**: Load provider `tools` and `functions` from external file [#1342](https://github.com/promptfoo/promptfoo/pull/1342) by [@typpo](https://github.com/typpo)
- **fix**: Show gray icon when there are no tests in report [#1335](https://github.com/promptfoo/promptfoo/pull/1335) by [@typpo](https://github.com/typpo)
- **fix**: numTests calculation for previous evals [#1336](https://github.com/promptfoo/promptfoo/pull/1336) by [@onyck](https://github.com/onyck)
- **fix**: Only show the number of tests actually run in the eval [#1338](https://github.com/promptfoo/promptfoo/pull/1338) by [@typpo](https://github.com/typpo)
- **fix**: better-sqlite3 in arm64 docker image [#1344](https://github.com/promptfoo/promptfoo/pull/1344) by [@cmrfrd](https://github.com/cmrfrd)
- **fix**: Correct positive example in DEFAULT_GRADING_PROMPT [#1337](https://github.com/promptfoo/promptfoo/pull/1337) by [@tbuckley](https://github.com/tbuckley)
- **chore**: Integrate red team evaluation into promptfoo init [#1334](https://github.com/promptfoo/promptfoo/pull/1334) by [@mldangelo](https://github.com/mldangelo)
- **chore**: Enforce consistent type imports [#1341](https://github.com/promptfoo/promptfoo/pull/1341) by [@mldangelo](https://github.com/mldangelo)
- **refactor(redteam)**: Update plugin architecture and improve error handling [#1343](https://github.com/promptfoo/promptfoo/pull/1343) by [@mldangelo](https://github.com/mldangelo)
- **docs**: Expand installation instructions in README and docs [#1345](https://github.com/promptfoo/promptfoo/pull/1345) by [@mldangelo](https://github.com/mldangelo)

### Dependencies

- **chore(deps)**: Bump @azure/identity from 4.4.0 to 4.4.1 [#1340](https://github.com/promptfoo/promptfoo/pull/1340) by [@dependabot](https://github.com/dependabot)
- **chore(deps)**: Bump the github-actions group with 3 updates [#1339](https://github.com/promptfoo/promptfoo/pull/1339) by [@dependabot](https://github.com/dependabot)

## [0.73.9] - 2024-07-30

### Dependencies

- chore(deps): update dev dependencies and minor package versions (#1331)
- chore(deps): bump @anthropic-ai/sdk from 0.24.3 to 0.25.0 (#1326)

### Fixed

- fix: chain provider and test transform (#1316)

### Added

- feat: handle rate limits in generic fetch path (#1324)

### Changed

- **Features:**
  - feat: handle rate limits in generic fetch path by @typpo in https://github.com/promptfoo/promptfoo/pull/1324
- **Fixes:**
  - fix: show default vars in table by @typpo in https://github.com/promptfoo/promptfoo/pull/1306
  - fix: chain provider and test transform by @fvdnabee in https://github.com/promptfoo/promptfoo/pull/1316
- **Refactors:**
  - refactor(redteam): extract entity and purpose logic, update imitation plugin by @mldangelo in https://github.com/promptfoo/promptfoo/pull/1301
- **Chores:**
  - chore(deps): bump openai from 4.53.1 to 4.53.2 by @dependabot in https://github.com/promptfoo/promptfoo/pull/1314
  - chore: set page titles by @typpo in https://github.com/promptfoo/promptfoo/pull/1315
  - chore: add devcontainer setup by @cmrfrd in https://github.com/promptfoo/promptfoo/pull/1317
  - chore(webui): persist column selection in evals view by @mldangelo in https://github.com/promptfoo/promptfoo/pull/1302
  - chore(redteam): allow multiple provider selection by @mldangelo in https://github.com/promptfoo/promptfoo/pull/1319
  - chore(deps): bump @anthropic-ai/sdk from 0.24.3 to 0.25.0 by @dependabot in https://github.com/promptfoo/promptfoo/pull/1326
  - chore(deps-dev): bump @aws-sdk/client-bedrock-runtime from 3.620.0 to 3.620.1 by @dependabot in https://github.com/promptfoo/promptfoo/pull/1327
  - chore(deps): update dev dependencies and minor package versions by @mldangelo in https://github.com/promptfoo/promptfoo/pull/1331
- **CI/CD:**
  - ci: add assets generation job and update json schema by @mldangelo in https://github.com/promptfoo/promptfoo/pull/1321
  - docs: add CITATION.cff file by @mldangelo in https://github.com/promptfoo/promptfoo/pull/1322
  - docs: update examples and docs to use gpt-4o and gpt-4o-mini models by @mldangelo in https://github.com/promptfoo/promptfoo/pull/1323
- chore(deps-dev): bump @aws-sdk/client-bedrock-runtime from 3.620.0 to 3.620.1 (#1327)

### Documentation

- **Documentation:**

## [0.73.8] - 2024-07-29

### Dependencies

- chore(deps): bump openai from 4.53.1 to 4.53.2 (#1314)

### Documentation

- docs: update examples and docs to use gpt-4o and gpt-4o-mini models (#1323)
- docs: add CITATION.cff file (#1322)

### Added

- feat(webui): tooltip with provider config on hover (#1312)

### Changed

- feat: Imitation redteam plugin (#1163)
- fix: report cached tokens from assertions (#1299)
- fix: trim model-graded-closedqa response (#1309)
- refactor(utils): move transform logic to separate file (#1310)
- chore(cli): add option to strip auth info from shared URLs (#1304)
- chore: set page titles (#1315)
- chore(webui): persist column selection in evals view (#1302)
- ci: add assets generation job and update json schema (#1321)
- refactor(redteam): extract entity and purpose logic, update imitation plugin (#1301)
- chore(redteam): allow multiple provider selection (#1319)
- chore: add devcontainer setup (#1317)

### Fixed

- fix(webui): make it easier to select text without toggling cell (#1295)
- fix(docker): add sqlite-dev to runtime dependencies (#1297)
- fix(redteam): update CompetitorsGrader rubric (#1298)
- fix(redteam): improve plugin and strategy selection UI (#1300)
- fix(redteam): decrease false positives in hallucination grader (#1305)
- fix(redteam): misc fixes in grading and calculations (#1313)
- fix: show default vars in table (#1306)

## [0.73.7] - 2024-07-26

### Changed

- **Standalone graders for redteam** by [@typpo](https://github.com/typpo) in [#1256](https://github.com/promptfoo/promptfoo/pull/1256)
- **Punycode deprecation warning on node 22** by [@typpo](https://github.com/typpo) in [#1287](https://github.com/promptfoo/promptfoo/pull/1287)
- **Improve iterative providers and update provider API interface to pass original prompt** by [@mldangelo](https://github.com/mldangelo) in [#1293](https://github.com/promptfoo/promptfoo/pull/1293)
- **Add issue templates** by [@typpo](https://github.com/typpo) in [#1288](https://github.com/promptfoo/promptfoo/pull/1288)
- **Support TS files for prompts providers and assertions** by [@benasher44](https://github.com/benasher44) in [#1286](https://github.com/promptfoo/promptfoo/pull/1286)
- **Update dependencies** by [@mldangelo](https://github.com/mldangelo) in [#1292](https://github.com/promptfoo/promptfoo/pull/1292)
- **Move circular dependency check to style-check job** by [@mldangelo](https://github.com/mldangelo) in [#1291](https://github.com/promptfoo/promptfoo/pull/1291)
- **Add examples for embedding and classification providers** by [@Luca-Hackl](https://github.com/Luca-Hackl) in [#1296](https://github.com/promptfoo/promptfoo/pull/1296)

## [0.73.6] - 2024-07-25

### Added

- feat(ci): add Docker image publishing to GitHub Container Registry (#1263)
- feat(webui): add yaml upload button (#1264)

### Changed

- docs: fix javascript configuration guide variable example (#1268)
- site(careers): update application instructions and preferences (#1270)
- chore(python): enhance documentation, tests, formatting, and CI (#1282)
- fix: treat .cjs and .mjs files as javascript vars (#1267)
- fix: add xml tags for better delineation in `llm-rubric`, reduce `harmful` plugin false positives (#1269)
- fix: improve handling of json objects in http provider (#1274)
- fix: support provider json filepath (#1279)
- chore(ci): implement multi-arch Docker image build and push (#1266)
- chore(docker): add multi-arch image description (#1271)
- chore(eslint): add new linter rules and improve code quality (#1277)
- chore: move types files (#1278)
- refactor(redteam): rename strategies and improve type safety (#1275)
- ci: re-enable Node 22.x in CI matrix (#1272)
- chore: support loading .{,m,c}ts promptfooconfig files (#1284)

### Dependencies

- chore(deps): update ajv-formats from 2.1.1 to 3.0.1 (#1276)
- chore(deps): update @swc/core to version 1.7.1 (#1285)

## [0.73.5] - 2024-07-24

### Added

- **feat(cli):** Add the ability to share a specific eval by [@typpo](https://github.com/promptfoo/promptfoo/pull/1250)
- **feat(webui):** Hide long metrics lists by [@typpo](https://github.com/promptfoo/promptfoo/pull/1262)
- feat(webui): hide long metrics lists (#1262)
- feat: ability to share a specific eval (#1250)

### Changed

- **fix:** Resolve node-fetch TypeScript errors by [@mldangelo](https://github.com/promptfoo/promptfoo/pull/1254)
- **fix:** Correct color error in local `checkNodeVersion` test by [@mldangelo](https://github.com/promptfoo/promptfoo/pull/1255)
- **fix:** Multiple Docker fixes by [@typpo](https://github.com/promptfoo/promptfoo/pull/1257)
- **fix:** Improve `--add-strategies` validation error messages by [@typpo](https://github.com/promptfoo/promptfoo/pull/1260)
- **chore:** Warn when a variable is named `assert` by [@typpo](https://github.com/promptfoo/promptfoo/pull/1259)
- **chore:** Update Llama examples and add support for chat-formatted prompts in Replicate by [@typpo](https://github.com/promptfoo/promptfoo/pull/1261)
- chore: update llama examples and add support for chat formatted prompts in Replicate (#1261)
- chore: warn when a var is named assert (#1259)

### Fixed

- **fix(redteam):** Allow arbitrary `injectVar` name for redteam providers by [@mldangelo](https://github.com/promptfoo/promptfoo/pull/1253)
- fix: make --add-strategies validation have useful error (#1260)
- fix: multiple docker fixes (#1257)
- fix: color error in local checkNodeVersion test (#1255)
- fix: resolve node-fetch typescript errors (#1254)
- fix(redteam): allow arbitrary injectVar name for redteam providers (#1253)

## [0.73.4] - 2024-07-24

### Changed

- **schema**: Update config schema for strategies by @mldangelo in [#1244](https://github.com/promptfoo/promptfoo/pull/1244)
- **defaultTest**: Fix scenario assert merging by @onyck in [#1251](https://github.com/promptfoo/promptfoo/pull/1251)
- **webui**: Handle port already in use error by @mldangelo in [#1246](https://github.com/promptfoo/promptfoo/pull/1246)
- **webui**: Update provider list in `ProviderSelector` and add tests by @mldangelo in [#1245](https://github.com/promptfoo/promptfoo/pull/1245)
- **site**: Add blog post by @typpo in [#1247](https://github.com/promptfoo/promptfoo/pull/1247)
- **site**: Improve navigation and consistency by @mldangelo in [#1248](https://github.com/promptfoo/promptfoo/pull/1248)
- **site**: Add careers page by @mldangelo in [#1222](https://github.com/promptfoo/promptfoo/pull/1222)
- **docs**: Full RAG example by @typpo in [#1228](https://github.com/promptfoo/promptfoo/pull/1228)

## [0.73.3] - 2024-07-23

### Changed

- **WebUI:** Make eval switcher more obvious by @typpo in [#1232](https://github.com/promptfoo/promptfoo/pull/1232)
- **Redteam:** Add iterative tree provider and strategy by @mldangelo in [#1238](https://github.com/promptfoo/promptfoo/pull/1238)
- Improve `CallApiFunctionSchema`/`ProviderFunction` type by @aloisklink in [#1235](https://github.com/promptfoo/promptfoo/pull/1235)
- **Redteam:** CLI nits, plugins, provider functionality, and documentation by @mldangelo in [#1231](https://github.com/promptfoo/promptfoo/pull/1231)
- **Redteam:** PII false positives by @typpo in [#1233](https://github.com/promptfoo/promptfoo/pull/1233)
- **Redteam:** `--add-strategies` flag didn't work by @typpo in [#1234](https://github.com/promptfoo/promptfoo/pull/1234)
- Cleanup logging and fix nextui TS error by @mldangelo in [#1243](https://github.com/promptfoo/promptfoo/pull/1243)
- **CI:** Add registry URL to npm publish workflow by @mldangelo in [#1241](https://github.com/promptfoo/promptfoo/pull/1241)
- Remove redundant chalk invocations by @mldangelo in [#1240](https://github.com/promptfoo/promptfoo/pull/1240)
- Update dependencies by @mldangelo in [#1242](https://github.com/promptfoo/promptfoo/pull/1242)
- Update some images by @typpo in [#1236](https://github.com/promptfoo/promptfoo/pull/1236)
- More image updates by @typpo in [#1237](https://github.com/promptfoo/promptfoo/pull/1237)
- Update capitalization of Promptfoo and fix site deprecation warning by @mldangelo in [#1239](https://github.com/promptfoo/promptfoo/pull/1239)

## [0.73.2] - 2024-07-23

### Changed

- fix: add support for anthropic bedrock tools (#1229)
- chore(redteam): add a warning for no openai key set (#1230)

## [0.73.1] - 2024-07-22

### Changed

- fix: dont try to parse yaml content on load (#1226)

## [0.73.0] - 2024-07-22

### Added

- feat(redteam): add 4 new basic plugins (#1201)
- feat(redteam): improve test generation logic and add batching by @mldangelo in
- feat(redteam): settings dialog (#1215)https://github.com/promptfoo/promptfoo/pull/1208
- feat(redteam): introduce redteam section for promptfooconfig.yaml (#1192)

### Changed

- fix: gpt-4o-mini price (#1218)
- chore(openai): update model list (#1219)
- test: improve type safety and resolve TypeScript errors (#1216)
- refactor: resolve circular dependencies and improve code organization (#1212)
- docs: fix broken links (#1211)
- site: image updates and bugfixes (#1217)
- site: improve human readability of validator errors (#1221)
- site: yaml/json config validator for promptfoo configs (#1207)

### Fixed

- fix(validator): fix errors in default example (#1220)
- fix(webui): misc fixes and improvements to webui visuals (#1213)
- fix(redteam): mismatched categories and better overall scoring (#1214)
- fix(gemini): improve error handling (#1193)

### Dependencies

- chore(deps): update multiple dependencies to latest minor and patch versions (#1210)

## [0.72.2] - 2024-07-19

### Documentation

- docs: add guide for comparing GPT-4o vs GPT-4o-mini (#1200)

### Added

- **feat(openai):** add GPT-4o-mini models by [@mldangelo](https://github.com/promptfoo/promptfoo/pull/1196)
- feat(redteam): improve test generation logic and add batching (#1208)

### Changed

- **feat:** add schema validation to `promptfooconfig.yaml` by [@mldangelo](https://github.com/promptfoo/promptfoo/pull/1185)
- **fix:** base path for custom filter resolution by [@onyck](https://github.com/promptfoo/promptfoo/pull/1198)
- **chore(redteam):** refactor PII categories and improve plugin handling by [@mldangelo](https://github.com/promptfoo/promptfoo/pull/1191)
- **build(deps-dev):** bump `@aws-sdk/client-bedrock-runtime` from 3.614.0 to 3.616.0 by [@dependabot](https://github.com/promptfoo/promptfoo/pull/1203)
- **docs:** add guide for comparing GPT-4o vs GPT-4o-mini by [@mldangelo](https://github.com/promptfoo/promptfoo/pull/1200)
- **site:** contact page by [@typpo](https://github.com/promptfoo/promptfoo/pull/1190)
- **site:** newsletter form by [@typpo](https://github.com/promptfoo/promptfoo/pull/1194)
- **site:** miscellaneous images and improvements by [@typpo](https://github.com/promptfoo/promptfoo/pull/1199)
- build(deps-dev): bump @aws-sdk/client-bedrock-runtime from 3.614.0 to 3.616.0 (#1203)
- site: misc images and improvements (#1199)

### Fixed

- **fix(webui):** eval ID not being properly set by [@typpo](https://github.com/promptfoo/promptfoo/pull/1195)
- **fix(Dockerfile):** install curl for healthcheck by [@orange-anjou](https://github.com/promptfoo/promptfoo/pull/1204)
- fix(Dockerfile): install curl for healthcheck (#1204)
- fix: base path for custom filter resolution (#1198)

### Tests

- **test(webui):** add unit tests for `InfoModal` component by [@mldangelo](https://github.com/promptfoo/promptfoo/pull/1187)

## [0.72.1] - 2024-07-18

### Tests

- test(webui): add unit tests for InfoModal component (#1187)

### Fixed

- fix(webui): eval id not being properly set (#1195)

### Added

- feat(openai): add gpt-4o-mini models (#1196)
- feat: add schema validation to promptfooconfig.yaml (#1185)

### Changed

- Fix: Consider model name when caching Bedrock responses by @fvdnabee in [#1181](https://github.com/promptfoo/promptfoo/pull/1181)
- Fix: Parsing of the model name tag in Ollama embeddings provider by @minamijoyo in [#1189](https://github.com/promptfoo/promptfoo/pull/1189)
- Refactor (redteam): Simplify CLI command structure and update provider options by @mldangelo in [#1174](https://github.com/promptfoo/promptfoo/pull/1174)
- Refactor (types): Convert interfaces to Zod schemas by @mldangelo in [#1178](https://github.com/promptfoo/promptfoo/pull/1178)
- Refactor (redteam): Improve type safety and simplify code structure by @mldangelo in [#1175](https://github.com/promptfoo/promptfoo/pull/1175)
- Chore (redteam): Another injection by @typpo in [#1173](https://github.com/promptfoo/promptfoo/pull/1173)
- Chore (deps): Upgrade inquirer to v10 by @mldangelo in [#1176](https://github.com/promptfoo/promptfoo/pull/1176)
- Chore (redteam): Update CLI for test case generation by @mldangelo in [#1177](https://github.com/promptfoo/promptfoo/pull/1177)
- Chore: Include hostname in share confirmation by @typpo in [#1183](https://github.com/promptfoo/promptfoo/pull/1183)
- Build (deps-dev): Bump @azure/identity from 4.3.0 to 4.4.0 by @dependabot in [#1180](https://github.com/promptfoo/promptfoo/pull/1180)
- chore(redteam): refactor PII categories and improve plugin handling (#1191)
- site: newsletter form (#1194)
- site: contact page (#1190)

## [0.72.0] - 2024-07-17

### Added

- feat(webui): add about component with helpful links (#1149)
- feat(webui): Ability to compare evals (#1148)

### Changed

- feat: manual input provider (#1168)
- chore(mistral): add codestral-mamba (#1170)
- chore: static imports for iterative providers (#1169)

### Fixed

- fix(webui): dark mode toggle (#1171)
- fix(redteam): set harmCategory label for harmful tests (#1172)

## [0.71.1] - 2024-07-15

### Added

- feat(redteam): specify the default number of test cases to generate per plugin (#1154)

### Changed

- feat: add image classification example and xml assertions (#1153)

### Fixed

- fix(redteam): fix dynamic import paths (#1162)

## [0.71.0] - 2024-07-15

### Changed

- **Eval picker for web UI** by [@typpo](https://github.com/typpo) in [#1143](https://github.com/promptfoo/promptfoo/pull/1143)
- **Update default model providers to Claude 3.5** by [@mldangelo](https://github.com/mldangelo) in [#1157](https://github.com/promptfoo/promptfoo/pull/1157)
- **Allow provider customization for dataset generation** by [@mldangelo](https://github.com/mldangelo) in [#1158](https://github.com/promptfoo/promptfoo/pull/1158)
- **Predict Redteam injectVars** by [@mldangelo](https://github.com/mldangelo) in [#1141](https://github.com/promptfoo/promptfoo/pull/1141)
- **Fix JSON prompt escaping in HTTP provider and add LM Studio example** by [@mldangelo](https://github.com/mldangelo) in [#1156](https://github.com/promptfoo/promptfoo/pull/1156)
- **Fix poor performing harmful test generation** by [@mldangelo](https://github.com/mldangelo) in [#1124](https://github.com/promptfoo/promptfoo/pull/1124)
- **Update overreliance grading prompt** by [@mldangelo](https://github.com/mldangelo) in [#1146](https://github.com/promptfoo/promptfoo/pull/1146)
- **Move multiple variables warning to before progress bar** by [@typpo](https://github.com/typpo) in [#1160](https://github.com/promptfoo/promptfoo/pull/1160)
- **Add contributing guide** by [@mldangelo](https://github.com/mldangelo) in [#1150](https://github.com/promptfoo/promptfoo/pull/1150)
- **Refactor and optimize injection and iterative methods** by [@mldangelo](https://github.com/mldangelo) in [#1138](https://github.com/promptfoo/promptfoo/pull/1138)
- **Update plugin base class to support multiple assertions** by [@mldangelo](https://github.com/mldangelo) in [#1139](https://github.com/promptfoo/promptfoo/pull/1139)
- **Structural refactor, abstract plugin and method actions** by [@mldangelo](https://github.com/mldangelo) in [#1140](https://github.com/promptfoo/promptfoo/pull/1140)
- **Move CLI commands into individual files** by [@mldangelo](https://github.com/mldangelo) in [#1155](https://github.com/promptfoo/promptfoo/pull/1155)
- **Update Jest linter rules** by [@mldangelo](https://github.com/mldangelo) in [#1161](https://github.com/promptfoo/promptfoo/pull/1161)
- **Bump openai from 4.52.4 to 4.52.5** by [@dependabot](https://github.com/dependabot) in [#1137](https://github.com/promptfoo/promptfoo/pull/1137)
- **Bump @aws-sdk/client-bedrock-runtime from 3.613.0 to 3.614.0** by [@dependabot](https://github.com/dependabot) in [#1136](https://github.com/promptfoo/promptfoo/pull/1136)
- **Bump openai from 4.52.5 to 4.52.7** by [@dependabot](https://github.com/dependabot) in [#1142](https://github.com/promptfoo/promptfoo/pull/1142)
- **Update documentation and MUI dependencies** by [@mldangelo](https://github.com/mldangelo) in [#1152](https://github.com/promptfoo/promptfoo/pull/1152)
- **Update Drizzle dependencies and configuration** by [@mldangelo](https://github.com/mldangelo) in [#1151](https://github.com/promptfoo/promptfoo/pull/1151)
- **Bump dependencies with patch and minor version updates** by [@mldangelo](https://github.com/mldangelo) in [#1159](https://github.com/promptfoo/promptfoo/pull/1159)

## [0.70.1] - 2024-07-11

### Changed

- **provider**: put provider in outer loop to reduce model swap by @typpo in [#1132](https://github.com/promptfoo/promptfoo/pull/1132)
- **evaluator**: ensure unique prompt handling with labeled and unlabeled providers by @mldangelo in [#1134](https://github.com/promptfoo/promptfoo/pull/1134)
- **eval**: validate --output file extension before running eval by @mldangelo in [#1135](https://github.com/promptfoo/promptfoo/pull/1135)
- **deps-dev**: bump @aws-sdk/client-bedrock-runtime from 3.609.0 to 3.613.0 by @dependabot in [#1126](https://github.com/promptfoo/promptfoo/pull/1126)
- fix pythonCompletion test by @mldangelo in [#1133](https://github.com/promptfoo/promptfoo/pull/1133)

## [0.70.0] - 2024-07-10

### Changed

- feat: Add `promptfoo redteam init` command (#1122)
- chore: refactor eval and generate commands out of main.ts (#1121)
- build(deps): bump openai from 4.52.3 to 4.52.4 (#1118)
- refactor(redteam): relocate harmful and pii plugins from legacy directory (#1123)
- refactor(redteam): Migrate harmful test generators to plugin-based architecture (#1116)

### Fixed

- fix(redteam): use final prompt in moderation instead of original (#1117)

## [0.69.2] - 2024-07-08

### Changed

- feat: add support for nested grading results (#1101)
- fix: issue that caused harmful prompts to not save (#1112)
- fix: resolve relative paths for prompts (#1110)
- ci: compress images in PRs (#1108)
- site: landing page updates (#1096)

## [0.69.1] - 2024-07-06

### Changed

- **feat**: Add Zod schema validation for providers in `promptfooconfig` by @mldangelo in [#1102](https://github.com/promptfoo/promptfoo/pull/1102)
- **fix**: Re-add provider context in prompt functions by @mldangelo in [#1106](https://github.com/promptfoo/promptfoo/pull/1106)
- **fix**: Add missing `gpt-4-turbo-2024-04-09` by @aloisklink in [#1100](https://github.com/promptfoo/promptfoo/pull/1100)
- **chore**: Update minor and patch versions of several packages by @mldangelo in [#1107](https://github.com/promptfoo/promptfoo/pull/1107)
- **chore**: Format Python code and add check job to GitHub Actions workflow by @mldangelo in [#1105](https://github.com/promptfoo/promptfoo/pull/1105)
- **chore**: Bump version to 0.69.1 by @mldangelo
- **docs**: Add example and configuration guide for using `llama.cpp` by @mldangelo in [#1104](https://github.com/promptfoo/promptfoo/pull/1104)
- **docs**: Add Vitest integration guide by @mldangelo in [#1103](https://github.com/promptfoo/promptfoo/pull/1103)

## [0.69.0] - 2024-07-05

### Added

- feat(redteam): `extra-jailbreak` plugin that applies jailbreak to all probes (#1085)
- feat(webui): show metrics as % in column header (#1087)
- feat: add support for PROMPTFOO_AUTHOR environment variable (#1099)

### Changed

- feat: `llm-rubric` uses tools API for model-grading anthropic evals (#1079)
- feat: `--filter-providers` eval option (#1089)
- feat: add `author` field to evals (#1045)
- fix: improper path resolution for file:// prefixes (#1094)
- chore(webui): small changes to styling (#1088)
- docs: guide on how to do sandboxed evals on generated code (#1097)
- build(deps): bump replicate from 0.30.2 to 0.31.0 (#1090)

### Fixed

- fix(webui): Ability to toggle visibility of description column (#1095)

## [0.68.3] - 2024-07-04

### Tests

- test: fix assertion result mock pollution (#1086)

### Fixed

- fix: browser error on eval page with derived metrics that results when a score is null (#1093)
- fix(prompts): treat non-existent files as prompt strings (#1084)
- fix: remove test mutation for classifer and select-best assertion types (#1083)

### Added

- feat(openai): support for attachments for openai assistants (#1080)

### Changed

- **Features:**
  - Added support for attachments in OpenAI assistants by [@typpo](https://github.com/promptfoo/promptfoo/pull/1080)
- **Fixes:**
  - Removed test mutation for classifier and select-best assertion types by [@typpo](https://github.com/promptfoo/promptfoo/pull/1083)
  - Treated non-existent files as prompt strings by [@typpo](https://github.com/promptfoo/promptfoo/pull/1084)
  - Fixed assertion result mock pollution by [@mldangelo](https://github.com/promptfoo/promptfoo/pull/1086)
- **Dependencies:**
  - Bumped `openai` from 4.52.2 to 4.52.3 by [@dependabot](https://github.com/promptfoo/promptfoo/pull/1073)
  - Bumped `@aws-sdk/client-bedrock-runtime` from 3.606.0 to 3.609.0 by [@dependabot](https://github.com/promptfoo/promptfoo/pull/1072)

## [0.68.2] - 2024-07-03

### Changed

- build(deps): bump openai from 4.52.2 to 4.52.3 (#1073)
- build(deps-dev): bump @aws-sdk/client-bedrock-runtime from 3.606.0 to 3.609.0 (#1072)

### Added

- feat(webui): add scenarios to test suite configuration in yaml editor (#1071)

## [0.68.1] - 2024-07-02

### Fixed

- fix: resolve issues with relative prompt paths (#1066)
- fix: handle replicate ids without version (#1059)

### Added

- feat: support calling specific function from python provider (#1053)

### Changed

- **feat:** Support calling specific function from Python provider by [@typpo](https://github.com/promptfoo/promptfoo/pull/1053)
- **fix:** Resolve issues with relative prompt paths by [@mldangelo](https://github.com/promptfoo/promptfoo/pull/1066)
- **fix:** Handle replicate IDs without version by [@typpo](https://github.com/promptfoo/promptfoo/pull/1059)
- **build(deps):** Bump `@anthropic-ai/sdk` from 0.24.2 to 0.24.3 by [@dependabot](https://github.com/promptfoo/promptfoo/pull/1062)
- build(deps): bump @anthropic-ai/sdk from 0.24.2 to 0.24.3 (#1062)

## [0.68.0] - 2024-07-01

### Documentation

- docs: dalle jailbreak blog post (#1052)

### Added

- feat(webui): Add support for markdown tables and other extras by @typpo in [#1042](https://github.com/promptfoo/promptfoo/pull/1042)

### Changed

- feat: support for image model redteaming by @typpo in [#1051](https://github.com/promptfoo/promptfoo/pull/1051)
- feat: prompt syntax for bedrock llama3 by @fvdnabee in [#1038](https://github.com/promptfoo/promptfoo/pull/1038)
- fix: http provider returns the correct response format by @typpo in [#1027](https://github.com/promptfoo/promptfoo/pull/1027)
- fix: handle when stdout columns are not set by @typpo in [#1029](https://github.com/promptfoo/promptfoo/pull/1029)
- fix: support additional models via AWS Bedrock and update documentation by @mldangelo in [#1034](https://github.com/promptfoo/promptfoo/pull/1034)
- fix: handle imported single test case by @typpo in [#1041](https://github.com/promptfoo/promptfoo/pull/1041)
- fix: dereference promptfoo test files by @fvdnabee in [#1035](https://github.com/promptfoo/promptfoo/pull/1035)
- chore: expose runAssertion and runAssertions to node package by @typpo in [#1026](https://github.com/promptfoo/promptfoo/pull/1026)
- chore: add Node.js version check to ensure compatibility by @mldangelo in [#1030](https://github.com/promptfoo/promptfoo/pull/1030)
- chore: enable '@typescript-eslint/no-use-before-define' linter rule by @mldangelo in [#1043](https://github.com/promptfoo/promptfoo/pull/1043)
- docs: fix broken documentation links by @mldangelo in [#1033](https://github.com/promptfoo/promptfoo/pull/1033)
- docs: update anthropic.md by @Codeshark-NET in [#1036](https://github.com/promptfoo/promptfoo/pull/1036)
- ci: add GitHub Action for automatic version tagging by @mldangelo in [#1046](https://github.com/promptfoo/promptfoo/pull/1046)
- ci: npm publish workflow by @typpo in [#1044](https://github.com/promptfoo/promptfoo/pull/1044)
- build(deps): bump openai from 4.52.1 to 4.52.2 by @dependabot in [#1057](https://github.com/promptfoo/promptfoo/pull/1057)
- build(deps): bump @anthropic-ai/sdk from 0.24.1 to 0.24.2 by @dependabot in [#1056](https://github.com/promptfoo/promptfoo/pull/1056)
- build(deps-dev): bump @aws-sdk/client-bedrock-runtime from 3.602.0 to 3.606.0 by @dependabot in [#1055](https://github.com/promptfoo/promptfoo/pull/1055)
- build(deps): bump docker/setup-buildx-action from 2 to 3 in the github-actions group by @dependabot in [#1054](https://github.com/promptfoo/promptfoo/pull/1054)

## [0.67.0] - 2024-06-27

### Added

- feat(bedrock): add proxy support for AWS SDK (#1021)
- feat(redteam): Expose modified prompt for iterative jailbreaks (#1024)
- feat: replicate image provider (#1049)

### Changed

- feat: add support for gemini embeddings via vertex (#1004)
- feat: normalize prompt input formats, introduce single responsibility handlers, improve test coverage, and fix minor bugs (#994)
- fix: more robust json extraction for llm-rubric (#1019)
- build(deps): bump openai from 4.52.0 to 4.52.1 (#1015)
- build(deps): bump @anthropic-ai/sdk from 0.24.0 to 0.24.1 (#1016)
- chore: sort imports (#1006)
- chore: switch to smaller googleapis dependency (#1009)
- chore: add config telemetry (#1005)
- docs: update GitHub urls to reflect promptfoo github org repository location (#1011)
- docs: fix incorrect yaml ref in guide (#1018)

## [0.66.0] - 2024-06-24

### Changed

- `config get/set` commands, ability for users to set their email by [@typpo](https://github.com/typpo) in [#971](https://github.com/promptfoo/promptfoo/pull/971)
- **webui**: Download as CSV by [@typpo](https://github.com/typpo) in [#1000](https://github.com/promptfoo/promptfoo/pull/1000)
- Add support for Gemini default grader if credentials are present by [@typpo](https://github.com/typpo) in [#998](https://github.com/promptfoo/promptfoo/pull/998)
- **redteam**: Allow arbitrary providers by [@mldangelo](https://github.com/mldangelo) in [#1002](https://github.com/promptfoo/promptfoo/pull/1002)
- Derived metrics by [@typpo](https://github.com/typpo) in [#985](https://github.com/promptfoo/promptfoo/pull/985)
- Python provider can import modules with same name as built-ins by [@typpo](https://github.com/typpo) in [#989](https://github.com/promptfoo/promptfoo/pull/989)
- Include error text in all cases by [@typpo](https://github.com/typpo) in [#990](https://github.com/promptfoo/promptfoo/pull/990)
- Ensure tests inside scenarios are filtered by filter patterns by [@mldangelo](https://github.com/mldangelo) in [#996](https://github.com/promptfoo/promptfoo/pull/996)
- Anthropic message API support for env vars by [@typpo](https://github.com/typpo) in [#997](https://github.com/promptfoo/promptfoo/pull/997)
- Add build documentation workflow and fix typos by [@mldangelo](https://github.com/mldangelo) in [#993](https://github.com/promptfoo/promptfoo/pull/993)
- Block network calls in tests by [@typpo](https://github.com/typpo) in [#972](https://github.com/promptfoo/promptfoo/pull/972)
- Export `AnthropicMessagesProvider` from providers by [@greysteil](https://github.com/greysteil) in [#975](https://github.com/promptfoo/promptfoo/pull/975)
- Add Claude 3.5 sonnet pricing by [@typpo](https://github.com/typpo) in [#976](https://github.com/promptfoo/promptfoo/pull/976)
- Pass `tool_choice` to Anthropic when set in config by [@greysteil](https://github.com/greysteil) in [#977](https://github.com/promptfoo/promptfoo/pull/977)
- Fixed according to Ollama API specifications by [@keishidev](https://github.com/keishidev) in [#981](https://github.com/promptfoo/promptfoo/pull/981)
- Add Dependabot config and update provider dependencies by [@mldangelo](https://github.com/mldangelo) in [#984](https://github.com/promptfoo/promptfoo/pull/984)
- Don't commit `.env` to Git by [@will-holley](https://github.com/will-holley) in [#991](https://github.com/promptfoo/promptfoo/pull/991)
- Update Docker base image to Node 20, improve self-hosting documentation, and add CI action for Docker build by [@mldangelo](https://github.com/mldangelo) in [#995](https://github.com/promptfoo/promptfoo/pull/995)
- Allow variable cells to scroll instead of exploding the table height by [@grrowl](https://github.com/grrowl) in [#973](https://github.com/promptfoo/promptfoo/pull/973)

## [0.65.2] - 2024-06-20

### Documentation

- docs: update claude vs gpt guide with claude 3.5 (#986)

### Added

- feat(redteam): make it easier to add non default plugins (#958)

### Changed

- feat: contains-sql assert (#964)
- fix: handle absolute paths for js providers (#966)
- fix: label not showing problem when using eval with config option (#928)
- fix: should return the whole message if the OpenAI return the content and the function call/tools at the same time. (#968)
- fix: label support for js prompts (#970)
- docs: Add CLI delete command to docs (#959)
- docs: text to sql validation guide (#962)

### Fixed

- fix(redteam): wire ui to plugins (#965)
- fix(redteam): reduce overreliance, excessive-agency false positive rates (#963)

## [0.65.1] - 2024-06-18

### Changed

- chore(docs): add shell syntax highlighting and fix typos (#953)
- chore(dependencies): update package dependencies (#952)
- Revert "feat(cli): add tests for CLI commands and fix version flag bug" (#967)

### Fixed

- fix: handle case where returned python result is null (#957)
- fix(webui): handle empty fail reasons and null componentResults (#956)

### Added

- feat(cli): add tests for CLI commands and fix version flag bug (#954)
- feat(eslint): integrate eslint-plugin-jest and configure rules (#951)
- feat: add eslint-plugin-unused-imports and remove unused imports (#949)
- feat: assertion type: is-sql (#926)

## [0.65.0] - 2024-06-17

### Added

- feat(webui): show pass/fail toggle (#938)
- feat(webui): carousel for multiple failure reasons (#939)
- feat(webui): clicking metric pills filters by nonzero only (#941)
- feat(redteam): political statements (#944)
- feat(redteam): indicate performance with moderation filter (#933)

### Changed

- feat: add hf to onboarding flow (#947)
- feat: add support for `promptfoo export latest` (#948)
- fix: serialize each item in `vars` when its type is a string (#823) (#943)
- chore(webui): split ResultsTable into separate files (#942)

### Fixed

- fix(redteam): more aggressive contract testing (#946)

### Dependencies

- chore(deps): update dependencies without breaking changes (#937)

## [0.64.0] - 2024-06-15

### Added

- feat(redteam): add unintended contracts test (#934)
- feat(anthropic): support tool use (#932)

### Changed

- feat: export `promptfoo.cache` to node package (#923)
- feat: add Voyage AI embeddings provider (#931)
- feat: Add more Portkey header provider options and create headers automatically (#909)
- fix: handle openai chat-style messages better in `moderation` assert (#930)
- ci: add next.js build caching (#908)
- chore(docs): update installation and GitHub Actions guides (#935)
- chore(dependencies): bump LLM providers in package.json (#936)

### Fixed

- fix(bedrock): support cohere embeddings (#924)

### Dependencies

- chore(deps): bump braces from 3.0.2 to 3.0.3 (#918)

## [0.63.2] - 2024-06-10

### Added

- feat: report view for redteam evals (#920)

### Fixed

- fix(bedrock): default value for configs (#917)
- fix: prevent assertions from being modified as they run (#929)

## [0.63.1] - 2024-06-10

### Fixed

- fix(vertex): correct handling of system instruction (#911)
- fix(bedrock): support for llama, cohere command and command-r, mistral (#915)

## [0.63.0] - 2024-06-09

### Added

- feat(bedrock): Add support for mistral, llama, cohere (#885)
- feat(ollama): add OLLAMA_API_KEY to support authentication (#883)
- feat(redteam): add test for competitor recommendations (#877)
- feat(webui): Show the number of passes and failures (#888)
- feat(webui): show manual grading record in test details view (#906)
- feat(webui): use indexeddb instead of localstorage (#905)

### Changed

- feat: ability to set test case metric from csv (#889)
- feat: interactive onboarding (#886)
- feat: support `threshold` param from csv (#903)
- feat: support array of values for `similar` assertion (#895)
- fix: Prompt variable reads unprocessed spaces on both sides (#887)
- fix: windows node 22 flake (#907)
- [fix: ci passing despite failing build (](https://github.com/promptfoo/promptfoo/commit/ce6090be5d70fbe71c6da0a5ec1a73253a9d8a0e)https://github.com/promptfoo/promptfoo/pull/876[)](https://github.com/promptfoo/promptfoo/commit/ce6090be5d70fbe71c6da0a5ec1a73253a9d8a0e)
- [fix: incorrect migrations path in docker build](https://github.com/promptfoo/promptfoo/commit/6a1eef4e4b006b32de9ce6e5e2d7c0bd3b9fa95a) https://github.com/promptfoo/promptfoo/issues/861
- chore(ci): add `workflow_dispatch` trigger (#897)
- chore: add more gemini models (#894)
- chore: introduce eslint (#904)
- chore: switch to SWC for faster Jest tests (#899)
- chore: update to prettier 3 (#901)
- [chore(openai): add tool_choice required type](https://github.com/promptfoo/promptfoo/commit/e97ce63221b0e06f7e03f46c466da36c5b713017)

### Fixed

- fix(vertex): support var templating in system instruction (#902)
- [fix(webui): display latency when available](https://github.com/promptfoo/promptfoo/commit/bb335efbe9e8d6b23526c837402787a1cbba9969)

### Dependencies

- chore(deps): update most dependencies to latest stable versions (#898)

## [0.62.1] - 2024-06-06

### Added

- feat(webui): Ability to suppress browser open on `promptfoo view` (#881)
- feat(anthropic): add support for base url (#850)
- feat(openai): Support function/tool callbacks (#830)
- feat(vertex/gemini): add support for toolConfig and systemInstruction (#841)
- feat(webui): Ability to filter to highlighted cells (#852)
- feat(webui): ability to click to filter metric (#849)
- feat(webui): add copy and highlight cell actions (#847)

### Changed

- fix: migrate database before writing results (#882)
- chore: upgrade default graders to gpt-4o (#848)
- ci: Introduce jest test coverage reports (#868)
- ci: add support for node 22, remove support for node 16 (#836)
- docs: Addresses minor typographical errors (#845)
- docs: Help description of default `--output` (#844)
- feat: Add Red Team PII Tests (#862)
- feat: Support custom gateway URLs in Portkey (#840)
- feat: add support for python embedding and classification providers (#864)
- feat: add support for titan premier on bedrock (#839)
- feat: pass evalId in results (#758)
- fix: Broken types (#854)
- fix: Fix broken progress callback in web ui (#860)
- fix: Fix formatting and add style check to CI (#872)
- fix: Fix type error eval page.tsx (#867)
- fix: Improve Error Handling for Python Assertions and Provider Exceptions (#863)
- fix: Pass evaluateOptions from web ui yaml (#859)
- fix: Render multiple result images with markdown, if markdown contains multiple images (#873)
- fix: The values of defaultTest and evaluateOptions are not set when editing the eval yaml file. (#834)
- fix: crash on db migration when cache is disabled on first run (#842)
- fix: csv and html outputs include both prompt and provider labels (#851)
- fix: docker build and prepublish script (#846)
- fix: show labels for custom provider (#875)
- chore: fix windows node 22 build issues by adding missing encoding dependency and updating webpack config (#900)
- chore: update Node.js version management and improve documentation (#896)
- Fix CI Passing Despite Failing Build (#866) (#876)

## [0.62.0] - 2024-06-05

### Fixed

- fix: Parameter evaluateOptions not passed correctly in jobs created using web (#870)

### Added

- feat(anthropic): add support for base url (#850)
- feat(openai): Support function/tool callbacks (#830)
- feat(vertex/gemini): add support for toolConfig and systemInstruction (#841)
- feat(webui): Ability to filter to highlighted cells (#852)
- feat(webui): ability to click to filter metric (#849)
- feat(webui): add copy and highlight cell actions (#847)

### Changed

- feat: Add Red Team PII Tests (#862)
- feat: Support custom gateway URLs in Portkey (#840)
- feat: add support for python embedding and classification providers (#864)
- feat: add support for titan premier on bedrock (#839)
- feat: pass evalId in results (#758)
- feat: upgrade default graders to gpt-4o (#848)
- fix: Broken types (#854)
- fix: Fix broken progress callback in web ui (#860)
- fix: Fix formatting and add style check to CI (#872)
- fix: Fix type error eval page.tsx (#867)
- fix: Improve Error Handling for Python Assertions and Provider Exceptions (#863)
- fix: Pass evaluateOptions from web ui yaml (#859)
- fix: Render multiple result images with markdown, if markdown contains multiple images (#873)
- fix: The values of defaultTest and evaluateOptions are not set when editing the eval yaml file. (#834)
- fix: crash on db migration when cache is disabled on first run (#842)
- fix: csv and html outputs include both prompt and provider labels (#851)
- fix: docker build and prepublish script (#846)
- fix: show labels for custom provider (#875)
- ci: Introduce jest test coverage reports (#868)
- ci: add support for node 22, remove support for node 16 (#836)
- docs: Addresses minor typographical errors (#845)
- docs: Help description of default `--output` (#844)

## [0.61.0] - 2024-05-30

### Changed

- feat: `moderation` assert type (#821)
- feat: general purpose http/https provider (#822)
- feat: add portkey provider (#819)
- feat: Add Cloudflare AI Provider (#817)
- fix: Remove duplicate logging line (#825)
- fix: The ‘defaultTest’ option has no effect during evaluation. (#829)
- fix: Improve Error Handling in Python Script Execution (#833)
- docs: How to red team LLMs (#828)
- chore(mistral): add codestral (#831)

## [0.60.0] - 2024-05-25

### Added

- feat(webui): Add image viewer (#816)

### Changed

- feat: redteam testset generation (#804)
- feat: support for deep equality check in equals assertion (#805)
- feat: Allow functions in renderVarsInObject (#813)
- feat: ability to reference previous llm outputs via storeOutputAs (#808)
- feat: support for prompt objects (#818)
- fix: huggingface api key handling (#809)
- docs: Restore ProviderResponse class name (#806)
- docs: Fix typo in local build command (#811)

## [0.59.1] - 2024-05-18

### Changed

- [fix: handle null result timestamp when writing to db.](https://github.com/promptfoo/promptfoo/commit/40e1ebfbfd512fea56761b4cbdfff0cd25d61ae1) https://github.com/promptfoo/promptfoo/issues/800

## [0.59.0] - 2024-05-18

### Added

- feat(webui): add --filter-description option to `promptfoo view` (#780)
- feat(bedrock): add support for embeddings models (#797)

### Changed

- fix: python prompts break when using whole file (#784)
- Langfuse need to compile variables (#779)
- chore(webui): display prompt and completion tokens (#794)
- chore: include full error response in openai errors (#791)
- chore: add logprobs to assertion context (#790)
- feat: support var interpolation in function calls (#792)
- chore: add timestamp to EvaluateSummary (#785)
- fix: render markdown in variables too (#796)

### Fixed

- fix(vertex): remove leftover dependency on apiKey (#798)

## [0.58.1] - 2024-05-14

### Changed

- fix: improve GradingResult validation (#772)
- [fix: update python ProviderResponse error message and docs.](https://github.com/promptfoo/promptfoo/commit/258013080809bc782afe3de51c9309230cb5cdb2) https://github.com/promptfoo/promptfoo/issues/769
- [chore(openai): add gpt-4o models (](https://github.com/promptfoo/promptfoo/commit/ff4655d31d3588972522bb162733cb61e460f36f)https://github.com/promptfoo/promptfoo/pull/776[)](https://github.com/promptfoo/promptfoo/commit/ff4655d31d3588972522bb162733cb61e460f36f)
- add gpt-4o models (#776)

### Fixed

- fix(langfuse): Check runtime type of `getPrompt`, stringify the result (#774)

## [0.58.0] - 2024-05-09

### Changed

- feat: assert-set (#765)
- feat: add comma-delimited string support for array-type assertion values (#755)
- fix: Resolve JS assertion paths relative to configuration file (#756)
- fix: not-equals assertion (#763)
- fix: upgrade rouge package and limit to strings (#764)

## [0.57.1] - 2024-05-02

### Changed

- fix: do not serialize js objects to non-js providers (#754)
- **[See 0.57.0 release notes](https://github.com/promptfoo/promptfoo/releases/tag/0.57.0)**

## [0.57.0] - 2024-05-01

### Changed

- feat: ability to override provider per test case (#725)
- feat: eval tests matching pattern (#735)
- feat: add `-n` limit arg for `promptfoo list` (#749)
- feat: `promptfoo import` and `promptfoo export` commands (#750)
- feat: add support for `--var name=value` cli option (#745)
- feat: promptfoo eval --filter-failing outputFile.json (#742)
- fix: eval --first-n arg (#734)
- chore: Update openai package to 3.48.5 (#739)
- chore: include logger and cache utils in javascript provider context (#748)
- chore: add `PROMPTFOO_FAILED_TEST_EXIT_CODE` envar (#751)
- docs: Document `python:` prefix when loading assertions in CSV (#731)
- docs: update README.md (#733)
- docs: Fixes to Python docs (#728)
- docs: Update to include --filter-\* cli args (#747)

## [0.56.0] - 2024-04-28

### Added

- feat(webui): improved comment dialog (#713)

### Changed

- feat: Intergration with Langfuse (#707)
- feat: Support IBM Research BAM provider (#711)
- fix: Make errors uncached in Python completion. (#706)
- fix: include python tracebacks in python errors (#724)
- fix: `getCache` should return a memory store when disk caching is disabled (#715)
- chore(webui): improve eval view performance (#719)
- chore(webui): always show provider in header (#721)
- chore: add support for OPENAI_BASE_URL envar (#717)

### Fixed

- fix(vertex/gemini): support nested generationConfig (#714)

## [0.55.0] - 2024-04-24

### Changed

- [Docs] Add llama3 example to ollama docs (#695)
- bugfix in answer-relevance (#697)
- feat: add support for provider `transform` property (#696)
- feat: add support for provider-specific delays (#699)
- feat: portkey.ai integration (#698)
- feat: `eval -n` arg for running the first n test cases (#700)
- feat: ability to write outputs to google sheet (#701)
- feat: first-class support for openrouter (#702)
- Fix concurrent cache request behaviour (#703)

## [0.54.1] - 2024-04-20

### Changed

- Add support for Mixtral 8x22B (#687)
- fix: google sheets async loading (#688)
- fix: trim spaces in csv assertions that can have file:// prefixes (#689)
- fix: apply thresholds to custom python asserts (#690)
- fix: include detail from external python assertion (#691)
- chore(webui): allow configuration of results per page (#694)
- fix: ability to override rubric prompt for all model-graded metrics (#692)

## [0.54.0] - 2024-04-18

### Changed

- feat: support for authenticated google sheets access (#686)
- fix: bugs in `Answer-relevance` calculation (#683)
- fix: Add tool calls to response from azure openai (#685)

## [0.53.0] - 2024-04-16

### Changed

- fix!: make `javascript` assert function call consistent with external js function call (#674)
- fix: node library supports prompt files (#668)
- feat: Enable post-hoc evaluations through defining and using output value in TestSuite (#671)
- feat: Allow local files to define providerOutput value for TestCase (#675)
- feat: detect suitable anthropic default provider (#677)
- feat: Ability to delete evals (#676)
- feat: ability to create derived metrics (#670)

## [0.52.0] - 2024-04-12

### Added

- feat(webui): add pagination (#649)

### Changed

- feat: support for inline yaml for is-json, contains-json in csv (#651)
- feat: run providers 1 at a time with --interactive-providers (#645)
- feat: --env-file arg (#615)
- fix: Do not fail with api error when azure datasource is used (#644)
- fix: allow loading of custom provider in windows (#518) (#652)
- fix: don't show telemetry message without telemtry (#658)
- fix: `E2BIG` error during the execution of Python asserts (#660)
- fix: support relative filepaths for non-code assert values (#664)

### Fixed

- fix(webui): handle invalid search regexes (#663)

## [0.51.0] - 2024-04-07

### Added

- feat(webui): store settings in localstorage (#617)
- feat(azureopenai): apiKeyEnvar support (#628)
- feat(webui): "progress" page that shows provider/prompt pairs (#631)

### Changed

- chore: improve json parsing errors (#620)
- feat: ability to override path to python binary (#619)
- Add documentation for openai vision (#637)
- Support claude vision and images (#639)
- fix: assertion files use relative path (#624)
- feat: add provider reference to prompt function (#633)
- feat: ability to import vars using glob (#641)
- feat!: return values directly in python assertions (#638)

### Fixed

- fix(webui): ability to save defaultTest and evaluateOptions in yaml editor (#629)

## [0.50.1] - 2024-04-02

### Changed

- fix: compiled esmodule interop (#613)
- fix: downgrade var resolution failure to warning (#614)
- fix: glob behavior on windows (#612)

## [0.50.0] - 2024-04-01

### Added

- feat(webui): download button (#482)
- feat(webui): toggle for showing full prompt in output cell (#603)

### Changed

- feat: support .mjs external imports (#601)
- feat: load .env from cli (#602)
- feat: ability to use js files as `transform` (#605)
- feat: ability to reference vars from other vars (#607)
- fix: handling for nonscript assertion files (#608)

### Fixed

- fix(selfhost): add support for prompts and datasets api endpoints (#600)
- fix(selfhost): Consolidate to `NEXT_PUBLIC_PROMPTFOO_REMOTE_BASE_URL` (#609)

## [0.49.3] - 2024-03-29

### Changed

- fix: bedrock model parsing (#593)
- [fix: make llm-rubric more resilient to bad json responses.](https://github.com/promptfoo/promptfoo/commit/93fd059a13454ed7a251a90a33306fb1f3c81895) https://github.com/promptfoo/promptfoo/issues/596
- feat: display progress bar for each parallel execution (#597)

## [0.49.2] - 2024-03-27

### Changed

- fix: support relative paths for custom providers (#589)
- fix: gemini generationConfig and safetySettings (#590)
- feat: cli watch for vars and providers (#591)

## [0.49.1] - 2024-03-25

### Changed

- fix: lazy import of azure peer dependency (#586)

## [0.49.0] - 2024-03-23

### Added

- feat(vertexai): use gcloud application default credentials (#580)

### Changed

- feat: Add support for huggingface token classification (#574)
- feat: Mistral provider support for URL and API key envar (#570)
- feat: run assertions in parallel (#575)
- feat: support for azure openai assistants (#577)
- feat: ability to set tags on standalone assertion llm outputs (#581)
- feat: add support for claude3 on bedrock (#582)
- fix: load file before running prompt function (#583)
- [fix: broken ansi colors on cli table](https://github.com/promptfoo/promptfoo/commit/bbb0157b09c0ffb5366d3cbd112438ca3d2d61c9)
- [fix: remove duplicate instruction output](https://github.com/promptfoo/promptfoo/commit/fb095617d36102f5b6256e9718e736378c0a5cea)
- chore: better error messages when expecting json but getting text (#576)

### Fixed

- fix(selfhost): handle sqlite db in docker image and build (#568)

### Dependencies

- chore(deps): bump webpack-dev-middleware from 5.3.3 to 5.3.4 in /site (#579)

## [0.48.0] - 2024-03-18

### Added

- feat(csv): add support for `__description` field (#556)

### Changed

- feat: migrate filesystem storage to sqlite db (#558)
  - **When you first run `eval` or `view` with 0.48.0, your saved evals will be migrated from `.json` files to a sqlite db. Please open an issue if you run into problems.**
  - Restoration: By default, the migration process runs on the promptfoo output directory `~/.promptfoo/output`. This directory is backed up at `~/.promptfoo/output-backup-*` and you can restore it and use a previous version by renaming that directory back to `output`
- feat: Add anthropic:messages and replicate:mistral as default providers to web ui (#562)
- feat: add label field to provider options (#563)
- docs: adjust configuration for python provider (#565)
- chore: db migration and cleanup (#564)

### Fixed

- fix(azureopenai): add support for `max_tokens` and `seed` (#561)

## [0.47.0] - 2024-03-14

### Changed

- feat: improve python inline asserts to not require printing (#542)
- feat: add tools and tool_choice config parameters to azure openai provider (#550)
- feat: Add support for Claude 3 Haiku (#552)
- fix: validate custom js function return values (#548)
- fix: dedupe prompts from combined configs (#554)

### Fixed

- fix(replicate): support non-array outputs (#547)

## [0.46.0] - 2024-03-08

### Added

- feat(self-host): run evals via web ui (#540)
- feat(self-host): Persist changes on self-deployed UI without sharing a new link (#538)
- feat(webui): ability to change eval name (#537)

### Changed

- feat: add support for calling specific functions for python prompt (#533)
- fix: openai tools and function checks handle plaintext responses (#541)

### Fixed

- fix(anthropic): wrap text if prompt supplied as json (#536)

## [0.45.2] - 2024-03-07

### Changed

- fix: python provider handles relative script paths correctly (#535)

## [0.45.1] - 2024-03-06

### Changed

- fix: json and yaml vars files (#531)

### Fixed

- fix(python): deserialize objects from json (#532)

## [0.45.0] - 2024-03-06

### Added

- feat(anthropic): Add Claude 3 support (#526)

### Changed

- feat: ability to load `vars` values at runtime (#496)
  // Example logic to return a value based on the varName
  if (varName === 'context') {
  return `Processed ${otherVars.input} for prompt: ${prompt}`;
  }
  return {
  output: 'default value',
  };
  // Handle potential errors
  // return { error: 'Error message' }
  # Example logic to dynamically generate variable content
  if var_name == 'context':
  return {
  'output': f"Context for {other_vars['input']} in prompt: {prompt}"
  }
  return {'output': 'default context'}
  # Handle potential errors
  # return { 'error': 'Error message' }

## [0.44.0] - 2024-03-04

### Added

- feat(mistral): Add new models, JSON mode, and update pricing (#500)

### Changed

- fix: Print incorrect response from factuality checker (#503)
- fix: Support missing open parenthesis (fixes #504) (#505)
- feat: include prompt in transform (#512)
- feat: Support csv and json files in the `tests` array (#520)

### Fixed

- fix(ollama): dont send invalid options for `OllamaChatProvider` (#506)
- fix(huggingface): do not pass through non-hf parameters (#519)

## [0.43.1] - 2024-02-25

### Changed

- fix: pass through PROMPTFOO\_\* variables from docker run (#498)
- docs: clean up python provider header

### Fixed

- fix(huggingface): support `apiKey` config param (#494)
- fix(bedrock): transform model output from cache. #474

### Documentation

- docs(huggingface): example of private huggingface inference endpoint (#497)

## [0.43.0] - 2024-02-23

### Added

- feat(webui): Display test suite description (#487)
- feat(webui): Add upload testcase csv to eval page (#484)

### Changed

- feat: pass `test` to assertion context (#485)
- fix: Change variable name to what the prompt template expects (#489)
- (docs): Replace references to deprecated postprocess option (#483)
- chore: update replicate library and add new common params (#491)

### Fixed

- fix(self-hosting): remove supabase dependency from webui eval view (#492)

## [0.42.0] - 2024-02-19

### Added

- feat(webview): toggle for prettifying json outputs (#472)
- feat(openai): support handling OpenAI Assistant functions tool calls (#473)

### Changed

- feat: add support for claude 2.1 on bedrock (#470)
- feat: support for overriding `select-best` provider (#478)
- feat: ability to disable var expansion (#476)
- fix: improve escaping for python prompt shell (#481)

## [0.41.0] - 2024-02-12

### Added

- feat(openai)!: Allow apiBaseUrl to override /v1 endpoint (#464)

### Changed

- feat: add support for async python providers (#465)
- fix: pass config to python provider (#460)
- chore: include progress output in debug logs (#461)
- docs: perplexity example (#463)

### Fixed

- fix(factuality): make factuality output case-insensitive (#468)
- fix: ensure that only valid ollama params are passed (#480)

## [0.40.0] - 2024-02-06

### Added

- feat(mistral): Add Mistral provider (#455)
- feat(openai): add support for `apiKeyEnvar` (#456)
- feat(azureopenai): add apiBaseUrl config (#459)

### Changed

- feat: cohere api support (#457)
- feat: ability to override select-best prompt. #289
- fix: support for gemini generationConfig and safetySettings (#454)

### Fixed

- fix(vertex/gemini): add support for llm-rubric and other OpenAI-formatted prompts (#450)

### Documentation

- documentation: update python.md typo in yaml (#446)

## [0.39.1] - 2024-02-02

### Changed

- fix: func => function in index.ts (#443)
- feat: add support for google ai studio gemini (#445)

## [0.39.0] - 2024-02-01

### Changed

- feat: Add DefaultGradingJsonProvider to improve `llm-rubric` reliability (#432)
- feat: add caching for exec and python providers (#435)
- feat: add `--watch` option to eval command (#439)
- feat: ability to transform output on per-assertion level (#437)
- feat: compare between multiple outputs with `select-best` (#438)
- fix: pass through cost to runAssertion
- fix: pass through cost to runAssertion

## [0.38.0] - 2024-01-29

### Added

- feat(openai): Jan 25 model updates (#416)
- feat(webui): eval deeplinks (#426)
- feat(huggingface): Support sentence similarity inference API (#425)

### Changed

- fix: Only open previous results when necessary (uses lots of memory) (#418)
- fix: html output (#430)
- feat: add a `python` provider that supports native python function calls (#419)
- feat: support for image models such as dall-e (#406)
- feat: support for `PROMPTFOO_PROMPT_SEPARATOR envar. #424

## [0.37.1] - 2024-01-26

### Changed

- fix: do not require token usage info on openai provider (#414)

## [0.37.0] - 2024-01-24

### Added

- feat(webui): add markdown support (#403)

### Changed

- feat: standalone share server (#408)
- feat: `PROMPTFOO_DISABLE_TEMPLATING` disables nunjucks templates (#405)

## [0.36.0] - 2024-01-18

### Added

- feat(webui): Ability to comment on outputs (#395)
- feat(azure): Add response_format support (#402)
- feat(azure): add support for `passthrough` and `apiVersion` (#399)

### Changed

- feat: add `promptfoo generate dataset` (#397)
- fix: typo (#401)

## [0.35.1] - 2024-01-12

### Added

- feat(bedrock): introduce amazon titan models as another option for Bedrock (#380)
- feat(openai): add support for `passthrough` request args (#388)
- feat(azure): add support for client id/secret auth (#389)
- feat(webui): label evals using `description` field (#391)

### Changed

- fix: proper support for multiple types of test providers (#386)
- feat: update CSV and HTML outputs with more details (#393)

## [0.35.0] - 2024-01-07

### Added

- feat(webview): add regex search (#378)

### Changed

- feat: support standalone assertions on CLI (#368)
- feat: add perplexity-score metric (#377)
- feat: add logprobs support for azure openai (#376)
- fix: use relative paths consistently and handle object formats (#375)
- [fix: restore **prefix and **suffix column handlers when loading test csv](https://github.com/promptfoo/promptfoo/commit/3a058684b3389693f4c5899f786fb090b04e3c93)

## [0.34.1] - 2024-01-02

### Added

- feat(openai): add support for overriding provider cost (1be1072)

### Fixed

- fix(webview): increase the request payload size limit (ef4c30f)

## [0.34.0] - 2024-01-02

### Changed

- feat: Support for evaluating cost of LLM inference (#358)
- feat: save manual edits to test outputs in webview (#362)
- feat: add `cost` assertion type (#367)
- fix: handle huggingface text generation returning dict (#357)
- fix: disable cache when using repeat (#361)
- fix: do not dereference tools and functions in config (#365)
- docs: optimize docs of openai tool usage (#355)

## [0.33.2] - 2023-12-23

### Changed

- fix: bad indentation for inline python sript (#353)
- [fix: truncate CLI table headers](https://github.com/promptfoo/promptfoo/commit/9aa9106cc9bc1660df40117d3c8f053f361fa09c)
- feat: add openai tool parameter (#350)
- feat: add `is-valid-openai-tools-call` assertion type (#354)

## [0.33.1] - 2023-12-18

### Changed

- [fix: pass env to providers when using CLI](https://github.com/promptfoo/promptfoo/commit/e8170a7f0e9d4033ef219169115f6474d978f1a7)
- [fix: correctly handle bedrock models containing :](https://github.com/promptfoo/promptfoo/commit/4469b693993934192fee2e84cc27c21e31267e5f)
- feat: add latency assertion type (#344)
- feat: add perplexity assertion type (#346)
- feat: add support for ollama chat API (#342)
- feat: retry when getting internal server error with PROMPTFOO_RETRY_5XX envar (#327)
- fix: properly escape arguments for external python assertions (#338)
- fix: use execFile/spawn for external processes (#343)
- [fix: handle null score in custom metrics](https://github.com/promptfoo/promptfoo/commit/514feed49e2f83f3e04d3e167e5833dc075e6c10)
- [fix: increment failure counter for script errors.](https://github.com/promptfoo/promptfoo/commit/61d1b068f26c63f3234dc49c9d5f5104b9cf1cda)

## [0.33.0] - 2023-12-17

### Changed

- feat: add latency assertion type (#344)
- feat: add perplexity assertion type (#346)
- feat: add support for ollama chat API (#342)
- feat: retry when getting internal server error with PROMPTFOO_RETRY_5XX envar (#327)
- fix: properly escape arguments for external python assertions (#338)
- fix: use execFile/spawn for external processes (#343)
- [fix: handle null score in custom metrics](https://github.com/promptfoo/promptfoo/commit/514feed49e2f83f3e04d3e167e5833dc075e6c10)
- [fix: increment failure counter for script errors.](https://github.com/promptfoo/promptfoo/commit/61d1b068f26c63f3234dc49c9d5f5104b9cf1cda)

## [0.32.0] - 2023-12-14

### Added

- feat(webview): Layout and styling improvements (#333)

### Changed

- feat: add support for Google Gemini model (#336)
- feat: add download yaml button in config modal. Related to #330 (#332)
- fix: set process exit code on failure

## [0.31.2] - 2023-12-11

### Added

- feat(webview): Show aggregated named metrics at top of column (#322)

### Changed

- fix: sharing option is degraded (#325)

## [0.31.1] - 2023-12-04

### Changed

- fix: issues when evaling multiple config files
- feat: support for web viewer running remotely (#321)

## [0.31.0] - 2023-12-02

### Added

- feat(openai): Adds support for function call validation (#316)

### Changed

- feat: add support for ajv formats (#314)
- feat: support prompt functions via nodejs interface (#315)
- fix: webview handling of truncated cell contents with html (#318)
- docs: Merge docs into main repo (#317)

## [0.30.2] - 2023-11-29

### Changed

- feat(cli): simplify onboarding and provide npx-specific instructions (f81bd88)

## [0.30.1] - 2023-11-29

### Changed

- feat: add bedrock in webui setup (#301)
- feat: add support for custom metrics (#305)
- feat: show table by default, even with --output (#306)
- fix: handle multiple configs that import multiple prompts (#304)
- fix: remove use of dangerouslySetInnerHTML in results table (#309)

### Fixed

- fix(openai): add support for overriding api key, host, baseurl, org in Assistants API (#311)

## [0.30.0] - 2023-11-29

### Changed

- feat: add bedrock in webui setup (#301)
- feat: add support for custom metrics (#305)
- feat: show table by default, even with --output (#306)
- fix: handle multiple configs that import multiple prompts (#304)
- fix: remove use of dangerouslySetInnerHTML in results table (#309)

## [0.29.0] - 2023-11-28

### Changed

- feat: Add support for external provider configs via file:// (#296)
- feat: Add support for HTTP proxies (#299)
- feat: claude-based models on amazon bedrock (#298)

## [0.28.2] - 2023-11-27

### Added

- feat(azureopenai): Warn when test provider should be overwritten with azure (#293)
- feat(webview): Display test descriptions if available (#294)
- feat(webview): Ability to set test scores manually (#295)

### Changed

- feat: add support for self-hosted huggingface text generation inference (#290)
- fix: prevent duplicate asserts with `defaultTest` (#287)
- fix: multiple configs handle external test and prompt files correctly (#291)

## [0.28.0] - 2023-11-19

### Changed

- feat: Add support for multiple "\_\_expected" columns (#284)
- feat: Support for OpenAI assistants API (#283)
- feat: Ability to combine multiple configs into a single eval (#285)

## [0.27.1] - 2023-11-14

### Added

- [feat(node-package): Add support for raw objects in prompts](https://github.com/promptfoo/promptfoo/commit/e6a5fe2fa7c05aabd2f52bd4fa143d957a7953dd)
- feat(openai): Add support for OpenAI `seed` param (#275)
- [feat(openai): Add support for OpenAI response_format](https://github.com/promptfoo/promptfoo/commit/12781f11f495bed21db1070e987f1b40a43b72e3)
- [feat(webview): Round score in details modal](https://github.com/promptfoo/promptfoo/commit/483c31d79486a75efc497508b9a42257935585cf)

### Changed

- fix: Set `vars._conversation` only if it is used in prompt (#282)
- feat: Add new RAG metrics (answer-relevance, context-recall, context-relevance, context-faithfulness) (#279)
- feat: throw error correctly when invalid api key is passed for OpenAI (#276)
- Bump langchain from 0.0.325 to 0.0.329 in /examples/langchain-python (#278)
- Provide the prompt in the context to external assertion scripts (#277)
- fix the following error : 'List should have at least 1 item after val… (#280)
- [chore: Add HuggingFace debug output](https://github.com/promptfoo/promptfoo/commit/2bae118e3fa7f8164fd78d29a3a30d187026bf13)

## [0.27.0] - 2023-11-14

### Added

- [feat(node-package): Add support for raw objects in prompts](https://github.com/promptfoo/promptfoo/commit/e6a5fe2fa7c05aabd2f52bd4fa143d957a7953dd)
- feat(openai): Add support for OpenAI `seed` param (#275)
- [feat(openai): Add support for OpenAI response_format](https://github.com/promptfoo/promptfoo/commit/12781f11f495bed21db1070e987f1b40a43b72e3)
- [feat(webview): Round score in details modal](https://github.com/promptfoo/promptfoo/commit/483c31d79486a75efc497508b9a42257935585cf)

### Changed

- feat: Add new RAG metrics (answer-relevance, context-recall, context-relevance, context-faithfulness) (#279)
- feat: throw error correctly when invalid api key is passed for OpenAI (#276)
- Bump langchain from 0.0.325 to 0.0.329 in /examples/langchain-python (#278)
- Provide the prompt in the context to external assertion scripts (#277)
- fix the following error : 'List should have at least 1 item after val… (#280)
- [chore: Add HuggingFace debug output](https://github.com/promptfoo/promptfoo/commit/2bae118e3fa7f8164fd78d29a3a30d187026bf13)

## [0.26.5] - 2023-11-10

### Changed

- feat: Support for Azure OpenAI Cognitive Search (#274)
- [feat: Add PROMPTFOO_PYTHON environment variable](https://github.com/promptfoo/promptfoo/commit/33ecca3dab9382f063e68529c047cfd3fbd959e5)

## [0.26.4] - 2023-11-09

### Fixed

- fix(providers): use Azure OpenAI extensions endpoint when dataSources is set (2e5f14d)

### Tests

- test(assertions): add tests for object outputs (9e0909c)

## [0.26.3] - 2023-11-08

### Added

- [feat(AzureOpenAI): Add support for deployment_id and dataSources](https://github.com/promptfoo/promptfoo/commit/3f6dee99b4ef860af1088c4ceda1a74726070f37)

### Changed

- [Stringify output display string if output is a JSON object](https://github.com/promptfoo/promptfoo/commit/e6eff1fb75e09bfd602c08edd89ec154e3e61bf9)
- [Add JSON schema dereferencing support for JSON configs](https://github.com/promptfoo/promptfoo/commit/c32f9b051a51ee6e1ee08738e0921b4e05a5c23d)
- Update chat completion endpoint in azureopenai.ts (#273)

### Fixed

- fix(openai): Improve handling for function call responses (#270)

## [0.26.2] - 2023-11-07

### Changed

- [Fix issue with named prompt function imports](https://github.com/promptfoo/promptfoo/commit/18a4d751af15b996310eceafc5a75e114ce1bf56)
- [Fix OpenAI finetuned model parsing](https://github.com/promptfoo/promptfoo/commit/b52de61c6e1fd0a9e67d2476a9f3f9153084ad61)
- [Add new OpenAI models](https://github.com/promptfoo/promptfoo/commit/d9432d3b5747516aea1a7e8a744167fbd10a69d2)
- Fix: Broken custom api host for OpenAI. (#261)
- Add `classifier` assert type (#263)
- Send provider options and test context to ScriptCompletion (exec) provider (#268)
- Support for loading JSON schema from external file (#266)

## [0.26.1] - 2023-11-01

### Changed

- Fix broken default config for OpenAI evals created in web app (#255)
- Fix prompt per provider (#253)
- Add support for custom config directory (#257)
- Add latency and token metrics per prompt (#258)
- Add caching support to Anthropic provider (#259)
- webview: Preserve formatting of LLM outputs
- Bump langchain from 0.0.317 to 0.0.325 in /examples/langchain-python (#254)

## [0.26.0] - 2023-10-28

### Changed

- cli: Add support for raw text prompts (#252)
- Ensure the directory for the output file is created if it does not exist

## [0.25.2] - 2023-10-26

### Changed

- allow Python in tests.csv (#237)
- Improve escaping in matchers (#242)
- Add support for nunjucks filters (#243)
- Fix issue where outputPath from the configuration file is not used when `-c` option is provided
- Add envar PROMPTFOO_DISABLE_CONVERSATION_VAR
- Resolve promises in external assert files

## [0.25.1] - 2023-10-19

### Changed

- Fix issue with loading google sheets directly. (#222)
- Add \_conversation variable for testing multiple-turn chat conversations (#224)
- Allow multiple output formats simultaneously with `outputPath` (#229)
- Fall back to default embedding model if provided model doesn't support embeddings
- Various fixes and improvements
- Bump langchain from 0.0.312 to 0.0.317 in /examples/langchain-python (#245)

## [0.25.0] - 2023-10-10

### Changed

- Add support for icontains-any and icontains-all (#210)
- Bump langchain from 0.0.279 to 0.0.308 in /examples/langchain-python (#213)
- Add support for .cjs file extensions (#214)
- Add Prompts and Datasets pages (#211)
- Add CLI commands for listing and showing evals, prompts, and datasets (#218)
- Add support for `config` object in webhook provider payload. (#217)
- Other misc changes and improvements
- Bump langchain from 0.0.308 to 0.0.312 in /examples/langchain-python (#219)

## [0.24.4] - 2023-10-01

### Changed

- Fix bug in custom function boolean return value score (#208)
- Fix ollama provider with `--no-cache` and improve error handling
- Add support for HuggingFace Inference API (text generation) (#205)
- Add `apiHost` config key to Azure provider

## [0.24.3] - 2023-09-28

### Changed

- Better LocalAI/Ollama embeddings traversal failure (#191)
- `OPENAI_API_HOST` to `OPENAI_API_BASE_URL` (#187)
- Ability to include files as assertion values (#180)
- Add hosted db for evals (#149)
- Webview details pane improvements (#196)
- Add support for ollama options (#199)
- Adding TXT and HTML to `--output` help/error message (#201)

## [0.24.2] - 2023-09-23

### Changed

- Specify repo in package.json (#174)
- Add support for parsing multiple json blobs in responses (#178)
- Updated node version update of Google Colab notebook example (#171)
- Fix arg escaping for external python prompts on Windows (#179)
- Better OpenAI embeddings traversal failure (#190)
- Adds embeddings providers for LocalAI and Oolama (#189)
- Add `noindex` to shared results
- Many other misc fixes and improvements

## [0.24.1] - 2023-09-21

### Changed

- Fix prompt errors caused by leading and trailing whitespace for var file imports
- Fix an issue with response parsing in LocalAI chat
- Fix issue preventing custom provider for similarity check (#152)
- Fix escaping in python asserts (#156)
- Fix README link to providers docs (#153)
- Allow object with function name as a value for function_call (#158)
- Add a -y/--yes option to `promptfoo view` command to skip confirmation (#166)
- Other misc fixes and improvements

## [0.24.0] - 2023-09-18

### Changed

- Support for custom functions as prompts (#147)
- Refactor parts of util into more descriptive files (#148)
- Misc fixes and improvements

## [0.23.1] - 2023-09-14

### Changed

- Improvements to custom grading (#140)
- Support for Google Vertex and PaLM chat APIs (#131)
- Add support for including files in defaultTest (#137)
- Add support for disabling cache in evaluate() options (#135)
- Add support for loading vars directly from file (#139)
- Include `provider` in `EvaluateResult`
- Other misc improvements and fixes

## [0.23.0] - 2023-09-14

### Changed

- Improvements to custom grading (#140)
- Support for Google Vertex and PaLM chat APIs (#131)
- Add support for including files in defaultTest (#137)
- Add support for disabling cache in evaluate() options (#135)
- Add support for loading vars directly from file (#139)
- Include `provider` in `EvaluateResult`
- Other misc improvements and fixes

## [0.22.1] - 2023-09-14

### Added

- feat(vars): add support for loading vars directly from file (#139)
- feat(config): add support for including files in defaultTest (#137)
- feat(config): add support for disabling cache in evaluate() options (#135)
- feat(providers): support for Google Vertex and PaLM chat APIs (#131)
- feat(api): include provider in EvaluateResult (#130)

### Changed

- chore(providers): improve PaLM recognized model detection (2317eac)

### Documentation

- docs(examples): add conversation history example (#136)
- docs(examples): update node-package example with context (#134)

## [0.22.0] - 2023-09-04

### Changed

- Add OpenAI factuality and closed-QA graders (#126). These new graders implement OpenAI's eval methodology.
- Auto-escape vars when prompt is a JSON object (#127).
- Improvements to custom providers - Pass context including `vars` to callApi and make `TestCase` generic for ease of typing
- Add `prompt` to Javascript, Python, and Webhook assertion context
- Fix llama.cpp usage of provider config overrides
- Fix ollama provider parsing for llama versions like llama:13b, llama:70b etc.
- Trim var strings in CLI table (prevents slowness during CLI table output)

## [0.21.4] - 2023-09-01

### Changed

- Add support for test case threshold value (#125)
- Add support for pass/fail threshold for javascript and python numeric return values

## [0.21.3] - 2023-09-01

### Changed

- Increase request backoff and add optional delay between API calls (#122)

## [0.21.2] - 2023-08-31

### Changed

- Fix symlink bug on Windows

## [0.21.1] - 2023-08-30

### Changed

- Consistent envars and configs across providers (#119)
- Add configuration for API keys in WebUI (#120)
- Add CodeLlama to WebUI
- Fix issue with numeric values in some assert types
- Add support for running specific prompts for specific providers using `{id, prompts, config}` format
- Add a feedback command

## [0.21.0] - 2023-08-28

### Changed

- Add webhook provider (#117)
- Add support for editing config in web view (#115)
- Standalone server with database with self-hosting support (#118)
- Add support for custom llm-rubric grading via `rubricPrompt` in Assertion objects
- Add support for `vars` in `rubricPrompt`, making it easier to pass expected values per test case
- Add a handful of new supported parameters to OpenAI, Azure, Anthropic, and Replicate providers
- Allow setting `config` on `provider` attached to Assertion or TestCase
- Add/improve support for custom providers in matchesSimilarity and matchesLlmRubric

## [0.20.1] - 2023-08-18

### Changed

- Fix issue when there's not enough data to display useful charts
- Add charts to web viewer (#112)
- Add support for multiline javascript asserts
- Add support for Levenshtein distance assert type (#111)

## [0.20.0] - 2023-08-18

### Changed

- Add charts to web viewer (#112)
- Add support for multiline javascript asserts
- Add support for Levenshtein distance assert type (#111)

## [0.19.3] - 2023-08-17

### Changed

- llm-rubric provider fixes (#110)
- New diff viewer for evals
- Web UI for running evals (#103)
- Add support for OpenAI organization (#106)
- function call azure fix (#95)
- Add support for JSON schema validation for is-json and contains-json (#108)
- Other misc fixes and API improvements

## [0.19.2] - 2023-08-15

### Changed

- function call azure fix (#95)
- Add support for JSON schema validation for is-json and contains-json (#108)
- New diff viewer for evals
- Web UI for running evals (#103)
- Add support for OpenAI organization (#106)
- Other misc fixes and API improvements

## [0.19.1] - 2023-08-14

### Changed

- Add support for OpenAI organization (#106)
- New diff viewer for evals
- Web UI for running evals (#103)
- Other misc fixes and API improvements

## [0.19.0] - 2023-08-14

### Changed

- New diff viewer for evals
- Web UI for running evals (#103)
- Other misc fixes and API improvements

## [0.18.4] - 2023-08-11

### Fixed

- fix(providers): resolve Ollama provider issue with empty line handling (c4d1e5f)

### Dependencies

- chore(deps): bump certifi from 2023.5.7 to 2023.7.22 in /examples/langchain-python (#104)

## [0.18.3] - 2023-08-08

### Added

- feat(providers): add Ollama provider (#102)

### Changed

- chore(webui): disable nunjucks autoescaping by default (#101)
- chore(webui): stop forcing manual line breaks in results view (76d18f5)

### Fixed

- fix(history): remove stale `latest` symlinks before regenerating eval output (a603eee)

## [0.18.2] - 2023-08-08

### Added

- feat(webui): display assertion summaries in the results viewer (#100)

### Changed

- feat(providers): allow testing identical models with different parameters (#83)

### Fixed

- fix(cli): repair `promptfoo share` regression (01df513)
- fix(config): handle provider map parsing when entries are strings (bdd1dea)
- fix(scoring): keep weighted averages accurate by running all test cases (7854424)

## [0.18.1] - 2023-08-06

### Added

- feat(providers): add llama.cpp server support (#94)

### Changed

- chore(providers): expose `LLAMA_BASE_URL` environment variable (f4b4c39)

### Fixed

- fix(history): repair symlink detection when writing latest results (e6aed7a)

## [0.18.0] - 2023-07-28

### Added

- feat(assertions): add `python` assertion type (#78)
- feat(api): support native function ApiProviders and assertions (#93)
- feat(evals): introduce Promptfoo scenarios for data-driven testing - allows datasets to be associated with specific tests, eliminating the need to copy tests for each dataset by @Skylertodd (#89)
- feat(cli): allow specifying `outputPath` when using the Node evaluate helper (#91)

### Changed

- chore(evals): rename default "theories" concept to "scenarios" (aca0821)

### Fixed

- fix(history): repair symlink handling when persisting latest results (81a4a26)
- fix(history): clean up stale eval history entries (253ae60)
- fix(cli): restore ANSI escape code rendering in console tables (497b698)

## [0.17.9] - 2023-07-24

### Added

- feat(evals): load test cases from file or directory paths (#88)

### Changed

- feat(metrics): record latency in eval results (#85)

### Fixed

- fix(windows): resolve path compatibility issues (8de6e12)

## [0.17.8] - 2023-07-22

### Added

- feat(evals): support post-processing hooks in test cases (#84)

### Changed

- feat(webui): show recent runs in the results viewer (#82)
- feat(providers): expose additional OpenAI parameters (#81)

### Fixed

- fix(evaluator): support empty test suites without crashing (31fb876)
- fix(network): ensure fetch timeouts bubble up correctly (9e4bf94)

## [0.17.7] - 2023-07-20

### Added

- feat(config): allow provider-specific prompts in test suites (#76)

### Changed

- chore(runtime): require Node.js 16 or newer (f7f85e3)
- chore(providers): reuse context configuration for Replicate provider (48819a7)

### Fixed

- fix(providers): handle missing provider prompt maps gracefully (7c6bb35)
- fix(grading): escape user input in grading prompts (4049b3f)

## [0.17.6] - 2023-07-20

### Added

- feat(cli): add `--repeat` support to evaluations (#71)
- feat(providers): add Azure YAML prompt support (#72)
- feat(providers): implement Replicate provider (#75)

### Changed

- chore(providers): refine Replicate provider behaviour (57fa43f)
- chore(cli): default `promptfoo share` prompt to Yes on enter (1a4c080)
- chore(webui): simplify dark mode and hide identical rows in history (c244403)

## [0.17.5] - 2023-07-14

### Added

- feat(assertions): add starts-with assertion type (#64)
- feat(providers): add Azure OpenAI provider (#66)

### Changed

- feat(providers): support YAML-formatted OpenAI prompts (#67)
- chore(cli): allow disabling sharing prompts (#69)
- chore(cli): require confirmation before running `promptfoo share` (f3de0e4)
- chore(env): add `PROMPTFOO_DISABLE_UPDATE` environment variable (60fee72)

### Fixed

- fix(config): read prompts relative to the config directory (ddc370c)

## [0.17.4] - 2023-07-13

### Added

- feat(assertions): add `contains-any` assertion support (#61)

### Changed

- chore(cli): handle npm outages without crashing (3177715)

### Fixed

- fix(cli): support terminals without `process.stdout.columns` (064dcb3)
- fix(cli): correct `promptfoo init` output to reference YAML (404be34)

### Documentation

- docs: add telemetry notice (#39)

## [0.17.3] - 2023-07-10

### Added

- feat(providers): add Anthropic provider (#58)

### Changed

- chore(onboarding): refresh init onboarding content (992c0b6)

### Fixed

- fix(cli): maintain table header ordering (1e3a711)
- fix(runtime): ensure compatibility with Node 14 (59e2bb1)

## [0.17.2] - 2023-07-07

### Changed

- feat(providers): improve support for running external scripts (#55)

## [0.17.1] - 2023-07-07

### Fixed

- fix(webui): restore output rendering in results view (5ce5598)

## [0.17.0] - 2023-07-06

### Added

- feat(models): add gpt-3.5-16k checkpoints (#51)
- feat(providers): add `script:` provider prefix for custom providers (bae14ec)
- feat(webui): view raw prompts in the web viewer (#54)
- feat(cli): add `cache clear` command (970ee67)

### Changed

- chore(providers): change default suggestion provider (cc11e59)
- chore(providers): ensure OpenAI chat completions fail on invalid JSON (c456c01)
- chore(assertions): allow numeric values for contains/icontains assertions (dc04329)

### Fixed

- fix(evals): avoid creating assertions from empty expected columns (d398866)

## [0.16.0] - 2023-06-28

### Added

- feat(cli): retry failed HTTP requests to reduce transient failures (#47)
- feat(templates): allow object vars inside nunjucks templates for richer prompts (#50)

### Documentation

- docs: refresh the Question reference page with updated guidance (#46)

## [0.15.0] - 2023-06-26

### Added

- feat(scoring): add continuous scoring support for evaluations (#44)
- feat(assertions): introduce assertion weights to fine-tune scoring (0688a64)

### Changed

- chore(prompt): rename grading prompt field from `content` to `output` (fa20a25)
- chore(webui): maintain backwards compatibility for row outputs in the viewer (b2fc084)

### Fixed

- fix(config): ensure `defaultTest` populates when configs load implicitly (44acb91)

## [0.14.2] - 2023-06-24

### Changed

- chore(assertions): switch the default grading provider to `gpt-4-0613` (0d26776)
- chore(cli): trim stray progress-bar newlines for cleaner output (8d624d6)

### Fixed

- fix(cli): update cached table output correctly when results change (8fe5f84)
- fix(cli): allow non-string result payloads during rendering (61d349e)

## [0.14.1] - 2023-06-19

### Fixed

- fix(config): only apply the config base path when a path override is provided (e67918b)

## [0.14.0] - 2023-06-18

### Added

- feat(cli)!: add shareable URLs and the `promptfoo share` command by @typpo (#42)
- feat(cli): add `--no-progress-bar` option to `promptfoo eval` (75adf8a)
- feat(cli): add `--no-table` flag for evaluation output (ecf79a4)
- feat(cli): add `--share` flag to automatically create shareable URLs (7987f6e)

### Changed

- chore(cli)!: resolve config-relative file references from the config directory, not working directory (dffb091)
- chore(api)!: restructure JSON/YAML output formats to include `results`, `config`, and `shareableUrl` properties (d1b7038)

### Fixed

- fix(cli): write the latest results before launching the viewer with `--view` (496f2fb)

## [0.13.1] - 2023-06-17

### Fixed

- fix(cli): ensure command arguments override config values (c425d3a)

## [0.13.0] - 2023-06-16

### Added

- feat(providers): support OpenAI functions and custom provider arguments by @typpo (#34)
- feat(cli): add JSONL prompt file support by @typpo (#40)
- feat(cli): export `generateTable()` for external tooling reuse by @tizmagik (#37)
- feat(openai): enable OpenAI ChatCompletion function calling (0f10cdd)

### Changed

- chore(openai): add official support for OpenAI `*-0613` models (4d5f827)
- chore(cli): allow optional configs when invoking the CLI (a9140d6)
- chore(cli): respect the `LOG_LEVEL` environment variable in the logger (1f1f05f)
- chore(cli): stabilize progress display when using var arrays (340da53)

### Fixed

- fix(build): fix HTML output generation in production builds (46a2233)

## [0.12.0] - 2023-06-12

### Added

- feat(share): publish evaluations with the `promptfoo share` workflow by @typpo (#33)
- feat(telemetry): add basic usage telemetry for insight gathering (7e7e3ea)
- feat(assertions): support CSV definitions for `rouge-n` and webhook assertions (7f8be15)

### Changed

- chore(build): resolve build output paths for the web client (#32)
- chore(cli): notify users when a newer promptfoo release is available by @typpo (#31)

## [0.11.0] - 2023-06-11

### Added

- feat(assertions): add contains, icontains, contains-some, contains-any, regex, webhook, and rouge-n assertion types (#30)
- feat(assertions): allow negating any assertion type with `not-` prefix (cc5fef1)
- feat(assertions): pass context objects with vars to custom functions (1e4df7e)
- feat(webui): add failure filtering and improved table layout (69189fe)
- feat(webui): add word-break toggle to results (9c1fd3b)
- feat(webui): highlight highest passing scores in matrix (6e2942f)

### Changed

- chore(cli): limit console table rows for readability (52a28c9)
- chore(cli): add more detailed custom function failure output (6fcc37a)

### Fixed

- fix(config): respect CLI write/cache options from config (5b456ec)
- fix(webui): improve dark mode colours and rating overflow (eb7bd54)
- fix(config): parse YAML references correctly in configs (62561b5)

## [0.10.0] - 2023-06-09

### Added

- feat(prompts): add support for named prompts by @typpo (#28)

### Changed

- chore(env)!: rename `OPENAI_MAX_TEMPERATURE` to `OPENAI_TEMPERATURE` (4830557)
- chore(config): read `.yml` files by default as configs (d5c179e)
- chore(build): add native ts-node compatibility by @MentalGear (#25)
- chore(openai): add chatml stopwords by default (561437f)
- chore(webui): adjust column ordering and styling (27977c5)

### Fixed

- fix(config): support `defaultTest` overrides in CLI (59c3cbb)
- fix(env): correctly parse `OPENAI_MAX_TOKENS` and `OPENAI_MAX_TEMPERATURE` by @abi (#29)
- fix(cli): improve JSON formatting error messages (5f59900)

## [0.9.0] - 2023-06-05

### Added

- feat(vars): add support for var arrays by @typpo (#21)

### Changed

- chore(core): set a default semantic similarity threshold (4ebea73)
- chore(cli): refresh `promptfoo init` output messaging (cdbf806)

### Fixed

- fix(cache): register cache manager types for TypeScript (1a82de7)
- fix(evals): handle string interpolation issues in prompts (6b8c175)

## [0.8.3] - 2023-05-31

### Fixed

- fix(cache): create cache directory on first use (423f375)
- fix(config): throw a clearer error for malformed default configs (0d759c4)

## [0.8.2] - 2023-05-30

### Fixed

- fix(cache): only persist cache entries on successful API responses (71c10a6)

## [0.8.1] - 2023-05-30

### Added

- feat(data): add Google Sheets loader support (df900c3)

### Fixed

- fix(cli): restore backward compatibility for `-t/--tests` flags (aad1822)

## [0.8.0] - 2023-05-30

### Added

- feat(api)!: simplify the API and support unified test suite definitions by @typpo (#14)

### Changed

- chore(api)!: move evaluation settings under `evaluateOptions` (`maxConcurrency`, `showProgressBar`, `generateSuggestions`) (#14)
- chore(api)!: move CLI flag defaults under `commandLineOptions` (`write`, `cache`, `verbose`, `view`) (#14)

## [0.7.0] - 2023-05-29

### Changed

- chore(cache): improve caching defaults and enable caching by default (#17)

## [0.6.0] - 2023-05-28

### Added

- feat(providers): add LocalAI support for open-source LLMs like Llama, Alpaca, Vicuna, GPT4All (6541bb2)
- feat(cli): add glob pattern support for prompts and tests (#13)
- feat(assertions): rename `eval:` to `fn:` for custom JavaScript assertions by @MentalGear (#11)
- feat(webui): add dark mode support (0a2bb49)
- feat(api): add exports for types and useful utility functions (57ac4bb)
- feat(tests): add Jest and Mocha integrations (00d9aa2)

### Changed

- chore(cli): improve error handling and word wrapping in CLI output (398f4b0)
- chore(cli): support non-ES module requires (c451362)

### Fixed

- fix(cli): move API key validation into OpenAI subclasses (c451362)
- fix(webui): correct HTML table rendering errors in the viewer (64c9161)
- fix(providers): improve handling of third-party API errors (398f4b0)

### Dependencies

- chore(deps): bump socket.io-parser from 4.2.2 to 4.2.3 in /src/web/client (#15)

## [0.5.1] - 2023-05-23

### Changed

- chore(cli): add glob support for prompt selection (#13)

### Fixed

- fix(cli): prevent crashes when `OPENAI_API_KEY` is not set (c451362)

## [0.5.0] - 2023-05-22

### Added

- feat(assertions): add semantic similarity grading (#7)

### Changed

- chore(cli): improve error handling and word wrapping in CLI output (398f4b0)

## [0.4.0] - 2023-05-13

### Added

- feat(webui): add web viewer for evaluation results (#5)

### Changed

- chore(openai): support `OPENAI_STOP` environment variable for stopwords (79d590e)
- chore(cli): increase the default request timeout (c73e055)

## [0.3.0] - 2023-05-07

### Added

- feat(grading): enable LLM automatic grading of outputs (#4)
- feat(webui): improve how test results are shown - PASS/FAIL is shown in matrix view rather than its own column (2c3f489)

### Changed

- chore(config): allow overriding `OPENAI_API_HOST` environment variable (e390678)
- chore(cli): add `REQUEST_TIMEOUT_MS` environment variable for API timeouts (644abf9)
- chore(webui): improve HTML table output readability (2384c69)

## [0.2.2] - 2023-05-04

### Added

- feat(cli): add `promptfoo --version` output (77e862b)

### Changed

- chore(cli): improve error messages when API calls fail (af2c8d3)

### Fixed

- fix(cli): correct `promptfoo init` output text (862d7a7)
- fix(evals): preserve table ordering when building concurrently (2e3ddfa)

## [0.2.0] - 2023-05-04

### Added

- feat(cli): add `promptfoo init` command (c6a3a59)
- feat(providers): improve custom provider loading and add example (4f6b6e2)<|MERGE_RESOLUTION|>--- conflicted
+++ resolved
@@ -201,11 +201,6 @@
 
 ### Changed
 
-<<<<<<< HEAD
-- refactor(webui): split model audit UI into multi-page architecture with dedicated routes for setup, history, latest results, and individual scans (#5595)
-- fix: exclude source maps from npm package to reduce bundle size by ~22MB (#6235)
-=======
->>>>>>> 353ab118
 - chore(ci): synchronize package-lock.json to resolve npm ci failures (#6195)
 - chore(ci): increase webui test timeout to 8 minutes in GitHub Actions workflow to prevent CI timeouts (#6201)
 - chore(redteam): update foundation model report redteam config to use newer redteam strategies (#6216)
