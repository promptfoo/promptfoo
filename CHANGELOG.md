# Changelog

All notable changes to this project will be documented in this file.

The format is based on [Keep a Changelog](https://keepachangelog.com/en/1.1.0/).

## [Unreleased]

### Changed

<<<<<<< HEAD
- refactor(webui): remove useImperativeHandle from ProviderConfigEditor - replace imperative ref API with onValidationRequest callback pattern for better React 19 compatibility and more idiomatic component design (#6328)
=======
- refactor(webui): adopt React 19 ref-as-prop pattern - removed forwardRef wrapper from QuickFilter component in EvalsDataGrid (#6327)
>>>>>>> 282a19a7
- refactor(webui): migrate to React 19 patterns (#6319)
- chore(webui): replace emoji icons with Material-UI IconButton components in evaluation results page — action icons now display circular hover effects, color-coded active states (green for pass, red for fail), always-visible icons for better discoverability, and full accessibility support with aria-pressed and aria-label attributes (#6318)
- chore: Revert "chore(deps): upgrade cache-manager from v4 to v7" (#6311)
- chore(lint): enforce explicit /index imports in directory paths to prepare for ESM migration (#6263)
- chore(deps): configure Renovate to track all package.json files (#6282)
- chore(webui): improve UI treatment for domain-specific risks in red team setup (#6269)
- chore(deps): re-generate lock file (#6249)
- ci(github): add code scan action (#6261)
- chore: Update Strategy presets (#6275)

### Fixed

- fix(redteam): respect excludeTargetOutputFromAgenticAttackGeneration in hydra and meta strategies to prevent target output leaks when organization privacy setting is enabled (#6320)
- fix(webui): fix Basic strategy checkbox behavior in red team setup — unchecking Basic now correctly adds `enabled: false` instead of removing the strategy, matching documented behavior at [Basic strategy docs](https://www.promptfoo.dev/docs/red-team/strategies/basic/)
- fix(redteam): prevent template evaluation of adversarial security payloads when using custom Python providers — adds `skipRenderVars` parameter to `renderPrompt()` to allow SSTI, XSS, and other attack payloads to pass through unmodified to custom providers for proper red team testing instead of causing template rendering errors (#6240)
- fix(providers): fix LiteLLM provider API key authentication — reverts to inline authentication check to properly handle providers with `apiKeyRequired: false` and fixes Authorization header to be omitted (instead of sending "Bearer undefined") when no API key is set, resolving "API key is not set" error when using LITELLM_API_KEY environment variable (#6322)
- fix(webui): fix Basic strategy checkbox behavior in red team setup — unchecking Basic now correctly adds `enabled: false` instead of removing the strategy, matching documented behavior at [Basic strategy docs](https://www.promptfoo.dev/docs/red-team/strategies/basic/) (#6313)
- fix(code-scan): prevent "start line must precede end line" GitHub API error by ensuring start_line is only set when it differs from line - fixes single-line comment highlighting in PR reviews (#6314)
- fix(app): Test generation tooltips remain visible after dialog is rendered (#6309)
- fix(auth): allow CI environments to authenticate with Promptfoo Cloud using API keys — unblocks `jailbreak:meta` strategy in GitHub Actions by recognizing API key auth regardless of CI status (#6273)
- fix(webui): allow thumbs up/down ratings to toggle off and remove manual grading when clicked again (#6260)
- fix(python): resolve Windows path compatibility issues in Python provider protocol - changed delimiter from `:` to `|` to avoid conflicts with Windows drive letters (C:, D:, etc.), fixing ENOENT errors and timeouts in Python provider on Windows (#6262)

### Documentation

- docs(site): fix broken OpenAI config options link (#6277)
- docs(readme): update readme with code scanning (#6268)
- docs(site): rewrite web viewer page (#6264)
- docs(site): fix duplicate in sidebar (#6259)

### Dependencies

- fix(deps): update dependency better-sqlite3 to v12.4.6 (#6323)
- chore(deps): update @biomejs/biome and all platform-specific CLI packages to 2.3.7 (#6307)
- chore(deps): update vitest monorepo to v4 (major) (#6299)
- chore(deps): update material-ui monorepo to v8 (major) (#6298)
- chore(deps): update dependency whatwg-url to v15 (#6297)
- chore(deps): update dependency recharts to v3 (#6294)
- chore(deps): update dependency react-markdown to v10 (#6293)
- chore(deps): update dependency react-is to v19 (#6292)
- chore(deps): update dependency react-error-boundary to v6 (#6291)
- chore(deps): update dependency gaxios to v7 (#6288)
- chore(deps): drop unused uuid types package (#6287)
- chore(deps): update dependency framer-motion to v12 (#6286)
- chore(deps): update dependency @types/uuid to v11 (#6285)
- chore(deps): update dependency esbuild to v0.27.0 (#6283)
- chore(deps): upgrade http-z to v8 and @swc/core to v1.15.3 (#6281)
- chore(deps): update dependencies in 12 example projects (#6280)
- chore(deps): upgrade glob to v13 and mathjs to v15 (#6279)
- chore(deps): update 67 minor and patch dependencies across all workspaces (#6278)
- chore(deps): bump langchain-core from 0.3.78 to 0.3.80 in /examples/redteam-langchain in the pip group (#6270)
- chore(deps): bump @aws-sdk/client-bedrock-runtime from 3.933.0 to 3.934.0 (#6254)
- chore(deps): bump @anthropic-ai/sdk from 0.69.0 to 0.70.0 (#6255)

## [0.119.9] - 2025-11-20

### Added

- feat(webui): add custom policy generation to red team setup (#6181)
- feat(webui): add strategy test generation to red team setup (#6005)
- feat(webui): add visibility button for PFX passphrase field in red team target configuration (#6258)

### Fixed

- fix(cli): add missing Authorization header in `validate target` command to fix 403 Forbidden error when calling agent helper endpoint (#6274)

## [0.119.8] - 2025-11-18

### Added

- feat(plugins): organize domain-specific risks into vertical suites (#6215)
- feat(providers): add Gemini 3 Pro support with thinking configuration (#6241)

### Fixed

- fix(code-scan): in `code-scans run`, don't log anything to stdout except json results when --json is used—fixes GitHub action (#6248)
- fix(code-scan): update default API host to https://api.promptfoo.app to fix websocket connection issues (#6247)

## [0.119.7] - 2025-11-17

### Added

- feat(assertions): add dot product and euclidean distance metrics for similarity assertion - use `similar:dot` and `similar:euclidean` assertion types to match production vector database metrics and support different similarity use cases (#6202)
- feat(webui): expose Hydra strategy configuration (max turns and stateful toggle) in red team setup UI (#6165)
- feat(providers): add GPT-5.1 model support including gpt-5.1, gpt-5.1-mini, gpt-5.1-nano, and gpt-5.1-codex with new 'none' reasoning mode for low-latency interactions and configurable verbosity control (#6208)
- feat(redteam): allow configuring `redteam.frameworks` to limit compliance frameworks surfaced in reports and commands (#6170)
- feat(webui): add layer strategy configuration UI in red team setup with per-step plugin targeting (#6180)
- feat(app): Metadata value autocomplete eval filter (#6176)
- feat(webui): display both total and filtered metrics simultaneously when filters are active, showing "X/Y filtered, Z total" format in evaluation results table for better visibility into filtered vs unfiltered data (#5969)
- feat(app): eval results filters permalinking (#6196)

### Changed

- chore(ci): synchronize package-lock.json to resolve npm ci failures (#6195)
- chore(ci): increase webui test timeout to 8 minutes in GitHub Actions workflow to prevent CI timeouts (#6201)
- chore(redteam): update foundation model report redteam config to use newer redteam strategies (#6216)

### Fixed

- fix: exclude source maps from npm package to reduce bundle size by ~22MB (#6235)
- fix(redteam): exclude cyberseceval and beavertails static dataset plugins from iterative strategies to prevent wasted compute and silent grading failures during Hydra/Meta/Tree iterations (#6230)
- fix(mcp): allow colons in eval ID validation for get_evaluation_details tool - fixes rejection of valid eval IDs returned by list_evaluations (e.g., eval-8h1-2025-11-15T14:17:18) by updating regex to accept ISO timestamp format (#6222)
- fix(site): fix missing background color on safari api reference search modal (#6218)
- fix(redteam): don't set default 'en' language when no language is configured - prevents unnecessary language modifiers from being passed to meta agent and other iterative strategies, keeping prompts focused on actual task without implied translation requirements (#6214)
- fix(app): aligning risk scores with documentation (#6212)
- fix(webui): fix duplicate React key warning in DefaultTestVariables component by implementing counter-based unique ID generation (#6201)
- fix(providers): correctly handle reasoning field in OpenAI-compatible models like gpt-oss-20b, extracting both reasoning and content instead of only reasoning (#6062)
- fix(samples): downlevel pem dependency to supported version
- fix(deps): remove unused dependency on @libsql/client
- fix(redteam): store rendered grading rubric in assertion.value for agentic strategies to display in UI Value column (#6125)

### Tests

- test(webui): suppress expected test error logs (109+ occurrences across parsing errors, API errors, context provider errors) and React/MUI warnings (act() warnings, DOM nesting, prop types) in setupTests.ts and vite.config.ts (#6201)

### Dependencies

- chore(deps): upgrade to React 19 (#6229)
- chore(deps): upgrade @googleapis/sheets from 9.8.0 to 12.0.0 (#6227)
- chore(deps): bump openai from 6.8.1 to 6.9.0 (#6208)

## [0.119.6] - 2025-11-12

### Documentation

- docs(providers): update Vertex AI documentation - removed deprecated models (PaLM/Bison, Claude 3 Opus, Claude 3.5 Sonnet v2), added Claude Sonnet 4.5, added missing Gemini 2.0 models, reorganized model listings by generation (Gemini 2.5/2.0/1.5, Claude 4/3, Llama 4/3.3/3.2/3.1), marked Preview/Experimental models, removed temporal language to make docs evergreen (#3169)

### Changed

- chore(site): remove Koala analytics and migrate Google tracking to Docusaurus built-in gtag configuration with multiple tracking IDs (G-3TS8QLZQ93, G-3YM29CN26E, AW-17347444171) (#6169)
- chore(webui): order 'plugins' before 'steps' in layer strategy YAML to match documentation examples (#6180)

### Fixed

- fix(webui): prevent infinite loop in StrategyConfigDialog useEffect - fixes vitest tests hanging by using stable empty array references for default parameters (#6203)
- fix(webui): require configuration for layer strategy before allowing navigation in red team setup - layer strategy now shows red border and blocks Next button until steps array is configured, similar to plugins requiring configuration
- fix(webui): filter hidden metadata keys from metadata filter dropdown - ensures consistent filtering of 'citations' and '\_promptfooFileMetadata' keys across MetadataPanel, EvalOutputPromptDialog, and metadata filter dropdown (#6177)
- fix(cli): format object and array variables with pretty-printed JSON in console table and HTML outputs for improved readability (#6175)
- fix(cli): only show error counter when >0
- fix(redteam): respect redteam.provider configuration for local grading - fixes issue where configuring a local provider (e.g., ollama:llama3.2) still sent grading requests to remote API instead of using the configured provider (#5959)
- fix: Reverts #6142 (#6189)

### Documentation

- docs(redteam): document Hydra configuration options for max turns, backtracking, and stateful operation (#6165)

## [0.119.5] - 2025-11-10

### Added

- feat(test-cases): add support for Excel files (.xlsx, .xls) as test case sources with optional xlsx dependency and sheet selection syntax (file.xlsx#SheetName or file.xlsx#2) (#4841)
- feat(providers): add OpenAI audio transcription support for whisper-1, gpt-4o-transcribe, gpt-4o-mini-transcribe, and gpt-4o-transcribe-diarize models with speaker identification, timestamp granularities, and per-minute cost tracking (#5957)
- feat(webui): display rendered assertion values with substituted variables in Evaluation tab instead of raw templates, improving readability for assertions with Nunjucks variables and loops (#5988)
- feat(prompts): add executable prompt scripts - use any script/binary to dynamically generate prompts via `exec:` prefix or auto-detection for common extensions (.sh, .bash, .rb, .pl); scripts receive context as JSON (#5329)
- feat(providers): add variable templating support for initialMessages in simulated-user provider, enabling template reuse across test cases with Nunjucks variables (#6143)
- feat(redteam): add `jailbreak:hydra` strategy - multi-turn conversational adversarial agent that learns from target responses and shares learnings across tests in the same scan for improved attack success rates (#6151)
- feat(providers): add missing Alibaba Cloud models - qwen3-vl-flash, qwen3-asr-flash-realtime, qwen3-vl-32b/8b (thinking/instruct), text-embedding-v4 (#6118)
- feat(eval): add 'not_equals' operator for plugin filters (#6155)

### Fixed

- fix(webui): correct multi-target filtering in red team report - statistics now properly filter by selected target instead of showing aggregated data across all targets; replaced modal with Select dropdown for clearer UX (#4251)
- fix(providers): auto-detect reasoning models by deployment name in Azure provider - now recognizes o1, o3, o4, and gpt-5 models and automatically uses `max_completion_tokens` instead of `max_tokens` (#6154)
- fix(prompts): fix basePath resolution for executable prompts with `exec:` prefix - relative paths now resolve correctly (5308c5d)
- fix(prompts): convert sync fs operations to async in executable prompt processor for better performance (5308c5d)
- fix(test-cases): improve xlsx error handling to avoid double-wrapping validation errors, provide clearer error messages for file not found, empty sheets, and invalid data (#4841)
- fix(docs): update xlsx documentation to use consistent version (0.18.5) and correct anchor links (#4841)
- fix(assertions): fix runtime variables not working in custom rubricPrompt for factuality and model-graded-closedqa assertions (#5340)
- fix(openai): fix timeouts on gpt-5-pro models by extending automatic timeout to 10 minutes (#6147)
- fix(deps): add @vitest/coverage-v8@3.2.4 to app workspace to match vitest version and fix coverage reporting "Cannot read properties of undefined (reading 'reportsDirectory')" error
- fix(deps): fix test coverage reporting errors (#6122)
- fix(cli): honor `commandLineOptions` from config file for `maxConcurrency`, `repeat`, `delay`, `cache`, `progressBar`, `generateSuggestions`, `table`, `share`, and `write` — previously ignored in favor of defaults (#6142)

### Changed

- chore(ci): make staging redteam test non-blocking to prevent intermittent API timeouts from failing CI runs (#6159)
- refactor(redteam): update risk score thresholds to match CVSS v3.x/v4.0 standards (Critical: 9.0-10.0, High: 7.0-8.9, Medium: 4.0-6.9, Low: 0.1-3.9) (#6132)
- chore(server): change traces fetch log to debug level (#6152)
- chore(redteam): rename `gradingGuidance` to `graderGuidance` for consistency with `graderExamples` - `gradingGuidance` still works as a deprecated alias for backward compatibility (#6128)

### Documentation

- docs(cli): document `promptfoo view --no` flag in command-line docs (#6067)
- docs(site): add blog post on Anthropic threat intelligence covering PROMPTFLUX and PROMPTSTEAL (first observed LLM-querying malware by Google), AI-orchestrated extortion campaigns, three categories of AI-assisted attacks (operator/builder/enabler), operational security implications, and practical Promptfoo testing examples for AI system exploitation risks (#5583)
- docs(site): re-add adaptive guardrails documentation covering enterprise feature for generating target-specific security policies from red team findings, including architecture, API integration, use cases, troubleshooting, and comparison to AWS Bedrock/Azure AI Content Safety (#5955)
- docs(guides): add comprehensive Portkey integration guide covering prompt management, multi-model testing across 1600+ providers, red-teaming workflows, and production deployment strategies by @ladyofcode (#5730)

### Tests

- test(webui): fix act() warnings and clean up test output by wrapping 16 tests in act(), removing 22 unnecessary console suppression patterns, and reducing setupTests.ts from 95 to 37 lines (#6199)
- test(providers): add test coverage for auto-detection of reasoning models by deployment name in Azure provider (#6154)
- test(assertions): add comprehensive test coverage for rendered assertion value metadata including variable substitution, loops, static text handling, and UI display fallback priority (#6145)

### Dependencies

- chore(deps): update 76 packages to latest minor and patch versions across all workspaces (#6139)

## [0.119.4] - 2025-11-06

### Added

- feat(cli): add `code-scans run` command for scanning code changes for LLM security vulnerabilities including prompt injection, PII exposure, and excessive agency - uses AI agents to trace data flows, analyze vulnerabilities across batches, and suggest fixes with configurable severity thresholds (see https://promptfoo.com/docs/code-scanning/ for more details) (#6121)
- feat(github-action): add Code Scan GitHub Action for automated PR security scanning with GitHub App OIDC authentication or manual API token setup; automatically posts review comments with severity levels and suggested fixes (see https://promptfoo.com/docs/code-scanning/ for more details) (#6121)
- feat(webui): add confirmation dialog and smart navigation for delete eval with improved UX (Material-UI dialog, next→previous→home navigation, loading states, toast notifications) (#6113)
- feat(redteam): pass policy text to intent extraction for custom policy tests, enabling more accurate and self-contained testing objectives that include specific policy requirements (#6116)
- feat(redteam): add timestamp context to all grading rubrics for time-aware evaluation and temporal context in security assessments (#6110)
- feat(model-audit): add revision tracking, content hash generation, and deduplication for model scans to prevent re-scanning unchanged models (saving ~99% time and bandwidth); add `--stream` flag to delete downloaded files immediately after scan ([#6058](https://github.com/promptfoo/promptfoo/pull/6058))
- feat(redteam): add FERPA compliance plugin (#6130)

### Fixed

- fix(redteam): dynamically update crescendo system prompt with currentRound and successFlag each iteration instead of rendering once with stale values (#6133)
- fix(examples): change Zod schema from `.optional()` to `.default('')` for OpenAI Agents SDK compatibility (#6114)
- fix(redteam): pass all gradingContext properties to rubric templates to fix categoryGuidance rendering errors in BeavertailsGrader (#6111)
- fix(webui): custom policy name consistency (#6123)
- fix(docker): resolve @swc/core SIGSEGV on Alpine Linux by upgrading to 1.15.0 and aligning base image with Node 24 (#6127)

## [0.119.2] - 2025-11-03

### Added

- feat(integrations): add Microsoft SharePoint dataset support with certificate-based authentication for importing CSV files (#6080)
- feat(providers): add `initialMessages` support to simulated-user provider for starting conversations from specific states, with support for loading from JSON/YAML files via `file://` syntax (#6090)
- feat(providers): add local config override support for cloud providers - merge local configuration with cloud provider settings for per-eval customization while keeping API keys centralized (#6100)
- feat(providers): add linkedTargetId validation with comprehensive error messages (#6053)
- feat(redteam): add `gradingGuidance` config option for plugin-specific grading rules to reduce false positives by allowing per-plugin evaluation context (#6108)
- feat(webui): add Grading Guidance field to plugin configuration dialogs in open-source UI (#6108)
- feat(webui): add eval copy functionality to duplicate evaluations with all results, configuration, and relationships via UI menu (#6079)
- feat(redteam): add pharmacy plugins (controlled substance compliance, dosage calculation, drug interaction) and insurance plugins (coverage discrimination, network misinformation, PHI disclosure) (#6064)
- feat(redteam): add goal-misalignment plugin for detecting Goodhart's Law vulnerabilities (#6045)
- feat(webui): add jailbreak:meta strategy configuration UI in red team setup with numIterations parameter (#6086)
- feat(redteam): expand OWASP Agentic preset to cover 8/10 threats with 20 plugins; add 'owasp:agentic:redteam' alias for easy selection (#6099)
- feat(redteam): display specific subcategory metrics for harmful plugins (e.g., "Copyright Violations", "Child Exploitation") instead of generic "Harmful" label, enabling granular vulnerability tracking and analysis (#6134)

### Changed

- chore(examples): update openai-agents-basic example from weather to D&D dungeon master with gpt-5-mini, comprehensive D&D 5e tools (dice rolling, character stats, inventory), and maxTurns increased to 20 (#6114)
- refactor(redteam): Prevent early (evaluator-based) exits in Jailbreak, Crescendo, and Custom Strategies (#6047)
- chore(webui): expand language options to 486 ISO 639-2 languages with support for all 687 ISO codes (639-1, 639-2/T, 639-2/B) in red team run settings (#6069)
- chore(app): larger eval selector dialog (#6063)
- refactor(app): Adds useApplyFilterFromMetric hook (#6095)
- refactor(cli): extract duplicated organization context display logic into shared utility function to fix dynamic import issue and improve code maintainability (#6070)

### Fixed

- fix(redteam): max concurrency run options override scan template settings (#6102)
- fix(python): use REQUEST_TIMEOUT_MS for consistent timeout behavior across providers (300s default, previously 120s) (#6098)
- fix(providers): selective env var rendering in provider config with full Nunjucks filter support (preserves runtime variables for per-test customization) (#6091)
- fix(core): handle Nunjucks template variables in URL sanitization to prevent parsing errors when sharing evals; add unit tests covering sanitizer behavior for Nunjucks template URLs (#6089)
- fix(app): Fixes the metric is defined filter (#6082)
- fix(providers): fix Python worker ENOENT errors by ensuring error responses are written before completion signal, improving error messages with function suggestions and fuzzy matching, and removing premature function validation to support embeddings-only and classification-only providers (#6073)
- fix(redteam): improve image strategy text wrapping to handle long lines and prevent overflow (#6066)
- fix(webui): handle plugin generation when target URL is not set (#6055)
- fix(evaluator): force uncached provider calls for repeat iterations (#6043)

### Tests

- test(examples): add 9 D&D test scenarios for openai-agents-basic (combat, stats, inventory, scenes, saves, crits, edge cases, short rest, magic item) (#6114)
- test(providers): add coverage for simulated-user initialMessages (vars/config precedence, file:// loading from JSON/YAML, validation, conversation flow when ending with user role) (#6090)
- test(redteam): add comprehensive tests for `gradingGuidance` feature and `graderExamples` flow-through, including full integration regression tests (#6108)
- test(webui): add tests for gradingGuidance UI in PluginConfigDialog and CustomIntentPluginSection (#6108)
- test(providers): add Python worker regression tests for ENOENT prevention, helpful error messages with function name suggestions, and embeddings-only provider support without call_api function (#6073)

### Documentation

- docs(examples): update openai-agents-basic README for D&D theme with tracing setup and example interactions; shorten openai-agents.md provider documentation (#6114)
- docs(python): update timeout documentation with REQUEST_TIMEOUT_MS environment variable and add retry logic example for handling rate limits (#6098)
- docs(redteam): add comprehensive documentation for `jailbreak:meta` strategy including usage guide, comparison with other jailbreak strategies, and integration into strategy tables (#6088)
- docs(site): add remediation reports documentation (#6083)
- docs(site): add custom strategy to the strategies reference table (#6081)
- docs(site): pricing page updates (#6068)
- docs(site): clarify remote inference in Community edition (#6065)

### Dependencies

- chore(deps): bump the github-actions group with 4 updates (#6092)
- chore(deps): bump @aws-sdk/client-bedrock-runtime from 3.920.0 to 3.921.0 (#6075)
- chore(deps): bump @aws-sdk/client-bedrock-runtime from 3.919.0 to 3.920.0 (#6060)

### Fixed

- fix(redteam): enable layer strategy with multilingual language support; plugins now generate tests in multiple languages even when layer strategy is present (#6084)
- fix(redteam): reduce multilingual deprecation logging noise by moving from warn to debug level (#6084)

## [0.119.1] - 2025-10-29

### Changed

- chore(redteam): categorize `jailbreak:meta` under agentic strategies and mark as remote-only for correct UI grouping and Cloud behavior (#6049)
- chore(redteam): improve support for custom policy metric names that should include strategy suffix (#6048)

### Fixed

- fix(providers): render environment variables in provider config at load time (#6007)
- fix(redteam): validate custom strategy strategyText requirement to prevent confusing errors during test execution (#6046)
- fix(init): include helpful error message and cleanup any directories created when example download fails (#6051)
- fix(providers): removing axios as a runtime dependency in google live provider (#6050)
- fix(csv): handle primitive values directly in red team CSV export to avoid double-quoting strings (#6040)
- fix(csv): fix column count mismatch in red team CSV export when rows have multiple outputs (#6040)
- fix(internals): propagate originalProvider context to all model-graded assertions (#5973)

### Dependencies

- chore(deps): bump better-sqlite3 from 11.10.0 to 12.4.1 for Node.js v24 support (#6052) by @cdolek-twilio
- chore(deps): update Biome version with force-include patterns (`!!`) for faster local linting/CI by @sklein12 (#6042)

## [0.119.0] - 2025-10-27

### Added

- feat(webui): filtering eval results by metric values w/ numeric operators (e.g. EQ, GT, LTE, etc.) (#6011)
- feat(providers): add Python provider persistence for 10-100x performance improvement with persistent worker pools (#5968)
- feat(providers): add OpenAI Agents SDK integration with support for agents, tools, handoffs, and OTLP tracing (#6009)
- feat(providers): add function calling/tool support for Ollama chat provider (#5977)
- feat(providers): add support for Claude Haiku 4.5 (#5937)
- feat(redteam): add `jailbreak:meta` strategy with intelligent meta-agent that builds dynamic attack taxonomy and learns from full attempt history (#6021)
- feat(redteam): add COPPA plugin (#5997)
- feat(redteam): add GDPR preset mappings for red team testing (#5986)
- feat(redteam): add modifiers support to iterative strategies (#5972)
- feat(redteam): add authoritative markup injection strategy (#5961)
- feat(redteam): add wordplay plugin (#5889)
- feat(redteam): add pluginId, strategyId, sessionId, and sessionIds to metadata columns in CSV export (#6016)
- feat(redteam): add subcategory filtering to BeaverTails plugin (a70372f)
- feat(redteam): Add Simba Red Team Agent Strategy (#5795)
- feat(webui): persist inline-defined custom policy names (#5990)
- feat(webui): show target response to generated red team plugin test case (#5869)
- feat(cli): log all errors in a log file and message to the console (#5992)
- feat(cli): add errors to eval progress bar (#5942)
- feat(cache): preserve and display latency measurements when provider responses are cached (#5978)

### Changed

- chore(internals): custom policy type def (#6037)
- chore(changelog): organize and improve Unreleased section with consistent scoping and formatting (#6024)
- refactor(redteam): migrate multilingual from per-strategy config to global language configuration; plugins now generate tests directly in target languages without post-generation translation (#5984)
- chore(cli): show telemetryDisabled/telemetryDebug in `promptfoo debug` output (#6015)
- chore(cli): improve error handling and error logging (#5930)
- chore(cli): revert "feat: Improved error handling in CLI and error logging" (#5939)
- chore(webui): add label column to prompts table (#6002)
- chore(webui): gray out strategies requiring remote generation when disabled (#5985)
- chore(webui): gray out remote plugins when remote generation is disabled (#5970)
- chore(webui): improve test transform modal editor (#5962)
- chore(webui): add readOnly prop to EvalOutputPromptDialog (#5952)
- refactor(webui): organize red team plugins page into tabs with separate components (#5865)
- chore(redteam): remove "LLM Risk Assessment" prefix (#6004)
- chore(redteam): add top-level redteam telemetry events (#5951)
- refactor(webui): reduce unnecessary API health requests (#5979)
- chore(api): export GUARDRAIL_BLOCKED_REASON constant for external use (#5956)
- chore(providers): add rendered request headers to http provider debug output (#5950)
- refactor(transforms): refactor transform code to avoid 'require' (#5943)
- refactor(transforms): refactor createRequest/ResponseTransform functions into separate module (#5925)
- chore(examples): consolidate Ollama examples into unified directory (#5977)
- chore(deps): move dependencies to optional instead of peer (#5948)
- chore(deps): move `natural` to optional dependency (#5946)
- chore(redteam): improve GOAT and Crescendo error logs with additional error details for easier debugging (#6036)

### Fixed

- fix(providers): revert eager template rendering that broke runtime variable substitution (5423f80)
- fix(providers): support environment variables in provider config while preserving runtime variable templates
- fix(providers): improve Python provider reliability with automatic python3/python detection, worker cleanup, request count tracking, and reduced logging noise (#6034)
- fix(providers): simulated-user and mischievous-user now respect assistant system prompts in multi-turn conversations (#6020)
- fix(providers): improve MCP tool schema transformation for OpenAI compatibility (#5965)
- fix(providers): sessionId now properly stored in metadata for providers that use server side generated sessionIds (#6016)
- fix(redteam): don't test session management if target is not stateful (#5989)
- fix(redteam): improve crescendo prompt example alignment with actual objective statements to increase accuracy (#5964)
- fix(redteam): fewer duplicate errors for invalid strategy and plugin ids (#5954)
- fix(fetch): use consistent units in retry counter log messages - now shows attempt count vs total attempts (#6017)
- fix(fetch): include error details in final error message when rate limited (#6019)
- fix(webui): pass extensions config when running eval from UI (#6006)
- fix(webui): in red team setup, reset config button hidden by version banner (#5896)
- fix(webui): sync selected plugins to global config in red team setup UI (#5991)
- fix(webui): HTTP test agent (#6033)
- fix(webui): reset red team strategy config dialog when switching strategies (#6035)

### Dependencies

- chore(deps): bump @aws-sdk/client-bedrock-runtime from 3.914.0 to 3.916.0 (#6008)
- chore(deps): bump @aws-sdk/client-bedrock-runtime from 3.913.0 to 3.914.0 (#5996)
- chore(deps): bump pypdf from 6.0.0 to 6.1.3 in /examples/rag-full (#5998)
- chore(deps): bump @aws-sdk/client-bedrock-runtime from 3.911.0 to 3.913.0 (#5975)
- chore(deps): bump @aws-sdk/client-bedrock-runtime from 3.910.0 to 3.911.0 (#5945)
- chore(deps): bump @anthropic-ai/sdk from 0.65.0 to 0.66.0 (#5944)

### Documentation

- docs(model-audit): improve accuracy and clarity of ModelAudit documentation (#6023)
- docs(contributing): add changelog and GitHub Actions enforcement (#6012)
- docs(redteam): add global language configuration section to red team configuration docs; remove multilingual strategy documentation (#5984)
- docs(providers): add OpenAI Agents provider documentation and example (#6009)
- docs(providers): update AWS Bedrock model access documentation (#5953)
- docs(providers): fix apiKey environment variable syntax across provider docs and examples (#6018)
- docs(providers): add echo provider examples for evaluating logged production outputs (#5941)
- docs(blog): add blog post on RLVR (Reinforcement Learning with Verifiable Rewards) (#5987)
- docs(site): configuring inference (#5983)
- docs(site): update about page (#5971)
- docs(site): add export formats (#5958)
- docs(site): September release notes (#5712)
- docs(site): add red-team claude guidelines (616844d)
- docs(site): remove duplicate links (5aea733)
- docs(examples): add example demonstrating conversation session id management using hooks (#5940)

### Tests

- test(server): add comprehensive unit tests for POST /providers/test route (#6031)
- test(providers): fix flaky latencyMs assertions in TrueFoundry provider tests (#6026)
- test(providers): add unit test verifying assistant system prompt inclusion for simulated-user provider (#6020)
- test(providers): add comprehensive tests for OpenAI Agents provider, loader, and tracing (#6009)
- test(redteam): update strategy and frontend tests for global language configuration migration (#5984)
- test(redteam): remove redteam constants mocks from unit tests (#6010)
- test(webui): add tests for evaluation UI components and hooks (#5981)

## [0.118.17] - 2025-10-15

### Changed

- chore: bump version to 0.118.17 (#5936)

### Fixed

- fix(evaluator): support `defaultTest.options.provider` for model-graded assertions (#5931)
- fix(webui): improve UI email validation handling when email is invalid; add better tests (#5932)
- fix(deps): move `claude-agent-sdk` to optionalDependencies (#5935)

### Dependencies

- chore(deps): bump `@aws-sdk/client-bedrock-runtime` from 3.908.0 to 3.910.0 (#5933)

## [0.118.16] - 2025-10-15

### Added

- feat(providers): add TrueFoundry LLM Gateway provider (#5839)
- feat(redteam): add test button for request and response transforms in red-team setup UI (#5482)

### Changed

- chore(providers): count errors in websocket responses as errors (#5915)
- chore(providers): update Alibaba model support (#5919)
- chore(redteam): validate emails after prompt for red team evaluations (#5912)
- chore(redteam): implement web UI email verification (#5928)
- chore(redteam): display estimated probes on red team review page (#5863)
- chore(webui): add flag to hide traces (#5924)
- chore(build): stop tracking TypeScript build cache file (#5914)
- chore(build): update dependencies to latest minor versions (#5916)
- chore(cli): remove duplicate 'Successfully logged in' message from auth login (#5907)
- chore(redteam): add max height and scroll to custom policies container (#5910)
- chore: bump version to 0.118.16 (#5920)
- docs: add docstrings to `feat/ruby-provider` (#5903)
- test: cover red team setup components and hooks in `src/app` (#5911)

### Fixed

- fix(providers): dynamically import `DefaultAzureCredential` from `@azure/identity` (#5921)
- fix(providers): improve debugging and address hanging in websocket provider (#5918)
- fix(http): parse stringified JSON body in provider config (#5927)
- fix(redteam): improve ASR calculation accuracy in redteam report (#5792)

### Documentation

- docs(site): fix typo (#5922)

## [0.118.15] - 2025-10-13

### Added

- feat(providers): add ruby provider (#5902)
- feat(providers): Claude Agent SDK provider support (#5509)
- feat(providers): Azure AI Foundry Assistants provider (#5181)
- feat(providers): add support for streaming websocket responses (#5890)
- feat(providers): snowflake cortex provider (#5882)

### Changed

- chore(providers): add support for new OpenAI models (GPT-5 Pro, gpt-audio-mini, gpt-realtime-mini) (#5876)
- chore(providers): rename azure ai foundry assistant to ai foundry agent (#5908)
- chore(providers): update params passed to azure ai foundry provider (#5906)
- chore(webui): group agentic strategies by turn compatibility in red team UI (#5861)
- chore(webui): sort red team plugins alphabetically by display name (#5862)
- chore(webui): improved color consistency and dark mode legibility on Red Team dashboard (#5829)
- chore(test): add snowflake provider tests and environment variables (#5883)
- chore(config): add conductor config (#5904)
- chore: bump version 0.118.15 (#5909)

### Fixed

- fix(app): disable red team scan Run Now button when Promptfoo Cloud is unavailable (#5891)
- fix(webui): fix infinite re-render when custom intents are specified (#5897)
- fix(redteam): clean up multilingual strategy logging and fix chunk numbering (#5878)
- fix(redteam): requested column in 'redteam generate' output incorporates fan out strategies (#5864)
- fix(core): resolve Windows path compatibility issues (#5841)
- fix(core): restore correct cache matching behavior for test results (#5879)

### Dependencies

- chore(deps): bump @aws-sdk/client-bedrock-runtime from 3.901.0 to 3.906.0 (#5877)
- chore(deps): bump @aws-sdk/client-bedrock-runtime from 3.906.0 to 3.907.0 (#5888)
- chore(deps): bump openai from 6.2.0 to 6.3.0 (#5887)
- chore(deps): update dependencies to latest safe minor/patch versions (#5900)

### Documentation

- docs(providers): add missing providers and troubleshooting pages to index (#5905)
- docs(guardrails): remove open source guardrails page (#5880)

## [0.118.14] - 2025-10-09

### Changed

- fix: there should always be a guardrails field passed out form openai chat provider (#5874)
- chore: bump version 0.118.14 (#5875)

## [0.118.13] - 2025-10-08

### Added

- feat(cli): Add connectivity tests to promptfoo validate (#5802)
- feat(guardrails): map content filter response to guardrails output (#5859)
- feat(webui): Download full results (#5674)

### Changed

- chore(core): change default log level to debug for network errors (#5860)
- chore(core): Don't log all request error messages (#5870)
- chore(linter): Enforce no unused function params (#5853)
- chore(providers): remove deprecated IBM BAM provider (#5843)
- refactor(webui): improve EvalOutputPromptDialog with grouped dependency injection (#5845)
- chore: bump version 0.118.13 (#5873)

### Fixed

- fix(webui): Don't prepend fail reasons to output text (#5872)
- fix(redteam): filter out placeholders before purpose generation (#5852)
- fix(tests): make auth login test tolerate colorized output (#5851)

### Dependencies

- chore(deps): bump @azure/identity from 4.12.0 to 4.13.0 (#5858)
- chore(deps): bump langchain-text-splitters from 0.3.5 to 1.0.0a1 in /examples/redteam-langchain in the pip group across 1 directory (#5855)

## [0.118.12] - 2025-10-08

### Added

- feat(providers): add Slack provider (#3469)

### Changed

- feat: postman import for http provider (#5778)
- feat: Bring request transform to parity with response transform (#5850)
- fix: import command (#5794)
- fix: implement remote generation environment variable controls (#5815)
- fix: resolve Windows path handling issues (#5827)
- fix: custom strategy UI (#5834)
- fix: eliminate Python validation race condition on Windows (#5837)
- fix: escape JSON special characters in raw HTTP request variables (#5842)
- fix: Show response headers in test target results (#5848)
- fix: double sharing red teams (#5854)
- chore: update DeepSeek provider to V3.2-Exp (#5787)
- chore: bump the github-actions group with 3 updates (#5789)
- chore: bump openai from 5.23.2 to 6.0.0 (#5790)
- chore: Revert "perf: Don't create new agent for every fetch (#5633)" (#5793)
- chore: add /index to directory imports for ESM compatibility (#5798)
- chore: bump @aws-sdk/client-bedrock-runtime from 3.899.0 to 3.901.0 (#5799)
- chore: bump openai from 6.0.0 to 6.0.1 (#5800)
- chore(telemetry): Add CI flag to identify call (#5801)
- chore: bump openai from 6.0.1 to 6.1.0 (#5806)
- chore: fix npm audit vulnerabilities (#5810)
- chore: Fix incorrect session parser help text (#5811)
- chore(internals): make `runAssertion` easier to read by moving const outside function scope (#5813)
- chore: update investor info and user count (#5816)
- chore(internals): Prevent `GradingResult.assertion` definition from being overridden in select red team grading cases (#5785)
- chore: show "why" in modelaudit ui (#5821)
- chore(site): migrate OG image generation to Satori (#5826)
- chore: remove outdated license notice (#5828)
- chore: show # github stars on site (#5831)
- chore(site): update Docusaurus to v3.9.1 and fix deprecated config (#5835)
- chore: bump openai from 6.1.0 to 6.2.0 (#5844)
- chore: invert default unblocking behavior (#5856)
- chore: bump version 0.118.12 (#5857)
- chore(site): Adds Travis to team page (#5786)
- docs: update readme.md (#5812)
- docs(contributing): add CLAUDE.md context files for Claude Code (#5819)
- docs(blog): safety benchmark blog post (#5781)
- docs(providers): update IBM WatsonX model list (#5838)
- docs(contributing): add warning against using commit --amend and force push (#5840)
- test: fix vitest timeout error in EvalOutputPromptDialog tests (#5820)
- test: fix flaky Python test failures on Windows (#5824)
- test: add mock cleanup to Python provider tests (#5825)
- refactor: Remove null from GradingResult.assertion type (#5818)

### Fixed

- fix(site): add metadata key to the provider response class (#5796)
- fix(webui): prevent empty state flash when loading large evals (#5797)
- fix(webui): Clicking "Show Charts" does not show charts (#5814)
- fix(webui): remove delimiter stripping logic from EvalOutputCell (#5817)
- fix(provider): merge config and prompt systemInstruction instead of throwing error in gemini (#5823)
- fix(assertions): allow is-refusal to detect refusals in provider error messages (#5830)
- fix(webui): improve usability of number inputs (#5804)
- test: Unit tests for fix(webui): improve usability of number inputs (#5836)

### Documentation

- docs(site): adding new hire bio (#5788)
- docs(site): fix formatting issue in about page (#5803)
- docs(site): add Dane to About page team section (#5833)

## [0.118.11] - 2025-09-30

### Added

- feat(providers): add support for Claude Sonnet 4.5 (#5764)
- feat(providers): add support for Gemini 2.5 Flash and Flash-Lite (#5737)
- feat(providers): add gpt-5-codex model support (#5733)
- feat(providers): add support for Qwen models in AWS Bedrock provider (#5718)
- feat(cli): add browser opening support for auth login command (#5722)
- feat(cli): add team switching functionality (#5750)
- feat(webui): add latency to eval export CSV (#5771)
- feat(cli): sanitize all log objects (#5773)
- feat(providers): add Anthropic web_fetch_20250910 and web_search_20250305 tool support (#5573)
- feat(providers): add CometAPI provider support with environment variable configuration and example usage (#5721)
- feat(providers): add Nscale provider support (#5690)
- feat(providers): add OpenAI gpt-realtime model with full audio support (#5426)
- feat(webui): add metadata `exists` operator to eval results filter (#5697)

### Changed

- chore(cli): improve installer-aware command generation utility for consistent CLI invocation (#5747)
- chore(core): sort metadata entries (#5751)
- chore(core): update error mapping (#5783)
- chore(providers): update Claude 4.5 Sonnet (#5763)
- chore(providers): update default Granite model to granite-3-3-8b-instruct (#5768)
- chore(redteam): remove on-topic call (#5774)
- chore(redteam): update red team init default to gpt-5 (#5756)
- chore: bump version 0.118.11 (#5784)
- chore: Add docstrings to `feat/add-latency-to-csv` (#5772)

### Fixed

- fix(core): ensure `-filter-failing` correctly filters failing tests when re-running an eval (#5770)
- fix(core): ensure Python and JavaScript providers have appropriate path prefix (#5765)
- fix(core): preserve glob patterns in vars context for test case expansion (#5701)
- fix(core): suppress verbose error logging for update check timeouts (#5745)
- fix(providers): improve OpenAI embedding provider error handling (#5742)
- fix(tests): resolve Windows test failures in Python tests (#5767)
- fix(webui): apply proper truncation initialization to variable cells (#5657)
- fix(webui): disable prompt editing in header row dialogs (#5746)
- fix(webui): handle login redirects (#5734)
- fix(webui): improve empty state UI and handle null eval data (#5780)

### Dependencies

- chore(deps): bump @anthropic-ai/sdk from 0.63.1 to 0.64.0 (#5758)
- chore(deps): bump @anthropic-ai/sdk from 0.64.0 to 0.65.0 (#5776)
- chore(deps): bump @aws-sdk/client-bedrock-runtime from 3.896.0 to 3.899.0 (#5777)
- chore(deps): bump openai from 5.23.0 to 5.23.1 (#5759)
- chore(deps): bump openai from 5.23.1 to 5.23.2 (#5775)

### Documentation

- docs(site): add new hire bio (#5769)
- docs(site): improve AWS Bedrock SSO authentication documentation (#5585)
- docs(site): refine and extend e2b sandbox evaluation guide with improved examples and fixes (#5753)
- docs(site): remove incorrect Python globals persistence tip (#5782)
- docs(site): strengthen git workflow warnings in CLAUDE.md (#5762)
- docs(site): write lethal trifecta blog (#5754)

### Tests

- test(webui): add tests for evaluation UI components (`src/app`) (#5766)

## [0.118.10] - 2025-09-26

### Changed

- feat: Revamp HTTP Provider setup (#5717)
- chore: introduce grading provider to RedteamProviderManager (#5741)
- chore(webui): UX improvements for displaying custom policies in Eval Results and Red Team Vulnerabilities Reports (#5562)
- chore: bump version 0.118.10 (#5749)

## [0.118.9] - 2025-09-25

### Changed

- feat: envoy ai gateway provider (#5731)
- feat: iso 42001 mappings (#5724)
- feat: Compress data when sharing an eval (#5738)
- fix: rename agentcore provider to bedrock agents provider (#5709)
- fix: increase timeout for version checks from 1s to 10s (#5715)
- fix: add missing backend support for filtering by highlights, plus tests (#5735)
- chore: improve parsing so in case a redteam provider doesn't take json obje… (#5700)
- chore: bump @aws-sdk/client-bedrock-runtime from 3.893.0 to 3.894.0 (#5706)
- chore: bump openai from 5.22.0 to 5.22.1 (#5707)
- chore: support multilingual provider set from server boot (#5703)
- chore: Add docstrings to `applying-column-format` (#5719)
- chore(webui): in eval creator disable `Run Eval` button if no prompts or test cases are available (#5558)
- chore: bump @aws-sdk/client-bedrock-runtime from 3.894.0 to 3.895.0 (#5727)
- chore: bump @anthropic-ai/sdk from 0.62.0 to 0.63.1 (#5728)
- chore: bump openai from 5.22.1 to 5.23.0 (#5729)
- chore: bump @aws-sdk/client-bedrock-runtime from 3.895.0 to 3.896.0 (#5732)
- chore: bump version 0.118.9 (#5740)

### Fixed

- fix(webui): prioritize JSON prettify over Markdown rendering when both enabled (#5705)
- fix(webui): Copying truncated text in eval results (#5711)
- fix(internals/redteam): decrease debug access grading false negatives (#5713)

## [0.118.8] - 2025-09-23

### Added

- feat(webui): populate metadata filter keys in results dropdown (#5584)

### Fixed

- fix: improve iterative judge parsing (#5691)
- fix(cli): prevent promptfoo CLI from hanging after commands complete (#5698)
- fix(dev): suppress noisy health check logs during local startup (#5667)
- fix(prompts): tune prompt set to reduce model refusals (#5689)

### Changed

- chore: bump version 0.118.8 (#5699)

### Documentation

- docs(site): publish August release notes (#5625)
- docs(site): document `linkedTargetId` usage for custom provider linking (#5684)

## [0.118.7] - 2025-09-22

### Added

- feat(webui): connect login page to promptfoo auth system (#5685)
- feat: ability to retry errors from cli (#5647)

### Changed

- chore(webui): add 404 page (#5687)
- refactor(webui): Vulnerability Report Table Improvements (#5638)
- chore: bump version 0.118.7 (#5695)
- chore: bump openai from 5.21.0 to 5.22.0 (#5694)
- chore: bump @aws-sdk/client-bedrock-runtime from 3.891.0 to 3.893.0 (#5693)

## [0.118.6] - 2025-09-18

### Tests

- test: network isolation for tests (#5673)

### Dependencies

- chore(deps): upgrade Vite to v7 and fix browser compatibility issues (#5681)

### Documentation

- docs(site): clarify webhook issue meaning (#5679)
- docs(examples): add HTTP provider streaming example (#5648)
- docs(blog): add autonomy and agency in AI article (#5512)

### Added

- feat(redteam): support threshold in custom plugin configuration (#5644)
- feat: upgrade Material UI from v6 to v7 (#5669)
- feat(redteam): Adds support for `metric` field on custom plugins (#5656)
- feat: migrate from MUI Grid to Grid2 across all components (#5578)
- feat: report filters (#5634)
- feat: Add string array support for context-based assertions (#5631)

### Changed

- chore: Exclude node modules and build/dist from biome (#5641)
- chore: improvements to framework compliance cards (#5642)
- chore: improve design of eval download dialog (#5622)
- chore: bump @aws-sdk/client-bedrock-runtime from 3.888.0 to 3.890.0 (#5636)
- chore: bump @aws-sdk/client-bedrock-runtime from 3.890.0 to 3.891.0 (#5649)
- chore: bump openai from 5.20.3 to 5.21.0 (#5651)
- chore: update redteam small model to gpt-4.1-mini-2025-04-14 (#5645)
- chore: reduce coloration on Report View Test Suites table (#5643)
- chore: bump version 0.118.6 (#5655)
- chore(webui): minor style tweaks to datagrid pages for consistency (#5686)
- chore: persistent header on report view (#5678)
- chore(webui): fix z-index on version update banner (#5677)
- refactor(webui): Reports table UX Improvements (#5637)
- ci: revert temporarily disable redteam multi-lingual strategy in integration tests (#5658)
- ci: temporarily disable redteam multi-lingual strategy in integration tests (#5639)
- refactor(redteam): remove dead code and optimize page meta handling (#5672)
- chore: remove accidentally committed site/package-lock.json (#5688)
- chore: Allow overwriting the logger (#5663)
- chore: Update names in workflow (#5659)
- chore: update dependencies to latest compatible versions (#5627)
- chore(internals): Improves support for defining LLM-Rubric assertion threshold in CSV test cases (#5389)

### Fixed

- fix(webui): Filtering eval results on severity (#5632)
- fix(tests): correct TypeScript errors in test files (#5683)
- fix(webui): unify page layout styles (#5682)
- fix: trace visualization circular dependency (#5676)
- fix(webui): re-enable sharing button by default (#5675)
- fix: apply prettier formatting to blog post (#5670)
- fix: Remove global fetch patch (#5665)
- fix(webui): Include description column, if defined, in CSV export of eval results (#5654)
- fix(redteam): add robust fallbacks, partial retries, dedupe, safer logs to multilingual strategy (#5652)
- fix: handle dynamic imports without eval (#5630)
- fix: Catch exception when no vertex projectId is found (#5640)
- fix: spacing on report view (#5646)
- fix: plugin counts flickering (#5635)

## [0.118.5] - 2025-09-16

### Tests

- test: Unit tests for feat: upload csv for custom policies (#5629)
- test: Unit tests for chore: organize EvalOutputPromptDialog and change it to a drawer (#5628)

### Added

- feat(webui): organize `EvalOutputPromptDialog` and convert it to a drawer, (#5619)
- feat(webui): add keyboard navigation to the web UI results table, (#5591)
- feat(webui): enable bulk deletion of eval results, (#5438)
- feat(providers): add `azure:responses` provider alias for Azure Responses API, (#5293)
- feat(providers): support application inference profiles in Bedrock, (#5617)
- feat(redteam): add "layer" strategy for combining multiple strategies, (#5606)
- feat(redteam): set severity on reusable custom policies, (#5539)
- feat(redteam): display unencrypted attacks in the web UI results table, (#5565)
- feat(redteam): enable test generation for custom policies in the plugins view, (#5587)
- feat(redteam): allow uploading CSVs for custom policies, (#5618)
- feat(cli): add ability to pause and resume evals, (#5570)

### Changed

- chore(examples): update model IDs to GPT-5 and latest models, (#5593)
- chore(providers): remove Lambda Labs provider due to API deprecation, (#5599)
- chore(providers): update Cloudflare AI models and remove deprecated ones, (#5590)
- chore(redteam): add MCP plugin preset, (#5557)
- chore(redteam): add UI indicators and documentation for HuggingFace gated datasets in redteam web UI, (#5545)
- chore(internals): improve error logging on redteam test generation failures, (#5458)
- chore(internals): reduce log level of global fetch logs, (#5588)
- chore(server): add context to health check logging during startup, (#5568)
- chore(webui): hide trace timeline section when no traces are available, (#5582)
- chore(webui): improve delete confirmation dialog styling, (#5610)
- chore(webui): remove `React.FC` type annotations for React 19 compatibility, (#5572)
- ci: increase test timeout from 8 to 10 minutes, (#5586)
- ci: temporarily disable macOS Node 24.x tests due to flaky failures, (#5579)
- refactor: move `src/util/file.node.ts` path utilities, (#5596)
- refactor: standardize all directory import paths for ESM compatibility, (#5603)
- refactor: standardize directory import paths for ESM compatibility, (#5605)
- refactor: standardize import paths for ESM preparation, (#5600)
- refactor: standardize TypeScript import paths for ESM compatibility, (#5597)
- test: CoverBot: add tests for UI interaction utilities and components (`src/app`), (#5611)
- chore: update `act` import for React 19 compatibility, (#5574)
- chore(dependencies): bump `@aws-sdk/client-bedrock-runtime` from 3.886.0 to 3.887.0, (#5580)
- chore(dependencies): bump `@aws-sdk/client-bedrock-runtime` from 3.887.0 to 3.888.0, (#5602)
- chore(dependencies): bump `axios` from 1.11.0 to 1.12.0 in npm_and_yarn group across one directory, (#5569)
- chore(dependencies): bump `openai` from 5.20.1 to 5.20.2, (#5601)
- chore(dependencies): bump `openai` from 5.20.2 to 5.20.3, (#5624)
- chore(dependencies): bump version to 0.118.5, (#5626)

### Fixed

- fix(assertions): handle `threshold=0` correctly across all assertion types, (#5581)
- fix(cli): prevent accidental escaping of Python path override, (#5589)
- fix(cli): fix table display for `promptfoo list`, (#5616)
- fix(cli): temporarily disable SIGINT handler, (#5620)
- fix(internal): strip authentication headers in HTTP provider metadata, (#5577)
- fix(redteam): ensure custom policies skip the basic refusal check, (#5614)
- fix(server): hide non-critical `hasModelAuditBeenShared` error logging, (#5607)
- fix(webui): always show failure reasons in the results view when available, (#5608)
- fix(webui): improve filter component styling and layout, (#5604)
- fix(webui): prevent phantom strategy filter options for non-redteam evaluations, (#5575)
- fix(webui): fix undulating CSS header animation, (#5571)

### Documentation

- docs(site): clarify llm-rubric pass/score/threshold semantics, (#5623)
- docs(site): add August 2025 release highlights (#5518)

## [0.118.4] - 2025-09-12

### Added

- feat(cli): Add CI-friendly progress reporting for long-running evaluations (#5144)
- feat(cli): Auto-share if connected to the cloud (#5475)
- feat(cli): Log all requests and persist debug logs (#5504)
- feat(internals): Reuse FilterMode type across backend (#5542)
- feat(providers): Add AWS Bedrock AgentCore provider (#5267)
- feat(providers): Extend configuration options for Ollama provider to support thinking (#5212)
- feat(providers): OpenAI real-time custom ws URLs (#5528)
- feat(redteam): Add VLGuard plugin for multi-modal red teaming (#5243)
- feat(redteam): More financial plugins (#5419)
- feat(redteam): Risk scoring (#5191)
- feat(redteam): Special token injection plugin (#5489)
- feat(webui): Add passes-only filter to results view (#5430)

### Changed

- chore(internals): Add probes and token metrics to eval event (#5538)
- chore(internals): Add support for reusable custom policies (#5290)
- chore(internals): Remove node-fetch (#5503)
- chore(internals): Send auth info to cloud (#3744)
- chore(modelaudit): Add support for modelaudit v0.2.5 CLI arguments (#5500)
- chore(onboarding): Add Azure preset (#5537)
- chore(onboarding): Make provider menu single-select (#5536)
- chore(providers): Make OpenAI max retries configurable (#5541)
- chore(providers): Update OpenAI pricing and add missing models (#5495)
- chore(redteam): Consolidate accordion UIs on review page (#5508)
- chore(redteam): Improve user persona question in config (#5559)
- chore(redteam): Minor improvements to red team setup flow (#5523)
- chore(redteam): Retire Pandamonium redteam strategy (#5122)
- chore(redteam): Unify all date formats across tables (#5561)
- chore(redteam): Update plugin prompts to reduce rejection (#5560)
- chore(redteam): Use sharp to modify unsafeBench image formats (#5304)
- perf(webui): Optimize history endpoint to eliminate N+1 queries (#5333)
- refactor(modelaudit): Move modelAuditCliParser.ts to correct directory (#5511)
- refactor(internals): Gracefully handle remote generation disabled in plugins that require it (#5413)
- revert(redteam): Remove red team limits functionality (#5527)

### Fixed

- fix(redteam): Allow users to delete values from numeric inputs and then type (#5530)
- fix(redteam): Deduplicate assertions in DoNotAnswer and XSTest (#5513)
- fix(internals): Eliminate flaky Unicode test timeouts on Windows CI (#5485)
- fix(config): Handle function references in external file loading (#5548)
- fix(providers): Fix MCP tool calls returning [object Object] in Azure Chat provider (#5423)
- fix(config): Preserve Python assertion file references in YAML tests (issue #5519) (#5550)
- fix(providers): Proxy HTTP provider generate request through server (#5486)
- fix(internals): Resolve SIGSEGV crash in evaluator tests on macOS Node 24 (#5525)
- fix(webui): Revert migration from MUI Grid to Grid2 across all components (#5510)
- fix(cli): Use fetch with proxy to get server version (#5490)
- fix(internals): Read evaluateOptions from config file properly (#5375)
- fix(onboarding): Don't throw error when user refuses permission to write (#5535)
- fix(provider): Prioritize explicit projectId config over google-auth-library (#5492)
- fix(providers): Handle system-only prompt in Gemini (#5502)
- fix(providers): Update outdated Azure OpenAI Provider data sources (#5411)
- fix(redteam): Add missing finance graders (#5564)
- fix(redteam): Add missing plugins to webui (#5546)
- fix(redteam): Handle empty string responses in multi-turn strategies (#5549)
- fix(redteam): Prevent JSON blob injection in Crescendo chat templates (#5532)
- fix(webui): Text truncation initialization on eval page (#5483)

### Dependencies

- chore(deps): Bump @anthropic-ai/sdk from 0.61.0 to 0.62.0 (#5551)
- chore(deps): Bump @aws-sdk/client-bedrock-runtime from 3.879.0 to 3.882.0 (#5480)
- chore(deps): Bump @aws-sdk/client-bedrock-runtime from 3.882.0 to 3.883.0 (#5506)
- chore(deps): Bump @aws-sdk/client-bedrock-runtime from 3.883.0 to 3.886.0 (#5553)
- chore(deps): Bump @azure/identity from 4.11.2 to 4.12.0 (#5533)
- chore(deps): Bump langchain-community from 0.3.14 to 0.3.27 in /examples/redteam-langchain in the pip group across 1 directory (#5481)
- chore(deps): Bump langchain-community from 0.3.3 to 0.3.27 in /examples/langchain-python in the pip group across 1 directory (#5484)
- chore(deps): Bump openai from 5.19.1 to 5.20.0 (#5526)
- chore(deps): Bump openai from 5.20.0 to 5.20.1 (#5552)
- chore(deps): Bump version to 0.118.4 (#5567)
- chore(deps): Bump vite from 6.3.5 to 6.3.6 in the npm_and_yarn group across 1 directory (#5531)

### Documentation

- docs(e2b-example): Add e2b-code-eval example (promptfoo + e2b sandbox) (#5477)
- docs(examples): Add Google ADK integration example (#5520)
- docs(examples): Add YAML schema directives to example configs (#5476)
- docs(redteam): Add missing plugins to sidebar and improve bias docs (#5498)
- docs(site): Add Alan DeLong to the team section on the About page (#5507)
- docs(site): Add comprehensive multilingual evaluation support (#5505)
- docs(site): Add SKIP_OG_GENERATION environment variable for faster docs builds (#5521)
- docs(site): Clarify file extension requirements for custom providers (#5478)
- docs(site): Clarify JFrog ML vs JFrog Artifactory distinction (#5543)
- docs(site): Complete parameters page migration (#5494)
- docs(site): Redteam limits documentation (#5516)
- docs(site): Update Lily bio (#5515)
- docs(site): Updates to agent guide (#5499)
- docs(site): Latency assertion description (#5479)

### Tests

- test(webui): CoverBot: Added tests for frontend UI components and discovery utility (`src/app`) (#5514)

## [0.118.3] - 2025-09-04

### Added

- feat: migrate MUI Grid to Grid2 across all components (#5435)
- feat: Add open source red team limits (#5230)

### Changed

- Add AWS Bedrock support for OpenAI GPT OSS models (#5444)
- Add Amazon Bedrock API key authentication support (#5468)
- Ability to filter evals view by severity (#5443)
- Check cloud permissions for target before running red team (#5400)
- Make vars and context available for request transform (#5461)
- Add Vertex AI responseSchema file loading support (#5414)
- Close menus when mouse leaves (#5456)
- Default sharing to false (#5473)
- Handle empty function arguments in OpenAI Responses API tool callbacks (#5454)
- Improve Windows Python detection and add sys.executable support (#5467)
- Prioritize tool calls over content in openrouter provider (#5417)
- Support commandLineOptions.envPath in config files (#5415)
- Support setting HELICONE_API_KEY for Cloud Gateway (#5465)
- Token tracking (#5239)
- Add "results" menu, link to red team reports view (#5459)
- Bump version 0.118.3 (#5474)
- Include provider response metadata on test case transform (#5316)
- Refactor Crescendo maxTurns property (#4528)
- Remove accidental server directory (#5471)
- Replace direct process.env calls with environment helpers (#5472)
- Reorganize misplaced test files from src/ to test/ directory (#5470)
- Fix enterprise email (#5463)
- Bump openai from 5.18.1 to 5.19.1 (#5466)
- Add Tusk test runner workflow for src Jest unit tests (#5469)

## [0.118.2] - 2025-09-03

### Added

- feat(providers): Add support for Meta Llama API provider (#5432)
- feat(providers): Support TLS certs in http provider (#5452)
- feat(providers): add support for xAI Grok Code Fast models (#5425)

### Changed

- fix: Update util.ts to reflect correct Anthropic Haiku 3.5 pricing (#5436)
- chore: drop Node.js 18 support (#5428)
- chore(http): improve PFX debug logging + tests (#5445)
- chore(webui): Show footer on custom metrics dialog (#5424)
- chore: silence dotenv commercial logging messages (#5453)
- chore: remove example (#5420)
- test: CoverBot: Added tests for analytics tracking and red team reporting components (`src/app`) (#5441)
- test: optimize Python Unicode test suite for CI reliability (#5449)
- chore: bump the github-actions group with 3 updates (#5440)
- chore: update dependencies (non-breaking) (#5448)
- chore: update dependencies to latest minor/patch versions (#5433)
- chore: bump version 0.118.2 (#5457)

### Fixed

- fix(sharing): Share when it's enabled via the Config or the CLI command (#5404)
- fix(grader): reduce grader false positives (#5431)

### Documentation

- docs(site): add more guardrails assertion doc (#5434)
- docs(site): add multi-lingual RAG evaluation guidance (#5447)
- docs(site): optimize OG image generation performance (#5451)
- docs(site): update blog post (#5422)

## [0.118.1] - 2025-08-29

### Added

- feat(redteam): Add AI auto-fill for HTTP target configuration in redteam target setup ui (#5391)
- feat(redteam): Handle uploaded signatureAuth in target setup ui (#5405)

### Changed

- chore(site): integrate pylon chat into site (#5407)
- chore: bump version 0.118.1 (#5418)

### Fixed

- fix(providers): Handle Qwen tool call responses in openrouter provider (#5416)

### Documentation

- docs(site): avoid logging full image/base64; use boolean presence only (#5408)

## [0.118.0] - 2025-08-28

### Added

- feat(providers): add support for database-stored certificates in HTTP provider for promptfoo cloud (#5401)

### Changed

- fix: stop progress bar to show a clearer share error message (#5399)
- chore(internals)!: send provider-transformed output directly to test context transforms (#5376)
  **Breaking:** `contextTransform` now receives the provider transform directly.
- chore(providers): sanitize sensitive credentials in HTTP provider debug logs (#5387)
- chore: warn when tests and red-team configuration are both present during generation (#5398)
- chore(release): bump version to 0.118.0 (#5402)
- test: add tests for CoverBot store management and red-team reporting components (`src/app`) (#5372)

### Documentation

- docs(site): update model-graded metrics (#5285)
- docs(site): remove references to "parallel" introduced by #5376 (#5403)

## [0.117.11] - 2025-08-27

### Added

- feat(redteam): add -t/--target option to redteam generate command (#5338)

### Changed

- feat: MCP Agent example to red team with tool call results (#5379)
- feat: medical offlabel use (#5342)
- feat: modelaudit ability to remove recent paths (#5330)
- fix: Address design nits in redteam setup UI (#5264)
- fix: allow custom ApiProvider instances in defaultTest configuration (#5381)
- fix: mcp eval example (#5390)
- fix: Prioritize tool calls over thinking for openrouter reasoning models (#5395)
- fix: use `model` role for gemini ai studio models (#5386)
- chore: Adjust padding in plugins page (#5396)
- chore: bump version 0.117.11 (#5397)
- chore(CI): enable and refactor Docker build for caching (#5374)
- chore: remove promptfoo/package-lock.json (#5380)
- chore: visual formatting for modelaudit flat list (#5331)
- refactor(webui): Clicking "show more" on eval results metric pills renders dialog (#5337)
- docs: expose sidebar on pages that aren't in the sidebar (#5377)
- docs: model audit ci/cd (#5335)
- docs: remove orphaned star animation gif (#5383)
- docs: update site user count to 150,000+ across site constants and pages (#5394)
- chore: bump @aws-sdk/client-bedrock-runtime from 3.873.0 to 3.876.0 (#5392)
- chore: bump openai from 5.15.0 to 5.16.0 (#5388)

### Documentation

- docs(site): fix context transform examples to use context.vars.prompt (#5393)

## [0.117.10] - 2025-08-25

### Changed

- feat: improve HuggingFace dataset fetching performance and reliability (#5346)
- feat: add Google AI Studio default providers (#5361)
- feat: share model audit scans to cloud (#5336)
- feat: add google vertex credentials in config (#5179)
- fix: safe raw HTTP templating via Nunjucks raw-wrap + CRLF normalization (#5358)
- fix: improve JSON export error handling for large datasets (#5344)
- fix: replace raw-request editor with auto-growing textarea to prevent layout overflow (#5369)
- chore: better error messages for browser (#5226)
- chore: improve strategy presets (#5357)
- chore: set onboarding defaults to gpt 5 (#5360)
- chore: update dependencies to latest minor versions (#5363)
- chore: log posthog errors to debug (#5359)
- chore: sync dependencies (#5367)
- test: clean up skipped tests and add FunctionCallbackHandler coverage (#5366)
- chore: bump version 0.117.10 (#5373)
- docs: add critical git workflow guidelines to CLAUDE.md (#5362)
- docs: add SARIF output format documentation for ModelAudit (#5364)

### Fixed

- fix(CI): refactor docker build (#5353)
- fix(internals): defaultTest.provider doesn't override (#5348)

## [0.117.9] - 2025-08-22

### Added

- feat(ollama): support for `think` and passthrough parameters (#5341)
- feat: Persist model audit scans (#5308)
- feat: add support for Claude Opus 4.1 (#5183)
- feat: support file:// in http provider `body` (#5321)

### Fixed

- fix(ui): prevent header dropdown collapse on hover (#5355)
- fix(webui): Apply metric filters to eval results via url search params (#5332)
- fix: loaders on all pages (#5339)
- fix(internals): Pass `vars.output` and `vars.rubric` to LLM rubric grading call (#5315)
- fix: resolve TypeScript errors in test files (7992892)
- fix: validation for no target label set (#5318)

### Changed

- chore(webui): add navigation in redteam report from severity table to vulnerabilities table filtered by severity (#5320)
- chore: dropdown menu design consistency (#5328)
- chore: fix build (#5326)
- chore: recursively resolve file:// references in json and yaml prompts (#5215)
- chore(modelAudit): defer auth to modelaudit via environment variable (#5296)
- chore: more share debug info on error (#5266)
- chore: add stack trace to redteam error in web runner (#5319)
- chore: copy for Review page (e957b5c)
- chore: explain why things are disabled on the targets page (#5312)

### Dependencies

- chore: bump @aws-sdk/client-bedrock-runtime from 3.864.0 to 3.872.0 (#5323)
- chore: bump openai from 5.13.1 to 5.15.0 (#5345)
- chore(deps): run npm audit fix dependencies (#5343)
- chore: bump openai from 5.12.2 to 5.13.1 (#5314)

### Documentation

- docs(site): add truncation marker to top-5-open-source-ai-red-teaming-tools-2025 blog post (#5351)
- docs: add writing for promptfoo guidelines to sidebar (#5277)
- docs(site): describe llm-rubric default grading providers (#5350)
- docs: og image updates (#5324)
- docs: red team data flow (#5325)
- docs: modelaudit updates (#5322)
- docs(site): Add GitHub Actions caching optimization tip (#5301)

### Tests

- test: Unit tests for fix: loaders on all pages (#5347)

## [0.117.8] - 2025-08-20

### Tests

- test: Unit tests for fix: loaders on all pages (#5347)

### Fixed

- fix(ui): prevent header dropdown collapse on hover (#5355)
- fix: audit fix dependencies (#5343)
- fix: loaders on all pages (#5339)
- fix(webui): Apply metric filters to eval results via url search params (#5332)
- fix: validation for no target label set (#5318)
- fix(internals): Pass `vars.output` and `vars.rubric` to LLM rubric grading call (#5315)

### Documentation

- docs(site): describe llm-rubric default grading providers (#5350)
- docs: red team data flow (#5325)
- docs: og image updates (#5324)
- docs: modelaudit updates (#5322)
- docs(site): Add GitHub Actions caching optimization tip (#5301)
- docs(site): correct author attribution (#5297)
- docs: add writing for promptfoo guidelines to sidebar (#5277)
- docs(site): add truncation marker to top-5-open-source-ai-red-teaming-tools-2025 blog post (#5351)
- docs(site): update security quiz questions and answers for prompt injection blog (#5302)

### Added

- feat(redteam): make unblock call optional for multi-turn strategies (#5292)
- feat(ollama): support for `think` and passthrough parameters (#5341)
- feat: support file:// in http provider `body` (#5321)
- feat: Persist model audit scans (#5308)
- feat: add support for Claude Opus 4.1 (#5183)

### Changed

- fix: add lru-cache dependency (#5309)
- chore: many plugins and strategies selected warning (#5306)
- chore: add max max concurrency to generate (#5305)
- chore: bump version 0.117.8 (#5311)
- ci: add depcheck (#5310)
- chore: fix build (#5326)
- chore(webui): add navigation in redteam report from severity table to vulnerabilities table filtered by severity (#5320)
- chore: explain why things are disabled on the targets page (#5312)
- chore: bump version 0.117.9 (#5356)
- chore: bump openai from 5.13.1 to 5.15.0 (#5345)
- chore: dropdown menu design consistency (#5328)
- chore: bump @aws-sdk/client-bedrock-runtime from 3.864.0 to 3.872.0 (#5323)
- chore: add stack trace to redteam error in web runner (#5319)
- chore: bump openai from 5.12.2 to 5.13.1 (#5314)
- chore(modelAudit): defer auth to modelaudit via environment variable (#5296)
- chore: more share debug info on error (#5266)
- chore: recursively resolve file:// references in json and yaml prompts (#5215)

## [0.117.7] - 2025-08-19

### Added

- feat(site): add hero image for red teaming tools blog post (#5291)
- feat(webui): Demarcate redteam results (#5255)

### Changed

- feat: Add unverifiable claims red team plugin (#5190)
- fix: lower sharing chunk size (#5270)
- chore(webui): Rename "Redteam" to "Red Team" in evals datagrid (#5288)
- chore: bump version 0.117.7 (#5299)
- test: CoverBot: Added test coverage for History page component (`src/app`) (#5289)
- docs: add open source ai red teaming tools post (#5259)
- docs: add red team github action info (#5294)

### Fixed

- fix(webui/reports): Don't exclude failure cases from stats (#5298)
- fix(internals): Gracefully handle object responses during target purpose discovery (#5236)
- fix(site): fix YAML front matter parsing error in jailbreaking blog post (#5287)
- fix(webui): Improved handling of long loglines (#5227)

### Documentation

- docs(site): add AI Safety vs AI Security blog post with interactive quiz (#5268)
- docs(site): add blog post about prompt injection vs jailbreaking differences (#5282)
- docs(site): document transform and contextTransform for model-graded assertions (#5258)
- docs(site): improve context assertion documentation (#5249)

## [0.117.6] - 2025-08-18

### Changed

- feat: Add Agent provider types in red team setup (#5244)
- feat: add update check for modelaudit package (#5278)
- feat: add update notification banner to web UI (#5279)
- feat: edit and replay requests in details dialog (#5242)
- feat: Surface run options and probes on red team review page (#5272)
- fix: composite indices and query optimization (#5275)
- fix: exclude errors from report (#5271)
- fix: Fix json-output example (#5213)
- fix: handle json schema for openrouter provider (#5284)
- fix: handle thinking tokens for openrouter (#5263)
- fix: OpenAI Responses API function callbacks and Azure implementation (#5176)
- fix: throw error instead of failing when trace data is unavailable (#5192)
- perf(webui): Reduces eval results load-time when filters are applied via search param (#5234)
- chore: add bias to foundation plugins list (#5280)
- chore: Add .serena to .gitignore (#5225)
- chore: bump version 0.117.6 (#5273)
- chore: fix model id name (#5232)
- chore: improve generated constants handling to prevent accidental commits (#5148)
- chore: remove file (#5229)
- chore: show final prompt in table view for attacks that mutate prompts (#5269)
- chore: simplify eval progress bar (#5238)
- chore: update dark mode styles, formatting, etc (#5251)
- chore(webui): Don't show loading animations while streaming eval results (#5201)
- chore(webui/eval results): Sticky header sticks to the top of the viewport (#5208)
- test: CoverBot: Added tests for red team reporting components (`src/app`) (#5228)
- docs: Add AWS Bedrock Guardrails image testing documentation (#5253)
- docs: add july release notes (#5133)
- docs: hide events banner (#5217)
- docs: separate malicious code plugin documentation (#5222)
- chore: bump @anthropic-ai/sdk from 0.58.0 to 0.59.0 (#5218)
- chore: bump @anthropic-ai/sdk from 0.59.0 to 0.60.0 (#5257)
- chore: bump @aws-sdk/client-bedrock-runtime from 3.862.0 to 3.863.0 (#5211)
- chore: bump @aws-sdk/client-bedrock-runtime from 3.863.0 to 3.864.0 (#5221)
- chore: bump openai from 5.12.0 to 5.12.1 (#5210)
- chore: bump openai from 5.12.1 to 5.12.2 (#5219)
- chore: bump pypdf from 5.7.0 to 6.0.0 in /examples/rag-full in the pip group across 1 directory (#5252)
- chore: bump the npm_and_yarn group with 2 updates (#5276)

### Fixed

- fix(provider): Remove maxTokens for gpt-5 calls (#5224)
- fix(providers): Validate that OpenAI response reasoning outputs have summary items (#5235)
- fix(site): suppress noisy font loading warnings in OG image plugin (#5254)

### Documentation

- docs(site): add cross-links between multimodal strategy documentation (#5241)
- docs(site): add missing meta descriptions and optimize existing ones for SEO (#5247)
- docs(site): enhance OG image generation with full metadata support (#5246)
- docs(site): remove unused markdown-page.md (#5245)

## [0.117.5] - 2025-08-08

### Added

- feat(assertions): add conversational relevancy metric (#2130)
- feat(export): add metadata to exported evaluation files (#4886)
- feat(providers): add support for Docker Model Runner provider (#5081)
- feat(webui): add plugin and strategy filters for red team results (#5086)

### Changed

- feat: add GPT-5 support (#5205)
- feat: add collapsible header to ResultsView (#5159)
- feat: add contains-html and is-html assertions (#5161)
- feat: add Google Imagen image generation support (#5104)
- feat: add max-score assertion for objective output selection (#5067)
- feat: add selected state to provider type picker (#5152)
- feat: add unified page wrapper around each red team setup step (#5136)
- feat: apply plugin modifiers for crescendo (#5032)
- feat: help text to nudge towards better red teams (#5153)
- feat: improve red team plugin selection UI with test generation (#5125)
- feat: respect prompt config override in all providers (#5189)
- feat: update red team provider selection UI (#5078)
- fix: adjust padding on docs sidebar to prevent overlap (#5099)
- fix: fix XML crash (#5194)
- fix: list reasoning tokens on the left side of token breakdown tooltip (#5113)
- fix: map critical severity to error in ModelAudit scanner output (#5098)
- fix: prevent double stateful target question in strategies page (#4988)
- fix: prevent Unicode corruption in Python providers (#5108)
- fix: remove problematic caching from ModelAudit installation check (#5120)
- fix: replace broken Ashby iframe with link to careers page (#5088)
- fix: reset provider type correctly and handle Go providers (#5154)
- fix: share debugging (#5131)
- chore: add link to documentation in plugin sample modal (#5193)
- chore: add missing image back to home page (#5196)
- chore: fix width on application details page (#5139)
- chore: improve RAG metrics with detailed metadata and fix context relevance scoring (#5164)
- chore: memoize context value in PostHog provider (#5089)
- chore: remove accidentally committed PR description file (#5175)
- chore: rename scan templates to attack profiles (#5165)
- chore: support verbosity and reasoning parameters for GPT-5 (#5207)
- chore: update dependencies to latest minor and patch versions (#5109)
- chore: update dependencies to latest minor and patch versions (#5173)
- chore: update Replicate provider (#5085)
- chore(providers): improve Google API key error handling and test reliability (#5147)
- chore(webui): add intelligent scroll-timeline polyfill loading (#5130)
- chore: bump @anthropic-ai/sdk from 0.57.0 to 0.58.0 (#5186)
- chore: bump @aws-sdk/client-bedrock-runtime from 3.848.0 to 3.855.0 (#5096)
- chore: bump @aws-sdk/client-bedrock-runtime from 3.855.0 to 3.856.0 (#5107)
- chore: bump @aws-sdk/client-bedrock-runtime from 3.856.0 to 3.857.0 (#5126)
- chore: bump @aws-sdk/client-bedrock-runtime from 3.857.0 to 3.858.0 (#5145)
- chore: bump @aws-sdk/client-bedrock-runtime from 3.858.0 to 3.859.0 (#5167)
- chore: bump @aws-sdk/client-bedrock-runtime from 3.859.0 to 3.861.0 (#5188)
- chore: bump @aws-sdk/client-bedrock-runtime from 3.861.0 to 3.862.0 (#5198)
- chore: bump @azure/identity from 4.10.2 to 4.11.0 (#5180)
- chore: bump @azure/identity from 4.11.0 to 4.11.1 (#5185)
- chore: bump openai from 5.10.2 to 5.11.0 (#5127)
- chore: bump openai from 5.11.0 to 5.12.0 (#5187)
- chore: bump version to 0.117.5 (#5206)
- chore(webui/evals): filter by categorical plugins (#5118)
- docs: add bert-score example (#5091)
- docs: add dynamic OG image generation for social media previews (#5157)
- docs: add red teaming best practices (#5155)
- docs: clarify contains-any/contains-all CSV format (#5150)
- docs: fix company name (#5143)
- docs: fix images (#5197)
- docs: fix multi-turn strategy documentation (#5156)
- docs: guide for evaluating LangGraph agents with Promptfoo (#4926)
- docs: include font for meta image (#5158)
- docs: make MCP image taller (#5199)
- docs: update Ollama documentation with latest models and defaultTest guidance (#5084)
- perf: make database migrations non-blocking and fix error handling (#5105)
- style: extract helper function for deduplicating strategy IDs (#5138)
- test: add tests for fix width on application details page (#5140)
- test: add tests for red team compliance reporting utilities in src/app (#5170)
- test: fix flaky Python Unicode tests (#5128)
- test: fix modelGradedClosedQa test segmentation fault on macOS/Node 24 (#5163)
- test: increase test coverage for unified page wrapper around each red team setup step (#5142)

### Fixed

- fix(internals): force CommonJS mode for db:migrate in Node 24 (#5123)
- fix(openrouter): handle Gemini thinking tokens correctly (#5116)
- fix(providers): correct WebP image detection in Google provider (#5171)
- fix(webui): deduplicate strategy IDs (#5132)
- fix(webui): fix custom policy validation timing issue (#5141)
- fix(webui): refresh eval list when navigating back after editing eval name (#5090)
- fix(webui/evals): prevent applying the same plugin/strategy multiple times (#5114)
- fix(webui/evals): show highlights after search results (#5137)

### Documentation

- docs(site): add comprehensive command line options documentation (#5135)
- docs(site): add Lily Liu to team page (#5177)
- docs(site): add Series A post (#5097)
- docs(site): rename will.jpg to will.jpeg for consistency (#5178)

## [0.117.4] - 2025-07-29

### Changed

- fix: progress bars incrementing beyond their maximum values (#5049)
- docs: clarifiy derivedMetrics documentation (#5068)
- chore: refactor token tracking utilities, track all tokens (#4897)
- fix: resolve Jest test failures and open handles (#5052)
- fix: skip validation for defaultTest to allow partial test case properties (#4732)
- chore: add new fields to eval_ran telemetry (#4638)
- chore(redteam): improve redteam plugin error messaging (#4330)
- feat: add support for OpenAI deep research models (#4661)
- feat: add mcp server (#4595)
- feat: add support for connecting to existing Chrome browser sessions (#5069)
- docs: update defcon posting (#5070)
- docs: update defcon posting (#5071)
- fix: Nested config field for custom target json (#5076)
- docs: switch to likert preview image (#5083)
- test: CoverBot: Added tests for model audit and prompt management UI components (`src/app`) (#5087)
- fix: handle multi-line prompts in parseGeneratedPrompts for testGenerationInstructions (#5093)
- chore: bump version 0.117.4 (#5094)

### Fixed

- fix(providers): Preserve text formatting when no images present for Google provider (#5058)
- fix(simba): fix simba host (#5092)

### Documentation

- docs(site): add AI red teaming for first-timers blog post (#5017)
- docs(blog): defcon and blackhat info (#5050)

## [0.117.3] - 2025-07-25

### Added

- feat(eval-creator): add YAML file upload support for test cases (#5054)

### Changed

- fix: improve x.ai provider error handling for 502 errors (#5051)
- fix: Infinite re-render on redteam review page (#5061)
- fix: sessionid(s) in extension hooks (#5053)
- fix: Bias Plugins should send config in remote generation (#5064)
- chore(redteam): regenerate sessionId for each iteration in single-turn strategies (#4835)
- chore: Change mcp log from error to debug (#5060)
- chore: Improve telemetry (#5062)
- chore: Add simba command (#5063)
- chore(webui): improve redteam setup UI with progressive disclosure for advanced options (#5028)
- refactor: remove redundant dotenv from Vite app (#4983)
- chore: bump version 0.117.3 (#5066)
- test: CoverBot: Added tests for eval-creator components and feature flag hook (`src/app`) (#5013)
- docs: fix cli command and remove gratuitous hover (#5056)
- docs: update user count from 100,000 to 125,000 (#5046)
- docs: updates to political bias post (#5057)
- docs: improve crewai eval example (#5035)
- docs: update GitHub Actions to v4 across documentation and examples (#5008)
- docs: add style check guidance to CLAUDE.md (#5065)

### Fixed

- fix(webui): Eval results pass rate chart rendering incorrect percentages (#5048)
- fix(webui): Eval results histogram improvements (#5059)
- fix(google): handle multiple candidates in gemini response (#5020)

### Documentation

- docs(blog): grok-4 political bias post (#4953)

## [0.117.2] - 2025-07-24

### Added

- feat(webui): First-class support for zooming eval results table by @will-holley in #4966
- feat(webui): Apply metrics filter when clicking on a metric pill rendered in eval results cell by @will-holley in #4991

### Changed

- feat: Grading and test generation improvements for BFLA, BOLA and RBAC by @sklein12 in #4982
- feat: New Sample Target by @sklein12 in #4979
- feat: HTTP Target test button improvements by @faizanminhas in #5007
- feat: Add metadata filtering to eval results by @will-holley in #5014
- fix: add goal related rubric when grade crescendo turns to increase grading accuracy by @MrFlounder in #4980
- fix: update HTTP config generator endpoint to use v1 API by @mldangelo in #4989
- fix: View logs button on redteam report by @sklein12 in #5009
- fix: undo unintended changes to http config editor by @faizanminhas in #5012
- fix: Autofocus on Redteam configuration description field by @sklein12 in #5019
- fix: remove filter icon by @sklein12 in #5021
- fix: Ollama token usage by @SamPatt in #5022
- chore: revert eval view ui improvements by @mldangelo in #4969
- chore(webui): Improvements to pagination "go to" functionality by @will-holley in #4976
- chore(webui): Eval results sticky header improvements by @will-holley in #4978
- chore: update custom strategy prompt by @MrFlounder in #4994
- chore(cli): add support for 'help' argument to display command help by @mldangelo in #4823
- chore(examples): remove redteam-agent example by @mldangelo in #5001
- chore(providers): add GEMINI_API_KEY environment variable support by @mldangelo in #5004
- chore(webui): Migrate from JS to CSS for eval results scroll effects by @will-holley in #4995
- chore(webui): Eval result pagination UX improvements by @will-holley in #4993
- chore: Sort imports and turn on rule against unused imports by @faizanminhas in #5010
- chore: Make default target stateful by @faizanminhas in #4992
- chore: add medical plugins collection by @MrFlounder in #5006
- chore: Improve grading accuracy with Goal-Aware Grading for iterative/iterative tree by @MrFlounder in #4996
- chore: Add additionalRubric and storedGraderResult to GOAT and Custom providers by @MrFlounder in #5015
- chore: prevent testGenerationInstructions from being serialized if not present by @faizanminhas in #5029
- chore: Add lint rule to ensure key in jsx by @faizanminhas in #5034
- chore(webui): Eval Results UI Tweaks by @will-holley in #5023
- chore: skip goal extraction for datasets by @MrFlounder in #5036
- chore(providers): add GitHub Models provider by @mldangelo in #4998
- chore: bump version 0.117.2 by @MrFlounder in #5045
- ci: increase build job timeout from 4 to 5 minutes by @mldangelo in #5043
- test: refactor share.test.ts to prevent flaky timeouts by @mldangelo in #5037
- test: remove share.test.ts file by @mldangelo in #5044
- docs: remove label from featured blog post by @typpo in #5011
- chore: bump @aws-sdk/client-bedrock-runtime from 3.846.0 to 3.848.0 by @dependabot in #4985
- chore: bump the npm_and_yarn group with 2 updates by @dependabot in #4984
- chore: bump @anthropic-ai/sdk from 0.56.0 to 0.57.0 by @dependabot in #5016
- chore: bump openai from 5.10.1 to 5.10.2 by @dependabot in #5024
- chore: bump the npm_and_yarn group with 2 updates by @dependabot in #5026
- chore: bump axios from 1.10.0 to 1.11.0 in the npm_and_yarn group by @dependabot in #5031

### Fixed

- fix(redteam): find plugin assertion in strategy providers by @MrFlounder in #4981
- fix(site): dark mode style on redteam setup ui by @mldangelo in #5000
- fix(test): improve share test isolation to prevent CI timeouts by @mldangelo in #5038

### Documentation

- docs(providers): update OpenAI Assistants example by @aloisklink in #4987
- docs(redteam): improve custom strategy documentation by @mldangelo in #4990
- docs(blog): correct author attribution in DeepSeek censorship post by @mldangelo in #5002
- docs(openai): remove gpt-4.5-preview references after API deprecation by @mldangelo in #5005
- docs(site): vegas contact redirect by @typpo in #5033
- docs(browser): improve browser provider documentation and examples by @mldangelo in #5030
- docs(providers): remove deprecated claude-3-sonnet-20240229 model references by @mldangelo in #5018
- docs(site): add hipaa badge by @typpo in #5039
- docs(site): add documentation for using text and embedding providers with Azure by @mldangelo in #5027
- docs(blog): fix missing blog posts by removing even-number enforcement by @mldangelo in #5042

## [0.117.1] - 2025-07-17

### Changed

- fix: move inquirer dependencies to production dependencies (#4973)
- fix: grading in crescendo (#4960)
- fix: composite strategy test generation (#4971)
- chore: bump version 0.117.1 (#4974)
- docs: remove tags from blog card (#4970)

### Documentation

- docs(blog): add system cards security analysis with vulnerability testing (#4937)

## [0.117.0] - 2025-07-17

### Added

- feat(http): support JKS and PFX Certificates in HTTP providers (#4865)
- feat(langfuse): add Langfuse prompt label support with improved parsing (#4847)
- feat(prompts): preserve function names when using glob patterns (#4927)
- feat(providers): add grok-4 support (#4855)
- feat(providers): image understanding for Google providers (#4767)
- feat(azure): add system prompt support for azure provider (#4869)
- feat(cli): xml output (#4912)

### Changed

- chore(knip): integrate knip for unused code detection and clean up codebase (#4464)
- chore(linting): migrate from ESLint + Prettier to Biome (#4903)
- chore(assertions): additional checking on llm-rubric response (#4954)
- chore(assertions): include reason in model-graded-closedqa pass reason (#4931)
- chore(build): resolve build warnings and optimize bundle size (#4895)
- chore(csv): improve \_\_metadata warning message and test coverage (#4842)
- chore(providers): improve guardrails handling in Azure providers (#4788)
- chore(redteam): add domain-specific risks section and reduce verbose descriptions (#4879)
- chore(release): bump version 0.117.0 (#4963)
- chore(server): check if server is already running before starting (#4896)
- chore(server): log correct eval ID instead of description in WebSocket updates (#4910)
- chore(telemetry): add telemetry logging when tracing is enabled (#4925)
- chore(types): typings needed for enterprise (#4955)
- chore(vscode): use Biome as default formatter of TS files in vscode (#4920)
- chore(webui): conditionally render metrics selector (#4936)
- chore(webui): display context values in eval results (#4856)
- chore(webui): improves eval results table spacing (#4965)
- chore(webui): revert eval view ui improvements (#4967)
- chore(webui/eval): allow filtering results by >1 metrics simultaneously (disabled by default) (#4870)
- refactor(eval-config): modernize eval-creator state management (#4908)
- refactor(webui): improve metrics ui (#4938)
- refactor(webui/eval results): pagination improvements (#4914)

### Fixed

- fix(cli): --filter-failing not working with custom providers (#4911)
- fix(google-sheets): replace hardcoded range with dynamic approach (#4822)
- fix(internal): fixes filtering by metric keys which contain dots (#4964)
- fix(providers): add thinking token tracking for Google Gemini models (#4944)
- fix(providers): esm provider loading (#4915)
- fix(providers): implement callEmbeddingApi for LiteLLM embedding provider (#4952)
- fix(redteam): prevent redteam run from hanging when using an mcp client (#4924)
- fix(redteam): respect PROMPTFOO_DISABLE_REDTEAM_REMOTE_GENERATION for cloud users (#4839)
- fix(redteam): set pluginId on eval results (#4928)
- fix(redteam): test target in http provider setup with non-200 status codes (#4932)
- fix(webui): eval results table horizontal scrolling (#4826)
- fix(webui): fix hard-coded light mode colors in model audit interface (#4907)
- fix(webui): handle null table.body in DownloadMenu disabled prop (#4913)
- fix(webui): resolve pagination scrolling and layout issues in ResultsTable (#4943)
- fix(webui): scrolling when `tbody` is outside of viewport (#4948)

### Dependencies

- chore(deps): add overrides to fix build issues (#4957)
- chore(deps): bump @aws-sdk/client-bedrock-runtime from 3.842.0 to 3.844.0 (#4850)
- chore(deps): bump aiohttp from 3.11.11 to 3.12.14 in /examples/redteam-langchain in the pip group across 1 directory (#4922)
- chore(deps): bump openai from 5.8.3 to 5.9.0 (#4863)
- chore(deps): bump openai from 5.9.2 to 5.10.1 (#4961)
- chore(deps): move knip to dev dependencies (#4958)
- chore(deps): npm audit fix (#4962)
- chore(deps): test removing knip to resolve installation errors (#4956)
- chore(deps): update all example dependencies to latest versions (#4900)
- chore(deps): update dependencies to latest minor/patch versions (#4899)
- chore(deps): update non-breaking dependencies (#4935)
- chore(deps): update Jest to version 30 (#4939)

### Documentation

- docs(analytics): add google tag manager (#4904)
- docs(api): improves `contextTransform` documentation (#4854)
- docs(assertions): add missing deterministic assertions (#4891)
- docs(azure): improve Azure provider documentation (#4836)
- docs(blog): add blog image generation script (#4945)
- docs(blog): add truncation markers to articles without them (#4934)
- docs(blog): add truncation markers to blog posts (#4906)
- docs(blog): mcp proxy blog (#4860)
- docs(blog): revise article tags (#4949)
- docs(blog): soc2 type ii and iso 27001 blog (#4880)
- docs(comparison): pyrit comparison (#4679)
- docs(config): clarify PROMPTFOO_EVAL_TIMEOUT_MS and PROMPTFOO_MAX_EVAL_TIME_MS descriptions (#4947)
- docs(enterprise): adaptive guardrails enterprise (#4951)
- docs(events): blackhat landing page (#4862)
- docs(events): defcon landing page (#4864)
- docs(events): events banner (#4867)
- docs(examples): add mischievous-user strategy to redteam multi-turn examples (#4837)
- docs(gemini): update experimental Gemini model IDs to stable versions (#4894)
- docs(google): add examples for gemini URL context and code execution tools (#4923)
- docs(guide): guide for evaluating CrewAI agents with Promptfoo (#4861)
- docs(images): standardize CrewAI image filenames to kebab-case (#4941)
- docs(integration): add n8n integration (#4917)
- docs(litellm): fix example with modern model IDs and proper embedding config (#4885)
- docs(mcp): add mcp testing guide (#4846)
- docs(mcp): add mcp to sidebar (#4852)
- docs(metrics): add similar to model graded metrics table (#4830)
- docs(providers): update available databricks models (#4887)
- docs(providers): update provider index with missing providers and latest 2025 model IDs (#4888)
- docs(release): add monthly release notes (#4358)
- docs(resources): add arsenal link (#4878)
- docs(security): add soc2 badge (#4877)
- docs(site): add OWASP top 10 tldr blog post (#4853)
- docs(site): expand June 2025 release notes with detailed feature documentation (#4881)
- docs(site): improve Google AI and Vertex authentication documentation (#4892)
- docs(site): improve NLP metric explanations and add SEO metadata (#4890)
- docs(site): update python documentation for basePath config option (#4819)
- docs(ui): better mobile wrap on homepage tabs (#4884)
- docs(ui): colors (#4875)
- docs(ui): contrast fixes (#4901)
- docs(ui): fix button clickability issue on hero sections (#4905)
- docs(ui): remove bouncing down arrow in mobile (#4882)
- docs(ui): remove text shadow (#4898)

### Tests

- test(core): coverBot: added tests for core UI components and user context hooks (`src/app`) (#4929)
- test(EnterpriseBanner): add unit tests for EnterpriseBanner component (#4919)
- test(redteam): add unit test for src/redteam/remoteGeneration.ts (#4834)
- test(server): fix flaky server share tests (#4942)
- test(server): fix flaky server tests (#4968)
- test(server): mock database in server tests (#4959)
- test(tusk): update Tusk test runner workflow - coverage script (#4921)

## [0.116.7] - 2025-07-09

### Tests

- test: add unit test for src/commands/export.ts (#4889)
- test: add unit test for src/commands/upgrade.ts (#4874)
- test: add unit test for src/main.ts (#4873)
- test: add unit test for src/models/eval.ts (#4868)
- test: add unit test for src/assertions/contextRecall.ts (#4859)
- test: add unit test for src/assertions/contextFaithfulness.ts (#4858)
- test: add unit test for src/assertions/contextRelevance.ts (#4857)
- test: add unit test for src/util/xlsx.ts (#4843)
- test: add unit test for src/commands/eval.ts (#4824)

### Changed

- fix: Always do remote generation if logged into cloud (#4832)
- chore(providers/sagemaker): Improves error handling in SageMakerCompletionProvider (#4808)
- chore(providers/sagemaker): Improves validation of user-provided config (#4809)
- chore: update graderExamplesString (#4821)
- chore: bump version 0.116.7 (#4833)

## [0.116.6] - 2025-07-09

### Changed

- fix: Failing test (#4829)
- chore: bump version 0.116.6 (#4831)

## [0.116.5] - 2025-07-09

### Changed

- feat: add support for loading defaultTest from external files (#4720)
- feat: add embedding support to LiteLLM provider (#4804)
- feat: add mischievous user strategy (#4107)
- fix: add glob pattern support for loading scenario files (#4761)
- fix: improve model-audit installation check dark mode display (#4816)
- fix: pass env vars to MCP server (#4827)
- chore: better remote grading logs (#4820)
- chore: bump openai from 5.8.2 to 5.8.3 (#4817)
- chore: bump version 0.116.5 (#4828)
- chore: capitalize 'Red Team' in navigation menu for consistency (#4799)
- chore: remove redundant 'Done.' message from evaluation output (#4810)
- chore: remove python script result data type debug log (#4807)
- chore: update website with MCP Proxy (#4812)
- docs: add Azure OpenAI vision example (#4806)
- docs: add looper guide (#4814)
- docs: add SonarQube integration (#4815)
- test: add unit test for src/assertions/guardrails.ts (#4765)
- test: add unit test for src/redteam/commands/generate.ts (#4789)
- test: add unit test for src/redteam/constants/strategies.ts (#4800)
- test: add unit test for src/redteam/plugins/pii.ts (#4780)
- test: add unit test for src/types/providers.ts (#4766)
- test: add unit test for src/validators/redteam.ts (#4803)

## [0.116.4] - 2025-07-08

### Tests

- test: add unit test for src/redteam/types.ts (#4795)

### Added

- feat(redteam): add support for custom multi-turn strategy by @MrFlounder in #4783
- feat(redteam): expose generate function in redteam namespace by @mldangelo in #4793

### Changed

- chore: bump version 0.116.4 by @MrFlounder in #4805
- chore: rename strategy name from playbook to custom by @MrFlounder in #4798
- refactor: inline MEMORY_POISONING_PLUGIN_ID constant by @mldangelo in #4794
- docs: add doc for custom strategy by @MrFlounder in #4802
- docs: modular configuration management by @typpo in #4763
- refactor: move MULTI_MODAL_STRATEGIES constant (#4801)

## [0.116.3] - 2025-07-07

### Added

- feat(providers): add MCP provider (#4768)
- feat(providers): add new AIMLAPI provider (#4721)
- feat(assertions): add contextTransform support for RAG evaluation (#4467)
- feat(assertions): add finish reason as assertion option (#3879)
- feat(assertions): trace assertions (#4750)
- feat(tracing): add traces to JavaScript, Python asserts (#4745)

### Changed

- chore(schema): remove duplicate 'bias' entry in config-schema.json (#4773)
- chore(telemetry): add PostHog client to app (#4726)
- chore(redteam): add reason field to give clear/customized guardrails triggering reason (#4764)
- chore(providers): expose MCP plugin in UI (#4762)
- chore(providers): AWS SageMaker AI provider cleanup (#4667)
- chore(providers): update AIML integration (#4751)
- chore(redteam): improve organization of redteam strategies in setup UI (#4738)
- chore(telemetry): identify to PostHog whether user is also cloud user (#4782)
- chore: expose doRedteamRun in package exports (#4758)
- docs: add Gemini Live API audio (#4729)
- docs: ModelAudit vs ModelScan (#4769)
- docs: multiple MCP server connections (#4755)
- docs: update ModelAudit documentation with new features and fixes (#4699)
- test: add integrity check for generated-constants.ts (#4753)
- test: fix flaky Google Live test and improve test speed (#4774)
- test: fix mock pollution in testCaseReader (#4775)
- test: isolate mocks so tests can run in any order with --randomize (#4744)

### Fixed

- fix(telemetry): prevent PostHog initialization when telemetry is disabled (#4772)
- fix(redteam): fix modifiers application order in PII plugins (#4779)

### Dependencies

- chore(deps): bump @anthropic-ai/sdk from 0.55.1 to 0.56.0 (#4756)
- chore(deps): bump @aws-sdk/client-bedrock-runtime from 3.840.0 to 3.842.0 (#4747)
- chore(deps): bump @azure/identity from 4.10.1 to 4.10.2 (#4748)
- chore(deps): bump version 0.116.3 (#4792)
- chore(deps): update pbkdf2 to 3.1.3 (#4777)
- chore(deps): upgrade glob from v10 to v11 (#4776)

## [0.116.2] - 2025-07-02

### Changed

- fix: unblock postbuild for ci by @MrFlounder in #4742
- chore: bump version 0.116.2 by @MrFlounder in #4743

## [0.116.1] - 2025-07-02

### Added

- feat(cli): support pdb tracing in 3rd party Python scripts by @will-holley in #4723

### Changed

- fix: http body parsing when it comes from yaml string by @MrFlounder in #4728
- fix: remove accidentally committed redteam.yaml file by @mldangelo in #4733
- fix: fix the case when http body has not escaped charactors by @MrFlounder in #4739
- fix: update package-lock.json by @mldangelo in #4719
- test: fix SIGSEGV caused by better-sqlite3 in test environment by @mldangelo in #4737
- chore: Add unblocking detection to GOAT strategy by @MrFlounder in #4532
- chore: add preset for guardrails eval by @MrFlounder in #4640
- chore: Improve telemetry delivery by @sklein12 in #4655
- chore: reset generated constants after build by @mldangelo in #4731
- chore: update onboarding model defaults by @typpo in #4708
- chore(webui): improve styling of EvalsDataGrid by @mldangelo in #4736
- ci(workflows): gracefully handle missing PostHog secret in forks by @ggiiaa in #4725
- test: refactor assertion tests by @mldangelo in #4718
- chore: bump version 0.116.1 by @MrFlounder in #4741
- docs: add system prompt hardening blog post by @ladyofcode in #4630
- chore: bump @anthropic-ai/sdk from 0.55.0 to 0.55.1 by @dependabot in #4710
- chore: bump @aws-sdk/client-bedrock-runtime from 3.839.0 to 3.840.0 by @dependabot in #4709

### Fixed

- fix(webui): replace window.location.href with React Router navigation by @mldangelo in #4717

### Documentation

- docs(site): add guide on humanity's last exam by @mldangelo in #4694
- docs(site): clarify self-hosting workflow for eval sharing by @mldangelo in #4730
- docs(site): fix relative link in HLE benchmark guide by @mldangelo in #4711

## [0.116.0] - 2025-07-01

### Tests

- test: add unit test for src/redteam/providers/advNoise.ts (#4716)
- test: add unit test for src/redteam/strategies/advNoise.ts (#4715)
- test: add unit test for src/redteam/strategies/index.ts (#4714)
- test: add unit test for src/redteam/constants/strategies.ts (#4713)
- test: add unit test for src/providers/openai/image.ts (#4706)
- test: add unit test for src/providers/openai/util.ts (#4705)
- test: add unit test for src/providers/openai/completion.ts (#4703)

### Added

- feat(redteam): add financial plugins (#4416)
- feat(redteam): add bias plugins (#4382)
- feat(providers): add Helicone AI Gateway provider (#4662)

### Changed

- chore: enable WAL mode for SQLite (#4104)
- chore(providers): add thread ID function call for OpenAI and Azure assistants (#2263)
- chore(app): improve target test error handling (#4652)
- chore(cli): add missing CLI options to scan-model command for feature parity (#4670)
- chore(providers): convert Cloudflare AI to use OpenAI-compatible endpoints (#4683)
- chore(providers): log flagged output for Azure chat models (#4636)
- chore(redteam): add centralized REDTEAM_DEFAULTS and maxConcurrency support (#4656)
- chore(webui): add checkbox to clear all variables (#666)
- chore(webui): add defaultTest variables to red team setup UI (#4671)
- chore(webui): remove unused components (#4695)
- chore(webui): set page titles on every page (#4668)
- chore(telemetry): add pass/fail/errors to eval_run event (#4639)
- chore(telemetry): improve page view deduplication (#4651)
- test: add unit test for src/server/routes/providers.ts (#4658)
- test: verify that plugins are synced between code and documentation (#4681)

### Fixed

- fix(app): use client-generated session IDs when testing targets (#4653)
- fix(matchers): track token usage for successful API calls (#4677)
- fix(providers): handle content filter errors in Azure Assistant API (#4674)
- fix(providers): fix SageMaker Llama inference configuration serialization (#4637)
- fix(redteam): respect maxConcurrency from Web UI (#4605)
- fix(simulated-user): pass context variables to custom providers (#4654)
- fix(telemetry): add telemetry for red teams (#4641)
- fix(webui): handle undefined outputs in DownloadMenu (#4693)
- fix(webui): prevent pass/fail badge from disappearing when toggling highlight (#4700)
- fix(webui): support derived metrics in eval configuration uploaded via Web UI (#4647)
- fix(webui): use backendCounts first before counting metrics on page (#4659)
- fix(sharing): fix file outputs when sharing (#4698)

### Dependencies

- chore(deps): bump @anthropic-ai/sdk from 0.54.0 to 0.55.0 (#4628)
- chore(deps): bump openai from 5.7.0 to 5.8.1 (#4664)
- chore(deps): bump version to 0.116.0 (#4707)
- chore(deps): update minor and patch dependencies (#4686)

### Documentation

- docs(site): add async Python note (#4680)
- docs(site): add Garak comparison (#4660)
- docs(site): update Garak post (#4672)
- docs(site): add ModelAudit HuggingFace scanner (#4645)
- docs(redteam): add missing docs to sidebar (#4690)
- docs(redteam): remove duplicate ToxicChat plugin (#4689)
- docs(redteam): update Target Purpose documentation (#4523)
- docs(site): add FAQ section for offline environment usage (#4650)
- docs(site): add HuggingFace datasets integration documentation (#4691)
- docs(site): add truncation marker to Garak blog post (#4666)
- docs(site): clarify self-hosting replica limitations (#4669)
- docs(site): remove copy for LLM button (#4665)
- docs(site): remove unnecessary configuration review text from getting started guide (#4597)
- docs(site): reorganize configuration documentation structure (#4692)
- docs(site): use relative URLs for internal links and fix broken references (#4688)
- docs(site): correct typos in red team agent blog post (#4634)

## [0.115.4] - 2025-06-25

### Tests

- test: add unit test for src/providers/browser.ts (#4687)
- test: add unit test for src/migrate.ts (#4685)
- test: add unit test for src/commands/debug.ts (#4684)
- test: add unit test for src/esm.ts (#4682)
- test: add unit test for src/constants.ts (#4657)
- test: add comprehensive test coverage for SageMaker provider (#4646)
- test: add unit test for src/providers/shared.ts (#4643)
- test: add unit test for src/redteam/constants/plugins.ts (#4642)
- test: add unit test for src/assertions/counterfactual.ts (#4629)

### Changed

- feat: opentelemetry tracing support (#4600)
- chore: bump version 0.115.4 (#4635)
- chore: remove invariant (#4633)
- chore: update Tusk test runner workflow (#4627)\*
- docs: prevent copy button from overlapping screenshot overlay (#4632)

## [0.115.3] - 2025-06-24

### Tests

- test: add unit test for src/models/eval.ts (#4624)

### Changed

- fix: empty vars array on eval results [#4621](https://github.com/promptfoo/promptfoo/pull/4621) by @sklein12
- fix: save sessionId for multi-turn strategies [#4625](https://github.com/promptfoo/promptfoo/pull/4625) by @sklein12
- chore: PROMPTFOO_DISABLE_TEMPLATE_ENV_VARS controls process.env access, not `env:` access [#4620](https://github.com/promptfoo/promptfoo/pull/4620) by @mldangelo
- chore: bump version to 0.115.3 [#4626](https://github.com/promptfoo/promptfoo/pull/4626) by @sklein12

### Fixed

- fix(webui): handle null scores in ResultsCharts component [#4610](https://github.com/promptfoo/promptfoo/pull/4610) by @mldangelo
- fix(redteam): skip goal extraction when remote generation is disabled [#4623](https://github.com/promptfoo/promptfoo/pull/4623) by @mldangelo
- fix(test): hyperbolic provider tests failing due to env variable pollution [#4619](https://github.com/promptfoo/promptfoo/pull/4619) by @mldangelo
- fix(cli): remove context schema validation from extension hooks [#4622](https://github.com/promptfoo/promptfoo/pull/4622) by @will-holley

## [0.115.2] - 2025-06-24

### Added

- feat(cli): add assertion generation (#4559)
- feat(providers): add support for hyperbolic image and audio providers (#4260)

### Changed

- chore(redteam): add cross-session leak strategy exclusions (#4516)
- chore(cli): display key metrics (success, failures, pass rate) at the bottom of output (#4580)
- chore: remove unused import (#4530)
- chore(webui): show provider breakdown only for multiple providers (#4599)
- chore(redteam): update Target Purpose Discovery (#4480)
- chore(ci): update CodeRabbit config to be less aggressive (#4586)
- chore(providers): update Gemini models to include latest 2.5 Pro Preview and Flash models (#4499)
- chore(providers): update tau-simulated-user docs and example (#4468)
- chore(webui): use CSS to create PDF-optimized report and browser to save as PDF (#4535)
- chore(app): remove discovered purpose from report view (#4541)
- chore(cli): add cache busting for select provider API calls (#4508)
- chore(cli): improve concurrency log statements (#4606)
- chore(eval): add first-class support for `beforeAll` and `beforeEach` extension hooks mutation of context (#4197)
- chore(providers): document support for loading system instructions from files (#4582)
- chore(providers): enhance OpenAI provider with legacy models and new parameters (#4502)
- chore(redteam): add continueAfterSuccess option to multi-turn strategies (#4570)
- chore(webui): improve purpose form (#4603)
- chore(redteam): add JSON file support to intent plugin with enhanced UI (#4574)
- chore(redteam): add unblock multiturn (#4498)
- chore(ci): clean up CodeRabbit configuration and minimize automated comments (#4573)
- build: update Tusk vitest reporter (#4602)
- chore: bump version to 0.115.2 (#4617)
- docs: add audit logging documentation for enterprise features (#4482)
- docs: add feedback page and update CLI link (#4591)
- docs: add ISO badge (#4534)
- docs: improve contact form (#4531)
- docs: update ModelAudit documentation (#4585)
- docs: clarify no OpenAI key required for Claude redteam (#4524)
- docs: add red team Gemini documentation (#4542)
- docs: add trust center documentation (#4539)
- docs: update contact form (#4529)
- test: add unit test for src/commands/delete.ts (#4572)
- test: add unit test for src/commands/modelScan.ts (#4526)
- test: add unit test for src/commands/show.ts (#4571)
- test: add unit test for src/providers/azure/completion.ts (#4510)
- test: add unit test for src/providers/ollama.ts (#4509)
- test: add unit test for src/providers/ollama.ts (#4512)
- test: add unit test for src/providers/openai/completion.ts (#4511)
- test: add unit test for src/python/pythonUtils.ts (#4486)
- test: improve mock setup and teardown for --randomize (#4569)

### Fixed

- fix(openrouter): unpack passthrough at the root level (#4592)
- fix(webui): escape HTML special characters in output reports (#4555)
- fix(webui): sort EvalsDataGrid by creation date (#4594)
- fix(cli): include cached results in grand total (#4581)
- fix(webui): improve base64 matching (#4609)
- fix(modelaudit): use modelaudit binary (#4525)
- fix(webui): make Citations font consistent with other headers (#4598)
- fix(redteam): respect maxTurns from dev doc in crescendo (#4527)
- fix(webui): prevent Welcome component from rendering while loading eval data (#4604)
- fix(cli): prevent RangeError in progress bar variable display (#4475)
- fix(server): resolve Express.js NotFoundError when serving app (#4601)

### Dependencies

- chore(deps): bump @aws-sdk/client-bedrock-runtime from 3.830.0 to 3.835.0 (#4614)
- chore(deps): bump openai from 5.5.0 to 5.5.1 (#4537)
- chore(deps): bump openai from 5.5.1 to 5.6.0 (#4596)
- chore(deps): bump openai from 5.6.0 to 5.7.0 (#4615)
- chore(deps): bump urllib3 from 1.26.19 to 2.5.0 in /examples/docker-code-generation-sandbox (#4556)
- chore(deps): bump urllib3 from 2.3.0 to 2.5.0 in /examples/redteam-langchain (#4557)

### Documentation

- docs(blog): add authors to blog posts and update authors.yml (#4564)
- docs(blog): add descriptions and keywords to blog posts (#4565)
- docs(examples): add pydantic-ai example with structured output evaluation (#4575)
- docs(examples): consolidate Google Vertex Tools examples (#4587)
- docs(examples): consolidate Python assertion examples into unified folder (#4588)
- docs(examples): consolidate translation examples (#4590)
- docs(site): document new features in ModelAudit (#4593)
- docs(site): document new features in modelaudit (#4593)
- docs(site): fix author reference on 2025-summer-new-redteam-agent blog post (#4563)
- docs(site): Update ModelAudit scanners documentation with comprehensive scanner coverage (#4562)

## [0.115.1] - 2025-06-17

### Tests

- test: add unit test for src/redteam/sharedFrontend.ts (#4608)
- test: add unit test for src/redteam/types.ts (#4607)
- test: add unit test for src/redteam/providers/simulatedUser.ts (#4584)
- test: add unit test for src/redteam/strategies/index.ts (#4583)
- test: add unit test for src/providers/hyperbolic/chat.ts (#4578)
- test: add unit test for src/providers/hyperbolic/image.ts (#4577)
- test: add unit test for src/providers/hyperbolic/audio.ts (#4576)
- test: add unit test for src/redteam/strategies/counterfactual.ts (#4548)
- test: add unit test for src/redteam/strategies/index.ts (#4547)
- test: add unit test for src/redteam/constants/strategies.ts (#4545)
- test: add unit test for src/telemetry.ts (#4543)

### Changed

- fix: Windows Python path validation race condition (#4485)
- fix: View results as evaluation runs (#4459)
- chore: refactor modifiers and apply to all plugins (#4454)
- chore(cli): update plugin severity overrides API endpoint (#4460)
- chore(webui): fix text length reset value to use reasonable default (#4469)
- chore(webui): remove unused hook files (#4470)
- chore: remove unused token usage utilities (#4471)
- chore: convert console.logs to logger (#4479)
- chore: improve tusk workflow (#4461)
- chore: bump version to 0.115.1 (#4520)
- docs: add log file location section to troubleshooting guide (#4473)
- docs: capitalize Promptfoo (#4515)
- docs: update red-teaming agent blog post title (#4497)
- docs: improve installation and getting-started pages with tabbed interface and SEO metadata (#4395)
- docs: improve Python provider documentation (#4484)
- docs: add ModelAudit binary formats documentation (#4500)
- docs: update ModelAudit documentation (#4514)
- docs: add ModelAudit weighted distribution scanner documentation (#4501)
- docs: add ModelAudit ZIP feature documentation (#4491)
- docs: separate pages for prompts, test cases, and outputs (#4505)
- docs: update model reference in guide.md (#4513)
- docs: fix typo in blog post (#4496)
- docs: update title on blog post (#4495)
- test: add unit test for src/util/cloud.ts (#4462)
- test: add unit test for src/util/convertEvalResultsToTable.ts (#4457)

### Dependencies

- chore(deps): bump @aws-sdk/client-bedrock-runtime from 3.828.0 to 3.830.0 (#4519)
- chore(deps): bump @azure/identity from 4.10.0 to 4.10.1 (#4477)
- chore(deps): bump openai from 5.3.0 to 5.5.0 (#4518)
- chore(deps): update zod to 3.25.63 and zod-validation-error to 3.5.0 (#4463)

### Documentation

- docs(blog): add new redteam agent documentation (#4494)
- docs(examples): fix custom-grader-csv README inconsistencies (#4474)
- docs(site): add llms.txt mentions and documentation standards (#4481)
- docs(site): add robots.txt (#4488)

## [0.115.0] - 2025-06-12

### Added

- feat(providers): Google live audio output ([#4280](https://github.com/promptfoo/promptfoo/pull/4280)) by **@adelmuursepp**
- feat(webui): static model-scanning UI ([#4368](https://github.com/promptfoo/promptfoo/pull/4368)) by **@typpo**
- feat(tests): configuration support for test generators ([#4301](https://github.com/promptfoo/promptfoo/pull/4301)) by **@mldangelo**
- feat(cli): per-provider token-usage statistics ([#4044](https://github.com/promptfoo/promptfoo/pull/4044)) by **@mldangelo**
- feat(providers): optional token-estimation for HTTP provider ([#4439](https://github.com/promptfoo/promptfoo/pull/4439)) by **@mldangelo**
- feat(redteam): enable HTTP-token estimation by default in red-team mode ([#4449](https://github.com/promptfoo/promptfoo/pull/4449)) by **@mldangelo**
- feat(redteam): cloud-based plugin-severity overrides ([#4348](https://github.com/promptfoo/promptfoo/pull/4348)) by **@will-holley**
- feat(providers): custom-header support for Azure API ([#4409](https://github.com/promptfoo/promptfoo/pull/4409)) by **@yurchik11**
- feat(core): maximum evaluation-time limit via `PROMPTFOO_MAX_EVAL_TIME_MS` ([#4322](https://github.com/promptfoo/promptfoo/pull/4322)) by **@mldangelo**
- feat(redteam): Aegis red-team dataset ([#4119](https://github.com/promptfoo/promptfoo/pull/4119)) by **@mldangelo**
- feat(providers): Mistral Magistral reasoning models ([#4435](https://github.com/promptfoo/promptfoo/pull/4435)) by **@mldangelo**
- feat(core): WebSocket header support ([#4456](https://github.com/promptfoo/promptfoo/pull/4456)) by **@typpo**

### Changed

- refactor(redteam): consolidate constants ([#4372](https://github.com/promptfoo/promptfoo/pull/4372)) by **@mldangelo**
- chore(ci): set CodeRabbit review settings ([#4413](https://github.com/promptfoo/promptfoo/pull/4413)) by **@sklein12**
- chore(core): coding-rules for error messages ([#4401](https://github.com/promptfoo/promptfoo/pull/4401)) by **@sklein12**
- chore(core): improve `RangeError` diagnostics ([#4431](https://github.com/promptfoo/promptfoo/pull/4431)) by **@mldangelo**
- chore(core): prefer remote-purpose generation ([#4444](https://github.com/promptfoo/promptfoo/pull/4444)) by **@typpo**
- chore(core): remove unused types & deprecated functions ([#4450](https://github.com/promptfoo/promptfoo/pull/4450)) by **@mldangelo**
- chore(cursor): local-dev guidance for coding agents ([#4403](https://github.com/promptfoo/promptfoo/pull/4403)) by **@mldangelo**
- chore(docs): add README for missing examples ([#4404](https://github.com/promptfoo/promptfoo/pull/4404)) by **@mldangelo**
- chore(providers): initial o3-pro support ([#4397](https://github.com/promptfoo/promptfoo/pull/4397)) by **@mldangelo**
- chore(providers): o3-pro improvements ([#4396](https://github.com/promptfoo/promptfoo/pull/4396)) by **@mldangelo**
- chore(redteam): delimit user-inputs in purpose discovery ([#4405](https://github.com/promptfoo/promptfoo/pull/4405)) by **@typpo**
- chore(redteam): turn off discovery by default ([#4393](https://github.com/promptfoo/promptfoo/pull/4393)) by **@sklein12**
- chore(release): bump version → 0.115.0 ([#4451](https://github.com/promptfoo/promptfoo/pull/4451)) by **@mldangelo**
- chore(ui): improve `EvalOutputPromptDialog` styling ([#4364](https://github.com/promptfoo/promptfoo/pull/4364)) by **@typpo**
- chore(webui): remove extra OpenAI targets ([#4447](https://github.com/promptfoo/promptfoo/pull/4447)) by **@mldangelo**
- chore(webui): add token-estimation UI ([#4448](https://github.com/promptfoo/promptfoo/pull/4448)) by **@mldangelo**
- chore(docs): fix link to careers page (#4506)
- chore: bump @anthropic-ai/sdk from 0.53.0 to 0.54.0 (#4441)

### Fixed

- fix(eval): gracefully handle `RangeError` & truncate oversized output ([#4424](https://github.com/promptfoo/promptfoo/pull/4424)) by **@Sly1029**
- fix(providers): add timeout to `ProxyAgent` ([#4369](https://github.com/promptfoo/promptfoo/pull/4369)) by **@AegisAurora**
- fix(config): persist Goat configuration ([#4370](https://github.com/promptfoo/promptfoo/pull/4370)) by **@sklein12**
- fix(parser): lenient JSON parsing for MathPrompt ([#4361](https://github.com/promptfoo/promptfoo/pull/4361)) by **@typpo**
- fix(redteam): standardize plugin parameter to `prompt` ([#4425](https://github.com/promptfoo/promptfoo/pull/4425)) by **@mldangelo**
- fix(assertions): support `snake_case` fields in Python assertions ([#4398](https://github.com/promptfoo/promptfoo/pull/4398)) by **@mldangelo**
- fix(redteam): handle purpose without prompts ([#4445](https://github.com/promptfoo/promptfoo/pull/4445)) by **@typpo**
- fix(webui): stream test-cases to viewer ([#4440](https://github.com/promptfoo/promptfoo/pull/4440)) by **@mldangelo**
- fix(redteam): connect `MisinformationDisinformationGrader` ([#4452](https://github.com/promptfoo/promptfoo/pull/4452)) by **@mldangelo**

### Dependencies

- chore(deps): bump `@aws-sdk/client-bedrock-runtime` → 3.826.0 ([#4366](https://github.com/promptfoo/promptfoo/pull/4366)) by **@dependabot**
- chore(deps): bump `@aws-sdk/client-bedrock-runtime` → 3.828.0 ([#4442](https://github.com/promptfoo/promptfoo/pull/4442)) by **@dependabot**
- chore(deps): bump `brace-expansion` → 1.1.12 ([#4423](https://github.com/promptfoo/promptfoo/pull/4423)) by **@dependabot**
- chore(deps): bump `openai` → 5.3.0 ([#4407](https://github.com/promptfoo/promptfoo/pull/4407)) by **@dependabot**
- chore(deps): bump pip group dependencies ([#4379](https://github.com/promptfoo/promptfoo/pull/4379)) by **@dependabot**
- chore(deps): minor + patch bumps across workspaces ([#4377](https://github.com/promptfoo/promptfoo/pull/4377)) by **@mldangelo**
- chore(deps): upgrade Express → 5.1.0 ([#4378](https://github.com/promptfoo/promptfoo/pull/4378)) by **@mldangelo**

### Documentation

- docs(blog): GPT red-team post ([#4363](https://github.com/promptfoo/promptfoo/pull/4363)) by **@typpo**
- docs(blog): Claude red-team post ([#4365](https://github.com/promptfoo/promptfoo/pull/4365)) by **@typpo**
- docs(guides): clarify completion-variable for factuality ([#4385](https://github.com/promptfoo/promptfoo/pull/4385)) by **@mldangelo**
- docs(blog): fix broken image link in GPT post ([#4391](https://github.com/promptfoo/promptfoo/pull/4391)) by **@mldangelo**
- docs(blog): update Claude-4 post date ([#4392](https://github.com/promptfoo/promptfoo/pull/4392)) by **@mldangelo**
- docs(site): move discovery docs under _Tools_ ([#4408](https://github.com/promptfoo/promptfoo/pull/4408)) by **@typpo**
- docs(guides): GPT-4.1 vs GPT-4o MMLU comparison ([#4399](https://github.com/promptfoo/promptfoo/pull/4399)) by **@mldangelo**
- docs(blog): 100 k-users milestone post ([#4402](https://github.com/promptfoo/promptfoo/pull/4402)) by **@mldangelo**
- docs(redteam): configuration precedence section ([#4412](https://github.com/promptfoo/promptfoo/pull/4412)) by **@typpo**
- docs(policies): PromptBlock format for custom policies ([#4327](https://github.com/promptfoo/promptfoo/pull/4327)) by **@mldangelo**
- docs(site): improve copy-button positioning ([#4414](https://github.com/promptfoo/promptfoo/pull/4414)) by **@mldangelo**
- docs(workflow): GH-CLI rule improvements ([#4415](https://github.com/promptfoo/promptfoo/pull/4415)) by **@mldangelo**
- docs(blog): overflow in MCP blog post ([#4367](https://github.com/promptfoo/promptfoo/pull/4367)) by **@AISimplyExplained**
- docs(redteam): remove duplicate memory-poisoning entry ([#4388](https://github.com/promptfoo/promptfoo/pull/4388)) by **@mldangelo**

### Tests

- test(redteam): unique risk-category IDs ([#4390](https://github.com/promptfoo/promptfoo/pull/4390)) by **@mldangelo**
- test(pricing): add missing o3 pricing information ([#4400](https://github.com/promptfoo/promptfoo/pull/4400)) by **@mldangelo**
- test(providers): Azure embedding ([#4411](https://github.com/promptfoo/promptfoo/pull/4411)) & completion ([#4410](https://github.com/promptfoo/promptfoo/pull/4410)) by **@gru-agent**
- test(redteam): graders unit tests ([#4433](https://github.com/promptfoo/promptfoo/pull/4433), [#4455](https://github.com/promptfoo/promptfoo/pull/4455)) by **@gru-agent**
- test(redteam): Aegis plugin unit tests ([#4434](https://github.com/promptfoo/promptfoo/pull/4434)) by **@gru-agent**
- test(redteam): memory-poisoning plugin tests ([#4453](https://github.com/promptfoo/promptfoo/pull/4453)) by **@gru-agent**
- test: add unit test for src/util/tokenUsage.ts (#4472)
- test: add unit test for src/redteam/extraction/purpose.ts (#4446)
- test: add unit test for src/providers/defaults.ts (#4438)
- test: add unit test for src/providers/mistral.ts (#4437)
- test: add unit test for src/database/index.ts (#4436)
- test: add unit test for src/redteam/plugins/medical/medicalIncorrectKnowledge.ts (#4430)
- test: add unit test for src/redteam/plugins/medical/medicalSycophancy.ts (#4429)
- test: add unit test for src/redteam/plugins/medical/medicalAnchoringBias.ts (#4428)
- test: add unit test for src/redteam/plugins/medical/medicalPrioritizationError.ts (#4427)
- test: add unit test for src/redteam/plugins/medical/medicalHallucination.ts (#4426)
- test: add unit test for src/redteam/plugins/financial/financialComplianceViolation.ts (#4422)
- test: add unit test for src/redteam/plugins/financial/financialDataLeakage.ts (#4421)
- test: add unit test for src/redteam/plugins/financial/financialCalculationError.ts (#4420)
- test: add unit test for src/redteam/plugins/financial/financialSycophancy.ts (#4419)
- test: add unit test for src/redteam/plugins/financial/financialHallucination.ts (#4418)
- test: add unit test for src/redteam/graders.ts (#4417)

## [0.114.7] - 2025-06-06

### Tests

- test: add unit test for src/assertions/python.ts (#4406)
- test: add unit test for src/redteam/plugins/agentic/memoryPoisoning.ts (#4389)
- test: add unit test for src/redteam/plugins/harmful/graders.ts (#4384)
- test: add unit test for src/redteam/graders.ts (#4383)
- test: add unit test for src/server/server.ts (#4380)
- test: add unit test for src/redteam/constants/metadata.ts (#4376)
- test: add unit test for src/redteam/constants/plugins.ts (#4375)
- test: add unit test for src/redteam/constants/frameworks.ts (#4374)
- test: add unit test for src/redteam/constants/strategies.ts (#4373)
- test: add unit test for src/redteam/providers/goat.ts (#4371)

### Changed

- Revert "chore(redteam): add target option to generate command (#4215)" (#4359)
- chore: bump version 0.114.7 (#4360)

## [0.114.6] - 2025-06-06

### Added

- feat(redteam): add medical plugins for testing medical anchoring bias (#4196)

### Changed

- chore(redteam): add target option to generate command (#4215)
- chore(redteam): update OpenAI model options in redteam setup (#4344)
- chore(webui): update OpenAI model options with GPT-4.1 series and o4-mini models in eval-creator (#4350)
- docs: update getting-started example (#4346)
- test: clean up teardown and setup to remove side effects from tests (#4351)

### Fixed

- fix(redteam): include plugin and strategy IDs in report CSV output (#4347)
- fix(webui): reset defaultTest configuration on setup page (#4345)

### Dependencies

- chore(deps): bump @aws-sdk/client-bedrock-runtime from 3.823.0 to 3.825.0 (#4355)
- chore(deps): bump openai from 5.1.0 to 5.1.1 (#4354)
- chore(deps): bump version to 0.114.6 (#4357)

## [0.114.5] - 2025-06-05

### Changed

- chore(redteam): update custom policy template and generatedPrompts parser (#4324)
- chore(redteam): add severity levels to redteam plugin objects (#4310)
- chore(redteam): store original text for encoding strategies (#4248)
- chore(redteam): add emoji encoding strategy (#4263)
- chore(cli): terminal cleanup on Ctrl+C (#4313)
- chore(providers): improve logging when inheriting from OpenAiChatCompletionProvider (#4320)
- chore(tusk): fix tusk test runner workflow configuration (#4328)
- chore(tusk): add Tusk test runner workflow for even more unit tests (#4326)
- test: add unit test for src/redteam/providers/agentic/memoryPoisoning.ts (#4319)
- test: improve test setup and teardown for better isolation (#4331)

### Fixed

- fix(redteam): exclude memory poisoning plugin from strategies (#4317)
- fix(redteam): agent discovered info dark mode (#4312)
- fix(eval): handle undefined maxConcurrency with proper fallbacks (#4314)

### Dependencies

- chore(deps): bump @anthropic-ai/sdk from 0.52.0 to 0.53.0 (#4333)
- chore(deps): bump version 0.114.5 (#4332)

### Documentation

- docs(site): add Tabs Fakier as Founding Developer Advocate to team page (#4315)

### Tests

- test(webui): add telemetry hook tests (#4329)
- test: add unit test for src/redteam/plugins/eu-ai-act/deepfakeDisclosure.ts (#4342)
- test: add unit test for src/redteam/plugins/eu-ai-act/biometricEmotion.ts (#4341)
- test: add unit test for src/redteam/plugins/eu-ai-act/datasetShift.ts (#4340)
- test: add unit test for src/redteam/plugins/eu-ai-act/lawenforcementBiometricId.ts (#4339)
- test: add unit test for src/redteam/plugins/eu-ai-act/lawenforcementPredictivePolicing.ts (#4338)
- test: add unit test for src/redteam/plugins/eu-ai-act/biometricInference.ts (#4337)
- test: add unit test for src/redteam/plugins/eu-ai-act/explainability.ts (#4336)
- test: add unit test for src/redteam/plugins/eu-ai-act/identityAiDisclosure.ts (#4335)
- test: add unit test for src/redteam/plugins/policy.ts (#4325)
- test: add unit test for src/envars.ts (#4323)

## [0.114.4] - 2025-06-04

### Changed

- chore(templating): add PROMPTFOO_DISABLE_OBJECT_STRINGIFY environment variable for object template handling (#4297)
- chore(cli): improve token usage presentation (#4294)
- chore(providers): add base URL override for Google provider (#4255)
- chore(providers): add custom headers support for Google Gemini (#4308)
- chore(redteam): add tool-discovery:multi-turn alias to tool-discovery (#4302)
- chore(redteam): remove empty values from discovery result (#4295)
- chore(redteam): improve shell injection attack generation (#4304)
- chore(redteam): update goal extraction logic (#4285)
- chore(webui): add highlight count to eval view (#4249)
- docs: update GPT-4o to GPT-4.1 references (#4296)
- docs: refresh getting started models section (#4290)
- docs: standardize file references to use file:// scheme (#4291)
- docs: add descriptions to example configs (#4283)

### Fixed

- fix(webui): restore dark mode cell highlighting without breaking status pill visibility (#4300)
- fix(redteam): set plugin severity (#4303)
- fix(redteam): remove empty values from discovery result (#4295)
- fix: improve logging when inheriting from OpenAiChatCompletionProvider (#4110)

### Dependencies

- chore(deps): bump @aws-sdk/client-bedrock-runtime from 3.821.0 to 3.823.0 (#4306)
- chore(deps): bump openai from 5.0.1 to 5.0.2 (#4292)
- chore(deps): bump openai from 5.0.2 to 5.1.0 (#4307)
- chore(deps): bump tar-fs from 2.1.2 to 2.1.3 in npm_and_yarn group (#4293)
- chore(deps): bump version to 0.114.4 (#4309)

### Documentation

- docs(examples): update model references from gpt-4o-mini to gpt-4.1-mini (#4289)

### Tests

- test(redteam): add unit test for discover command (#4298)
- test: add unit test for src/redteam/strategies/mathPrompt.ts (#4316)
- test: add unit test for src/validators/redteam.ts (#4311)
- test: add unit test for src/redteam/plugins/shellInjection.ts (#4305)

## [0.114.3] - 2025-06-02

### Tests

- test: add unit test for src/envars.ts (#4299)

### Added

- **feat(redteam):** Update application definition flow to collect better info

### Changed

- **feat:** Display audio file variables in result table
  [#3864](https://github.com/promptfoo/promptfoo/pull/3864) by @faizanminhas
  [#4244](https://github.com/promptfoo/promptfoo/pull/4244) by @faizanminhas
- **fix:** Resolve model-graded assertion providers from providerMap
  [#4273](https://github.com/promptfoo/promptfoo/pull/4273) by @mldangelo
- **fix:** File content not being loaded when referenced with `file://` prefix in vars
  [#3793](https://github.com/promptfoo/promptfoo/pull/3793) by @adityabharadwaj198
- **fix:** Use array as type for vars
  [#4281](https://github.com/promptfoo/promptfoo/pull/4281) by @sklein12
- **test:** Add unit test for `src/globalConfig/accounts.ts`
  [#4259](https://github.com/promptfoo/promptfoo/pull/4259) by @gru-agent
- **test:** Add unit test for `src/util/config/manage.ts`
  [#4258](https://github.com/promptfoo/promptfoo/pull/4258) by @gru-agent
- **test:** Add vitest coverage for frontend pages
  [#4274](https://github.com/promptfoo/promptfoo/pull/4274) by @mldangelo
- **test:** Add unit test for `renderVarsInObject` formatting
  [#4254](https://github.com/promptfoo/promptfoo/pull/4254) by @mldangelo
- **test:** Add unit test for `src/redteam/plugins/base.ts`
  [#4233](https://github.com/promptfoo/promptfoo/pull/4233) by @gru-agent
- **test:** Add unit test for `src/redteam/providers/crescendo/index.ts`
  [#4211](https://github.com/promptfoo/promptfoo/pull/4211)
  [#4214](https://github.com/promptfoo/promptfoo/pull/4214) by @gru-agent
- **test:** Add unit test for `src/redteam/providers/crescendo/prompts.ts`
  [#4213](https://github.com/promptfoo/promptfoo/pull/4213) by @gru-agent
- **docs:** Add job board
  [#4264](https://github.com/promptfoo/promptfoo/pull/4264) by @typpo
- **docs:** Add custom policy to sidebar
  [#4272](https://github.com/promptfoo/promptfoo/pull/4272) by @typpo
- **docs:** Add native build guidance to troubleshooting section
  [#4253](https://github.com/promptfoo/promptfoo/pull/4253) by @mldangelo
- **docs:** Add anchor links to press page section headings
  [#4265](https://github.com/promptfoo/promptfoo/pull/4265) by @mldangelo
- **docs:** Add JSON schema to example
  [#4276](https://github.com/promptfoo/promptfoo/pull/4276) by @ladyofcode
- **docs:** Add schema header to example configs
  [#4277](https://github.com/promptfoo/promptfoo/pull/4277) by @mldangelo
- **docs:** Unify formatting across site
  [#4270](https://github.com/promptfoo/promptfoo/pull/4270) by @mldangelo
- **chore:** Fix open handles in readline tests preventing graceful Jest exit
  [#4242](https://github.com/promptfoo/promptfoo/pull/4242) by @mldangelo
- **chore:** Add external file loading support for `response_format` in OpenAI API
  [#4240](https://github.com/promptfoo/promptfoo/pull/4240) by @mldangelo
- **chore:** Always have unique redteam file when running live
  [#4237](https://github.com/promptfoo/promptfoo/pull/4237) by @sklein12
- **chore:** Add metadata to generated `redteam.yaml`
  [#4257](https://github.com/promptfoo/promptfoo/pull/4257) by @typpo
- **chore:** Bump `openai` from 4.103.0 to 5.0.1
  [#4250](https://github.com/promptfoo/promptfoo/pull/4250) by @dependabot
- **chore:** Redteam → red team
  [#4268](https://github.com/promptfoo/promptfoo/pull/4268) by @typpo
- **chore:** Improve dark mode highlight styling for eval cell views
  [#4269](https://github.com/promptfoo/promptfoo/pull/4269) by @mldangelo
- **chore:** Update dependencies to latest minor/patch versions
  [#4271](https://github.com/promptfoo/promptfoo/pull/4271) by @mldangelo
- **chore:** Clarify wording
  [#4278](https://github.com/promptfoo/promptfoo/pull/4278) by @typpo
- **chore:** Format estimated probes
  [#4279](https://github.com/promptfoo/promptfoo/pull/4279) by @typpo
- **chore:** Update grader for malicious code
  [#4286](https://github.com/promptfoo/promptfoo/pull/4286) by @MrFlounder
- **chore:** Add back example config to red team create flow
  [#4282](https://github.com/promptfoo/promptfoo/pull/4282) by @faizanminhas
- **chore:** Bump version 0.114.3
  [#4287](https://github.com/promptfoo/promptfoo/pull/4287) by @sklein12
- **chore(webui):** Hide diff filter option on /eval when single column
  [#4246](https://github.com/promptfoo/promptfoo/pull/4246) by @mldangelo
- **chore(webui):** Allow toggling highlight on eval outputs
  [#4252](https://github.com/promptfoo/promptfoo/pull/4252) by @mldangelo

## [0.114.2] - 2025-05-29

### Tests

- test: add unit test for src/redteam/strategies/index.ts (#4267)
- test: add unit test for src/redteam/constants.ts (#4266)
- test: add unit test for src/redteam/types.ts (#4245)
- test: add unit test for src/redteam/util.ts (#4234)
- test: add unit test for src/validators/redteam.ts (#4227)
- test: add unit test for src/redteam/plugins/bola.ts (#4226)
- test: add unit test for src/redteam/plugins/bfla.ts (#4225)
- test: add unit test for src/redteam/providers/goat.ts (#4223)
- test: add unit test for src/util/readline.ts (#4220)

### Added

- feat(redteam): Off-Topic Plugin (#4168)
- feat(redteam): Set a goal for attacks (#4217)

### Changed

- fix: fix border radius on purpose example (#4229)
- fix: resolve env variables in renderVarsInObject (issue #4143) (#4231)
- fix: Check if body is good json before sending warning (#4239)
- chore: bump version 0.114.2 (#4241)
- chore(redteam): handle null goal (#4232)

### Documentation

- docs(site): clarify deepseek model aliases and fix configuration examples (#4236)

## [0.114.1] - 2025-05-29

### Added

- feat(redteam): Target Discovery Agent (#4203)
- feat(providers): add OpenAI MCP (Model Context Protocol) support to Responses API (#4180)

### Changed

- fix: Relax private key validation (#4216)
- fix: Undefined values on red team application purpose page (#4202)
- chore: Add purpose to crescendo prompt (#4212)
- chore: Add purpose with goat generation (#4222)
- chore: Always include raw output from http provider, status code and status text (#4206)
- chore: centralize readline utilities to fix Jest open handle issues (#4219)
- chore: move http data to metadata (#4209)
- chore(redteam): tight up some graders (#4210)
- chore(redteam): tight up some graders (#4224)
- chore: bump version 0.114.1 (#4228)

## [0.114.0] - 2025-05-28

### Added

- feat(providers): Add xAI image provider (#4130)
- feat(cli): add validate command (#4134)
- feat(redteam): add camelCase strategy (#4146)

### Changed

- feat: add typed row interfaces for eval queries (#4186)
- feat: add goal/intent extraction (#4178)
- fix: isolate proxy vars in bedrock tests (#4181)
- fix: when there’s too many intents result won’t render error (#4175)
- fix: need to send auth request to api path (#4199)
- fix: Gemini MCP integration - can not parse $schema field (#4200)
- chore(redteam): add harmful plugin preset to redteam setup ui (#4132)
- chore(redteam): add label strategy-less plugins in redteam setup ui (#4131)
- chore(redteam): improve style of redteam purpose field in webui (#4124)
- chore(providers): add xai live search support (#4123)
- chore(providers): add Claude 4 support to anthropic, bedrock, and vertex providers (#4129)
- chore: bump @aws-sdk/client-bedrock-runtime from 3.816.0 to 3.817.0 (#4164)
- chore(providers): update fal provider (#4182)
- chore: remove redundant test comments (#4183)
- chore: add typed interface for MCP tool schemas (#4187)
- chore(redteam): add ToxicChat dataset as redteam plugin (#4121)
- chore(webui): add max concurrency as an option for run in browser (#4147)
- chore(app/evals): Adds Agent Discovered Information to Redteam Report (#4198)
- chore: bump version 0.114.0 (#4201)
- docs: fix DOM nesting warning and sort plugins array (#4174)
- docs: iterative jailbreak diagram (#4191)

### Fixed

- fix(prompts): splitting when PROMPTFOO_PROMPT_SEPARATOR is contained within a string with text files (#4142)
- fix(docs): Fix issue with docs links not scrolling to the top (#4195)

### Documentation

- docs(site): minimal copy page button + sanitize text (#4156)
- docs(site): scroll to top when using (#4162)
- docs(site): document missing redteam plugins (#4169)
- docs(site): restore scroll-to-top behavior on page navigation (#4176)

## [0.113.4] - 2025-05-26

### Tests

- test: add unit test for src/commands/canary.ts (#4193)
- test: add unit test for src/canary/index.ts (#4192)
- test: add unit test for src/assertions/sql.ts (#4185)
- test: re-enable sql assertion edge cases (#4184)
- test: add unit test for src/redteam/plugins/intent.ts (#4179)
- test: add unit test for src/redteam/graders.ts (#4173)
- test: add unit test for src/providers/xai/chat.ts (#4172)
- test: add unit test for src/redteam/plugins/offTopic.ts (#4171)
- test: add unit test for src/providers/xai/image.ts (#4170)
- test: add unit test for src/redteam/graders.ts (#4166)
- test: add unit test for src/providers/xai.ts (#4163)
- test: add unit test for src/redteam/constants.ts (#4161)

### Changed

- feat: Server-side pagination, filtering and search for eval results table (#4054)
- feat: add score to pass/fail in CSV and add json download (#4153)
- fix: Run red team from UI without email (#4158)
- chore: bump version 0.113.4 (#4160)
- refactor: unify React import style (#4177)
- refactor: organize xai providers into dedicated folder (#4167)
- refactor: organize bedrock providers into dedicated folder (#4165)

### Fixed

- fix(webui): defaultTest shown in webui YAML editor (#4152)

### Documentation

- docs(site): reduce sidebar padding (#4154)

## [0.113.3] - 2025-05-24

### Changed

- fix: zod error when state.answer has object (#4136)
- fix: use current working directory for redteam file if loading from cloud (#4145)
- fix: Throw error on un-supported command - redteam run with a cloud target but no config (#4144)
- fix: bias:gender plugin generation (#4126)
- chore: bump openai from 4.100.0 to 4.103.0 (#4140)
- chore: bump @aws-sdk/client-bedrock-runtime from 3.812.0 to 3.816.0 (#4137)
- chore: bump @anthropic-ai/sdk from 0.51.0 to 0.52.0 (#4138)
- chore(telemetry): add isRedteam property to telemetry events (#4149)
- build: increase build job timeout from 3 to 4 minutes (#4150)
- chore: bump version 0.113.3 (#4151)

## [0.113.2] - 2025-05-22

### Changed

- fix: intent grader crescendo (#4113)
- chore: revert telemtry changes (#4122)
- chore: bump version 0.113.2 (#4128)
- chore(cli/redteam/discover): Small improvements (#4117)

### Dependencies

- chore(deps): update peer dependencies to latest versions (#4125)

## [0.113.1] - 2025-05-21

### Tests

- test: add unit test for src/redteam/plugins/intent.ts (#4114)

### Changed

- chore(redteam): Target discovery agent by @sklein12 in [#4084](https://github.com/promptfoo/promptfoo/pull/4084)
- chore(redteam): Add log by @MrFlounder in [#4108](https://github.com/promptfoo/promptfoo/pull/4108)
- chore(redteam): Update purpose example by @MrFlounder in [#4109](https://github.com/promptfoo/promptfoo/pull/4109)
- chore(providers): Support templated URLs in HTTP by @mldangelo in [#4103](https://github.com/promptfoo/promptfoo/pull/4103)
- chore(redteam): Update default REDTEAM_MODEL from 'openai:chat:gpt-4o' to 'openai:chat:gpt-4.1-2025-04-14' by @mldangelo in [#4100](https://github.com/promptfoo/promptfoo/pull/4100)
- chore(telemetry): Add isRunningInCi flag to telemetry events by @mldangelo in [#4115](https://github.com/promptfoo/promptfoo/pull/4115)
- chore: Bump version 0.113.1 by @mldangelo in [#4116](https://github.com/promptfoo/promptfoo/pull/4116)
- docs: Add enterprise disclaimer to self-hosting by @mldangelo in [#4102](https://github.com/promptfoo/promptfoo/pull/4102)

### Fixed

- fix(redteam): Skip plugins when validation fails by @faizanminhas in [#4101](https://github.com/promptfoo/promptfoo/pull/4101)

### Dependencies

- chore(deps): Update Smithy dependencies to latest version by @mldangelo in [#4105](https://github.com/promptfoo/promptfoo/pull/4105)

## [0.113.0] - 2025-05-20

### Tests

- test: add unit test for src/assertions/llmRubric.ts (#4096)
- test: add unit test for src/telemetry.ts (#4094)

## [0.112.9] - 2025-05-20

### Fixed

- fix: target purpose not making it into redteam config (#4097)

### Changed

- chore: Remove deprecated sharing setups (#4082)
- chore: add vision grading example (#4090)

## [0.112.8] - 2025-05-20

### Changed

- feat: multilingual combinations (#4048)
- feat: add copy as markdown button to doc pages (#4039)
- fix: telemetry key (#4093)
- chore: bump @anthropic-ai/sdk from 0.50.4 to 0.51.0 (#4030)
- chore: add headers support for url remote mcp servers (#4018)
- chore(providers): Adds support for openai codex-mini-latest (#4041)
- chore(redteam): improve multilingual strategy performance and reliability (#4055)
- chore(providers): update default openai models for openai:chat alias (#4066)
- chore: Update prompt suffix help text (#4058)
- chore(docs): update model IDs in documentation to reflect latest naming convention (#4046)
- chore(redteam): introduce strategy collection for other-encodings (#4075)
- chore(webui): display currently selected eval in eval dialogue (#4079)
- chore: Improve memory usage when sharing results (#4050)
- chore(docs): Handle index.md files for copy page (#4081)
- chore: update Google Sheets fetch to use proxy helper (#4087)
- chore: simplify crypto usage in sagemaker provider (#4089)
- chore: bump version 0.112.8 (#4095)
- docs: add curl example for medical agent (#4049)
- docs: update CLI docs (#4063)
- docs: standardize code block titles (#4067)
- test: add unit test for src/redteam/commands/discover.ts (#4034)
- test: add unit test for src/redteam/commands/generate.ts (#4036)
- test: add unit test for src/providers/ai21.ts (#4056)
- test: add unit test for src/commands/eval.ts (#4062)
- test: add unit test for src/evaluatorHelpers.ts (#4037)

### Fixed

- fix(providers): AI21 response validation (#4052)
- fix(redteam): respect cliState.webUI in multilingual progressbar (#4047)
- fix(redteam): fix test count calculation for multiple strategies (#4065)
- fix(redteam): replace other-encodings with individual morse and piglatin strategies (#4064)
- fix(webui): evaluateOptions removal in YAML editor (#4059)
- fix(redteam): fix open handle in video test (#4069)
- fix(hooks): add missing results to afterAll hook context (#4071)

### Dependencies

- chore(deps): update dependencies (#4073)

### Documentation

- docs(examples): add uniform init commands to all example READMEs (#4068)

## [0.112.7] - 2025-05-15

### Tests

- test: add unit test for src/redteam/constants.ts (#4076)
- test: add unit test for src/redteam/strategies/multilingual.ts (#4060)
- test: add unit test for src/redteam/index.ts (#4057)
- test: add unit test for src/providers/openai/util.ts (#4042)
- test: add unit test for src/redteam/providers/offTopic.ts (#4028)
- test: add unit test for src/redteam/plugins/offTopic.ts (#4027)
- test: add unit test for src/redteam/constants.ts (#4026)
- test: add unit test for src/redteam/constants.ts (#4019)

### Added

- feat(redteam): add MCP plugin (#3989)
- feat(redteam): Target Purpose Discovery (#3907)

### Changed

- fix: stringify objects in matcher templates (#3896)
- fix: Azure auth headers get set to null in subclass (#4015)
- fix: move custom policies into the correct accordion (#4017)
- fix: update return type for task extract-goat-failure (#4021)
- chore: adjust framework compliance column width (#4005)
- chore: bump @aws-sdk/client-bedrock-runtime from 3.808.0 to 3.810.0 (#4012)
- chore: bump @azure/identity from 4.9.1 to 4.10.0 (#4013)
- chore: bump version 0.112.7 (#4023)
- chore: exclude response from crescendo if privacy setting is enabled (#4009)
- chore: remove accidentally committed example prompt (#4008)
- chore: update GOAT implementation (#4011)
- chore: update multilingual description (#4016)
- chore(cli): improve color of Red Team test generation table headers (#4004)
- chore(redteam): add link to view all logs at top of report (#4007)
- chore(redteam): add feature flag for purpose discovery agent (#4040)
- chore(cli/redteam/discover): Sets default turn count to 5 (#4035)

### Fixed

- fix(redteam): remove duplicate Datasets section in Plugins component (#4022)
- fix(cli): Discovery bugs (#4032)
- fix: dont bomb redteam if discovery fails (#4029)

### Documentation

- docs(blog): Agent2Agent Protocol (#3981)
- docs(examples): add OpenAI Agents SDK example (#4006)
- docs(usage): update sharing instructions with API key details (#4010)

## [0.112.6] - 2025-05-14

### Added

- feat(redteam): add EU AI Act mappings (#4000)
- feat(redteam): add gender bias plugin (#3886)
- feat(eval): add evaluation duration display (#3996)

### Changed

- fix: autowrap prompts with partial nunjucks tags (#3999)
- chore(providers): improve Perplexity API integration (#3990)
- build: add Node.js 24 support (#3941)
- chore(redteam): set plugin config type (#3982)
- chore(providers): add EU Claude 3.7 Sonnet model to Bedrock (#3998)
- chore(redteam): update iterative tree (#3987)
- chore: bump version to 0.112.6 (#4003)
- refactor: clean up providers for redteam generate (#3954)
- docs: add basic enterprise architecture diagram (#3988)
- test: add unit test for src/redteam/types.ts (#3983)

### Fixed

- fix(python): resolve paths relative to promptfooconfig when not cloud config (#4001)

### Dependencies

- chore(deps): update dependencies (#3985)

### Documentation

- docs(ci): add Azure pipelines (#3986)
- docs(ci): add Bitbucket and Travis CI (#3997)
- docs(examples): add medical agent example (#3993)
- docs(blog): add truncation marker to MCP blog post (#3984)

## [0.112.5] - 2025-05-12

### Tests

- test: add unit test for src/redteam/constants.ts (#3995)
- test: add unit test for src/redteam/plugins/mcp.ts (#3994)

### Added

- chore(cli): revert "feat(cli): adds global `--verbose` option" (#3945)

### Changed

- chore(cli): add global env-file option to all commands recursively (#3969)
- chore(cli): add global verbose option to all commands recursively (#3950)
- chore(cli): better error handling and logging for remote generation (#3965)
- chore(cli): better error handling for remote generation (#3956)
- revert: "chore: better error handling for remote generation" (#3964)
- chore(cli): better response parsing errors (#3955)
- chore(providers): add support for Amazon Nova Premier model (#3951)
- chore(redteam): improvement, include purpose in iterative attacker prompt (#3948)
- chore(redteam): minor changes to category descriptions and ordering (#3960)
- chore(redteam): order attack methods by decreasing ASR (#3959)
- chore(redteam): red teamer two words (#3976)
- chore(logger): replace console.error with logger.error in MCPClient (#3944)
- chore(providers): add google ai studio embedding provider and improve docs (#3686)
- chore: lint with type info (#3932)
- docs: how to create inline assertions for package users (#3974)
- docs: improve Docusaurus documentation instructions (#3977)
- docs: instructions on how to run the documentation (#3973)
- docs: update CLAUDE.md with additional commands and project conventions (#3972)
- docs: update user count from 75,000 to 80,000 (#3940)
- test: add unit test for src/redteam/plugins/pii.ts (#3947)

### Fixed

- fix(config): resolve relative paths in combineConfigs (#3942)
- fix(evaluator): correctly count named scores based on contributing assertions (#3968)
- fix(fetch): no proxy values should take priority in fetch (#3962)
- fix(providers): combine prompt config with provider config for bedrock (#3970)
- fix(providers): ensure correct addition for bedrock token counts (#3762)
- fix(redteam): crescendo formatting (#3952)
- fix(redteam): pii grader false positives (#3946)
- fix(redteam): shell injection false positives (#3957)
- fix(redteam): add strategy pills and output details to passed tests (#3961)

### Dependencies

- chore(deps): bump version 0.112.5 (#3980)
- chore(deps): sync dependencies (#3971)
- chore(deps): update dependencies (#3943)

### Documentation

- docs(google-vertex): fix duplicate readme (#3979)
- docs(openai): update structured output external schema file example (#3967)

## [0.112.4] - 2025-05-08

### Tests

- test: add unit test for src/redteam/constants.ts (#3963)
- test: add unit test for src/commands/view.ts (#3928)
- test: add unit test for src/redteam/commands/setup.ts (#3923)
- test: add unit test for src/constants.ts (#3922)
- test: add unit test for src/redteam/commands/report.ts (#3921)
- test: add unit test for src/redteam/types.ts (#3912)

### Added

- feat(assertions): add PI scorer (#3799)
- feat(redteam): add video strategy (#3820)
- feat(evals): optionally time out eval steps (#3765)

### Changed

- fix: foreign key error in better-sqlite3 and adapt new transaction API (#3937)
- chore(cli): add global `--verbose` option (#3931)
- chore(redteam): implement agentic plugin UI (#3880)
- chore(providers): improve error message in http provider transform (#3910)
- chore(cloud): improve error messages on cloud requests (#3934)
- chore: bump version 0.112.4 (#3939)
- chore(telemetry): implement minor telemetry changes (#3895)
- chore(telemetry): remove assertion-used event (#3894)
- chore(assertions): add throw error option for LLM Rubric if provider doesn't return a result or errors out (#3909)
- chore(cli): allow sharing urls with auth credentials (#3903)
- revert: "chore(cli): allow sharing urls with auth credentials" (#3918)
- refactor: improve self hosting environment variable handling (#3920)
- test: add unit test for src/models/eval.ts (#3904)
- test: add unit test for src/python/pythonUtils.ts (#3915)
- test: add unit test for src/redteam/constants.ts (#3881)
- test: fix huggingface dataset tests to mock environment variables (#3936)

### Fixed

- fix(redteam): filter null values in harmful completion provider output (#3908)
- fix(python): increase timeout for python path validation (#3914)
- fix(cli): read `.env` file prior to calling env var getters (#3892)

### Dependencies

- chore(deps): bump @anthropic-ai/sdk from 0.40.1 to 0.41.0 (#3930)
- chore(deps): bump @aws-sdk/client-bedrock-runtime from 3.799.0 to 3.803.0 (#3898)
- chore(deps): bump @aws-sdk/client-bedrock-runtime from 3.803.0 to 3.804.0 (#3913)
- chore(deps): bump openai from 4.96.2 to 4.97.0 (#3890)

### Documentation

- docs(http-provider): add documentation about returning object for custom parser (#3897)
- docs(http-provider): fix missing return statement in HTTP provider example (#3925)
- docs(blog): fix scroll to top when linking into blog post (#3889)
- docs(assertions): improve PI scorer documentation (#3924)
- docs(redteam): add memory poisoning plugin documentation (#3867)
- docs(usage): add information about HTTP Basic Authentication (#3919)
- docs(site): fix landing page content jumping on step switch (#3891)
- docs(blog): add mcp blog (#3893)

## [0.112.3] - 2025-05-02

### Tests

- test: add unit test for src/util/convertEvalResultsToTable.ts (#3876)
- test: add unit test for src/models/evalResult.ts (#3875)
- test: add unit test for src/types/index.ts (#3874)

### Changed

- Red team: Added memory poisoning plugin ([#3785](https://github.com/promptfoo/promptfoo/pull/3785)) @will-holley
- CLI: Improved progress bar visualization with thread grouping ([#3768](https://github.com/promptfoo/promptfoo/pull/3768)) @AISimplyExplained
- Improved red team strategy documentation ([#3870](https://github.com/promptfoo/promptfoo/pull/3870)) @mldangelo
- Bumped version to 0.112.2 ([#3872](https://github.com/promptfoo/promptfoo/pull/3872)) @sklein12
- Bumped version to 0.112.3 ([#3877](https://github.com/promptfoo/promptfoo/pull/3877)) @sklein12
- Implemented plumbing and prompt enabling customers to use cloud attacker and unified configurations ([#3852](https://github.com/promptfoo/promptfoo/pull/3852)) @MrFlounder
- Optimized Meteor tests for improved performance ([#3869](https://github.com/promptfoo/promptfoo/pull/3869)) @mldangelo
- Optimized Nova Sonic tests for improved performance ([#3868](https://github.com/promptfoo/promptfoo/pull/3868)) @mldangelo
- Retrieve unified config with provider from cloud ([#3865](https://github.com/promptfoo/promptfoo/pull/3865)) @sklein12
- Dataset plugins now clearly marked in setup UI ([#3859](https://github.com/promptfoo/promptfoo/pull/3859)) @mldangelo
- Moved maybeLoadFromExternalFile to file.ts ([#3851](https://github.com/promptfoo/promptfoo/pull/3851)) @benbuzz790

## [0.112.2] - 2025-05-01

### Tests

- test: add unit test for src/redteam/constants.ts (#3860)

### Added

- **feat(providers):** support Google Search grounding [#3800](https://github.com/promptfoo/promptfoo/pull/3800)
- **feat(providers):** mcp support for all models that support function calling [#3832](https://github.com/promptfoo/promptfoo/pull/3832)
- **feat(providers):** Add support for Amazon nova-sonic [#3713](https://github.com/promptfoo/promptfoo/pull/3713)

### Changed

- **fix:** allow escaping of `{{ }}` placeholders in prompts [#3858](https://github.com/promptfoo/promptfoo/pull/3858)
- **fix:** Trim CSV assertion values [#3863](https://github.com/promptfoo/promptfoo/pull/3863)
- **chore(providers):** add llama4 support for bedrock [#3850](https://github.com/promptfoo/promptfoo/pull/3850)
- **chore:** make custom metrics more obviously clickable [#3682](https://github.com/promptfoo/promptfoo/pull/3682)
- **refactor:** colocate fetching evalID [#3715](https://github.com/promptfoo/promptfoo/pull/3715)
- **chore:** Respect Max text length for variable cells in results table [#3862](https://github.com/promptfoo/promptfoo/pull/3862)
- **docs:** updates to grading documentation [#3848](https://github.com/promptfoo/promptfoo/pull/3848)
- **docs:** add false positives [#3857](https://github.com/promptfoo/promptfoo/pull/3857)
- **chore(workflows):** update permissions in GitHub workflows [#3849](https://github.com/promptfoo/promptfoo/pull/3849)
- **chore:** bump `openai` from 4.96.0 to 4.96.2 [#3853](https://github.com/promptfoo/promptfoo/pull/3853)
- **chore:** bump `vite` from 6.2.6 to 6.2.7 [#3856](https://github.com/promptfoo/promptfoo/pull/3856)
- **chore:** bump `@aws-sdk/client-bedrock-runtime` from 3.798.0 to 3.799.0 [#3854](https://github.com/promptfoo/promptfoo/pull/3854)
- **chore:** bump `@aws-sdk/client-bedrock-runtime` from 3.797.0 to 3.798.0 [#3843](https://github.com/promptfoo/promptfoo/pull/3843)
- **chore:** bump `@anthropic-ai/sdk` from 0.40.0 to 0.40.1 [#3842](https://github.com/promptfoo/promptfoo/pull/3842)
- **chore:** bump `formidable` from 3.5.2 to 3.5.4 [#3845](https://github.com/promptfoo/promptfoo/pull/3845)

### Fixed

- **fix(sharing):** sharing to self-hosted [#3839](https://github.com/promptfoo/promptfoo/pull/3839)
- **fix(webui):** align settings icon to top right in strategy cards [#2938](https://github.com/promptfoo/promptfoo/pull/2938)

### Documentation

- **docs(site):** improve pricing page [#3790](https://github.com/promptfoo/promptfoo/pull/3790)

## [0.112.1] - 2025-04-29

### Tests

- test: add unit test for src/share.ts (#3840)

### Changed

- chore: set telemetry key (#3838)
- chore: improve chunking (#3846)
- chore: bump version 0.112.1 (#3847)

## [0.112.0] - 2025-04-29

### Added

- feat(env): allow every env variable to be overridden within the env block in a promptfoo config (#3786)
- feat(redteam): homoglyph strategy (#3811)
- feat(redteam): add more encodings (#3815)
- feat(providers): add cerebras provider (#3814)

### Changed

- feat: persist search in url (#3717)
- feat: METEOR score (#3776)
- feat: enable custom response parser to optionally return provider response (#3824)
- fix: update dependencies to address npm audit issues (#3791)
- fix: accordion positioning in plugins view (#3807)
- fix: results api returns elements ordered by date (#3826)
- chore: write static plugin severity to metadata (#3783)
- chore: respect redteam commandLineOptions from config (#3782)
- chore: update telemetry endpoint (#3751)
- chore: add cloud log in link (#3787)
- chore: bump h11 from 0.14.0 to 0.16.0 in /examples/python-provider in the pip group across 1 directory (#3794)
- chore: bump openai from 4.95.1 to 4.96.0 (#3792)
- chore: bump h11 from 0.14.0 to 0.16.0 in /examples/redteam-langchain in the pip group across 1 directory (#3796)
- chore: add target option to cli redteam run (#3795)
- chore: bump @aws-sdk/client-bedrock-runtime from 3.787.0 to 3.796.0 (#3802)
- refactor: remove if string check (#3801) (Refactor categorized as chore)
- chore: add info banner for community red teams (#3809)
- chore(examples): remove moderation assertions from foundation model redteam (#3804)
- refactor: remove unused datasetGenerationProvider in favor of synthesizeProvider (#3818) (Refactor categorized as chore)
- chore: resolve relative provider paths from cloud configs (#3805)
- chore: bump @aws-sdk/client-bedrock-runtime from 3.796.0 to 3.797.0 (#3829)
- chore: bump @anthropic-ai/sdk from 0.39.0 to 0.40.0 (#3828)
- chore: bump version 0.112.0 (#3844)
- docs: donotanswer example (#3780)
- docs: "red team" two words (#3798)
- docs: add self-hosting caveats (#3808)
- docs: add CLAUDE.md (#3810)
- test: add unit test for src/redteam/plugins/xstest.ts (#3779)
- test: add unit test for src/models/eval.ts (#3827)

### Fixed

- fix(provider): OpenAI Realtime history issue (#3719)
- fix(matchers): score results correctly with trailing newlines. (#3823)
- fix(webui): overlapping text results pill on narrow screens (#3831)
- fix(build): add missing strategy entries for build (#3836)

### Dependencies

- chore(deps): update react-router-dom to v7.5.2 (#3803)
- chore(deps): move 'natural' to peer dependency (#3813)

### Documentation

- docs(plugins): `harmful:bias` => `bias` name correction (#3731)
- docs(vertex): put setup and config at the top (#3830)
- docs(site): add redirect from /docs to /docs/intro (#3837)

## [0.111.1] - 2025-04-22

### Tests

- test: add unit test for src/providers/mcp/client.ts (#3835)
- test: add unit test for src/providers/mcp/transform.ts (#3834)
- test: add unit test for src/redteam/strategies/simpleVideo.ts (#3822)
- test: add unit test for src/redteam/strategies/index.ts (#3821)
- test: add unit test for src/providers/cerebras.ts (#3819)
- test: add unit test for src/redteam/strategies/otherEncodings.ts (#3817)
- test: add unit test for src/redteam/strategies/index.ts (#3816)
- test: add unit test for src/redteam/strategies/homoglyph.ts (#3812)
- test: add unit test for src/util/file.ts (#3806)
- test: add unit test for src/envars.ts (#3788)

### Changed

- chore(release): bump version to 0.111.1 (#3778)
- chore(ui): capitalize "UI" in text (#3773)

### Fixed

- fix(redteam): correct the URL format in XSTest plugin (#3777)

### Dependencies

- chore(deps): bump @azure/identity from 4.9.0 to 4.9.1 (#3775)

### Documentation

- docs(about): add Ben Shipley to team section (#3758)

## [0.111.0] - 2025-04-21

### Tests

- test: add unit test for src/providers/defaults.ts (#3757)

### Added

- feat(grading): update OpenAI grading model to GPT-4.1 (#3741)
- feat(assertions): modify LLM Rubric rubricPrompt rendering to support arbitrary objects (#3746)
- feat(redteam): add donotanswer plugin (#3754)
- feat(redteam): add xstest plugin (#3771)
- feat(webui): add anchor link to specific row and show on top (#1582)

### Changed

- chore!(redteam): default to outputting generated Redteam config in same dir as input config (#3721)
- chore(providers): add support for gemini-2.5-flash (#3747)
- chore: use ajv with formats everywhere (#3716)
- chore(cli): improve readline handling and tests (#3763)
- chore(eval): add warning for redteam config without test cases (#3740)
- chore(providers): increase max output tokens for `google:gemini-2.5-pro-exp-03-25` to 2048 in Gemini example (#3753)
- chore(redteam): add canGenerateRemote property to redteam plugins (#3761)
- chore(webui): improve Eval Quick Selector (cmd+k) (#3742)
- chore: bump version to 0.111.0 (#3772)
- docs: update homepage (#3733)
- test: add unit test for src/redteam/plugins/donotanswer.ts (#3755)

### Dependencies

- chore(deps): bump @azure/identity from 4.8.0 to 4.9.0 (#3737)
- chore(deps): bump openai from 4.94.0 to 4.95.0 (#3736)
- chore(deps): bump openai from 4.95.0 to 4.95.1 (#3766)

### Documentation

- docs(redteam): add donotanswer to sidebar and plugins list (#3767)
- docs(redteam): add isRemote to all harmful plugins (#3769)
- docs(providers): update model IDs to latest versions (#3770)
- docs(about): add Asmi Gulati to team section (#3760)
- docs(about): add Matthew Bou to team section (#3759)

## [0.110.1] - 2025-04-17

### Added

- feat(openai): add support for GPT-4.1 model by [@mldangelo](https://github.com/promptfoo/promptfoo/pull/3698)
- feat(openai): add support for o4-mini reasoning model by [@mldangelo](https://github.com/promptfoo/promptfoo/pull/3727)
- feat(openai): add support for o4-mini reasoning model (#3727)

### Changed

- feat: Change pass rate to ASR and add export in report by [@sklein12](https://github.com/promptfoo/promptfoo/pull/3694)
- fix: Update prompt extraction to work in more scenarios without providing a prompt by [@sklein12](https://github.com/promptfoo/promptfoo/pull/3697)
- fix: google is valid function call allow property_ordering field in tool schema by [@abrayne](https://github.com/promptfoo/promptfoo/pull/3704)
- fix: settings positioning in strategies view by [@typpo](https://github.com/promptfoo/promptfoo/pull/3723)
- fix: stricter test for null or undefined in transform response by [@typpo](https://github.com/promptfoo/promptfoo/pull/3730)
- chore(dependencies): update dependencies to latest versions by [@mldangelo](https://github.com/promptfoo/promptfoo/pull/3693)
- chore: rename owasp plugin presets by [@typpo](https://github.com/promptfoo/promptfoo/pull/3695)
- chore: expand frameworks section by [@typpo](https://github.com/promptfoo/promptfoo/pull/3700)
- chore(self-hosting): update self-hosting instructions by [@mldangelo](https://github.com/promptfoo/promptfoo/pull/3701)
- chore: bump openai from 4.93.0 to 4.94.0 by [@dependabot](https://github.com/promptfoo/promptfoo/pull/3702)
- chore(cli): When sharing, show auth-gate prior to re-share confirmation by [@will-holley](https://github.com/promptfoo/promptfoo/pull/3706)
- chore: email verification analytics by [@sklein12](https://github.com/promptfoo/promptfoo/pull/3708)
- chore(cli): improves robustness of hasEvalBeenShared util by [@will-holley](https://github.com/promptfoo/promptfoo/pull/3709)
- chore: easily remove plugins/strats from review page by [@typpo](https://github.com/promptfoo/promptfoo/pull/3711)
- chore: bump the npm_and_yarn group with 2 updates by [@dependabot](https://github.com/promptfoo/promptfoo/pull/3714)
- chore(cli): Health check API before running Redteam by [@will-holley](https://github.com/promptfoo/promptfoo/pull/3718)
- chore: make strategies configurable where applicable by [@typpo](https://github.com/promptfoo/promptfoo/pull/3722)
- chore: remove moderation assertions from foundation model redteam example by [@mldangelo](https://github.com/promptfoo/promptfoo/pull/3725)
- chore(cli): Improve description of Redteam run command by [@will-holley](https://github.com/promptfoo/promptfoo/pull/3720)
- chore: better parsing by [@MrFlounder](https://github.com/promptfoo/promptfoo/pull/3732)
- docs: add owasp selection image by [@typpo](https://github.com/promptfoo/promptfoo/pull/3696)
- docs: best-of-n documentation fixes by [@typpo](https://github.com/promptfoo/promptfoo/pull/3712)
- perf(webui): Reduce memory usage of eval results by [@will-holley](https://github.com/promptfoo/promptfoo/pull/3678)
- refactor: update export syntax for functions by [@mldangelo](https://github.com/promptfoo/promptfoo/pull/3734)
- test: add unit test for src/providers/google/util.ts by [@gru-agent](https://github.com/promptfoo/promptfoo/pull/3705)
- test: add unit test for src/redteam/commands/poison.ts by [@gru-agent](https://github.com/promptfoo/promptfoo/pull/3728)
- chore: bump version 0.110.1 (#3739)
- refactor: update export syntax for functions (#3734)

### Fixed

- fix(providers): output json rather than string from google live provider by [@abrayne](https://github.com/promptfoo/promptfoo/pull/3703)
- fix(cli): Use correct url for sharing validation by [@will-holley](https://github.com/promptfoo/promptfoo/pull/3710)
- fix(cli/redteam/poison): Write docs to the output dir by [@will-holley](https://github.com/promptfoo/promptfoo/pull/3726)
- fix(evaluator): handle prompt rendering errors gracefully by [@mldangelo](https://github.com/promptfoo/promptfoo/pull/3729)
- fix: stricter test for null or undefined in transform response (#3730)
- fix(evaluator): handle prompt rendering errors gracefully (#3729)

### Documentation

- docs(sharing): add troubleshooting section for upload issues by [@mldangelo](https://github.com/promptfoo/promptfoo/pull/3699)

## [0.110.0] - 2025-04-14

### Tests

- test: add unit test for src/redteam/commands/poison.ts (#3728)
- test: add unit test for src/providers/google/util.ts (#3705)
- test: add unit test for src/app/src/pages/eval/components/TableSettings/hooks/useSettingsState.ts (#3679)

### Added

- feat(assertions): add GLEU metric (#3674)
- feat(providers): add Grok-3 support (#3663)
- feat(providers): add support for AWS Bedrock Knowledge Base (#3576)
- feat(openai): add support for GPT-4.1 model (#3698)
- feat: Change pass rate to ASR and add export (#3694)

### Changed

- fix: correct formatting issues (#3688)
- chore(webui): add X to report drawer (#3680)
- chore(share): improve error message on sharing (#3654)
- chore(redteam): implement reset button for strategies (#3684)
- chore(report): make eval output text expansion clearer (#3681)
- chore(report): make it clearer that plugins on the report can be clicked (#3683)
- chore(webui): change model to target in report view (#3646)
- chore(strategies): update Large preset strategies (#3675)
- chore(docker): update base images to Node.js 22 (#3666)
- chore(redteam): make audio strategy remote-only (#3618)
- chore(redteam): remove stale check for buildDate when fetching a config from cloud (#3658)
- docs: improve styles on nav buttons (#3637)
- docs: update user count to 75,000+ (#3662)
- refactor: change multimodal live to live (#3657)
- refactor(util): consolidate tool loading and rendering (#3642)
- test: add unit test for src/commands/auth.ts (#3652)
- chore: easily remove plugins/strats from review page (#3711)
- perf(webui): Reduce memory usage of eval results (#3678)
- chore: bump version 0.110.0 (#3692)
- chore: better parsing (#3732)
- chore: remove moderation assertions from foundation model redteam example (#3725)
- chore: make strategies configurable where applicable (#3722)
- chore(cli): Improve description of Redteam run command (#3720)
- chore(cli): Health check API before running Redteam (#3718)
- chore: bump the npm_and_yarn group with 2 updates (#3714)
- chore(cli): improves robustness of hasEvalBeenShared util (#3709)
- chore: email verification analytics (#3708)
- chore(cli): When sharing, show auth-gate prior to re-share confirmation (#3706)
- chore: bump openai from 4.93.0 to 4.94.0 (#3702)
- chore: expand frameworks section (#3700)
- chore: rename owasp plugin presets (#3695)
- chore(dependencies): update dependencies to latest versions (#3693)

### Fixed

- fix(auth): remove deprecated login flow (#3650)
- fix(evals): implement sharing idempotence (#3653)
- fix(huggingface): disable var expansion for huggingface datasets to prevent array field expansion (#3687)
- fix(logger): resolve `[Object object]` empty string error (#3638)
- fix(providers): address scenario where type refers to function field rather than schema type (#3647)
- fix(providers): handle transformRequest for Raw HTTP (#3665)
- fix(providers): resolve Google Vertex AI output format (#3660)
- fix(providers): support gemini system_instruction prompt format (#3672)
- fix(share): add backward compatibility for '-y' flag (#3640)
- fix(share): ensure promptfoo share respects sharing config from promptfooconfig.yaml (#3668)
- fix(testCaseReader): make JSON test file parsing preserve test case structure (#3651)
- fix(webui): fix eval comparison mode filter (#3671)
- fix(cli/redteam/poison): Write docs to the output dir (#3726)
- fix: settings positioning in strategies view (#3723)
- fix(cli): Use correct url for sharing validation (#3710)
- fix: google is valid function call allow property_ordering field in tool schema (#3704)
- fix(providers): output json rather than string from google live provider (#3703)
- fix: Update prompt extraction to work in more scenarios without providing a prompt (#3697)

### Dependencies

- chore(deps): bump @aws-sdk/client-bedrock-runtime from 3.784.0 to 3.785.0 (#3644)
- chore(deps): bump @aws-sdk/client-bedrock-runtime from 3.785.0 to 3.787.0 (#3670)
- chore(deps): bump openai from 4.92.1 to 4.93.0 (#3643)
- chore(deps): bump vite from 6.2.5 to 6.2.6 in the npm_and_yarn group (#3677)

### Documentation

- docs(nav): add lm security db to nav (#3690)
- docs(blog): add interactive blog on invisible Unicode threats (#3621)
- docs: best-of-n documentation fixes (#3712)
- docs(self-hosting): update self-hosting instructions (#3701)
- docs(sharing): add troubleshooting section for upload issues (#3699)
- docs: add owasp selection image (#3696)

## [0.109.1] - 2025-04-08

### Added

- feat: Eval sharing idempotence (#3608)

### Changed

- chore(schema): make extensions field nullable (#3611)
- chore(webui): add multi-turn tool discovery to UI (#3622)
- chore(scripts): ensure GitHub CLI is installed in preversion (#3614)
- refactor(share): improve formatting of cloud sharing instructions (#3628)
- refactor(tests): consolidate and reorganize test files (#3616)
- chore: bump version 0.109.1 (#3634)
- chore: bump version 0.109.0 (#3613)

### Fixed

- fix(assertions): handle both string and object outputs from llm-rubric providers (#3624)
- fix(assertions): fix google is-valid-function-call (#3625)
- fix(eval): handle providers array with file references to multiple providers (#3617)

### Dependencies

- chore(deps): bump @aws-sdk/client-bedrock-runtime from 3.782.0 to 3.784.0 (#3619)
- chore(deps): bump openai from 4.91.1 to 4.92.1 (#3620)
- chore(deps): update dependencies to resolve vulnerabilities (#3631)

### Documentation

- docs(contributing): add guidance on adding a new assertion (#3610)
- docs(enterprise): add enterprise documentation (#3596)
- docs(moderation): update moderation documentation for LlamaGuard 3 (#3630)
- docs(providers): clarify AWS Bedrock credential resolution order (#3633)
- docs(providers): improve Lambda Labs documentation (#3615)

### Tests

- test(providers): add unit test for src/providers/google/util.ts (#3626)
- test: add unit test for src/commands/share.ts (#3641)
- test: add unit test for src/app/src/pages/eval/components/store.ts (#3635)
- test: add unit test for src/types/index.ts (#3612)

## [0.109.0] - 2025-04-08

### Added

- feat(eval): track assertion tokens in token usage (#3551)
- feat(plugins): add CCA plugin with documentation and grader (#3590)
- feat(providers): add Google valid function call support (#3605)
- feat(providers): add Lambda Labs integration (#3601)
- feat(webui): add pass rate column (#3580)

### Changed

- chore(api): prefix API routes with /api/v1/ (#3587)
- chore(evals): remove print option from evals data grid (#3595)
- chore(webui): update provider selector in create eval page (#3597)

### Fixed

- fix(dataset): resolve issue when generating a dataset without a `providers` key in configuration (#3603)
- fix(server): prevent server crash when unknown model is selected (#3593)

### Dependencies

- chore(deps): bump vite from 6.2.4 to 6.2.5 in the npm_and_yarn group (#3594)
- chore(deps): bump @aws-sdk/client-bedrock-runtime from 3.779.0 to 3.782.0 (#3592)

### Documentation

- docs(plugins): add llms.txt plugin and convert config to TypeScript (#3600)
- docs(plugins): remove duplicate plugins in list (#3599)
- docs(providers): add Llama 4 model details (#3598)
- docs(self-hosting): clarify configuration and sharing options (#3591)

## [0.108.0] - 2025-04-03

### Tests

- test: add unit test for src/providers/lambdalabs.ts (#3602)

### Added

- feat(sharing): migrate sharing to promptfoo.app (#3572)
- feat(providers): add Google AI Studio tool use (#3564)
- feat(providers): add promptfoo model endpoint (#3534)
- feat(providers): implement Google Live mock stateful API (#3500)
- feat(redteam): add multi-turn tool discovery plugin (#3448)
- feat(dataset-generation): output generated datasets as CSV (#3573)

### Changed

- chore(redteam): add OWASP red team mappings (#3581)
- chore(webui): link URLs in metadata (#3569)
- chore(webui): use datagrids for Prompts, Datasets, and History (#3556)
- chore(build): split test and build jobs for faster CI workflow (#3586)
- chore: 0.108.0 (#3589)
- docs: add link to API reference (#3583)
- docs: add screenshot (#3582)
- docs: update docs around Google tools and rename multimodal live (#3578)
- refactor: rename vertexUtil to util and Google provider to AIS provider (#3567)
- test: add unit test for src/commands/generate/dataset.ts (#3575)

### Fixed

- fix(providers): make AIStudio & Live handle system prompts as thoroughly as vertex (#3588)
- fix(providers): enable Google to load tools from vars (#3579)
- fix(csv): update CSV docs and trim whitespace for keys in CSV test files (#3571)

### Dependencies

- chore(deps): bump @aws-sdk/client-bedrock-runtime from 3.778.0 to 3.779.0 (#3563)
- chore(deps): bump openai from 4.90.0 to 4.91.0 (#3562)
- chore(deps): bump openai from 4.91.0 to 4.91.1 (#3577)
- chore(deps): update jspdf and dompurify dependencies (#3585)
- chore(deps): update to vite 6 (#3584)

### Documentation

- docs(azure): add guidance on configuring DeepSeek models (#3559)

## [0.107.7] - 2025-04-01

### Added

- feat(evals): add evals index page (#3554)
- feat(guardrails): implement adaptive prompting guardrails (#3536)
- feat(prompts): add support for loading prompts from CSV files (#3542)
- feat(providers): load arbitrary files in nested configs in python provider (#3540)
- feat(redteam): add UnsafeBench plugin for testing unsafe image handling (#3422)

### Changed

- chore: fix type of Prompt to use omit (#3526)
- chore: hide navbar during report PDF generation (#3558)
- chore(dependencies): update package dependencies to latest versions (#3544)
- docs: add openapi reference page (#3550)
- docs: add foundation model guide (#3531)
- docs: rename guide (#3546)
- docs: update multi modal guide (#3547)
- refactor: improve google types (#3549)
- refactor: unify google apis (#3548)
- test: add unit test for src/python/pythonUtils.ts (#3508)
- chore: bump @aws-sdk/client-bedrock-runtime from 3.775.0 to 3.777.0 (#3521)
- chore: bump @aws-sdk/client-bedrock-runtime from 3.777.0 to 3.778.0 (#3541)
- chore: bump openai from 4.89.1 to 4.90.0 (#3520)
- chore: bump version 0.107.7 (#3560)
- chore: bump vite from 5.4.15 to 5.4.16 in the npm_and_yarn group (#3555)
- Revert "docs(azure): add guidance on configuring DeepSeek models" (#3561)

### Fixed

- fix(assertions): include reason in python score threshold message (#3528)
- fix(assertions): log all reasons in g-eval (#3522)
- fix(datasets): add support for jsonl test cases (#3533)
- fix(http): template strings directly in url (#3525)
- fix(providers): add logging and fix custom python provider caching (#3507)
- fix(redteam): correct tool count (#3557)
- fix(webui): handle : characters better in metadata search (#3530)

### Documentation

- docs(azure-example): update assistant prompts and test cases (#3529)
- docs(red-team): add metadata to foundation models guide (#3532)
- docs(sagemaker): improve documentation (#3539)
- docs(troubleshooting): add guidance for better-sqlite version mismatch (#3537)

## [0.107.6] - 2025-03-28

### Tests

- test: add unit test for src/models/eval.ts (#3553)
- test: add unit test for src/prompts/processors/csv.ts (#3543)
- test: add unit test for src/providers/promptfooModel.ts (#3535)

### Added

- feat(providers): add support for Amazon SageMaker (#3413)

### Changed

- feat: litellm provider (#3517)
- fix: handle circular provider references (#3511)
- chore: bump openai from 4.89.0 to 4.89.1 (#3509)
- chore(blog): improve pagination and post grid UI (#3504)
- chore: add support for `apiKeyRequired` in openai provider (#3513)
- chore: bump version 0.107.6 (#3519)
- docs: owasp red teaming guide (#3101)

### Fixed

- fix(providers): support token counting for every major type of bedrock model (#3506)
- fix(env): add override option to dotenv.config for --env-file support (#3502)

## [0.107.5] - 2025-03-26

### Tests

- test: add unit test for src/providers/openai/index.ts (#3514)
- test: add unit test for src/models/evalResult.ts (#3512)

### Added

- feat(csv): add CSV metadata column support with array values (#2709)

### Changed

- chore: add filepaths to debug output (#3464)
- chore: remove generate test cases button from UI (#3475)
- chore(content): update user statistics (#3460)
- chore(providers): add support and docs for gemini 2.5 pro to Google Chat Provider (#3485)
- chore(providers): support refusal and JSON schemas in openai responses api (#3456)
- chore(providers): update openai model costs and add missing models (#3454)
- chore(redteam): add a PlinyGrader to more accurately grade Pliny results (#3478)
- chore: bump @aws-sdk/client-bedrock-runtime from 3.758.0 to 3.772.0 (#3452)
- chore: bump @aws-sdk/client-bedrock-runtime from 3.772.0 to 3.774.0 (#3482)
- chore: bump @aws-sdk/client-bedrock-runtime from 3.774.0 to 3.775.0 (#3498)
- chore: bump openai from 4.88.0 to 4.89.0 (#3451)
- chore: bump version 0.107.5 (#3505)
- chore: bump vite from 5.4.14 to 5.4.15 in the npm_and_yarn group (#3483)
- docs: ensure consistent redteam flag usage in guides (#3477)
- docs: reduce size of profile pic (#3484)
- test: add unit test for src/app/src/pages/redteam/setup/components/strategies/utils.ts (#3495)
- test: add unit test for src/providers/openai/util.ts (#3455)

### Fixed

- fix(togetherai): ensure max_tokens is respected in configuration (#3468)
- fix(providers): handle malformed response in a21 (#3465)
- fix(csv): newlines in CSVs (#3459)
- fix(providers): simulated user bugs (#3463)
- fix(assertions): replace logical OR with nullish coalescing for thresholds (#3486)
- fix(redteam): filter out template variables in entity extraction (#3476)
- fix(redteam): type of ALL_STRATEGIES to be as const (#3494)

### Dependencies

- chore(deps): update dependencies to latest versions (#3453)

### Documentation

- docs(contributing): enhance contributing guide with additional details and formatting (#3457)
- docs(examples): improve instructions for running 4o vs. 4o mini example (#3474)
- docs(multilingual): improve multilingual strategy documentation (#3487)
- docs(readme): improve README formatting and add new sections (#3461)
- docs(security): add security policy (#3470)
- docs(site): add Faizan to team page (#3473)
- docs(site): add will to team page (#3472)

## [0.107.4] - 2025-03-20

### Tests

- test: add unit test for src/assertions/similar.ts (#3490)
- test: add unit test for src/assertions/rouge.ts (#3489)
- test: add unit test for src/assertions/levenshtein.ts (#3488)
- test: add unit test for src/redteam/graders.ts (#3479)
- test: add unit test for src/logger.ts (#3467)
- test: add unit test for src/redteam/providers/toolDiscoveryMulti.ts (#3450)
- test: add unit test for src/redteam/graders.ts (#3449)
- test: add unit test for src/providers/openai/util.ts (#3441)

### Added

- feat(providers): Added support for OpenAI Responses API (#3440)

### Changed

- chore(dependencies): Bumped OpenAI from 4.87.4 to 4.88.0 (#3436)
- chore(webui): Included error message in toast (#3437)
- chore(providers): Added o1-pro (#3438)
- chore(scripts): Specified repository for postversion PR creation (#3432)
- test: Added unit test for src/evaluatorHelpers.ts (#3430)
- chore: bump version 0.107.4 (#3447)

### Fixed

- fix(Dockerfile): Created .promptfoo directory in Dockerfile and removed initContainer (#3435)
- fix(providers): Fixed caching behavior for Azure assistants (#3443)
- fix(providers): Resolved Go provider CallApi redeclaration issue (#3414)
- fix(redteam): Added missing constants for RAG poisoning plugin (#3375)

### Documentation

- docs(blog): Added misinformation blog post (#3433)
- docs(examples): Added redteam-azure-assistant example (#3446)
- docs(redteam): Added guidance on purpose for image redteams (#3444)
- docs(redteam): Created guides section under red teaming (#3445)
- docs(site): Added responsible disclosure policy (#3434)

## [0.107.3] - 2025-03-19

### Tests

- test: add unit test for src/providers/azure/util.ts (#3427)
- test: add unit test for src/providers/azure/warnings.ts (#3426)

### Changed

- chore(providers): improve Azure Assistant integration (#3424)
- chore(providers): add Google multimodal live function callbacks (#3421)
- refactor(providers): split Azure provider into multiple files and update model pricing (#3425)
- docs: add multi-modal redteam example (#3416)
- chore: bump version 0.107.3 (#3431)

### Dependencies

- chore(deps): bump openai from 4.87.3 to 4.87.4 (#3428)

## [0.107.2] - 2025-03-17

### Tests

- test: add unit test for src/redteam/graders.ts (#3423)
- test: add unit test for src/providers/golangCompletion.ts (#3415)

### Added

- feat(assertions): update factuality grading prompt to improve compatibility across many different providers (#3408)
- feat(providers): add support for OpenAI Realtime API (#3383)
- feat(providers): update default Anthropic providers to latest version (#3388)

### Changed

- chore(cli): set PROMPTFOO_INSECURE_SSL to true by default (#3397)
- chore(webui): add success filter mode (#3387)
- chore(webui): add more copying options in EvalOutputPromptDialog (#3379)
- chore(onboarding): update presets (#3411)
- chore(auth): improve login text formatting (#3389)
- chore(init): add fallback to 'main' branch for example fetching (#3417)
- chore(prompts): remove unused prompts from grading.ts (#3407)
- chore(redteam): update entity extraction prompt (#3405)
- refactor(providers): split Anthropic provider into modular components (#3406)
- chore: bump version 0.107.2 (#3419)
- revert: "fix(workflow): temporarily disable redteam-custom-enterprise-server job" (#3418)

### Fixed

- fix(providers): update Bedrock output method signature (#3409)
- fix(redteam): correct strategyId for jailbreak (#3399)

### Dependencies

- chore(deps): update dependencies to latest stable versions (#3385)

### Documentation

- docs(blog): add data poisoning article (#2566)
- docs(examples): update Amazon Bedrock provider documentation (#3401)
- docs(guides): add documentation on testing guardrails (#3403)
- docs(guides): add more content on agent and RAG testing (#3412)
- docs(providers): update AWS Bedrock documentation with Nova details (#3395)
- docs(redteam): remove duplicate plugin entry (#3393)
- docs(redteam): update examples (#3394)
- docs(style): introduce a cursor rule for documentation and do some cleanup (#3404)

## [0.107.1] - 2025-03-14

### Tests

- test: add unit test for src/redteam/strategies/iterative.ts (#3400)

### Fixed

- fix(workflow): temporarily disable redteam-custom-enterprise-server job (#3410)

### Changed

- chore: more copying options in EvalOutputPromptDialog (#3379)
- chore: add filter mode (#3387)
- chore(providers): update default Anthropic providers to latest version (#3388)
- chore(auth): improve login text formatting (#3389)
- chore: PROMPTFOO_INSECURE_SSL true by default (#3397)
- chore: bump version 0.107.1 (#3398)
- docs: update redteam examples (#3394)

### Dependencies

- chore(deps): update dependencies to latest stable versions (#3385)

### Documentation

- docs(redteam): remove duplicate plugin entry (#3393)

## [0.107.0] - 2025-03-13

### Tests

- test: add unit test for src/globalConfig/cloud.ts (#3391)
- test: add unit test for src/providers/openai/util.ts (#3384)
- test: add unit test for src/redteam/graders.ts (#3382)

### Added

- feat(cli): Add model-scan command (#3323)
- feat(webui): Add metadata filtering in ResultsTable (#3368)
- feat(providers): Add multi-modal live sequential function calls (#3345)
- feat(server): Load dotenv file when starting server (#3321)
- feat(redteam): Add audio strategy (#3347)
- feat(redteam): Add convert to image strategy (#3342)
- feat(webui): Add download failed tests dialog (#3327)

### Changed

- chore(providers): Add Bedrock support for DeepSeek (#3363)
- chore(docs): Add Cursor AI rules for development workflow (#3326)
- chore(webui): Sync custom policies UI changes from promptfoo-cloud (#3257)
- chore(redteam): Make image jailbreak strategy runnable (#3361)
- chore(redteam): Add missing audio and image descriptions (#3372)
- chore(webui): Improve keyboard shortcut order in DownloadMenu (#3330)
- chore(error): Improve malformed target response error message (#3341)
- chore(prompts): Support j2 files (#3338)
- chore(providers): Add missing Bedrock models (#3362)
- chore(providers): Improve support for Azure reasoning models and update documentation (#3332)
- chore(providers): Integrate DeepSeek reasoning context into output (#3285)
- chore(providers): Support entire ProviderResponse output (#3343)
- chore(providers): Support multi-segment prompts in google:live provider (#3373)
- chore(redteam): Add fallback to harmful grader for specific ID patterns (#3366)
- chore(redteam): Add pluginId to plugin metadata (#3367)
- chore(redteam): Add strategyId metadata to test cases (#3365)
- chore(release): Bump version to 0.107.0 (#3378)
- chore(webui): Clean up YAML from download menu (#3328)
- chore(webui): Improve styling of table settings modal (#3329)
- chore(webui): Improve YAML editor component (#3325)
- chore(webui): Sort display metrics alphabetically in eval output cells (#3364)
- refactor(redteam): Remove harmCategory from harmful plugin vars (#3371)

### Fixed

- fix(evaluator): Merge test case metadata with provider response metadata (#3344)
- fix(redteam): Include assertion in remote grading result (#3349)
- fix(providers): Fix environment variable substitution in HTTP provider headers (#3335)
- fix(redteam): Update moderation flag default and adjust test case metadata (#3377)
- fix(share): Correct URL display when self-hosting (#3312)
- fix(webui): Fix missing plugins in report view (#3356)

### Dependencies

- chore(deps): Bump @azure/identity from 4.7.0 to 4.8.0 (#3352)
- chore(deps): Bump @babel/runtime from 7.26.7 to 7.26.10 in the npm_and_yarn group (#3348)
- chore(deps): Bump openai from 4.86.2 to 4.87.3 (#3353)
- chore(deps): Bump the npm_and_yarn group with 3 updates (#3336)
- chore(deps): Run `npm audit fix` (#3359)

### Documentation

- docs(blog): Add sensitive information disclosure post (#3350)
- docs(examples): Add foundation model redteam example (#3333)
- docs(scanner): Add model scanner documentation (#3322)

## [0.106.3] - 2025-03-07

### Added

- feat(redteam): Advanced redteam configurations from cloud provider (#3303)
- feat(redteam): Advanced redteam configurations from cloud provider (#3303)

### Changed

- chore: Bump version 0.106.3 (#3320)
- chore(providers): Add EU Nova models to Bedrock (#3318)
- chore: bump version 0.106.2 (#3317)

### Fixed

- fix(webui): Setting custom target ID (#3319)
- fix(providers): amazon nova outputs

### Documentation

- docs(self-hosting): Add a note about PROMPTFOO_CONFIG_DIR (#3315)

## [0.106.2] - 2025-03-07

### Changed

- chore(providers): add claude 3.7 thinking support in bedrock (#3313)
- chore(providers): add `showThinking` option to anthropic and bedrock (#3316)
- chore: Update cloud provider prefix (#3311)

## [0.106.1] - 2025-03-06

### Tests

- test: add unit test for src/providers/azure/moderation.ts (#3298)
- test: add unit test for src/providers/defaults.ts (#3297)
- test: add unit test for src/providers/defaults.ts (#3294)

### Added

- feat(providers): Google Multimodal Live provider by @abrayne in #3270
- feat(providers): add support for gpt-4o-audio-preview by @mldangelo in #3302
- feat(cloud): Fetch provider from cloud by @sklein12 in #3299
- feat(moderation): add Azure Content Safety API moderation by @MrFlounder in #3292

### Changed

- chore: bump version 0.106.1 by @MrFlounder in #3310
- chore(build): add pnpm support by @mldangelo in #3307
- chore(config): add fallback for eval without configuration by @mldangelo in #3279
- chore(config): enhance error message formatting by @mldangelo in #3306
- chore(dep): bump @anthropic-ai/sdk from 0.38.0 to 0.39.0 by @dependabot in #3269
- chore(dep): bump openai from 4.86.1 to 4.86.2 by @dependabot in #3305
- chore(providers): enable templating of Google API credentials by @mldangelo in #3283
- chore(providers): support for xai region by @typpo in #3281
- chore(scripts): remove unused and undocumented install script by @mldangelo in #3308
- chore(webui): set proper MIME types for JavaScript files by @mldangelo in #3271
- docs: more bedrock multimodal docs by @typpo in #3268
- docs: show remote status for plugins by @typpo in #3272
- docs: update azure moderation doc by @MrFlounder in #3309
- docs: improve JavaScript provider documentation by @mldangelo in #3301
- test: add unit test for src/globalConfig/accounts.ts by @gru-agent in #3254
- test: add unit test for src/providers/vertexUtil.ts by @gru-agent in #3278
- test: add unit test for src/util/cloud.ts by @gru-agent in #3300
- test: add unit test for src/providers/golangCompletion.ts by @gru-agent in #3276

### Fixed

- fix(providers): remove duplicate CallApi in golang completion by @MrFlounder in #3275
- fix(providers): support @smithy/node-http-handler ^4.0.0 by @aloisklink in #3288
- fix(config): env vars in promptfooconfig.yaml files are strings by @mldangelo in #3273
- fix(eval): honor evaluateOptions when config file is in a different directory by @mldangelo in #3287
- fix(providers): catch Vertex finish_reason errors correctly by @kieranmilan in #3277

## [0.106.0] - 2025-03-03

### Tests

- test: add unit test for src/providers/google.ts (#3284)
- test: add unit test for src/types/index.ts (#3274)

### Changed

- feat: base64 loader for images (#3262)
- feat: allow prompt functions to return config (#3239)
- fix: infinite rerender in provider editor (#3242)
- chore(providers): refactor OpenAI image provider to remove OpenAI Node SDK dependency (#3245)
- chore(providers): replace OpenAI moderation provider SDK with fetch (#3248)
- chore: Add Foundational Model Reports links to Resources menu and footer (#3250)
- chore: inference limit warning (#3253)
- chore: Fix an error in Google SpreadSheet(Authenticated) with a header without a value (#3255)
- chore: bump version 0.106.0 (#3267)
- test: add unit test for src/providers/openai/util.ts (#3241)

### Dependencies

- chore(deps): update dependencies to latest versions (#3247)

### Documentation

- docs(press): add new podcast to press page (#3252)

## [0.105.1] - 2025-02-28

### Added

- feat(providers): add support for execution of function/tool callbacks in Vertex provider (@abrayne) [#3215](https://github.com/promptfoo/promptfoo/pull/3215)

### Changed

- chore(cli): refactor share command (@mldangelo) [#3234](https://github.com/promptfoo/promptfoo/pull/3234)
- chore(providers): add support for GPT-4.5 OpenAI model (@mldangelo) [#3240](https://github.com/promptfoo/promptfoo/pull/3240)
- chore(providers): lazy load replicate provider (@typpo) [#3220](https://github.com/promptfoo/promptfoo/pull/3220)
- chore(providers): support inject vars in query params for raw requests for http provider (@sklein12) [#3233](https://github.com/promptfoo/promptfoo/pull/3233)
- chore(redteam): map RBAC-tagIds when pulling redteam configs from the cloud (@sklein12) [#3229](https://github.com/promptfoo/promptfoo/pull/3229)
- chore(webui): add reusable error boundary component (@mldangelo) [#3224](https://github.com/promptfoo/promptfoo/pull/3224)
- chore(webui): fix progress to history redirects (@mldangelo) [#3217](https://github.com/promptfoo/promptfoo/pull/3217)
- chore(webui): make datasets optional in history and prompts components (@mldangelo) [#3235](https://github.com/promptfoo/promptfoo/pull/3235)
- revert: "chore: Map RBAC-tagIds when pulling redteam configs from the cloud" (@sklein12) [#3231](https://github.com/promptfoo/promptfoo/pull/3231)
- docs: update Claude vs GPT comparison (@AISimplyExplained) [#3216](https://github.com/promptfoo/promptfoo/pull/3216)
- test: add unit test for src/app/src/pages/history/History.tsx (@gru-agent) [#3197](https://github.com/promptfoo/promptfoo/pull/3197)
- test: add unit test for src/providers/vertexUtil.ts (@gru-agent) [#3208](https://github.com/promptfoo/promptfoo/pull/3208)
- test: add unit test for src/server/server.ts (@gru-agent) [#3198](https://github.com/promptfoo/promptfoo/pull/3198)

### Dependencies

- chore(deps): bump @aws-sdk/client-bedrock-runtime from 3.751.0 to 3.755.0 (@dependabot) [#3213](https://github.com/promptfoo/promptfoo/pull/3213)
- chore(deps): bump version 0.105.1 (@mldangelo) [#3244](https://github.com/promptfoo/promptfoo/pull/3244)

### Documentation

- docs(command-line): update documentation with new commands and options (@mldangelo) [#3223](https://github.com/promptfoo/promptfoo/pull/3223)
- docs(vertex): enhance and update Vertex AI documentation (@mldangelo) [#3107](https://github.com/promptfoo/promptfoo/pull/3107)

### Tests

- test(history): remove obsolete History component tests (@mldangelo) [#3218](https://github.com/promptfoo/promptfoo/pull/3218)

## [0.105.0] - 2025-02-25

### Added

- feat(assertions): add custom assertion scoring functions (#3142)
- feat(providers): add Claude 3.7 (#3200)
- feat(providers): add Databricks provider (#3124)
- feat(providers): add support for multiple providers in single config file (#3156)
- feat(webui): add HTTPS option for raw request in redteam setup (#3149)

### Changed

- chore!(providers): remove direct provider exports in favor of loadApiProvider (#3183)
- chore(build): enable SWC for ts-node for faster dev server (#3126)
- chore(eval): add eval-id to --filter-failing and --filter-errors-only eval flags (#3174)
- chore(logging): replace console.error with logger.error (#3175)
- chore(providers): add support for Anthropic Claude 3.7 Sonnet model (#3202)
- chore(providers): add support for Claude on Vertex (#3209)
- chore(providers): update Claude 3.7 Sonnet configurations (#3199)
- chore(redteam): refactor HarmBench plugin (#3176)
- chore(release): bump version to 0.105.0 (#3210)
- chore(webui): add pagination to eval selector (#3189)
- chore(webui): add pagination to reports index frontend (#3190)
- chore(webui): add toggle for application vs model testing (#3194)
- chore(webui): enhance dataset dialog and table UI (#3154)
- chore(webui): improve external systems section styling (#3195)
- chore(webui): improve prompts page view (#3135)
- chore(webui): modernize UI components (#3150)
- chore(webui): refactor data loading in progress view for reusability (#3136)
- chore(webui): return detailed error messages from fetch (#3145)
- chore(webui): sync UI improvements from cloud (#3164)
- chore(webui): update outdated onboarding models (#3130)
- refactor(env): centralize environment variable schema (#3105)
- refactor(providers): extract provider registry to dedicated module (#3127)
- refactor(utils): separate database utilities from general utilities (#3184)
- refactor(webui): rename progress to history (#3196)

### Fixed

- fix(cli): fix list command for datasets (#3163)
- fix(cli): resolve issue where script.py:myFunc fails fs stat check with PROMPTFOO_STRICT_FILES=true (#3133)
- fix(env): ensure environment variables are properly merged and rendered in Nunjucks (#3134)
- fix(providers): update Go toolchain version to valid syntax (#3170)
- fix(providers): add JSON stringify for debug output in `http` provider (#3131)
- fix(providers): correct Gemini/OpenAI format conversion (#3206)
- fix(providers): handle OpenRouter empty content (#3205)
- fix(providers): properly classify API errors with ResultFailureReason.ERROR (#3141)
- fix(providers): remove content length header in HTTP provider (#3147)
- fix(site): resolve mobile responsiveness issues (#3201)
- fix(webui): improve dark mode colors (#3187)
- fix(webui): resolve share modal infinite loop (#3171)

### Dependencies

- chore(deps): bump @aws-sdk/client-bedrock-runtime from 3.744.0 to 3.749.0 (#3121)
- chore(deps): bump @aws-sdk/client-bedrock-runtime from 3.749.0 to 3.750.0 (#3128)
- chore(deps): bump @aws-sdk/client-bedrock-runtime from 3.750.0 to 3.751.0 (#3159)
- chore(deps): bump @azure/identity from 4.6.0 to 4.7.0 (#3160)
- chore(deps): bump openai from 4.85.0 to 4.85.1 (#3120)
- chore(deps): bump openai from 4.85.1 to 4.85.2 (#3161)
- chore(deps): bump openai from 4.85.2 to 4.85.3 (#3173)
- chore(deps): bump openai from 4.85.3 to 4.85.4 (#3192)
- chore(deps): update dependencies to latest versions (#3193)

### Documentation

- docs(vertex): add gemini-2.0-flash-001 fixes #3167 (#3168)
- docs(metrics): improve derived metrics documentation (#3157)
- docs(configuration): enhance CSV documentation with custom assertion example (#3158)
- docs(press): update press page with new content and resources (#3103)

### Tests

- test(routes): add unit test for src/server/routes/redteam.ts (#3181)

## [0.104.4] - 2025-02-17

### Added

- feat(redteam): add reasoning denial of service plugin (#3109)
- feat(providers): add support for tools in Vertex provider (#3077)

### Changed

- chore(providers): update replicate default moderation provider (#3097)
- chore(redteam): update grader prompt (#3092)
- chore(testCases): improve error message clarity in testCaseReader, clean up tests (#3108)
- chore(testCases): improve JSON field support in CSV test cases (#3102)
- chore(webui): add extension hooks support to red team configuration (#3067)
- chore(webui): display suggestion note (#3116)
- chore(webui): refine suggestion behavior (#3112)

### Fixed

- fix(providers): support nested directory structures in Go provider (#3118)

### Dependencies

- chore(deps): bump openai from 4.84.0 to 4.85.0 (#3095)
- chore(deps): bump version to 0.104.4 (#3119)

### Documentation

- docs(blog): add agent security blog post (#3072)
- docs(google-sheets): improve documentation clarity (#3104)
- docs: adds deprecation notice for PaLM models (#3172)

### Tests

- test(providers): add unit test for src/providers/openai/image.ts (#3086)
- test(redteam): add unit test for src/redteam/plugins/overreliance.ts (#3093)
- test(core): add unit test for src/table.ts (#3084)
- test: add unit test for src/types/index.ts (#3177)
- test: add unit test for src/types/index.ts (#3144)
- test: add unit test for src/assertions/assertionsResult.ts (#3143)

## [0.104.3] - 2025-02-14

### Tests

- test: add unit test for src/providers/replicate.ts (#3098)

### Changed

- chore(release): bump version to 0.104.3 (#3091)
- refactor(prompts): consolidate prompt processing logic (#3081)
- refactor(utils): move utils to util (#3083)

### Fixed

- fix(testCaseReader): correctly process file:// URLs for YAML files (#3082)

## [0.104.2] - 2025-02-13

### Tests

- test: add unit test for src/validators/redteam.ts (#3074)

### Changed

- chore(providers): add extra_body support for Anthropic API (#3079)
- chore(webui): add pagination and show more/less controls to intent sections (#2955)
- chore(auth): sync email between config and login commands (#3062)
- chore: remove debug log (#3071)
- chore(testCases): add HuggingFace Hub token support for datasets (#3063)
- docs: document `NO_PROXY` environment variable (#3070)

### Fixed

- fix(providers): Anthropic API error handling for 413s (#3078)
- fix(redteam): correct foundation plugin collection expansion (#3073)

### Dependencies

- chore(deps): bump openai from 4.83.0 to 4.84.0 (#3075)
- chore(deps): bump version to 0.104.2 (#3080)

## [0.104.1] - 2025-02-11

### Documentation

- docs: improve getting started guide (#3065)

### Added

- feat(test-cases): add support for loading dynamic test cases from Python and JavaScript/TypeScript files (#2993)
- feat(assertions): add `threshold` support for `llm-rubric` (#2999)
- feat(package): add guardrails in node package (#3034)

### Changed

- chore(assertions): improve parsing of llm-rubric outputs (#3021)
- chore(assertions): make JSON parsing less strict for matchers (#3002)
- chore(assertions): parse string scores in llm rubric outputs (#3037)
- chore(build): resolve CodeQL invalid Go toolchain version warning (#3022)
- chore(ci): remove unused nexe build workflow (#3014)
- chore(config): enhance email validation with zod schema (#3011)
- chore(config): handle empty config files gracefully (#3027)
- chore(download): include comment in download data (#3052)
- chore(eval): add redteamFinalPrompt to download menu (#3035)
- chore(harmful): refine grader logic for specific categories (#3054)
- chore(hooks): improve handling of absolute paths in hook/code import (#3060)
- chore(providers): add bedrock llama3.3 support (#3031)
- chore(providers): add fireworks provider (#3001)
- chore(providers): allow Alibaba API base URL override (#3040)
- chore(providers): correct golang behavior for prompts with quotes (#3026)
- chore(providers): expose `deleteFromCache` to evict cache keys after fetch by providers (#3009)
- chore(providers): handle edge case in openai chat completion provider (#3033)
- chore(providers): validate dynamic method call (#3023)
- chore(redteam): add --no-progress-bar support for redteam generate and run (#3043)
- chore(redteam): add support for job progress in RunEvalOptions (#3042)
- chore(redteam): enhance refusal detection (#3015)
- chore(redteam): improve progress plumbing changes (#3053)
- chore(redteam): purge signature auth from redteam config if disabled (#2995)
- chore(redteam): support progress callback in redteam run (#3049)
- chore(release): bump version 0.104.1 (#3061)
- chore(webui): add clear search buttons to search fields (#3048)
- chore(webui): color pass rates on a gradient (#2997)
- chore(webui): ensure extensions are serialized from config in getUnifiedConfig (#3050)
- chore(webui): ensure thumbs remain active after selection (#3059)
- chore(webui): improve column selector tooltip placement (#3005)
- chore(webui): move dropdown chevron to correct position (#3007)
- chore(webui): reorganize provider configurations (#3028)
- refactor(test): split test case loading from synthesis (#3004)
- docs: fix PromptFoo vs. Promptfoo capitalization (#3013)
- docs: update assert function context docs and examples (#3008)

### Fixed

- fix(providers): escape single quotes in golang provider (#3025)

### Dependencies

- chore(deps): bump @aws-sdk/client-bedrock-runtime from 3.741.0 to 3.743.0 (#3020)
- chore(deps): bump @aws-sdk/client-bedrock-runtime from 3.743.0 to 3.744.0 (#3038)
- chore(deps): bump esbuild from 0.24.2 to 0.25.0 (#3056)
- chore(deps): bump openai from 4.82.0 to 4.83.0 (#3019)
- chore(deps): bump vitest from 2.1.8 to 2.1.9 (#3018)
- chore(deps): update dependencies (#3032)
- chore(deps): update dependencies to latest versions (#3024)
- chore(deps): update vitest to resolve CVE issues (#3016)

### Tests

- test(unit): add test for src/redteam/sharedFrontend.ts (#3051)
- test: add unit test for src/integrations/huggingfaceDatasets.ts (#3064)

## [0.104.0] - 2025-02-06

### Tests

- test: add unit test for src/redteam/util.ts (#3017)

### Added

- feat(openai): Updated default grading provider to gpt-4o-2024-11-20 (#2987)
- feat(assertions): Added `.js` file support for `rubricPrompt` in `llm-rubric` assertion (#2972)
- feat(redteam): Added pandamonium strategy (#2920)
- feat(redteam): Added retry strategy for regression testing (#2924)
- feat(redteam): Added support for base64-encoded key strings in webui in addition to file paths and file upload (#2983)

### Changed

- chore(redteam): Improved RBAC grader (#2976)
- chore(redteam): Improved BOLA grader (#2982)
- chore(site): Added HTTP endpoint config generator link (#2957)
- chore(webui): Synced test target configuration key file UI with cloud (#2959)
- chore(docs): Changed Docusaurus default port (#2964)
- chore(redteam): Added foundation model plugin collection (#2967)
- chore(redteam): Cleaned up key validation code (#2992)
- chore(redteam): Sorted constants (#2988)
- chore(redteam): Sorted strategy list (#2989)
- chore(redteam): UI - Added new strategy presents and client-side session IDs (#2968)
- chore(share): Added confirmation step before generating public share link (#2921)
- chore(providers): Restructured OpenAI provider into modular files (#2953)
- chore: Fixed build due to duplicate import and cyclic dependency (#2969)
- chore(docusaurus): Added ability to override port via environment variable (#2986)
- test: Added unit test for src/assertions/utils.ts (#2974)
- test: Added unit test for src/redteam/plugins/rbac.ts (#2977)

### Fixed

- fix(redteam): Improved Crescendo strategy on refusals (#2979)
- fix(redteam): Added support for target delay in redteam setup UI (#2991)
- fix(redteam): Stringified guardrail headers (#2981)
- fix(redteam): Fixed harmbench plugin dataset pull location (#2963)

### Dependencies

- chore(deps): Bumped @aws-sdk/client-bedrock-runtime from 3.738.0 to 3.741.0 (#2973)
- chore(deps): Bumped version to 0.104.0 (#2994)
- chore(deps): Bumped vitest from 1.6.0 to 1.6.1 in /examples/jest-integration (#2978)

### Documentation

- docs(blog): DeepSeek tweaks (#2970)
- docs(blog): DeepSeek redteam (#2966)
- docs(cloud): Added service accounts (#2984)
- docs(guide): Added guide for doing evals with harmbench (#2943)
- docs(press): Added dedicated press page (#2990)
- docs(python): Updated Python provider docs to add guardrails usage example (#2962)

## [0.103.19] - 2025-02-02

### Tests

- test: add unit test for src/redteam/strategies/hex.ts (#2951)

### Added

- feat(redteam): Add a plugin to run redteams against the HarmBench dataset (#2896)
- feat(redteam): add hex strategy (#2950)

### Changed

- chore(providers): add o3 mini as an option to OpenAI provider (#2940)
- chore(providers): migrate Groq to use OpenAI provider - add groq reasoning example (#2952)
- chore(providers): update openai api version to support o3 models (#2942)
- chore(redteam): reduce false positives in politics plugin (#2935)
- chore(docs): re-add plugin documentation to the example (#2939)
- chore(examples): Example of a very simple barebones eval with Harmbench (#2873)
- chore: Reduced watched files for nodemon (#2949)
- chore(redteam): use shared penalized phrase function in `iterativeTree (#2946)
- chore: bump version 0.103.19 (#2954)

### Dependencies

- chore(deps): bump various dependencies (#2941)

## [0.103.18] - 2025-01-31

### Tests

- test: add unit test for src/redteam/constants.ts (#2928)
- test: add unit test for src/redteam/strategies/retry.ts (#2927)

### Added

- feat(providers): add Alibaba Model Studio provider (#2908)

### Changed

- fix: added tsx back to dependencies (#2923)
- fix: full rubricPrompt support for json/yaml filetypes (#2931)
- chore(grader): improve false positive detection for religion grader (#2909)
- chore(redteam): upgrade replicate moderation api to Llama Guard 3 (#2904)
- chore(webui): add preset collections for redteam plugins (#2853)
- chore: Move callEval outside of the function so we can re-use it (#2897)
- chore: Save test case from EvalResult (#2902)
- chore: bump @aws-sdk/client-bedrock-runtime from 3.734.0 to 3.738.0 (#2906)
- chore: bump openai from 4.80.1 to 4.81.0 (#2905)
- chore: bump version 0.103.18 (#2932)
- chore: improvements to refusal detection (#2903)
- test: configure default globalConfig mock and logger mock (#2915)

### Fixed

- fix(generation): handle cases where vars is not an array (#2916)
- fix(providers): handle function expressions in transform response (#2917)
- fix(webui): improve dark mode syntax highlighting in HTTP request editor (#2911)
- fix(webui): improve spacing between Back and Next buttons (#2912)
- fix(webui): update Next button styling to support dark mode (#2898)
- fix: broken docs build (#2937)

### Documentation

- docs(examples): update and clean up DeepSeek R1 example README (#2918)

## [0.103.17] - 2025-01-30

### Added

- feat(launcher): Add launcher page and Cloudflare deploy action (#2599)
- feat(providers): Add JFrog ML provider (#2872)

### Changed

- chore(build): Move dependencies to devDependencies (#2876)
- chore(redteam): Update grader SpecializedAdviceGrader (#2895)
- chore(redteam): Update graders: imitation, overreliance (#2882)
- chore(redteam): Update graders: politics and RBAC (#2878)
- chore(redteam): Update SQL injection and shell injection graders (#2870)
- chore(redteam): Remove RedTeamProvider response (#2899)
- chore(build): Bump version to 0.103.17 (#2900)
- docs: Fix broken transformVars example (#2887)
- test: Add unit test for src/providers/bedrockUtil.ts (#2879)
- test: Add unit test for src/redteam/plugins/shellInjection.ts (#2871)

### Fixed

- fix(assertions): Add valueFromScript support to contains, equals, and startsWith assertions (#2890)
- fix(golang-provider): Support internal package imports by preserving module structure (#2888)

### Dependencies

- chore(deps): Move tsx to dev dependencies (#2884)
- chore(deps): Update Drizzle dependencies (#2877)

### Documentation

- docs(providers): Fix syntax and formatting in examples (#2875)

## [0.103.16] - 2025-01-28

### Added

- feat(eval): Support reasoning effort and usage tokens (#2817)
- feat(providers): Add support for anthropic citations (#2854)
- feat(redteam): Add RAG Full Document Exfiltration plugin (#2820)
- feat(tests): Add support for loading tests from JSONL files (#2842)

### Changed

- chore(eval): Support reasoning field (#2867)
- chore(providers): Add common provider types for redteam providers (#2856)
- chore(providers): Update google provider with better support for latest gemini models (#2838)
- chore(redteam): Add redteam run analytics (#2852)
- chore(package): Bump version 0.103.16 (#2869)
- chore(package): Ensure correct branch name when incrementing package version (#2851)
- chore(package): Exclude test files from npm package (#2862)
- chore(package): Simplify files field in package.json (#2868)
- chore(dev): Upgrade development versions of Node.js to v22 and Python to 3.13 (#2340)

### Fixed

- fix(openrouter): Pass through `passthrough` (#2863)
- fix(redteam): Run strategies on intents (#2866)
- fix(sharing): Combine sharing configuration from multiple promptfooconfigs (#2855)

### Dependencies

- chore(deps): Remove unused dependencies (#2861)
- chore(deps): Update patch and minor dependency versions (#2860)

### Documentation

- docs(deepseek): Deepseek censorship article (#2864)
- docs(simulated-user): Improve simulated user example (#2865)

### Tests

- test(redteam): Add unit test for src/redteam/plugins/beavertails.ts (#2844)
- test(redteam): Add unit test for src/redteam/plugins/contracts.ts (#2845)
- test: add unit test for src/providers.ts (#2874)
- test: add unit test for src/redteam/providers/iterative.ts (#2858)
- test: add unit test for src/types/index.ts (#2857)

## [0.103.15] - 2025-01-28

### Changed

- chore(providers): Add Hyperbolic alias (#2826)
- chore(providers): Add Perplexity alias (#2836)
- chore(providers): Add Cloudera alias (#2823)
- chore(providers): Make Adaline a peer dependency (#2833)
- chore(providers): Support chatgpt-4o-latest alias in OpenAI provider (#2841)
- chore(providers): Handle empty content due to Azure content filter (#2822)
- chore(assertions): Add not-is-refusal assertion (#2840)
- chore(redteam): Add stack trace to generate/run errors (#2831)
- chore(redteam): Reduce science fiction jailbreaks (#2830)
- chore(redteam): Switch from stateless to stateful (#2839)
- docs: Update contributing guide and fix docs build break (#2849)
- docs: Add terms of service (#2821)
- docs: Clean up LocalAI title (#2824)
- docs: Minor updates to provider documentation sidebar order (#2827)
- docs: Update contributing guide with helpful links and update new release documentation (#2843)
- docs: Update documentation with new models and features (#2837)
- test: Add unit test for src/providers/portkey.ts (#2825)
- test: Add unit test for src/redteam/plugins/asciiSmuggling.ts (#2846)

### Dependencies

- chore(deps): Bump OpenAI from 4.80.0 to 4.80.1 (#2835)
- chore(deps): Bump version to 0.103.15 (#2850)

## [0.103.14] - 2025-01-24

### Added

- feat(redteam): add InsultsGrader for insult detection (#2814)

### Changed

- feat: ability to export to burp (#2807)
- feat: pull and set sessionIds in the request and response body (#2784)
- fix: use controlled accordion for signature auth (#2789)
- chore: bump @anthropic-ai/sdk from 0.33.1 to 0.35.0 (#2790)
- chore: bump openai from 4.79.1 to 4.79.4 (#2791)
- chore: improve specialized advice grader (#2793)
- chore: unsafe practices grader (#2796)
- chore: more harmful graders (#2797)
- chore: sort by priority strategies in report view (#2809)
- chore: add graders for drugs, illegal activities, cybercrime, radicalization (#2810)
- chore: burp docs, improvements, and ui (#2818)
- chore: bump @aws-sdk/client-bedrock-runtime from 3.731.1 to 3.734.0 (#2815)
- chore: add keyfile upload (#2787)
- test: add unit test for src/assertions/contextRelevance.ts (#2804)
- test: add unit test for src/assertions/geval.ts (#2803)
- test: add unit test for src/fetch.ts (#2781)
- test: add unit test for src/assertions/contextFaithfulness.ts (#2798)
- test: add unit test for src/assertions/answerRelevance.ts (#2799)
- test: add unit test for src/assertions/contextRecall.ts (#2800)
- test: add unit test for src/assertions/modelGradedClosedQa.ts (#2801)
- refactor(fetch): remove unnecessary debug log (#2806)

### Fixed

- fix(azure): handle 400 response for content filter errors (#2812)
- fix(ui): ensure that a default value of the signature data field is populated into the redteam config (#2788)
- fix(docs): random grammar fix for model-graded metrics (#2794)

### Dependencies

- chore(deps): update LLM provider dependencies (#2795)

### Documentation

- docs(config): add status page link to footer (#2811)

### Tests

- test(openai): move OpenAI provider tests to dedicated file (#2802)
- test: add unit test for src/providers/adaline.gateway.ts (#2834)

## [0.103.13] - 2025-01-21

### Tests

- test: add unit test for src/types/providers.ts (#2766)
- test: add unit test for src/redteam/plugins/competitors.ts (#2764)

### Added

- feat(redteam): Add guardrail option to redteam ui & update transform response (#2688)
- feat: Share chunked results (#2632)

### Changed

- feat: http provider auth signature support (#2755)
- chore: improve http signature setup (#2779)
- chore(fetch): sanitize sensitive data in debug logs (#2778)
- chore(redteam): enhance logging and test count formatting (#2775)

### Fixed

- fix(fetch): correct TLS options for proxy settings (#2783)

### Dependencies

- chore(deps): bump vite from 5.4.11 to 5.4.12 in the npm_and_yarn group (#2777)
- chore(deps): bump vite from 5.4.9 to 5.4.14 in /examples/jest-integration in the npm_and_yarn group across 1 directory (#2776)

## [0.103.12] - 2025-01-21

### Changed

- chore(providers): Add DeepSeek provider alias (#2768)
- chore(types): Remove unused 'getSessionId' field from ApiProvider (#2765)
- chore(redteam): Add copyright violations grader (#2770)
- chore(redteam): Show plugin in strategy stats prompt/response examples (#2758)
- chore(redteam): Improve competitors grader (#2761)
- chore(lint): Resolve trailing whitespace issues in YAML file (#2767)
- test: Add unit test for src/providers/bam.ts (#2748)
- test: Add unit test for src/redteam/graders.ts (#2762)
- test: Add unit test for src/redteam/plugins/harmful/graders.ts (#2763)
- test: Add unit test for src/redteam/plugins/harmful/graders.ts (#2771)
- test: Add unit test for src/redteam/providers/crescendo/index.ts (#2749)
- test: Add mocks to reduce CI flakes and logs (#2774)

### Fixed

- fix(providers): Add support for tool_resources in OpenAI assistants (#2772)
- fix(providers): Do not set top_p, presence_penalty, or frequency_penalty by default in OpenAI providers (#2753)
- fix(providers): Handle serialization bug in defaultTest for provider overrides with self references (Groq) (#2760)
- fix(webui): Add error boundary to React Markdown component (#2756)
- fix(redteam): Add missing strategy tags (#2769)
- fix(redteam): Empty response is not a failure for red team (#2754)
- fix(redteam): Self-harm, graphic, sexual content, competitors false positives (#2759)

### Dependencies

- chore(deps): Bump @aws-sdk/client-bedrock-runtime from 3.730.0 to 3.731.1 (#2750)
- chore(deps): Bump openai from 4.78.1 to 4.79.1 (#2751)

## [0.103.11] - 2025-01-20

### Changed

- chore: update vars type definition in Test Case to support nested objects (#2738)
- chore(providers): add config.o1 flag for Azure o1 model support (#2710)
- chore(assertions): handle OpenAI tool call with content (#2741)
- chore(fetch): use undici to set global proxy dispatcher (#2737)
- chore(providers): update Groq documentation with latest models (#2733)
- chore(logger): expose additional logger methods (#2731)
- refactor: remove dynamic import for OpenAiChatCompletionProvider (#2739)
- refactor: remove async imports for third-party integrations (#2746)
- refactor: remove dynamic import for fetchWithProxy (#2742)
- build: create `dist/` using TypeScript's `"module": "Node16"` setting (#2686)
- revert: "build: create `dist/` using TypeScript's `"module": "Node16"` setting (#2686)" (#2747)
- docs: LangChain example (#2735)
- docs: resolve duplicate route warning on docs/providers (#2676)
- docs: update app details (#2734)
- test: add unit test for src/logger.ts (#2732)
- test: Add unit test for src/providers/openai.ts (#2700)
- test: Add unit test for src/providers/websocket.ts (#2658)
- test: Add unit test for src/redteam/strategies/crescendo.ts (#2679)
- test: Add unit test for src/redteam/strategies/gcg.ts (#2680)
- test: Add unit test for src/redteam/strategies/index.ts (#2682)
- test: Add unit test for src/util/exportToFile/index.ts (#2666)

### Fixed

- fix(webui): ensure nested variables are rendered correctly (#2736)
- fix(assertions): support JavaScript files in CSV assertions file:// protocol (#2723)
- fix(redteam): don't blow up when translation fails (#2740)

### Dependencies

- chore(deps): bump @aws-sdk/client-bedrock-runtime from 3.726.1 to 3.730.0 (#2727)
- chore(deps): bump @azure/identity from 4.5.0 to 4.6.0 (#2728)
- chore(deps): update Docusaurus version (#2730)

### Documentation

- docs(faq): enhance documentation on proxies and SSL certificates (#2725)

## [0.103.10] - 2025-01-16

### Tests

- test: Add unit test for src/redteam/sharedFrontend.ts (#2690)

### Added

- feat(moderation): Add guardrail checks and logging for moderation (#2624)
- feat(redteam): Add support for built-in guardrails (#2654)

### Changed

- fix: Don't throw in HTTP provider on non-2xx (#2689)
- fix: Eval description in `promptfoo list evals` (#2668)
- fix: Handle HTTP errors better (#2687)
- fix: Make back/next icons consistent (#2707)
- fix: Resolve defaultTest and test providers when called via Node (#2664)
- fix: WebUI should automatically refresh with new evals (#2672)
- chore: Add email to remote inference requests (#2647)
- chore: Add envar for max harmful tests per request (#2714)
- chore: Bump @aws-sdk/client-bedrock-runtime from 3.726.0 to 3.726.1 (#2641)
- chore: Bump groq-sdk from 0.11.0 to 0.12.0 (#2642)
- chore: Bump openai from 4.78.0 to 4.78.1 (#2643)
- chore: Check email status (#2651)
- chore: Organize advanced configurations UI (#2713)
- chore: Standardize ellipsize function across codebase (#2698)
- chore: Update unaligned timeout (#2696)
- chore(assertion): Update doc (#2705)
- chore(ci): Add shell format check to CI workflow (#2669)
- chore(cli): Update show command to default to most recent eval (#2718)
- chore(config): Clean up and comment unused configurations (#2646)
- chore(providers): Add error handling for request transforms in HTTP provider (#2697)
- chore(providers): Add validateStatus option to HTTP provider (#2691)
- chore(providers): Change default validateStatus to accept all HTTP status codes (#2712)
- chore(redteam): Add more abort checkpoints for redteam runs (#2717)
- chore(redteam): Enhance debug logging in iterative provider (#2695)
- chore(redteam): Improve HTTP transform configuration placeholders (#2702)
- chore(webui): Add configurable validateStatus to redteam HTTP target setup (#2706)
- docs: Add redirect for troubleshooting link (#2653)
- docs: Updated plugin table and harmful page (#2560)
- test: Add unit test for src/assertions/guardrail.ts (#2656)
- test: Add unit test for src/providers/promptfoo.ts (#2662)
- test: Add unit test for src/providers/simulatedUser.ts (#2670)
- test: Add unit test for src/providers/webhook.ts (#2661)
- test: Add unit test for src/redteam/plugins/indirectPromptInjection.ts (#2663)
- test: Add unit test for src/redteam/strategies/bestOfN.ts (#2677)
- test: Add unit test for src/redteam/strategies/likert.ts (#2681)
- test: Add unit test for src/utils/text.ts (#2701)
- test: Fix flaky test (#2715)
- test: Make share test more robust (#2716)
- test: Support randomizing test execution order (#2556)
- chore(providers): automate watsonx provider to fetch model costs dynamically (#2703)
- Revert "test: Add unit test for src/redteam/sharedFrontend.ts" (#2721)

### Fixed

- fix(ci): Resolve redteam integration test failure by setting author (#2667)
- fix(logging): Enforce single-argument type for logger methods (#2719)
- fix(providers): Lazy load @azure/identity (#2708)
- fix(redteam): Adjust divergent repetition plugin prompt formatting (#2639)
- fix(ui): Don't select a stateful/stateless setting if discrepancy exists between configured providers (#2650)
- fix(ui): Fix stateful/stateless setting for providers (#2649)
- fix(webui): Ensure user's selection of system statefulness is correctly persisted in config and UI (#2645)

### Documentation

- docs(links): Update Discord links to new invite (#2675)
- docs(strategy-table): Enhance grouping and ordering logic (#2640)

## [0.103.9] - 2025-01-13

### Tests

- test: Add unit test for src/providers.ts (#2671)
- test: Add unit test for src/globalConfig/accounts.ts (#2652)

### Added

- feat(tests): Import tests from JS/TS (#2635)
- feat(redteam): Add GCG strategy (#2637)
- feat(redteam): Add Likert-based jailbreak strategy (#2614)

### Changed

- chore(redteam): Catch errors during iterative attacks and continue (#2631)
- chore(redteam): GCG number config (#2638)
- chore(redteam): Wrap iterative providers in try/catch (#2630)
- chore(webui): Don't actually truncate vars because they are scrollable (#2636)

### Fixed

- fix(webui): Revert 49bdcba - restore TruncatedText for var display (#2634)

## [0.103.8] - 2025-01-11

### Changed

- fix: Running redteam from cloud (#2627)
- fix: redteam strategies (#2629)
- chore: show # plugins and strats selected (#2628)o/pull/2626

## [0.103.7] - 2025-01-10

### Changed

- chore(redteam): record iterative history in metadata (#2625)
- chore(redteam): integrate grader into goat for ASR improvement (#2612)
- chore(cli): make db migrations quieter (#2621)
- chore(providers): update Azure API version for Azure provider (#2611)
- chore: Revert "chore(redteam): expose redteam run command and auto-share remote results" (#2613)
- docs: owasp illustrations (#2615)
- docs: plugin and strategy graphics (#2610)
- chore(site): add bio and photo of new team member (#2626)

### Fixed

- fix(webui): add default background for image lightbox (#2616)
- fix(openrouter): pass through openrouter-specific options (#2620)

### Dependencies

- chore(deps): bump @aws-sdk/client-bedrock-runtime from 3.723.0 to 3.726.0 (#2618)
- chore(deps): bump groq-sdk from 0.10.0 to 0.11.0 (#2619)
- chore(deps): bump openai from 4.77.4 to 4.78.0 (#2617)

### Documentation

- docs(site): add vedant to the about page (#2622)
- docs(site): update grid breakpoints for better spacing of team members on about page (#2623)

## [0.103.6] - 2025-01-09

### Changed

- chore(examples): add image saving hook for DALL-E outputs in redteam-dalle (#2607)
- chore(redteam): expose redteam run command and auto-share remote results (#2609)
- chore(redteam): store attack prompt instead of rendered prompt in metadata (#2602)
- chore(workflows): add actionlint GitHub Action for workflow validation (#2604)
- chore(ci): updated yanked dependency and ruff format (#2608)

### Fixed

- fix(docker): correct string concatenation for BUILD_DATE in GitHub Actions (#2603)
- fix(providers): convert anthropic bedrock lone system messages to user messages for compatibility with model graded metrics (#2606)

### Documentation

- docs(caching): expand documentation on caching mechanisms (#2605)

## [0.103.5] - 2025-01-09

### Added

- feat(fetch): Add support for custom SSL certificates (#2591)

### Changed

- chore(assertions): Improve Python assertion configuration passing (#2583)
- chore(debug): Enhance logging for null/undefined template variables (#2588)
- chore(providers): Allow ability to set custom default embedding provider (#2587)
- chore(providers): Improve error handling in HTTP provider (#2593)
- chore(redteam): Add grader to crescendo to increase ASR (#2594)
- chore(webui): Add plugin category on the recently used cards (#2600)
- chore(webui): Highlight selected strats just like plugins (#2601)
- chore(webui): Replace initial prompt with last redteam prompt when it exists (#2598)
- chore(webui): Response parser -> response transform (#2584)

### Fixed

- fix(cli): filterMode `failures` should omit `errors` (#2590)
- fix(providers): Handle bad HTTP status code (#2589)
- fix(redteam): ascii-smuggling is a plugin, not a strategy (#2585)
- fix(redteam): Use OS-agnostic temp file (#2586)

### Dependencies

- chore(deps): Update dependencies to latest versions (#2597)

### Documentation

- docs(license): Update year and clarify licensing terms (#2596)
- docs(providers): Update overview table with new entries (#2592)

## [0.103.4] - 2025-01-08

### Added

- feat(cli): add --filter-errors-only parameter to `eval` (#2539)
- feat(providers): f5 provider placeholder (#2563)
- feat(assertions): add support for specifying function names in external assertions (#2548)

### Changed

- chore(providers): add support for the WATSONX_AI_AUTH_TYPE env (#2547)
- chore(providers): add debug logs to llama provider (#2569)
- chore(redteam): add debug to cyberseceval (#2549)
- chore(redteam): add english language cyberseceval (#2561)
- chore(redteam): adjust parameters for iterativeTree strategy (#2535)
- chore(redteam): improve dialog content for load example configuration (#2574)
- chore(redteam): improve grader in jailbreak:tree strategy (#2565)
- chore(redteam): improve iterative provider with test case grader (#2552)
- chore(redteam): improve tree node selection. Add metadata (#2538)
- chore(redteam): reduce iterative image provider refusals (#2578)
- chore(tests): improve misc test setup and teardown (#2579)
- chore(webui): enhance metadata expand/collapse handling (#2550)
- chore(webui): Add type for provider test response (#2567)
- chore(assertions): minor change to python assert example and revert provider to gpt4 mini (#2564)
- chore(webui): ensure provider overrides are displayed correctly (#2546)
- docs: improve dark mode styles on security page (#2562)
- docs: jailbreak blog post (#2575)
- docs: missing plugins (#2558)
- docs: updates to llm vulnerability types page (#2527)
- docs: updating typo for g-eval pages (#2568)
- docs: only show frameworks in compliance section (#2559)
- chore(docs): improve dark mode on redteam configuration (#2553)
- chore(docs): sort plugins by pluginId (#2536)

### Fixed

- fix(assertions): ensure that Python assertions can reference the config as per the example given (#2551)

### Dependencies

- chore(deps): update dependencies to latest minor and patch versions (#2533)
- chore(deps): bump @aws-sdk/client-bedrock-runtime from 3.716.0 to 3.721.0 (#2532)
- chore(deps): bump @aws-sdk/client-bedrock-runtime from 3.721.0 to 3.723.0 (#2554)
- chore(deps): bump openai from 4.77.0 to 4.77.3 (#2544)
- chore(deps): update lock file to resolve dependency issues (#2545)
- chore(deps): update lock file to resolve yanked dependency (#2581)

### Documentation

- docs(blog): improve the usage instructions for jailbreak dalle post (#2576)
- docs(llm-vulnerability-scanner): improve dark mode styles (#2577)
- docs(styles): improve dark mode styles for index page (#2580)
- docs(troubleshooting): adjust sidebar order and update example version (#2557)

## [0.103.3] - 2025-01-03

### Added

- feat(redteam): add system prompt override plugin (#2524)

### Changed

- feat: cyberseceval plugin (#2523)
- chore(vertex): ability to override api version (#2529)
- chore: add more debug info to API health check (#2531)
- chore: switch cloud `run` to use --config param (#2520)
- docs: update owasp top 10 page (#2515)
- docs: misc improvements (#2525)

### Fixed

- fix(gemini): support gemini thinking model (#2526)
- fix(docs): correct broken link in blog post (#2522)
- fix(docs): conditionally enable gtag only in production (#2530)

### Documentation

- docs(blog): unbounded consumption (#2521)
- docs(redteam): update configuration.md (#2543)

## [0.103.2] - 2024-12-31

### Changed

- feat: run redteam from cloud config (#2503)
- feat: divergent repetition plugin (#2517)
- docs: guardrails ui (#2518)
- feat: granular envars for memory control (#2509)
- fix: use `default` when importing cjs module (#2506)
- docs: readme overhaul (#2502)
- chore(redteam): make numIterations configurable for iterative strategy (#2511)
- chore(webui): enhance styling and responsiveness for StrategyStats component (#2485)
- chore(providers): make number of retry attempts configurable for HTTP provider (#2512)
- chore(providers): add configurable retry attempts for AWS Bedrock. Improve error handling (#2514)
- chore(redteam): handle empty and refusal responses (#2516)
- docs: divergent repetition to plugins table (#2519)

### Fixed

- fix(moderation): handle empty output to avoid false positives (#2508)
- fix(fetch): correct retries logic to ensure at least one attempt (#2513)

## [0.103.1] - 2024-12-24

### Changed

- fix: send config purpose when running in web ui (#2504)
- fix: include `sharing` in generated redteam config (#2505)
- docs: g-eval docs (#2501)

## [0.103.0] - 2024-12-23

### Added

- feat(eval): Add sheet identifier to Google Sheets URL for saving eval results (#2348)
- feat(eval): Add support for Hugging Face datasets (#2497)
- feat(redteam): Ability to set the number of test cases per plugin (#2480)
- feat(redteam): Beavertails plugin (#2500)
- feat(redteam): Best-of-n jailbreak (#2495)
- feat(redteam): Dedicated custom input section (#2493)
- feat(redteam): Harmful:cybercrime:malicious-code (#2481)
- feat(redteam): Recently used plugins (#2488)
- feat(redteam): Support `intent` sequences (#2487)

### Changed

- chore(redteam): Add "View Probes" button (#2492)
- chore(redteam): Enhance metadata tracking for iterative provider (#2482)
- chore(redteam): Improve scoring in iterative providers (#2486)
- chore(redteam): Record stateless telemetry (#2477)
- chore(examples): Revert redteam-ollama example to previous version (#2499)
- docs: Cyberseceval (#2494)
- docs: Plugins overview (#2448)
- docs: Strategy overview (#2449)

### Fixed

- fix(redteam): Ability to set custom target (#2483)
- fix(redteam): Apply delay to redteam providers (#2498)
- fix(redteam): Scroll to top when changing tabs (#2484)
- fix(redteam): State management for raw HTTP requests (#2491)

### Dependencies

- chore(deps): Bump @aws-sdk/client-bedrock-runtime from 3.714.0 to 3.716.0 (#2479)

### Documentation

- docs(providers): Add new providers to documentation (#2496)

## [0.102.4] - 2024-12-20

### Changed

- feat: add G-Eval assertion (#2436)
- feat: ability to set delay from webui (#2474)
- fix: resolve circular reference issue in groq provider (#2475)
- chore: placeholder for ied (#2478)

### Fixed

- fix(provider): ensure system prompt is formatted correctly for amazon nova models (#2476)

### Documentation

- docs(red-team): update default strategy documentation (#2473)

## [0.102.3] - 2024-12-19

### Changed

- feat: pliny plugin (#2469)
- feat: meth plugin (#2470)

### Fixed

- fix(redteam): resolve prompt rendering issue in goat provider (#2472)

### Dependencies

- chore(deps): update dependencies to latest versions (#2442)

## [0.102.2] - 2024-12-19

### Added

- feat(eval): Add metadata filtering to `promptfoo eval` (#2460)
- feat(redteam): Implement `basic` strategy to skip strategy-less tests (#2461)
- feat(redteam): Show messages for multi-turn providers (#2454)
- feat(webui): Add search bar for reports (#2458)

### Changed

- chore(providers): Add new OpenAI O1 model versions (#2450)
- chore(ci): Handle fork PRs without secrets correctly (#2443)
- chore(ci): Update Node.js 22.x matrix configuration (#2444)
- chore(ci): Move workflow assets to .github/assets (#2445)
- chore(redteam): Update target handling for model-based strategies (#2466)
- docs: Update RAG red team details (#2459)

### Fixed

- fix(providers): Fix O1 model detection (#2455)
- fix(redteam): Handle invalid message from GOAT (#2462)
- fix(redteam): Handle null target model responses in GOAT and improve safeJsonStringify (#2465)
- fix(redteam): Improve logging and message handling in Crescendo and GOAT providers (#2467)
- fix(redteam): Properly write target response to iterative (#2447)
- fix(redteam): Skip iterative turn on refusal (#2464)

### Dependencies

- chore(deps): Bump @anthropic-ai/sdk from 0.32.1 to 0.33.1 (#2451)
- chore(deps): Bump @aws-sdk/client-bedrock-runtime from 3.712.0 to 3.714.0 (#2446)
- chore(deps): Bump openai from 4.76.3 to 4.77.0 (#2452)

## [0.102.1] - 2024-12-17

### Added

- feat(redteam): ability to upload intents from csv (#2424)
- feat(redteam): switch to rag example (#2432)

### Changed

- chore(cli): address punycode deprecation warning for Node.js 22 (#2440)
- chore(redteam): format extraction prompts as chat messages (#2429)
- chore(redteam): integration tests (#2413)
- chore(redteam): move plugin collections out of plugin type (#2435)
- chore(redteam): raise timeout on unaligned provider to 60s (#2434)
- chore(redteam): update owasp mappings (#2316)
- chore(redteam): update plugin and strategy display names and descriptions (#2387)
- chore(redteam): minor styling improvements to TestTargetConfiguration (#2430)
- chore(redteam): remove horizontal scroll from redteam setup tabs (#2420)

### Fixed

- fix(redteam): add support for entity merging in config (#2433)
- fix(redteam): combine strategy configs for chained strategies (#2415)
- fix(redteam): don't fall back if entity and purpose extraction fails (#2428)
- fix(redteam): integration test (#2431)
- fix(redteam): make cross-session-leak not default (#2427)
- fix(redteam): remove duplicate `intent` plugin (#2426)
- fix(redteam): dark mode in test targets ui (#2425)
- fix(redteam): resolve invalid DOM nesting of ul elements in Strategies component (#2421)
- fix(evaluator): handle circular references during error logging (#2441)

### Dependencies

- chore(deps): bump @aws-sdk/client-bedrock-runtime from 3.709.0 to 3.712.0 (#2418)
- chore(deps): bump groq-sdk from 0.9.0 to 0.9.1 (#2416)
- chore(deps): bump openai from 4.76.2 to 4.76.3 (#2417)

## [0.102.0] - 2024-12-16

### Added

- feat(redteam): add api healthcheck to redteam generate (#2398)

### Changed

- feat: add raw HTTP request support to Targets UI (#2407)
- feat: add HTTP provider configuration generator (#2409)
- feat: generate http config button (#2411)
- feat: run redteam in web ui (#2025)
- fix: exit codes and tests (#2414)
- docs: add docs for model-graded metrics (#2406)

## [0.101.2] - 2024-12-14

### Added

- feat(webui): implement cloud API health check functionality (#2397)
- feat(webui): redteam attack flow chart (#2389)
- feat(webui): strategy stats drawer (#2388)
- feat(webui): Filter Results view by errors (#2394)

### Changed

- revert: refactor(evaluator): enhance variable resolution and prompt rendering (#2386)
- chore(docker): add version info to docker build (#2401)
- chore(docs): Update README.md (#2391)

### Fixed

- fix(redteam): improve error message for plugin validation (#2395)
- fix(redteam): improve redteam strategy validation with detailed error messages (#2396)
- fix(webui): hide "show failures" checkbox on 1-column evals (#2393)

### Dependencies

- chore(deps): bump openai from 4.76.1 to 4.76.2 (#2390)

## [0.101.1] - 2024-12-13

### Added

- feat(eval): Separate errors from assert failures (#2214)
- feat(eval): Support more than one multi-turn conversation in the same eval with conversationId metadata field (#2360)
- feat: chunk results during share to handle large evals (#2381)

### Changed

- fix: use safeJsonStringify (#2385)
- chore(evaluator): Enhance variable resolution and prompt rendering (#2380)
- chore(ci): Remove outdated package-lock.json after enabling workspaces in package.json (#2377)
- chore(examples): Add Ollama red team example from blog post (#2374)
- Revert "feat: chunk results during share to handle large evals" (#2399)

### Fixed

- fix(cli): Fix punycode deprecation warning (#2384)
- fix(cli): Re-enable validation warning for invalid dereferenced configs (#2373)
- fix(prompts): Restore behavior that delays YAML parsing until after variable substitution (#2383)
- fix(redteam): Support file:// protocol for custom plugins (#2376)
- fix(webui): Use injectVar in redteam report view (#2366)

### Documentation

- docs(configuration): Add documentation for shared variables in tests (#2379)

## [0.101.0] - 2024-12-12

### Added

- feat(eval): Separate errors from assert failures (#2214)
- feat(eval): Support more than one multi-turn conversation in the same eval with conversationId metadata field (#2360)

### Changed

- chore(evaluator): Enhance variable resolution and prompt rendering (#2380)
- chore(ci): Remove outdated package-lock.json after enabling workspaces in package.json (#2377)
- chore(examples): Add Ollama red team example from blog post (#2374)

### Fixed

- fix(cli): Fix punycode deprecation warning (#2384)
- fix(cli): Re-enable validation warning for invalid dereferenced configs (#2373)
- fix(prompts): Restore behavior that delays YAML parsing until after variable substitution (#2383)
- fix(redteam): Support file:// protocol for custom plugins (#2376)
- fix(webui): Use injectVar in redteam report view (#2366)

### Documentation

- docs(configuration): Add documentation for shared variables in tests (#2379)

## [0.100.6] - 2024-12-11

### Changed

- chore: clean up invariant references (#2367)
- chore: invariant (#2363)
- chore(examples): add YAML schema and descriptions to config files (#2358)
- chore(providers): add debugs and make provider invariants more detailed (#2365)
- chore(redteam): add better error logging for multilingual (#2347)
- chore(redteam): add getRemoteGenerationUrl mocks to redteam tests (#2349)
- chore(redteam): Better error messaging for composite jailbreaks (#2372)
- chore(redteam): fix composite jailbreak docs (#2370)
- chore(redteam): respect --delay with redteam providers (#2369)
- chore(webui): add "save YAML" option to Save Config dialog (#2356)
- chore(webui): enhance redteam preset cards layout and styling (#2353)

### Fixed

- fix(providers): add regional model support to Bedrock (#2354)
- fix(webui): redteam setup UI should support request body objects (#2355)
- fix(providers): use Replicate moderation provider when OpenAI key not present (#2346)

### Dependencies

- chore(deps): bump @aws-sdk/client-bedrock-runtime from 3.706.0 to 3.709.0 (#2362)
- chore(deps): bump openai from 4.76.0 to 4.76.1 (#2361)
- chore(deps): update dependencies (#2350)

### Documentation

- docs(blog): new post on the EU AI Act (#2357)
- docs(redteam): Update documentation to suggest a detailed purpose (#2345)
- docs(troubleshooting): replace auto-generated index with custom overview (#2352)

## [0.100.5] - 2024-12-09

### Changed

- feat: Show current redteam and save state by @sklein12 in [#2336](https://github.com/promptfoo/promptfoo/pull/2336)
- fix: Our task API responds with a JSON object by @sklein12 in [#2337](https://github.com/promptfoo/promptfoo/pull/2337)
- fix: Attempt to fix metrics after share to self-hosted by @GICodeWarrior in [#2338](https://github.com/promptfoo/promptfoo/pull/2338)
- fix: Merge `defaultTest.vars` before applying `transformVars` by @mldangelo in [#2339](https://github.com/promptfoo/promptfoo/pull/2339)
- fix: Catch errors on purpose extraction and continue by @sklein12 in [#2344](https://github.com/promptfoo/promptfoo/pull/2344)
- chore: Allow overriding default and redteam providers globally by @sklein12 in [#2333](https://github.com/promptfoo/promptfoo/pull/2333)
- chore(providers): Align `transformRequest` with `transformResponse` behavior by @mldangelo in [#2334](https://github.com/promptfoo/promptfoo/pull/2334)
- chore: Update Node.js to v20.18.1 by @mldangelo in [#2342](https://github.com/promptfoo/promptfoo/pull/2342)
- chore: Add support for multiple Google Sheets in `promptfooconfig` by @mldangelo in [#2343](https://github.com/promptfoo/promptfoo/pull/2343)

## [0.100.4] - 2024-12-08

### Changed

- feat: "try example" in target configuration (#2335)
- chore(webui): add a reset config button (#2328)
- chore(redteam): add comments and schema to generated yaml (#2329)
- chore(webui): add select all/none for all plugins (#2326)
- chore: automate CITATION.cff version bump. Sort npm scripts (#2320)
- docs: Fix docs to reflect non-root docker user (#2324)

### Fixed

- fix(cli): recommend npx if necessary (#2325)
- fix(providers): use prompt config for structured outputs in azure (#2331)
- fix(redteam): Use cloud api for remote harmful generation (#2323)
- fix(webui): redteam bug where purpose was using old state (#2330)
- fix(webui): redteam config persist between refreshes (#2327)

### Dependencies

- chore(deps): bump openai from 4.75.0 to 4.76.0 (#2321)

## [0.100.3] - 2024-12-06

### Changed

- chore(providers): improve JSON schema support for openai azure (#2318)

### Dependencies

- chore(deps): bump the npm_and_yarn group with 2 updates (#2317)

### Documentation

- docs(aws-bedrock): add Nova model documentation and update examples (#2319)
- docs(multilingual): add language code references (#2311)

## [0.100.2] - 2024-12-06

### Added

- feat: multiline editor for http request body (#2314) by @typpo

### Fixed

- fix(redteam): Do not fail crescendo if the provider sends the wrong response (#2315) by @sklein12
- fix: remove log line (c539341)

## [0.100.1] - 2024-12-05

### Added

- feat(redteam): Multilingual generates test cases across all strats (#2313) by @sklein12

### Fixed

- fix(redteam): preserve assertion types in multilingual strategy (#2312) by @mldangelo

### Changed

- chore(redteam): Improve purpose output (779a8d4)
- chore: re-reorder target setup page (7dd11ae)
- chore: copy (158d841)
- ci: increase Docker workflow timeout to 60 minutes (414db79)

### Dependencies

- chore(deps): update multiple package dependencies (#2308) by @mldangelo

### Documentation

- docs: fix multilingual (e78e77d)

## [0.100.0] - 2024-12-05

### Added

- feat(providers): Add Amazon Nova models to Bedrock provider (#2300)
- feat(providers): Support TypeScript custom providers (#2285)
- feat(providers): Add transformRequest to HTTP provider. Rename responseParser to transformResponse (#2228)
- feat(cli): Add configurable CSV delimiter support (#2294)
- feat(redteam): Load `intents` plugin from file (#2283)
- feat(webui): Ability to configure strategies in redteam setup (#2304)
- feat(webui): Ability to upload YAML file to setup view (#2297)
- feat(webui): Column selector (#2288)

### Changed

- chore(webui): Add YAML preview and strategies to redteamReview page (#2305)
- chore(prompts): TypeScript for prompt functions (#2287)
- chore(webui): Display # selected plugins in accordion text (#2298)
- chore(redteam): Remote generation if logged into cloud (#2286)
- chore(cli): Write `promptfoo-errors.log` on error (#2303)
- chore(cli): Improve error message when attempting to share incomplete eval (#2301)
- chore(redteam): Fix stateless warning (#2282)
- chore(redteam): Plugin page UX (#2299)
- chore(webui): Display average cost alongside total (#2274)
- chore(webui): Remove prompt from redteam setup purpose page (#2295)
- docs: Guide on LangChain PromptTemplates (#2235)

### Fixed

- fix(redteam): Do not store config hash if redteam generation failed (#2296)
- fix(webui): Minor bugs in redteam config UI (#2278)
- fix(cli): Replace process.exitCode with process.exit calls in share command (#2307)

### Dependencies

- chore(deps): Bump @aws-sdk/client-bedrock-runtime from 3.699.0 to 3.704.0 (#2279)
- chore(deps): Bump @aws-sdk/client-bedrock-runtime from 3.704.0 to 3.705.0 (#2290)
- chore(deps): Bump groq-sdk from 0.8.0 to 0.9.0 (#2291)
- chore(deps): Bump openai from 4.73.1 to 4.74.0 (#2280)
- chore(deps): Bump openai from 4.74.0 to 4.75.0 (#2289)

### Documentation

- docs(examples): Add redteam chatbot example (#2306)

## [0.99.1] - 2024-12-02

### Changed

- chore(docs): update --config YAML file references to match actual behavior (#2170)
- chore(providers): add \*-latest models for Anthropic (#2262)
- chore(providers): remove optional chaining in goat provider (#2253)
- chore(redteam): ability to override severity (#2260)
- chore(redteam): improve hijacking grader (#2251)
- chore(redteam): improve overreliance grader (#2246)
- chore(redteam): improve politics grader (#2258)
- chore(redteam): move harmful specialized advice plugin to unaligned provider (#2239)
- chore(redteam): move misinformation plugin from aligned to unaligned provider (#2232)
- chore(redteam): shell injection grader improvement (25%) (#2277)
- chore(redteam): update policy grader (#2244)
- chore(site): improve architecture diagram dark mode (#2254)
- chore(site): move careers link (#2242)
- chore(tests): remove console.error debug statement (#2275)
- chore(types): add Zod schema for assertion types (#2276)
- chore(webui): ability to set image min/max height (#2268)
- chore(webui): add metric column in assertions table (#2238)
- chore(webui): add pointer cursor to report view (#2272)
- chore(webui): add support for custom targets to redteam setup (#2215)
- chore(webui): combine assertion context to eval output comment dialog (#2240)
- chore(webui): improve back and next buttons for purpose/targets pages (#2269)
- chore(webui): minor improvements to redteam setup strategy and plugin selection (#2247)
- chore(webui): only show action buttons for the currently hovered cell, rather than both cells for that row (#2270)
- chore(webui): preserve whitespace in TableCommentDialog (#2237)
- chore(webui): prevent dialog from popping up repeatedly when component rerenders (#2273)
- chore(webui): remove local dashboard (#2261)
- chore(webui): select all/none in redteam setup plugins view (#2241)
- docs: GitLab integration (#2234)

### Fixed

- fix(cli): improve debugging for fetchWithRetries (#2233)
- fix(cli): refuse to share incomplete evals (#2259)
- fix(webui): support sorting on pass/fail count & raw score (#2271)
- fix(redteam): stringify non-string target provider responses in goat (#2252)

### Dependencies

- chore(deps): bump openai from 4.73.0 to 4.73.1 (#2243)
- chore(deps): sync dependency versions with promptfoo cloud (#2256)
- chore(deps): update dependencies (#2257)
- chore(deps): update lock file for yanked dependency (#2250)

## [0.99.0] - 2024-11-25

### Added

- feat(cli): `promptfoo debug` command (#2220)
- feat(eval): Read variables from PDF (#2218)
- feat(providers): Add `sequence` provider (#2217)
- feat(redteam): Citation strategy (#2223)
- feat(redteam): Composite jailbreak strategy (#2227)
- feat(redteam): Ability to limit strategies to specific plugins (#2222)

### Changed

- chore(redteam): Attempt to reuse existing server for redteam init (#2210)
- chore(redteam): Naive GOAT error handling (#2213)
- chore(redteam): Improve competitors plugin and grading (#2208)

### Fixed

- fix(eval): CSV BOM parsing (#2230)
- fix(redteam): Add missing entities field to redteam schema (#2226)
- fix(redteam): Ensure numTests is properly inherited in config for all plugin types (#2229)
- fix(redteam): Strip prompt asterisks (#2212)
- fix(redteam): Validate plugins before starting (#2219)

### Dependencies

- chore(deps): Bump @aws-sdk/client-bedrock-runtime from 3.696.0 to 3.699.0 (#2231)

### Documentation

- docs(redteam): Ollama redteam blog (#2221)
- docs(redteam): Add troubleshooting documentation (#2211)

## [0.98.0] - 2024-11-22

### Added

- feat(providers): Maintain session-id in HTTP provider (#2101)
- feat(redteam): Add custom strategy (#2166)
- feat(webui): Add CSV download to report view (#2168)
- feat(webui): Add image preview lightbox for base64 image strings (#2194)

### Changed

- chore(providers): Add GPT-4-0-2024-11-20 to supported models (#2203)
- chore(providers): Add support for UUID in transformVars (#2204)
- chore(cli): Display help for invalid args (#2196)
- chore(redteam): Add `promptfoo redteam setup` (#2172)
- chore(redteam): Init now opens web setup UI (#2191)
- chore(redteam): Update purpose UI to capture better information (#2180)
- chore(redteam): Instrument redteam setup (#2193)
- chore(redteam): Remove OpenAI key requirement in onboarding (#2187)
- chore(redteam): Remove overreliance from default (#2201)
- chore(redteam): Remove redundant harmful plugin when all subcategories are selected (#2206)
- chore(redteam): Reorganize plugins in setup (#2173)
- chore(redteam): Session parsing in UI (#2192)
- chore(redteam): Update docs for multi-turn strategies (#2182)
- chore(redteam): Update redteam init instructions (#2190)
- chore(redteam): Wrap more system purpose tags (#2202)
- chore(redteam): Wrap purposes in <Purpose> tags (#2175)

### Fixed

- fix(prompts): Parse YAML files into JSON before Nunjucks template render (#2205)
- fix(providers): Handle more response parser failures in HTTP provider (#2200)
- fix(redteam): Attempt to fix undefined redteam testcase bug (#2186)
- fix(redteam): Debug access plugin grader improvement (#2178)
- fix(redteam): Handle missing prompts in indirect prompt injection setup (#2199)
- fix(redteam): Pass isRedteam from eval database model (#2171)
- fix(webui): Handle division by zero cases in CustomMetrics component (#2195)

### Dependencies

- chore(deps): Bump @aws-sdk/client-bedrock-runtime from 3.693.0 to 3.696.0 (#2176)
- chore(deps): Update dependencies - resolve lock file issue (#2179)
- chore(deps): Update dependencies (#2169)

### Documentation

- docs(examples): Add F-score example (#2198)
- docs(examples): Modernize image classification example (#2197)
- docs(site): Add red team Hugging Face model guide (#2181)
- docs(site): Use `https` id with `url` config (#2189)

## [0.97.0] - 2024-11-18

### Added

- feat(azure): adding AzureCliCredential as a fallback authentication option (#2149)

### Changed

- feat: report shows % framework compliance as progress bar (#2160)
- feat: support for grader fewshot examples (#2162)
- feat: add support for bedrock guardrails (#2163)
- fix: crescendo feedback (#2145)
- fix: handle null test cases in strategy generation (#2146)
- refactor(redteam): extract parseGeneratedPrompts from redteam base class (#2155)
- refactor(redteam): modularize and simplify harmful plugin (#2154)
- chore: bump @aws-sdk/client-bedrock-runtime from 3.691.0 to 3.693.0 (#2147)
- chore: bump @eslint/plugin-kit from 0.2.0 to 0.2.3 in the npm_and_yarn group (#2151)
- chore: track token usage for redteam providers (#2150)
- chore(providers): misc harmful completion provider enhancements (#2153)
- chore: display strategy used in report view (#2156)
- chore: open result details in report view (#2159)
- chore: add # requests to token usage (#2158)
- chore: set redteamFinalPrompt in goat provider (#2161)
- chore(redteam): refactor harmful plugin into aligned and unaligned modules (#2164)
- chore(redteam): refactor unaligned inference API response handling (#2167)

### Fixed

- fix(share): update eval author to logged-in user when sharing (#2165)

## [0.96.2] - 2024-11-14

### Added

- feat(redteam): redteam fewshot overrides (#2138)
- feat(cli): make README.md file during onboarding init flow optional (#2054)

### Changed

- feat: helm chart for self hosted (#2003)

### Fixed

- fix(cli): remove validation warning on yaml files (#2137)
- fix(providers): handle system messages correctly for bedrock Claude models (#2141)
- fix(redteam): Config for all strategies (#2126)
- fix(webui): potential divide by 0s (#2135)
- fix(webui): restore token usage display (#2143)

### Dependencies

- chore(deps): clean up plugin action params (#2139)
- chore(deps): bump @aws-sdk/client-bedrock-runtime from 3.687.0 to 3.691.0 (#2140)
- chore(deps): update dependencies (#2133)

## [0.96.1] - 2024-11-12

### Added

- feat(ui): Respect max text length in Markdown cells (#2109)

### Changed

- chore(assertions): split assertions into separate modules (#2116)\* chore(blog): update API endpoint to canonical domain by @mldangelo in https://github.com/promptfoo/promptfoo/pull/2119
- chore(cli): add promptfoo version header to all requests (#2121)
- chore(redteam): allow goat to be used stateless or not (#2102)
- chore(redteam): Break out Prompt Metrics Types (#2120)
- chore(redteam): re-organize report categories (#2127)
- chore(docs): Fix AWS default region to match documentation (#2117)

### Fixed

- fix(cli): validate config after dereferencing (#2129)
- fix(providers): handle system messages correctly in anthropic parseMessages (#2128)

### Dependencies

- chore(deps): bump groq-sdk from 0.7.0 to 0.8.0 (#2131)
- chore(deps): update multiple dependencies (#2118)

## [0.96.0] - 2024-11-10

### Added

- feat(redteam): intent plugin (#2072)
- feat(redteam): rag poisoning plugin (#2078)
- feat(cli): --filter-sample on eval to randomly sample (#2115)
- feat(providers): azure default provider (#2107)
- feat(assertions): BLEU score (#2081)

### Changed

- chore(assertions): refactor JSON assertions (#2098)
- chore(assertions): split assertions into separate files (#2089)
- chore(cli): add --ids-only to list commands (#2076)
- chore(cli): lazily init csv assertion regex (#2111)
- chore(cli): validate json, yaml, js configs on load (#2114)
- chore(lint): format lint (#2082)
- chore(providers): add envar support for azure auth (#2106)
- chore(providers): add support for Claude 3.5 Haiku model (#2066)
- chore(providers): add support for external response_format in azure openai (#2092)
- chore(providers): azureopenai -> azure (#2113)
- chore(providers): Support AWS sessionToken and profile for authentication (#2085)
- chore(redteam): improve rbac grader (#2067)
- chore(redteam): pass context and options to target in iterativeTree provider (#2093)
- chore(redteam): Use purpose in graders (#2077)
- chore(webui): prevent unnecessary state resets in plugin configuration in redteam ui (#2071)
- chore: add yaml config validation tests (#2070)
- chore(docs): goat-blog demo component usability improvements (#2095)
- docs: use "provider" key in python prompt function (#2103)
- docs: add GOAT blog post (#2068)
- chore(blog): update API endpoint to canonical domain (#2119)

### Fixed

- fix(cli): keep eval id on `import` (#2112)
- fix(providers): portkey provider and headers (#2088)
- fix(redteam): provide target context (#2090)
- fix(providers): ensure consistent message parsing for Anthropic Claude Vision (#2069)
- fix(redteam): make remote generation URL dynamic to support dotenv loading (#2086)

### Dependencies

- chore(deps): bump @anthropic-ai/sdk from 0.31.0 to 0.32.0 (#2074)
- chore(deps): bump @anthropic-ai/sdk from 0.32.0 to 0.32.1 (#2083)
- chore(deps): bump @aws-sdk/client-bedrock-runtime from 3.686.0 to 3.687.0 (#2104)
- chore(deps): bump openai from 4.70.2 to 4.71.0 (#2073)
- chore(deps): bump openai from 4.71.0 to 4.71.1 (#2087)

## [0.95.0] - 2024-11-04

### Added

- **feat(redteam):** goat (#2006)
- **feat(webui):** add support for file providers in eval creation view via file upload by @mldangelo in https://github.com/promptfoo/promptfoo/pull/2055
- feat(webui): add support for file providers in eval creation view via file upload (#2055)

### Changed

- **feat:** save and load configs (#2044)
- **feat:** index page for report view (#2048)
- **fix:** competitors grader (#2042)
- **fix:** llm rubric markup (#2043)
- **fix:** OOM on large evals (#2049)
- **chore:** migrate rag-full example to langchain 0.3.0 (#2041)
- **chore:** add some loaders to webui pages (#2050)
- **chore(providers):** add bedrock regional inference profile IDs (#2058)
- **chore(webui):** optimize custom policy handling (#2061)
- **chore:** bump @anthropic-ai/sdk from 0.30.1 to 0.31.0 (#2062)
- **chore:** bump openai from 4.69.0 to 4.70.2 (#2063)

### Fixed

- **fix(webui):** preserve target label when switching target types (#2060)

### Dependencies

- **chore(deps):** bump langchain from 0.2.10 to 0.3.0 in /examples/rag-full (#2040)
- **chore(deps):** bump openai from 4.68.4 to 4.69.0 (#2045)
- **chore(deps):** update patch and minor dependencies (#2064)

## [0.94.6] - 2024-10-30

### Added

- feat(webui): make table header sticky (#2001)

### Changed

- feat: `promptfoo auth whoami` (#2034)
- fix: minor redteam run fixes (#2033)
- fix: report issue counts (#2037)
- fix: Integration backlink to portkey docs (#2039)
- chore: add provider to assertion function context (#2036)
- chore: add `--verbose` to redteam run (#2032)
- chore(deps-dev): bump @aws-sdk/client-bedrock-runtime from 3.679.0 to 3.682.0 (#2038)

### Dependencies

- chore(deps): bump elliptic from 6.5.7 to 6.6.0 in /src/app (#2031)
- chore(deps): bump langchain from 0.1.14 to 0.3.0 in /examples/langchain-python (#2035)

## [0.94.5] - 2024-10-28

### Changed

- fix: bump version on fetch cache key (#2029)
- fix: support browser back/forward in redteam setup (#2022)
- chore: improve ui for plugin configs (#2024)
- chore(webui): improve redteam plugin configuration UI (#2028)
- chore: Add Missing Statuses to Risk Categories (#2030)

### Fixed

- fix(ci): add disk space cleanup steps to prevent runner failures (#2018)
- fix(redteam): auto-extract injectVar from prompt template in redteam image provider (#2021)
- fix(providers): adjust bedrock anthropic default temperature (#2027)
- fix(webui): hide redteam setup dialog after seen (#2023)

### Documentation

- docs(provider): fix dalle-3 provider name (#2020)

## [0.94.4] - 2024-10-27

### Added

- **Feature:** Add simulated user provider ([#2014](https://github.com/promptfoo/promptfoo/pull/2014) by [@typpo](https://github.com/typpo))

### Changed

- **Fix:** Handle basic auth credentials in fetch requests ([#2013](https://github.com/promptfoo/promptfoo/pull/2013) by [@mldangelo](https://github.com/mldangelo))
- **Chore:** Add configuration option to disable template environment variables ([#2017](https://github.com/promptfoo/promptfoo/pull/2017) by [@mldangelo](https://github.com/mldangelo))
- **Chore (Redteam):** Improve onboarding CLI plugin configuration handling ([#2015](https://github.com/promptfoo/promptfoo/pull/2015) by [@mldangelo](https://github.com/mldangelo))

## [0.94.3] - 2024-10-26

### Changed

- feat: package import support improvements (#1995)
- feat: add adaline gateway provider (#1980)
- fix: template creation for `promptfoo init` and `promptfoo redteam init`
- chore(providers): merge prompt and provider config in azure (#2011)

## [0.94.2] - 2024-10-25

### Added

- feat(browser): `optional` arg on `click` commands (#1997)

### Changed

- feat: add browser support in redteam setup (#1998)
- fix: test case descriptions (#2000)
- fix: Http Provider parser (#1994)
- chore: save user consent when logged in via webui (#1999)
- chore: Constants are lower case (#2007)
- style(eslint): add sort-keys rule and sort type constituents (#2008)
- chore(redteam): alphabetize and normalize ordering of constants (#2002)
- revert: style(eslint): add sort-keys rule and sort type constituents (#2009)

## [0.94.1] - 2024-10-24

### Added

- **feat(schema):** Add YAML schema validation to config files by [@mldangelo](https://github.com/mldangelo) in [#1990](https://github.com/promptfoo/promptfoo/pull/1990)

### Changed

- **chore:** Don't run Docker as root by [@typpo](https://github.com/typpo) in [#1884](https://github.com/promptfoo/promptfoo/pull/1884)
- **chore(webui):** Move Snackbar out of component for reuse by [@sklein12](https://github.com/sklein12) in [#1989](https://github.com/promptfoo/promptfoo/pull/1989)
- **chore(redteam):** Send version to remote endpoint by [@typpo](https://github.com/typpo) in [#1982](https://github.com/promptfoo/promptfoo/pull/1982)
- **refactor(tests):** Reorganize test files into subdirectories by [@mldangelo](https://github.com/mldangelo) in [#1984](https://github.com/promptfoo/promptfoo/pull/1984)
- site: additional landing page (#1996)

### Fixed

- **fix(providers):** Better OpenAI rate limit handling by [@typpo](https://github.com/typpo) in [#1981](https://github.com/promptfoo/promptfoo/pull/1981)
- **fix(providers):** Refusals are not failures by [@typpo](https://github.com/typpo) in [#1991](https://github.com/promptfoo/promptfoo/pull/1991)
- **fix(redteam):** Better error handling in strategies by [@typpo](https://github.com/typpo) in [#1983](https://github.com/promptfoo/promptfoo/pull/1983)
- **fix(redteam):** Better error on remote plugins when remote is disabled by [@typpo](https://github.com/typpo) in [#1979](https://github.com/promptfoo/promptfoo/pull/1979)
- fix: prompt validation (#1993)

### Dependencies

- **chore(deps):** Bump @aws-sdk/client-bedrock-runtime from 3.677.0 to 3.678.0 by [@dependabot](https://github.com/dependabot) in [#1987](https://github.com/promptfoo/promptfoo/pull/1987)
- **chore(deps):** Bump @anthropic-ai/sdk from 0.30.0 to 0.30.1 by [@dependabot](https://github.com/dependabot) in [#1986](https://github.com/promptfoo/promptfoo/pull/1986)
- **chore(deps):** Bump OpenAI from 4.68.2 to 4.68.4 by [@dependabot](https://github.com/dependabot) in [#1985](https://github.com/promptfoo/promptfoo/pull/1985)

## [0.94.0] - 2024-10-23

### Added

- feat(providers): add support for `github` provider (#1927)
- feat(providers): add support for xAI (Grok) provider (#1967)
- feat(providers): Update HTTP Provider to support any type of request (#1920)
- feat(prompts): add context to python and javascript prompts (#1974)
- feat(webui): add ability to update eval author (#1951)
- feat(webui): add login page (#1964)
- feat(webui): add support for displaying base64-encoded images (#1937)
- feat(cli): allow referencing specific gsheet (#1942)
- feat(redteam): show passes and fails in report drawer (#1972)

### Changed

- chore(cli): disable database logging by default (#1953)
- chore(cli): move db migrations up (#1975)
- chore(cli): replace node-fetch with native fetch API (#1968)
- chore(cli): warn on unsupported test format (#1945)
- chore(providers): support AWS credentials in config file for bedrock provider (#1936)
- chore(providers): support response_format in prompt config in openai provider (#1966)
- chore(providers): update Claude 3.5 model version (#1973)
- chore(providers): update implementation of togetherAI provider (#1934)
- chore(redteam): Add redteam descriptions and display names (#1962)
- chore(redteam): Better typing for the new constants (#1965)
- chore(redteam): fix typing issue, don't return in route (#1933)
- chore(redteam): move all redteam constants to one spot (#1952)
- chore(redteam): remove providers from db (#1955)
- chore(redteam): update providers to id by id or label (#1924)
- chore(redteam): Use Provider Label as Unique ID for redteam targets (#1938)
- chore(webui): add user email management endpoints (#1949)
- chore(webui): create dedicated eval router (#1948)
- chore(webui): expose redteam init ui in navigation dropdown menu (#1926)
- chore(webui): improve max text length slider (#1939)
- chore(webui): optimize Material-UI imports for better tree-shaking (#1928)
- chore(webui): optionally record anonymous telemetry (#1940)
- chore(webui): resolve fast refresh warning by separating useToast hook (#1941)
- refactor(assertions): move utility functions to separate file (#1944)
- chore: add citation generation script and update CITATION.cff (#1914)

### Fixed

- fix(cli): add metadata to EvaluateResult model (#1978)
- fix(cli): check for python3 alias (#1971)
- fix(cli): cli properly watches all types of configs (#1929)
- fix(cli): resolve deep copy issue when using grader cli arg (#1943)
- fix(eval): set author from getUserEmail when creating Eval (#1950)
- fix(providers): improve Gemini format coercion and add tests (#1925)
- fix(providers): maybeCoerceToGeminiFormat in palm provider - parse system_instruction (#1947)

### Dependencies

- chore(deps): bump aiohttp from 3.9.5 to 3.10.2 in /examples/rag-full (#1959)
- chore(deps): bump certifi from 2023.11.17 to 2024.7.4 in /examples/python-provider (#1958)
- chore(deps): bump idna from 3.6 to 3.7 in /examples/python-provider (#1957)
- chore(deps): bump rollup from 4.21.3 to 4.24.0 in /src/app (#1961)
- chore(deps): bump starlette from 0.37.2 to 0.40.0 in /examples/rag-full (#1956)
- chore(deps): bump vite from 5.3.3 to 5.4.9 in /examples/jest-integration (#1960)
- chore(deps): migrate drizzle (#1922)
- chore(deps): update dependencies (#1913)

### Documentation

- docs(blog): adding fuzzing post (#1921)

## [0.93.3] - 2024-10-17

### Added

- **feat(assertions):** Support array of files in assertion values by [@danpe](https://github.com/promptfoo/promptfoo/pull/1897)
- **feat(redteam):** Math-prompt strategy by [@AISimplyExplained](https://github.com/promptfoo/promptfoo/pull/1907)
- feat(redteam): math-prompt strategy (#1907)
- feat: add watsonx bearer token auth and display model cost (#1904)
- feat: support array of files in assertion values (#1897)

### Changed

- **chore(providers):** Add WatsonX bearer token auth and display model cost by [@gprem09](https://github.com/promptfoo/promptfoo/pull/1904)
- **chore(redteam):** Rename math-prompt strategy and update docs by [@mldangelo](https://github.com/promptfoo/promptfoo/pull/1912)
- **chore(webui):** Redesign navigation and dark mode components by [@mldangelo](https://github.com/promptfoo/promptfoo/pull/1903)
- **chore(ci):** Correct GitHub Actions syntax for secret access by [@mldangelo](https://github.com/promptfoo/promptfoo/pull/1911)
- **chore(ci):** Fix Docker build by [@sklein12](https://github.com/promptfoo/promptfoo/pull/1910)
- **chore(ci):** Test eval share for hosted container by [@sklein12](https://github.com/promptfoo/promptfoo/pull/1908)
- **chore(ci):** Test sharing to cloud by [@sklein12](https://github.com/promptfoo/promptfoo/pull/1909)
- chore: fix docker build (#1910)
- chore(redteam): rename math-prompt strategy and update docs (#1912)
- chore: Test sharing to cloud (#1909)
- chore: Test eval share for hosted container (#1908)

### Fixed

- **fix(webui):** Navigating directly to an eval by [@sklein12](https://github.com/promptfoo/promptfoo/pull/1905)
- fix(providers): lazy load watsonx dependencies (#1977)
- fix(ci): correct GitHub Actions syntax for secret access (#1911)
- fix: Navigating directly to an eval (#1905)

### Documentation

- **docs(redteam):** Add documentation for Custom and PII plugins by [@mldangelo](https://github.com/promptfoo/promptfoo/pull/1892)

## [0.93.2] - 2024-10-16

### Fixed

- fix: sharing to hosted (#1902)
- fix: update cloud share URL path from 'results' to 'eval' (#1901)
- fix: gemini chat formatting (#1900)

### Documentation

- docs(redteam): add documentation for Custom and PII plugins (#1892)

### Changed

- **fix:** update cloud share URL path from 'results' to 'eval' by [@mldangelo](https://github.com/promptfoo/promptfoo/pull/1901)
- **fix:** gemini chat formatting by [@typpo](https://github.com/promptfoo/promptfoo/pull/1900)
- **fix:** sharing to hosted by [@sklein12](https://github.com/promptfoo/promptfoo/pull/1902)
- **chore:** add `--filter-targets` to `redteam run` by [@typpo](https://github.com/promptfoo/promptfoo/pull/1893)
- **chore:** warn users about unknown arguments after 'eval' command by [@mldangelo](https://github.com/promptfoo/promptfoo/pull/1898)
- chore(webui): redesign navigation and dark mode components (#1903)
- chore(cli): warn users about unknown arguments after 'eval' command (#1898)
- chore: add `--filter-targets` to `redteam run` (#1893)

### Dependencies

- **chore(deps):** bump `@anthropic-ai/sdk` from 0.29.0 to 0.29.1 by [@dependabot](https://github.com/promptfoo/promptfoo/pull/1894)
- chore(deps): bump @anthropic-ai/sdk from 0.29.0 to 0.29.1 (#1894)

## [0.93.1] - 2024-10-15

### Fixed

- fix: Delete all evals broken (#1891)

### Added

- feat: Redteam http target tester (#1883)

### Changed

- **feat:** Crisp chat on certain pages by [@typpo](https://github.com/promptfoo/promptfoo/pull/1880)
- **feat:** Redteam HTTP target tester by [@sklein12](https://github.com/promptfoo/promptfoo/pull/1883)
- **fix:** Do not use default config when config is explicitly set by [@typpo](https://github.com/promptfoo/promptfoo/pull/1878)
- **fix:** Delete all evals broken by [@sklein12](https://github.com/promptfoo/promptfoo/pull/1891)
- **docs:** Add RAG architecture blog post by [@vsauter](https://github.com/promptfoo/promptfoo/pull/1886)
- **refactor(webui):** Move dashboard to redteam directory by [@mldangelo](https://github.com/promptfoo/promptfoo/pull/1890)
- refactor(webui): move dashboard to redteam directory (#1890)

## [0.93.0] - 2024-10-14

### Documentation

- docs: add rag architecture blog post (#1886)

### Added

- feat(cli): add example download functionality to init command (#1875)
- feat(redteam): introduce experimental redteam setup ui (#1872)
- feat(providers): watsonx provider (#1869)
- feat(providers): node package provider (#1855)
- feat: crisp chat on certain pages (#1880)

### Changed

- chore(webui): show tools in report view (#1871)

### Fixed

- fix(cli): only set redteam on combined configs when necessary (#1879)
- fix(cli): disable remote grading with rubric prompt override (#1877)
- fix(webui): rendering evals (#1881)
- fix: do not use default config when config is explicitly set (#1878)

## [0.92.3] - 2024-10-12

### Changed

- fix: request correct structure in prompt (#1851)
- fix: Only persist custom API url in local storage if it's set through the UI (#1854)
- fix: equality failure message (#1868)
- fix: don't always persist providers (#1870)
- feat: env variable to host pf at a different url path then base (#1853)
- chore(redteam): improve custom plugin definition and validation (#1860)
- chore: move skip logic to generate (#1834)
- chore: add `--filter-targets` alias (#1863)
- chore: Cloud sharing with new format (#1840)

### Fixed

- fix(webui): resolve undefined version display in InfoModal (#1856)

### Dependencies

- chore(deps-dev): bump @aws-sdk/client-bedrock-runtime from 3.667.0 to 3.668.0 (#1857)
- chore(deps-dev): bump @aws-sdk/client-bedrock-runtime from 3.668.0 to 3.669.0 (#1865)

## [0.92.2] - 2024-10-09

### Changed

- **ci(tests)**: Separate unit and integration tests in CI pipeline by [@mldangelo](https://github.com/mldangelo) in [#1849](https://github.com/promptfoo/promptfoo/pull/1849)
  - Bump `@aws-sdk/client-bedrock-runtime` from 3.666.0 to 3.667.0 by [@dependabot](https://github.com/dependabot) in [#1845](https://github.com/promptfoo/promptfoo/pull/1845)
  - Bump `@anthropic-ai/sdk` from 0.28.0 to 0.29.0 by [@dependabot](https://github.com/dependabot) in [#1846](https://github.com/promptfoo/promptfoo/pull/1846)
  - Bump `openai` from 4.67.2 to 4.67.3 by [@dependabot](https://github.com/dependabot) in [#1844](https://github.com/promptfoo/promptfoo/pull/1844)

### Fixed

- **fix(providers)**: Dynamically import FAL-AI serverless client by [@mldangelo](https://github.com/mldangelo) in [#1850](https://github.com/promptfoo/promptfoo/pull/1850)

### Dependencies

- **chore(deps)**:

## [0.92.1] - 2024-10-08

### Added

- **feat(providers):** Add support for an optional `responseSchema` file to Google Gemini by [@aud](https://github.com/promptfoo/promptfoo/pull/1839)
- feat(providers): Add support for an optional `responseSchema` file to google gemini (#1839)

### Changed

- **fix:** count could be off if there was a test that wasn't recorded by [@sklein12](https://github.com/promptfoo/promptfoo/pull/1841)
- **fix:** support relative paths by [@sklein12](https://github.com/promptfoo/promptfoo/pull/1842)
- **fix:** Prompt ordering on tables by [@sklein12](https://github.com/promptfoo/promptfoo/pull/1843)
- **chore:** delete empty file by [@sklein12](https://github.com/promptfoo/promptfoo/pull/1829)
- **chore:** rename tables by [@sklein12](https://github.com/promptfoo/promptfoo/pull/1831)
- chore(deps-dev): bump @aws-sdk/client-bedrock-runtime from 3.665.0 to 3.666.0 (#1836)

### Fixed

- **fix(provider):** fal prompt config overrides by [@drochetti](https://github.com/promptfoo/promptfoo/pull/1835)
- fix: Prompt ordering on tables (#1843)
- fix: support relative paths (#1842)
- fix: count could be off if there was a test that wasn't recorded (#1841)

### Dependencies

- **chore(deps):** bump openai from 4.67.1 to 4.67.2 by [@dependabot](https://github.com/promptfoo/promptfoo/pull/1837)
- **chore(deps-dev):** bump @aws-sdk/client-bedrock-runtime from 3.665.0 to 3.666.0 by [@dependabot](https://github.com/promptfoo/promptfoo/pull/1836)
- chore(deps): bump openai from 4.67.1 to 4.67.2 (#1837)

### Documentation

- **docs(contributing):** expand guide for adding new providers by [@mldangelo](https://github.com/promptfoo/promptfoo/pull/1833)

## [0.92.0] - 2024-10-07

### Fixed

- fix(provider): fal prompt config overrides (#1835)

### Documentation

- docs(contributing): expand guide for adding new providers (#1833)

### Changed

- Normalize eval results in db (#1776)
- foundation model blog post (#1823)
- site: custom blog index page (#1824)
- chore(build): allow-composite-ts (#1825)
- chore(cli): improve validation for extension hooks (#1827)
- chore: rename tables (#1831)
- chore: delete empty file (#1829)

## [0.91.3] - 2024-10-04

### Added

- feat(redteam): add religion plugin (#1822)
- feat(provider-fal): allow prompt config overrides (#1815)
- feat: remove in memory table (#1820)

## [0.91.2] - 2024-10-04

### Added

- feat(cli): Add input validation to eval command (@mldangelo #1810)
- feat(cli): Add real-time logging for Python script execution (@mldangelo #1818)
- feat(providers): Add support for setting cookies in `browser` provider (@typpo #1809)

### Changed

- chore(ci): Move integration tests to separate job in GitHub Actions workflow (@mldangelo #1821)
- chore(providers): Add support for file-based response parser for HTTP provider (@mldangelo #1808)
- chore(providers): Improve error message for browser provider missing imports (67c5fed2 @typpo)
- chore(redteam): Update to specific GPT-4 model (0be9c87f @mldangelo)
- chore(site): Update intro cal.com link (ff36972e @typpo)
- chore(webui): Remove 'use client' directives from React components (bc6f4214 @mldangelo)
- docs: Add Streamlit application in browser documentation (855e80f4 @typpo)
- docs: Escape tag in documentation (9c3ae83b @typpo)
- docs: Remove responseparser from quickstart (fe17b837 @typpo)
- docs: Remove responseParser from redteam template (feda3c60 @typpo)
- docs: Update test case reference documentation (d7c7a507 @mldangelo)
- docs: Update to use `redteam run` and `redteam report` (@typpo #1814)

### Fixed

- fix(redteam): Resolve cross-session templating issues (@typpo #1811)
- fix(webui): Ensure weight is not 0 (@sklein12 #1817)

### Dependencies

- chore(deps-dev): Bump @aws-sdk/client-bedrock-runtime from 3.658.1 to 3.662.0 (@dependabot #1805)
- chore(deps-dev): Bump @aws-sdk/client-bedrock-runtime from 3.663.0 to 3.664.0 (@dependabot #1819)
- chore(deps): Bump openai from 4.66.1 to 4.67.0 (@dependabot #1804)
- chore(deps): Bump replicate from 0.34.0 to 0.34.1 (@dependabot #1806)
- chore(deps): Update dependencies (ec37ca4e @mldangelo)

## [0.91.1] - 2024-10-01

### Changed

- feat: prompts as python classmethods (#1799)

### Fixed

- fix(redteam): read redteam config during redteam eval command (#1803)

### Documentation

- docs(custom-api): update documentation and improve typing (#1802)

## [0.91.0] - 2024-10-01

### Added

- feat(cli): ask for email on public share by @typpo in #1798
- feat(cli): support input transforms by @MrFlounder in #1704
- feat(redteam): add `redteam run` command by @typpo in #1791
- feat(webui): new Chart type on the eval page of web UI by @YingjiaLiu99 in #1147

### Changed

- fix: calc the same prompt id everywhere by @sklein12 in #1795
- docs: add troubleshooting section for timeouts by @mldangelo
- docs: fix indentation by @typpo
- docs: provider index by @mldangelo in #1792
- docs: update ts-config example README with tsx loader options by @mldangelo
- site: misc redteam guide clarifications by @typpo
- chore(cli): reorganize command structure and add program name by @mldangelo
- chore(cli): simplify node version check by @mldangelo in #1794
- chore(openai): use omni moderation by default by @typpo in #1797
- chore(providers): add support for special chars in browser provider by @typpo in #1790
- chore(providers): render provider label using Nunjucks by @mldangelo in #1789
- chore(providers): warn on unknown provider types by @mldangelo in #1787
- chore(redteam): include package version in redteam run hash by @typpo in 6d2d0c65
- chore(redteam): rename and export base classes by @mldangelo in #1801
- chore(redteam): serverside generation for indirect-prompt-injection by @mldangelo
- chore(redteam): update adversarial generation to specific gpt-4o model by @typpo in 1f397f62
- chore(cli): reorganize command structure and add program name by @mldangelo in 66781927

### Fixed

- fix(build): remove ts-config path aliases until compilation works correctly by @sklein12 in #1796
- fix(cli): don't ask for email when sharing in ci or without tty by @typpo
- fix(package): use provider prompt map when running via Node package by @vsauter in #1788
- fix(redteam): don't include entities if list is empty by @typpo
- fix(redteam): OWASP aliases by @typpo in #1765

### Dependencies

- chore(deps): bump openai from 4.65.0 to 4.66.1 by @dependabot in #1800
- chore(deps): update dependencies by @mldangelo

## [0.90.3] - 2024-09-27

### Changed

- fix: browser provider ignores cert errors by @ianw_github in 9fcc9f5974d919291456292e187fba1b1bacb3e2

## [0.90.2] - 2024-09-27

### Changed

- **feat:** Add fal.ai provider by [@drochetti](https://github.com/drochetti) in [#1778](https://github.com/promptfoo/promptfoo/pull/1778)
- **feat:** Add install script for pre-built binary installation by [@mldangelo](https://github.com/mldangelo) in [#1755](https://github.com/promptfoo/promptfoo/pull/1755)
- **fix:** Improve JSON parser handling for multiple braces by [@typpo](https://github.com/typpo) in [#1766](https://github.com/promptfoo/promptfoo/pull/1766)
- **refactor(eval):** Reorganize and improve eval command options by [@mldangelo](https://github.com/mldangelo) in [#1762](https://github.com/promptfoo/promptfoo/pull/1762)
- **chore(bedrock):** Improve support for LLAMA3.1 and LLAMA3.2 model configurations by [@mldangelo](https://github.com/mldangelo) in [#1777](https://github.com/promptfoo/promptfoo/pull/1777)
- **chore(config):** Simplify config loading by [@mldangelo](https://github.com/mldangelo) in [#1779](https://github.com/promptfoo/promptfoo/pull/1779)
- **chore(redteam):** Move select plugins for server-side generation by [@mldangelo](https://github.com/mldangelo) in [#1783](https://github.com/promptfoo/promptfoo/pull/1783)
- **ci(nexe-build):** Add ARM64 support for nexe builds by [@mldangelo](https://github.com/mldangelo) in [#1780](https://github.com/promptfoo/promptfoo/pull/1780)
- **ci(nexe-build):** Update runner selection for macOS and add Windows file extension by [@mldangelo](https://github.com/mldangelo) in [#1784](https://github.com/promptfoo/promptfoo/pull/1784)

### Fixed

- **fix(providers):** Correct data types for `responseParser` in HTTP provider by [@typpo](https://github.com/typpo) in [#1764](https://github.com/promptfoo/promptfoo/pull/1764)

### Dependencies

- **chore(deps-dev):** Bump `@aws-sdk/client-bedrock-runtime` from 3.658.0 to 3.658.1 by [@dependabot](https://github.com/dependabot) in [#1769](https://github.com/promptfoo/promptfoo/pull/1769)
- **chore(deps):** Bump `replicate` from 0.33.0 to 0.34.0 by [@dependabot](https://github.com/dependabot) in [#1767](https://github.com/promptfoo/promptfoo/pull/1767)
- **chore(deps):** Bump `openai` from 4.63.0 to 4.64.0 by [@dependabot](https://github.com/dependabot) in [#1768](https://github.com/promptfoo/promptfoo/pull/1768)

## [0.90.1] - 2024-09-26

### Changed

- **chore(providers):** Updated Bedrock integration to support Llama 3.2 models. [#1763](https://github.com/promptfoo/promptfoo/pull/1763) by [@aristsakpinis93](https://github.com/aristsakpinis93)
- **chore:** Added support for config objects in JavaScript and Python assertions. [#1729](https://github.com/promptfoo/promptfoo/pull/1729) by [@vedantr](https://github.com/vedantr)
- **fix:** Improved prompts handling per provider. [#1757](https://github.com/promptfoo/promptfoo/pull/1757) by [@typpo](https://github.com/typpo)
- **fix:** Updated `--no-interactive` description and added it to the documentation. [#1761](https://github.com/promptfoo/promptfoo/pull/1761) by [@kentyman23](https://github.com/kentyman23)
- site: adding blog post for Prompt Airlines (#1774)

### Dependencies

- **chore(deps-dev):** Bumped `@aws-sdk/client-bedrock-runtime` from 3.654.0 to 3.658.0. [#1758](https://github.com/promptfoo/promptfoo/pull/1758) by [@dependabot](https://github.com/dependabot)

## [0.90.0] - 2024-09-24

### Changed

- cli: Added 'pf' as an alias for the 'promptfoo' command (@mldangelo, #1745)
- providers(bedrock): Added support for AI21 Jamba Models and Meta Llama 3.1 Models (@mldangelo, #1753)
- providers(python): Added support for file:// syntax for Python providers (@mldangelo, #1748)
- providers(http): Added support for raw requests (@typpo, #1749)
- cli: implement cloud Login functionality for private sharing (@sklein12, #1719)
- cli(redteam): aliased 'eval' in redteam namespace and prioritized redteam.yaml over promptfooconfig.yaml (@typpo, #1664)
- providers(http): Added templating support for provider URLs (@mldangelo, #1747)
- cli: read config files from directory paths (@andretran, #1721)
- Added PROMPTFOO_EXPERIMENTAL environment variable (@typpo)
- Simplified redteam consent process (@typpo)
- Improved input handling for login prompts (@mldangelo)
- Updated dependencies (@mldangelo)
- webui: fix route to edit eval description(@sklein12, #1754)
- cli: prevent logging of empty output paths (@mldangelo)
- Added raw HTTP request example (@typpo)
- Updated documentation to prefer prebuilt versions (@sklein12, #1752)
- Triggered release step in nexe build for tagged branches (@mldangelo)
- Updated release token in GitHub Actions workflow (@mldangelo)
- Added continue-on-error to nexe-build job (@mldangelo)

## [0.89.4] - 2024-09-23

### Added

- feat(webui): display suggestions (#1739)

### Changed

- feat: headless browser provider (#1736)
- feat: suggestions (#1723)
- feat: improvements to http and websocket providers (#1732)
- fix: empty state for webui (#1727)
- chore: add costs for OpenAI model "gpt-4o-2024-08-06" (#1728)
- fix: catch errors when creating share url (#1726)https://github.com/promptfoo/promptfoo/pull/1725
- fix: add missing outputPath (#1734)
- fix: output path when PROMPTFOO_LIGHTWEIGHT_RESULTS is set (#1737)
- chore: Move share action to server (#1743)
- docs: Update documentation for Tree-based Jailbreaks Strategy by @vingiarrusso in

### Fixed

- fix(prompts): add handling for function prompt (#1724)

## [0.89.3] - 2024-09-20

### Changed

- **Bug Fixes:**
  - Improved sanitization of generations ([#1713](https://github.com/promptfoo/promptfoo/pull/1713) by [@typpo](https://github.com/typpo))
  - Reverted config changes to resolve prompt file bug ([#1722](https://github.com/promptfoo/promptfoo/pull/1722) by [@mldangelo](https://github.com/mldangelo))
- **Docs**
  - Added more information to the enterprise page ([#1714](https://github.com/promptfoo/promptfoo/pull/1714) by [@typpo](https://github.com/typpo))
  - Updated the about page ([#1715](https://github.com/promptfoo/promptfoo/pull/1715) by [@typpo](https://github.com/typpo))
  - Minor landing page updates ([#1718](https://github.com/promptfoo/promptfoo/pull/1718) by [@typpo](https://github.com/typpo))
- Update documentation for Tree-based Jailbreaks Strategy (#1725)

## [0.89.2] - 2024-09-18

### Changed

- **Dependencies**: Updated project dependencies (@mldangelo)
- **Website**: Added truncate functionality to the site (@typpo)
- Fixed Node cache dependency issue (@typpo)
- Improved nexe build workflow artifact handling in CI pipeline (@mldangelo)
- Bumped version to 0.89.2 (@typpo)
-

## [0.89.1] - 2024-09-18

### Added

- **feat(provider/openai)**: support loading `response_format` from a file by [@albertlieyingadrian](https://github.com/albertlieyingadrian) in [#1711](https://github.com/promptfoo/promptfoo/pull/1711)
- **feat(matchers)**: add external file loader for LLM rubric by [@albertlieyingadrian](https://github.com/albertlieyingadrian) in [#1698](https://github.com/promptfoo/promptfoo/pull/1698)

### Changed

- **feat**: Redteam dashboard by [@typpo](https://github.com/typpo) in [#1709](https://github.com/promptfoo/promptfoo/pull/1709)
- **feat**: add WebSocket provider by [@typpo](https://github.com/typpo) in [#1712](https://github.com/promptfoo/promptfoo/pull/1712)
- **docs**: GPT vs O1 guide by [@typpo](https://github.com/typpo) in [#1703](https://github.com/promptfoo/promptfoo/pull/1703)

### Dependencies

- **chore(deps)**: bump `openai` from `4.61.1` to `4.62.0` by [@dependabot](https://github.com/dependabot) in [#1706](https://github.com/promptfoo/promptfoo/pull/1706)
- **chore(deps)**: bump `@azure/openai-assistants` from `1.0.0-beta.5` to `1.0.0-beta.6` by [@dependabot](https://github.com/dependabot) in [#1707](https://github.com/promptfoo/promptfoo/pull/1707)

## [0.89.0] - 2024-09-17

### Added

- feat(util): add nunjucks template support for file path (#1688) by @albertlieyingadrian
- feat(redteam): top level targets, plugins, strategies (#1689) by @typpo

### Changed

- feat: Migrate NextUI to a React App (#1637) by @sklein12
- feat: add golang provider (#1693) by @typpo
- feat: make config `prompts` optional (#1694) by @typpo
- chore(redteam): plumb scores per plugin and strategy (#1684) by @typpo
- chore(redteam): redteam init indent plugins and strategies by @typpo
- chore(redteam): redteam onboarding updates (#1695) by @typpo
- chore(redteam): update some framework mappings by @typpo
- refactor(csv): improve assertion parsing and add warning for single underscore usage (#1692) by @mldangelo
- docs: improve Python provider example with stub LLM function by @mldangelo

### Fixed

- fix(python): change PythonShell mode to binary to fix unicode encoding issues (#1671) by @mldangelo
- fix(python): check --version for executable path validation (#1690) by @mldangelo
- fix(providers): Mistral Error Reporting (#1691) by @GICodeWarrior

### Dependencies

- chore(deps): bump openai from 4.61.0 to 4.61.1 (#1696) by @dependabot
- chore(deps): remove nexe dev dependency by @mldangelo
- chore(deps): update eslint and related packages by @mldangelo

## [0.88.0] - 2024-09-16

### Dependencies

- chore(deps): bump replicate from 0.32.1 to 0.33.0 (#1682)

### Added

- feat(webui): display custom namedScores (#1669)

### Changed

- **Added** `--env-path` as an alias for the `--env-file` option in CLI (@mldangelo)
- **Introduced** `PROMPTFOO_LIGHTWEIGHT_RESULTS` environment variable to optimize result storage (@typpo)
- **Added** `validatePythonPath` function and improved error handling for Python scripts (@mldangelo)
- **Displayed** custom named scores in the Web UI (@khp)
- **Improved** support for structured outputs in the OpenAI provider (@mldangelo)
- **Added** OpenAI Assistant's token usage statistics (@albertlieyingadrian)
- **Added** pricing information for Azure OpenAI models (@mldangelo)
- **Improved** API URL formatting for Azure OpenAI provider (@mldangelo)
- **Fixed** prompt normalization when reading configurations (@mldangelo)
- **Resolved** Docker image issues by adding Python, ensuring the `next` output directory exists, and disabling telemetry (@mldangelo)
- **Improved** message parsing for the Anthropic provider (@mldangelo)
- **Fixed** error in loading externally defined OpenAI function calls (@mldangelo)
- **Corrected** latency assertion error for zero milliseconds latency (@albertlieyingadrian)
- **Added** a new Red Team introduction and case studies to the documentation (@typpo)
- **Updated** model references and default LLM models in the documentation (@mldangelo)
- **Fixed** typos and broken image links in the documentation (@mldangelo, @typpo)
- **Refactored** Red Team commands and types to improve code organization (@mldangelo)
- **Moved** `evaluateOptions` initialization to `evalCommand` (@mldangelo)
- **Centralized** cost calculation logic in providers (@mldangelo)
- ci: improve nexe build workflow and caching (#1683)
- chore(providers): add pricing information for Azure OpenAI models (#1681)

### Tests

- **Added** support for `file://` prefix for local file paths in the `tests:` field in configuration (@mldangelo)

## [0.87.1] - 2024-09-12

### Fixed

- fix(docker): add Python to Docker image and verify in CI (#1677)
- fix(assertions): fix latencyMs comparison with undefined to allow 0 ms latency (#1668)
- fix(providers): improve parseMessages function for anthropic (#1666)
- fix(dockerfile): ensure next out directory exists and disable next telemetry (#1665)
- fix: normalize prompts when reading configs (#1659)

### Added

- feat(python): add validatePythonPath function and improve error handling (#1670)
- feat(cli): accept '--env-path' as an alias for '--env-file' option (#1654)
- feat: PROMPTFOO_LIGHTWEIGHT_RESULTS envar (#1450)

### Documentation

- docs: red team intro (#1662)
- docs: update model references from gpt-3.5-turbo to gpt-4o-mini (#1655)

### Changed

- **Add OpenAI `o1` pricing** by [@typpo](https://github.com/typpo) in [#1649](https://github.com/promptfoo/promptfoo/pull/1649)
- **Add support for OpenAI `o1` max completion tokens** by [@mldangelo](https://github.com/mldangelo) in [#1650](https://github.com/promptfoo/promptfoo/pull/1650)
- **Share link issue when self-hosting** by [@typpo](https://github.com/typpo) in [#1647](https://github.com/promptfoo/promptfoo/pull/1647)
- **Fix OpenAI function tool callbacks handling** by [@mldangelo](https://github.com/mldangelo) in [#1648](https://github.com/promptfoo/promptfoo/pull/1648)
- **Fix broken anchor links** by [@mldangelo](https://github.com/mldangelo) in [#1645](https://github.com/promptfoo/promptfoo/pull/1645)
- **Add documentation for Echo provider** by [@mldangelo](https://github.com/mldangelo) in [#1646](https://github.com/promptfoo/promptfoo/pull/1646)
- ci: add push trigger to docker workflow (#1678)
- refactor(providers): centralize cost calculation logic (#1679)
- refactor: move evaluateOptions initialization to evalCommand (#1674)
- refactor(redteam): move redteam types to src/redteam/types (#1653)
- refactor(redteam): move redteam commands to src/redteam/commands (#1652)
- chore(providers): improve API URL formatting for Azure OpenAI provider (#1672)
- chore(providers): add openai assistant's token usage (#1661)
- chore(openai): improve support for structured outputs (#1656)
- chore: support file:// prefix for local file paths in `tests:` field in config (#1651)

## [0.87.0] - 2024-09-12

### Changed

- feat: remote strategy execution (#1592)
- fix: run db migrations first thing in cli (#1638)
- chore: add --remote to `eval` (#1639)
- chore: ability to record when feature is used (#1643)
- site: intro and image updates (#1636)

### Dependencies

- chore(deps-dev): bump @aws-sdk/client-bedrock-runtime from 3.649.0 to 3.650.0 (#1640)
- chore(deps): bump openai from 4.58.2 to 4.59.0 (#1641)

## [0.86.1] - 2024-09-11

### Changed

- feat: cross-session leak plugin (#1631)
- fix: quickswitcher (#1635)

## [0.86.0] - 2024-09-11

### Changed

- **feat**: Added MITRE Atlas plugin aliases by [@typpo](https://github.com/typpo) in [#1629](https://github.com/promptfoo/promptfoo/pull/1629)
- **chore**: Removed the NextAPI by [@sklein12](https://github.com/sklein12) in [#1599](https://github.com/promptfoo/promptfoo/pull/1599)
- **fix**: Improved rate limiting handling by [@sinedied](https://github.com/sinedied) in [#1633](https://github.com/promptfoo/promptfoo/pull/1633)
- **fix**: Ensured `name:value` pairs are unique, rather than just names, for tags by [@sklein12](https://github.com/sklein12) in [#1621](https://github.com/promptfoo/promptfoo/pull/1621)
- **chore**: Fixed paths for `ts-node` by [@sklein12](https://github.com/sklein12) in [#1628](https://github.com/promptfoo/promptfoo/pull/1628)
- **chore**: Standardized paths by [@sklein12](https://github.com/sklein12) in [#1627](https://github.com/promptfoo/promptfoo/pull/1627)

### Dependencies

- **chore(deps-dev)**: Bumped `@aws-sdk/client-bedrock-runtime` from 3.645.0 to 3.649.0 by [@dependabot](https://github.com/dependabot) in [#1632](https://github.com/promptfoo/promptfoo/pull/1632)
- **chore(deps)**: Bumped `@anthropic-ai/sdk` from 0.27.2 to 0.27.3 by [@dependabot](https://github.com/dependabot) in [#1625](https://github.com/promptfoo/promptfoo/pull/1625)
- **chore(deps)**: Bumped `openai` from 4.58.1 to 4.58.2 by [@dependabot](https://github.com/dependabot) in [#1624](https://github.com/promptfoo/promptfoo/pull/1624)

## [0.85.2] - 2024-09-10

### Changed

- feat: compliance status in redteam reports (#1619)
- fix: prompt parsing (#1620)

## [0.85.1] - 2024-09-09

### Changed

- feat: add support for markdown prompts (#1616)
- fix: Indirect Prompt Injection missing purpose and will only generate… (#1618)

### Dependencies

- chore(deps): bump openai from 4.58.0 to 4.58.1 (#1617)

## [0.85.0] - 2024-09-06

### Added

- **feat(mistral):** Update chat models and add embedding provider by @mldangelo in [#1614](https://github.com/promptfoo/promptfoo/pull/1614)
- **feat(templates):** Allow Nunjucks templating in grader context by @mldangelo in [#1606](https://github.com/promptfoo/promptfoo/pull/1606)
- **feat(redteam):** Add remote generation for multilingual strategy by @mldangelo in [#1603](https://github.com/promptfoo/promptfoo/pull/1603)
- **feat(redteam):** ASCII smuggling plugin by @typpo in [#1602](https://github.com/promptfoo/promptfoo/pull/1602)
- **feat(redteam):** More direct prompt injections by @typpo in [#1600](https://github.com/promptfoo/promptfoo/pull/1600)
- **feat(redteam):** Prompt injections for all test cases by @typpo in [commit 28605413](https://github.com/promptfoo/promptfoo/commit/28605413)

### Changed

- **refactor:** Improve project initialization and error handling by @mldangelo in [#1591](https://github.com/promptfoo/promptfoo/pull/1591)
- **chore:** Warn if API keys are not present when running `promptfoo init` by @cristiancavalli in [#1577](https://github.com/promptfoo/promptfoo/pull/1577)
- **chore:** Add info to contains-all and icontains-all error by @typpo in [#1596](https://github.com/promptfoo/promptfoo/pull/1596)
- **chore(redteam):** Export graders by @sklein12 in [#1593](https://github.com/promptfoo/promptfoo/pull/1593)
- **chore(redteam):** Export prompt generators by @sklein12 in [#1583](https://github.com/promptfoo/promptfoo/pull/1583)
- **docs:** Add information on loading scenarios from external files by @mldangelo in [commit ddcc6e59](https://github.com/promptfoo/promptfoo/commit/ddcc6e59)

### Fixed

- **fix(redteam):** Correct metric name for misinfo/pii/etc plugins by @typpo in [#1605](https://github.com/promptfoo/promptfoo/pull/1605)
- **fix(redteam):** Remove quotes and numbered results from generated prompts by @typpo in [#1601](https://github.com/promptfoo/promptfoo/pull/1601)
- **fix(redteam):** Move purpose to the right place in redteam template by @typpo in [commit 00b2ed1c](https://github.com/promptfoo/promptfoo/commit/00b2ed1c)

### Dependencies

- **chore(deps):** Bump openai from 4.57.3 to 4.58.0 by @dependabot in [#1608](https://github.com/promptfoo/promptfoo/pull/1608)
- **chore(deps):** Bump openai from 4.57.2 to 4.57.3 by @dependabot in [#1594](https://github.com/promptfoo/promptfoo/pull/1594)

### Documentation

- **docs(redteam):** Red team introduction by @typpo in [commit ba5fe14c](https://github.com/promptfoo/promptfoo/commit/ba5fe14c) and [commit 60624456](https://github.com/promptfoo/promptfoo/commit/60624456)
- **docs(redteam):** Minor redteam update by @typpo in [commit 7cad8da5](https://github.com/promptfoo/promptfoo/commit/7cad8da5)

### Tests

- **test(redteam):** Enhance nested quotes handling in parseGeneratedPrompts by @mldangelo in [commit 36f6464a](https://github.com/promptfoo/promptfoo/commit/36f6464a)

## [0.84.1] - 2024-09-04

### Changed

- fix: json parsing infinite loop (#1590)
- fix: add cache and timeout to remote grading (#1589)

## [0.84.0] - 2024-09-04

### Changed

- Support for remote `llm-rubric` (@typpo in #1585)
- Resolve foreign key constraint in `deleteAllEvals` (@mldangelo in #1581)
- Don't set OpenAI chat completion `seed=0` by default (@Sasja in #1580)
- Improve strategy JSON parsing (@typpo in #1587)
- Multilingual strategy now uses redteam provider (@typpo in #1586)
- Handle redteam remote generation error (@typpo)
- Redteam refusals are not failures for Vertex AI (@typpo)
- Reorganize redteam exports and add Strategies (@mldangelo in #1588)
- Update OpenAI config documentation (@mldangelo)
- Improve Azure environment variables and configuration documentation (@mldangelo)
- Bump dependencies and devDependencies (@mldangelo)
- Set `stream: false` in Ollama provider (@typpo, #1568)
- Bump openai from 4.57.0 to 4.57.1 (@dependabot in #1579)
- Regenerate JSON schema based on type change (@mldangelo)
- Synchronize EnvOverrides in types and validators (@mldangelo)

## [0.83.2] - 2024-09-03

### Added

- feat: add --remote to redteam generate (#1576)

## [0.83.1] - 2024-09-03

## [0.83.0] - 2024-09-03

### Changed

- feat: add onboarding flow for http endpoint (#1572)
- feat: remote generation on the cli (#1570)
- docs: update YAML syntax for prompts and providers arrays (#1574)

## [0.82.0] - 2024-09-02

### Added

- feat(redteam): add remote generation for purpose and entities by @mldangelo

### Changed

- feat: add `delay` option for redteam generate and refactor plugins by @typpo
- fix: validate all plugins before running any by @typpo
- fix: remove indirect prompt injection `config.systemPrompt` dependency by @typpo
- fix: show all strategies on report by @typpo
- fix: bfla grading by @typpo
- chore: simplify redteam types by @typpo
- chore: move redteam command locations by @typpo
- chore: defaults for redteam plugins/strategies by @typpo
- chore: clean up some redteam onboarding questions by @typpo
- chore: export redteam plugins by @typpo
- chore: rename envar by @typpo
- chore: add `PROMPTFOO_NO_REDTEAM_MODERATION` envar by @typpo
- chore(redteam): add progress bar to multilingual strategy by @mldangelo
- chore(redteam): export extraction functions by @mldangelo
- chore(docker): install peer dependencies during build by @mldangelo
- docs: update file paths to use file:// prefix by @mldangelo
- chore: clean up some redteam onboarding questions (#1569)
- chore: defaults for redteam plugins/strategies (#1521)

### Dependencies

- chore(deps-dev): bump @aws-sdk/client-bedrock-runtime from 3.637.0 to 3.642.0 by @dependabot
- chore(deps): bump replicate from 0.32.0 to 0.32.1 by @dependabot
- chore(deps): bump openai from 4.56.1 to 4.57.0 by @dependabot
- chore(deps): bump the github-actions group with 2 updates by @dependabot

## [0.81.5] - 2024-08-30

### Dependencies

- chore(deps): bump the github-actions group with 2 updates (#1566)
- chore(deps): bump replicate from 0.32.0 to 0.32.1 (#1559)
- chore(deps): bump openai from 4.56.1 to 4.57.0 (#1558)

### Fixed

- fix: remove indirect prompt injection `config.systemPrompt` dependency (#1562)
- fix: validate all plugins before running any (#1561)

### Added

- feat: add `delay` option for redteam generate and refactor plugins (#1564)
- feat(redteam): add remote generation for purpose and entities (#1555)

### Changed

- feat: global `env` var in templates (#1553)
- fix: harmful grader (#1554)
- chore: include createdAt in getStandaloneEvals (#1550)
- chore: write eval tags to database and add migration (#1551)
- style: enforce object shorthand rule (#1557)
- chore: move redteam command locations (#1565)
- chore: simplify redteam types (#1563)
- chore(deps-dev): bump @aws-sdk/client-bedrock-runtime from 3.637.0 to 3.642.0 (#1560)

## [0.81.4] - 2024-08-29

### Changed

- **fix:** redteam progress bar by @typpo in [#1548](https://github.com/promptfoo/promptfoo/pull/1548)
- **fix:** redteam grading should use defaultTest by @typpo in [#1549](https://github.com/promptfoo/promptfoo/pull/1549)
- **refactor:** move extractJsonObjects to json utility module by @mldangelo in [#1539](https://github.com/promptfoo/promptfoo/pull/1539)

### Fixed

- **fix(redteam):** fix modifier handling in PluginBase by @mldangelo in [#1538](https://github.com/promptfoo/promptfoo/pull/1538)
- **fix(testCases):** improve test case generation with retry logic by @mldangelo in [#1544](https://github.com/promptfoo/promptfoo/pull/1544)
- **fix(docker):** link peer dependencies in Docker build by @mldangelo in [#1545](https://github.com/promptfoo/promptfoo/pull/1545)
- **fix(devcontainer):** simplify and standardize development environment by @mldangelo in [#1547](https://github.com/promptfoo/promptfoo/pull/1547)

### Dependencies

- **chore(deps):** update dependencies by @mldangelo in [#1540](https://github.com/promptfoo/promptfoo/pull/1540)
- **chore(deps):** bump @anthropic-ai/sdk from 0.27.0 to 0.27.1 by @dependabot in [#1541](https://github.com/promptfoo/promptfoo/pull/1541)
- **chore(deps):** bump openai from 4.56.0 to 4.56.1 by @dependabot in [#1542](https://github.com/promptfoo/promptfoo/pull/1542)

## [0.81.3] - 2024-08-28

### Changed

- fix: use redteam provider in extractions (#1536)
- feat: Indirect prompt injection plugin (#1518)
- feat: add support for tags property in config (#1526)
- feat: ability to reference external files in plugin config (#1530)
- feat: custom redteam plugins (#1529)
- fix: remove failure messages from output (#1531)
- fix: reduce pii false positives (#1532)
- fix: Addtl Pii false positives (#1533)
- fix: RBAC plugin false positives (#1534)
- fix: redteam providers should be overriddeable (#1516)
- fix: dont use openai moderation if key not present (#1535)

### Fixed

- fix(redteam): update logic for json only response format in default provider (#1537)

## [0.81.2] - 2024-08-27

### Changed

- fix: use redteam provider in extractions (#1536)
- feat: Indirect prompt injection plugin (#1518)
- feat: add support for tags property in config (#1526)
- feat: ability to reference external files in plugin config (#1530)
- feat: custom redteam plugins (#1529)
- fix: remove failure messages from output (#1531)
- fix: reduce pii false positives (#1532)
- fix: Addtl Pii false positives (#1533)
- fix: RBAC plugin false positives (#1534)
- fix: redteam providers should be overriddeable (#1516)
- fix: dont use openai moderation if key not present (#1535)

## [0.81.1] - 2024-08-27

### Changed

- feat: Indirect prompt injection plugin (#1518)
- feat: add support for `tags` property in config (#1526)
- feat: ability to reference external files in plugin config (#1530)
- feat: custom redteam plugins (#1529)
- fix: remove failure messages from output (#1531)
- fix: reduce pii false positives (#1532)
- fix: Addtl Pii false positives (#1533)
- fix: RBAC plugin false positives (#1534)
- fix: redteam providers should be overriddeable (#1516)
- fix: dont use openai moderation if key not present (#1535)
- chore: Set jest command line setting for jest extension (#1527)

## [0.81.0] - 2024-08-26

### Added

- feat(report): performance by strategy (#1524)
- feat(ai21): Add AI21 Labs provider (#1514)
- feat(docker): add Python runtime to final image (#1519)
- feat(anthropic): add support for create message headers (prompt caching) (#1503)

### Changed

- feat: report view sidebar for previewing test failures (#1522)
- chore: add plugin/strategy descriptions (#1520)
- chore: add `promptfoo redteam plugins` command to list plugins (#1523)
- chore: clear cache status messages (#1517)

### Fixed

- fix(scriptCompletionProvider): handle UTF-8 encoding in script output (#1515)
- fix(config): support loading scenarios and tests from external files (#331)

### Dependencies

- chore(deps-dev): bump @aws-sdk/client-bedrock-runtime from 3.635.0 to 3.637.0 (#1513)

## [0.80.3] - 2024-08-22

### Changed

- **Add Support for Embeddings API (Cohere)**: Added support for the embeddings API. [#1502](https://github.com/promptfoo/promptfoo/pull/1502) by @typpo
- **Improve Download Menu**: Enhanced the web UI by improving the download menu, adding an option to download human eval test cases, and adding tests. [#1500](https://github.com/promptfoo/promptfoo/pull/1500) by @mldangelo
- **Python IPC Encoding**: Resolved an issue by ensuring that Python IPC uses UTF-8 encoding. [#1511](https://github.com/promptfoo/promptfoo/pull/1511) by @typpo
- **Dependencies**:
  - Bumped `@anthropic-ai/sdk` from `0.26.1` to `0.27.0`. [#1507](https://github.com/promptfoo/promptfoo/pull/1507) by @dependabot
  - Upgraded Docusaurus to version `3.5.2`. [#1512](https://github.com/promptfoo/promptfoo/pull/1512) by @mldangelo

## [0.80.2] - 2024-08-22

### Changed

- fix: remove prompt-extraction from base plugins (#1505)

## [0.80.1] - 2024-08-21

### Added

- feat(redteam): improve test generation and reporting (#1481)
- feat(eval)!: remove interactive providers option (#1487)

### Changed

- refactor(harmful): improve test generation and deduplication (#1480)
- fix: hosted load shared eval (#1482)
- fix: Generate correct url for hosted shared evals (#1484)
- feat: multilingual strategy (#1483)
- chore(eslint): add and configure eslint-plugin-unicorn (#1489)
- fix: include vars in python provider cache key (#1493)
- fix: Including prompt extraction broke redteam generation (#1494)
- fix: floating point comparisons in matchers (#1486)
- site: enterprise breakdown (#1495)
- fix: Prompt setup during redteam generation (#1496)
- fix: hardcoded injectVars in harmful plugin (#1498)
- site: enterprise blog post (#1497)

### Fixed

- fix(assertions): update error messages for context-relevance and context-faithfulness (#1485)

### Dependencies

- chore(deps-dev): bump @aws-sdk/client-bedrock-runtime from 3.632.0 to 3.635.0 (#1490)

## [0.80.0] - 2024-08-21

### Changed

- **Multilingual Strategy**: Added multilingual strategy by @typpo in [#1483](https://github.com/promptfoo/promptfoo/pull/1483)
- **Redteam**: Improved test generation and reporting by @mldangelo in [#1481](https://github.com/promptfoo/promptfoo/pull/1481)
- **Evaluation**: Removed interactive providers option by @mldangelo in [#1487](https://github.com/promptfoo/promptfoo/pull/1487)
- **Hosted Load**: Fixed hosted load shared eval by @sklein12 in [#1482](https://github.com/promptfoo/promptfoo/pull/1482)
- **Shared Evals**: Generated correct URL for hosted shared evals by @sklein12 in [#1484](https://github.com/promptfoo/promptfoo/pull/1484)
- **Assertions**: Updated error messages for context-relevance and context-faithfulness by @mldangelo in [#1485](https://github.com/promptfoo/promptfoo/pull/1485)
- **Python Provider**: Included vars in Python provider cache key by @typpo in [#1493](https://github.com/promptfoo/promptfoo/pull/1493)
- **Prompt Extraction**: Fixed prompt extraction during redteam generation by @sklein12 in [#1494](https://github.com/promptfoo/promptfoo/pull/1494)
- **Matchers**: Fixed floating point comparisons in matchers by @typpo in [#1486](https://github.com/promptfoo/promptfoo/pull/1486)
- **Redteam Generation**: Fixed prompt setup during redteam generation by @sklein12 in [#1496](https://github.com/promptfoo/promptfoo/pull/1496)
- **Harmful Tests**: Improved test generation and deduplication by @mldangelo in [#1480](https://github.com/promptfoo/promptfoo/pull/1480)
- **ESLint**: Added and configured eslint-plugin-unicorn by @mldangelo in [#1489](https://github.com/promptfoo/promptfoo/pull/1489)
- **Dependencies**: Bumped @aws-sdk/client-bedrock-runtime from 3.632.0 to 3.635.0 by @dependabot in [#1490](https://github.com/promptfoo/promptfoo/pull/1490)
- **Crescendo**: Crescendo now uses gpt-4o-mini instead of gpt-4o by @typpo
- **Environment Variables**: Added GROQ_API_KEY and alphabetized 3rd party environment variables by @mldangelo
- **Enterprise Breakdown**: Added enterprise breakdown by @typpo in [#1495](https://github.com/promptfoo/promptfoo/pull/1495)

## [0.79.0] - 2024-08-20

### Added

- feat(groq): integrate native Groq SDK and update documentation by @mldangelo in #1479
- feat(redteam): support multiple policies in redteam config by @mldangelo in #1470
- feat(redteam): handle graceful exit on Ctrl+C during initialization by @mldangelo

### Changed

- feat: Prompt Extraction Redteam Plugin by @sklein12 in #1471
- feat: nexe build artifacts by @typpo in #1472
- fix: expand supported config file extensions by @mldangelo in #1473
- fix: onboarding.ts should assume context.py by @typpo
- fix: typo in onboarding example by @typpo
- fix: reduce false positives in `policy` and `sql-injection` by @typpo
- docs: remove references to optional Supabase environment variables by @mldangelo in #1474
- docs: owasp llm top 10 updates by @typpo
- test: mock logger in util test suite by @mldangelo
- chore(workflow): change release trigger type from 'published' to 'created' in Docker workflow, remove pull request and push triggers by @mldangelo
- chore(webui): update plugin display names by @typpo
- chore: refine pass rate threshold logging by @mldangelo
- ci: upload artifact by @typpo

### Fixed

- fix(devcontainer): improve Docker setup for development environment by @mldangelo
- fix(devcontainer): update Dockerfile.dev for Node.js development by @mldangelo
- fix(webui): truncate floating point scores by @typpo

### Dependencies

- chore(deps): update dependencies by @mldangelo in #1478
- chore(deps): update dependencies including @swc/core, esbuild, @anthropic-ai/sdk, and openai by @mldangelo

### Tests

- test(config): run tests over example promptfoo configs by @mldangelo in #1475

## [0.78.3] - 2024-08-19

### Added

- feat(redteam): add base path to CLI state for redteam generate by @mldangelo in [#1464](https://github.com/promptfoo/promptfoo/pull/1464)
- feat(eval): add global pass rate threshold by @mldangelo in [#1443](https://github.com/promptfoo/promptfoo/pull/1443)

### Changed

- chore: check config.redteam instead of config.metadata.redteam by @mldangelo in [#1463](https://github.com/promptfoo/promptfoo/pull/1463)
- chore: Add vscode settings for prettier formatting by @sklein12 in [#1469](https://github.com/promptfoo/promptfoo/pull/1469)
- build: add defaults for supabase environment variables by @sklein12 in [#1468](https://github.com/promptfoo/promptfoo/pull/1468)
- fix: smarter caching in exec provider by @typpo in [#1467](https://github.com/promptfoo/promptfoo/pull/1467)
- docs: display consistent instructions for npx vs npm vs brew by @typpo in [#1465](https://github.com/promptfoo/promptfoo/pull/1465)

### Dependencies

- chore(deps): bump openai from 4.55.9 to 4.56.0 by @dependabot in [#1466](https://github.com/promptfoo/promptfoo/pull/1466)
- chore(deps): replace rouge with js-rouge by @QuarkNerd in [#1420](https://github.com/promptfoo/promptfoo/pull/1420)

## [0.78.2] - 2024-08-18

### Changed

- feat: multi-turn jailbreak (#1459)
- feat: plugin aliases for owasp, nist (#1410)
- refactor(redteam): aliase `generate redteam` to `redteam generate`. (#1461)
- chore: strongly typed envars (#1452)
- chore: further simplify redteam onboarding (#1462)
- docs: strategies (#1460)

## [0.78.1] - 2024-08-16

### Changed

- **feat:** Helicone integration by @maamalama in [#1434](https://github.com/promptfoo/promptfoo/pull/1434)
- **fix:** is-sql assertion `databaseType` not `database` by @typpo in [#1451](https://github.com/promptfoo/promptfoo/pull/1451)
- **chore:** Use temporary file for Python interprocess communication by @enkoder in [#1447](https://github.com/promptfoo/promptfoo/pull/1447)
- **chore:** Redteam onboarding updates by @typpo in [#1453](https://github.com/promptfoo/promptfoo/pull/1453)
- **site:** Add blog post by @typpo in [#1444](https://github.com/promptfoo/promptfoo/pull/1444)

### Fixed

- **fix(redteam):** Improve iterative tree-based red team attack provider by @mldangelo in [#1458](https://github.com/promptfoo/promptfoo/pull/1458)

### Dependencies

- **chore(deps):** Update various dependencies by @mldangelo in [#1442](https://github.com/promptfoo/promptfoo/pull/1442)
- **chore(deps):** Bump `@aws-sdk/client-bedrock-runtime` from 3.629.0 to 3.631.0 by @dependabot in [#1448](https://github.com/promptfoo/promptfoo/pull/1448)
- **chore(deps):** Bump `@aws-sdk/client-bedrock-runtime` from 3.631.0 to 3.632.0 by @dependabot in [#1455](https://github.com/promptfoo/promptfoo/pull/1455)
- **chore(deps):** Bump `@anthropic-ai/sdk` from 0.25.2 to 0.26.0 by @dependabot in [#1449](https://github.com/promptfoo/promptfoo/pull/1449)
- **chore(deps):** Bump `@anthropic-ai/sdk` from 0.26.0 to 0.26.1 by @dependabot in [#1456](https://github.com/promptfoo/promptfoo/pull/1456)
- **chore(deps):** Bump `openai` from 4.55.7 to 4.55.9 by @dependabot in [#1457](https://github.com/promptfoo/promptfoo/pull/1457)

## [0.78.0] - 2024-08-14

### Changed

- **Web UI**: Added ability to choose prompt/provider column in report view by @typpo in [#1426](https://github.com/promptfoo/promptfoo/pull/1426)
- **Eval**: Support loading scenarios and tests from external files by @mldangelo in [#1432](https://github.com/promptfoo/promptfoo/pull/1432)
- **Redteam**: Added language support for generated tests by @mldangelo in [#1433](https://github.com/promptfoo/promptfoo/pull/1433)
- **Transform**: Support custom function names in file transforms by @mldangelo in [#1435](https://github.com/promptfoo/promptfoo/pull/1435)
- **Extension Hook API**: Introduced extension hook API by @aantn in [#1249](https://github.com/promptfoo/promptfoo/pull/1249)
- **Report**: Hide unused plugins in report by @typpo in [#1425](https://github.com/promptfoo/promptfoo/pull/1425)
- **Memory**: Optimize memory usage in `listPreviousResults` by not loading all results into memory by @typpo in [#1439](https://github.com/promptfoo/promptfoo/pull/1439)
- **TypeScript**: Added TypeScript `promptfooconfig` example by @mldangelo in [#1427](https://github.com/promptfoo/promptfoo/pull/1427)
- **Tests**: Moved `evaluatorHelpers` tests to a separate file by @mldangelo in [#1437](https://github.com/promptfoo/promptfoo/pull/1437)
- **Dev**: Bumped `@aws-sdk/client-bedrock-runtime` from 3.624.0 to 3.629.0 by @dependabot in [#1428](https://github.com/promptfoo/promptfoo/pull/1428)
- **SDK**: Bumped `@anthropic-ai/sdk` from 0.25.1 to 0.25.2 by @dependabot in [#1429](https://github.com/promptfoo/promptfoo/pull/1429)
- **SDK**: Bumped `openai` from 4.55.4 to 4.55.7 by @dependabot in [#1436](https://github.com/promptfoo/promptfoo/pull/1436)

## [0.77.0] - 2024-08-12

### Added

- feat(assertions): add option to disable AJV strict mode (#1415)

### Changed

- feat: ssrf plugin (#1411)
- feat: `basic` strategy to represent raw payloads only (#1417)
- refactor: transform function (#1423)
- fix: suppress docker lint (#1412)
- fix: update eslint config and resolve unused variable warnings (#1413)
- fix: handle retries for harmful generations (#1422)
- docs: add plugin documentation (#1421)

### Fixed

- fix(redteam): plugins respect config-level numTest (#1409)

### Dependencies

- chore(deps): bump openai from 4.55.3 to 4.55.4 (#1418)

### Documentation

- docs(faq): expand and restructure FAQ content (#1416)

## [0.76.1] - 2024-08-11

## [0.76.0] - 2024-08-10

### Changed

- feat: add `delete eval latest` and `delete eval all` (#1383)
- feat: bfla and bofa plugins (#1406)
- feat: Support loading tools from multiple files (#1384)
- feat: `promptfoo eval --description` override (#1399)
- feat: add `default` strategy and remove `--add-strategies` (#1401)
- feat: assume unrecognized openai models are chat models (#1404)
- feat: excessive agency grader looks at tools (#1403)
- fix: dont check SSL certs (#1396)
- fix: reduce rbac and moderation false positives (#1400)
- fix: `redteam` property was not read in config (#1407)
- fix: Do not ignored derived metrics (#1381)
- fix: add indexes for sqlite (#1382)

### Fixed

- fix(types): allow boolean values in VarsSchema (#1386)

### Dependencies

- chore(deps-dev): bump @aws-sdk/client-bedrock-runtime from 3.623.0 to 3.624.0 (#1379)
- chore(deps): bump openai from 4.54.0 to 4.55.0 (#1387)
- chore(deps): bump openai from 4.55.0 to 4.55.1 (#1392)
- chore(deps): bump @anthropic-ai/sdk from 0.25.0 to 0.25.1 (#1397)
- chore(deps): bump openai from 4.55.1 to 4.55.3 (#1398)

## [0.75.2] - 2024-08-06

### Added

- feat: ability to attach configs to prompts (#1391)

### Changed

- fix: Update "Edit Comment" dialog background for the dark mode (#1374)
- fix: undefined var in hallucination template (#1375)
- fix: restore harmCategory var (#1380)

## [0.75.1] - 2024-08-05

### Changed

- fix: temporarily disable nunjucks strict mode by @typpo

### Dependencies

- chore(deps): update dependencies (#1373)

## [0.75.0] - 2024-08-05

### Added

- feat(webui): Download report as PDF by @typpo in #1348
- feat(redteam): Add custom policy plugin by @mldangelo in #1346
- feat(config): Add writePromptfooConfig function and orderKeys utility by @mldangelo in #1360
- feat(redteam): Add purpose and entities to defaultTest metadata by @mldangelo in #1359
- feat(webui): Show metadata in details dialog by @typpo in #1362
- feat(redteam): Add some simple requested strategies by @typpo in #1364

### Changed

- feat: Implement defaultTest metadata in tests and scenarios by @mldangelo in #1361
- feat!: Add `default` plugin collection and remove --add-plugins by @typpo in #1369
- fix: Moderation assert and iterative provider handle output objects by @typpo in #1353
- fix: Improve PII grader by @typpo in #1354
- fix: Improve RBAC grading by @typpo in #1347
- fix: Make graders set assertion value by @typpo in #1355
- fix: Allow falsy provider response outputs by @typpo in #1356
- fix: Improve entity extraction and enable for PII by @typpo in #1358
- fix: Do not dereference external tool files by @typpo in #1357
- fix: Google sheets output by @typpo in #1367
- docs: How to red team RAG applications by @typpo in #1368
- refactor(redteam): Consolidate graders and plugins by @mldangelo in #1370
- chore(redteam): Collect user consent for harmful generation by @typpo in #1365

### Dependencies

- chore(deps): Bump openai from 4.53.2 to 4.54.0 by @dependabot in #1349
- chore(deps-dev): Bump @aws-sdk/client-bedrock-runtime from 3.622.0 to 3.623.0 by @dependabot in #1372

## [0.74.0] - 2024-08-01

### Changed

- **feat**: Split types vs validators for prompts, providers, and redteam [#1325](https://github.com/promptfoo/promptfoo/pull/1325) by [@typpo](https://github.com/typpo)
- **feat**: Load provider `tools` and `functions` from external file [#1342](https://github.com/promptfoo/promptfoo/pull/1342) by [@typpo](https://github.com/typpo)
- **fix**: Show gray icon when there are no tests in report [#1335](https://github.com/promptfoo/promptfoo/pull/1335) by [@typpo](https://github.com/typpo)
- **fix**: numTests calculation for previous evals [#1336](https://github.com/promptfoo/promptfoo/pull/1336) by [@onyck](https://github.com/onyck)
- **fix**: Only show the number of tests actually run in the eval [#1338](https://github.com/promptfoo/promptfoo/pull/1338) by [@typpo](https://github.com/typpo)
- **fix**: better-sqlite3 in arm64 docker image [#1344](https://github.com/promptfoo/promptfoo/pull/1344) by [@cmrfrd](https://github.com/cmrfrd)
- **fix**: Correct positive example in DEFAULT_GRADING_PROMPT [#1337](https://github.com/promptfoo/promptfoo/pull/1337) by [@tbuckley](https://github.com/tbuckley)
- **chore**: Integrate red team evaluation into promptfoo init [#1334](https://github.com/promptfoo/promptfoo/pull/1334) by [@mldangelo](https://github.com/mldangelo)
- **chore**: Enforce consistent type imports [#1341](https://github.com/promptfoo/promptfoo/pull/1341) by [@mldangelo](https://github.com/mldangelo)
- **refactor(redteam)**: Update plugin architecture and improve error handling [#1343](https://github.com/promptfoo/promptfoo/pull/1343) by [@mldangelo](https://github.com/mldangelo)
- **docs**: Expand installation instructions in README and docs [#1345](https://github.com/promptfoo/promptfoo/pull/1345) by [@mldangelo](https://github.com/mldangelo)

### Dependencies

- **chore(deps)**: Bump @azure/identity from 4.4.0 to 4.4.1 [#1340](https://github.com/promptfoo/promptfoo/pull/1340) by [@dependabot](https://github.com/dependabot)
- **chore(deps)**: Bump the github-actions group with 3 updates [#1339](https://github.com/promptfoo/promptfoo/pull/1339) by [@dependabot](https://github.com/dependabot)

## [0.73.9] - 2024-07-30

### Dependencies

- chore(deps): update dev dependencies and minor package versions (#1331)
- chore(deps): bump @anthropic-ai/sdk from 0.24.3 to 0.25.0 (#1326)

### Fixed

- fix: chain provider and test transform (#1316)

### Added

- feat: handle rate limits in generic fetch path (#1324)

### Changed

- **Features:**
  - feat: handle rate limits in generic fetch path by @typpo in https://github.com/promptfoo/promptfoo/pull/1324
- **Fixes:**
  - fix: show default vars in table by @typpo in https://github.com/promptfoo/promptfoo/pull/1306
  - fix: chain provider and test transform by @fvdnabee in https://github.com/promptfoo/promptfoo/pull/1316
- **Refactors:**
  - refactor(redteam): extract entity and purpose logic, update imitation plugin by @mldangelo in https://github.com/promptfoo/promptfoo/pull/1301
- **Chores:**
  - chore(deps): bump openai from 4.53.1 to 4.53.2 by @dependabot in https://github.com/promptfoo/promptfoo/pull/1314
  - chore: set page titles by @typpo in https://github.com/promptfoo/promptfoo/pull/1315
  - chore: add devcontainer setup by @cmrfrd in https://github.com/promptfoo/promptfoo/pull/1317
  - chore(webui): persist column selection in evals view by @mldangelo in https://github.com/promptfoo/promptfoo/pull/1302
  - chore(redteam): allow multiple provider selection by @mldangelo in https://github.com/promptfoo/promptfoo/pull/1319
  - chore(deps): bump @anthropic-ai/sdk from 0.24.3 to 0.25.0 by @dependabot in https://github.com/promptfoo/promptfoo/pull/1326
  - chore(deps-dev): bump @aws-sdk/client-bedrock-runtime from 3.620.0 to 3.620.1 by @dependabot in https://github.com/promptfoo/promptfoo/pull/1327
  - chore(deps): update dev dependencies and minor package versions by @mldangelo in https://github.com/promptfoo/promptfoo/pull/1331
- **CI/CD:**
  - ci: add assets generation job and update json schema by @mldangelo in https://github.com/promptfoo/promptfoo/pull/1321
  - docs: add CITATION.cff file by @mldangelo in https://github.com/promptfoo/promptfoo/pull/1322
  - docs: update examples and docs to use gpt-4o and gpt-4o-mini models by @mldangelo in https://github.com/promptfoo/promptfoo/pull/1323
- chore(deps-dev): bump @aws-sdk/client-bedrock-runtime from 3.620.0 to 3.620.1 (#1327)

### Documentation

- **Documentation:**

## [0.73.8] - 2024-07-29

### Dependencies

- chore(deps): bump openai from 4.53.1 to 4.53.2 (#1314)

### Documentation

- docs: update examples and docs to use gpt-4o and gpt-4o-mini models (#1323)
- docs: add CITATION.cff file (#1322)

### Added

- feat(webui): tooltip with provider config on hover (#1312)

### Changed

- feat: Imitation redteam plugin (#1163)
- fix: report cached tokens from assertions (#1299)
- fix: trim model-graded-closedqa response (#1309)
- refactor(utils): move transform logic to separate file (#1310)
- chore(cli): add option to strip auth info from shared URLs (#1304)
- chore: set page titles (#1315)
- chore(webui): persist column selection in evals view (#1302)
- ci: add assets generation job and update json schema (#1321)
- refactor(redteam): extract entity and purpose logic, update imitation plugin (#1301)
- chore(redteam): allow multiple provider selection (#1319)
- chore: add devcontainer setup (#1317)

### Fixed

- fix(webui): make it easier to select text without toggling cell (#1295)
- fix(docker): add sqlite-dev to runtime dependencies (#1297)
- fix(redteam): update CompetitorsGrader rubric (#1298)
- fix(redteam): improve plugin and strategy selection UI (#1300)
- fix(redteam): decrease false positives in hallucination grader (#1305)
- fix(redteam): misc fixes in grading and calculations (#1313)
- fix: show default vars in table (#1306)

## [0.73.7] - 2024-07-26

### Changed

- **Standalone graders for redteam** by [@typpo](https://github.com/typpo) in [#1256](https://github.com/promptfoo/promptfoo/pull/1256)
- **Punycode deprecation warning on node 22** by [@typpo](https://github.com/typpo) in [#1287](https://github.com/promptfoo/promptfoo/pull/1287)
- **Improve iterative providers and update provider API interface to pass original prompt** by [@mldangelo](https://github.com/mldangelo) in [#1293](https://github.com/promptfoo/promptfoo/pull/1293)
- **Add issue templates** by [@typpo](https://github.com/typpo) in [#1288](https://github.com/promptfoo/promptfoo/pull/1288)
- **Support TS files for prompts providers and assertions** by [@benasher44](https://github.com/benasher44) in [#1286](https://github.com/promptfoo/promptfoo/pull/1286)
- **Update dependencies** by [@mldangelo](https://github.com/mldangelo) in [#1292](https://github.com/promptfoo/promptfoo/pull/1292)
- **Move circular dependency check to style-check job** by [@mldangelo](https://github.com/mldangelo) in [#1291](https://github.com/promptfoo/promptfoo/pull/1291)
- **Add examples for embedding and classification providers** by [@Luca-Hackl](https://github.com/Luca-Hackl) in [#1296](https://github.com/promptfoo/promptfoo/pull/1296)

## [0.73.6] - 2024-07-25

### Added

- feat(ci): add Docker image publishing to GitHub Container Registry (#1263)
- feat(webui): add yaml upload button (#1264)

### Changed

- docs: fix javascript configuration guide variable example (#1268)
- site(careers): update application instructions and preferences (#1270)
- chore(python): enhance documentation, tests, formatting, and CI (#1282)
- fix: treat .cjs and .mjs files as javascript vars (#1267)
- fix: add xml tags for better delineation in `llm-rubric`, reduce `harmful` plugin false positives (#1269)
- fix: improve handling of json objects in http provider (#1274)
- fix: support provider json filepath (#1279)
- chore(ci): implement multi-arch Docker image build and push (#1266)
- chore(docker): add multi-arch image description (#1271)
- chore(eslint): add new linter rules and improve code quality (#1277)
- chore: move types files (#1278)
- refactor(redteam): rename strategies and improve type safety (#1275)
- ci: re-enable Node 22.x in CI matrix (#1272)
- chore: support loading .{,m,c}ts promptfooconfig files (#1284)

### Dependencies

- chore(deps): update ajv-formats from 2.1.1 to 3.0.1 (#1276)
- chore(deps): update @swc/core to version 1.7.1 (#1285)

## [0.73.5] - 2024-07-24

### Added

- **feat(cli):** Add the ability to share a specific eval by [@typpo](https://github.com/promptfoo/promptfoo/pull/1250)
- **feat(webui):** Hide long metrics lists by [@typpo](https://github.com/promptfoo/promptfoo/pull/1262)
- feat(webui): hide long metrics lists (#1262)
- feat: ability to share a specific eval (#1250)

### Changed

- **fix:** Resolve node-fetch TypeScript errors by [@mldangelo](https://github.com/promptfoo/promptfoo/pull/1254)
- **fix:** Correct color error in local `checkNodeVersion` test by [@mldangelo](https://github.com/promptfoo/promptfoo/pull/1255)
- **fix:** Multiple Docker fixes by [@typpo](https://github.com/promptfoo/promptfoo/pull/1257)
- **fix:** Improve `--add-strategies` validation error messages by [@typpo](https://github.com/promptfoo/promptfoo/pull/1260)
- **chore:** Warn when a variable is named `assert` by [@typpo](https://github.com/promptfoo/promptfoo/pull/1259)
- **chore:** Update Llama examples and add support for chat-formatted prompts in Replicate by [@typpo](https://github.com/promptfoo/promptfoo/pull/1261)
- chore: update llama examples and add support for chat formatted prompts in Replicate (#1261)
- chore: warn when a var is named assert (#1259)

### Fixed

- **fix(redteam):** Allow arbitrary `injectVar` name for redteam providers by [@mldangelo](https://github.com/promptfoo/promptfoo/pull/1253)
- fix: make --add-strategies validation have useful error (#1260)
- fix: multiple docker fixes (#1257)
- fix: color error in local checkNodeVersion test (#1255)
- fix: resolve node-fetch typescript errors (#1254)
- fix(redteam): allow arbitrary injectVar name for redteam providers (#1253)

## [0.73.4] - 2024-07-24

### Changed

- **schema**: Update config schema for strategies by @mldangelo in [#1244](https://github.com/promptfoo/promptfoo/pull/1244)
- **defaultTest**: Fix scenario assert merging by @onyck in [#1251](https://github.com/promptfoo/promptfoo/pull/1251)
- **webui**: Handle port already in use error by @mldangelo in [#1246](https://github.com/promptfoo/promptfoo/pull/1246)
- **webui**: Update provider list in `ProviderSelector` and add tests by @mldangelo in [#1245](https://github.com/promptfoo/promptfoo/pull/1245)
- **site**: Add blog post by @typpo in [#1247](https://github.com/promptfoo/promptfoo/pull/1247)
- **site**: Improve navigation and consistency by @mldangelo in [#1248](https://github.com/promptfoo/promptfoo/pull/1248)
- **site**: Add careers page by @mldangelo in [#1222](https://github.com/promptfoo/promptfoo/pull/1222)
- **docs**: Full RAG example by @typpo in [#1228](https://github.com/promptfoo/promptfoo/pull/1228)

## [0.73.3] - 2024-07-23

### Changed

- **WebUI:** Make eval switcher more obvious by @typpo in [#1232](https://github.com/promptfoo/promptfoo/pull/1232)
- **Redteam:** Add iterative tree provider and strategy by @mldangelo in [#1238](https://github.com/promptfoo/promptfoo/pull/1238)
- Improve `CallApiFunctionSchema`/`ProviderFunction` type by @aloisklink in [#1235](https://github.com/promptfoo/promptfoo/pull/1235)
- **Redteam:** CLI nits, plugins, provider functionality, and documentation by @mldangelo in [#1231](https://github.com/promptfoo/promptfoo/pull/1231)
- **Redteam:** PII false positives by @typpo in [#1233](https://github.com/promptfoo/promptfoo/pull/1233)
- **Redteam:** `--add-strategies` flag didn't work by @typpo in [#1234](https://github.com/promptfoo/promptfoo/pull/1234)
- Cleanup logging and fix nextui TS error by @mldangelo in [#1243](https://github.com/promptfoo/promptfoo/pull/1243)
- **CI:** Add registry URL to npm publish workflow by @mldangelo in [#1241](https://github.com/promptfoo/promptfoo/pull/1241)
- Remove redundant chalk invocations by @mldangelo in [#1240](https://github.com/promptfoo/promptfoo/pull/1240)
- Update dependencies by @mldangelo in [#1242](https://github.com/promptfoo/promptfoo/pull/1242)
- Update some images by @typpo in [#1236](https://github.com/promptfoo/promptfoo/pull/1236)
- More image updates by @typpo in [#1237](https://github.com/promptfoo/promptfoo/pull/1237)
- Update capitalization of Promptfoo and fix site deprecation warning by @mldangelo in [#1239](https://github.com/promptfoo/promptfoo/pull/1239)

## [0.73.2] - 2024-07-23

### Changed

- fix: add support for anthropic bedrock tools (#1229)
- chore(redteam): add a warning for no openai key set (#1230)

## [0.73.1] - 2024-07-22

### Changed

- fix: dont try to parse yaml content on load (#1226)

## [0.73.0] - 2024-07-22

### Added

- feat(redteam): add 4 new basic plugins (#1201)
- feat(redteam): improve test generation logic and add batching by @mldangelo in
- feat(redteam): settings dialog (#1215)https://github.com/promptfoo/promptfoo/pull/1208
- feat(redteam): introduce redteam section for promptfooconfig.yaml (#1192)

### Changed

- fix: gpt-4o-mini price (#1218)
- chore(openai): update model list (#1219)
- test: improve type safety and resolve TypeScript errors (#1216)
- refactor: resolve circular dependencies and improve code organization (#1212)
- docs: fix broken links (#1211)
- site: image updates and bugfixes (#1217)
- site: improve human readability of validator errors (#1221)
- site: yaml/json config validator for promptfoo configs (#1207)

### Fixed

- fix(validator): fix errors in default example (#1220)
- fix(webui): misc fixes and improvements to webui visuals (#1213)
- fix(redteam): mismatched categories and better overall scoring (#1214)
- fix(gemini): improve error handling (#1193)

### Dependencies

- chore(deps): update multiple dependencies to latest minor and patch versions (#1210)

## [0.72.2] - 2024-07-19

### Documentation

- docs: add guide for comparing GPT-4o vs GPT-4o-mini (#1200)

### Added

- **feat(openai):** add GPT-4o-mini models by [@mldangelo](https://github.com/promptfoo/promptfoo/pull/1196)
- feat(redteam): improve test generation logic and add batching (#1208)

### Changed

- **feat:** add schema validation to `promptfooconfig.yaml` by [@mldangelo](https://github.com/promptfoo/promptfoo/pull/1185)
- **fix:** base path for custom filter resolution by [@onyck](https://github.com/promptfoo/promptfoo/pull/1198)
- **chore(redteam):** refactor PII categories and improve plugin handling by [@mldangelo](https://github.com/promptfoo/promptfoo/pull/1191)
- **build(deps-dev):** bump `@aws-sdk/client-bedrock-runtime` from 3.614.0 to 3.616.0 by [@dependabot](https://github.com/promptfoo/promptfoo/pull/1203)
- **docs:** add guide for comparing GPT-4o vs GPT-4o-mini by [@mldangelo](https://github.com/promptfoo/promptfoo/pull/1200)
- **site:** contact page by [@typpo](https://github.com/promptfoo/promptfoo/pull/1190)
- **site:** newsletter form by [@typpo](https://github.com/promptfoo/promptfoo/pull/1194)
- **site:** miscellaneous images and improvements by [@typpo](https://github.com/promptfoo/promptfoo/pull/1199)
- build(deps-dev): bump @aws-sdk/client-bedrock-runtime from 3.614.0 to 3.616.0 (#1203)
- site: misc images and improvements (#1199)

### Fixed

- **fix(webui):** eval ID not being properly set by [@typpo](https://github.com/promptfoo/promptfoo/pull/1195)
- **fix(Dockerfile):** install curl for healthcheck by [@orange-anjou](https://github.com/promptfoo/promptfoo/pull/1204)
- fix(Dockerfile): install curl for healthcheck (#1204)
- fix: base path for custom filter resolution (#1198)

### Tests

- **test(webui):** add unit tests for `InfoModal` component by [@mldangelo](https://github.com/promptfoo/promptfoo/pull/1187)

## [0.72.1] - 2024-07-18

### Tests

- test(webui): add unit tests for InfoModal component (#1187)

### Fixed

- fix(webui): eval id not being properly set (#1195)

### Added

- feat(openai): add gpt-4o-mini models (#1196)
- feat: add schema validation to promptfooconfig.yaml (#1185)

### Changed

- Fix: Consider model name when caching Bedrock responses by @fvdnabee in [#1181](https://github.com/promptfoo/promptfoo/pull/1181)
- Fix: Parsing of the model name tag in Ollama embeddings provider by @minamijoyo in [#1189](https://github.com/promptfoo/promptfoo/pull/1189)
- Refactor (redteam): Simplify CLI command structure and update provider options by @mldangelo in [#1174](https://github.com/promptfoo/promptfoo/pull/1174)
- Refactor (types): Convert interfaces to Zod schemas by @mldangelo in [#1178](https://github.com/promptfoo/promptfoo/pull/1178)
- Refactor (redteam): Improve type safety and simplify code structure by @mldangelo in [#1175](https://github.com/promptfoo/promptfoo/pull/1175)
- Chore (redteam): Another injection by @typpo in [#1173](https://github.com/promptfoo/promptfoo/pull/1173)
- Chore (deps): Upgrade inquirer to v10 by @mldangelo in [#1176](https://github.com/promptfoo/promptfoo/pull/1176)
- Chore (redteam): Update CLI for test case generation by @mldangelo in [#1177](https://github.com/promptfoo/promptfoo/pull/1177)
- Chore: Include hostname in share confirmation by @typpo in [#1183](https://github.com/promptfoo/promptfoo/pull/1183)
- Build (deps-dev): Bump @azure/identity from 4.3.0 to 4.4.0 by @dependabot in [#1180](https://github.com/promptfoo/promptfoo/pull/1180)
- chore(redteam): refactor PII categories and improve plugin handling (#1191)
- site: newsletter form (#1194)
- site: contact page (#1190)

## [0.72.0] - 2024-07-17

### Added

- feat(webui): add about component with helpful links (#1149)
- feat(webui): Ability to compare evals (#1148)

### Changed

- feat: manual input provider (#1168)
- chore(mistral): add codestral-mamba (#1170)
- chore: static imports for iterative providers (#1169)

### Fixed

- fix(webui): dark mode toggle (#1171)
- fix(redteam): set harmCategory label for harmful tests (#1172)

## [0.71.1] - 2024-07-15

### Added

- feat(redteam): specify the default number of test cases to generate per plugin (#1154)

### Changed

- feat: add image classification example and xml assertions (#1153)

### Fixed

- fix(redteam): fix dynamic import paths (#1162)

## [0.71.0] - 2024-07-15

### Changed

- **Eval picker for web UI** by [@typpo](https://github.com/typpo) in [#1143](https://github.com/promptfoo/promptfoo/pull/1143)
- **Update default model providers to Claude 3.5** by [@mldangelo](https://github.com/mldangelo) in [#1157](https://github.com/promptfoo/promptfoo/pull/1157)
- **Allow provider customization for dataset generation** by [@mldangelo](https://github.com/mldangelo) in [#1158](https://github.com/promptfoo/promptfoo/pull/1158)
- **Predict Redteam injectVars** by [@mldangelo](https://github.com/mldangelo) in [#1141](https://github.com/promptfoo/promptfoo/pull/1141)
- **Fix JSON prompt escaping in HTTP provider and add LM Studio example** by [@mldangelo](https://github.com/mldangelo) in [#1156](https://github.com/promptfoo/promptfoo/pull/1156)
- **Fix poor performing harmful test generation** by [@mldangelo](https://github.com/mldangelo) in [#1124](https://github.com/promptfoo/promptfoo/pull/1124)
- **Update overreliance grading prompt** by [@mldangelo](https://github.com/mldangelo) in [#1146](https://github.com/promptfoo/promptfoo/pull/1146)
- **Move multiple variables warning to before progress bar** by [@typpo](https://github.com/typpo) in [#1160](https://github.com/promptfoo/promptfoo/pull/1160)
- **Add contributing guide** by [@mldangelo](https://github.com/mldangelo) in [#1150](https://github.com/promptfoo/promptfoo/pull/1150)
- **Refactor and optimize injection and iterative methods** by [@mldangelo](https://github.com/mldangelo) in [#1138](https://github.com/promptfoo/promptfoo/pull/1138)
- **Update plugin base class to support multiple assertions** by [@mldangelo](https://github.com/mldangelo) in [#1139](https://github.com/promptfoo/promptfoo/pull/1139)
- **Structural refactor, abstract plugin and method actions** by [@mldangelo](https://github.com/mldangelo) in [#1140](https://github.com/promptfoo/promptfoo/pull/1140)
- **Move CLI commands into individual files** by [@mldangelo](https://github.com/mldangelo) in [#1155](https://github.com/promptfoo/promptfoo/pull/1155)
- **Update Jest linter rules** by [@mldangelo](https://github.com/mldangelo) in [#1161](https://github.com/promptfoo/promptfoo/pull/1161)
- **Bump openai from 4.52.4 to 4.52.5** by [@dependabot](https://github.com/dependabot) in [#1137](https://github.com/promptfoo/promptfoo/pull/1137)
- **Bump @aws-sdk/client-bedrock-runtime from 3.613.0 to 3.614.0** by [@dependabot](https://github.com/dependabot) in [#1136](https://github.com/promptfoo/promptfoo/pull/1136)
- **Bump openai from 4.52.5 to 4.52.7** by [@dependabot](https://github.com/dependabot) in [#1142](https://github.com/promptfoo/promptfoo/pull/1142)
- **Update documentation and MUI dependencies** by [@mldangelo](https://github.com/mldangelo) in [#1152](https://github.com/promptfoo/promptfoo/pull/1152)
- **Update Drizzle dependencies and configuration** by [@mldangelo](https://github.com/mldangelo) in [#1151](https://github.com/promptfoo/promptfoo/pull/1151)
- **Bump dependencies with patch and minor version updates** by [@mldangelo](https://github.com/mldangelo) in [#1159](https://github.com/promptfoo/promptfoo/pull/1159)

## [0.70.1] - 2024-07-11

### Changed

- **provider**: put provider in outer loop to reduce model swap by @typpo in [#1132](https://github.com/promptfoo/promptfoo/pull/1132)
- **evaluator**: ensure unique prompt handling with labeled and unlabeled providers by @mldangelo in [#1134](https://github.com/promptfoo/promptfoo/pull/1134)
- **eval**: validate --output file extension before running eval by @mldangelo in [#1135](https://github.com/promptfoo/promptfoo/pull/1135)
- **deps-dev**: bump @aws-sdk/client-bedrock-runtime from 3.609.0 to 3.613.0 by @dependabot in [#1126](https://github.com/promptfoo/promptfoo/pull/1126)
- fix pythonCompletion test by @mldangelo in [#1133](https://github.com/promptfoo/promptfoo/pull/1133)

## [0.70.0] - 2024-07-10

### Changed

- feat: Add `promptfoo redteam init` command (#1122)
- chore: refactor eval and generate commands out of main.ts (#1121)
- build(deps): bump openai from 4.52.3 to 4.52.4 (#1118)
- refactor(redteam): relocate harmful and pii plugins from legacy directory (#1123)
- refactor(redteam): Migrate harmful test generators to plugin-based architecture (#1116)

### Fixed

- fix(redteam): use final prompt in moderation instead of original (#1117)

## [0.69.2] - 2024-07-08

### Changed

- feat: add support for nested grading results (#1101)
- fix: issue that caused harmful prompts to not save (#1112)
- fix: resolve relative paths for prompts (#1110)
- ci: compress images in PRs (#1108)
- site: landing page updates (#1096)

## [0.69.1] - 2024-07-06

### Changed

- **feat**: Add Zod schema validation for providers in `promptfooconfig` by @mldangelo in [#1102](https://github.com/promptfoo/promptfoo/pull/1102)
- **fix**: Re-add provider context in prompt functions by @mldangelo in [#1106](https://github.com/promptfoo/promptfoo/pull/1106)
- **fix**: Add missing `gpt-4-turbo-2024-04-09` by @aloisklink in [#1100](https://github.com/promptfoo/promptfoo/pull/1100)
- **chore**: Update minor and patch versions of several packages by @mldangelo in [#1107](https://github.com/promptfoo/promptfoo/pull/1107)
- **chore**: Format Python code and add check job to GitHub Actions workflow by @mldangelo in [#1105](https://github.com/promptfoo/promptfoo/pull/1105)
- **chore**: Bump version to 0.69.1 by @mldangelo
- **docs**: Add example and configuration guide for using `llama.cpp` by @mldangelo in [#1104](https://github.com/promptfoo/promptfoo/pull/1104)
- **docs**: Add Vitest integration guide by @mldangelo in [#1103](https://github.com/promptfoo/promptfoo/pull/1103)

## [0.69.0] - 2024-07-05

### Added

- feat(redteam): `extra-jailbreak` plugin that applies jailbreak to all probes (#1085)
- feat(webui): show metrics as % in column header (#1087)
- feat: add support for PROMPTFOO_AUTHOR environment variable (#1099)

### Changed

- feat: `llm-rubric` uses tools API for model-grading anthropic evals (#1079)
- feat: `--filter-providers` eval option (#1089)
- feat: add `author` field to evals (#1045)
- fix: improper path resolution for file:// prefixes (#1094)
- chore(webui): small changes to styling (#1088)
- docs: guide on how to do sandboxed evals on generated code (#1097)
- build(deps): bump replicate from 0.30.2 to 0.31.0 (#1090)

### Fixed

- fix(webui): Ability to toggle visibility of description column (#1095)

## [0.68.3] - 2024-07-04

### Tests

- test: fix assertion result mock pollution (#1086)

### Fixed

- fix: browser error on eval page with derived metrics that results when a score is null (#1093)
- fix(prompts): treat non-existent files as prompt strings (#1084)
- fix: remove test mutation for classifer and select-best assertion types (#1083)

### Added

- feat(openai): support for attachments for openai assistants (#1080)

### Changed

- **Features:**
  - Added support for attachments in OpenAI assistants by [@typpo](https://github.com/promptfoo/promptfoo/pull/1080)
- **Fixes:**
  - Removed test mutation for classifier and select-best assertion types by [@typpo](https://github.com/promptfoo/promptfoo/pull/1083)
  - Treated non-existent files as prompt strings by [@typpo](https://github.com/promptfoo/promptfoo/pull/1084)
  - Fixed assertion result mock pollution by [@mldangelo](https://github.com/promptfoo/promptfoo/pull/1086)
- **Dependencies:**
  - Bumped `openai` from 4.52.2 to 4.52.3 by [@dependabot](https://github.com/promptfoo/promptfoo/pull/1073)
  - Bumped `@aws-sdk/client-bedrock-runtime` from 3.606.0 to 3.609.0 by [@dependabot](https://github.com/promptfoo/promptfoo/pull/1072)

## [0.68.2] - 2024-07-03

### Changed

- build(deps): bump openai from 4.52.2 to 4.52.3 (#1073)
- build(deps-dev): bump @aws-sdk/client-bedrock-runtime from 3.606.0 to 3.609.0 (#1072)

### Added

- feat(webui): add scenarios to test suite configuration in yaml editor (#1071)

## [0.68.1] - 2024-07-02

### Fixed

- fix: resolve issues with relative prompt paths (#1066)
- fix: handle replicate ids without version (#1059)

### Added

- feat: support calling specific function from python provider (#1053)

### Changed

- **feat:** Support calling specific function from Python provider by [@typpo](https://github.com/promptfoo/promptfoo/pull/1053)
- **fix:** Resolve issues with relative prompt paths by [@mldangelo](https://github.com/promptfoo/promptfoo/pull/1066)
- **fix:** Handle replicate IDs without version by [@typpo](https://github.com/promptfoo/promptfoo/pull/1059)
- **build(deps):** Bump `@anthropic-ai/sdk` from 0.24.2 to 0.24.3 by [@dependabot](https://github.com/promptfoo/promptfoo/pull/1062)
- build(deps): bump @anthropic-ai/sdk from 0.24.2 to 0.24.3 (#1062)

## [0.68.0] - 2024-07-01

### Documentation

- docs: dalle jailbreak blog post (#1052)

### Added

- feat(webui): Add support for markdown tables and other extras by @typpo in [#1042](https://github.com/promptfoo/promptfoo/pull/1042)

### Changed

- feat: support for image model redteaming by @typpo in [#1051](https://github.com/promptfoo/promptfoo/pull/1051)
- feat: prompt syntax for bedrock llama3 by @fvdnabee in [#1038](https://github.com/promptfoo/promptfoo/pull/1038)
- fix: http provider returns the correct response format by @typpo in [#1027](https://github.com/promptfoo/promptfoo/pull/1027)
- fix: handle when stdout columns are not set by @typpo in [#1029](https://github.com/promptfoo/promptfoo/pull/1029)
- fix: support additional models via AWS Bedrock and update documentation by @mldangelo in [#1034](https://github.com/promptfoo/promptfoo/pull/1034)
- fix: handle imported single test case by @typpo in [#1041](https://github.com/promptfoo/promptfoo/pull/1041)
- fix: dereference promptfoo test files by @fvdnabee in [#1035](https://github.com/promptfoo/promptfoo/pull/1035)
- chore: expose runAssertion and runAssertions to node package by @typpo in [#1026](https://github.com/promptfoo/promptfoo/pull/1026)
- chore: add Node.js version check to ensure compatibility by @mldangelo in [#1030](https://github.com/promptfoo/promptfoo/pull/1030)
- chore: enable '@typescript-eslint/no-use-before-define' linter rule by @mldangelo in [#1043](https://github.com/promptfoo/promptfoo/pull/1043)
- docs: fix broken documentation links by @mldangelo in [#1033](https://github.com/promptfoo/promptfoo/pull/1033)
- docs: update anthropic.md by @Codeshark-NET in [#1036](https://github.com/promptfoo/promptfoo/pull/1036)
- ci: add GitHub Action for automatic version tagging by @mldangelo in [#1046](https://github.com/promptfoo/promptfoo/pull/1046)
- ci: npm publish workflow by @typpo in [#1044](https://github.com/promptfoo/promptfoo/pull/1044)
- build(deps): bump openai from 4.52.1 to 4.52.2 by @dependabot in [#1057](https://github.com/promptfoo/promptfoo/pull/1057)
- build(deps): bump @anthropic-ai/sdk from 0.24.1 to 0.24.2 by @dependabot in [#1056](https://github.com/promptfoo/promptfoo/pull/1056)
- build(deps-dev): bump @aws-sdk/client-bedrock-runtime from 3.602.0 to 3.606.0 by @dependabot in [#1055](https://github.com/promptfoo/promptfoo/pull/1055)
- build(deps): bump docker/setup-buildx-action from 2 to 3 in the github-actions group by @dependabot in [#1054](https://github.com/promptfoo/promptfoo/pull/1054)

## [0.67.0] - 2024-06-27

### Added

- feat(bedrock): add proxy support for AWS SDK (#1021)
- feat(redteam): Expose modified prompt for iterative jailbreaks (#1024)
- feat: replicate image provider (#1049)

### Changed

- feat: add support for gemini embeddings via vertex (#1004)
- feat: normalize prompt input formats, introduce single responsibility handlers, improve test coverage, and fix minor bugs (#994)
- fix: more robust json extraction for llm-rubric (#1019)
- build(deps): bump openai from 4.52.0 to 4.52.1 (#1015)
- build(deps): bump @anthropic-ai/sdk from 0.24.0 to 0.24.1 (#1016)
- chore: sort imports (#1006)
- chore: switch to smaller googleapis dependency (#1009)
- chore: add config telemetry (#1005)
- docs: update GitHub urls to reflect promptfoo github org repository location (#1011)
- docs: fix incorrect yaml ref in guide (#1018)

## [0.66.0] - 2024-06-24

### Changed

- `config get/set` commands, ability for users to set their email by [@typpo](https://github.com/typpo) in [#971](https://github.com/promptfoo/promptfoo/pull/971)
- **webui**: Download as CSV by [@typpo](https://github.com/typpo) in [#1000](https://github.com/promptfoo/promptfoo/pull/1000)
- Add support for Gemini default grader if credentials are present by [@typpo](https://github.com/typpo) in [#998](https://github.com/promptfoo/promptfoo/pull/998)
- **redteam**: Allow arbitrary providers by [@mldangelo](https://github.com/mldangelo) in [#1002](https://github.com/promptfoo/promptfoo/pull/1002)
- Derived metrics by [@typpo](https://github.com/typpo) in [#985](https://github.com/promptfoo/promptfoo/pull/985)
- Python provider can import modules with same name as built-ins by [@typpo](https://github.com/typpo) in [#989](https://github.com/promptfoo/promptfoo/pull/989)
- Include error text in all cases by [@typpo](https://github.com/typpo) in [#990](https://github.com/promptfoo/promptfoo/pull/990)
- Ensure tests inside scenarios are filtered by filter patterns by [@mldangelo](https://github.com/mldangelo) in [#996](https://github.com/promptfoo/promptfoo/pull/996)
- Anthropic message API support for env vars by [@typpo](https://github.com/typpo) in [#997](https://github.com/promptfoo/promptfoo/pull/997)
- Add build documentation workflow and fix typos by [@mldangelo](https://github.com/mldangelo) in [#993](https://github.com/promptfoo/promptfoo/pull/993)
- Block network calls in tests by [@typpo](https://github.com/typpo) in [#972](https://github.com/promptfoo/promptfoo/pull/972)
- Export `AnthropicMessagesProvider` from providers by [@greysteil](https://github.com/greysteil) in [#975](https://github.com/promptfoo/promptfoo/pull/975)
- Add Claude 3.5 sonnet pricing by [@typpo](https://github.com/typpo) in [#976](https://github.com/promptfoo/promptfoo/pull/976)
- Pass `tool_choice` to Anthropic when set in config by [@greysteil](https://github.com/greysteil) in [#977](https://github.com/promptfoo/promptfoo/pull/977)
- Fixed according to Ollama API specifications by [@keishidev](https://github.com/keishidev) in [#981](https://github.com/promptfoo/promptfoo/pull/981)
- Add Dependabot config and update provider dependencies by [@mldangelo](https://github.com/mldangelo) in [#984](https://github.com/promptfoo/promptfoo/pull/984)
- Don't commit `.env` to Git by [@will-holley](https://github.com/will-holley) in [#991](https://github.com/promptfoo/promptfoo/pull/991)
- Update Docker base image to Node 20, improve self-hosting documentation, and add CI action for Docker build by [@mldangelo](https://github.com/mldangelo) in [#995](https://github.com/promptfoo/promptfoo/pull/995)
- Allow variable cells to scroll instead of exploding the table height by [@grrowl](https://github.com/grrowl) in [#973](https://github.com/promptfoo/promptfoo/pull/973)

## [0.65.2] - 2024-06-20

### Documentation

- docs: update claude vs gpt guide with claude 3.5 (#986)

### Added

- feat(redteam): make it easier to add non default plugins (#958)

### Changed

- feat: contains-sql assert (#964)
- fix: handle absolute paths for js providers (#966)
- fix: label not showing problem when using eval with config option (#928)
- fix: should return the whole message if the OpenAI return the content and the function call/tools at the same time. (#968)
- fix: label support for js prompts (#970)
- docs: Add CLI delete command to docs (#959)
- docs: text to sql validation guide (#962)

### Fixed

- fix(redteam): wire ui to plugins (#965)
- fix(redteam): reduce overreliance, excessive-agency false positive rates (#963)

## [0.65.1] - 2024-06-18

### Changed

- chore(docs): add shell syntax highlighting and fix typos (#953)
- chore(dependencies): update package dependencies (#952)
- Revert "feat(cli): add tests for CLI commands and fix version flag bug" (#967)

### Fixed

- fix: handle case where returned python result is null (#957)
- fix(webui): handle empty fail reasons and null componentResults (#956)

### Added

- feat(cli): add tests for CLI commands and fix version flag bug (#954)
- feat(eslint): integrate eslint-plugin-jest and configure rules (#951)
- feat: add eslint-plugin-unused-imports and remove unused imports (#949)
- feat: assertion type: is-sql (#926)

## [0.65.0] - 2024-06-17

### Added

- feat(webui): show pass/fail toggle (#938)
- feat(webui): carousel for multiple failure reasons (#939)
- feat(webui): clicking metric pills filters by nonzero only (#941)
- feat(redteam): political statements (#944)
- feat(redteam): indicate performance with moderation filter (#933)

### Changed

- feat: add hf to onboarding flow (#947)
- feat: add support for `promptfoo export latest` (#948)
- fix: serialize each item in `vars` when its type is a string (#823) (#943)
- chore(webui): split ResultsTable into separate files (#942)

### Fixed

- fix(redteam): more aggressive contract testing (#946)

### Dependencies

- chore(deps): update dependencies without breaking changes (#937)

## [0.64.0] - 2024-06-15

### Added

- feat(redteam): add unintended contracts test (#934)
- feat(anthropic): support tool use (#932)

### Changed

- feat: export `promptfoo.cache` to node package (#923)
- feat: add Voyage AI embeddings provider (#931)
- feat: Add more Portkey header provider options and create headers automatically (#909)
- fix: handle openai chat-style messages better in `moderation` assert (#930)
- ci: add next.js build caching (#908)
- chore(docs): update installation and GitHub Actions guides (#935)
- chore(dependencies): bump LLM providers in package.json (#936)

### Fixed

- fix(bedrock): support cohere embeddings (#924)

### Dependencies

- chore(deps): bump braces from 3.0.2 to 3.0.3 (#918)

## [0.63.2] - 2024-06-10

### Added

- feat: report view for redteam evals (#920)

### Fixed

- fix(bedrock): default value for configs (#917)
- fix: prevent assertions from being modified as they run (#929)

## [0.63.1] - 2024-06-10

### Fixed

- fix(vertex): correct handling of system instruction (#911)
- fix(bedrock): support for llama, cohere command and command-r, mistral (#915)

## [0.63.0] - 2024-06-09

### Added

- feat(bedrock): Add support for mistral, llama, cohere (#885)
- feat(ollama): add OLLAMA_API_KEY to support authentication (#883)
- feat(redteam): add test for competitor recommendations (#877)
- feat(webui): Show the number of passes and failures (#888)
- feat(webui): show manual grading record in test details view (#906)
- feat(webui): use indexeddb instead of localstorage (#905)

### Changed

- feat: ability to set test case metric from csv (#889)
- feat: interactive onboarding (#886)
- feat: support `threshold` param from csv (#903)
- feat: support array of values for `similar` assertion (#895)
- fix: Prompt variable reads unprocessed spaces on both sides (#887)
- fix: windows node 22 flake (#907)
- [fix: ci passing despite failing build (](https://github.com/promptfoo/promptfoo/commit/ce6090be5d70fbe71c6da0a5ec1a73253a9d8a0e)https://github.com/promptfoo/promptfoo/pull/876[)](https://github.com/promptfoo/promptfoo/commit/ce6090be5d70fbe71c6da0a5ec1a73253a9d8a0e)
- [fix: incorrect migrations path in docker build](https://github.com/promptfoo/promptfoo/commit/6a1eef4e4b006b32de9ce6e5e2d7c0bd3b9fa95a) https://github.com/promptfoo/promptfoo/issues/861
- chore(ci): add `workflow_dispatch` trigger (#897)
- chore: add more gemini models (#894)
- chore: introduce eslint (#904)
- chore: switch to SWC for faster Jest tests (#899)
- chore: update to prettier 3 (#901)
- [chore(openai): add tool_choice required type](https://github.com/promptfoo/promptfoo/commit/e97ce63221b0e06f7e03f46c466da36c5b713017)

### Fixed

- fix(vertex): support var templating in system instruction (#902)
- [fix(webui): display latency when available](https://github.com/promptfoo/promptfoo/commit/bb335efbe9e8d6b23526c837402787a1cbba9969)

### Dependencies

- chore(deps): update most dependencies to latest stable versions (#898)

## [0.62.1] - 2024-06-06

### Added

- feat(webui): Ability to suppress browser open on `promptfoo view` (#881)
- feat(anthropic): add support for base url (#850)
- feat(openai): Support function/tool callbacks (#830)
- feat(vertex/gemini): add support for toolConfig and systemInstruction (#841)
- feat(webui): Ability to filter to highlighted cells (#852)
- feat(webui): ability to click to filter metric (#849)
- feat(webui): add copy and highlight cell actions (#847)

### Changed

- fix: migrate database before writing results (#882)
- chore: upgrade default graders to gpt-4o (#848)
- ci: Introduce jest test coverage reports (#868)
- ci: add support for node 22, remove support for node 16 (#836)
- docs: Addresses minor typographical errors (#845)
- docs: Help description of default `--output` (#844)
- feat: Add Red Team PII Tests (#862)
- feat: Support custom gateway URLs in Portkey (#840)
- feat: add support for python embedding and classification providers (#864)
- feat: add support for titan premier on bedrock (#839)
- feat: pass evalId in results (#758)
- fix: Broken types (#854)
- fix: Fix broken progress callback in web ui (#860)
- fix: Fix formatting and add style check to CI (#872)
- fix: Fix type error eval page.tsx (#867)
- fix: Improve Error Handling for Python Assertions and Provider Exceptions (#863)
- fix: Pass evaluateOptions from web ui yaml (#859)
- fix: Render multiple result images with markdown, if markdown contains multiple images (#873)
- fix: The values of defaultTest and evaluateOptions are not set when editing the eval yaml file. (#834)
- fix: crash on db migration when cache is disabled on first run (#842)
- fix: csv and html outputs include both prompt and provider labels (#851)
- fix: docker build and prepublish script (#846)
- fix: show labels for custom provider (#875)
- chore: fix windows node 22 build issues by adding missing encoding dependency and updating webpack config (#900)
- chore: update Node.js version management and improve documentation (#896)
- Fix CI Passing Despite Failing Build (#866) (#876)

## [0.62.0] - 2024-06-05

### Fixed

- fix: Parameter evaluateOptions not passed correctly in jobs created using web (#870)

### Added

- feat(anthropic): add support for base url (#850)
- feat(openai): Support function/tool callbacks (#830)
- feat(vertex/gemini): add support for toolConfig and systemInstruction (#841)
- feat(webui): Ability to filter to highlighted cells (#852)
- feat(webui): ability to click to filter metric (#849)
- feat(webui): add copy and highlight cell actions (#847)

### Changed

- feat: Add Red Team PII Tests (#862)
- feat: Support custom gateway URLs in Portkey (#840)
- feat: add support for python embedding and classification providers (#864)
- feat: add support for titan premier on bedrock (#839)
- feat: pass evalId in results (#758)
- feat: upgrade default graders to gpt-4o (#848)
- fix: Broken types (#854)
- fix: Fix broken progress callback in web ui (#860)
- fix: Fix formatting and add style check to CI (#872)
- fix: Fix type error eval page.tsx (#867)
- fix: Improve Error Handling for Python Assertions and Provider Exceptions (#863)
- fix: Pass evaluateOptions from web ui yaml (#859)
- fix: Render multiple result images with markdown, if markdown contains multiple images (#873)
- fix: The values of defaultTest and evaluateOptions are not set when editing the eval yaml file. (#834)
- fix: crash on db migration when cache is disabled on first run (#842)
- fix: csv and html outputs include both prompt and provider labels (#851)
- fix: docker build and prepublish script (#846)
- fix: show labels for custom provider (#875)
- ci: Introduce jest test coverage reports (#868)
- ci: add support for node 22, remove support for node 16 (#836)
- docs: Addresses minor typographical errors (#845)
- docs: Help description of default `--output` (#844)

## [0.61.0] - 2024-05-30

### Changed

- feat: `moderation` assert type (#821)
- feat: general purpose http/https provider (#822)
- feat: add portkey provider (#819)
- feat: Add Cloudflare AI Provider (#817)
- fix: Remove duplicate logging line (#825)
- fix: The ‘defaultTest’ option has no effect during evaluation. (#829)
- fix: Improve Error Handling in Python Script Execution (#833)
- docs: How to red team LLMs (#828)
- chore(mistral): add codestral (#831)

## [0.60.0] - 2024-05-25

### Added

- feat(webui): Add image viewer (#816)

### Changed

- feat: redteam testset generation (#804)
- feat: support for deep equality check in equals assertion (#805)
- feat: Allow functions in renderVarsInObject (#813)
- feat: ability to reference previous llm outputs via storeOutputAs (#808)
- feat: support for prompt objects (#818)
- fix: huggingface api key handling (#809)
- docs: Restore ProviderResponse class name (#806)
- docs: Fix typo in local build command (#811)

## [0.59.1] - 2024-05-18

### Changed

- [fix: handle null result timestamp when writing to db.](https://github.com/promptfoo/promptfoo/commit/40e1ebfbfd512fea56761b4cbdfff0cd25d61ae1) https://github.com/promptfoo/promptfoo/issues/800

## [0.59.0] - 2024-05-18

### Added

- feat(webui): add --filter-description option to `promptfoo view` (#780)
- feat(bedrock): add support for embeddings models (#797)

### Changed

- fix: python prompts break when using whole file (#784)
- Langfuse need to compile variables (#779)
- chore(webui): display prompt and completion tokens (#794)
- chore: include full error response in openai errors (#791)
- chore: add logprobs to assertion context (#790)
- feat: support var interpolation in function calls (#792)
- chore: add timestamp to EvaluateSummary (#785)
- fix: render markdown in variables too (#796)

### Fixed

- fix(vertex): remove leftover dependency on apiKey (#798)

## [0.58.1] - 2024-05-14

### Changed

- fix: improve GradingResult validation (#772)
- [fix: update python ProviderResponse error message and docs.](https://github.com/promptfoo/promptfoo/commit/258013080809bc782afe3de51c9309230cb5cdb2) https://github.com/promptfoo/promptfoo/issues/769
- [chore(openai): add gpt-4o models (](https://github.com/promptfoo/promptfoo/commit/ff4655d31d3588972522bb162733cb61e460f36f)https://github.com/promptfoo/promptfoo/pull/776[)](https://github.com/promptfoo/promptfoo/commit/ff4655d31d3588972522bb162733cb61e460f36f)
- add gpt-4o models (#776)

### Fixed

- fix(langfuse): Check runtime type of `getPrompt`, stringify the result (#774)

## [0.58.0] - 2024-05-09

### Changed

- feat: assert-set (#765)
- feat: add comma-delimited string support for array-type assertion values (#755)
- fix: Resolve JS assertion paths relative to configuration file (#756)
- fix: not-equals assertion (#763)
- fix: upgrade rouge package and limit to strings (#764)

## [0.57.1] - 2024-05-02

### Changed

- fix: do not serialize js objects to non-js providers (#754)
- **[See 0.57.0 release notes](https://github.com/promptfoo/promptfoo/releases/tag/0.57.0)**

## [0.57.0] - 2024-05-01

### Changed

- feat: ability to override provider per test case (#725)
- feat: eval tests matching pattern (#735)
- feat: add `-n` limit arg for `promptfoo list` (#749)
- feat: `promptfoo import` and `promptfoo export` commands (#750)
- feat: add support for `--var name=value` cli option (#745)
- feat: promptfoo eval --filter-failing outputFile.json (#742)
- fix: eval --first-n arg (#734)
- chore: Update openai package to 3.48.5 (#739)
- chore: include logger and cache utils in javascript provider context (#748)
- chore: add `PROMPTFOO_FAILED_TEST_EXIT_CODE` envar (#751)
- docs: Document `python:` prefix when loading assertions in CSV (#731)
- docs: update README.md (#733)
- docs: Fixes to Python docs (#728)
- docs: Update to include --filter-\* cli args (#747)

## [0.56.0] - 2024-04-28

### Added

- feat(webui): improved comment dialog (#713)

### Changed

- feat: Intergration with Langfuse (#707)
- feat: Support IBM Research BAM provider (#711)
- fix: Make errors uncached in Python completion. (#706)
- fix: include python tracebacks in python errors (#724)
- fix: `getCache` should return a memory store when disk caching is disabled (#715)
- chore(webui): improve eval view performance (#719)
- chore(webui): always show provider in header (#721)
- chore: add support for OPENAI_BASE_URL envar (#717)

### Fixed

- fix(vertex/gemini): support nested generationConfig (#714)

## [0.55.0] - 2024-04-24

### Changed

- [Docs] Add llama3 example to ollama docs (#695)
- bugfix in answer-relevance (#697)
- feat: add support for provider `transform` property (#696)
- feat: add support for provider-specific delays (#699)
- feat: portkey.ai integration (#698)
- feat: `eval -n` arg for running the first n test cases (#700)
- feat: ability to write outputs to google sheet (#701)
- feat: first-class support for openrouter (#702)
- Fix concurrent cache request behaviour (#703)

## [0.54.1] - 2024-04-20

### Changed

- Add support for Mixtral 8x22B (#687)
- fix: google sheets async loading (#688)
- fix: trim spaces in csv assertions that can have file:// prefixes (#689)
- fix: apply thresholds to custom python asserts (#690)
- fix: include detail from external python assertion (#691)
- chore(webui): allow configuration of results per page (#694)
- fix: ability to override rubric prompt for all model-graded metrics (#692)

## [0.54.0] - 2024-04-18

### Changed

- feat: support for authenticated google sheets access (#686)
- fix: bugs in `Answer-relevance` calculation (#683)
- fix: Add tool calls to response from azure openai (#685)

## [0.53.0] - 2024-04-16

### Changed

- fix!: make `javascript` assert function call consistent with external js function call (#674)
- fix: node library supports prompt files (#668)
- feat: Enable post-hoc evaluations through defining and using output value in TestSuite (#671)
- feat: Allow local files to define providerOutput value for TestCase (#675)
- feat: detect suitable anthropic default provider (#677)
- feat: Ability to delete evals (#676)
- feat: ability to create derived metrics (#670)

## [0.52.0] - 2024-04-12

### Added

- feat(webui): add pagination (#649)

### Changed

- feat: support for inline yaml for is-json, contains-json in csv (#651)
- feat: run providers 1 at a time with --interactive-providers (#645)
- feat: --env-file arg (#615)
- fix: Do not fail with api error when azure datasource is used (#644)
- fix: allow loading of custom provider in windows (#518) (#652)
- fix: don't show telemetry message without telemtry (#658)
- fix: `E2BIG` error during the execution of Python asserts (#660)
- fix: support relative filepaths for non-code assert values (#664)

### Fixed

- fix(webui): handle invalid search regexes (#663)

## [0.51.0] - 2024-04-07

### Added

- feat(webui): store settings in localstorage (#617)
- feat(azureopenai): apiKeyEnvar support (#628)
- feat(webui): "progress" page that shows provider/prompt pairs (#631)

### Changed

- chore: improve json parsing errors (#620)
- feat: ability to override path to python binary (#619)
- Add documentation for openai vision (#637)
- Support claude vision and images (#639)
- fix: assertion files use relative path (#624)
- feat: add provider reference to prompt function (#633)
- feat: ability to import vars using glob (#641)
- feat!: return values directly in python assertions (#638)

### Fixed

- fix(webui): ability to save defaultTest and evaluateOptions in yaml editor (#629)

## [0.50.1] - 2024-04-02

### Changed

- fix: compiled esmodule interop (#613)
- fix: downgrade var resolution failure to warning (#614)
- fix: glob behavior on windows (#612)

## [0.50.0] - 2024-04-01

### Added

- feat(webui): download button (#482)
- feat(webui): toggle for showing full prompt in output cell (#603)

### Changed

- feat: support .mjs external imports (#601)
- feat: load .env from cli (#602)
- feat: ability to use js files as `transform` (#605)
- feat: ability to reference vars from other vars (#607)
- fix: handling for nonscript assertion files (#608)

### Fixed

- fix(selfhost): add support for prompts and datasets api endpoints (#600)
- fix(selfhost): Consolidate to `NEXT_PUBLIC_PROMPTFOO_REMOTE_BASE_URL` (#609)

## [0.49.3] - 2024-03-29

### Changed

- fix: bedrock model parsing (#593)
- [fix: make llm-rubric more resilient to bad json responses.](https://github.com/promptfoo/promptfoo/commit/93fd059a13454ed7a251a90a33306fb1f3c81895) https://github.com/promptfoo/promptfoo/issues/596
- feat: display progress bar for each parallel execution (#597)

## [0.49.2] - 2024-03-27

### Changed

- fix: support relative paths for custom providers (#589)
- fix: gemini generationConfig and safetySettings (#590)
- feat: cli watch for vars and providers (#591)

## [0.49.1] - 2024-03-25

### Changed

- fix: lazy import of azure peer dependency (#586)

## [0.49.0] - 2024-03-23

### Added

- feat(vertexai): use gcloud application default credentials (#580)

### Changed

- feat: Add support for huggingface token classification (#574)
- feat: Mistral provider support for URL and API key envar (#570)
- feat: run assertions in parallel (#575)
- feat: support for azure openai assistants (#577)
- feat: ability to set tags on standalone assertion llm outputs (#581)
- feat: add support for claude3 on bedrock (#582)
- fix: load file before running prompt function (#583)
- [fix: broken ansi colors on cli table](https://github.com/promptfoo/promptfoo/commit/bbb0157b09c0ffb5366d3cbd112438ca3d2d61c9)
- [fix: remove duplicate instruction output](https://github.com/promptfoo/promptfoo/commit/fb095617d36102f5b6256e9718e736378c0a5cea)
- chore: better error messages when expecting json but getting text (#576)

### Fixed

- fix(selfhost): handle sqlite db in docker image and build (#568)

### Dependencies

- chore(deps): bump webpack-dev-middleware from 5.3.3 to 5.3.4 in /site (#579)

## [0.48.0] - 2024-03-18

### Added

- feat(csv): add support for `__description` field (#556)

### Changed

- feat: migrate filesystem storage to sqlite db (#558)
  - **When you first run `eval` or `view` with 0.48.0, your saved evals will be migrated from `.json` files to a sqlite db. Please open an issue if you run into problems.**
  - Restoration: By default, the migration process runs on the promptfoo output directory `~/.promptfoo/output`. This directory is backed up at `~/.promptfoo/output-backup-*` and you can restore it and use a previous version by renaming that directory back to `output`
- feat: Add anthropic:messages and replicate:mistral as default providers to web ui (#562)
- feat: add label field to provider options (#563)
- docs: adjust configuration for python provider (#565)
- chore: db migration and cleanup (#564)

### Fixed

- fix(azureopenai): add support for `max_tokens` and `seed` (#561)

## [0.47.0] - 2024-03-14

### Changed

- feat: improve python inline asserts to not require printing (#542)
- feat: add tools and tool_choice config parameters to azure openai provider (#550)
- feat: Add support for Claude 3 Haiku (#552)
- fix: validate custom js function return values (#548)
- fix: dedupe prompts from combined configs (#554)

### Fixed

- fix(replicate): support non-array outputs (#547)

## [0.46.0] - 2024-03-08

### Added

- feat(self-host): run evals via web ui (#540)
- feat(self-host): Persist changes on self-deployed UI without sharing a new link (#538)
- feat(webui): ability to change eval name (#537)

### Changed

- feat: add support for calling specific functions for python prompt (#533)
- fix: openai tools and function checks handle plaintext responses (#541)

### Fixed

- fix(anthropic): wrap text if prompt supplied as json (#536)

## [0.45.2] - 2024-03-07

### Changed

- fix: python provider handles relative script paths correctly (#535)

## [0.45.1] - 2024-03-06

### Changed

- fix: json and yaml vars files (#531)

### Fixed

- fix(python): deserialize objects from json (#532)

## [0.45.0] - 2024-03-06

### Added

- feat(anthropic): Add Claude 3 support (#526)

### Changed

- feat: ability to load `vars` values at runtime (#496)
  // Example logic to return a value based on the varName
  if (varName === 'context') {
  return `Processed ${otherVars.input} for prompt: ${prompt}`;
  }
  return {
  output: 'default value',
  };
  // Handle potential errors
  // return { error: 'Error message' }
  # Example logic to dynamically generate variable content
  if var_name == 'context':
  return {
  'output': f"Context for {other_vars['input']} in prompt: {prompt}"
  }
  return {'output': 'default context'}
  # Handle potential errors
  # return { 'error': 'Error message' }

## [0.44.0] - 2024-03-04

### Added

- feat(mistral): Add new models, JSON mode, and update pricing (#500)

### Changed

- fix: Print incorrect response from factuality checker (#503)
- fix: Support missing open parenthesis (fixes #504) (#505)
- feat: include prompt in transform (#512)
- feat: Support csv and json files in the `tests` array (#520)

### Fixed

- fix(ollama): dont send invalid options for `OllamaChatProvider` (#506)
- fix(huggingface): do not pass through non-hf parameters (#519)

## [0.43.1] - 2024-02-25

### Changed

- fix: pass through PROMPTFOO\_\* variables from docker run (#498)
- docs: clean up python provider header

### Fixed

- fix(huggingface): support `apiKey` config param (#494)
- fix(bedrock): transform model output from cache. #474

### Documentation

- docs(huggingface): example of private huggingface inference endpoint (#497)

## [0.43.0] - 2024-02-23

### Added

- feat(webui): Display test suite description (#487)
- feat(webui): Add upload testcase csv to eval page (#484)

### Changed

- feat: pass `test` to assertion context (#485)
- fix: Change variable name to what the prompt template expects (#489)
- (docs): Replace references to deprecated postprocess option (#483)
- chore: update replicate library and add new common params (#491)

### Fixed

- fix(self-hosting): remove supabase dependency from webui eval view (#492)

## [0.42.0] - 2024-02-19

### Added

- feat(webview): toggle for prettifying json outputs (#472)
- feat(openai): support handling OpenAI Assistant functions tool calls (#473)

### Changed

- feat: add support for claude 2.1 on bedrock (#470)
- feat: support for overriding `select-best` provider (#478)
- feat: ability to disable var expansion (#476)
- fix: improve escaping for python prompt shell (#481)

## [0.41.0] - 2024-02-12

### Added

- feat(openai)!: Allow apiBaseUrl to override /v1 endpoint (#464)

### Changed

- feat: add support for async python providers (#465)
- fix: pass config to python provider (#460)
- chore: include progress output in debug logs (#461)
- docs: perplexity example (#463)

### Fixed

- fix(factuality): make factuality output case-insensitive (#468)
- fix: ensure that only valid ollama params are passed (#480)

## [0.40.0] - 2024-02-06

### Added

- feat(mistral): Add Mistral provider (#455)
- feat(openai): add support for `apiKeyEnvar` (#456)
- feat(azureopenai): add apiBaseUrl config (#459)

### Changed

- feat: cohere api support (#457)
- feat: ability to override select-best prompt. #289
- fix: support for gemini generationConfig and safetySettings (#454)

### Fixed

- fix(vertex/gemini): add support for llm-rubric and other OpenAI-formatted prompts (#450)

### Documentation

- documentation: update python.md typo in yaml (#446)

## [0.39.1] - 2024-02-02

### Changed

- fix: func => function in index.ts (#443)
- feat: add support for google ai studio gemini (#445)

## [0.39.0] - 2024-02-01

### Changed

- feat: Add DefaultGradingJsonProvider to improve `llm-rubric` reliability (#432)
- feat: add caching for exec and python providers (#435)
- feat: add `--watch` option to eval command (#439)
- feat: ability to transform output on per-assertion level (#437)
- feat: compare between multiple outputs with `select-best` (#438)
- fix: pass through cost to runAssertion
- fix: pass through cost to runAssertion

## [0.38.0] - 2024-01-29

### Added

- feat(openai): Jan 25 model updates (#416)
- feat(webui): eval deeplinks (#426)
- feat(huggingface): Support sentence similarity inference API (#425)

### Changed

- fix: Only open previous results when necessary (uses lots of memory) (#418)
- fix: html output (#430)
- feat: add a `python` provider that supports native python function calls (#419)
- feat: support for image models such as dall-e (#406)
- feat: support for `PROMPTFOO_PROMPT_SEPARATOR envar. #424

## [0.37.1] - 2024-01-26

### Changed

- fix: do not require token usage info on openai provider (#414)

## [0.37.0] - 2024-01-24

### Added

- feat(webui): add markdown support (#403)

### Changed

- feat: standalone share server (#408)
- feat: `PROMPTFOO_DISABLE_TEMPLATING` disables nunjucks templates (#405)

## [0.36.0] - 2024-01-18

### Added

- feat(webui): Ability to comment on outputs (#395)
- feat(azure): Add response_format support (#402)
- feat(azure): add support for `passthrough` and `apiVersion` (#399)

### Changed

- feat: add `promptfoo generate dataset` (#397)
- fix: typo (#401)

## [0.35.1] - 2024-01-12

### Added

- feat(bedrock): introduce amazon titan models as another option for Bedrock (#380)
- feat(openai): add support for `passthrough` request args (#388)
- feat(azure): add support for client id/secret auth (#389)
- feat(webui): label evals using `description` field (#391)

### Changed

- fix: proper support for multiple types of test providers (#386)
- feat: update CSV and HTML outputs with more details (#393)

## [0.35.0] - 2024-01-07

### Added

- feat(webview): add regex search (#378)

### Changed

- feat: support standalone assertions on CLI (#368)
- feat: add perplexity-score metric (#377)
- feat: add logprobs support for azure openai (#376)
- fix: use relative paths consistently and handle object formats (#375)
- [fix: restore **prefix and **suffix column handlers when loading test csv](https://github.com/promptfoo/promptfoo/commit/3a058684b3389693f4c5899f786fb090b04e3c93)

## [0.34.1] - 2024-01-02

### Added

- feat(openai): add support for overriding provider cost (1be1072)

### Fixed

- fix(webview): increase the request payload size limit (ef4c30f)

## [0.34.0] - 2024-01-02

### Changed

- feat: Support for evaluating cost of LLM inference (#358)
- feat: save manual edits to test outputs in webview (#362)
- feat: add `cost` assertion type (#367)
- fix: handle huggingface text generation returning dict (#357)
- fix: disable cache when using repeat (#361)
- fix: do not dereference tools and functions in config (#365)
- docs: optimize docs of openai tool usage (#355)

## [0.33.2] - 2023-12-23

### Changed

- fix: bad indentation for inline python sript (#353)
- [fix: truncate CLI table headers](https://github.com/promptfoo/promptfoo/commit/9aa9106cc9bc1660df40117d3c8f053f361fa09c)
- feat: add openai tool parameter (#350)
- feat: add `is-valid-openai-tools-call` assertion type (#354)

## [0.33.1] - 2023-12-18

### Changed

- [fix: pass env to providers when using CLI](https://github.com/promptfoo/promptfoo/commit/e8170a7f0e9d4033ef219169115f6474d978f1a7)
- [fix: correctly handle bedrock models containing :](https://github.com/promptfoo/promptfoo/commit/4469b693993934192fee2e84cc27c21e31267e5f)
- feat: add latency assertion type (#344)
- feat: add perplexity assertion type (#346)
- feat: add support for ollama chat API (#342)
- feat: retry when getting internal server error with PROMPTFOO_RETRY_5XX envar (#327)
- fix: properly escape arguments for external python assertions (#338)
- fix: use execFile/spawn for external processes (#343)
- [fix: handle null score in custom metrics](https://github.com/promptfoo/promptfoo/commit/514feed49e2f83f3e04d3e167e5833dc075e6c10)
- [fix: increment failure counter for script errors.](https://github.com/promptfoo/promptfoo/commit/61d1b068f26c63f3234dc49c9d5f5104b9cf1cda)

## [0.33.0] - 2023-12-17

### Changed

- feat: add latency assertion type (#344)
- feat: add perplexity assertion type (#346)
- feat: add support for ollama chat API (#342)
- feat: retry when getting internal server error with PROMPTFOO_RETRY_5XX envar (#327)
- fix: properly escape arguments for external python assertions (#338)
- fix: use execFile/spawn for external processes (#343)
- [fix: handle null score in custom metrics](https://github.com/promptfoo/promptfoo/commit/514feed49e2f83f3e04d3e167e5833dc075e6c10)
- [fix: increment failure counter for script errors.](https://github.com/promptfoo/promptfoo/commit/61d1b068f26c63f3234dc49c9d5f5104b9cf1cda)

## [0.32.0] - 2023-12-14

### Added

- feat(webview): Layout and styling improvements (#333)

### Changed

- feat: add support for Google Gemini model (#336)
- feat: add download yaml button in config modal. Related to #330 (#332)
- fix: set process exit code on failure

## [0.31.2] - 2023-12-11

### Added

- feat(webview): Show aggregated named metrics at top of column (#322)

### Changed

- fix: sharing option is degraded (#325)

## [0.31.1] - 2023-12-04

### Changed

- fix: issues when evaling multiple config files
- feat: support for web viewer running remotely (#321)

## [0.31.0] - 2023-12-02

### Added

- feat(openai): Adds support for function call validation (#316)

### Changed

- feat: add support for ajv formats (#314)
- feat: support prompt functions via nodejs interface (#315)
- fix: webview handling of truncated cell contents with html (#318)
- docs: Merge docs into main repo (#317)

## [0.30.2] - 2023-11-29

### Changed

- feat(cli): simplify onboarding and provide npx-specific instructions (f81bd88)

## [0.30.1] - 2023-11-29

### Changed

- feat: add bedrock in webui setup (#301)
- feat: add support for custom metrics (#305)
- feat: show table by default, even with --output (#306)
- fix: handle multiple configs that import multiple prompts (#304)
- fix: remove use of dangerouslySetInnerHTML in results table (#309)

### Fixed

- fix(openai): add support for overriding api key, host, baseurl, org in Assistants API (#311)

## [0.30.0] - 2023-11-29

### Changed

- feat: add bedrock in webui setup (#301)
- feat: add support for custom metrics (#305)
- feat: show table by default, even with --output (#306)
- fix: handle multiple configs that import multiple prompts (#304)
- fix: remove use of dangerouslySetInnerHTML in results table (#309)

## [0.29.0] - 2023-11-28

### Changed

- feat: Add support for external provider configs via file:// (#296)
- feat: Add support for HTTP proxies (#299)
- feat: claude-based models on amazon bedrock (#298)

## [0.28.2] - 2023-11-27

### Added

- feat(azureopenai): Warn when test provider should be overwritten with azure (#293)
- feat(webview): Display test descriptions if available (#294)
- feat(webview): Ability to set test scores manually (#295)

### Changed

- feat: add support for self-hosted huggingface text generation inference (#290)
- fix: prevent duplicate asserts with `defaultTest` (#287)
- fix: multiple configs handle external test and prompt files correctly (#291)

## [0.28.0] - 2023-11-19

### Changed

- feat: Add support for multiple "\_\_expected" columns (#284)
- feat: Support for OpenAI assistants API (#283)
- feat: Ability to combine multiple configs into a single eval (#285)

## [0.27.1] - 2023-11-14

### Added

- [feat(node-package): Add support for raw objects in prompts](https://github.com/promptfoo/promptfoo/commit/e6a5fe2fa7c05aabd2f52bd4fa143d957a7953dd)
- feat(openai): Add support for OpenAI `seed` param (#275)
- [feat(openai): Add support for OpenAI response_format](https://github.com/promptfoo/promptfoo/commit/12781f11f495bed21db1070e987f1b40a43b72e3)
- [feat(webview): Round score in details modal](https://github.com/promptfoo/promptfoo/commit/483c31d79486a75efc497508b9a42257935585cf)

### Changed

- fix: Set `vars._conversation` only if it is used in prompt (#282)
- feat: Add new RAG metrics (answer-relevance, context-recall, context-relevance, context-faithfulness) (#279)
- feat: throw error correctly when invalid api key is passed for OpenAI (#276)
- Bump langchain from 0.0.325 to 0.0.329 in /examples/langchain-python (#278)
- Provide the prompt in the context to external assertion scripts (#277)
- fix the following error : 'List should have at least 1 item after val… (#280)
- [chore: Add HuggingFace debug output](https://github.com/promptfoo/promptfoo/commit/2bae118e3fa7f8164fd78d29a3a30d187026bf13)

## [0.27.0] - 2023-11-14

### Added

- [feat(node-package): Add support for raw objects in prompts](https://github.com/promptfoo/promptfoo/commit/e6a5fe2fa7c05aabd2f52bd4fa143d957a7953dd)
- feat(openai): Add support for OpenAI `seed` param (#275)
- [feat(openai): Add support for OpenAI response_format](https://github.com/promptfoo/promptfoo/commit/12781f11f495bed21db1070e987f1b40a43b72e3)
- [feat(webview): Round score in details modal](https://github.com/promptfoo/promptfoo/commit/483c31d79486a75efc497508b9a42257935585cf)

### Changed

- feat: Add new RAG metrics (answer-relevance, context-recall, context-relevance, context-faithfulness) (#279)
- feat: throw error correctly when invalid api key is passed for OpenAI (#276)
- Bump langchain from 0.0.325 to 0.0.329 in /examples/langchain-python (#278)
- Provide the prompt in the context to external assertion scripts (#277)
- fix the following error : 'List should have at least 1 item after val… (#280)
- [chore: Add HuggingFace debug output](https://github.com/promptfoo/promptfoo/commit/2bae118e3fa7f8164fd78d29a3a30d187026bf13)

## [0.26.5] - 2023-11-10

### Changed

- feat: Support for Azure OpenAI Cognitive Search (#274)
- [feat: Add PROMPTFOO_PYTHON environment variable](https://github.com/promptfoo/promptfoo/commit/33ecca3dab9382f063e68529c047cfd3fbd959e5)

## [0.26.4] - 2023-11-09

### Fixed

- fix(providers): use Azure OpenAI extensions endpoint when dataSources is set (2e5f14d)

### Tests

- test(assertions): add tests for object outputs (9e0909c)

## [0.26.3] - 2023-11-08

### Added

- [feat(AzureOpenAI): Add support for deployment_id and dataSources](https://github.com/promptfoo/promptfoo/commit/3f6dee99b4ef860af1088c4ceda1a74726070f37)

### Changed

- [Stringify output display string if output is a JSON object](https://github.com/promptfoo/promptfoo/commit/e6eff1fb75e09bfd602c08edd89ec154e3e61bf9)
- [Add JSON schema dereferencing support for JSON configs](https://github.com/promptfoo/promptfoo/commit/c32f9b051a51ee6e1ee08738e0921b4e05a5c23d)
- Update chat completion endpoint in azureopenai.ts (#273)

### Fixed

- fix(openai): Improve handling for function call responses (#270)

## [0.26.2] - 2023-11-07

### Changed

- [Fix issue with named prompt function imports](https://github.com/promptfoo/promptfoo/commit/18a4d751af15b996310eceafc5a75e114ce1bf56)
- [Fix OpenAI finetuned model parsing](https://github.com/promptfoo/promptfoo/commit/b52de61c6e1fd0a9e67d2476a9f3f9153084ad61)
- [Add new OpenAI models](https://github.com/promptfoo/promptfoo/commit/d9432d3b5747516aea1a7e8a744167fbd10a69d2)
- Fix: Broken custom api host for OpenAI. (#261)
- Add `classifier` assert type (#263)
- Send provider options and test context to ScriptCompletion (exec) provider (#268)
- Support for loading JSON schema from external file (#266)

## [0.26.1] - 2023-11-01

### Changed

- Fix broken default config for OpenAI evals created in web app (#255)
- Fix prompt per provider (#253)
- Add support for custom config directory (#257)
- Add latency and token metrics per prompt (#258)
- Add caching support to Anthropic provider (#259)
- webview: Preserve formatting of LLM outputs
- Bump langchain from 0.0.317 to 0.0.325 in /examples/langchain-python (#254)

## [0.26.0] - 2023-10-28

### Changed

- cli: Add support for raw text prompts (#252)
- Ensure the directory for the output file is created if it does not exist

## [0.25.2] - 2023-10-26

### Changed

- allow Python in tests.csv (#237)
- Improve escaping in matchers (#242)
- Add support for nunjucks filters (#243)
- Fix issue where outputPath from the configuration file is not used when `-c` option is provided
- Add envar PROMPTFOO_DISABLE_CONVERSATION_VAR
- Resolve promises in external assert files

## [0.25.1] - 2023-10-19

### Changed

- Fix issue with loading google sheets directly. (#222)
- Add \_conversation variable for testing multiple-turn chat conversations (#224)
- Allow multiple output formats simultaneously with `outputPath` (#229)
- Fall back to default embedding model if provided model doesn't support embeddings
- Various fixes and improvements
- Bump langchain from 0.0.312 to 0.0.317 in /examples/langchain-python (#245)

## [0.25.0] - 2023-10-10

### Changed

- Add support for icontains-any and icontains-all (#210)
- Bump langchain from 0.0.279 to 0.0.308 in /examples/langchain-python (#213)
- Add support for .cjs file extensions (#214)
- Add Prompts and Datasets pages (#211)
- Add CLI commands for listing and showing evals, prompts, and datasets (#218)
- Add support for `config` object in webhook provider payload. (#217)
- Other misc changes and improvements
- Bump langchain from 0.0.308 to 0.0.312 in /examples/langchain-python (#219)

## [0.24.4] - 2023-10-01

### Changed

- Fix bug in custom function boolean return value score (#208)
- Fix ollama provider with `--no-cache` and improve error handling
- Add support for HuggingFace Inference API (text generation) (#205)
- Add `apiHost` config key to Azure provider

## [0.24.3] - 2023-09-28

### Changed

- Better LocalAI/Ollama embeddings traversal failure (#191)
- `OPENAI_API_HOST` to `OPENAI_API_BASE_URL` (#187)
- Ability to include files as assertion values (#180)
- Add hosted db for evals (#149)
- Webview details pane improvements (#196)
- Add support for ollama options (#199)
- Adding TXT and HTML to `--output` help/error message (#201)

## [0.24.2] - 2023-09-23

### Changed

- Specify repo in package.json (#174)
- Add support for parsing multiple json blobs in responses (#178)
- Updated node version update of Google Colab notebook example (#171)
- Fix arg escaping for external python prompts on Windows (#179)
- Better OpenAI embeddings traversal failure (#190)
- Adds embeddings providers for LocalAI and Oolama (#189)
- Add `noindex` to shared results
- Many other misc fixes and improvements

## [0.24.1] - 2023-09-21

### Changed

- Fix prompt errors caused by leading and trailing whitespace for var file imports
- Fix an issue with response parsing in LocalAI chat
- Fix issue preventing custom provider for similarity check (#152)
- Fix escaping in python asserts (#156)
- Fix README link to providers docs (#153)
- Allow object with function name as a value for function_call (#158)
- Add a -y/--yes option to `promptfoo view` command to skip confirmation (#166)
- Other misc fixes and improvements

## [0.24.0] - 2023-09-18

### Changed

- Support for custom functions as prompts (#147)
- Refactor parts of util into more descriptive files (#148)
- Misc fixes and improvements

## [0.23.1] - 2023-09-14

### Changed

- Improvements to custom grading (#140)
- Support for Google Vertex and PaLM chat APIs (#131)
- Add support for including files in defaultTest (#137)
- Add support for disabling cache in evaluate() options (#135)
- Add support for loading vars directly from file (#139)
- Include `provider` in `EvaluateResult`
- Other misc improvements and fixes

## [0.23.0] - 2023-09-14

### Changed

- Improvements to custom grading (#140)
- Support for Google Vertex and PaLM chat APIs (#131)
- Add support for including files in defaultTest (#137)
- Add support for disabling cache in evaluate() options (#135)
- Add support for loading vars directly from file (#139)
- Include `provider` in `EvaluateResult`
- Other misc improvements and fixes

## [0.22.1] - 2023-09-14

### Added

- feat(vars): add support for loading vars directly from file (#139)
- feat(config): add support for including files in defaultTest (#137)
- feat(config): add support for disabling cache in evaluate() options (#135)
- feat(providers): support for Google Vertex and PaLM chat APIs (#131)
- feat(api): include provider in EvaluateResult (#130)

### Changed

- chore(providers): improve PaLM recognized model detection (2317eac)

### Documentation

- docs(examples): add conversation history example (#136)
- docs(examples): update node-package example with context (#134)

## [0.22.0] - 2023-09-04

### Changed

- Add OpenAI factuality and closed-QA graders (#126). These new graders implement OpenAI's eval methodology.
- Auto-escape vars when prompt is a JSON object (#127).
- Improvements to custom providers - Pass context including `vars` to callApi and make `TestCase` generic for ease of typing
- Add `prompt` to Javascript, Python, and Webhook assertion context
- Fix llama.cpp usage of provider config overrides
- Fix ollama provider parsing for llama versions like llama:13b, llama:70b etc.
- Trim var strings in CLI table (prevents slowness during CLI table output)

## [0.21.4] - 2023-09-01

### Changed

- Add support for test case threshold value (#125)
- Add support for pass/fail threshold for javascript and python numeric return values

## [0.21.3] - 2023-09-01

### Changed

- Increase request backoff and add optional delay between API calls (#122)

## [0.21.2] - 2023-08-31

### Changed

- Fix symlink bug on Windows

## [0.21.1] - 2023-08-30

### Changed

- Consistent envars and configs across providers (#119)
- Add configuration for API keys in WebUI (#120)
- Add CodeLlama to WebUI
- Fix issue with numeric values in some assert types
- Add support for running specific prompts for specific providers using `{id, prompts, config}` format
- Add a feedback command

## [0.21.0] - 2023-08-28

### Changed

- Add webhook provider (#117)
- Add support for editing config in web view (#115)
- Standalone server with database with self-hosting support (#118)
- Add support for custom llm-rubric grading via `rubricPrompt` in Assertion objects
- Add support for `vars` in `rubricPrompt`, making it easier to pass expected values per test case
- Add a handful of new supported parameters to OpenAI, Azure, Anthropic, and Replicate providers
- Allow setting `config` on `provider` attached to Assertion or TestCase
- Add/improve support for custom providers in matchesSimilarity and matchesLlmRubric

## [0.20.1] - 2023-08-18

### Changed

- Fix issue when there's not enough data to display useful charts
- Add charts to web viewer (#112)
- Add support for multiline javascript asserts
- Add support for Levenshtein distance assert type (#111)

## [0.20.0] - 2023-08-18

### Changed

- Add charts to web viewer (#112)
- Add support for multiline javascript asserts
- Add support for Levenshtein distance assert type (#111)

## [0.19.3] - 2023-08-17

### Changed

- llm-rubric provider fixes (#110)
- New diff viewer for evals
- Web UI for running evals (#103)
- Add support for OpenAI organization (#106)
- function call azure fix (#95)
- Add support for JSON schema validation for is-json and contains-json (#108)
- Other misc fixes and API improvements

## [0.19.2] - 2023-08-15

### Changed

- function call azure fix (#95)
- Add support for JSON schema validation for is-json and contains-json (#108)
- New diff viewer for evals
- Web UI for running evals (#103)
- Add support for OpenAI organization (#106)
- Other misc fixes and API improvements

## [0.19.1] - 2023-08-14

### Changed

- Add support for OpenAI organization (#106)
- New diff viewer for evals
- Web UI for running evals (#103)
- Other misc fixes and API improvements

## [0.19.0] - 2023-08-14

### Changed

- New diff viewer for evals
- Web UI for running evals (#103)
- Other misc fixes and API improvements

## [0.18.4] - 2023-08-11

### Fixed

- fix(providers): resolve Ollama provider issue with empty line handling (c4d1e5f)

### Dependencies

- chore(deps): bump certifi from 2023.5.7 to 2023.7.22 in /examples/langchain-python (#104)

## [0.18.3] - 2023-08-08

### Added

- feat(providers): add Ollama provider (#102)

### Changed

- chore(webui): disable nunjucks autoescaping by default (#101)
- chore(webui): stop forcing manual line breaks in results view (76d18f5)

### Fixed

- fix(history): remove stale `latest` symlinks before regenerating eval output (a603eee)

## [0.18.2] - 2023-08-08

### Added

- feat(webui): display assertion summaries in the results viewer (#100)

### Changed

- feat(providers): allow testing identical models with different parameters (#83)

### Fixed

- fix(cli): repair `promptfoo share` regression (01df513)
- fix(config): handle provider map parsing when entries are strings (bdd1dea)
- fix(scoring): keep weighted averages accurate by running all test cases (7854424)

## [0.18.1] - 2023-08-06

### Added

- feat(providers): add llama.cpp server support (#94)

### Changed

- chore(providers): expose `LLAMA_BASE_URL` environment variable (f4b4c39)

### Fixed

- fix(history): repair symlink detection when writing latest results (e6aed7a)

## [0.18.0] - 2023-07-28

### Added

- feat(assertions): add `python` assertion type (#78)
- feat(api): support native function ApiProviders and assertions (#93)
- feat(evals): introduce Promptfoo scenarios for data-driven testing - allows datasets to be associated with specific tests, eliminating the need to copy tests for each dataset by @Skylertodd (#89)
- feat(cli): allow specifying `outputPath` when using the Node evaluate helper (#91)

### Changed

- chore(evals): rename default "theories" concept to "scenarios" (aca0821)

### Fixed

- fix(history): repair symlink handling when persisting latest results (81a4a26)
- fix(history): clean up stale eval history entries (253ae60)
- fix(cli): restore ANSI escape code rendering in console tables (497b698)

## [0.17.9] - 2023-07-24

### Added

- feat(evals): load test cases from file or directory paths (#88)

### Changed

- feat(metrics): record latency in eval results (#85)

### Fixed

- fix(windows): resolve path compatibility issues (8de6e12)

## [0.17.8] - 2023-07-22

### Added

- feat(evals): support post-processing hooks in test cases (#84)

### Changed

- feat(webui): show recent runs in the results viewer (#82)
- feat(providers): expose additional OpenAI parameters (#81)

### Fixed

- fix(evaluator): support empty test suites without crashing (31fb876)
- fix(network): ensure fetch timeouts bubble up correctly (9e4bf94)

## [0.17.7] - 2023-07-20

### Added

- feat(config): allow provider-specific prompts in test suites (#76)

### Changed

- chore(runtime): require Node.js 16 or newer (f7f85e3)
- chore(providers): reuse context configuration for Replicate provider (48819a7)

### Fixed

- fix(providers): handle missing provider prompt maps gracefully (7c6bb35)
- fix(grading): escape user input in grading prompts (4049b3f)

## [0.17.6] - 2023-07-20

### Added

- feat(cli): add `--repeat` support to evaluations (#71)
- feat(providers): add Azure YAML prompt support (#72)
- feat(providers): implement Replicate provider (#75)

### Changed

- chore(providers): refine Replicate provider behaviour (57fa43f)
- chore(cli): default `promptfoo share` prompt to Yes on enter (1a4c080)
- chore(webui): simplify dark mode and hide identical rows in history (c244403)

## [0.17.5] - 2023-07-14

### Added

- feat(assertions): add starts-with assertion type (#64)
- feat(providers): add Azure OpenAI provider (#66)

### Changed

- feat(providers): support YAML-formatted OpenAI prompts (#67)
- chore(cli): allow disabling sharing prompts (#69)
- chore(cli): require confirmation before running `promptfoo share` (f3de0e4)
- chore(env): add `PROMPTFOO_DISABLE_UPDATE` environment variable (60fee72)

### Fixed

- fix(config): read prompts relative to the config directory (ddc370c)

## [0.17.4] - 2023-07-13

### Added

- feat(assertions): add `contains-any` assertion support (#61)

### Changed

- chore(cli): handle npm outages without crashing (3177715)

### Fixed

- fix(cli): support terminals without `process.stdout.columns` (064dcb3)
- fix(cli): correct `promptfoo init` output to reference YAML (404be34)

### Documentation

- docs: add telemetry notice (#39)

## [0.17.3] - 2023-07-10

### Added

- feat(providers): add Anthropic provider (#58)

### Changed

- chore(onboarding): refresh init onboarding content (992c0b6)

### Fixed

- fix(cli): maintain table header ordering (1e3a711)
- fix(runtime): ensure compatibility with Node 14 (59e2bb1)

## [0.17.2] - 2023-07-07

### Changed

- feat(providers): improve support for running external scripts (#55)

## [0.17.1] - 2023-07-07

### Fixed

- fix(webui): restore output rendering in results view (5ce5598)

## [0.17.0] - 2023-07-06

### Added

- feat(models): add gpt-3.5-16k checkpoints (#51)
- feat(providers): add `script:` provider prefix for custom providers (bae14ec)
- feat(webui): view raw prompts in the web viewer (#54)
- feat(cli): add `cache clear` command (970ee67)

### Changed

- chore(providers): change default suggestion provider (cc11e59)
- chore(providers): ensure OpenAI chat completions fail on invalid JSON (c456c01)
- chore(assertions): allow numeric values for contains/icontains assertions (dc04329)

### Fixed

- fix(evals): avoid creating assertions from empty expected columns (d398866)

## [0.16.0] - 2023-06-28

### Added

- feat(cli): retry failed HTTP requests to reduce transient failures (#47)
- feat(templates): allow object vars inside nunjucks templates for richer prompts (#50)

### Documentation

- docs: refresh the Question reference page with updated guidance (#46)

## [0.15.0] - 2023-06-26

### Added

- feat(scoring): add continuous scoring support for evaluations (#44)
- feat(assertions): introduce assertion weights to fine-tune scoring (0688a64)

### Changed

- chore(prompt): rename grading prompt field from `content` to `output` (fa20a25)
- chore(webui): maintain backwards compatibility for row outputs in the viewer (b2fc084)

### Fixed

- fix(config): ensure `defaultTest` populates when configs load implicitly (44acb91)

## [0.14.2] - 2023-06-24

### Changed

- chore(assertions): switch the default grading provider to `gpt-4-0613` (0d26776)
- chore(cli): trim stray progress-bar newlines for cleaner output (8d624d6)

### Fixed

- fix(cli): update cached table output correctly when results change (8fe5f84)
- fix(cli): allow non-string result payloads during rendering (61d349e)

## [0.14.1] - 2023-06-19

### Fixed

- fix(config): only apply the config base path when a path override is provided (e67918b)

## [0.14.0] - 2023-06-18

### Added

- feat(cli)!: add shareable URLs and the `promptfoo share` command by @typpo (#42)
- feat(cli): add `--no-progress-bar` option to `promptfoo eval` (75adf8a)
- feat(cli): add `--no-table` flag for evaluation output (ecf79a4)
- feat(cli): add `--share` flag to automatically create shareable URLs (7987f6e)

### Changed

- chore(cli)!: resolve config-relative file references from the config directory, not working directory (dffb091)
- chore(api)!: restructure JSON/YAML output formats to include `results`, `config`, and `shareableUrl` properties (d1b7038)

### Fixed

- fix(cli): write the latest results before launching the viewer with `--view` (496f2fb)

## [0.13.1] - 2023-06-17

### Fixed

- fix(cli): ensure command arguments override config values (c425d3a)

## [0.13.0] - 2023-06-16

### Added

- feat(providers): support OpenAI functions and custom provider arguments by @typpo (#34)
- feat(cli): add JSONL prompt file support by @typpo (#40)
- feat(cli): export `generateTable()` for external tooling reuse by @tizmagik (#37)
- feat(openai): enable OpenAI ChatCompletion function calling (0f10cdd)

### Changed

- chore(openai): add official support for OpenAI `*-0613` models (4d5f827)
- chore(cli): allow optional configs when invoking the CLI (a9140d6)
- chore(cli): respect the `LOG_LEVEL` environment variable in the logger (1f1f05f)
- chore(cli): stabilize progress display when using var arrays (340da53)

### Fixed

- fix(build): fix HTML output generation in production builds (46a2233)

## [0.12.0] - 2023-06-12

### Added

- feat(share): publish evaluations with the `promptfoo share` workflow by @typpo (#33)
- feat(telemetry): add basic usage telemetry for insight gathering (7e7e3ea)
- feat(assertions): support CSV definitions for `rouge-n` and webhook assertions (7f8be15)

### Changed

- chore(build): resolve build output paths for the web client (#32)
- chore(cli): notify users when a newer promptfoo release is available by @typpo (#31)

## [0.11.0] - 2023-06-11

### Added

- feat(assertions): add contains, icontains, contains-some, contains-any, regex, webhook, and rouge-n assertion types (#30)
- feat(assertions): allow negating any assertion type with `not-` prefix (cc5fef1)
- feat(assertions): pass context objects with vars to custom functions (1e4df7e)
- feat(webui): add failure filtering and improved table layout (69189fe)
- feat(webui): add word-break toggle to results (9c1fd3b)
- feat(webui): highlight highest passing scores in matrix (6e2942f)

### Changed

- chore(cli): limit console table rows for readability (52a28c9)
- chore(cli): add more detailed custom function failure output (6fcc37a)

### Fixed

- fix(config): respect CLI write/cache options from config (5b456ec)
- fix(webui): improve dark mode colours and rating overflow (eb7bd54)
- fix(config): parse YAML references correctly in configs (62561b5)

## [0.10.0] - 2023-06-09

### Added

- feat(prompts): add support for named prompts by @typpo (#28)

### Changed

- chore(env)!: rename `OPENAI_MAX_TEMPERATURE` to `OPENAI_TEMPERATURE` (4830557)
- chore(config): read `.yml` files by default as configs (d5c179e)
- chore(build): add native ts-node compatibility by @MentalGear (#25)
- chore(openai): add chatml stopwords by default (561437f)
- chore(webui): adjust column ordering and styling (27977c5)

### Fixed

- fix(config): support `defaultTest` overrides in CLI (59c3cbb)
- fix(env): correctly parse `OPENAI_MAX_TOKENS` and `OPENAI_MAX_TEMPERATURE` by @abi (#29)
- fix(cli): improve JSON formatting error messages (5f59900)

## [0.9.0] - 2023-06-05

### Added

- feat(vars): add support for var arrays by @typpo (#21)

### Changed

- chore(core): set a default semantic similarity threshold (4ebea73)
- chore(cli): refresh `promptfoo init` output messaging (cdbf806)

### Fixed

- fix(cache): register cache manager types for TypeScript (1a82de7)
- fix(evals): handle string interpolation issues in prompts (6b8c175)

## [0.8.3] - 2023-05-31

### Fixed

- fix(cache): create cache directory on first use (423f375)
- fix(config): throw a clearer error for malformed default configs (0d759c4)

## [0.8.2] - 2023-05-30

### Fixed

- fix(cache): only persist cache entries on successful API responses (71c10a6)

## [0.8.1] - 2023-05-30

### Added

- feat(data): add Google Sheets loader support (df900c3)

### Fixed

- fix(cli): restore backward compatibility for `-t/--tests` flags (aad1822)

## [0.8.0] - 2023-05-30

### Added

- feat(api)!: simplify the API and support unified test suite definitions by @typpo (#14)

### Changed

- chore(api)!: move evaluation settings under `evaluateOptions` (`maxConcurrency`, `showProgressBar`, `generateSuggestions`) (#14)
- chore(api)!: move CLI flag defaults under `commandLineOptions` (`write`, `cache`, `verbose`, `view`) (#14)

## [0.7.0] - 2023-05-29

### Changed

- chore(cache): improve caching defaults and enable caching by default (#17)

## [0.6.0] - 2023-05-28

### Added

- feat(providers): add LocalAI support for open-source LLMs like Llama, Alpaca, Vicuna, GPT4All (6541bb2)
- feat(cli): add glob pattern support for prompts and tests (#13)
- feat(assertions): rename `eval:` to `fn:` for custom JavaScript assertions by @MentalGear (#11)
- feat(webui): add dark mode support (0a2bb49)
- feat(api): add exports for types and useful utility functions (57ac4bb)
- feat(tests): add Jest and Mocha integrations (00d9aa2)

### Changed

- chore(cli): improve error handling and word wrapping in CLI output (398f4b0)
- chore(cli): support non-ES module requires (c451362)

### Fixed

- fix(cli): move API key validation into OpenAI subclasses (c451362)
- fix(webui): correct HTML table rendering errors in the viewer (64c9161)
- fix(providers): improve handling of third-party API errors (398f4b0)

### Dependencies

- chore(deps): bump socket.io-parser from 4.2.2 to 4.2.3 in /src/web/client (#15)

## [0.5.1] - 2023-05-23

### Changed

- chore(cli): add glob support for prompt selection (#13)

### Fixed

- fix(cli): prevent crashes when `OPENAI_API_KEY` is not set (c451362)

## [0.5.0] - 2023-05-22

### Added

- feat(assertions): add semantic similarity grading (#7)

### Changed

- chore(cli): improve error handling and word wrapping in CLI output (398f4b0)

## [0.4.0] - 2023-05-13

### Added

- feat(webui): add web viewer for evaluation results (#5)

### Changed

- chore(openai): support `OPENAI_STOP` environment variable for stopwords (79d590e)
- chore(cli): increase the default request timeout (c73e055)

## [0.3.0] - 2023-05-07

### Added

- feat(grading): enable LLM automatic grading of outputs (#4)
- feat(webui): improve how test results are shown - PASS/FAIL is shown in matrix view rather than its own column (2c3f489)

### Changed

- chore(config): allow overriding `OPENAI_API_HOST` environment variable (e390678)
- chore(cli): add `REQUEST_TIMEOUT_MS` environment variable for API timeouts (644abf9)
- chore(webui): improve HTML table output readability (2384c69)

## [0.2.2] - 2023-05-04

### Added

- feat(cli): add `promptfoo --version` output (77e862b)

### Changed

- chore(cli): improve error messages when API calls fail (af2c8d3)

### Fixed

- fix(cli): correct `promptfoo init` output text (862d7a7)
- fix(evals): preserve table ordering when building concurrently (2e3ddfa)

## [0.2.0] - 2023-05-04

### Added

- feat(cli): add `promptfoo init` command (c6a3a59)
- feat(providers): improve custom provider loading and add example (4f6b6e2)<|MERGE_RESOLUTION|>--- conflicted
+++ resolved
@@ -8,11 +8,8 @@
 
 ### Changed
 
-<<<<<<< HEAD
 - refactor(webui): remove useImperativeHandle from ProviderConfigEditor - replace imperative ref API with onValidationRequest callback pattern for better React 19 compatibility and more idiomatic component design (#6328)
-=======
 - refactor(webui): adopt React 19 ref-as-prop pattern - removed forwardRef wrapper from QuickFilter component in EvalsDataGrid (#6327)
->>>>>>> 282a19a7
 - refactor(webui): migrate to React 19 patterns (#6319)
 - chore(webui): replace emoji icons with Material-UI IconButton components in evaluation results page — action icons now display circular hover effects, color-coded active states (green for pass, red for fail), always-visible icons for better discoverability, and full accessibility support with aria-pressed and aria-label attributes (#6318)
 - chore: Revert "chore(deps): upgrade cache-manager from v4 to v7" (#6311)
