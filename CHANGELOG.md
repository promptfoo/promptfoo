--- conflicted
+++ resolved
@@ -8,15 +8,12 @@
 
 ### Added
 
-<<<<<<< HEAD
-- feat(redteam): allow configuring `redteam.frameworks` to limit compliance frameworks surfaced in reports and commands (#0000)
-=======
+- feat(redteam): allow configuring `redteam.frameworks` to limit compliance frameworks surfaced in reports and commands (#6170)
 - feat(webui): add layer strategy configuration UI in red team setup with per-step plugin targeting (#6180)
 - feat(app): Metadata value autocomplete eval filter (#6176)
 - feat(webui): display both total and filtered metrics simultaneously when filters are active, showing "X/Y filtered, Z total" format in evaluation results table for better visibility into filtered vs unfiltered data (#5969)
 
 ## [0.119.6] - 2025-11-12
->>>>>>> 3c3ca7e7
 
 ### Documentation
 
