# Changelog

All notable changes to this project will be documented in this file.

The format is based on [Keep a Changelog](https://keepachangelog.com/en/1.1.0/).

## [Unreleased]

<<<<<<< HEAD
### Changed

- fix(redteam)!: require explicit basic strategy selection - empty strategies array now generates 0 tests instead of defaulting to basic tests, fixing confusing UI behavior where unchecking all strategies still ran tests
=======
### Added

- feat(webui): add custom policy generation to red team setup (#6181)
- feat(webui): add strategy test generation to red team setup (#6005)
- feat(webui): add visibility button for PFX passphrase field in red team target configuration (#6258)

### Changed

- chore(webui): improve UI treatment for domain-specific risks in red team setup (#6269)
- chore(deps): re-generate lock file (#6249)
- ci(github): add code scan action (#6261)

### Fixed

- fix(auth): allow CI environments to authenticate with Promptfoo Cloud using API keys — unblocks `jailbreak:meta` strategy in GitHub Actions by recognizing API key auth regardless of CI status (#6273)
- fix(cli): add missing Authorization header in `validate target` command to fix 403 Forbidden error when calling agent helper endpoint (#6274)

### Documentation

- docs(readme): update readme with code scanning (#6268)
- docs(site): fix duplicate in sidebar (#6259)

### Dependencies

- chore(deps): upgrade glob to v13 and mathjs to v15 (#6279)
- chore(deps): update 67 minor and patch dependencies across all workspaces (#6278)
- chore(deps): bump langchain-core from 0.3.78 to 0.3.80 in /examples/redteam-langchain in the pip group (#6270)
- chore(deps): bump @aws-sdk/client-bedrock-runtime from 3.933.0 to 3.934.0 (#6254)
- chore(deps): bump @anthropic-ai/sdk from 0.69.0 to 0.70.0 (#6255)
>>>>>>> 1dbaef47

## [0.119.8] - 2025-11-18

### Added

- feat(plugins): organize domain-specific risks into vertical suites
- feat(providers): add Gemini 3 Pro support with thinking configuration (#6241)

### Fixed

- fix(code-scan): in `code-scans run`, don't log anything to stdout except json results when --json is used—fixes GitHub action (#6248)
- fix(code-scan): update default API host to https://api.promptfoo.app to fix websocket connection issues (#6247)

## [0.119.7] - 2025-11-17

### Added

- feat(assertions): add dot product and euclidean distance metrics for similarity assertion - use `similar:dot` and `similar:euclidean` assertion types to match production vector database metrics and support different similarity use cases (#6202)
- feat(webui): expose Hydra strategy configuration (max turns and stateful toggle) in red team setup UI (#6165)
- fix(app): aligning risk scores with documentation (#6212)
- feat(providers): add GPT-5.1 model support including gpt-5.1, gpt-5.1-mini, gpt-5.1-nano, and gpt-5.1-codex with new 'none' reasoning mode for low-latency interactions and configurable verbosity control (#6208)
- feat(redteam): allow configuring `redteam.frameworks` to limit compliance frameworks surfaced in reports and commands (#6170)
- feat(webui): add layer strategy configuration UI in red team setup with per-step plugin targeting (#6180)
- feat(app): Metadata value autocomplete eval filter (#6176)
- feat(webui): display both total and filtered metrics simultaneously when filters are active, showing "X/Y filtered, Z total" format in evaluation results table for better visibility into filtered vs unfiltered data (#5969)
- feat(app): eval results filters permalinking (#6196)
- fix(site): fix missing background color on safari api reference search modal (#6218)

### Changed

- fix: exclude source maps from npm package to reduce bundle size by ~22MB (#6235)
- chore(ci): synchronize package-lock.json to resolve npm ci failures (#6195)
- chore(ci): increase webui test timeout to 8 minutes in GitHub Actions workflow to prevent CI timeouts (#6201)
- chore(redteam): update foundation model report redteam config to use newer redteam strategies (#6216)

### Fixed

- fix(providers): correctly handle reasoning field in OpenAI-compatible models like gpt-oss-20b, extracting both reasoning and content instead of only reasoning (#6062)
- fix(redteam): exclude cyberseceval and beavertails static dataset plugins from iterative strategies to prevent wasted compute and silent grading failures during Hydra/Meta/Tree iterations (#6230)
- fix(mcp): allow colons in eval ID validation for get_evaluation_details tool - fixes rejection of valid eval IDs returned by list_evaluations (e.g., eval-8h1-2025-11-15T14:17:18) by updating regex to accept ISO timestamp format (#6222)
- fix(redteam): don't set default 'en' language when no language is configured - prevents unnecessary language modifiers from being passed to meta agent and other iterative strategies, keeping prompts focused on actual task without implied translation requirements (#6214)
- fix(webui): fix duplicate React key warning in DefaultTestVariables component by implementing counter-based unique ID generation (#6201)
- fix(samples): downlevel pem dependency to supported version
- fix(deps): remove unused dependency on @libsql/client
- fix(redteam): store rendered grading rubric in assertion.value for agentic strategies to display in UI Value column (#6125)

### Tests

- test(webui): suppress expected test error logs (109+ occurrences across parsing errors, API errors, context provider errors) and React/MUI warnings (act() warnings, DOM nesting, prop types) in setupTests.ts and vite.config.ts (#6201)

### Dependencies

- chore(deps): upgrade to React 19 (#6229)
- chore(deps): upgrade @googleapis/sheets from 9.8.0 to 12.0.0 (#6227)
- chore(deps): bump openai from 6.8.1 to 6.9.0 (#6208)

## [0.119.6] - 2025-11-12

### Documentation

- docs(providers): update Vertex AI documentation - removed deprecated models (PaLM/Bison, Claude 3 Opus, Claude 3.5 Sonnet v2), added Claude Sonnet 4.5, added missing Gemini 2.0 models, reorganized model listings by generation (Gemini 2.5/2.0/1.5, Claude 4/3, Llama 4/3.3/3.2/3.1), marked Preview/Experimental models, removed temporal language to make docs evergreen (#3169)

### Changed

- chore(site): remove Koala analytics and migrate Google tracking to Docusaurus built-in gtag configuration with multiple tracking IDs (G-3TS8QLZQ93, G-3YM29CN26E, AW-17347444171) (#6169)
- chore(webui): order 'plugins' before 'steps' in layer strategy YAML to match documentation examples (#6180)

### Fixed

- fix(webui): prevent infinite loop in StrategyConfigDialog useEffect - fixes vitest tests hanging by using stable empty array references for default parameters (#6203)
- fix(webui): require configuration for layer strategy before allowing navigation in red team setup - layer strategy now shows red border and blocks Next button until steps array is configured, similar to plugins requiring configuration
- fix(webui): filter hidden metadata keys from metadata filter dropdown - ensures consistent filtering of 'citations' and '\_promptfooFileMetadata' keys across MetadataPanel, EvalOutputPromptDialog, and metadata filter dropdown (#6177)
- fix(cli): format object and array variables with pretty-printed JSON in console table and HTML outputs for improved readability (#6175)
- fix(cli): only show error counter when >0
- fix(redteam): respect redteam.provider configuration for local grading - fixes issue where configuring a local provider (e.g., ollama:llama3.2) still sent grading requests to remote API instead of using the configured provider (#5959)
- fix: Reverts #6142 (#6189)

### Documentation

- docs(redteam): document Hydra configuration options for max turns, backtracking, and stateful operation (#6165)

## [0.119.5] - 2025-11-10

### Added

- feat(test-cases): add support for Excel files (.xlsx, .xls) as test case sources with optional xlsx dependency and sheet selection syntax (file.xlsx#SheetName or file.xlsx#2) (#4841)
- feat(providers): add OpenAI audio transcription support for whisper-1, gpt-4o-transcribe, gpt-4o-mini-transcribe, and gpt-4o-transcribe-diarize models with speaker identification, timestamp granularities, and per-minute cost tracking (#5957)
- feat(webui): display rendered assertion values with substituted variables in Evaluation tab instead of raw templates, improving readability for assertions with Nunjucks variables and loops (#5988)
- feat(prompts): add executable prompt scripts - use any script/binary to dynamically generate prompts via `exec:` prefix or auto-detection for common extensions (.sh, .bash, .rb, .pl); scripts receive context as JSON (#5329)
- feat(providers): add variable templating support for initialMessages in simulated-user provider, enabling template reuse across test cases with Nunjucks variables (#6143)
- feat(redteam): add `jailbreak:hydra` strategy - multi-turn conversational adversarial agent that learns from target responses and shares learnings across tests in the same scan for improved attack success rates (#6151)
- feat(providers): add missing Alibaba Cloud models - qwen3-vl-flash, qwen3-asr-flash-realtime, qwen3-vl-32b/8b (thinking/instruct), text-embedding-v4 (#6118)
- feat(eval): add 'not_equals' operator for plugin filters (#6155)

### Fixed

- fix(webui): correct multi-target filtering in red team report - statistics now properly filter by selected target instead of showing aggregated data across all targets; replaced modal with Select dropdown for clearer UX (#4251)
- fix(providers): auto-detect reasoning models by deployment name in Azure provider - now recognizes o1, o3, o4, and gpt-5 models and automatically uses `max_completion_tokens` instead of `max_tokens` (#6154)
- fix(prompts): fix basePath resolution for executable prompts with `exec:` prefix - relative paths now resolve correctly (5308c5d)
- fix(prompts): convert sync fs operations to async in executable prompt processor for better performance (5308c5d)
- fix(test-cases): improve xlsx error handling to avoid double-wrapping validation errors, provide clearer error messages for file not found, empty sheets, and invalid data (#4841)
- fix(docs): update xlsx documentation to use consistent version (0.18.5) and correct anchor links (#4841)
- fix(assertions): fix runtime variables not working in custom rubricPrompt for factuality and model-graded-closedqa assertions (#5340)
- fix(openai): fix timeouts on gpt-5-pro models by extending automatic timeout to 10 minutes (#6147)
- fix(deps): add @vitest/coverage-v8@3.2.4 to app workspace to match vitest version and fix coverage reporting "Cannot read properties of undefined (reading 'reportsDirectory')" error
- fix(deps): fix test coverage reporting errors (#6122)
- fix(cli): honor `commandLineOptions` from config file for `maxConcurrency`, `repeat`, `delay`, `cache`, `progressBar`, `generateSuggestions`, `table`, `share`, and `write` — previously ignored in favor of defaults (#6142)

### Changed

- chore(ci): make staging redteam test non-blocking to prevent intermittent API timeouts from failing CI runs (#6159)
- refactor(redteam): update risk score thresholds to match CVSS v3.x/v4.0 standards (Critical: 9.0-10.0, High: 7.0-8.9, Medium: 4.0-6.9, Low: 0.1-3.9) (#6132)
- chore(server): change traces fetch log to debug level (#6152)
- chore(redteam): rename `gradingGuidance` to `graderGuidance` for consistency with `graderExamples` - `gradingGuidance` still works as a deprecated alias for backward compatibility (#6128)

### Documentation

- docs(cli): document `promptfoo view --no` flag in command-line docs (#6067)
- docs(site): add blog post on Anthropic threat intelligence covering PROMPTFLUX and PROMPTSTEAL (first observed LLM-querying malware by Google), AI-orchestrated extortion campaigns, three categories of AI-assisted attacks (operator/builder/enabler), operational security implications, and practical Promptfoo testing examples for AI system exploitation risks (#5583)
- docs(site): re-add adaptive guardrails documentation covering enterprise feature for generating target-specific security policies from red team findings, including architecture, API integration, use cases, troubleshooting, and comparison to AWS Bedrock/Azure AI Content Safety (#5955)
- docs(guides): add comprehensive Portkey integration guide covering prompt management, multi-model testing across 1600+ providers, red-teaming workflows, and production deployment strategies by @ladyofcode (#5730)

### Tests

- test(webui): fix act() warnings and clean up test output by wrapping 16 tests in act(), removing 22 unnecessary console suppression patterns, and reducing setupTests.ts from 95 to 37 lines (#6199)
- test(providers): add test coverage for auto-detection of reasoning models by deployment name in Azure provider (#6154)
- test(assertions): add comprehensive test coverage for rendered assertion value metadata including variable substitution, loops, static text handling, and UI display fallback priority (#6145)

### Dependencies

- chore(deps): update 76 packages to latest minor and patch versions across all workspaces (#6139)

## [0.119.4] - 2025-11-06

### Added

- feat(cli): add `code-scans run` command for scanning code changes for LLM security vulnerabilities including prompt injection, PII exposure, and excessive agency - uses AI agents to trace data flows, analyze vulnerabilities across batches, and suggest fixes with configurable severity thresholds (see https://promptfoo.com/docs/code-scanning/ for more details) (#6121)
- feat(github-action): add Code Scan GitHub Action for automated PR security scanning with GitHub App OIDC authentication or manual API token setup; automatically posts review comments with severity levels and suggested fixes (see https://promptfoo.com/docs/code-scanning/ for more details) (#6121)
- feat(webui): add confirmation dialog and smart navigation for delete eval with improved UX (Material-UI dialog, next→previous→home navigation, loading states, toast notifications) (#6113)
- feat(redteam): pass policy text to intent extraction for custom policy tests, enabling more accurate and self-contained testing objectives that include specific policy requirements (#6116)
- feat(redteam): add timestamp context to all grading rubrics for time-aware evaluation and temporal context in security assessments (#6110)
- feat(model-audit): add revision tracking, content hash generation, and deduplication for model scans to prevent re-scanning unchanged models (saving ~99% time and bandwidth); add `--stream` flag to delete downloaded files immediately after scan ([#6058](https://github.com/promptfoo/promptfoo/pull/6058))
- feat(redteam): add FERPA compliance plugin

### Fixed

- fix(redteam): dynamically update crescendo system prompt with currentRound and successFlag each iteration instead of rendering once with stale values (#6133)
- fix(examples): change Zod schema from `.optional()` to `.default('')` for OpenAI Agents SDK compatibility (#6114)
- fix(redteam): pass all gradingContext properties to rubric templates to fix categoryGuidance rendering errors in BeavertailsGrader (#6111)
- fix(webui): custom policy name consistency (#6123)
- fix(docker): resolve @swc/core SIGSEGV on Alpine Linux by upgrading to 1.15.0 and aligning base image with Node 24 (#6127)

## [0.119.2] - 2025-11-03

### Added

- feat(integrations): add Microsoft SharePoint dataset support with certificate-based authentication for importing CSV files (#6080)
- feat(providers): add `initialMessages` support to simulated-user provider for starting conversations from specific states, with support for loading from JSON/YAML files via `file://` syntax (#6090)
- feat(providers): add local config override support for cloud providers - merge local configuration with cloud provider settings for per-eval customization while keeping API keys centralized (#6100)
- feat(providers): add linkedTargetId validation with comprehensive error messages (#6053)
- feat(redteam): add `gradingGuidance` config option for plugin-specific grading rules to reduce false positives by allowing per-plugin evaluation context (#6108)
- feat(webui): add Grading Guidance field to plugin configuration dialogs in open-source UI (#6108)
- feat(webui): add eval copy functionality to duplicate evaluations with all results, configuration, and relationships via UI menu (#6079)
- feat(redteam): add pharmacy plugins (controlled substance compliance, dosage calculation, drug interaction) and insurance plugins (coverage discrimination, network misinformation, PHI disclosure) (#6064)
- feat(redteam): add goal-misalignment plugin for detecting Goodhart's Law vulnerabilities (#6045)
- feat(webui): add jailbreak:meta strategy configuration UI in red team setup with numIterations parameter (#6086)
- feat(redteam): OpenTelemetry traces feed back into red team strategies
- feat(redteam): expand OWASP Agentic preset to cover 8/10 threats with 20 plugins; add 'owasp:agentic:redteam' alias for easy selection (#6099)
- fix: max concurrency run options override scan template settings

### Changed

- feat(redteam): display specific subcategory metrics for harmful plugins (e.g., "Copyright Violations", "Child Exploitation") instead of generic "Harmful" label, enabling granular vulnerability tracking and analysis (#6134)
- chore(examples): update openai-agents-basic example from weather to D&D dungeon master with gpt-5-mini, comprehensive D&D 5e tools (dice rolling, character stats, inventory), and maxTurns increased to 20 (#6114)
- fix(python): use REQUEST_TIMEOUT_MS for consistent timeout behavior across providers (300s default, previously 120s) (#6098)
- refactor(redteam): Prevent early (evaluator-based) exits in Jailbreak, Crescendo, and Custom Strategies (#6047)
- chore(webui): expand language options to 486 ISO 639-2 languages with support for all 687 ISO codes (639-1, 639-2/T, 639-2/B) in red team run settings (#6069)
- chore(app): larger eval selector dialog (#6063)
- refactor(app): Adds useApplyFilterFromMetric hook (#6095)
- refactor(cli): extract duplicated organization context display logic into shared utility function to fix dynamic import issue and improve code maintainability (#6070)
- chore: make meta-agent a default strategy

### Fixed

- fix(providers): selective env var rendering in provider config with full Nunjucks filter support (preserves runtime variables for per-test customization) (#6091)
- fix(core): handle Nunjucks template variables in URL sanitization to prevent parsing errors when sharing evals; add unit tests covering sanitizer behavior for Nunjucks template URLs (#6089)
- fix(app): Fixes the metric is defined filter (#6082)
- fix(webui): handle plugin generation when target URL is not set (#6055)
- fix(redteam): improve image strategy text wrapping to handle long lines and prevent overflow (#6066)
- fix(evaluator): force uncached provider calls for repeat iterations (#6043)
- fix(providers): fix Python worker ENOENT errors by ensuring error responses are written before completion signal, improving error messages with function suggestions and fuzzy matching, and removing premature function validation to support embeddings-only and classification-only providers (#6073)

### Tests

- test(examples): add 9 D&D test scenarios for openai-agents-basic (combat, stats, inventory, scenes, saves, crits, edge cases, short rest, magic item) (#6114)
- test(providers): add coverage for simulated-user initialMessages (vars/config precedence, file:// loading from JSON/YAML, validation, conversation flow when ending with user role) (#6090)
- test(redteam): add comprehensive tests for `gradingGuidance` feature and `graderExamples` flow-through, including full integration regression tests (#6108)
- test(webui): add tests for gradingGuidance UI in PluginConfigDialog and CustomIntentPluginSection (#6108)
- test(providers): add Python worker regression tests for ENOENT prevention, helpful error messages with function name suggestions, and embeddings-only provider support without call_api function (#6073)

### Documentation

- docs(examples): update openai-agents-basic README for D&D theme with tracing setup and example interactions; shorten openai-agents.md provider documentation (#6114)
- docs(python): update timeout documentation with REQUEST_TIMEOUT_MS environment variable and add retry logic example for handling rate limits (#6098)
- docs(redteam): add comprehensive documentation for `jailbreak:meta` strategy including usage guide, comparison with other jailbreak strategies, and integration into strategy tables (#6088)
- docs(site): add remediation reports documentation (#6083)
- docs(site): add custom strategy to the strategies reference table (#6081)
- docs(site): pricing page updates (#6068)
- docs(site): clarify remote inference in Community edition (#6065)

### Dependencies

- chore(deps): bump the github-actions group with 4 updates (#6092)
- chore(deps): bump @aws-sdk/client-bedrock-runtime from 3.920.0 to 3.921.0 (#6075)
- chore(deps): bump @aws-sdk/client-bedrock-runtime from 3.919.0 to 3.920.0 (#6060)

### Fixed

- fix(redteam): enable layer strategy with multilingual language support; plugins now generate tests in multiple languages even when layer strategy is present (#6084)
- fix(redteam): reduce multilingual deprecation logging noise by moving from warn to debug level (#6084)

## [0.119.1] - 2025-10-29

### Changed

- chore(redteam): categorize `jailbreak:meta` under agentic strategies and mark as remote-only for correct UI grouping and Cloud behavior (#6049)
- chore(redteam): improve support for custom policy metric names that should include strategy suffix (#6048)

### Fixed

- fix(providers): render environment variables in provider config at load time (#6007)
- fix(redteam): validate custom strategy strategyText requirement to prevent confusing errors during test execution (#6046)
- fix(init): include helpful error message and cleanup any directories created when example download fails (#6051)
- fix(providers): removing axios as a runtime dependency in google live provider (#6050)
- fix(csv): handle primitive values directly in red team CSV export to avoid double-quoting strings (#6040)
- fix(csv): fix column count mismatch in red team CSV export when rows have multiple outputs (#6040)
- fix(internals): propagate originalProvider context to all model-graded assertions (#5973)

### Dependencies

- chore(deps): bump better-sqlite3 from 11.10.0 to 12.4.1 for Node.js v24 support (#6052) by @cdolek-twilio
- chore(deps): update Biome version with force-include patterns (`!!`) for faster local linting/CI by @sklein12 (#6042)

## [0.119.0] - 2025-10-27

### Added

- feat(webui): filtering eval results by metric values w/ numeric operators (e.g. EQ, GT, LTE, etc.) (#6011)
- feat(providers): add Python provider persistence for 10-100x performance improvement with persistent worker pools (#5968)
- feat(providers): add OpenAI Agents SDK integration with support for agents, tools, handoffs, and OTLP tracing (#6009)
- feat(providers): add function calling/tool support for Ollama chat provider (#5977)
- feat(providers): add support for Claude Haiku 4.5 (#5937)
- feat(redteam): add `jailbreak:meta` strategy with intelligent meta-agent that builds dynamic attack taxonomy and learns from full attempt history (#6021)
- feat(redteam): add COPPA plugin (#5997)
- feat(redteam): add GDPR preset mappings for red team testing (#5986)
- feat(redteam): add modifiers support to iterative strategies (#5972)
- feat(redteam): add authoritative markup injection strategy (#5961)
- feat(redteam): add wordplay plugin (#5889)
- feat(redteam): add pluginId, strategyId, sessionId, and sessionIds to metadata columns in CSV export (#6016)
- feat(redteam): add subcategory filtering to BeaverTails plugin (a70372f)
- feat(redteam): Add Simba Red Team Agent Strategy (#5795)
- feat(webui): persist inline-defined custom policy names (#5990)
- feat(webui): show target response to generated red team plugin test case (#5869)
- feat(cli): log all errors in a log file and message to the console (#5992)
- feat(cli): add errors to eval progress bar (#5942)
- feat(cache): preserve and display latency measurements when provider responses are cached (#5978)

### Changed

- chore(internals): custom policy type def (#6037)
- chore(changelog): organize and improve Unreleased section with consistent scoping and formatting (#6024)
- refactor(redteam): migrate multilingual from per-strategy config to global language configuration; plugins now generate tests directly in target languages without post-generation translation (#5984)
- chore(cli): show telemetryDisabled/telemetryDebug in `promptfoo debug` output (#6015)
- chore(cli): improve error handling and error logging (#5930)
- chore(cli): revert "feat: Improved error handling in CLI and error logging" (#5939)
- chore(webui): add label column to prompts table (#6002)
- chore(webui): gray out strategies requiring remote generation when disabled (#5985)
- chore(webui): gray out remote plugins when remote generation is disabled (#5970)
- chore(webui): improve test transform modal editor (#5962)
- chore(webui): add readOnly prop to EvalOutputPromptDialog (#5952)
- refactor(webui): organize red team plugins page into tabs with separate components (#5865)
- chore(redteam): remove "LLM Risk Assessment" prefix (#6004)
- chore(redteam): add top-level redteam telemetry events (#5951)
- refactor(webui): reduce unnecessary API health requests (#5979)
- chore(api): export GUARDRAIL_BLOCKED_REASON constant for external use (#5956)
- chore(providers): add rendered request headers to http provider debug output (#5950)
- refactor(transforms): refactor transform code to avoid 'require' (#5943)
- refactor(transforms): refactor createRequest/ResponseTransform functions into separate module (#5925)
- chore(examples): consolidate Ollama examples into unified directory (#5977)
- chore(deps): move dependencies to optional instead of peer (#5948)
- chore(deps): move `natural` to optional dependency (#5946)
- chore(redteam): improve GOAT and Crescendo error logs with additional error details for easier debugging (#6036)

### Fixed

- fix(providers): revert eager template rendering that broke runtime variable substitution (5423f80)
- fix(providers): support environment variables in provider config while preserving runtime variable templates
- fix(providers): improve Python provider reliability with automatic python3/python detection, worker cleanup, request count tracking, and reduced logging noise (#6034)
- fix(providers): simulated-user and mischievous-user now respect assistant system prompts in multi-turn conversations (#6020)
- fix(providers): improve MCP tool schema transformation for OpenAI compatibility (#5965)
- fix(providers): sessionId now properly stored in metadata for providers that use server side generated sessionIds (#6016)
- fix(redteam): don't test session management if target is not stateful (#5989)
- fix(redteam): improve crescendo prompt example alignment with actual objective statements to increase accuracy (#5964)
- fix(redteam): fewer duplicate errors for invalid strategy and plugin ids (#5954)
- fix(fetch): use consistent units in retry counter log messages - now shows attempt count vs total attempts (#6017)
- fix(fetch): include error details in final error message when rate limited (#6019)
- fix(webui): pass extensions config when running eval from UI (#6006)
- fix(webui): in red team setup, reset config button hidden by version banner (#5896)
- fix(webui): sync selected plugins to global config in red team setup UI (#5991)
- fix(webui): HTTP test agent (#6033)
- fix(webui): reset red team strategy config dialog when switching strategies (#6035)

### Dependencies

- chore(deps): bump @aws-sdk/client-bedrock-runtime from 3.914.0 to 3.916.0 (#6008)
- chore(deps): bump @aws-sdk/client-bedrock-runtime from 3.913.0 to 3.914.0 (#5996)
- chore(deps): bump pypdf from 6.0.0 to 6.1.3 in /examples/rag-full (#5998)
- chore(deps): bump @aws-sdk/client-bedrock-runtime from 3.911.0 to 3.913.0 (#5975)
- chore(deps): bump @aws-sdk/client-bedrock-runtime from 3.910.0 to 3.911.0 (#5945)
- chore(deps): bump @anthropic-ai/sdk from 0.65.0 to 0.66.0 (#5944)

### Documentation

- docs(model-audit): improve accuracy and clarity of ModelAudit documentation (#6023)
- docs(contributing): add changelog and GitHub Actions enforcement (#6012)
- docs(redteam): add global language configuration section to red team configuration docs; remove multilingual strategy documentation (#5984)
- docs(providers): add OpenAI Agents provider documentation and example (#6009)
- docs(providers): update AWS Bedrock model access documentation (#5953)
- docs(providers): fix apiKey environment variable syntax across provider docs and examples (#6018)
- docs(providers): add echo provider examples for evaluating logged production outputs (#5941)
- docs(blog): add blog post on RLVR (Reinforcement Learning with Verifiable Rewards) (#5987)
- docs(site): configuring inference (#5983)
- docs(site): update about page (#5971)
- docs(site): add export formats (#5958)
- docs(site): September release notes (#5712)
- docs(site): add red-team claude guidelines (616844d)
- docs(site): remove duplicate links (5aea733)
- docs(examples): add example demonstrating conversation session id management using hooks (#5940)

### Tests

- test(server): add comprehensive unit tests for POST /providers/test route (#6031)
- test(providers): fix flaky latencyMs assertions in TrueFoundry provider tests (#6026)
- test(providers): add unit test verifying assistant system prompt inclusion for simulated-user provider (#6020)
- test(providers): add comprehensive tests for OpenAI Agents provider, loader, and tracing (#6009)
- test(redteam): update strategy and frontend tests for global language configuration migration (#5984)
- test(redteam): remove redteam constants mocks from unit tests (#6010)
- test(webui): add tests for evaluation UI components and hooks (#5981)

## [0.118.17] - 2025-10-15

### Changed

- chore: bump version to 0.118.17 (#5936)

### Fixed

- fix(evaluator): support `defaultTest.options.provider` for model-graded assertions (#5931)
- fix(webui): improve UI email validation handling when email is invalid; add better tests (#5932)
- fix(deps): move `claude-agent-sdk` to optionalDependencies (#5935)

### Dependencies

- chore(deps): bump `@aws-sdk/client-bedrock-runtime` from 3.908.0 to 3.910.0 (#5933)

## [0.118.16] - 2025-10-15

### Added

- feat(providers): add TrueFoundry LLM Gateway provider (#5839)
- feat(redteam): add test button for request and response transforms in red-team setup UI (#5482)

### Changed

- chore(providers): count errors in websocket responses as errors (#5915)
- chore(providers): update Alibaba model support (#5919)
- chore(redteam): validate emails after prompt for red team evaluations (#5912)
- chore(redteam): implement web UI email verification (#5928)
- chore(redteam): display estimated probes on red team review page (#5863)
- chore(webui): add flag to hide traces (#5924)
- chore(build): stop tracking TypeScript build cache file (#5914)
- chore(build): update dependencies to latest minor versions (#5916)
- chore(cli): remove duplicate 'Successfully logged in' message from auth login (#5907)
- chore(redteam): add max height and scroll to custom policies container (#5910)
- chore: bump version to 0.118.16 (#5920)
- docs: add docstrings to `feat/ruby-provider` (#5903)
- test: cover red team setup components and hooks in `src/app` (#5911)

### Fixed

- fix(providers): dynamically import `DefaultAzureCredential` from `@azure/identity` (#5921)
- fix(providers): improve debugging and address hanging in websocket provider (#5918)
- fix(http): parse stringified JSON body in provider config (#5927)
- fix(redteam): improve ASR calculation accuracy in redteam report (#5792)

### Documentation

- docs(site): fix typo (#5922)

## [0.118.15] - 2025-10-13

### Added

- feat(providers): add ruby provider (#5902)
- feat(providers): Claude Agent SDK provider support (#5509)
- feat(providers): Azure AI Foundry Assistants provider (#5181)
- feat(providers): add support for streaming websocket responses (#5890)
- feat(providers): snowflake cortex provider (#5882)

### Changed

- chore(providers): add support for new OpenAI models (GPT-5 Pro, gpt-audio-mini, gpt-realtime-mini) (#5876)
- chore(providers): rename azure ai foundry assistant to ai foundry agent (#5908)
- chore(providers): update params passed to azure ai foundry provider (#5906)
- chore(webui): group agentic strategies by turn compatibility in red team UI (#5861)
- chore(webui): sort red team plugins alphabetically by display name (#5862)
- chore(webui): improved color consistency and dark mode legibility on Red Team dashboard (#5829)
- chore(test): add snowflake provider tests and environment variables (#5883)
- chore(config): add conductor config (#5904)
- chore: bump version 0.118.15 (#5909)

### Fixed

- fix(app): disable red team scan Run Now button when Promptfoo Cloud is unavailable (#5891)
- fix(webui): fix infinite re-render when custom intents are specified (#5897)
- fix(redteam): clean up multilingual strategy logging and fix chunk numbering (#5878)
- fix(redteam): requested column in 'redteam generate' output incorporates fan out strategies (#5864)
- fix(core): resolve Windows path compatibility issues (#5841)
- fix(core): restore correct cache matching behavior for test results (#5879)

### Dependencies

- chore(deps): bump @aws-sdk/client-bedrock-runtime from 3.901.0 to 3.906.0 (#5877)
- chore(deps): bump @aws-sdk/client-bedrock-runtime from 3.906.0 to 3.907.0 (#5888)
- chore(deps): bump openai from 6.2.0 to 6.3.0 (#5887)
- chore(deps): update dependencies to latest safe minor/patch versions (#5900)

### Documentation

- docs(providers): add missing providers and troubleshooting pages to index (#5905)
- docs(guardrails): remove open source guardrails page (#5880)

## [0.118.14] - 2025-10-09

### Changed

- fix: there should always be a guardrails field passed out form openai chat provider (#5874)
- chore: bump version 0.118.14 (#5875)

## [0.118.13] - 2025-10-08

### Added

- feat(cli): Add connectivity tests to promptfoo validate (#5802)
- feat(guardrails): map content filter response to guardrails output (#5859)
- feat(webui): Download full results (#5674)

### Changed

- chore(core): change default log level to debug for network errors (#5860)
- chore(core): Don't log all request error messages (#5870)
- chore(linter): Enforce no unused function params (#5853)
- chore(providers): remove deprecated IBM BAM provider (#5843)
- refactor(webui): improve EvalOutputPromptDialog with grouped dependency injection (#5845)
- chore: bump version 0.118.13 (#5873)

### Fixed

- fix(webui): Don't prepend fail reasons to output text (#5872)
- fix(redteam): filter out placeholders before purpose generation (#5852)
- fix(tests): make auth login test tolerate colorized output (#5851)

### Dependencies

- chore(deps): bump @azure/identity from 4.12.0 to 4.13.0 (#5858)
- chore(deps): bump langchain-text-splitters from 0.3.5 to 1.0.0a1 in /examples/redteam-langchain in the pip group across 1 directory (#5855)

## [0.118.12] - 2025-10-08

### Added

- feat(providers): add Slack provider (#3469)

### Changed

- feat: postman import for http provider (#5778)
- feat: Bring request transform to parity with response transform (#5850)
- fix: import command (#5794)
- fix: implement remote generation environment variable controls (#5815)
- fix: resolve Windows path handling issues (#5827)
- fix: custom strategy UI (#5834)
- fix: eliminate Python validation race condition on Windows (#5837)
- fix: escape JSON special characters in raw HTTP request variables (#5842)
- fix: Show response headers in test target results (#5848)
- fix: double sharing red teams (#5854)
- chore: update DeepSeek provider to V3.2-Exp (#5787)
- chore: bump the github-actions group with 3 updates (#5789)
- chore: bump openai from 5.23.2 to 6.0.0 (#5790)
- chore: Revert "perf: Don't create new agent for every fetch (#5633)" (#5793)
- chore: add /index to directory imports for ESM compatibility (#5798)
- chore: bump @aws-sdk/client-bedrock-runtime from 3.899.0 to 3.901.0 (#5799)
- chore: bump openai from 6.0.0 to 6.0.1 (#5800)
- chore(telemetry): Add CI flag to identify call (#5801)
- chore: bump openai from 6.0.1 to 6.1.0 (#5806)
- chore: fix npm audit vulnerabilities (#5810)
- chore: Fix incorrect session parser help text (#5811)
- chore(internals): make `runAssertion` easier to read by moving const outside function scope (#5813)
- chore: update investor info and user count (#5816)
- chore(internals): Prevent `GradingResult.assertion` definition from being overridden in select red team grading cases (#5785)
- chore: show "why" in modelaudit ui (#5821)
- chore(site): migrate OG image generation to Satori (#5826)
- chore: remove outdated license notice (#5828)
- chore: show # github stars on site (#5831)
- chore(site): update Docusaurus to v3.9.1 and fix deprecated config (#5835)
- chore: bump openai from 6.1.0 to 6.2.0 (#5844)
- chore: invert default unblocking behavior (#5856)
- chore: bump version 0.118.12 (#5857)
- chore(site): Adds Travis to team page (#5786)
- docs: update readme.md (#5812)
- docs(contributing): add CLAUDE.md context files for Claude Code (#5819)
- docs(blog): safety benchmark blog post (#5781)
- docs(providers): update IBM WatsonX model list (#5838)
- docs(contributing): add warning against using commit --amend and force push (#5840)
- test: fix vitest timeout error in EvalOutputPromptDialog tests (#5820)
- test: fix flaky Python test failures on Windows (#5824)
- test: add mock cleanup to Python provider tests (#5825)
- refactor: Remove null from GradingResult.assertion type (#5818)

### Fixed

- fix(site): add metadata key to the provider response class (#5796)
- fix(webui): prevent empty state flash when loading large evals (#5797)
- fix(webui): Clicking "Show Charts" does not show charts (#5814)
- fix(webui): remove delimiter stripping logic from EvalOutputCell (#5817)
- fix(provider): merge config and prompt systemInstruction instead of throwing error in gemini (#5823)
- fix(assertions): allow is-refusal to detect refusals in provider error messages (#5830)
- fix(webui): improve usability of number inputs (#5804)
- test: Unit tests for fix(webui): improve usability of number inputs (#5836)

### Documentation

- docs(site): adding new hire bio (#5788)
- docs(site): fix formatting issue in about page (#5803)
- docs(site): add Dane to About page team section (#5833)

## [0.118.11] - 2025-09-30

### Added

- feat(providers): add support for Claude Sonnet 4.5 (#5764)
- feat(providers): add support for Gemini 2.5 Flash and Flash-Lite (#5737)
- feat(providers): add gpt-5-codex model support (#5733)
- feat(providers): add support for Qwen models in AWS Bedrock provider (#5718)
- feat(cli): add browser opening support for auth login command (#5722)
- feat(cli): add team switching functionality (#5750)
- feat(webui): add latency to eval export CSV (#5771)
- feat(cli): sanitize all log objects (#5773)
- feat(providers): add Anthropic web_fetch_20250910 and web_search_20250305 tool support (#5573)
- feat(providers): add CometAPI provider support with environment variable configuration and example usage (#5721)
- feat(providers): add Nscale provider support (#5690)
- feat(providers): add OpenAI gpt-realtime model with full audio support (#5426)
- feat(webui): add metadata `exists` operator to eval results filter (#5697)

### Changed

- chore(cli): improve installer-aware command generation utility for consistent CLI invocation (#5747)
- chore(core): sort metadata entries (#5751)
- chore(core): update error mapping (#5783)
- chore(providers): update Claude 4.5 Sonnet (#5763)
- chore(providers): update default Granite model to granite-3-3-8b-instruct (#5768)
- chore(redteam): remove on-topic call (#5774)
- chore(redteam): update red team init default to gpt-5 (#5756)
- chore: bump version 0.118.11 (#5784)
- chore: Add docstrings to `feat/add-latency-to-csv` (#5772)

### Fixed

- fix(core): ensure `-filter-failing` correctly filters failing tests when re-running an eval (#5770)
- fix(core): ensure Python and JavaScript providers have appropriate path prefix (#5765)
- fix(core): preserve glob patterns in vars context for test case expansion (#5701)
- fix(core): suppress verbose error logging for update check timeouts (#5745)
- fix(providers): improve OpenAI embedding provider error handling (#5742)
- fix(tests): resolve Windows test failures in Python tests (#5767)
- fix(webui): apply proper truncation initialization to variable cells (#5657)
- fix(webui): disable prompt editing in header row dialogs (#5746)
- fix(webui): handle login redirects (#5734)
- fix(webui): improve empty state UI and handle null eval data (#5780)

### Dependencies

- chore(deps): bump @anthropic-ai/sdk from 0.63.1 to 0.64.0 (#5758)
- chore(deps): bump @anthropic-ai/sdk from 0.64.0 to 0.65.0 (#5776)
- chore(deps): bump @aws-sdk/client-bedrock-runtime from 3.896.0 to 3.899.0 (#5777)
- chore(deps): bump openai from 5.23.0 to 5.23.1 (#5759)
- chore(deps): bump openai from 5.23.1 to 5.23.2 (#5775)

### Documentation

- docs(site): add new hire bio (#5769)
- docs(site): improve AWS Bedrock SSO authentication documentation (#5585)
- docs(site): refine and extend e2b sandbox evaluation guide with improved examples and fixes (#5753)
- docs(site): remove incorrect Python globals persistence tip (#5782)
- docs(site): strengthen git workflow warnings in CLAUDE.md (#5762)
- docs(site): write lethal trifecta blog (#5754)

### Tests

- test(webui): add tests for evaluation UI components (`src/app`) (#5766)

## [0.118.10] - 2025-09-26

### Changed

- feat: Revamp HTTP Provider setup (#5717)
- chore: introduce grading provider to RedteamProviderManager (#5741)
- chore(webui): UX improvements for displaying custom policies in Eval Results and Red Team Vulnerabilities Reports (#5562)
- chore: bump version 0.118.10 (#5749)

## [0.118.9] - 2025-09-25

### Changed

- feat: envoy ai gateway provider (#5731)
- feat: iso 42001 mappings (#5724)
- feat: Compress data when sharing an eval (#5738)
- fix: rename agentcore provider to bedrock agents provider (#5709)
- fix: increase timeout for version checks from 1s to 10s (#5715)
- fix: add missing backend support for filtering by highlights, plus tests (#5735)
- chore: improve parsing so in case a redteam provider doesn't take json obje… (#5700)
- chore: bump @aws-sdk/client-bedrock-runtime from 3.893.0 to 3.894.0 (#5706)
- chore: bump openai from 5.22.0 to 5.22.1 (#5707)
- chore: support multilingual provider set from server boot (#5703)
- chore: Add docstrings to `applying-column-format` (#5719)
- chore(webui): in eval creator disable `Run Eval` button if no prompts or test cases are available (#5558)
- chore: bump @aws-sdk/client-bedrock-runtime from 3.894.0 to 3.895.0 (#5727)
- chore: bump @anthropic-ai/sdk from 0.62.0 to 0.63.1 (#5728)
- chore: bump openai from 5.22.1 to 5.23.0 (#5729)
- chore: bump @aws-sdk/client-bedrock-runtime from 3.895.0 to 3.896.0 (#5732)
- chore: bump version 0.118.9 (#5740)

### Fixed

- fix(webui): prioritize JSON prettify over Markdown rendering when both enabled (#5705)
- fix(webui): Copying truncated text in eval results (#5711)
- fix(internals/redteam): decrease debug access grading false negatives (#5713)

## [0.118.8] - 2025-09-23

### Added

- feat(webui): populate metadata filter keys in results dropdown (#5584)

### Fixed

- fix: improve iterative judge parsing (#5691)
- fix(cli): prevent promptfoo CLI from hanging after commands complete (#5698)
- fix(dev): suppress noisy health check logs during local startup (#5667)
- fix(prompts): tune prompt set to reduce model refusals (#5689)

### Changed

- chore: bump version 0.118.8 (#5699)

### Documentation

- docs(site): publish August release notes (#5625)
- docs(site): document `linkedTargetId` usage for custom provider linking (#5684)

## [0.118.7] - 2025-09-22

### Added

- feat(webui): connect login page to promptfoo auth system (#5685)
- feat: ability to retry errors from cli (#5647)

### Changed

- chore(webui): add 404 page (#5687)
- refactor(webui): Vulnerability Report Table Improvements (#5638)
- chore: bump version 0.118.7 (#5695)
- chore: bump openai from 5.21.0 to 5.22.0 (#5694)
- chore: bump @aws-sdk/client-bedrock-runtime from 3.891.0 to 3.893.0 (#5693)

## [0.118.6] - 2025-09-18

### Tests

- test: network isolation for tests (#5673)

### Dependencies

- chore(deps): upgrade Vite to v7 and fix browser compatibility issues (#5681)

### Documentation

- docs(site): clarify webhook issue meaning (#5679)
- docs(examples): add HTTP provider streaming example (#5648)
- docs(blog): add autonomy and agency in AI article (#5512)

### Added

- feat(redteam): support threshold in custom plugin configuration (#5644)
- feat: upgrade Material UI from v6 to v7 (#5669)
- feat(redteam): Adds support for `metric` field on custom plugins (#5656)
- feat: migrate from MUI Grid to Grid2 across all components (#5578)
- feat: report filters (#5634)
- feat: Add string array support for context-based assertions (#5631)

### Changed

- chore: Exclude node modules and build/dist from biome (#5641)
- chore: improvements to framework compliance cards (#5642)
- chore: improve design of eval download dialog (#5622)
- chore: bump @aws-sdk/client-bedrock-runtime from 3.888.0 to 3.890.0 (#5636)
- chore: bump @aws-sdk/client-bedrock-runtime from 3.890.0 to 3.891.0 (#5649)
- chore: bump openai from 5.20.3 to 5.21.0 (#5651)
- chore: update redteam small model to gpt-4.1-mini-2025-04-14 (#5645)
- chore: reduce coloration on Report View Test Suites table (#5643)
- chore: bump version 0.118.6 (#5655)
- chore(webui): minor style tweaks to datagrid pages for consistency (#5686)
- chore: persistent header on report view (#5678)
- chore(webui): fix z-index on version update banner (#5677)
- refactor(webui): Reports table UX Improvements (#5637)
- ci: revert temporarily disable redteam multi-lingual strategy in integration tests (#5658)
- ci: temporarily disable redteam multi-lingual strategy in integration tests (#5639)
- refactor(redteam): remove dead code and optimize page meta handling (#5672)
- chore: remove accidentally committed site/package-lock.json (#5688)
- chore: Allow overwriting the logger (#5663)
- chore: Update names in workflow (#5659)
- chore: update dependencies to latest compatible versions (#5627)
- chore(internals): Improves support for defining LLM-Rubric assertion threshold in CSV test cases (#5389)

### Fixed

- fix(webui): Filtering eval results on severity (#5632)
- fix(tests): correct TypeScript errors in test files (#5683)
- fix(webui): unify page layout styles (#5682)
- fix: trace visualization circular dependency (#5676)
- fix(webui): re-enable sharing button by default (#5675)
- fix: apply prettier formatting to blog post (#5670)
- fix: Remove global fetch patch (#5665)
- fix(webui): Include description column, if defined, in CSV export of eval results (#5654)
- fix(redteam): add robust fallbacks, partial retries, dedupe, safer logs to multilingual strategy (#5652)
- fix: handle dynamic imports without eval (#5630)
- fix: Catch exception when no vertex projectId is found (#5640)
- fix: spacing on report view (#5646)
- fix: plugin counts flickering (#5635)

## [0.118.5] - 2025-09-16

### Tests

- test: Unit tests for feat: upload csv for custom policies (#5629)
- test: Unit tests for chore: organize EvalOutputPromptDialog and change it to a drawer (#5628)

### Added

- feat(webui): organize `EvalOutputPromptDialog` and convert it to a drawer, (#5619)
- feat(webui): add keyboard navigation to the web UI results table, (#5591)
- feat(webui): enable bulk deletion of eval results, (#5438)
- feat(providers): add `azure:responses` provider alias for Azure Responses API, (#5293)
- feat(providers): support application inference profiles in Bedrock, (#5617)
- feat(redteam): add "layer" strategy for combining multiple strategies, (#5606)
- feat(redteam): set severity on reusable custom policies, (#5539)
- feat(redteam): display unencrypted attacks in the web UI results table, (#5565)
- feat(redteam): enable test generation for custom policies in the plugins view, (#5587)
- feat(redteam): allow uploading CSVs for custom policies, (#5618)
- feat(cli): add ability to pause and resume evals, (#5570)

### Changed

- chore(examples): update model IDs to GPT-5 and latest models, (#5593)
- chore(providers): remove Lambda Labs provider due to API deprecation, (#5599)
- chore(providers): update Cloudflare AI models and remove deprecated ones, (#5590)
- chore(redteam): add MCP plugin preset, (#5557)
- chore(redteam): add UI indicators and documentation for HuggingFace gated datasets in redteam web UI, (#5545)
- chore(internals): improve error logging on redteam test generation failures, (#5458)
- chore(internals): reduce log level of global fetch logs, (#5588)
- chore(server): add context to health check logging during startup, (#5568)
- chore(webui): hide trace timeline section when no traces are available, (#5582)
- chore(webui): improve delete confirmation dialog styling, (#5610)
- chore(webui): remove `React.FC` type annotations for React 19 compatibility, (#5572)
- ci: increase test timeout from 8 to 10 minutes, (#5586)
- ci: temporarily disable macOS Node 24.x tests due to flaky failures, (#5579)
- refactor: move `src/util/file.node.ts` path utilities, (#5596)
- refactor: standardize all directory import paths for ESM compatibility, (#5603)
- refactor: standardize directory import paths for ESM compatibility, (#5605)
- refactor: standardize import paths for ESM preparation, (#5600)
- refactor: standardize TypeScript import paths for ESM compatibility, (#5597)
- test: CoverBot: add tests for UI interaction utilities and components (`src/app`), (#5611)
- chore: update `act` import for React 19 compatibility, (#5574)
- chore(dependencies): bump `@aws-sdk/client-bedrock-runtime` from 3.886.0 to 3.887.0, (#5580)
- chore(dependencies): bump `@aws-sdk/client-bedrock-runtime` from 3.887.0 to 3.888.0, (#5602)
- chore(dependencies): bump `axios` from 1.11.0 to 1.12.0 in npm_and_yarn group across one directory, (#5569)
- chore(dependencies): bump `openai` from 5.20.1 to 5.20.2, (#5601)
- chore(dependencies): bump `openai` from 5.20.2 to 5.20.3, (#5624)
- chore(dependencies): bump version to 0.118.5, (#5626)

### Fixed

- fix(assertions): handle `threshold=0` correctly across all assertion types, (#5581)
- fix(cli): prevent accidental escaping of Python path override, (#5589)
- fix(cli): fix table display for `promptfoo list`, (#5616)
- fix(cli): temporarily disable SIGINT handler, (#5620)
- fix(internal): strip authentication headers in HTTP provider metadata, (#5577)
- fix(redteam): ensure custom policies skip the basic refusal check, (#5614)
- fix(server): hide non-critical `hasModelAuditBeenShared` error logging, (#5607)
- fix(webui): always show failure reasons in the results view when available, (#5608)
- fix(webui): improve filter component styling and layout, (#5604)
- fix(webui): prevent phantom strategy filter options for non-redteam evaluations, (#5575)
- fix(webui): fix undulating CSS header animation, (#5571)

### Documentation

- docs(site): clarify llm-rubric pass/score/threshold semantics, (#5623)
- docs(site): add August 2025 release highlights (#5518)

## [0.118.4] - 2025-09-12

### Added

- feat(cli): Add CI-friendly progress reporting for long-running evaluations (#5144)
- feat(cli): Auto-share if connected to the cloud (#5475)
- feat(cli): Log all requests and persist debug logs (#5504)
- feat(internals): Reuse FilterMode type across backend (#5542)
- feat(providers): Add AWS Bedrock AgentCore provider (#5267)
- feat(providers): Extend configuration options for Ollama provider to support thinking (#5212)
- feat(providers): OpenAI real-time custom ws URLs (#5528)
- feat(redteam): Add VLGuard plugin for multi-modal red teaming (#5243)
- feat(redteam): More financial plugins (#5419)
- feat(redteam): Risk scoring (#5191)
- feat(redteam): Special token injection plugin (#5489)
- feat(webui): Add passes-only filter to results view (#5430)

### Changed

- chore(internals): Add probes and token metrics to eval event (#5538)
- chore(internals): Add support for reusable custom policies (#5290)
- chore(internals): Remove node-fetch (#5503)
- chore(internals): Send auth info to cloud (#3744)
- chore(modelaudit): Add support for modelaudit v0.2.5 CLI arguments (#5500)
- chore(onboarding): Add Azure preset (#5537)
- chore(onboarding): Make provider menu single-select (#5536)
- chore(providers): Make OpenAI max retries configurable (#5541)
- chore(providers): Update OpenAI pricing and add missing models (#5495)
- chore(redteam): Consolidate accordion UIs on review page (#5508)
- chore(redteam): Improve user persona question in config (#5559)
- chore(redteam): Minor improvements to red team setup flow (#5523)
- chore(redteam): Retire Pandamonium redteam strategy (#5122)
- chore(redteam): Unify all date formats across tables (#5561)
- chore(redteam): Update plugin prompts to reduce rejection (#5560)
- chore(redteam): Use sharp to modify unsafeBench image formats (#5304)
- perf(webui): Optimize history endpoint to eliminate N+1 queries (#5333)
- refactor(modelaudit): Move modelAuditCliParser.ts to correct directory (#5511)
- refactor(internals): Gracefully handle remote generation disabled in plugins that require it (#5413)
- revert(redteam): Remove red team limits functionality (#5527)

### Fixed

- fix(redteam): Allow users to delete values from numeric inputs and then type (#5530)
- fix(redteam): Deduplicate assertions in DoNotAnswer and XSTest (#5513)
- fix(internals): Eliminate flaky Unicode test timeouts on Windows CI (#5485)
- fix(config): Handle function references in external file loading (#5548)
- fix(providers): Fix MCP tool calls returning [object Object] in Azure Chat provider (#5423)
- fix(config): Preserve Python assertion file references in YAML tests (issue #5519) (#5550)
- fix(providers): Proxy HTTP provider generate request through server (#5486)
- fix(internals): Resolve SIGSEGV crash in evaluator tests on macOS Node 24 (#5525)
- fix(webui): Revert migration from MUI Grid to Grid2 across all components (#5510)
- fix(cli): Use fetch with proxy to get server version (#5490)
- fix(internals): Read evaluateOptions from config file properly (#5375)
- fix(onboarding): Don't throw error when user refuses permission to write (#5535)
- fix(provider): Prioritize explicit projectId config over google-auth-library (#5492)
- fix(providers): Handle system-only prompt in Gemini (#5502)
- fix(providers): Update outdated Azure OpenAI Provider data sources (#5411)
- fix(redteam): Add missing finance graders (#5564)
- fix(redteam): Add missing plugins to webui (#5546)
- fix(redteam): Handle empty string responses in multi-turn strategies (#5549)
- fix(redteam): Prevent JSON blob injection in Crescendo chat templates (#5532)
- fix(webui): Text truncation initialization on eval page (#5483)

### Dependencies

- chore(deps): Bump @anthropic-ai/sdk from 0.61.0 to 0.62.0 (#5551)
- chore(deps): Bump @aws-sdk/client-bedrock-runtime from 3.879.0 to 3.882.0 (#5480)
- chore(deps): Bump @aws-sdk/client-bedrock-runtime from 3.882.0 to 3.883.0 (#5506)
- chore(deps): Bump @aws-sdk/client-bedrock-runtime from 3.883.0 to 3.886.0 (#5553)
- chore(deps): Bump @azure/identity from 4.11.2 to 4.12.0 (#5533)
- chore(deps): Bump langchain-community from 0.3.14 to 0.3.27 in /examples/redteam-langchain in the pip group across 1 directory (#5481)
- chore(deps): Bump langchain-community from 0.3.3 to 0.3.27 in /examples/langchain-python in the pip group across 1 directory (#5484)
- chore(deps): Bump openai from 5.19.1 to 5.20.0 (#5526)
- chore(deps): Bump openai from 5.20.0 to 5.20.1 (#5552)
- chore(deps): Bump version to 0.118.4 (#5567)
- chore(deps): Bump vite from 6.3.5 to 6.3.6 in the npm_and_yarn group across 1 directory (#5531)

### Documentation

- docs(e2b-example): Add e2b-code-eval example (promptfoo + e2b sandbox) (#5477)
- docs(examples): Add Google ADK integration example (#5520)
- docs(examples): Add YAML schema directives to example configs (#5476)
- docs(redteam): Add missing plugins to sidebar and improve bias docs (#5498)
- docs(site): Add Alan DeLong to the team section on the About page (#5507)
- docs(site): Add comprehensive multilingual evaluation support (#5505)
- docs(site): Add SKIP_OG_GENERATION environment variable for faster docs builds (#5521)
- docs(site): Clarify file extension requirements for custom providers (#5478)
- docs(site): Clarify JFrog ML vs JFrog Artifactory distinction (#5543)
- docs(site): Complete parameters page migration (#5494)
- docs(site): Redteam limits documentation (#5516)
- docs(site): Update Lily bio (#5515)
- docs(site): Updates to agent guide (#5499)
- docs(site): Latency assertion description (#5479)

### Tests

- test(webui): CoverBot: Added tests for frontend UI components and discovery utility (`src/app`) (#5514)

## [0.118.3] - 2025-09-04

### Added

- feat: migrate MUI Grid to Grid2 across all components (#5435)
- feat: Add open source red team limits (#5230)

### Changed

- Add AWS Bedrock support for OpenAI GPT OSS models (#5444)
- Add Amazon Bedrock API key authentication support (#5468)
- Ability to filter evals view by severity (#5443)
- Check cloud permissions for target before running red team (#5400)
- Make vars and context available for request transform (#5461)
- Add Vertex AI responseSchema file loading support (#5414)
- Close menus when mouse leaves (#5456)
- Default sharing to false (#5473)
- Handle empty function arguments in OpenAI Responses API tool callbacks (#5454)
- Improve Windows Python detection and add sys.executable support (#5467)
- Prioritize tool calls over content in openrouter provider (#5417)
- Support commandLineOptions.envPath in config files (#5415)
- Support setting HELICONE_API_KEY for Cloud Gateway (#5465)
- Token tracking (#5239)
- Add "results" menu, link to red team reports view (#5459)
- Bump version 0.118.3 (#5474)
- Include provider response metadata on test case transform (#5316)
- Refactor Crescendo maxTurns property (#4528)
- Remove accidental server directory (#5471)
- Replace direct process.env calls with environment helpers (#5472)
- Reorganize misplaced test files from src/ to test/ directory (#5470)
- Fix enterprise email (#5463)
- Bump openai from 5.18.1 to 5.19.1 (#5466)
- Add Tusk test runner workflow for src Jest unit tests (#5469)

## [0.118.2] - 2025-09-03

### Added

- feat(providers): Add support for Meta Llama API provider (#5432)
- feat(providers): Support TLS certs in http provider (#5452)
- feat(providers): add support for xAI Grok Code Fast models (#5425)

### Changed

- fix: Update util.ts to reflect correct Anthropic Haiku 3.5 pricing (#5436)
- chore: drop Node.js 18 support (#5428)
- chore(http): improve PFX debug logging + tests (#5445)
- chore(webui): Show footer on custom metrics dialog (#5424)
- chore: silence dotenv commercial logging messages (#5453)
- chore: remove example (#5420)
- test: CoverBot: Added tests for analytics tracking and red team reporting components (`src/app`) (#5441)
- test: optimize Python Unicode test suite for CI reliability (#5449)
- chore: bump the github-actions group with 3 updates (#5440)
- chore: update dependencies (non-breaking) (#5448)
- chore: update dependencies to latest minor/patch versions (#5433)
- chore: bump version 0.118.2 (#5457)

### Fixed

- fix(sharing): Share when it's enabled via the Config or the CLI command (#5404)
- fix(grader): reduce grader false positives (#5431)

### Documentation

- docs(site): add more guardrails assertion doc (#5434)
- docs(site): add multi-lingual RAG evaluation guidance (#5447)
- docs(site): optimize OG image generation performance (#5451)
- docs(site): update blog post (#5422)

## [0.118.1] - 2025-08-29

### Added

- feat(redteam): Add AI auto-fill for HTTP target configuration in redteam target setup ui (#5391)
- feat(redteam): Handle uploaded signatureAuth in target setup ui (#5405)

### Changed

- chore(site): integrate pylon chat into site (#5407)
- chore: bump version 0.118.1 (#5418)

### Fixed

- fix(providers): Handle Qwen tool call responses in openrouter provider (#5416)

### Documentation

- docs(site): avoid logging full image/base64; use boolean presence only (#5408)

## [0.118.0] - 2025-08-28

### Added

- feat(providers): add support for database-stored certificates in HTTP provider for promptfoo cloud (#5401)

### Changed

- fix: stop progress bar to show a clearer share error message (#5399)
- chore(internals)!: send provider-transformed output directly to test context transforms (#5376)
  **Breaking:** `contextTransform` now receives the provider transform directly.
- chore(providers): sanitize sensitive credentials in HTTP provider debug logs (#5387)
- chore: warn when tests and red-team configuration are both present during generation (#5398)
- chore(release): bump version to 0.118.0 (#5402)
- test: add tests for CoverBot store management and red-team reporting components (`src/app`) (#5372)

### Documentation

- docs(site): update model-graded metrics (#5285)
- docs(site): remove references to "parallel" introduced by #5376 (#5403)

## [0.117.11] - 2025-08-27

### Added

- feat(redteam): add -t/--target option to redteam generate command (#5338)

### Changed

- feat: MCP Agent example to red team with tool call results (#5379)
- feat: medical offlabel use (#5342)
- feat: modelaudit ability to remove recent paths (#5330)
- fix: Address design nits in redteam setup UI (#5264)
- fix: allow custom ApiProvider instances in defaultTest configuration (#5381)
- fix: mcp eval example (#5390)
- fix: Prioritize tool calls over thinking for openrouter reasoning models (#5395)
- fix: use `model` role for gemini ai studio models (#5386)
- chore: Adjust padding in plugins page (#5396)
- chore: bump version 0.117.11 (#5397)
- chore(CI): enable and refactor Docker build for caching (#5374)
- chore: remove promptfoo/package-lock.json (#5380)
- chore: visual formatting for modelaudit flat list (#5331)
- refactor(webui): Clicking "show more" on eval results metric pills renders dialog (#5337)
- docs: expose sidebar on pages that aren't in the sidebar (#5377)
- docs: model audit ci/cd (#5335)
- docs: remove orphaned star animation gif (#5383)
- docs: update site user count to 150,000+ across site constants and pages (#5394)
- chore: bump @aws-sdk/client-bedrock-runtime from 3.873.0 to 3.876.0 (#5392)
- chore: bump openai from 5.15.0 to 5.16.0 (#5388)

### Documentation

- docs(site): fix context transform examples to use context.vars.prompt (#5393)

## [0.117.10] - 2025-08-25

### Changed

- feat: improve HuggingFace dataset fetching performance and reliability (#5346)
- feat: add Google AI Studio default providers (#5361)
- feat: share model audit scans to cloud (#5336)
- feat: add google vertex credentials in config (#5179)
- fix: safe raw HTTP templating via Nunjucks raw-wrap + CRLF normalization (#5358)
- fix: improve JSON export error handling for large datasets (#5344)
- fix: replace raw-request editor with auto-growing textarea to prevent layout overflow (#5369)
- chore: better error messages for browser (#5226)
- chore: improve strategy presets (#5357)
- chore: set onboarding defaults to gpt 5 (#5360)
- chore: update dependencies to latest minor versions (#5363)
- chore: log posthog errors to debug (#5359)
- chore: sync dependencies (#5367)
- test: clean up skipped tests and add FunctionCallbackHandler coverage (#5366)
- chore: bump version 0.117.10 (#5373)
- docs: add critical git workflow guidelines to CLAUDE.md (#5362)
- docs: add SARIF output format documentation for ModelAudit (#5364)

### Fixed

- fix(CI): refactor docker build (#5353)
- fix(internals): defaultTest.provider doesn't override (#5348)

## [0.117.9] - 2025-08-22

### Added

- feat(ollama): support for `think` and passthrough parameters (#5341)
- feat: Persist model audit scans (#5308)
- feat: add support for Claude Opus 4.1 (#5183)
- feat: support file:// in http provider `body` (#5321)

### Fixed

- fix(ui): prevent header dropdown collapse on hover (#5355)
- fix(webui): Apply metric filters to eval results via url search params (#5332)
- fix: loaders on all pages (#5339)
- fix(internals): Pass `vars.output` and `vars.rubric` to LLM rubric grading call (#5315)
- fix: resolve TypeScript errors in test files (7992892)
- fix: validation for no target label set (#5318)

### Changed

- chore(webui): add navigation in redteam report from severity table to vulnerabilities table filtered by severity (#5320)
- chore: dropdown menu design consistency (#5328)
- chore: fix build (#5326)
- chore: recursively resolve file:// references in json and yaml prompts (#5215)
- chore(modelAudit): defer auth to modelaudit via environment variable (#5296)
- chore: more share debug info on error (#5266)
- chore: add stack trace to redteam error in web runner (#5319)
- chore: copy for Review page (e957b5c)
- chore: explain why things are disabled on the targets page (#5312)

### Dependencies

- chore: bump @aws-sdk/client-bedrock-runtime from 3.864.0 to 3.872.0 (#5323)
- chore: bump openai from 5.13.1 to 5.15.0 (#5345)
- chore(deps): run npm audit fix dependencies (#5343)
- chore: bump openai from 5.12.2 to 5.13.1 (#5314)

### Documentation

- docs(site): add truncation marker to top-5-open-source-ai-red-teaming-tools-2025 blog post (#5351)
- docs: add writing for promptfoo guidelines to sidebar (#5277)
- docs(site): describe llm-rubric default grading providers (#5350)
- docs: og image updates (#5324)
- docs: red team data flow (#5325)
- docs: modelaudit updates (#5322)
- docs(site): Add GitHub Actions caching optimization tip (#5301)

### Tests

- test: Unit tests for fix: loaders on all pages (#5347)

## [0.117.8] - 2025-08-20

### Tests

- test: Unit tests for fix: loaders on all pages (#5347)

### Fixed

- fix(ui): prevent header dropdown collapse on hover (#5355)
- fix: audit fix dependencies (#5343)
- fix: loaders on all pages (#5339)
- fix(webui): Apply metric filters to eval results via url search params (#5332)
- fix: validation for no target label set (#5318)
- fix(internals): Pass `vars.output` and `vars.rubric` to LLM rubric grading call (#5315)

### Documentation

- docs(site): describe llm-rubric default grading providers (#5350)
- docs: red team data flow (#5325)
- docs: og image updates (#5324)
- docs: modelaudit updates (#5322)
- docs(site): Add GitHub Actions caching optimization tip (#5301)
- docs(site): correct author attribution (#5297)
- docs: add writing for promptfoo guidelines to sidebar (#5277)
- docs(site): add truncation marker to top-5-open-source-ai-red-teaming-tools-2025 blog post (#5351)
- docs(site): update security quiz questions and answers for prompt injection blog (#5302)

### Added

- feat(redteam): make unblock call optional for multi-turn strategies (#5292)
- feat(ollama): support for `think` and passthrough parameters (#5341)
- feat: support file:// in http provider `body` (#5321)
- feat: Persist model audit scans (#5308)
- feat: add support for Claude Opus 4.1 (#5183)

### Changed

- fix: add lru-cache dependency (#5309)
- chore: many plugins and strategies selected warning (#5306)
- chore: add max max concurrency to generate (#5305)
- chore: bump version 0.117.8 (#5311)
- ci: add depcheck (#5310)
- chore: fix build (#5326)
- chore(webui): add navigation in redteam report from severity table to vulnerabilities table filtered by severity (#5320)
- chore: explain why things are disabled on the targets page (#5312)
- chore: bump version 0.117.9 (#5356)
- chore: bump openai from 5.13.1 to 5.15.0 (#5345)
- chore: dropdown menu design consistency (#5328)
- chore: bump @aws-sdk/client-bedrock-runtime from 3.864.0 to 3.872.0 (#5323)
- chore: add stack trace to redteam error in web runner (#5319)
- chore: bump openai from 5.12.2 to 5.13.1 (#5314)
- chore(modelAudit): defer auth to modelaudit via environment variable (#5296)
- chore: more share debug info on error (#5266)
- chore: recursively resolve file:// references in json and yaml prompts (#5215)

## [0.117.7] - 2025-08-19

### Added

- feat(site): add hero image for red teaming tools blog post (#5291)
- feat(webui): Demarcate redteam results (#5255)

### Changed

- feat: Add unverifiable claims red team plugin (#5190)
- fix: lower sharing chunk size (#5270)
- chore(webui): Rename "Redteam" to "Red Team" in evals datagrid (#5288)
- chore: bump version 0.117.7 (#5299)
- test: CoverBot: Added test coverage for History page component (`src/app`) (#5289)
- docs: add open source ai red teaming tools post (#5259)
- docs: add red team github action info (#5294)

### Fixed

- fix(webui/reports): Don't exclude failure cases from stats (#5298)
- fix(internals): Gracefully handle object responses during target purpose discovery (#5236)
- fix(site): fix YAML front matter parsing error in jailbreaking blog post (#5287)
- fix(webui): Improved handling of long loglines (#5227)

### Documentation

- docs(site): add AI Safety vs AI Security blog post with interactive quiz (#5268)
- docs(site): add blog post about prompt injection vs jailbreaking differences (#5282)
- docs(site): document transform and contextTransform for model-graded assertions (#5258)
- docs(site): improve context assertion documentation (#5249)

## [0.117.6] - 2025-08-18

### Changed

- feat: Add Agent provider types in red team setup (#5244)
- feat: add update check for modelaudit package (#5278)
- feat: add update notification banner to web UI (#5279)
- feat: edit and replay requests in details dialog (#5242)
- feat: Surface run options and probes on red team review page (#5272)
- fix: composite indices and query optimization (#5275)
- fix: exclude errors from report (#5271)
- fix: Fix json-output example (#5213)
- fix: handle json schema for openrouter provider (#5284)
- fix: handle thinking tokens for openrouter (#5263)
- fix: OpenAI Responses API function callbacks and Azure implementation (#5176)
- fix: throw error instead of failing when trace data is unavailable (#5192)
- perf(webui): Reduces eval results load-time when filters are applied via search param (#5234)
- chore: add bias to foundation plugins list (#5280)
- chore: Add .serena to .gitignore (#5225)
- chore: bump version 0.117.6 (#5273)
- chore: fix model id name (#5232)
- chore: improve generated constants handling to prevent accidental commits (#5148)
- chore: remove file (#5229)
- chore: show final prompt in table view for attacks that mutate prompts (#5269)
- chore: simplify eval progress bar (#5238)
- chore: update dark mode styles, formatting, etc (#5251)
- chore(webui): Don't show loading animations while streaming eval results (#5201)
- chore(webui/eval results): Sticky header sticks to the top of the viewport (#5208)
- test: CoverBot: Added tests for red team reporting components (`src/app`) (#5228)
- docs: Add AWS Bedrock Guardrails image testing documentation (#5253)
- docs: add july release notes (#5133)
- docs: hide events banner (#5217)
- docs: separate malicious code plugin documentation (#5222)
- chore: bump @anthropic-ai/sdk from 0.58.0 to 0.59.0 (#5218)
- chore: bump @anthropic-ai/sdk from 0.59.0 to 0.60.0 (#5257)
- chore: bump @aws-sdk/client-bedrock-runtime from 3.862.0 to 3.863.0 (#5211)
- chore: bump @aws-sdk/client-bedrock-runtime from 3.863.0 to 3.864.0 (#5221)
- chore: bump openai from 5.12.0 to 5.12.1 (#5210)
- chore: bump openai from 5.12.1 to 5.12.2 (#5219)
- chore: bump pypdf from 5.7.0 to 6.0.0 in /examples/rag-full in the pip group across 1 directory (#5252)
- chore: bump the npm_and_yarn group with 2 updates (#5276)

### Fixed

- fix(provider): Remove maxTokens for gpt-5 calls (#5224)
- fix(providers): Validate that OpenAI response reasoning outputs have summary items (#5235)
- fix(site): suppress noisy font loading warnings in OG image plugin (#5254)

### Documentation

- docs(site): add cross-links between multimodal strategy documentation (#5241)
- docs(site): add missing meta descriptions and optimize existing ones for SEO (#5247)
- docs(site): enhance OG image generation with full metadata support (#5246)
- docs(site): remove unused markdown-page.md (#5245)

## [0.117.5] - 2025-08-08

### Added

- feat(assertions): add conversational relevancy metric (#2130)
- feat(export): add metadata to exported evaluation files (#4886)
- feat(providers): add support for Docker Model Runner provider (#5081)
- feat(webui): add plugin and strategy filters for red team results (#5086)

### Changed

- feat: add GPT-5 support (#5205)
- feat: add collapsible header to ResultsView (#5159)
- feat: add contains-html and is-html assertions (#5161)
- feat: add Google Imagen image generation support (#5104)
- feat: add max-score assertion for objective output selection (#5067)
- feat: add selected state to provider type picker (#5152)
- feat: add unified page wrapper around each red team setup step (#5136)
- feat: apply plugin modifiers for crescendo (#5032)
- feat: help text to nudge towards better red teams (#5153)
- feat: improve red team plugin selection UI with test generation (#5125)
- feat: respect prompt config override in all providers (#5189)
- feat: update red team provider selection UI (#5078)
- fix: adjust padding on docs sidebar to prevent overlap (#5099)
- fix: fix XML crash (#5194)
- fix: list reasoning tokens on the left side of token breakdown tooltip (#5113)
- fix: map critical severity to error in ModelAudit scanner output (#5098)
- fix: prevent double stateful target question in strategies page (#4988)
- fix: prevent Unicode corruption in Python providers (#5108)
- fix: remove problematic caching from ModelAudit installation check (#5120)
- fix: replace broken Ashby iframe with link to careers page (#5088)
- fix: reset provider type correctly and handle Go providers (#5154)
- fix: share debugging (#5131)
- chore: add link to documentation in plugin sample modal (#5193)
- chore: add missing image back to home page (#5196)
- chore: fix width on application details page (#5139)
- chore: improve RAG metrics with detailed metadata and fix context relevance scoring (#5164)
- chore: memoize context value in PostHog provider (#5089)
- chore: remove accidentally committed PR description file (#5175)
- chore: rename scan templates to attack profiles (#5165)
- chore: support verbosity and reasoning parameters for GPT-5 (#5207)
- chore: update dependencies to latest minor and patch versions (#5109)
- chore: update dependencies to latest minor and patch versions (#5173)
- chore: update Replicate provider (#5085)
- chore(providers): improve Google API key error handling and test reliability (#5147)
- chore(webui): add intelligent scroll-timeline polyfill loading (#5130)
- chore: bump @anthropic-ai/sdk from 0.57.0 to 0.58.0 (#5186)
- chore: bump @aws-sdk/client-bedrock-runtime from 3.848.0 to 3.855.0 (#5096)
- chore: bump @aws-sdk/client-bedrock-runtime from 3.855.0 to 3.856.0 (#5107)
- chore: bump @aws-sdk/client-bedrock-runtime from 3.856.0 to 3.857.0 (#5126)
- chore: bump @aws-sdk/client-bedrock-runtime from 3.857.0 to 3.858.0 (#5145)
- chore: bump @aws-sdk/client-bedrock-runtime from 3.858.0 to 3.859.0 (#5167)
- chore: bump @aws-sdk/client-bedrock-runtime from 3.859.0 to 3.861.0 (#5188)
- chore: bump @aws-sdk/client-bedrock-runtime from 3.861.0 to 3.862.0 (#5198)
- chore: bump @azure/identity from 4.10.2 to 4.11.0 (#5180)
- chore: bump @azure/identity from 4.11.0 to 4.11.1 (#5185)
- chore: bump openai from 5.10.2 to 5.11.0 (#5127)
- chore: bump openai from 5.11.0 to 5.12.0 (#5187)
- chore: bump version to 0.117.5 (#5206)
- chore(webui/evals): filter by categorical plugins (#5118)
- docs: add bert-score example (#5091)
- docs: add dynamic OG image generation for social media previews (#5157)
- docs: add red teaming best practices (#5155)
- docs: clarify contains-any/contains-all CSV format (#5150)
- docs: fix company name (#5143)
- docs: fix images (#5197)
- docs: fix multi-turn strategy documentation (#5156)
- docs: guide for evaluating LangGraph agents with Promptfoo (#4926)
- docs: include font for meta image (#5158)
- docs: make MCP image taller (#5199)
- docs: update Ollama documentation with latest models and defaultTest guidance (#5084)
- perf: make database migrations non-blocking and fix error handling (#5105)
- style: extract helper function for deduplicating strategy IDs (#5138)
- test: add tests for fix width on application details page (#5140)
- test: add tests for red team compliance reporting utilities in src/app (#5170)
- test: fix flaky Python Unicode tests (#5128)
- test: fix modelGradedClosedQa test segmentation fault on macOS/Node 24 (#5163)
- test: increase test coverage for unified page wrapper around each red team setup step (#5142)

### Fixed

- fix(internals): force CommonJS mode for db:migrate in Node 24 (#5123)
- fix(openrouter): handle Gemini thinking tokens correctly (#5116)
- fix(providers): correct WebP image detection in Google provider (#5171)
- fix(webui): deduplicate strategy IDs (#5132)
- fix(webui): fix custom policy validation timing issue (#5141)
- fix(webui): refresh eval list when navigating back after editing eval name (#5090)
- fix(webui/evals): prevent applying the same plugin/strategy multiple times (#5114)
- fix(webui/evals): show highlights after search results (#5137)

### Documentation

- docs(site): add comprehensive command line options documentation (#5135)
- docs(site): add Lily Liu to team page (#5177)
- docs(site): add Series A post (#5097)
- docs(site): rename will.jpg to will.jpeg for consistency (#5178)

## [0.117.4] - 2025-07-29

### Changed

- fix: progress bars incrementing beyond their maximum values (#5049)
- docs: clarifiy derivedMetrics documentation (#5068)
- chore: refactor token tracking utilities, track all tokens (#4897)
- fix: resolve Jest test failures and open handles (#5052)
- fix: skip validation for defaultTest to allow partial test case properties (#4732)
- chore: add new fields to eval_ran telemetry (#4638)
- chore(redteam): improve redteam plugin error messaging (#4330)
- feat: add support for OpenAI deep research models (#4661)
- feat: add mcp server (#4595)
- feat: add support for connecting to existing Chrome browser sessions (#5069)
- docs: update defcon posting (#5070)
- docs: update defcon posting (#5071)
- fix: Nested config field for custom target json (#5076)
- docs: switch to likert preview image (#5083)
- test: CoverBot: Added tests for model audit and prompt management UI components (`src/app`) (#5087)
- fix: handle multi-line prompts in parseGeneratedPrompts for testGenerationInstructions (#5093)
- chore: bump version 0.117.4 (#5094)

### Fixed

- fix(providers): Preserve text formatting when no images present for Google provider (#5058)
- fix(simba): fix simba host (#5092)

### Documentation

- docs(site): add AI red teaming for first-timers blog post (#5017)
- docs(blog): defcon and blackhat info (#5050)

## [0.117.3] - 2025-07-25

### Added

- feat(eval-creator): add YAML file upload support for test cases (#5054)

### Changed

- fix: improve x.ai provider error handling for 502 errors (#5051)
- fix: Infinite re-render on redteam review page (#5061)
- fix: sessionid(s) in extension hooks (#5053)
- fix: Bias Plugins should send config in remote generation (#5064)
- chore(redteam): regenerate sessionId for each iteration in single-turn strategies (#4835)
- chore: Change mcp log from error to debug (#5060)
- chore: Improve telemetry (#5062)
- chore: Add simba command (#5063)
- chore(webui): improve redteam setup UI with progressive disclosure for advanced options (#5028)
- refactor: remove redundant dotenv from Vite app (#4983)
- chore: bump version 0.117.3 (#5066)
- test: CoverBot: Added tests for eval-creator components and feature flag hook (`src/app`) (#5013)
- docs: fix cli command and remove gratuitous hover (#5056)
- docs: update user count from 100,000 to 125,000 (#5046)
- docs: updates to political bias post (#5057)
- docs: improve crewai eval example (#5035)
- docs: update GitHub Actions to v4 across documentation and examples (#5008)
- docs: add style check guidance to CLAUDE.md (#5065)

### Fixed

- fix(webui): Eval results pass rate chart rendering incorrect percentages (#5048)
- fix(webui): Eval results histogram improvements (#5059)
- fix(google): handle multiple candidates in gemini response (#5020)

### Documentation

- docs(blog): grok-4 political bias post (#4953)

## [0.117.2] - 2025-07-24

### Added

- feat(webui): First-class support for zooming eval results table by @will-holley in #4966
- feat(webui): Apply metrics filter when clicking on a metric pill rendered in eval results cell by @will-holley in #4991

### Changed

- feat: Grading and test generation improvements for BFLA, BOLA and RBAC by @sklein12 in #4982
- feat: New Sample Target by @sklein12 in #4979
- feat: HTTP Target test button improvements by @faizanminhas in #5007
- feat: Add metadata filtering to eval results by @will-holley in #5014
- fix: add goal related rubric when grade crescendo turns to increase grading accuracy by @MrFlounder in #4980
- fix: update HTTP config generator endpoint to use v1 API by @mldangelo in #4989
- fix: View logs button on redteam report by @sklein12 in #5009
- fix: undo unintended changes to http config editor by @faizanminhas in #5012
- fix: Autofocus on Redteam configuration description field by @sklein12 in #5019
- fix: remove filter icon by @sklein12 in #5021
- fix: Ollama token usage by @SamPatt in #5022
- chore: revert eval view ui improvements by @mldangelo in #4969
- chore(webui): Improvements to pagination "go to" functionality by @will-holley in #4976
- chore(webui): Eval results sticky header improvements by @will-holley in #4978
- chore: update custom strategy prompt by @MrFlounder in #4994
- chore(cli): add support for 'help' argument to display command help by @mldangelo in #4823
- chore(examples): remove redteam-agent example by @mldangelo in #5001
- chore(providers): add GEMINI_API_KEY environment variable support by @mldangelo in #5004
- chore(webui): Migrate from JS to CSS for eval results scroll effects by @will-holley in #4995
- chore(webui): Eval result pagination UX improvements by @will-holley in #4993
- chore: Sort imports and turn on rule against unused imports by @faizanminhas in #5010
- chore: Make default target stateful by @faizanminhas in #4992
- chore: add medical plugins collection by @MrFlounder in #5006
- chore: Improve grading accuracy with Goal-Aware Grading for iterative/iterative tree by @MrFlounder in #4996
- chore: Add additionalRubric and storedGraderResult to GOAT and Custom providers by @MrFlounder in #5015
- chore: prevent testGenerationInstructions from being serialized if not present by @faizanminhas in #5029
- chore: Add lint rule to ensure key in jsx by @faizanminhas in #5034
- chore(webui): Eval Results UI Tweaks by @will-holley in #5023
- chore: skip goal extraction for datasets by @MrFlounder in #5036
- chore(providers): add GitHub Models provider by @mldangelo in #4998
- chore: bump version 0.117.2 by @MrFlounder in #5045
- ci: increase build job timeout from 4 to 5 minutes by @mldangelo in #5043
- test: refactor share.test.ts to prevent flaky timeouts by @mldangelo in #5037
- test: remove share.test.ts file by @mldangelo in #5044
- docs: remove label from featured blog post by @typpo in #5011
- chore: bump @aws-sdk/client-bedrock-runtime from 3.846.0 to 3.848.0 by @dependabot in #4985
- chore: bump the npm_and_yarn group with 2 updates by @dependabot in #4984
- chore: bump @anthropic-ai/sdk from 0.56.0 to 0.57.0 by @dependabot in #5016
- chore: bump openai from 5.10.1 to 5.10.2 by @dependabot in #5024
- chore: bump the npm_and_yarn group with 2 updates by @dependabot in #5026
- chore: bump axios from 1.10.0 to 1.11.0 in the npm_and_yarn group by @dependabot in #5031

### Fixed

- fix(redteam): find plugin assertion in strategy providers by @MrFlounder in #4981
- fix(site): dark mode style on redteam setup ui by @mldangelo in #5000
- fix(test): improve share test isolation to prevent CI timeouts by @mldangelo in #5038

### Documentation

- docs(providers): update OpenAI Assistants example by @aloisklink in #4987
- docs(redteam): improve custom strategy documentation by @mldangelo in #4990
- docs(blog): correct author attribution in DeepSeek censorship post by @mldangelo in #5002
- docs(openai): remove gpt-4.5-preview references after API deprecation by @mldangelo in #5005
- docs(site): vegas contact redirect by @typpo in #5033
- docs(browser): improve browser provider documentation and examples by @mldangelo in #5030
- docs(providers): remove deprecated claude-3-sonnet-20240229 model references by @mldangelo in #5018
- docs(site): add hipaa badge by @typpo in #5039
- docs(site): add documentation for using text and embedding providers with Azure by @mldangelo in #5027
- docs(blog): fix missing blog posts by removing even-number enforcement by @mldangelo in #5042

## [0.117.1] - 2025-07-17

### Changed

- fix: move inquirer dependencies to production dependencies (#4973)
- fix: grading in crescendo (#4960)
- fix: composite strategy test generation (#4971)
- chore: bump version 0.117.1 (#4974)
- docs: remove tags from blog card (#4970)

### Documentation

- docs(blog): add system cards security analysis with vulnerability testing (#4937)

## [0.117.0] - 2025-07-17

### Added

- feat(http): support JKS and PFX Certificates in HTTP providers (#4865)
- feat(langfuse): add Langfuse prompt label support with improved parsing (#4847)
- feat(prompts): preserve function names when using glob patterns (#4927)
- feat(providers): add grok-4 support (#4855)
- feat(providers): image understanding for Google providers (#4767)
- feat(azure): add system prompt support for azure provider (#4869)
- feat(cli): xml output (#4912)

### Changed

- chore(knip): integrate knip for unused code detection and clean up codebase (#4464)
- chore(linting): migrate from ESLint + Prettier to Biome (#4903)
- chore(assertions): additional checking on llm-rubric response (#4954)
- chore(assertions): include reason in model-graded-closedqa pass reason (#4931)
- chore(build): resolve build warnings and optimize bundle size (#4895)
- chore(csv): improve \_\_metadata warning message and test coverage (#4842)
- chore(providers): improve guardrails handling in Azure providers (#4788)
- chore(redteam): add domain-specific risks section and reduce verbose descriptions (#4879)
- chore(release): bump version 0.117.0 (#4963)
- chore(server): check if server is already running before starting (#4896)
- chore(server): log correct eval ID instead of description in WebSocket updates (#4910)
- chore(telemetry): add telemetry logging when tracing is enabled (#4925)
- chore(types): typings needed for enterprise (#4955)
- chore(vscode): use Biome as default formatter of TS files in vscode (#4920)
- chore(webui): conditionally render metrics selector (#4936)
- chore(webui): display context values in eval results (#4856)
- chore(webui): improves eval results table spacing (#4965)
- chore(webui): revert eval view ui improvements (#4967)
- chore(webui/eval): allow filtering results by >1 metrics simultaneously (disabled by default) (#4870)
- refactor(eval-config): modernize eval-creator state management (#4908)
- refactor(webui): improve metrics ui (#4938)
- refactor(webui/eval results): pagination improvements (#4914)

### Fixed

- fix(cli): --filter-failing not working with custom providers (#4911)
- fix(google-sheets): replace hardcoded range with dynamic approach (#4822)
- fix(internal): fixes filtering by metric keys which contain dots (#4964)
- fix(providers): add thinking token tracking for Google Gemini models (#4944)
- fix(providers): esm provider loading (#4915)
- fix(providers): implement callEmbeddingApi for LiteLLM embedding provider (#4952)
- fix(redteam): prevent redteam run from hanging when using an mcp client (#4924)
- fix(redteam): respect PROMPTFOO_DISABLE_REDTEAM_REMOTE_GENERATION for cloud users (#4839)
- fix(redteam): set pluginId on eval results (#4928)
- fix(redteam): test target in http provider setup with non-200 status codes (#4932)
- fix(webui): eval results table horizontal scrolling (#4826)
- fix(webui): fix hard-coded light mode colors in model audit interface (#4907)
- fix(webui): handle null table.body in DownloadMenu disabled prop (#4913)
- fix(webui): resolve pagination scrolling and layout issues in ResultsTable (#4943)
- fix(webui): scrolling when `tbody` is outside of viewport (#4948)

### Dependencies

- chore(deps): add overrides to fix build issues (#4957)
- chore(deps): bump @aws-sdk/client-bedrock-runtime from 3.842.0 to 3.844.0 (#4850)
- chore(deps): bump aiohttp from 3.11.11 to 3.12.14 in /examples/redteam-langchain in the pip group across 1 directory (#4922)
- chore(deps): bump openai from 5.8.3 to 5.9.0 (#4863)
- chore(deps): bump openai from 5.9.2 to 5.10.1 (#4961)
- chore(deps): move knip to dev dependencies (#4958)
- chore(deps): npm audit fix (#4962)
- chore(deps): test removing knip to resolve installation errors (#4956)
- chore(deps): update all example dependencies to latest versions (#4900)
- chore(deps): update dependencies to latest minor/patch versions (#4899)
- chore(deps): update non-breaking dependencies (#4935)
- chore(deps): update Jest to version 30 (#4939)

### Documentation

- docs(analytics): add google tag manager (#4904)
- docs(api): improves `contextTransform` documentation (#4854)
- docs(assertions): add missing deterministic assertions (#4891)
- docs(azure): improve Azure provider documentation (#4836)
- docs(blog): add blog image generation script (#4945)
- docs(blog): add truncation markers to articles without them (#4934)
- docs(blog): add truncation markers to blog posts (#4906)
- docs(blog): mcp proxy blog (#4860)
- docs(blog): revise article tags (#4949)
- docs(blog): soc2 type ii and iso 27001 blog (#4880)
- docs(comparison): pyrit comparison (#4679)
- docs(config): clarify PROMPTFOO_EVAL_TIMEOUT_MS and PROMPTFOO_MAX_EVAL_TIME_MS descriptions (#4947)
- docs(enterprise): adaptive guardrails enterprise (#4951)
- docs(events): blackhat landing page (#4862)
- docs(events): defcon landing page (#4864)
- docs(events): events banner (#4867)
- docs(examples): add mischievous-user strategy to redteam multi-turn examples (#4837)
- docs(gemini): update experimental Gemini model IDs to stable versions (#4894)
- docs(google): add examples for gemini URL context and code execution tools (#4923)
- docs(guide): guide for evaluating CrewAI agents with Promptfoo (#4861)
- docs(images): standardize CrewAI image filenames to kebab-case (#4941)
- docs(integration): add n8n integration (#4917)
- docs(litellm): fix example with modern model IDs and proper embedding config (#4885)
- docs(mcp): add mcp testing guide (#4846)
- docs(mcp): add mcp to sidebar (#4852)
- docs(metrics): add similar to model graded metrics table (#4830)
- docs(providers): update available databricks models (#4887)
- docs(providers): update provider index with missing providers and latest 2025 model IDs (#4888)
- docs(release): add monthly release notes (#4358)
- docs(resources): add arsenal link (#4878)
- docs(security): add soc2 badge (#4877)
- docs(site): add OWASP top 10 tldr blog post (#4853)
- docs(site): expand June 2025 release notes with detailed feature documentation (#4881)
- docs(site): improve Google AI and Vertex authentication documentation (#4892)
- docs(site): improve NLP metric explanations and add SEO metadata (#4890)
- docs(site): update python documentation for basePath config option (#4819)
- docs(ui): better mobile wrap on homepage tabs (#4884)
- docs(ui): colors (#4875)
- docs(ui): contrast fixes (#4901)
- docs(ui): fix button clickability issue on hero sections (#4905)
- docs(ui): remove bouncing down arrow in mobile (#4882)
- docs(ui): remove text shadow (#4898)

### Tests

- test(core): coverBot: added tests for core UI components and user context hooks (`src/app`) (#4929)
- test(EnterpriseBanner): add unit tests for EnterpriseBanner component (#4919)
- test(redteam): add unit test for src/redteam/remoteGeneration.ts (#4834)
- test(server): fix flaky server share tests (#4942)
- test(server): fix flaky server tests (#4968)
- test(server): mock database in server tests (#4959)
- test(tusk): update Tusk test runner workflow - coverage script (#4921)

## [0.116.7] - 2025-07-09

### Tests

- test: add unit test for src/commands/export.ts (#4889)
- test: add unit test for src/commands/upgrade.ts (#4874)
- test: add unit test for src/main.ts (#4873)
- test: add unit test for src/models/eval.ts (#4868)
- test: add unit test for src/assertions/contextRecall.ts (#4859)
- test: add unit test for src/assertions/contextFaithfulness.ts (#4858)
- test: add unit test for src/assertions/contextRelevance.ts (#4857)
- test: add unit test for src/util/xlsx.ts (#4843)
- test: add unit test for src/commands/eval.ts (#4824)

### Changed

- fix: Always do remote generation if logged into cloud (#4832)
- chore(providers/sagemaker): Improves error handling in SageMakerCompletionProvider (#4808)
- chore(providers/sagemaker): Improves validation of user-provided config (#4809)
- chore: update graderExamplesString (#4821)
- chore: bump version 0.116.7 (#4833)

## [0.116.6] - 2025-07-09

### Changed

- fix: Failing test (#4829)
- chore: bump version 0.116.6 (#4831)

## [0.116.5] - 2025-07-09

### Changed

- feat: add support for loading defaultTest from external files (#4720)
- feat: add embedding support to LiteLLM provider (#4804)
- feat: add mischievous user strategy (#4107)
- fix: add glob pattern support for loading scenario files (#4761)
- fix: improve model-audit installation check dark mode display (#4816)
- fix: pass env vars to MCP server (#4827)
- chore: better remote grading logs (#4820)
- chore: bump openai from 5.8.2 to 5.8.3 (#4817)
- chore: bump version 0.116.5 (#4828)
- chore: capitalize 'Red Team' in navigation menu for consistency (#4799)
- chore: remove redundant 'Done.' message from evaluation output (#4810)
- chore: remove python script result data type debug log (#4807)
- chore: update website with MCP Proxy (#4812)
- docs: add Azure OpenAI vision example (#4806)
- docs: add looper guide (#4814)
- docs: add SonarQube integration (#4815)
- test: add unit test for src/assertions/guardrails.ts (#4765)
- test: add unit test for src/redteam/commands/generate.ts (#4789)
- test: add unit test for src/redteam/constants/strategies.ts (#4800)
- test: add unit test for src/redteam/plugins/pii.ts (#4780)
- test: add unit test for src/types/providers.ts (#4766)
- test: add unit test for src/validators/redteam.ts (#4803)

## [0.116.4] - 2025-07-08

### Tests

- test: add unit test for src/redteam/types.ts (#4795)

### Added

- feat(redteam): add support for custom multi-turn strategy by @MrFlounder in #4783
- feat(redteam): expose generate function in redteam namespace by @mldangelo in #4793

### Changed

- chore: bump version 0.116.4 by @MrFlounder in #4805
- chore: rename strategy name from playbook to custom by @MrFlounder in #4798
- refactor: inline MEMORY_POISONING_PLUGIN_ID constant by @mldangelo in #4794
- docs: add doc for custom strategy by @MrFlounder in #4802
- docs: modular configuration management by @typpo in #4763
- refactor: move MULTI_MODAL_STRATEGIES constant (#4801)

## [0.116.3] - 2025-07-07

### Added

- feat(providers): add MCP provider (#4768)
- feat(providers): add new AIMLAPI provider (#4721)
- feat(assertions): add contextTransform support for RAG evaluation (#4467)
- feat(assertions): add finish reason as assertion option (#3879)
- feat(assertions): trace assertions (#4750)
- feat(tracing): add traces to JavaScript, Python asserts (#4745)

### Changed

- chore(schema): remove duplicate 'bias' entry in config-schema.json (#4773)
- chore(telemetry): add PostHog client to app (#4726)
- chore(redteam): add reason field to give clear/customized guardrails triggering reason (#4764)
- chore(providers): expose MCP plugin in UI (#4762)
- chore(providers): AWS SageMaker AI provider cleanup (#4667)
- chore(providers): update AIML integration (#4751)
- chore(redteam): improve organization of redteam strategies in setup UI (#4738)
- chore(telemetry): identify to PostHog whether user is also cloud user (#4782)
- chore: expose doRedteamRun in package exports (#4758)
- docs: add Gemini Live API audio (#4729)
- docs: ModelAudit vs ModelScan (#4769)
- docs: multiple MCP server connections (#4755)
- docs: update ModelAudit documentation with new features and fixes (#4699)
- test: add integrity check for generated-constants.ts (#4753)
- test: fix flaky Google Live test and improve test speed (#4774)
- test: fix mock pollution in testCaseReader (#4775)
- test: isolate mocks so tests can run in any order with --randomize (#4744)

### Fixed

- fix(telemetry): prevent PostHog initialization when telemetry is disabled (#4772)
- fix(redteam): fix modifiers application order in PII plugins (#4779)

### Dependencies

- chore(deps): bump @anthropic-ai/sdk from 0.55.1 to 0.56.0 (#4756)
- chore(deps): bump @aws-sdk/client-bedrock-runtime from 3.840.0 to 3.842.0 (#4747)
- chore(deps): bump @azure/identity from 4.10.1 to 4.10.2 (#4748)
- chore(deps): bump version 0.116.3 (#4792)
- chore(deps): update pbkdf2 to 3.1.3 (#4777)
- chore(deps): upgrade glob from v10 to v11 (#4776)

## [0.116.2] - 2025-07-02

### Changed

- fix: unblock postbuild for ci by @MrFlounder in #4742
- chore: bump version 0.116.2 by @MrFlounder in #4743

## [0.116.1] - 2025-07-02

### Added

- feat(cli): support pdb tracing in 3rd party Python scripts by @will-holley in #4723

### Changed

- fix: http body parsing when it comes from yaml string by @MrFlounder in #4728
- fix: remove accidentally committed redteam.yaml file by @mldangelo in #4733
- fix: fix the case when http body has not escaped charactors by @MrFlounder in #4739
- fix: update package-lock.json by @mldangelo in #4719
- test: fix SIGSEGV caused by better-sqlite3 in test environment by @mldangelo in #4737
- chore: Add unblocking detection to GOAT strategy by @MrFlounder in #4532
- chore: add preset for guardrails eval by @MrFlounder in #4640
- chore: Improve telemetry delivery by @sklein12 in #4655
- chore: reset generated constants after build by @mldangelo in #4731
- chore: update onboarding model defaults by @typpo in #4708
- chore(webui): improve styling of EvalsDataGrid by @mldangelo in #4736
- ci(workflows): gracefully handle missing PostHog secret in forks by @ggiiaa in #4725
- test: refactor assertion tests by @mldangelo in #4718
- chore: bump version 0.116.1 by @MrFlounder in #4741
- docs: add system prompt hardening blog post by @ladyofcode in #4630
- chore: bump @anthropic-ai/sdk from 0.55.0 to 0.55.1 by @dependabot in #4710
- chore: bump @aws-sdk/client-bedrock-runtime from 3.839.0 to 3.840.0 by @dependabot in #4709

### Fixed

- fix(webui): replace window.location.href with React Router navigation by @mldangelo in #4717

### Documentation

- docs(site): add guide on humanity's last exam by @mldangelo in #4694
- docs(site): clarify self-hosting workflow for eval sharing by @mldangelo in #4730
- docs(site): fix relative link in HLE benchmark guide by @mldangelo in #4711

## [0.116.0] - 2025-07-01

### Tests

- test: add unit test for src/redteam/providers/advNoise.ts (#4716)
- test: add unit test for src/redteam/strategies/advNoise.ts (#4715)
- test: add unit test for src/redteam/strategies/index.ts (#4714)
- test: add unit test for src/redteam/constants/strategies.ts (#4713)
- test: add unit test for src/providers/openai/image.ts (#4706)
- test: add unit test for src/providers/openai/util.ts (#4705)
- test: add unit test for src/providers/openai/completion.ts (#4703)

### Added

- feat(redteam): add financial plugins (#4416)
- feat(redteam): add bias plugins (#4382)
- feat(providers): add Helicone AI Gateway provider (#4662)

### Changed

- chore: enable WAL mode for SQLite (#4104)
- chore(providers): add thread ID function call for OpenAI and Azure assistants (#2263)
- chore(app): improve target test error handling (#4652)
- chore(cli): add missing CLI options to scan-model command for feature parity (#4670)
- chore(providers): convert Cloudflare AI to use OpenAI-compatible endpoints (#4683)
- chore(providers): log flagged output for Azure chat models (#4636)
- chore(redteam): add centralized REDTEAM_DEFAULTS and maxConcurrency support (#4656)
- chore(webui): add checkbox to clear all variables (#666)
- chore(webui): add defaultTest variables to red team setup UI (#4671)
- chore(webui): remove unused components (#4695)
- chore(webui): set page titles on every page (#4668)
- chore(telemetry): add pass/fail/errors to eval_run event (#4639)
- chore(telemetry): improve page view deduplication (#4651)
- test: add unit test for src/server/routes/providers.ts (#4658)
- test: verify that plugins are synced between code and documentation (#4681)

### Fixed

- fix(app): use client-generated session IDs when testing targets (#4653)
- fix(matchers): track token usage for successful API calls (#4677)
- fix(providers): handle content filter errors in Azure Assistant API (#4674)
- fix(providers): fix SageMaker Llama inference configuration serialization (#4637)
- fix(redteam): respect maxConcurrency from Web UI (#4605)
- fix(simulated-user): pass context variables to custom providers (#4654)
- fix(telemetry): add telemetry for red teams (#4641)
- fix(webui): handle undefined outputs in DownloadMenu (#4693)
- fix(webui): prevent pass/fail badge from disappearing when toggling highlight (#4700)
- fix(webui): support derived metrics in eval configuration uploaded via Web UI (#4647)
- fix(webui): use backendCounts first before counting metrics on page (#4659)
- fix(sharing): fix file outputs when sharing (#4698)

### Dependencies

- chore(deps): bump @anthropic-ai/sdk from 0.54.0 to 0.55.0 (#4628)
- chore(deps): bump openai from 5.7.0 to 5.8.1 (#4664)
- chore(deps): bump version to 0.116.0 (#4707)
- chore(deps): update minor and patch dependencies (#4686)

### Documentation

- docs(site): add async Python note (#4680)
- docs(site): add Garak comparison (#4660)
- docs(site): update Garak post (#4672)
- docs(site): add ModelAudit HuggingFace scanner (#4645)
- docs(redteam): add missing docs to sidebar (#4690)
- docs(redteam): remove duplicate ToxicChat plugin (#4689)
- docs(redteam): update Target Purpose documentation (#4523)
- docs(site): add FAQ section for offline environment usage (#4650)
- docs(site): add HuggingFace datasets integration documentation (#4691)
- docs(site): add truncation marker to Garak blog post (#4666)
- docs(site): clarify self-hosting replica limitations (#4669)
- docs(site): remove copy for LLM button (#4665)
- docs(site): remove unnecessary configuration review text from getting started guide (#4597)
- docs(site): reorganize configuration documentation structure (#4692)
- docs(site): use relative URLs for internal links and fix broken references (#4688)
- docs(site): correct typos in red team agent blog post (#4634)

## [0.115.4] - 2025-06-25

### Tests

- test: add unit test for src/providers/browser.ts (#4687)
- test: add unit test for src/migrate.ts (#4685)
- test: add unit test for src/commands/debug.ts (#4684)
- test: add unit test for src/esm.ts (#4682)
- test: add unit test for src/constants.ts (#4657)
- test: add comprehensive test coverage for SageMaker provider (#4646)
- test: add unit test for src/providers/shared.ts (#4643)
- test: add unit test for src/redteam/constants/plugins.ts (#4642)
- test: add unit test for src/assertions/counterfactual.ts (#4629)

### Changed

- feat: opentelemetry tracing support (#4600)
- chore: bump version 0.115.4 (#4635)
- chore: remove invariant (#4633)
- chore: update Tusk test runner workflow (#4627)\*
- docs: prevent copy button from overlapping screenshot overlay (#4632)

## [0.115.3] - 2025-06-24

### Tests

- test: add unit test for src/models/eval.ts (#4624)

### Changed

- fix: empty vars array on eval results [#4621](https://github.com/promptfoo/promptfoo/pull/4621) by @sklein12
- fix: save sessionId for multi-turn strategies [#4625](https://github.com/promptfoo/promptfoo/pull/4625) by @sklein12
- chore: PROMPTFOO_DISABLE_TEMPLATE_ENV_VARS controls process.env access, not `env:` access [#4620](https://github.com/promptfoo/promptfoo/pull/4620) by @mldangelo
- chore: bump version to 0.115.3 [#4626](https://github.com/promptfoo/promptfoo/pull/4626) by @sklein12

### Fixed

- fix(webui): handle null scores in ResultsCharts component [#4610](https://github.com/promptfoo/promptfoo/pull/4610) by @mldangelo
- fix(redteam): skip goal extraction when remote generation is disabled [#4623](https://github.com/promptfoo/promptfoo/pull/4623) by @mldangelo
- fix(test): hyperbolic provider tests failing due to env variable pollution [#4619](https://github.com/promptfoo/promptfoo/pull/4619) by @mldangelo
- fix(cli): remove context schema validation from extension hooks [#4622](https://github.com/promptfoo/promptfoo/pull/4622) by @will-holley

## [0.115.2] - 2025-06-24

### Added

- feat(cli): add assertion generation (#4559)
- feat(providers): add support for hyperbolic image and audio providers (#4260)

### Changed

- chore(redteam): add cross-session leak strategy exclusions (#4516)
- chore(cli): display key metrics (success, failures, pass rate) at the bottom of output (#4580)
- chore: remove unused import (#4530)
- chore(webui): show provider breakdown only for multiple providers (#4599)
- chore(redteam): update Target Purpose Discovery (#4480)
- chore(ci): update CodeRabbit config to be less aggressive (#4586)
- chore(providers): update Gemini models to include latest 2.5 Pro Preview and Flash models (#4499)
- chore(providers): update tau-simulated-user docs and example (#4468)
- chore(webui): use CSS to create PDF-optimized report and browser to save as PDF (#4535)
- chore(app): remove discovered purpose from report view (#4541)
- chore(cli): add cache busting for select provider API calls (#4508)
- chore(cli): improve concurrency log statements (#4606)
- chore(eval): add first-class support for `beforeAll` and `beforeEach` extension hooks mutation of context (#4197)
- chore(providers): document support for loading system instructions from files (#4582)
- chore(providers): enhance OpenAI provider with legacy models and new parameters (#4502)
- chore(redteam): add continueAfterSuccess option to multi-turn strategies (#4570)
- chore(webui): improve purpose form (#4603)
- chore(redteam): add JSON file support to intent plugin with enhanced UI (#4574)
- chore(redteam): add unblock multiturn (#4498)
- chore(ci): clean up CodeRabbit configuration and minimize automated comments (#4573)
- build: update Tusk vitest reporter (#4602)
- chore: bump version to 0.115.2 (#4617)
- docs: add audit logging documentation for enterprise features (#4482)
- docs: add feedback page and update CLI link (#4591)
- docs: add ISO badge (#4534)
- docs: improve contact form (#4531)
- docs: update ModelAudit documentation (#4585)
- docs: clarify no OpenAI key required for Claude redteam (#4524)
- docs: add red team Gemini documentation (#4542)
- docs: add trust center documentation (#4539)
- docs: update contact form (#4529)
- test: add unit test for src/commands/delete.ts (#4572)
- test: add unit test for src/commands/modelScan.ts (#4526)
- test: add unit test for src/commands/show.ts (#4571)
- test: add unit test for src/providers/azure/completion.ts (#4510)
- test: add unit test for src/providers/ollama.ts (#4509)
- test: add unit test for src/providers/ollama.ts (#4512)
- test: add unit test for src/providers/openai/completion.ts (#4511)
- test: add unit test for src/python/pythonUtils.ts (#4486)
- test: improve mock setup and teardown for --randomize (#4569)

### Fixed

- fix(openrouter): unpack passthrough at the root level (#4592)
- fix(webui): escape HTML special characters in output reports (#4555)
- fix(webui): sort EvalsDataGrid by creation date (#4594)
- fix(cli): include cached results in grand total (#4581)
- fix(webui): improve base64 matching (#4609)
- fix(modelaudit): use modelaudit binary (#4525)
- fix(webui): make Citations font consistent with other headers (#4598)
- fix(redteam): respect maxTurns from dev doc in crescendo (#4527)
- fix(webui): prevent Welcome component from rendering while loading eval data (#4604)
- fix(cli): prevent RangeError in progress bar variable display (#4475)
- fix(server): resolve Express.js NotFoundError when serving app (#4601)

### Dependencies

- chore(deps): bump @aws-sdk/client-bedrock-runtime from 3.830.0 to 3.835.0 (#4614)
- chore(deps): bump openai from 5.5.0 to 5.5.1 (#4537)
- chore(deps): bump openai from 5.5.1 to 5.6.0 (#4596)
- chore(deps): bump openai from 5.6.0 to 5.7.0 (#4615)
- chore(deps): bump urllib3 from 1.26.19 to 2.5.0 in /examples/docker-code-generation-sandbox (#4556)
- chore(deps): bump urllib3 from 2.3.0 to 2.5.0 in /examples/redteam-langchain (#4557)

### Documentation

- docs(blog): add authors to blog posts and update authors.yml (#4564)
- docs(blog): add descriptions and keywords to blog posts (#4565)
- docs(examples): add pydantic-ai example with structured output evaluation (#4575)
- docs(examples): consolidate Google Vertex Tools examples (#4587)
- docs(examples): consolidate Python assertion examples into unified folder (#4588)
- docs(examples): consolidate translation examples (#4590)
- docs(site): document new features in ModelAudit (#4593)
- docs(site): document new features in modelaudit (#4593)
- docs(site): fix author reference on 2025-summer-new-redteam-agent blog post (#4563)
- docs(site): Update ModelAudit scanners documentation with comprehensive scanner coverage (#4562)

## [0.115.1] - 2025-06-17

### Tests

- test: add unit test for src/redteam/sharedFrontend.ts (#4608)
- test: add unit test for src/redteam/types.ts (#4607)
- test: add unit test for src/redteam/providers/simulatedUser.ts (#4584)
- test: add unit test for src/redteam/strategies/index.ts (#4583)
- test: add unit test for src/providers/hyperbolic/chat.ts (#4578)
- test: add unit test for src/providers/hyperbolic/image.ts (#4577)
- test: add unit test for src/providers/hyperbolic/audio.ts (#4576)
- test: add unit test for src/redteam/strategies/counterfactual.ts (#4548)
- test: add unit test for src/redteam/strategies/index.ts (#4547)
- test: add unit test for src/redteam/constants/strategies.ts (#4545)
- test: add unit test for src/telemetry.ts (#4543)

### Changed

- fix: Windows Python path validation race condition (#4485)
- fix: View results as evaluation runs (#4459)
- chore: refactor modifiers and apply to all plugins (#4454)
- chore(cli): update plugin severity overrides API endpoint (#4460)
- chore(webui): fix text length reset value to use reasonable default (#4469)
- chore(webui): remove unused hook files (#4470)
- chore: remove unused token usage utilities (#4471)
- chore: convert console.logs to logger (#4479)
- chore: improve tusk workflow (#4461)
- chore: bump version to 0.115.1 (#4520)
- docs: add log file location section to troubleshooting guide (#4473)
- docs: capitalize Promptfoo (#4515)
- docs: update red-teaming agent blog post title (#4497)
- docs: improve installation and getting-started pages with tabbed interface and SEO metadata (#4395)
- docs: improve Python provider documentation (#4484)
- docs: add ModelAudit binary formats documentation (#4500)
- docs: update ModelAudit documentation (#4514)
- docs: add ModelAudit weighted distribution scanner documentation (#4501)
- docs: add ModelAudit ZIP feature documentation (#4491)
- docs: separate pages for prompts, test cases, and outputs (#4505)
- docs: update model reference in guide.md (#4513)
- docs: fix typo in blog post (#4496)
- docs: update title on blog post (#4495)
- test: add unit test for src/util/cloud.ts (#4462)
- test: add unit test for src/util/convertEvalResultsToTable.ts (#4457)

### Dependencies

- chore(deps): bump @aws-sdk/client-bedrock-runtime from 3.828.0 to 3.830.0 (#4519)
- chore(deps): bump @azure/identity from 4.10.0 to 4.10.1 (#4477)
- chore(deps): bump openai from 5.3.0 to 5.5.0 (#4518)
- chore(deps): update zod to 3.25.63 and zod-validation-error to 3.5.0 (#4463)

### Documentation

- docs(blog): add new redteam agent documentation (#4494)
- docs(examples): fix custom-grader-csv README inconsistencies (#4474)
- docs(site): add llms.txt mentions and documentation standards (#4481)
- docs(site): add robots.txt (#4488)

## [0.115.0] - 2025-06-12

### Added

- feat(providers): Google live audio output ([#4280](https://github.com/promptfoo/promptfoo/pull/4280)) by **@adelmuursepp**
- feat(webui): static model-scanning UI ([#4368](https://github.com/promptfoo/promptfoo/pull/4368)) by **@typpo**
- feat(tests): configuration support for test generators ([#4301](https://github.com/promptfoo/promptfoo/pull/4301)) by **@mldangelo**
- feat(cli): per-provider token-usage statistics ([#4044](https://github.com/promptfoo/promptfoo/pull/4044)) by **@mldangelo**
- feat(providers): optional token-estimation for HTTP provider ([#4439](https://github.com/promptfoo/promptfoo/pull/4439)) by **@mldangelo**
- feat(redteam): enable HTTP-token estimation by default in red-team mode ([#4449](https://github.com/promptfoo/promptfoo/pull/4449)) by **@mldangelo**
- feat(redteam): cloud-based plugin-severity overrides ([#4348](https://github.com/promptfoo/promptfoo/pull/4348)) by **@will-holley**
- feat(providers): custom-header support for Azure API ([#4409](https://github.com/promptfoo/promptfoo/pull/4409)) by **@yurchik11**
- feat(core): maximum evaluation-time limit via `PROMPTFOO_MAX_EVAL_TIME_MS` ([#4322](https://github.com/promptfoo/promptfoo/pull/4322)) by **@mldangelo**
- feat(redteam): Aegis red-team dataset ([#4119](https://github.com/promptfoo/promptfoo/pull/4119)) by **@mldangelo**
- feat(providers): Mistral Magistral reasoning models ([#4435](https://github.com/promptfoo/promptfoo/pull/4435)) by **@mldangelo**
- feat(core): WebSocket header support ([#4456](https://github.com/promptfoo/promptfoo/pull/4456)) by **@typpo**

### Changed

- refactor(redteam): consolidate constants ([#4372](https://github.com/promptfoo/promptfoo/pull/4372)) by **@mldangelo**
- chore(ci): set CodeRabbit review settings ([#4413](https://github.com/promptfoo/promptfoo/pull/4413)) by **@sklein12**
- chore(core): coding-rules for error messages ([#4401](https://github.com/promptfoo/promptfoo/pull/4401)) by **@sklein12**
- chore(core): improve `RangeError` diagnostics ([#4431](https://github.com/promptfoo/promptfoo/pull/4431)) by **@mldangelo**
- chore(core): prefer remote-purpose generation ([#4444](https://github.com/promptfoo/promptfoo/pull/4444)) by **@typpo**
- chore(core): remove unused types & deprecated functions ([#4450](https://github.com/promptfoo/promptfoo/pull/4450)) by **@mldangelo**
- chore(cursor): local-dev guidance for coding agents ([#4403](https://github.com/promptfoo/promptfoo/pull/4403)) by **@mldangelo**
- chore(docs): add README for missing examples ([#4404](https://github.com/promptfoo/promptfoo/pull/4404)) by **@mldangelo**
- chore(providers): initial o3-pro support ([#4397](https://github.com/promptfoo/promptfoo/pull/4397)) by **@mldangelo**
- chore(providers): o3-pro improvements ([#4396](https://github.com/promptfoo/promptfoo/pull/4396)) by **@mldangelo**
- chore(redteam): delimit user-inputs in purpose discovery ([#4405](https://github.com/promptfoo/promptfoo/pull/4405)) by **@typpo**
- chore(redteam): turn off discovery by default ([#4393](https://github.com/promptfoo/promptfoo/pull/4393)) by **@sklein12**
- chore(release): bump version → 0.115.0 ([#4451](https://github.com/promptfoo/promptfoo/pull/4451)) by **@mldangelo**
- chore(ui): improve `EvalOutputPromptDialog` styling ([#4364](https://github.com/promptfoo/promptfoo/pull/4364)) by **@typpo**
- chore(webui): remove extra OpenAI targets ([#4447](https://github.com/promptfoo/promptfoo/pull/4447)) by **@mldangelo**
- chore(webui): add token-estimation UI ([#4448](https://github.com/promptfoo/promptfoo/pull/4448)) by **@mldangelo**
- chore(docs): fix link to careers page (#4506)
- chore: bump @anthropic-ai/sdk from 0.53.0 to 0.54.0 (#4441)

### Fixed

- fix(eval): gracefully handle `RangeError` & truncate oversized output ([#4424](https://github.com/promptfoo/promptfoo/pull/4424)) by **@Sly1029**
- fix(providers): add timeout to `ProxyAgent` ([#4369](https://github.com/promptfoo/promptfoo/pull/4369)) by **@AegisAurora**
- fix(config): persist Goat configuration ([#4370](https://github.com/promptfoo/promptfoo/pull/4370)) by **@sklein12**
- fix(parser): lenient JSON parsing for MathPrompt ([#4361](https://github.com/promptfoo/promptfoo/pull/4361)) by **@typpo**
- fix(redteam): standardize plugin parameter to `prompt` ([#4425](https://github.com/promptfoo/promptfoo/pull/4425)) by **@mldangelo**
- fix(assertions): support `snake_case` fields in Python assertions ([#4398](https://github.com/promptfoo/promptfoo/pull/4398)) by **@mldangelo**
- fix(redteam): handle purpose without prompts ([#4445](https://github.com/promptfoo/promptfoo/pull/4445)) by **@typpo**
- fix(webui): stream test-cases to viewer ([#4440](https://github.com/promptfoo/promptfoo/pull/4440)) by **@mldangelo**
- fix(redteam): connect `MisinformationDisinformationGrader` ([#4452](https://github.com/promptfoo/promptfoo/pull/4452)) by **@mldangelo**

### Dependencies

- chore(deps): bump `@aws-sdk/client-bedrock-runtime` → 3.826.0 ([#4366](https://github.com/promptfoo/promptfoo/pull/4366)) by **@dependabot**
- chore(deps): bump `@aws-sdk/client-bedrock-runtime` → 3.828.0 ([#4442](https://github.com/promptfoo/promptfoo/pull/4442)) by **@dependabot**
- chore(deps): bump `brace-expansion` → 1.1.12 ([#4423](https://github.com/promptfoo/promptfoo/pull/4423)) by **@dependabot**
- chore(deps): bump `openai` → 5.3.0 ([#4407](https://github.com/promptfoo/promptfoo/pull/4407)) by **@dependabot**
- chore(deps): bump pip group dependencies ([#4379](https://github.com/promptfoo/promptfoo/pull/4379)) by **@dependabot**
- chore(deps): minor + patch bumps across workspaces ([#4377](https://github.com/promptfoo/promptfoo/pull/4377)) by **@mldangelo**
- chore(deps): upgrade Express → 5.1.0 ([#4378](https://github.com/promptfoo/promptfoo/pull/4378)) by **@mldangelo**

### Documentation

- docs(blog): GPT red-team post ([#4363](https://github.com/promptfoo/promptfoo/pull/4363)) by **@typpo**
- docs(blog): Claude red-team post ([#4365](https://github.com/promptfoo/promptfoo/pull/4365)) by **@typpo**
- docs(guides): clarify completion-variable for factuality ([#4385](https://github.com/promptfoo/promptfoo/pull/4385)) by **@mldangelo**
- docs(blog): fix broken image link in GPT post ([#4391](https://github.com/promptfoo/promptfoo/pull/4391)) by **@mldangelo**
- docs(blog): update Claude-4 post date ([#4392](https://github.com/promptfoo/promptfoo/pull/4392)) by **@mldangelo**
- docs(site): move discovery docs under _Tools_ ([#4408](https://github.com/promptfoo/promptfoo/pull/4408)) by **@typpo**
- docs(guides): GPT-4.1 vs GPT-4o MMLU comparison ([#4399](https://github.com/promptfoo/promptfoo/pull/4399)) by **@mldangelo**
- docs(blog): 100 k-users milestone post ([#4402](https://github.com/promptfoo/promptfoo/pull/4402)) by **@mldangelo**
- docs(redteam): configuration precedence section ([#4412](https://github.com/promptfoo/promptfoo/pull/4412)) by **@typpo**
- docs(policies): PromptBlock format for custom policies ([#4327](https://github.com/promptfoo/promptfoo/pull/4327)) by **@mldangelo**
- docs(site): improve copy-button positioning ([#4414](https://github.com/promptfoo/promptfoo/pull/4414)) by **@mldangelo**
- docs(workflow): GH-CLI rule improvements ([#4415](https://github.com/promptfoo/promptfoo/pull/4415)) by **@mldangelo**
- docs(blog): overflow in MCP blog post ([#4367](https://github.com/promptfoo/promptfoo/pull/4367)) by **@AISimplyExplained**
- docs(redteam): remove duplicate memory-poisoning entry ([#4388](https://github.com/promptfoo/promptfoo/pull/4388)) by **@mldangelo**

### Tests

- test(redteam): unique risk-category IDs ([#4390](https://github.com/promptfoo/promptfoo/pull/4390)) by **@mldangelo**
- test(pricing): add missing o3 pricing information ([#4400](https://github.com/promptfoo/promptfoo/pull/4400)) by **@mldangelo**
- test(providers): Azure embedding ([#4411](https://github.com/promptfoo/promptfoo/pull/4411)) & completion ([#4410](https://github.com/promptfoo/promptfoo/pull/4410)) by **@gru-agent**
- test(redteam): graders unit tests ([#4433](https://github.com/promptfoo/promptfoo/pull/4433), [#4455](https://github.com/promptfoo/promptfoo/pull/4455)) by **@gru-agent**
- test(redteam): Aegis plugin unit tests ([#4434](https://github.com/promptfoo/promptfoo/pull/4434)) by **@gru-agent**
- test(redteam): memory-poisoning plugin tests ([#4453](https://github.com/promptfoo/promptfoo/pull/4453)) by **@gru-agent**
- test: add unit test for src/util/tokenUsage.ts (#4472)
- test: add unit test for src/redteam/extraction/purpose.ts (#4446)
- test: add unit test for src/providers/defaults.ts (#4438)
- test: add unit test for src/providers/mistral.ts (#4437)
- test: add unit test for src/database/index.ts (#4436)
- test: add unit test for src/redteam/plugins/medical/medicalIncorrectKnowledge.ts (#4430)
- test: add unit test for src/redteam/plugins/medical/medicalSycophancy.ts (#4429)
- test: add unit test for src/redteam/plugins/medical/medicalAnchoringBias.ts (#4428)
- test: add unit test for src/redteam/plugins/medical/medicalPrioritizationError.ts (#4427)
- test: add unit test for src/redteam/plugins/medical/medicalHallucination.ts (#4426)
- test: add unit test for src/redteam/plugins/financial/financialComplianceViolation.ts (#4422)
- test: add unit test for src/redteam/plugins/financial/financialDataLeakage.ts (#4421)
- test: add unit test for src/redteam/plugins/financial/financialCalculationError.ts (#4420)
- test: add unit test for src/redteam/plugins/financial/financialSycophancy.ts (#4419)
- test: add unit test for src/redteam/plugins/financial/financialHallucination.ts (#4418)
- test: add unit test for src/redteam/graders.ts (#4417)

## [0.114.7] - 2025-06-06

### Tests

- test: add unit test for src/assertions/python.ts (#4406)
- test: add unit test for src/redteam/plugins/agentic/memoryPoisoning.ts (#4389)
- test: add unit test for src/redteam/plugins/harmful/graders.ts (#4384)
- test: add unit test for src/redteam/graders.ts (#4383)
- test: add unit test for src/server/server.ts (#4380)
- test: add unit test for src/redteam/constants/metadata.ts (#4376)
- test: add unit test for src/redteam/constants/plugins.ts (#4375)
- test: add unit test for src/redteam/constants/frameworks.ts (#4374)
- test: add unit test for src/redteam/constants/strategies.ts (#4373)
- test: add unit test for src/redteam/providers/goat.ts (#4371)

### Changed

- Revert "chore(redteam): add target option to generate command (#4215)" (#4359)
- chore: bump version 0.114.7 (#4360)

## [0.114.6] - 2025-06-06

### Added

- feat(redteam): add medical plugins for testing medical anchoring bias (#4196)

### Changed

- chore(redteam): add target option to generate command (#4215)
- chore(redteam): update OpenAI model options in redteam setup (#4344)
- chore(webui): update OpenAI model options with GPT-4.1 series and o4-mini models in eval-creator (#4350)
- docs: update getting-started example (#4346)
- test: clean up teardown and setup to remove side effects from tests (#4351)

### Fixed

- fix(redteam): include plugin and strategy IDs in report CSV output (#4347)
- fix(webui): reset defaultTest configuration on setup page (#4345)

### Dependencies

- chore(deps): bump @aws-sdk/client-bedrock-runtime from 3.823.0 to 3.825.0 (#4355)
- chore(deps): bump openai from 5.1.0 to 5.1.1 (#4354)
- chore(deps): bump version to 0.114.6 (#4357)

## [0.114.5] - 2025-06-05

### Changed

- chore(redteam): update custom policy template and generatedPrompts parser (#4324)
- chore(redteam): add severity levels to redteam plugin objects (#4310)
- chore(redteam): store original text for encoding strategies (#4248)
- chore(redteam): add emoji encoding strategy (#4263)
- chore(cli): terminal cleanup on Ctrl+C (#4313)
- chore(providers): improve logging when inheriting from OpenAiChatCompletionProvider (#4320)
- chore(tusk): fix tusk test runner workflow configuration (#4328)
- chore(tusk): add Tusk test runner workflow for even more unit tests (#4326)
- test: add unit test for src/redteam/providers/agentic/memoryPoisoning.ts (#4319)
- test: improve test setup and teardown for better isolation (#4331)

### Fixed

- fix(redteam): exclude memory poisoning plugin from strategies (#4317)
- fix(redteam): agent discovered info dark mode (#4312)
- fix(eval): handle undefined maxConcurrency with proper fallbacks (#4314)

### Dependencies

- chore(deps): bump @anthropic-ai/sdk from 0.52.0 to 0.53.0 (#4333)
- chore(deps): bump version 0.114.5 (#4332)

### Documentation

- docs(site): add Tabs Fakier as Founding Developer Advocate to team page (#4315)

### Tests

- test(webui): add telemetry hook tests (#4329)
- test: add unit test for src/redteam/plugins/eu-ai-act/deepfakeDisclosure.ts (#4342)
- test: add unit test for src/redteam/plugins/eu-ai-act/biometricEmotion.ts (#4341)
- test: add unit test for src/redteam/plugins/eu-ai-act/datasetShift.ts (#4340)
- test: add unit test for src/redteam/plugins/eu-ai-act/lawenforcementBiometricId.ts (#4339)
- test: add unit test for src/redteam/plugins/eu-ai-act/lawenforcementPredictivePolicing.ts (#4338)
- test: add unit test for src/redteam/plugins/eu-ai-act/biometricInference.ts (#4337)
- test: add unit test for src/redteam/plugins/eu-ai-act/explainability.ts (#4336)
- test: add unit test for src/redteam/plugins/eu-ai-act/identityAiDisclosure.ts (#4335)
- test: add unit test for src/redteam/plugins/policy.ts (#4325)
- test: add unit test for src/envars.ts (#4323)

## [0.114.4] - 2025-06-04

### Changed

- chore(templating): add PROMPTFOO_DISABLE_OBJECT_STRINGIFY environment variable for object template handling (#4297)
- chore(cli): improve token usage presentation (#4294)
- chore(providers): add base URL override for Google provider (#4255)
- chore(providers): add custom headers support for Google Gemini (#4308)
- chore(redteam): add tool-discovery:multi-turn alias to tool-discovery (#4302)
- chore(redteam): remove empty values from discovery result (#4295)
- chore(redteam): improve shell injection attack generation (#4304)
- chore(redteam): update goal extraction logic (#4285)
- chore(webui): add highlight count to eval view (#4249)
- docs: update GPT-4o to GPT-4.1 references (#4296)
- docs: refresh getting started models section (#4290)
- docs: standardize file references to use file:// scheme (#4291)
- docs: add descriptions to example configs (#4283)

### Fixed

- fix(webui): restore dark mode cell highlighting without breaking status pill visibility (#4300)
- fix(redteam): set plugin severity (#4303)
- fix(redteam): remove empty values from discovery result (#4295)
- fix: improve logging when inheriting from OpenAiChatCompletionProvider (#4110)

### Dependencies

- chore(deps): bump @aws-sdk/client-bedrock-runtime from 3.821.0 to 3.823.0 (#4306)
- chore(deps): bump openai from 5.0.1 to 5.0.2 (#4292)
- chore(deps): bump openai from 5.0.2 to 5.1.0 (#4307)
- chore(deps): bump tar-fs from 2.1.2 to 2.1.3 in npm_and_yarn group (#4293)
- chore(deps): bump version to 0.114.4 (#4309)

### Documentation

- docs(examples): update model references from gpt-4o-mini to gpt-4.1-mini (#4289)

### Tests

- test(redteam): add unit test for discover command (#4298)
- test: add unit test for src/redteam/strategies/mathPrompt.ts (#4316)
- test: add unit test for src/validators/redteam.ts (#4311)
- test: add unit test for src/redteam/plugins/shellInjection.ts (#4305)

## [0.114.3] - 2025-06-02

### Tests

- test: add unit test for src/envars.ts (#4299)

### Added

- **feat(redteam):** Update application definition flow to collect better info

### Changed

- **feat:** Display audio file variables in result table
  [#3864](https://github.com/promptfoo/promptfoo/pull/3864) by @faizanminhas
  [#4244](https://github.com/promptfoo/promptfoo/pull/4244) by @faizanminhas
- **fix:** Resolve model-graded assertion providers from providerMap
  [#4273](https://github.com/promptfoo/promptfoo/pull/4273) by @mldangelo
- **fix:** File content not being loaded when referenced with `file://` prefix in vars
  [#3793](https://github.com/promptfoo/promptfoo/pull/3793) by @adityabharadwaj198
- **fix:** Use array as type for vars
  [#4281](https://github.com/promptfoo/promptfoo/pull/4281) by @sklein12
- **test:** Add unit test for `src/globalConfig/accounts.ts`
  [#4259](https://github.com/promptfoo/promptfoo/pull/4259) by @gru-agent
- **test:** Add unit test for `src/util/config/manage.ts`
  [#4258](https://github.com/promptfoo/promptfoo/pull/4258) by @gru-agent
- **test:** Add vitest coverage for frontend pages
  [#4274](https://github.com/promptfoo/promptfoo/pull/4274) by @mldangelo
- **test:** Add unit test for `renderVarsInObject` formatting
  [#4254](https://github.com/promptfoo/promptfoo/pull/4254) by @mldangelo
- **test:** Add unit test for `src/redteam/plugins/base.ts`
  [#4233](https://github.com/promptfoo/promptfoo/pull/4233) by @gru-agent
- **test:** Add unit test for `src/redteam/providers/crescendo/index.ts`
  [#4211](https://github.com/promptfoo/promptfoo/pull/4211)
  [#4214](https://github.com/promptfoo/promptfoo/pull/4214) by @gru-agent
- **test:** Add unit test for `src/redteam/providers/crescendo/prompts.ts`
  [#4213](https://github.com/promptfoo/promptfoo/pull/4213) by @gru-agent
- **docs:** Add job board
  [#4264](https://github.com/promptfoo/promptfoo/pull/4264) by @typpo
- **docs:** Add custom policy to sidebar
  [#4272](https://github.com/promptfoo/promptfoo/pull/4272) by @typpo
- **docs:** Add native build guidance to troubleshooting section
  [#4253](https://github.com/promptfoo/promptfoo/pull/4253) by @mldangelo
- **docs:** Add anchor links to press page section headings
  [#4265](https://github.com/promptfoo/promptfoo/pull/4265) by @mldangelo
- **docs:** Add JSON schema to example
  [#4276](https://github.com/promptfoo/promptfoo/pull/4276) by @ladyofcode
- **docs:** Add schema header to example configs
  [#4277](https://github.com/promptfoo/promptfoo/pull/4277) by @mldangelo
- **docs:** Unify formatting across site
  [#4270](https://github.com/promptfoo/promptfoo/pull/4270) by @mldangelo
- **chore:** Fix open handles in readline tests preventing graceful Jest exit
  [#4242](https://github.com/promptfoo/promptfoo/pull/4242) by @mldangelo
- **chore:** Add external file loading support for `response_format` in OpenAI API
  [#4240](https://github.com/promptfoo/promptfoo/pull/4240) by @mldangelo
- **chore:** Always have unique redteam file when running live
  [#4237](https://github.com/promptfoo/promptfoo/pull/4237) by @sklein12
- **chore:** Add metadata to generated `redteam.yaml`
  [#4257](https://github.com/promptfoo/promptfoo/pull/4257) by @typpo
- **chore:** Bump `openai` from 4.103.0 to 5.0.1
  [#4250](https://github.com/promptfoo/promptfoo/pull/4250) by @dependabot
- **chore:** Redteam → red team
  [#4268](https://github.com/promptfoo/promptfoo/pull/4268) by @typpo
- **chore:** Improve dark mode highlight styling for eval cell views
  [#4269](https://github.com/promptfoo/promptfoo/pull/4269) by @mldangelo
- **chore:** Update dependencies to latest minor/patch versions
  [#4271](https://github.com/promptfoo/promptfoo/pull/4271) by @mldangelo
- **chore:** Clarify wording
  [#4278](https://github.com/promptfoo/promptfoo/pull/4278) by @typpo
- **chore:** Format estimated probes
  [#4279](https://github.com/promptfoo/promptfoo/pull/4279) by @typpo
- **chore:** Update grader for malicious code
  [#4286](https://github.com/promptfoo/promptfoo/pull/4286) by @MrFlounder
- **chore:** Add back example config to red team create flow
  [#4282](https://github.com/promptfoo/promptfoo/pull/4282) by @faizanminhas
- **chore:** Bump version 0.114.3
  [#4287](https://github.com/promptfoo/promptfoo/pull/4287) by @sklein12
- **chore(webui):** Hide diff filter option on /eval when single column
  [#4246](https://github.com/promptfoo/promptfoo/pull/4246) by @mldangelo
- **chore(webui):** Allow toggling highlight on eval outputs
  [#4252](https://github.com/promptfoo/promptfoo/pull/4252) by @mldangelo

## [0.114.2] - 2025-05-29

### Tests

- test: add unit test for src/redteam/strategies/index.ts (#4267)
- test: add unit test for src/redteam/constants.ts (#4266)
- test: add unit test for src/redteam/types.ts (#4245)
- test: add unit test for src/redteam/util.ts (#4234)
- test: add unit test for src/validators/redteam.ts (#4227)
- test: add unit test for src/redteam/plugins/bola.ts (#4226)
- test: add unit test for src/redteam/plugins/bfla.ts (#4225)
- test: add unit test for src/redteam/providers/goat.ts (#4223)
- test: add unit test for src/util/readline.ts (#4220)

### Added

- feat(redteam): Off-Topic Plugin (#4168)
- feat(redteam): Set a goal for attacks (#4217)

### Changed

- fix: fix border radius on purpose example (#4229)
- fix: resolve env variables in renderVarsInObject (issue #4143) (#4231)
- fix: Check if body is good json before sending warning (#4239)
- chore: bump version 0.114.2 (#4241)
- chore(redteam): handle null goal (#4232)

### Documentation

- docs(site): clarify deepseek model aliases and fix configuration examples (#4236)

## [0.114.1] - 2025-05-29

### Added

- feat(redteam): Target Discovery Agent (#4203)
- feat(providers): add OpenAI MCP (Model Context Protocol) support to Responses API (#4180)

### Changed

- fix: Relax private key validation (#4216)
- fix: Undefined values on red team application purpose page (#4202)
- chore: Add purpose to crescendo prompt (#4212)
- chore: Add purpose with goat generation (#4222)
- chore: Always include raw output from http provider, status code and status text (#4206)
- chore: centralize readline utilities to fix Jest open handle issues (#4219)
- chore: move http data to metadata (#4209)
- chore(redteam): tight up some graders (#4210)
- chore(redteam): tight up some graders (#4224)
- chore: bump version 0.114.1 (#4228)

## [0.114.0] - 2025-05-28

### Added

- feat(providers): Add xAI image provider (#4130)
- feat(cli): add validate command (#4134)
- feat(redteam): add camelCase strategy (#4146)

### Changed

- feat: add typed row interfaces for eval queries (#4186)
- feat: add goal/intent extraction (#4178)
- fix: isolate proxy vars in bedrock tests (#4181)
- fix: when there’s too many intents result won’t render error (#4175)
- fix: need to send auth request to api path (#4199)
- fix: Gemini MCP integration - can not parse $schema field (#4200)
- chore(redteam): add harmful plugin preset to redteam setup ui (#4132)
- chore(redteam): add label strategy-less plugins in redteam setup ui (#4131)
- chore(redteam): improve style of redteam purpose field in webui (#4124)
- chore(providers): add xai live search support (#4123)
- chore(providers): add Claude 4 support to anthropic, bedrock, and vertex providers (#4129)
- chore: bump @aws-sdk/client-bedrock-runtime from 3.816.0 to 3.817.0 (#4164)
- chore(providers): update fal provider (#4182)
- chore: remove redundant test comments (#4183)
- chore: add typed interface for MCP tool schemas (#4187)
- chore(redteam): add ToxicChat dataset as redteam plugin (#4121)
- chore(webui): add max concurrency as an option for run in browser (#4147)
- chore(app/evals): Adds Agent Discovered Information to Redteam Report (#4198)
- chore: bump version 0.114.0 (#4201)
- docs: fix DOM nesting warning and sort plugins array (#4174)
- docs: iterative jailbreak diagram (#4191)

### Fixed

- fix(prompts): splitting when PROMPTFOO_PROMPT_SEPARATOR is contained within a string with text files (#4142)
- fix(docs): Fix issue with docs links not scrolling to the top (#4195)

### Documentation

- docs(site): minimal copy page button + sanitize text (#4156)
- docs(site): scroll to top when using (#4162)
- docs(site): document missing redteam plugins (#4169)
- docs(site): restore scroll-to-top behavior on page navigation (#4176)

## [0.113.4] - 2025-05-26

### Tests

- test: add unit test for src/commands/canary.ts (#4193)
- test: add unit test for src/canary/index.ts (#4192)
- test: add unit test for src/assertions/sql.ts (#4185)
- test: re-enable sql assertion edge cases (#4184)
- test: add unit test for src/redteam/plugins/intent.ts (#4179)
- test: add unit test for src/redteam/graders.ts (#4173)
- test: add unit test for src/providers/xai/chat.ts (#4172)
- test: add unit test for src/redteam/plugins/offTopic.ts (#4171)
- test: add unit test for src/providers/xai/image.ts (#4170)
- test: add unit test for src/redteam/graders.ts (#4166)
- test: add unit test for src/providers/xai.ts (#4163)
- test: add unit test for src/redteam/constants.ts (#4161)

### Changed

- feat: Server-side pagination, filtering and search for eval results table (#4054)
- feat: add score to pass/fail in CSV and add json download (#4153)
- fix: Run red team from UI without email (#4158)
- chore: bump version 0.113.4 (#4160)
- refactor: unify React import style (#4177)
- refactor: organize xai providers into dedicated folder (#4167)
- refactor: organize bedrock providers into dedicated folder (#4165)

### Fixed

- fix(webui): defaultTest shown in webui YAML editor (#4152)

### Documentation

- docs(site): reduce sidebar padding (#4154)

## [0.113.3] - 2025-05-24

### Changed

- fix: zod error when state.answer has object (#4136)
- fix: use current working directory for redteam file if loading from cloud (#4145)
- fix: Throw error on un-supported command - redteam run with a cloud target but no config (#4144)
- fix: bias:gender plugin generation (#4126)
- chore: bump openai from 4.100.0 to 4.103.0 (#4140)
- chore: bump @aws-sdk/client-bedrock-runtime from 3.812.0 to 3.816.0 (#4137)
- chore: bump @anthropic-ai/sdk from 0.51.0 to 0.52.0 (#4138)
- chore(telemetry): add isRedteam property to telemetry events (#4149)
- build: increase build job timeout from 3 to 4 minutes (#4150)
- chore: bump version 0.113.3 (#4151)

## [0.113.2] - 2025-05-22

### Changed

- fix: intent grader crescendo (#4113)
- chore: revert telemtry changes (#4122)
- chore: bump version 0.113.2 (#4128)
- chore(cli/redteam/discover): Small improvements (#4117)

### Dependencies

- chore(deps): update peer dependencies to latest versions (#4125)

## [0.113.1] - 2025-05-21

### Tests

- test: add unit test for src/redteam/plugins/intent.ts (#4114)

### Changed

- chore(redteam): Target discovery agent by @sklein12 in [#4084](https://github.com/promptfoo/promptfoo/pull/4084)
- chore(redteam): Add log by @MrFlounder in [#4108](https://github.com/promptfoo/promptfoo/pull/4108)
- chore(redteam): Update purpose example by @MrFlounder in [#4109](https://github.com/promptfoo/promptfoo/pull/4109)
- chore(providers): Support templated URLs in HTTP by @mldangelo in [#4103](https://github.com/promptfoo/promptfoo/pull/4103)
- chore(redteam): Update default REDTEAM_MODEL from 'openai:chat:gpt-4o' to 'openai:chat:gpt-4.1-2025-04-14' by @mldangelo in [#4100](https://github.com/promptfoo/promptfoo/pull/4100)
- chore(telemetry): Add isRunningInCi flag to telemetry events by @mldangelo in [#4115](https://github.com/promptfoo/promptfoo/pull/4115)
- chore: Bump version 0.113.1 by @mldangelo in [#4116](https://github.com/promptfoo/promptfoo/pull/4116)
- docs: Add enterprise disclaimer to self-hosting by @mldangelo in [#4102](https://github.com/promptfoo/promptfoo/pull/4102)

### Fixed

- fix(redteam): Skip plugins when validation fails by @faizanminhas in [#4101](https://github.com/promptfoo/promptfoo/pull/4101)

### Dependencies

- chore(deps): Update Smithy dependencies to latest version by @mldangelo in [#4105](https://github.com/promptfoo/promptfoo/pull/4105)

## [0.113.0] - 2025-05-20

### Tests

- test: add unit test for src/assertions/llmRubric.ts (#4096)
- test: add unit test for src/telemetry.ts (#4094)

## [0.112.9] - 2025-05-20

### Fixed

- fix: target purpose not making it into redteam config (#4097)

### Changed

- chore: Remove deprecated sharing setups (#4082)
- chore: add vision grading example (#4090)

## [0.112.8] - 2025-05-20

### Changed

- feat: multilingual combinations (#4048)
- feat: add copy as markdown button to doc pages (#4039)
- fix: telemetry key (#4093)
- chore: bump @anthropic-ai/sdk from 0.50.4 to 0.51.0 (#4030)
- chore: add headers support for url remote mcp servers (#4018)
- chore(providers): Adds support for openai codex-mini-latest (#4041)
- chore(redteam): improve multilingual strategy performance and reliability (#4055)
- chore(providers): update default openai models for openai:chat alias (#4066)
- chore: Update prompt suffix help text (#4058)
- chore(docs): update model IDs in documentation to reflect latest naming convention (#4046)
- chore(redteam): introduce strategy collection for other-encodings (#4075)
- chore(webui): display currently selected eval in eval dialogue (#4079)
- chore: Improve memory usage when sharing results (#4050)
- chore(docs): Handle index.md files for copy page (#4081)
- chore: update Google Sheets fetch to use proxy helper (#4087)
- chore: simplify crypto usage in sagemaker provider (#4089)
- chore: bump version 0.112.8 (#4095)
- docs: add curl example for medical agent (#4049)
- docs: update CLI docs (#4063)
- docs: standardize code block titles (#4067)
- test: add unit test for src/redteam/commands/discover.ts (#4034)
- test: add unit test for src/redteam/commands/generate.ts (#4036)
- test: add unit test for src/providers/ai21.ts (#4056)
- test: add unit test for src/commands/eval.ts (#4062)
- test: add unit test for src/evaluatorHelpers.ts (#4037)

### Fixed

- fix(providers): AI21 response validation (#4052)
- fix(redteam): respect cliState.webUI in multilingual progressbar (#4047)
- fix(redteam): fix test count calculation for multiple strategies (#4065)
- fix(redteam): replace other-encodings with individual morse and piglatin strategies (#4064)
- fix(webui): evaluateOptions removal in YAML editor (#4059)
- fix(redteam): fix open handle in video test (#4069)
- fix(hooks): add missing results to afterAll hook context (#4071)

### Dependencies

- chore(deps): update dependencies (#4073)

### Documentation

- docs(examples): add uniform init commands to all example READMEs (#4068)

## [0.112.7] - 2025-05-15

### Tests

- test: add unit test for src/redteam/constants.ts (#4076)
- test: add unit test for src/redteam/strategies/multilingual.ts (#4060)
- test: add unit test for src/redteam/index.ts (#4057)
- test: add unit test for src/providers/openai/util.ts (#4042)
- test: add unit test for src/redteam/providers/offTopic.ts (#4028)
- test: add unit test for src/redteam/plugins/offTopic.ts (#4027)
- test: add unit test for src/redteam/constants.ts (#4026)
- test: add unit test for src/redteam/constants.ts (#4019)

### Added

- feat(redteam): add MCP plugin (#3989)
- feat(redteam): Target Purpose Discovery (#3907)

### Changed

- fix: stringify objects in matcher templates (#3896)
- fix: Azure auth headers get set to null in subclass (#4015)
- fix: move custom policies into the correct accordion (#4017)
- fix: update return type for task extract-goat-failure (#4021)
- chore: adjust framework compliance column width (#4005)
- chore: bump @aws-sdk/client-bedrock-runtime from 3.808.0 to 3.810.0 (#4012)
- chore: bump @azure/identity from 4.9.1 to 4.10.0 (#4013)
- chore: bump version 0.112.7 (#4023)
- chore: exclude response from crescendo if privacy setting is enabled (#4009)
- chore: remove accidentally committed example prompt (#4008)
- chore: update GOAT implementation (#4011)
- chore: update multilingual description (#4016)
- chore(cli): improve color of Red Team test generation table headers (#4004)
- chore(redteam): add link to view all logs at top of report (#4007)
- chore(redteam): add feature flag for purpose discovery agent (#4040)
- chore(cli/redteam/discover): Sets default turn count to 5 (#4035)

### Fixed

- fix(redteam): remove duplicate Datasets section in Plugins component (#4022)
- fix(cli): Discovery bugs (#4032)
- fix: dont bomb redteam if discovery fails (#4029)

### Documentation

- docs(blog): Agent2Agent Protocol (#3981)
- docs(examples): add OpenAI Agents SDK example (#4006)
- docs(usage): update sharing instructions with API key details (#4010)

## [0.112.6] - 2025-05-14

### Added

- feat(redteam): add EU AI Act mappings (#4000)
- feat(redteam): add gender bias plugin (#3886)
- feat(eval): add evaluation duration display (#3996)

### Changed

- fix: autowrap prompts with partial nunjucks tags (#3999)
- chore(providers): improve Perplexity API integration (#3990)
- build: add Node.js 24 support (#3941)
- chore(redteam): set plugin config type (#3982)
- chore(providers): add EU Claude 3.7 Sonnet model to Bedrock (#3998)
- chore(redteam): update iterative tree (#3987)
- chore: bump version to 0.112.6 (#4003)
- refactor: clean up providers for redteam generate (#3954)
- docs: add basic enterprise architecture diagram (#3988)
- test: add unit test for src/redteam/types.ts (#3983)

### Fixed

- fix(python): resolve paths relative to promptfooconfig when not cloud config (#4001)

### Dependencies

- chore(deps): update dependencies (#3985)

### Documentation

- docs(ci): add Azure pipelines (#3986)
- docs(ci): add Bitbucket and Travis CI (#3997)
- docs(examples): add medical agent example (#3993)
- docs(blog): add truncation marker to MCP blog post (#3984)

## [0.112.5] - 2025-05-12

### Tests

- test: add unit test for src/redteam/constants.ts (#3995)
- test: add unit test for src/redteam/plugins/mcp.ts (#3994)

### Added

- chore(cli): revert "feat(cli): adds global `--verbose` option" (#3945)

### Changed

- chore(cli): add global env-file option to all commands recursively (#3969)
- chore(cli): add global verbose option to all commands recursively (#3950)
- chore(cli): better error handling and logging for remote generation (#3965)
- chore(cli): better error handling for remote generation (#3956)
- revert: "chore: better error handling for remote generation" (#3964)
- chore(cli): better response parsing errors (#3955)
- chore(providers): add support for Amazon Nova Premier model (#3951)
- chore(redteam): improvement, include purpose in iterative attacker prompt (#3948)
- chore(redteam): minor changes to category descriptions and ordering (#3960)
- chore(redteam): order attack methods by decreasing ASR (#3959)
- chore(redteam): red teamer two words (#3976)
- chore(logger): replace console.error with logger.error in MCPClient (#3944)
- chore(providers): add google ai studio embedding provider and improve docs (#3686)
- chore: lint with type info (#3932)
- docs: how to create inline assertions for package users (#3974)
- docs: improve Docusaurus documentation instructions (#3977)
- docs: instructions on how to run the documentation (#3973)
- docs: update CLAUDE.md with additional commands and project conventions (#3972)
- docs: update user count from 75,000 to 80,000 (#3940)
- test: add unit test for src/redteam/plugins/pii.ts (#3947)

### Fixed

- fix(config): resolve relative paths in combineConfigs (#3942)
- fix(evaluator): correctly count named scores based on contributing assertions (#3968)
- fix(fetch): no proxy values should take priority in fetch (#3962)
- fix(providers): combine prompt config with provider config for bedrock (#3970)
- fix(providers): ensure correct addition for bedrock token counts (#3762)
- fix(redteam): crescendo formatting (#3952)
- fix(redteam): pii grader false positives (#3946)
- fix(redteam): shell injection false positives (#3957)
- fix(redteam): add strategy pills and output details to passed tests (#3961)

### Dependencies

- chore(deps): bump version 0.112.5 (#3980)
- chore(deps): sync dependencies (#3971)
- chore(deps): update dependencies (#3943)

### Documentation

- docs(google-vertex): fix duplicate readme (#3979)
- docs(openai): update structured output external schema file example (#3967)

## [0.112.4] - 2025-05-08

### Tests

- test: add unit test for src/redteam/constants.ts (#3963)
- test: add unit test for src/commands/view.ts (#3928)
- test: add unit test for src/redteam/commands/setup.ts (#3923)
- test: add unit test for src/constants.ts (#3922)
- test: add unit test for src/redteam/commands/report.ts (#3921)
- test: add unit test for src/redteam/types.ts (#3912)

### Added

- feat(assertions): add PI scorer (#3799)
- feat(redteam): add video strategy (#3820)
- feat(evals): optionally time out eval steps (#3765)

### Changed

- fix: foreign key error in better-sqlite3 and adapt new transaction API (#3937)
- chore(cli): add global `--verbose` option (#3931)
- chore(redteam): implement agentic plugin UI (#3880)
- chore(providers): improve error message in http provider transform (#3910)
- chore(cloud): improve error messages on cloud requests (#3934)
- chore: bump version 0.112.4 (#3939)
- chore(telemetry): implement minor telemetry changes (#3895)
- chore(telemetry): remove assertion-used event (#3894)
- chore(assertions): add throw error option for LLM Rubric if provider doesn't return a result or errors out (#3909)
- chore(cli): allow sharing urls with auth credentials (#3903)
- revert: "chore(cli): allow sharing urls with auth credentials" (#3918)
- refactor: improve self hosting environment variable handling (#3920)
- test: add unit test for src/models/eval.ts (#3904)
- test: add unit test for src/python/pythonUtils.ts (#3915)
- test: add unit test for src/redteam/constants.ts (#3881)
- test: fix huggingface dataset tests to mock environment variables (#3936)

### Fixed

- fix(redteam): filter null values in harmful completion provider output (#3908)
- fix(python): increase timeout for python path validation (#3914)
- fix(cli): read `.env` file prior to calling env var getters (#3892)

### Dependencies

- chore(deps): bump @anthropic-ai/sdk from 0.40.1 to 0.41.0 (#3930)
- chore(deps): bump @aws-sdk/client-bedrock-runtime from 3.799.0 to 3.803.0 (#3898)
- chore(deps): bump @aws-sdk/client-bedrock-runtime from 3.803.0 to 3.804.0 (#3913)
- chore(deps): bump openai from 4.96.2 to 4.97.0 (#3890)

### Documentation

- docs(http-provider): add documentation about returning object for custom parser (#3897)
- docs(http-provider): fix missing return statement in HTTP provider example (#3925)
- docs(blog): fix scroll to top when linking into blog post (#3889)
- docs(assertions): improve PI scorer documentation (#3924)
- docs(redteam): add memory poisoning plugin documentation (#3867)
- docs(usage): add information about HTTP Basic Authentication (#3919)
- docs(site): fix landing page content jumping on step switch (#3891)
- docs(blog): add mcp blog (#3893)

## [0.112.3] - 2025-05-02

### Tests

- test: add unit test for src/util/convertEvalResultsToTable.ts (#3876)
- test: add unit test for src/models/evalResult.ts (#3875)
- test: add unit test for src/types/index.ts (#3874)

### Changed

- Red team: Added memory poisoning plugin ([#3785](https://github.com/promptfoo/promptfoo/pull/3785)) @will-holley
- CLI: Improved progress bar visualization with thread grouping ([#3768](https://github.com/promptfoo/promptfoo/pull/3768)) @AISimplyExplained
- Improved red team strategy documentation ([#3870](https://github.com/promptfoo/promptfoo/pull/3870)) @mldangelo
- Bumped version to 0.112.2 ([#3872](https://github.com/promptfoo/promptfoo/pull/3872)) @sklein12
- Bumped version to 0.112.3 ([#3877](https://github.com/promptfoo/promptfoo/pull/3877)) @sklein12
- Implemented plumbing and prompt enabling customers to use cloud attacker and unified configurations ([#3852](https://github.com/promptfoo/promptfoo/pull/3852)) @MrFlounder
- Optimized Meteor tests for improved performance ([#3869](https://github.com/promptfoo/promptfoo/pull/3869)) @mldangelo
- Optimized Nova Sonic tests for improved performance ([#3868](https://github.com/promptfoo/promptfoo/pull/3868)) @mldangelo
- Retrieve unified config with provider from cloud ([#3865](https://github.com/promptfoo/promptfoo/pull/3865)) @sklein12
- Dataset plugins now clearly marked in setup UI ([#3859](https://github.com/promptfoo/promptfoo/pull/3859)) @mldangelo
- Moved maybeLoadFromExternalFile to file.ts ([#3851](https://github.com/promptfoo/promptfoo/pull/3851)) @benbuzz790

## [0.112.2] - 2025-05-01

### Tests

- test: add unit test for src/redteam/constants.ts (#3860)

### Added

- **feat(providers):** support Google Search grounding [#3800](https://github.com/promptfoo/promptfoo/pull/3800)
- **feat(providers):** mcp support for all models that support function calling [#3832](https://github.com/promptfoo/promptfoo/pull/3832)
- **feat(providers):** Add support for Amazon nova-sonic [#3713](https://github.com/promptfoo/promptfoo/pull/3713)

### Changed

- **fix:** allow escaping of `{{ }}` placeholders in prompts [#3858](https://github.com/promptfoo/promptfoo/pull/3858)
- **fix:** Trim CSV assertion values [#3863](https://github.com/promptfoo/promptfoo/pull/3863)
- **chore(providers):** add llama4 support for bedrock [#3850](https://github.com/promptfoo/promptfoo/pull/3850)
- **chore:** make custom metrics more obviously clickable [#3682](https://github.com/promptfoo/promptfoo/pull/3682)
- **refactor:** colocate fetching evalID [#3715](https://github.com/promptfoo/promptfoo/pull/3715)
- **chore:** Respect Max text length for variable cells in results table [#3862](https://github.com/promptfoo/promptfoo/pull/3862)
- **docs:** updates to grading documentation [#3848](https://github.com/promptfoo/promptfoo/pull/3848)
- **docs:** add false positives [#3857](https://github.com/promptfoo/promptfoo/pull/3857)
- **chore(workflows):** update permissions in GitHub workflows [#3849](https://github.com/promptfoo/promptfoo/pull/3849)
- **chore:** bump `openai` from 4.96.0 to 4.96.2 [#3853](https://github.com/promptfoo/promptfoo/pull/3853)
- **chore:** bump `vite` from 6.2.6 to 6.2.7 [#3856](https://github.com/promptfoo/promptfoo/pull/3856)
- **chore:** bump `@aws-sdk/client-bedrock-runtime` from 3.798.0 to 3.799.0 [#3854](https://github.com/promptfoo/promptfoo/pull/3854)
- **chore:** bump `@aws-sdk/client-bedrock-runtime` from 3.797.0 to 3.798.0 [#3843](https://github.com/promptfoo/promptfoo/pull/3843)
- **chore:** bump `@anthropic-ai/sdk` from 0.40.0 to 0.40.1 [#3842](https://github.com/promptfoo/promptfoo/pull/3842)
- **chore:** bump `formidable` from 3.5.2 to 3.5.4 [#3845](https://github.com/promptfoo/promptfoo/pull/3845)

### Fixed

- **fix(sharing):** sharing to self-hosted [#3839](https://github.com/promptfoo/promptfoo/pull/3839)
- **fix(webui):** align settings icon to top right in strategy cards [#2938](https://github.com/promptfoo/promptfoo/pull/2938)

### Documentation

- **docs(site):** improve pricing page [#3790](https://github.com/promptfoo/promptfoo/pull/3790)

## [0.112.1] - 2025-04-29

### Tests

- test: add unit test for src/share.ts (#3840)

### Changed

- chore: set telemetry key (#3838)
- chore: improve chunking (#3846)
- chore: bump version 0.112.1 (#3847)

## [0.112.0] - 2025-04-29

### Added

- feat(env): allow every env variable to be overridden within the env block in a promptfoo config (#3786)
- feat(redteam): homoglyph strategy (#3811)
- feat(redteam): add more encodings (#3815)
- feat(providers): add cerebras provider (#3814)

### Changed

- feat: persist search in url (#3717)
- feat: METEOR score (#3776)
- feat: enable custom response parser to optionally return provider response (#3824)
- fix: update dependencies to address npm audit issues (#3791)
- fix: accordion positioning in plugins view (#3807)
- fix: results api returns elements ordered by date (#3826)
- chore: write static plugin severity to metadata (#3783)
- chore: respect redteam commandLineOptions from config (#3782)
- chore: update telemetry endpoint (#3751)
- chore: add cloud log in link (#3787)
- chore: bump h11 from 0.14.0 to 0.16.0 in /examples/python-provider in the pip group across 1 directory (#3794)
- chore: bump openai from 4.95.1 to 4.96.0 (#3792)
- chore: bump h11 from 0.14.0 to 0.16.0 in /examples/redteam-langchain in the pip group across 1 directory (#3796)
- chore: add target option to cli redteam run (#3795)
- chore: bump @aws-sdk/client-bedrock-runtime from 3.787.0 to 3.796.0 (#3802)
- refactor: remove if string check (#3801) (Refactor categorized as chore)
- chore: add info banner for community red teams (#3809)
- chore(examples): remove moderation assertions from foundation model redteam (#3804)
- refactor: remove unused datasetGenerationProvider in favor of synthesizeProvider (#3818) (Refactor categorized as chore)
- chore: resolve relative provider paths from cloud configs (#3805)
- chore: bump @aws-sdk/client-bedrock-runtime from 3.796.0 to 3.797.0 (#3829)
- chore: bump @anthropic-ai/sdk from 0.39.0 to 0.40.0 (#3828)
- chore: bump version 0.112.0 (#3844)
- docs: donotanswer example (#3780)
- docs: "red team" two words (#3798)
- docs: add self-hosting caveats (#3808)
- docs: add CLAUDE.md (#3810)
- test: add unit test for src/redteam/plugins/xstest.ts (#3779)
- test: add unit test for src/models/eval.ts (#3827)

### Fixed

- fix(provider): OpenAI Realtime history issue (#3719)
- fix(matchers): score results correctly with trailing newlines. (#3823)
- fix(webui): overlapping text results pill on narrow screens (#3831)
- fix(build): add missing strategy entries for build (#3836)

### Dependencies

- chore(deps): update react-router-dom to v7.5.2 (#3803)
- chore(deps): move 'natural' to peer dependency (#3813)

### Documentation

- docs(plugins): `harmful:bias` => `bias` name correction (#3731)
- docs(vertex): put setup and config at the top (#3830)
- docs(site): add redirect from /docs to /docs/intro (#3837)

## [0.111.1] - 2025-04-22

### Tests

- test: add unit test for src/providers/mcp/client.ts (#3835)
- test: add unit test for src/providers/mcp/transform.ts (#3834)
- test: add unit test for src/redteam/strategies/simpleVideo.ts (#3822)
- test: add unit test for src/redteam/strategies/index.ts (#3821)
- test: add unit test for src/providers/cerebras.ts (#3819)
- test: add unit test for src/redteam/strategies/otherEncodings.ts (#3817)
- test: add unit test for src/redteam/strategies/index.ts (#3816)
- test: add unit test for src/redteam/strategies/homoglyph.ts (#3812)
- test: add unit test for src/util/file.ts (#3806)
- test: add unit test for src/envars.ts (#3788)

### Changed

- chore(release): bump version to 0.111.1 (#3778)
- chore(ui): capitalize "UI" in text (#3773)

### Fixed

- fix(redteam): correct the URL format in XSTest plugin (#3777)

### Dependencies

- chore(deps): bump @azure/identity from 4.9.0 to 4.9.1 (#3775)

### Documentation

- docs(about): add Ben Shipley to team section (#3758)

## [0.111.0] - 2025-04-21

### Tests

- test: add unit test for src/providers/defaults.ts (#3757)

### Added

- feat(grading): update OpenAI grading model to GPT-4.1 (#3741)
- feat(assertions): modify LLM Rubric rubricPrompt rendering to support arbitrary objects (#3746)
- feat(redteam): add donotanswer plugin (#3754)
- feat(redteam): add xstest plugin (#3771)
- feat(webui): add anchor link to specific row and show on top (#1582)

### Changed

- chore!(redteam): default to outputting generated Redteam config in same dir as input config (#3721)
- chore(providers): add support for gemini-2.5-flash (#3747)
- chore: use ajv with formats everywhere (#3716)
- chore(cli): improve readline handling and tests (#3763)
- chore(eval): add warning for redteam config without test cases (#3740)
- chore(providers): increase max output tokens for `google:gemini-2.5-pro-exp-03-25` to 2048 in Gemini example (#3753)
- chore(redteam): add canGenerateRemote property to redteam plugins (#3761)
- chore(webui): improve Eval Quick Selector (cmd+k) (#3742)
- chore: bump version to 0.111.0 (#3772)
- docs: update homepage (#3733)
- test: add unit test for src/redteam/plugins/donotanswer.ts (#3755)

### Dependencies

- chore(deps): bump @azure/identity from 4.8.0 to 4.9.0 (#3737)
- chore(deps): bump openai from 4.94.0 to 4.95.0 (#3736)
- chore(deps): bump openai from 4.95.0 to 4.95.1 (#3766)

### Documentation

- docs(redteam): add donotanswer to sidebar and plugins list (#3767)
- docs(redteam): add isRemote to all harmful plugins (#3769)
- docs(providers): update model IDs to latest versions (#3770)
- docs(about): add Asmi Gulati to team section (#3760)
- docs(about): add Matthew Bou to team section (#3759)

## [0.110.1] - 2025-04-17

### Added

- feat(openai): add support for GPT-4.1 model by [@mldangelo](https://github.com/promptfoo/promptfoo/pull/3698)
- feat(openai): add support for o4-mini reasoning model by [@mldangelo](https://github.com/promptfoo/promptfoo/pull/3727)
- feat(openai): add support for o4-mini reasoning model (#3727)

### Changed

- feat: Change pass rate to ASR and add export in report by [@sklein12](https://github.com/promptfoo/promptfoo/pull/3694)
- fix: Update prompt extraction to work in more scenarios without providing a prompt by [@sklein12](https://github.com/promptfoo/promptfoo/pull/3697)
- fix: google is valid function call allow property_ordering field in tool schema by [@abrayne](https://github.com/promptfoo/promptfoo/pull/3704)
- fix: settings positioning in strategies view by [@typpo](https://github.com/promptfoo/promptfoo/pull/3723)
- fix: stricter test for null or undefined in transform response by [@typpo](https://github.com/promptfoo/promptfoo/pull/3730)
- chore(dependencies): update dependencies to latest versions by [@mldangelo](https://github.com/promptfoo/promptfoo/pull/3693)
- chore: rename owasp plugin presets by [@typpo](https://github.com/promptfoo/promptfoo/pull/3695)
- chore: expand frameworks section by [@typpo](https://github.com/promptfoo/promptfoo/pull/3700)
- chore(self-hosting): update self-hosting instructions by [@mldangelo](https://github.com/promptfoo/promptfoo/pull/3701)
- chore: bump openai from 4.93.0 to 4.94.0 by [@dependabot](https://github.com/promptfoo/promptfoo/pull/3702)
- chore(cli): When sharing, show auth-gate prior to re-share confirmation by [@will-holley](https://github.com/promptfoo/promptfoo/pull/3706)
- chore: email verification analytics by [@sklein12](https://github.com/promptfoo/promptfoo/pull/3708)
- chore(cli): improves robustness of hasEvalBeenShared util by [@will-holley](https://github.com/promptfoo/promptfoo/pull/3709)
- chore: easily remove plugins/strats from review page by [@typpo](https://github.com/promptfoo/promptfoo/pull/3711)
- chore: bump the npm_and_yarn group with 2 updates by [@dependabot](https://github.com/promptfoo/promptfoo/pull/3714)
- chore(cli): Health check API before running Redteam by [@will-holley](https://github.com/promptfoo/promptfoo/pull/3718)
- chore: make strategies configurable where applicable by [@typpo](https://github.com/promptfoo/promptfoo/pull/3722)
- chore: remove moderation assertions from foundation model redteam example by [@mldangelo](https://github.com/promptfoo/promptfoo/pull/3725)
- chore(cli): Improve description of Redteam run command by [@will-holley](https://github.com/promptfoo/promptfoo/pull/3720)
- chore: better parsing by [@MrFlounder](https://github.com/promptfoo/promptfoo/pull/3732)
- docs: add owasp selection image by [@typpo](https://github.com/promptfoo/promptfoo/pull/3696)
- docs: best-of-n documentation fixes by [@typpo](https://github.com/promptfoo/promptfoo/pull/3712)
- perf(webui): Reduce memory usage of eval results by [@will-holley](https://github.com/promptfoo/promptfoo/pull/3678)
- refactor: update export syntax for functions by [@mldangelo](https://github.com/promptfoo/promptfoo/pull/3734)
- test: add unit test for src/providers/google/util.ts by [@gru-agent](https://github.com/promptfoo/promptfoo/pull/3705)
- test: add unit test for src/redteam/commands/poison.ts by [@gru-agent](https://github.com/promptfoo/promptfoo/pull/3728)
- chore: bump version 0.110.1 (#3739)
- refactor: update export syntax for functions (#3734)

### Fixed

- fix(providers): output json rather than string from google live provider by [@abrayne](https://github.com/promptfoo/promptfoo/pull/3703)
- fix(cli): Use correct url for sharing validation by [@will-holley](https://github.com/promptfoo/promptfoo/pull/3710)
- fix(cli/redteam/poison): Write docs to the output dir by [@will-holley](https://github.com/promptfoo/promptfoo/pull/3726)
- fix(evaluator): handle prompt rendering errors gracefully by [@mldangelo](https://github.com/promptfoo/promptfoo/pull/3729)
- fix: stricter test for null or undefined in transform response (#3730)
- fix(evaluator): handle prompt rendering errors gracefully (#3729)

### Documentation

- docs(sharing): add troubleshooting section for upload issues by [@mldangelo](https://github.com/promptfoo/promptfoo/pull/3699)

## [0.110.0] - 2025-04-14

### Tests

- test: add unit test for src/redteam/commands/poison.ts (#3728)
- test: add unit test for src/providers/google/util.ts (#3705)
- test: add unit test for src/app/src/pages/eval/components/TableSettings/hooks/useSettingsState.ts (#3679)

### Added

- feat(assertions): add GLEU metric (#3674)
- feat(providers): add Grok-3 support (#3663)
- feat(providers): add support for AWS Bedrock Knowledge Base (#3576)
- feat(openai): add support for GPT-4.1 model (#3698)
- feat: Change pass rate to ASR and add export (#3694)

### Changed

- fix: correct formatting issues (#3688)
- chore(webui): add X to report drawer (#3680)
- chore(share): improve error message on sharing (#3654)
- chore(redteam): implement reset button for strategies (#3684)
- chore(report): make eval output text expansion clearer (#3681)
- chore(report): make it clearer that plugins on the report can be clicked (#3683)
- chore(webui): change model to target in report view (#3646)
- chore(strategies): update Large preset strategies (#3675)
- chore(docker): update base images to Node.js 22 (#3666)
- chore(redteam): make audio strategy remote-only (#3618)
- chore(redteam): remove stale check for buildDate when fetching a config from cloud (#3658)
- docs: improve styles on nav buttons (#3637)
- docs: update user count to 75,000+ (#3662)
- refactor: change multimodal live to live (#3657)
- refactor(util): consolidate tool loading and rendering (#3642)
- test: add unit test for src/commands/auth.ts (#3652)
- chore: easily remove plugins/strats from review page (#3711)
- perf(webui): Reduce memory usage of eval results (#3678)
- chore: bump version 0.110.0 (#3692)
- chore: better parsing (#3732)
- chore: remove moderation assertions from foundation model redteam example (#3725)
- chore: make strategies configurable where applicable (#3722)
- chore(cli): Improve description of Redteam run command (#3720)
- chore(cli): Health check API before running Redteam (#3718)
- chore: bump the npm_and_yarn group with 2 updates (#3714)
- chore(cli): improves robustness of hasEvalBeenShared util (#3709)
- chore: email verification analytics (#3708)
- chore(cli): When sharing, show auth-gate prior to re-share confirmation (#3706)
- chore: bump openai from 4.93.0 to 4.94.0 (#3702)
- chore: expand frameworks section (#3700)
- chore: rename owasp plugin presets (#3695)
- chore(dependencies): update dependencies to latest versions (#3693)

### Fixed

- fix(auth): remove deprecated login flow (#3650)
- fix(evals): implement sharing idempotence (#3653)
- fix(huggingface): disable var expansion for huggingface datasets to prevent array field expansion (#3687)
- fix(logger): resolve `[Object object]` empty string error (#3638)
- fix(providers): address scenario where type refers to function field rather than schema type (#3647)
- fix(providers): handle transformRequest for Raw HTTP (#3665)
- fix(providers): resolve Google Vertex AI output format (#3660)
- fix(providers): support gemini system_instruction prompt format (#3672)
- fix(share): add backward compatibility for '-y' flag (#3640)
- fix(share): ensure promptfoo share respects sharing config from promptfooconfig.yaml (#3668)
- fix(testCaseReader): make JSON test file parsing preserve test case structure (#3651)
- fix(webui): fix eval comparison mode filter (#3671)
- fix(cli/redteam/poison): Write docs to the output dir (#3726)
- fix: settings positioning in strategies view (#3723)
- fix(cli): Use correct url for sharing validation (#3710)
- fix: google is valid function call allow property_ordering field in tool schema (#3704)
- fix(providers): output json rather than string from google live provider (#3703)
- fix: Update prompt extraction to work in more scenarios without providing a prompt (#3697)

### Dependencies

- chore(deps): bump @aws-sdk/client-bedrock-runtime from 3.784.0 to 3.785.0 (#3644)
- chore(deps): bump @aws-sdk/client-bedrock-runtime from 3.785.0 to 3.787.0 (#3670)
- chore(deps): bump openai from 4.92.1 to 4.93.0 (#3643)
- chore(deps): bump vite from 6.2.5 to 6.2.6 in the npm_and_yarn group (#3677)

### Documentation

- docs(nav): add lm security db to nav (#3690)
- docs(blog): add interactive blog on invisible Unicode threats (#3621)
- docs: best-of-n documentation fixes (#3712)
- docs(self-hosting): update self-hosting instructions (#3701)
- docs(sharing): add troubleshooting section for upload issues (#3699)
- docs: add owasp selection image (#3696)

## [0.109.1] - 2025-04-08

### Added

- feat: Eval sharing idempotence (#3608)

### Changed

- chore(schema): make extensions field nullable (#3611)
- chore(webui): add multi-turn tool discovery to UI (#3622)
- chore(scripts): ensure GitHub CLI is installed in preversion (#3614)
- refactor(share): improve formatting of cloud sharing instructions (#3628)
- refactor(tests): consolidate and reorganize test files (#3616)
- chore: bump version 0.109.1 (#3634)
- chore: bump version 0.109.0 (#3613)

### Fixed

- fix(assertions): handle both string and object outputs from llm-rubric providers (#3624)
- fix(assertions): fix google is-valid-function-call (#3625)
- fix(eval): handle providers array with file references to multiple providers (#3617)

### Dependencies

- chore(deps): bump @aws-sdk/client-bedrock-runtime from 3.782.0 to 3.784.0 (#3619)
- chore(deps): bump openai from 4.91.1 to 4.92.1 (#3620)
- chore(deps): update dependencies to resolve vulnerabilities (#3631)

### Documentation

- docs(contributing): add guidance on adding a new assertion (#3610)
- docs(enterprise): add enterprise documentation (#3596)
- docs(moderation): update moderation documentation for LlamaGuard 3 (#3630)
- docs(providers): clarify AWS Bedrock credential resolution order (#3633)
- docs(providers): improve Lambda Labs documentation (#3615)

### Tests

- test(providers): add unit test for src/providers/google/util.ts (#3626)
- test: add unit test for src/commands/share.ts (#3641)
- test: add unit test for src/app/src/pages/eval/components/store.ts (#3635)
- test: add unit test for src/types/index.ts (#3612)

## [0.109.0] - 2025-04-08

### Added

- feat(eval): track assertion tokens in token usage (#3551)
- feat(plugins): add CCA plugin with documentation and grader (#3590)
- feat(providers): add Google valid function call support (#3605)
- feat(providers): add Lambda Labs integration (#3601)
- feat(webui): add pass rate column (#3580)

### Changed

- chore(api): prefix API routes with /api/v1/ (#3587)
- chore(evals): remove print option from evals data grid (#3595)
- chore(webui): update provider selector in create eval page (#3597)

### Fixed

- fix(dataset): resolve issue when generating a dataset without a `providers` key in configuration (#3603)
- fix(server): prevent server crash when unknown model is selected (#3593)

### Dependencies

- chore(deps): bump vite from 6.2.4 to 6.2.5 in the npm_and_yarn group (#3594)
- chore(deps): bump @aws-sdk/client-bedrock-runtime from 3.779.0 to 3.782.0 (#3592)

### Documentation

- docs(plugins): add llms.txt plugin and convert config to TypeScript (#3600)
- docs(plugins): remove duplicate plugins in list (#3599)
- docs(providers): add Llama 4 model details (#3598)
- docs(self-hosting): clarify configuration and sharing options (#3591)

## [0.108.0] - 2025-04-03

### Tests

- test: add unit test for src/providers/lambdalabs.ts (#3602)

### Added

- feat(sharing): migrate sharing to promptfoo.app (#3572)
- feat(providers): add Google AI Studio tool use (#3564)
- feat(providers): add promptfoo model endpoint (#3534)
- feat(providers): implement Google Live mock stateful API (#3500)
- feat(redteam): add multi-turn tool discovery plugin (#3448)
- feat(dataset-generation): output generated datasets as CSV (#3573)

### Changed

- chore(redteam): add OWASP red team mappings (#3581)
- chore(webui): link URLs in metadata (#3569)
- chore(webui): use datagrids for Prompts, Datasets, and History (#3556)
- chore(build): split test and build jobs for faster CI workflow (#3586)
- chore: 0.108.0 (#3589)
- docs: add link to API reference (#3583)
- docs: add screenshot (#3582)
- docs: update docs around Google tools and rename multimodal live (#3578)
- refactor: rename vertexUtil to util and Google provider to AIS provider (#3567)
- test: add unit test for src/commands/generate/dataset.ts (#3575)

### Fixed

- fix(providers): make AIStudio & Live handle system prompts as thoroughly as vertex (#3588)
- fix(providers): enable Google to load tools from vars (#3579)
- fix(csv): update CSV docs and trim whitespace for keys in CSV test files (#3571)

### Dependencies

- chore(deps): bump @aws-sdk/client-bedrock-runtime from 3.778.0 to 3.779.0 (#3563)
- chore(deps): bump openai from 4.90.0 to 4.91.0 (#3562)
- chore(deps): bump openai from 4.91.0 to 4.91.1 (#3577)
- chore(deps): update jspdf and dompurify dependencies (#3585)
- chore(deps): update to vite 6 (#3584)

### Documentation

- docs(azure): add guidance on configuring DeepSeek models (#3559)

## [0.107.7] - 2025-04-01

### Added

- feat(evals): add evals index page (#3554)
- feat(guardrails): implement adaptive prompting guardrails (#3536)
- feat(prompts): add support for loading prompts from CSV files (#3542)
- feat(providers): load arbitrary files in nested configs in python provider (#3540)
- feat(redteam): add UnsafeBench plugin for testing unsafe image handling (#3422)

### Changed

- chore: fix type of Prompt to use omit (#3526)
- chore: hide navbar during report PDF generation (#3558)
- chore(dependencies): update package dependencies to latest versions (#3544)
- docs: add openapi reference page (#3550)
- docs: add foundation model guide (#3531)
- docs: rename guide (#3546)
- docs: update multi modal guide (#3547)
- refactor: improve google types (#3549)
- refactor: unify google apis (#3548)
- test: add unit test for src/python/pythonUtils.ts (#3508)
- chore: bump @aws-sdk/client-bedrock-runtime from 3.775.0 to 3.777.0 (#3521)
- chore: bump @aws-sdk/client-bedrock-runtime from 3.777.0 to 3.778.0 (#3541)
- chore: bump openai from 4.89.1 to 4.90.0 (#3520)
- chore: bump version 0.107.7 (#3560)
- chore: bump vite from 5.4.15 to 5.4.16 in the npm_and_yarn group (#3555)
- Revert "docs(azure): add guidance on configuring DeepSeek models" (#3561)

### Fixed

- fix(assertions): include reason in python score threshold message (#3528)
- fix(assertions): log all reasons in g-eval (#3522)
- fix(datasets): add support for jsonl test cases (#3533)
- fix(http): template strings directly in url (#3525)
- fix(providers): add logging and fix custom python provider caching (#3507)
- fix(redteam): correct tool count (#3557)
- fix(webui): handle : characters better in metadata search (#3530)

### Documentation

- docs(azure-example): update assistant prompts and test cases (#3529)
- docs(red-team): add metadata to foundation models guide (#3532)
- docs(sagemaker): improve documentation (#3539)
- docs(troubleshooting): add guidance for better-sqlite version mismatch (#3537)

## [0.107.6] - 2025-03-28

### Tests

- test: add unit test for src/models/eval.ts (#3553)
- test: add unit test for src/prompts/processors/csv.ts (#3543)
- test: add unit test for src/providers/promptfooModel.ts (#3535)

### Added

- feat(providers): add support for Amazon SageMaker (#3413)

### Changed

- feat: litellm provider (#3517)
- fix: handle circular provider references (#3511)
- chore: bump openai from 4.89.0 to 4.89.1 (#3509)
- chore(blog): improve pagination and post grid UI (#3504)
- chore: add support for `apiKeyRequired` in openai provider (#3513)
- chore: bump version 0.107.6 (#3519)
- docs: owasp red teaming guide (#3101)

### Fixed

- fix(providers): support token counting for every major type of bedrock model (#3506)
- fix(env): add override option to dotenv.config for --env-file support (#3502)

## [0.107.5] - 2025-03-26

### Tests

- test: add unit test for src/providers/openai/index.ts (#3514)
- test: add unit test for src/models/evalResult.ts (#3512)

### Added

- feat(csv): add CSV metadata column support with array values (#2709)

### Changed

- chore: add filepaths to debug output (#3464)
- chore: remove generate test cases button from UI (#3475)
- chore(content): update user statistics (#3460)
- chore(providers): add support and docs for gemini 2.5 pro to Google Chat Provider (#3485)
- chore(providers): support refusal and JSON schemas in openai responses api (#3456)
- chore(providers): update openai model costs and add missing models (#3454)
- chore(redteam): add a PlinyGrader to more accurately grade Pliny results (#3478)
- chore: bump @aws-sdk/client-bedrock-runtime from 3.758.0 to 3.772.0 (#3452)
- chore: bump @aws-sdk/client-bedrock-runtime from 3.772.0 to 3.774.0 (#3482)
- chore: bump @aws-sdk/client-bedrock-runtime from 3.774.0 to 3.775.0 (#3498)
- chore: bump openai from 4.88.0 to 4.89.0 (#3451)
- chore: bump version 0.107.5 (#3505)
- chore: bump vite from 5.4.14 to 5.4.15 in the npm_and_yarn group (#3483)
- docs: ensure consistent redteam flag usage in guides (#3477)
- docs: reduce size of profile pic (#3484)
- test: add unit test for src/app/src/pages/redteam/setup/components/strategies/utils.ts (#3495)
- test: add unit test for src/providers/openai/util.ts (#3455)

### Fixed

- fix(togetherai): ensure max_tokens is respected in configuration (#3468)
- fix(providers): handle malformed response in a21 (#3465)
- fix(csv): newlines in CSVs (#3459)
- fix(providers): simulated user bugs (#3463)
- fix(assertions): replace logical OR with nullish coalescing for thresholds (#3486)
- fix(redteam): filter out template variables in entity extraction (#3476)
- fix(redteam): type of ALL_STRATEGIES to be as const (#3494)

### Dependencies

- chore(deps): update dependencies to latest versions (#3453)

### Documentation

- docs(contributing): enhance contributing guide with additional details and formatting (#3457)
- docs(examples): improve instructions for running 4o vs. 4o mini example (#3474)
- docs(multilingual): improve multilingual strategy documentation (#3487)
- docs(readme): improve README formatting and add new sections (#3461)
- docs(security): add security policy (#3470)
- docs(site): add Faizan to team page (#3473)
- docs(site): add will to team page (#3472)

## [0.107.4] - 2025-03-20

### Tests

- test: add unit test for src/assertions/similar.ts (#3490)
- test: add unit test for src/assertions/rouge.ts (#3489)
- test: add unit test for src/assertions/levenshtein.ts (#3488)
- test: add unit test for src/redteam/graders.ts (#3479)
- test: add unit test for src/logger.ts (#3467)
- test: add unit test for src/redteam/providers/toolDiscoveryMulti.ts (#3450)
- test: add unit test for src/redteam/graders.ts (#3449)
- test: add unit test for src/providers/openai/util.ts (#3441)

### Added

- feat(providers): Added support for OpenAI Responses API (#3440)

### Changed

- chore(dependencies): Bumped OpenAI from 4.87.4 to 4.88.0 (#3436)
- chore(webui): Included error message in toast (#3437)
- chore(providers): Added o1-pro (#3438)
- chore(scripts): Specified repository for postversion PR creation (#3432)
- test: Added unit test for src/evaluatorHelpers.ts (#3430)
- chore: bump version 0.107.4 (#3447)

### Fixed

- fix(Dockerfile): Created .promptfoo directory in Dockerfile and removed initContainer (#3435)
- fix(providers): Fixed caching behavior for Azure assistants (#3443)
- fix(providers): Resolved Go provider CallApi redeclaration issue (#3414)
- fix(redteam): Added missing constants for RAG poisoning plugin (#3375)

### Documentation

- docs(blog): Added misinformation blog post (#3433)
- docs(examples): Added redteam-azure-assistant example (#3446)
- docs(redteam): Added guidance on purpose for image redteams (#3444)
- docs(redteam): Created guides section under red teaming (#3445)
- docs(site): Added responsible disclosure policy (#3434)

## [0.107.3] - 2025-03-19

### Tests

- test: add unit test for src/providers/azure/util.ts (#3427)
- test: add unit test for src/providers/azure/warnings.ts (#3426)

### Changed

- chore(providers): improve Azure Assistant integration (#3424)
- chore(providers): add Google multimodal live function callbacks (#3421)
- refactor(providers): split Azure provider into multiple files and update model pricing (#3425)
- docs: add multi-modal redteam example (#3416)
- chore: bump version 0.107.3 (#3431)

### Dependencies

- chore(deps): bump openai from 4.87.3 to 4.87.4 (#3428)

## [0.107.2] - 2025-03-17

### Tests

- test: add unit test for src/redteam/graders.ts (#3423)
- test: add unit test for src/providers/golangCompletion.ts (#3415)

### Added

- feat(assertions): update factuality grading prompt to improve compatibility across many different providers (#3408)
- feat(providers): add support for OpenAI Realtime API (#3383)
- feat(providers): update default Anthropic providers to latest version (#3388)

### Changed

- chore(cli): set PROMPTFOO_INSECURE_SSL to true by default (#3397)
- chore(webui): add success filter mode (#3387)
- chore(webui): add more copying options in EvalOutputPromptDialog (#3379)
- chore(onboarding): update presets (#3411)
- chore(auth): improve login text formatting (#3389)
- chore(init): add fallback to 'main' branch for example fetching (#3417)
- chore(prompts): remove unused prompts from grading.ts (#3407)
- chore(redteam): update entity extraction prompt (#3405)
- refactor(providers): split Anthropic provider into modular components (#3406)
- chore: bump version 0.107.2 (#3419)
- revert: "fix(workflow): temporarily disable redteam-custom-enterprise-server job" (#3418)

### Fixed

- fix(providers): update Bedrock output method signature (#3409)
- fix(redteam): correct strategyId for jailbreak (#3399)

### Dependencies

- chore(deps): update dependencies to latest stable versions (#3385)

### Documentation

- docs(blog): add data poisoning article (#2566)
- docs(examples): update Amazon Bedrock provider documentation (#3401)
- docs(guides): add documentation on testing guardrails (#3403)
- docs(guides): add more content on agent and RAG testing (#3412)
- docs(providers): update AWS Bedrock documentation with Nova details (#3395)
- docs(redteam): remove duplicate plugin entry (#3393)
- docs(redteam): update examples (#3394)
- docs(style): introduce a cursor rule for documentation and do some cleanup (#3404)

## [0.107.1] - 2025-03-14

### Tests

- test: add unit test for src/redteam/strategies/iterative.ts (#3400)

### Fixed

- fix(workflow): temporarily disable redteam-custom-enterprise-server job (#3410)

### Changed

- chore: more copying options in EvalOutputPromptDialog (#3379)
- chore: add filter mode (#3387)
- chore(providers): update default Anthropic providers to latest version (#3388)
- chore(auth): improve login text formatting (#3389)
- chore: PROMPTFOO_INSECURE_SSL true by default (#3397)
- chore: bump version 0.107.1 (#3398)
- docs: update redteam examples (#3394)

### Dependencies

- chore(deps): update dependencies to latest stable versions (#3385)

### Documentation

- docs(redteam): remove duplicate plugin entry (#3393)

## [0.107.0] - 2025-03-13

### Tests

- test: add unit test for src/globalConfig/cloud.ts (#3391)
- test: add unit test for src/providers/openai/util.ts (#3384)
- test: add unit test for src/redteam/graders.ts (#3382)

### Added

- feat(cli): Add model-scan command (#3323)
- feat(webui): Add metadata filtering in ResultsTable (#3368)
- feat(providers): Add multi-modal live sequential function calls (#3345)
- feat(server): Load dotenv file when starting server (#3321)
- feat(redteam): Add audio strategy (#3347)
- feat(redteam): Add convert to image strategy (#3342)
- feat(webui): Add download failed tests dialog (#3327)

### Changed

- chore(providers): Add Bedrock support for DeepSeek (#3363)
- chore(docs): Add Cursor AI rules for development workflow (#3326)
- chore(webui): Sync custom policies UI changes from promptfoo-cloud (#3257)
- chore(redteam): Make image jailbreak strategy runnable (#3361)
- chore(redteam): Add missing audio and image descriptions (#3372)
- chore(webui): Improve keyboard shortcut order in DownloadMenu (#3330)
- chore(error): Improve malformed target response error message (#3341)
- chore(prompts): Support j2 files (#3338)
- chore(providers): Add missing Bedrock models (#3362)
- chore(providers): Improve support for Azure reasoning models and update documentation (#3332)
- chore(providers): Integrate DeepSeek reasoning context into output (#3285)
- chore(providers): Support entire ProviderResponse output (#3343)
- chore(providers): Support multi-segment prompts in google:live provider (#3373)
- chore(redteam): Add fallback to harmful grader for specific ID patterns (#3366)
- chore(redteam): Add pluginId to plugin metadata (#3367)
- chore(redteam): Add strategyId metadata to test cases (#3365)
- chore(release): Bump version to 0.107.0 (#3378)
- chore(webui): Clean up YAML from download menu (#3328)
- chore(webui): Improve styling of table settings modal (#3329)
- chore(webui): Improve YAML editor component (#3325)
- chore(webui): Sort display metrics alphabetically in eval output cells (#3364)
- refactor(redteam): Remove harmCategory from harmful plugin vars (#3371)

### Fixed

- fix(evaluator): Merge test case metadata with provider response metadata (#3344)
- fix(redteam): Include assertion in remote grading result (#3349)
- fix(providers): Fix environment variable substitution in HTTP provider headers (#3335)
- fix(redteam): Update moderation flag default and adjust test case metadata (#3377)
- fix(share): Correct URL display when self-hosting (#3312)
- fix(webui): Fix missing plugins in report view (#3356)

### Dependencies

- chore(deps): Bump @azure/identity from 4.7.0 to 4.8.0 (#3352)
- chore(deps): Bump @babel/runtime from 7.26.7 to 7.26.10 in the npm_and_yarn group (#3348)
- chore(deps): Bump openai from 4.86.2 to 4.87.3 (#3353)
- chore(deps): Bump the npm_and_yarn group with 3 updates (#3336)
- chore(deps): Run `npm audit fix` (#3359)

### Documentation

- docs(blog): Add sensitive information disclosure post (#3350)
- docs(examples): Add foundation model redteam example (#3333)
- docs(scanner): Add model scanner documentation (#3322)

## [0.106.3] - 2025-03-07

### Added

- feat(redteam): Advanced redteam configurations from cloud provider (#3303)
- feat(redteam): Advanced redteam configurations from cloud provider (#3303)

### Changed

- chore: Bump version 0.106.3 (#3320)
- chore(providers): Add EU Nova models to Bedrock (#3318)
- chore: bump version 0.106.2 (#3317)

### Fixed

- fix(webui): Setting custom target ID (#3319)
- fix(providers): amazon nova outputs

### Documentation

- docs(self-hosting): Add a note about PROMPTFOO_CONFIG_DIR (#3315)

## [0.106.2] - 2025-03-07

### Changed

- chore(providers): add claude 3.7 thinking support in bedrock (#3313)
- chore(providers): add `showThinking` option to anthropic and bedrock (#3316)
- chore: Update cloud provider prefix (#3311)

## [0.106.1] - 2025-03-06

### Tests

- test: add unit test for src/providers/azure/moderation.ts (#3298)
- test: add unit test for src/providers/defaults.ts (#3297)
- test: add unit test for src/providers/defaults.ts (#3294)

### Added

- feat(providers): Google Multimodal Live provider by @abrayne in #3270
- feat(providers): add support for gpt-4o-audio-preview by @mldangelo in #3302
- feat(cloud): Fetch provider from cloud by @sklein12 in #3299
- feat(moderation): add Azure Content Safety API moderation by @MrFlounder in #3292

### Changed

- chore: bump version 0.106.1 by @MrFlounder in #3310
- chore(build): add pnpm support by @mldangelo in #3307
- chore(config): add fallback for eval without configuration by @mldangelo in #3279
- chore(config): enhance error message formatting by @mldangelo in #3306
- chore(dep): bump @anthropic-ai/sdk from 0.38.0 to 0.39.0 by @dependabot in #3269
- chore(dep): bump openai from 4.86.1 to 4.86.2 by @dependabot in #3305
- chore(providers): enable templating of Google API credentials by @mldangelo in #3283
- chore(providers): support for xai region by @typpo in #3281
- chore(scripts): remove unused and undocumented install script by @mldangelo in #3308
- chore(webui): set proper MIME types for JavaScript files by @mldangelo in #3271
- docs: more bedrock multimodal docs by @typpo in #3268
- docs: show remote status for plugins by @typpo in #3272
- docs: update azure moderation doc by @MrFlounder in #3309
- docs: improve JavaScript provider documentation by @mldangelo in #3301
- test: add unit test for src/globalConfig/accounts.ts by @gru-agent in #3254
- test: add unit test for src/providers/vertexUtil.ts by @gru-agent in #3278
- test: add unit test for src/util/cloud.ts by @gru-agent in #3300
- test: add unit test for src/providers/golangCompletion.ts by @gru-agent in #3276

### Fixed

- fix(providers): remove duplicate CallApi in golang completion by @MrFlounder in #3275
- fix(providers): support @smithy/node-http-handler ^4.0.0 by @aloisklink in #3288
- fix(config): env vars in promptfooconfig.yaml files are strings by @mldangelo in #3273
- fix(eval): honor evaluateOptions when config file is in a different directory by @mldangelo in #3287
- fix(providers): catch Vertex finish_reason errors correctly by @kieranmilan in #3277

## [0.106.0] - 2025-03-03

### Tests

- test: add unit test for src/providers/google.ts (#3284)
- test: add unit test for src/types/index.ts (#3274)

### Changed

- feat: base64 loader for images (#3262)
- feat: allow prompt functions to return config (#3239)
- fix: infinite rerender in provider editor (#3242)
- chore(providers): refactor OpenAI image provider to remove OpenAI Node SDK dependency (#3245)
- chore(providers): replace OpenAI moderation provider SDK with fetch (#3248)
- chore: Add Foundational Model Reports links to Resources menu and footer (#3250)
- chore: inference limit warning (#3253)
- chore: Fix an error in Google SpreadSheet(Authenticated) with a header without a value (#3255)
- chore: bump version 0.106.0 (#3267)
- test: add unit test for src/providers/openai/util.ts (#3241)

### Dependencies

- chore(deps): update dependencies to latest versions (#3247)

### Documentation

- docs(press): add new podcast to press page (#3252)

## [0.105.1] - 2025-02-28

### Added

- feat(providers): add support for execution of function/tool callbacks in Vertex provider (@abrayne) [#3215](https://github.com/promptfoo/promptfoo/pull/3215)

### Changed

- chore(cli): refactor share command (@mldangelo) [#3234](https://github.com/promptfoo/promptfoo/pull/3234)
- chore(providers): add support for GPT-4.5 OpenAI model (@mldangelo) [#3240](https://github.com/promptfoo/promptfoo/pull/3240)
- chore(providers): lazy load replicate provider (@typpo) [#3220](https://github.com/promptfoo/promptfoo/pull/3220)
- chore(providers): support inject vars in query params for raw requests for http provider (@sklein12) [#3233](https://github.com/promptfoo/promptfoo/pull/3233)
- chore(redteam): map RBAC-tagIds when pulling redteam configs from the cloud (@sklein12) [#3229](https://github.com/promptfoo/promptfoo/pull/3229)
- chore(webui): add reusable error boundary component (@mldangelo) [#3224](https://github.com/promptfoo/promptfoo/pull/3224)
- chore(webui): fix progress to history redirects (@mldangelo) [#3217](https://github.com/promptfoo/promptfoo/pull/3217)
- chore(webui): make datasets optional in history and prompts components (@mldangelo) [#3235](https://github.com/promptfoo/promptfoo/pull/3235)
- revert: "chore: Map RBAC-tagIds when pulling redteam configs from the cloud" (@sklein12) [#3231](https://github.com/promptfoo/promptfoo/pull/3231)
- docs: update Claude vs GPT comparison (@AISimplyExplained) [#3216](https://github.com/promptfoo/promptfoo/pull/3216)
- test: add unit test for src/app/src/pages/history/History.tsx (@gru-agent) [#3197](https://github.com/promptfoo/promptfoo/pull/3197)
- test: add unit test for src/providers/vertexUtil.ts (@gru-agent) [#3208](https://github.com/promptfoo/promptfoo/pull/3208)
- test: add unit test for src/server/server.ts (@gru-agent) [#3198](https://github.com/promptfoo/promptfoo/pull/3198)

### Dependencies

- chore(deps): bump @aws-sdk/client-bedrock-runtime from 3.751.0 to 3.755.0 (@dependabot) [#3213](https://github.com/promptfoo/promptfoo/pull/3213)
- chore(deps): bump version 0.105.1 (@mldangelo) [#3244](https://github.com/promptfoo/promptfoo/pull/3244)

### Documentation

- docs(command-line): update documentation with new commands and options (@mldangelo) [#3223](https://github.com/promptfoo/promptfoo/pull/3223)
- docs(vertex): enhance and update Vertex AI documentation (@mldangelo) [#3107](https://github.com/promptfoo/promptfoo/pull/3107)

### Tests

- test(history): remove obsolete History component tests (@mldangelo) [#3218](https://github.com/promptfoo/promptfoo/pull/3218)

## [0.105.0] - 2025-02-25

### Added

- feat(assertions): add custom assertion scoring functions (#3142)
- feat(providers): add Claude 3.7 (#3200)
- feat(providers): add Databricks provider (#3124)
- feat(providers): add support for multiple providers in single config file (#3156)
- feat(webui): add HTTPS option for raw request in redteam setup (#3149)

### Changed

- chore!(providers): remove direct provider exports in favor of loadApiProvider (#3183)
- chore(build): enable SWC for ts-node for faster dev server (#3126)
- chore(eval): add eval-id to --filter-failing and --filter-errors-only eval flags (#3174)
- chore(logging): replace console.error with logger.error (#3175)
- chore(providers): add support for Anthropic Claude 3.7 Sonnet model (#3202)
- chore(providers): add support for Claude on Vertex (#3209)
- chore(providers): update Claude 3.7 Sonnet configurations (#3199)
- chore(redteam): refactor HarmBench plugin (#3176)
- chore(release): bump version to 0.105.0 (#3210)
- chore(webui): add pagination to eval selector (#3189)
- chore(webui): add pagination to reports index frontend (#3190)
- chore(webui): add toggle for application vs model testing (#3194)
- chore(webui): enhance dataset dialog and table UI (#3154)
- chore(webui): improve external systems section styling (#3195)
- chore(webui): improve prompts page view (#3135)
- chore(webui): modernize UI components (#3150)
- chore(webui): refactor data loading in progress view for reusability (#3136)
- chore(webui): return detailed error messages from fetch (#3145)
- chore(webui): sync UI improvements from cloud (#3164)
- chore(webui): update outdated onboarding models (#3130)
- refactor(env): centralize environment variable schema (#3105)
- refactor(providers): extract provider registry to dedicated module (#3127)
- refactor(utils): separate database utilities from general utilities (#3184)
- refactor(webui): rename progress to history (#3196)

### Fixed

- fix(cli): fix list command for datasets (#3163)
- fix(cli): resolve issue where script.py:myFunc fails fs stat check with PROMPTFOO_STRICT_FILES=true (#3133)
- fix(env): ensure environment variables are properly merged and rendered in Nunjucks (#3134)
- fix(providers): update Go toolchain version to valid syntax (#3170)
- fix(providers): add JSON stringify for debug output in `http` provider (#3131)
- fix(providers): correct Gemini/OpenAI format conversion (#3206)
- fix(providers): handle OpenRouter empty content (#3205)
- fix(providers): properly classify API errors with ResultFailureReason.ERROR (#3141)
- fix(providers): remove content length header in HTTP provider (#3147)
- fix(site): resolve mobile responsiveness issues (#3201)
- fix(webui): improve dark mode colors (#3187)
- fix(webui): resolve share modal infinite loop (#3171)

### Dependencies

- chore(deps): bump @aws-sdk/client-bedrock-runtime from 3.744.0 to 3.749.0 (#3121)
- chore(deps): bump @aws-sdk/client-bedrock-runtime from 3.749.0 to 3.750.0 (#3128)
- chore(deps): bump @aws-sdk/client-bedrock-runtime from 3.750.0 to 3.751.0 (#3159)
- chore(deps): bump @azure/identity from 4.6.0 to 4.7.0 (#3160)
- chore(deps): bump openai from 4.85.0 to 4.85.1 (#3120)
- chore(deps): bump openai from 4.85.1 to 4.85.2 (#3161)
- chore(deps): bump openai from 4.85.2 to 4.85.3 (#3173)
- chore(deps): bump openai from 4.85.3 to 4.85.4 (#3192)
- chore(deps): update dependencies to latest versions (#3193)

### Documentation

- docs(vertex): add gemini-2.0-flash-001 fixes #3167 (#3168)
- docs(metrics): improve derived metrics documentation (#3157)
- docs(configuration): enhance CSV documentation with custom assertion example (#3158)
- docs(press): update press page with new content and resources (#3103)

### Tests

- test(routes): add unit test for src/server/routes/redteam.ts (#3181)

## [0.104.4] - 2025-02-17

### Added

- feat(redteam): add reasoning denial of service plugin (#3109)
- feat(providers): add support for tools in Vertex provider (#3077)

### Changed

- chore(providers): update replicate default moderation provider (#3097)
- chore(redteam): update grader prompt (#3092)
- chore(testCases): improve error message clarity in testCaseReader, clean up tests (#3108)
- chore(testCases): improve JSON field support in CSV test cases (#3102)
- chore(webui): add extension hooks support to red team configuration (#3067)
- chore(webui): display suggestion note (#3116)
- chore(webui): refine suggestion behavior (#3112)

### Fixed

- fix(providers): support nested directory structures in Go provider (#3118)

### Dependencies

- chore(deps): bump openai from 4.84.0 to 4.85.0 (#3095)
- chore(deps): bump version to 0.104.4 (#3119)

### Documentation

- docs(blog): add agent security blog post (#3072)
- docs(google-sheets): improve documentation clarity (#3104)
- docs: adds deprecation notice for PaLM models (#3172)

### Tests

- test(providers): add unit test for src/providers/openai/image.ts (#3086)
- test(redteam): add unit test for src/redteam/plugins/overreliance.ts (#3093)
- test(core): add unit test for src/table.ts (#3084)
- test: add unit test for src/types/index.ts (#3177)
- test: add unit test for src/types/index.ts (#3144)
- test: add unit test for src/assertions/assertionsResult.ts (#3143)

## [0.104.3] - 2025-02-14

### Tests

- test: add unit test for src/providers/replicate.ts (#3098)

### Changed

- chore(release): bump version to 0.104.3 (#3091)
- refactor(prompts): consolidate prompt processing logic (#3081)
- refactor(utils): move utils to util (#3083)

### Fixed

- fix(testCaseReader): correctly process file:// URLs for YAML files (#3082)

## [0.104.2] - 2025-02-13

### Tests

- test: add unit test for src/validators/redteam.ts (#3074)

### Changed

- chore(providers): add extra_body support for Anthropic API (#3079)
- chore(webui): add pagination and show more/less controls to intent sections (#2955)
- chore(auth): sync email between config and login commands (#3062)
- chore: remove debug log (#3071)
- chore(testCases): add HuggingFace Hub token support for datasets (#3063)
- docs: document `NO_PROXY` environment variable (#3070)

### Fixed

- fix(providers): Anthropic API error handling for 413s (#3078)
- fix(redteam): correct foundation plugin collection expansion (#3073)

### Dependencies

- chore(deps): bump openai from 4.83.0 to 4.84.0 (#3075)
- chore(deps): bump version to 0.104.2 (#3080)

## [0.104.1] - 2025-02-11

### Documentation

- docs: improve getting started guide (#3065)

### Added

- feat(test-cases): add support for loading dynamic test cases from Python and JavaScript/TypeScript files (#2993)
- feat(assertions): add `threshold` support for `llm-rubric` (#2999)
- feat(package): add guardrails in node package (#3034)

### Changed

- chore(assertions): improve parsing of llm-rubric outputs (#3021)
- chore(assertions): make JSON parsing less strict for matchers (#3002)
- chore(assertions): parse string scores in llm rubric outputs (#3037)
- chore(build): resolve CodeQL invalid Go toolchain version warning (#3022)
- chore(ci): remove unused nexe build workflow (#3014)
- chore(config): enhance email validation with zod schema (#3011)
- chore(config): handle empty config files gracefully (#3027)
- chore(download): include comment in download data (#3052)
- chore(eval): add redteamFinalPrompt to download menu (#3035)
- chore(harmful): refine grader logic for specific categories (#3054)
- chore(hooks): improve handling of absolute paths in hook/code import (#3060)
- chore(providers): add bedrock llama3.3 support (#3031)
- chore(providers): add fireworks provider (#3001)
- chore(providers): allow Alibaba API base URL override (#3040)
- chore(providers): correct golang behavior for prompts with quotes (#3026)
- chore(providers): expose `deleteFromCache` to evict cache keys after fetch by providers (#3009)
- chore(providers): handle edge case in openai chat completion provider (#3033)
- chore(providers): validate dynamic method call (#3023)
- chore(redteam): add --no-progress-bar support for redteam generate and run (#3043)
- chore(redteam): add support for job progress in RunEvalOptions (#3042)
- chore(redteam): enhance refusal detection (#3015)
- chore(redteam): improve progress plumbing changes (#3053)
- chore(redteam): purge signature auth from redteam config if disabled (#2995)
- chore(redteam): support progress callback in redteam run (#3049)
- chore(release): bump version 0.104.1 (#3061)
- chore(webui): add clear search buttons to search fields (#3048)
- chore(webui): color pass rates on a gradient (#2997)
- chore(webui): ensure extensions are serialized from config in getUnifiedConfig (#3050)
- chore(webui): ensure thumbs remain active after selection (#3059)
- chore(webui): improve column selector tooltip placement (#3005)
- chore(webui): move dropdown chevron to correct position (#3007)
- chore(webui): reorganize provider configurations (#3028)
- refactor(test): split test case loading from synthesis (#3004)
- docs: fix PromptFoo vs. Promptfoo capitalization (#3013)
- docs: update assert function context docs and examples (#3008)

### Fixed

- fix(providers): escape single quotes in golang provider (#3025)

### Dependencies

- chore(deps): bump @aws-sdk/client-bedrock-runtime from 3.741.0 to 3.743.0 (#3020)
- chore(deps): bump @aws-sdk/client-bedrock-runtime from 3.743.0 to 3.744.0 (#3038)
- chore(deps): bump esbuild from 0.24.2 to 0.25.0 (#3056)
- chore(deps): bump openai from 4.82.0 to 4.83.0 (#3019)
- chore(deps): bump vitest from 2.1.8 to 2.1.9 (#3018)
- chore(deps): update dependencies (#3032)
- chore(deps): update dependencies to latest versions (#3024)
- chore(deps): update vitest to resolve CVE issues (#3016)

### Tests

- test(unit): add test for src/redteam/sharedFrontend.ts (#3051)
- test: add unit test for src/integrations/huggingfaceDatasets.ts (#3064)

## [0.104.0] - 2025-02-06

### Tests

- test: add unit test for src/redteam/util.ts (#3017)

### Added

- feat(openai): Updated default grading provider to gpt-4o-2024-11-20 (#2987)
- feat(assertions): Added `.js` file support for `rubricPrompt` in `llm-rubric` assertion (#2972)
- feat(redteam): Added pandamonium strategy (#2920)
- feat(redteam): Added retry strategy for regression testing (#2924)
- feat(redteam): Added support for base64-encoded key strings in webui in addition to file paths and file upload (#2983)

### Changed

- chore(redteam): Improved RBAC grader (#2976)
- chore(redteam): Improved BOLA grader (#2982)
- chore(site): Added HTTP endpoint config generator link (#2957)
- chore(webui): Synced test target configuration key file UI with cloud (#2959)
- chore(docs): Changed Docusaurus default port (#2964)
- chore(redteam): Added foundation model plugin collection (#2967)
- chore(redteam): Cleaned up key validation code (#2992)
- chore(redteam): Sorted constants (#2988)
- chore(redteam): Sorted strategy list (#2989)
- chore(redteam): UI - Added new strategy presents and client-side session IDs (#2968)
- chore(share): Added confirmation step before generating public share link (#2921)
- chore(providers): Restructured OpenAI provider into modular files (#2953)
- chore: Fixed build due to duplicate import and cyclic dependency (#2969)
- chore(docusaurus): Added ability to override port via environment variable (#2986)
- test: Added unit test for src/assertions/utils.ts (#2974)
- test: Added unit test for src/redteam/plugins/rbac.ts (#2977)

### Fixed

- fix(redteam): Improved Crescendo strategy on refusals (#2979)
- fix(redteam): Added support for target delay in redteam setup UI (#2991)
- fix(redteam): Stringified guardrail headers (#2981)
- fix(redteam): Fixed harmbench plugin dataset pull location (#2963)

### Dependencies

- chore(deps): Bumped @aws-sdk/client-bedrock-runtime from 3.738.0 to 3.741.0 (#2973)
- chore(deps): Bumped version to 0.104.0 (#2994)
- chore(deps): Bumped vitest from 1.6.0 to 1.6.1 in /examples/jest-integration (#2978)

### Documentation

- docs(blog): DeepSeek tweaks (#2970)
- docs(blog): DeepSeek redteam (#2966)
- docs(cloud): Added service accounts (#2984)
- docs(guide): Added guide for doing evals with harmbench (#2943)
- docs(press): Added dedicated press page (#2990)
- docs(python): Updated Python provider docs to add guardrails usage example (#2962)

## [0.103.19] - 2025-02-02

### Tests

- test: add unit test for src/redteam/strategies/hex.ts (#2951)

### Added

- feat(redteam): Add a plugin to run redteams against the HarmBench dataset (#2896)
- feat(redteam): add hex strategy (#2950)

### Changed

- chore(providers): add o3 mini as an option to OpenAI provider (#2940)
- chore(providers): migrate Groq to use OpenAI provider - add groq reasoning example (#2952)
- chore(providers): update openai api version to support o3 models (#2942)
- chore(redteam): reduce false positives in politics plugin (#2935)
- chore(docs): re-add plugin documentation to the example (#2939)
- chore(examples): Example of a very simple barebones eval with Harmbench (#2873)
- chore: Reduced watched files for nodemon (#2949)
- chore(redteam): use shared penalized phrase function in `iterativeTree (#2946)
- chore: bump version 0.103.19 (#2954)

### Dependencies

- chore(deps): bump various dependencies (#2941)

## [0.103.18] - 2025-01-31

### Tests

- test: add unit test for src/redteam/constants.ts (#2928)
- test: add unit test for src/redteam/strategies/retry.ts (#2927)

### Added

- feat(providers): add Alibaba Model Studio provider (#2908)

### Changed

- fix: added tsx back to dependencies (#2923)
- fix: full rubricPrompt support for json/yaml filetypes (#2931)
- chore(grader): improve false positive detection for religion grader (#2909)
- chore(redteam): upgrade replicate moderation api to Llama Guard 3 (#2904)
- chore(webui): add preset collections for redteam plugins (#2853)
- chore: Move callEval outside of the function so we can re-use it (#2897)
- chore: Save test case from EvalResult (#2902)
- chore: bump @aws-sdk/client-bedrock-runtime from 3.734.0 to 3.738.0 (#2906)
- chore: bump openai from 4.80.1 to 4.81.0 (#2905)
- chore: bump version 0.103.18 (#2932)
- chore: improvements to refusal detection (#2903)
- test: configure default globalConfig mock and logger mock (#2915)

### Fixed

- fix(generation): handle cases where vars is not an array (#2916)
- fix(providers): handle function expressions in transform response (#2917)
- fix(webui): improve dark mode syntax highlighting in HTTP request editor (#2911)
- fix(webui): improve spacing between Back and Next buttons (#2912)
- fix(webui): update Next button styling to support dark mode (#2898)
- fix: broken docs build (#2937)

### Documentation

- docs(examples): update and clean up DeepSeek R1 example README (#2918)

## [0.103.17] - 2025-01-30

### Added

- feat(launcher): Add launcher page and Cloudflare deploy action (#2599)
- feat(providers): Add JFrog ML provider (#2872)

### Changed

- chore(build): Move dependencies to devDependencies (#2876)
- chore(redteam): Update grader SpecializedAdviceGrader (#2895)
- chore(redteam): Update graders: imitation, overreliance (#2882)
- chore(redteam): Update graders: politics and RBAC (#2878)
- chore(redteam): Update SQL injection and shell injection graders (#2870)
- chore(redteam): Remove RedTeamProvider response (#2899)
- chore(build): Bump version to 0.103.17 (#2900)
- docs: Fix broken transformVars example (#2887)
- test: Add unit test for src/providers/bedrockUtil.ts (#2879)
- test: Add unit test for src/redteam/plugins/shellInjection.ts (#2871)

### Fixed

- fix(assertions): Add valueFromScript support to contains, equals, and startsWith assertions (#2890)
- fix(golang-provider): Support internal package imports by preserving module structure (#2888)

### Dependencies

- chore(deps): Move tsx to dev dependencies (#2884)
- chore(deps): Update Drizzle dependencies (#2877)

### Documentation

- docs(providers): Fix syntax and formatting in examples (#2875)

## [0.103.16] - 2025-01-28

### Added

- feat(eval): Support reasoning effort and usage tokens (#2817)
- feat(providers): Add support for anthropic citations (#2854)
- feat(redteam): Add RAG Full Document Exfiltration plugin (#2820)
- feat(tests): Add support for loading tests from JSONL files (#2842)

### Changed

- chore(eval): Support reasoning field (#2867)
- chore(providers): Add common provider types for redteam providers (#2856)
- chore(providers): Update google provider with better support for latest gemini models (#2838)
- chore(redteam): Add redteam run analytics (#2852)
- chore(package): Bump version 0.103.16 (#2869)
- chore(package): Ensure correct branch name when incrementing package version (#2851)
- chore(package): Exclude test files from npm package (#2862)
- chore(package): Simplify files field in package.json (#2868)
- chore(dev): Upgrade development versions of Node.js to v22 and Python to 3.13 (#2340)

### Fixed

- fix(openrouter): Pass through `passthrough` (#2863)
- fix(redteam): Run strategies on intents (#2866)
- fix(sharing): Combine sharing configuration from multiple promptfooconfigs (#2855)

### Dependencies

- chore(deps): Remove unused dependencies (#2861)
- chore(deps): Update patch and minor dependency versions (#2860)

### Documentation

- docs(deepseek): Deepseek censorship article (#2864)
- docs(simulated-user): Improve simulated user example (#2865)

### Tests

- test(redteam): Add unit test for src/redteam/plugins/beavertails.ts (#2844)
- test(redteam): Add unit test for src/redteam/plugins/contracts.ts (#2845)
- test: add unit test for src/providers.ts (#2874)
- test: add unit test for src/redteam/providers/iterative.ts (#2858)
- test: add unit test for src/types/index.ts (#2857)

## [0.103.15] - 2025-01-28

### Changed

- chore(providers): Add Hyperbolic alias (#2826)
- chore(providers): Add Perplexity alias (#2836)
- chore(providers): Add Cloudera alias (#2823)
- chore(providers): Make Adaline a peer dependency (#2833)
- chore(providers): Support chatgpt-4o-latest alias in OpenAI provider (#2841)
- chore(providers): Handle empty content due to Azure content filter (#2822)
- chore(assertions): Add not-is-refusal assertion (#2840)
- chore(redteam): Add stack trace to generate/run errors (#2831)
- chore(redteam): Reduce science fiction jailbreaks (#2830)
- chore(redteam): Switch from stateless to stateful (#2839)
- docs: Update contributing guide and fix docs build break (#2849)
- docs: Add terms of service (#2821)
- docs: Clean up LocalAI title (#2824)
- docs: Minor updates to provider documentation sidebar order (#2827)
- docs: Update contributing guide with helpful links and update new release documentation (#2843)
- docs: Update documentation with new models and features (#2837)
- test: Add unit test for src/providers/portkey.ts (#2825)
- test: Add unit test for src/redteam/plugins/asciiSmuggling.ts (#2846)

### Dependencies

- chore(deps): Bump OpenAI from 4.80.0 to 4.80.1 (#2835)
- chore(deps): Bump version to 0.103.15 (#2850)

## [0.103.14] - 2025-01-24

### Added

- feat(redteam): add InsultsGrader for insult detection (#2814)

### Changed

- feat: ability to export to burp (#2807)
- feat: pull and set sessionIds in the request and response body (#2784)
- fix: use controlled accordion for signature auth (#2789)
- chore: bump @anthropic-ai/sdk from 0.33.1 to 0.35.0 (#2790)
- chore: bump openai from 4.79.1 to 4.79.4 (#2791)
- chore: improve specialized advice grader (#2793)
- chore: unsafe practices grader (#2796)
- chore: more harmful graders (#2797)
- chore: sort by priority strategies in report view (#2809)
- chore: add graders for drugs, illegal activities, cybercrime, radicalization (#2810)
- chore: burp docs, improvements, and ui (#2818)
- chore: bump @aws-sdk/client-bedrock-runtime from 3.731.1 to 3.734.0 (#2815)
- chore: add keyfile upload (#2787)
- test: add unit test for src/assertions/contextRelevance.ts (#2804)
- test: add unit test for src/assertions/geval.ts (#2803)
- test: add unit test for src/fetch.ts (#2781)
- test: add unit test for src/assertions/contextFaithfulness.ts (#2798)
- test: add unit test for src/assertions/answerRelevance.ts (#2799)
- test: add unit test for src/assertions/contextRecall.ts (#2800)
- test: add unit test for src/assertions/modelGradedClosedQa.ts (#2801)
- refactor(fetch): remove unnecessary debug log (#2806)

### Fixed

- fix(azure): handle 400 response for content filter errors (#2812)
- fix(ui): ensure that a default value of the signature data field is populated into the redteam config (#2788)
- fix(docs): random grammar fix for model-graded metrics (#2794)

### Dependencies

- chore(deps): update LLM provider dependencies (#2795)

### Documentation

- docs(config): add status page link to footer (#2811)

### Tests

- test(openai): move OpenAI provider tests to dedicated file (#2802)
- test: add unit test for src/providers/adaline.gateway.ts (#2834)

## [0.103.13] - 2025-01-21

### Tests

- test: add unit test for src/types/providers.ts (#2766)
- test: add unit test for src/redteam/plugins/competitors.ts (#2764)

### Added

- feat(redteam): Add guardrail option to redteam ui & update transform response (#2688)
- feat: Share chunked results (#2632)

### Changed

- feat: http provider auth signature support (#2755)
- chore: improve http signature setup (#2779)
- chore(fetch): sanitize sensitive data in debug logs (#2778)
- chore(redteam): enhance logging and test count formatting (#2775)

### Fixed

- fix(fetch): correct TLS options for proxy settings (#2783)

### Dependencies

- chore(deps): bump vite from 5.4.11 to 5.4.12 in the npm_and_yarn group (#2777)
- chore(deps): bump vite from 5.4.9 to 5.4.14 in /examples/jest-integration in the npm_and_yarn group across 1 directory (#2776)

## [0.103.12] - 2025-01-21

### Changed

- chore(providers): Add DeepSeek provider alias (#2768)
- chore(types): Remove unused 'getSessionId' field from ApiProvider (#2765)
- chore(redteam): Add copyright violations grader (#2770)
- chore(redteam): Show plugin in strategy stats prompt/response examples (#2758)
- chore(redteam): Improve competitors grader (#2761)
- chore(lint): Resolve trailing whitespace issues in YAML file (#2767)
- test: Add unit test for src/providers/bam.ts (#2748)
- test: Add unit test for src/redteam/graders.ts (#2762)
- test: Add unit test for src/redteam/plugins/harmful/graders.ts (#2763)
- test: Add unit test for src/redteam/plugins/harmful/graders.ts (#2771)
- test: Add unit test for src/redteam/providers/crescendo/index.ts (#2749)
- test: Add mocks to reduce CI flakes and logs (#2774)

### Fixed

- fix(providers): Add support for tool_resources in OpenAI assistants (#2772)
- fix(providers): Do not set top_p, presence_penalty, or frequency_penalty by default in OpenAI providers (#2753)
- fix(providers): Handle serialization bug in defaultTest for provider overrides with self references (Groq) (#2760)
- fix(webui): Add error boundary to React Markdown component (#2756)
- fix(redteam): Add missing strategy tags (#2769)
- fix(redteam): Empty response is not a failure for red team (#2754)
- fix(redteam): Self-harm, graphic, sexual content, competitors false positives (#2759)

### Dependencies

- chore(deps): Bump @aws-sdk/client-bedrock-runtime from 3.730.0 to 3.731.1 (#2750)
- chore(deps): Bump openai from 4.78.1 to 4.79.1 (#2751)

## [0.103.11] - 2025-01-20

### Changed

- chore: update vars type definition in Test Case to support nested objects (#2738)
- chore(providers): add config.o1 flag for Azure o1 model support (#2710)
- chore(assertions): handle OpenAI tool call with content (#2741)
- chore(fetch): use undici to set global proxy dispatcher (#2737)
- chore(providers): update Groq documentation with latest models (#2733)
- chore(logger): expose additional logger methods (#2731)
- refactor: remove dynamic import for OpenAiChatCompletionProvider (#2739)
- refactor: remove async imports for third-party integrations (#2746)
- refactor: remove dynamic import for fetchWithProxy (#2742)
- build: create `dist/` using TypeScript's `"module": "Node16"` setting (#2686)
- revert: "build: create `dist/` using TypeScript's `"module": "Node16"` setting (#2686)" (#2747)
- docs: LangChain example (#2735)
- docs: resolve duplicate route warning on docs/providers (#2676)
- docs: update app details (#2734)
- test: add unit test for src/logger.ts (#2732)
- test: Add unit test for src/providers/openai.ts (#2700)
- test: Add unit test for src/providers/websocket.ts (#2658)
- test: Add unit test for src/redteam/strategies/crescendo.ts (#2679)
- test: Add unit test for src/redteam/strategies/gcg.ts (#2680)
- test: Add unit test for src/redteam/strategies/index.ts (#2682)
- test: Add unit test for src/util/exportToFile/index.ts (#2666)

### Fixed

- fix(webui): ensure nested variables are rendered correctly (#2736)
- fix(assertions): support JavaScript files in CSV assertions file:// protocol (#2723)
- fix(redteam): don't blow up when translation fails (#2740)

### Dependencies

- chore(deps): bump @aws-sdk/client-bedrock-runtime from 3.726.1 to 3.730.0 (#2727)
- chore(deps): bump @azure/identity from 4.5.0 to 4.6.0 (#2728)
- chore(deps): update Docusaurus version (#2730)

### Documentation

- docs(faq): enhance documentation on proxies and SSL certificates (#2725)

## [0.103.10] - 2025-01-16

### Tests

- test: Add unit test for src/redteam/sharedFrontend.ts (#2690)

### Added

- feat(moderation): Add guardrail checks and logging for moderation (#2624)
- feat(redteam): Add support for built-in guardrails (#2654)

### Changed

- fix: Don't throw in HTTP provider on non-2xx (#2689)
- fix: Eval description in `promptfoo list evals` (#2668)
- fix: Handle HTTP errors better (#2687)
- fix: Make back/next icons consistent (#2707)
- fix: Resolve defaultTest and test providers when called via Node (#2664)
- fix: WebUI should automatically refresh with new evals (#2672)
- chore: Add email to remote inference requests (#2647)
- chore: Add envar for max harmful tests per request (#2714)
- chore: Bump @aws-sdk/client-bedrock-runtime from 3.726.0 to 3.726.1 (#2641)
- chore: Bump groq-sdk from 0.11.0 to 0.12.0 (#2642)
- chore: Bump openai from 4.78.0 to 4.78.1 (#2643)
- chore: Check email status (#2651)
- chore: Organize advanced configurations UI (#2713)
- chore: Standardize ellipsize function across codebase (#2698)
- chore: Update unaligned timeout (#2696)
- chore(assertion): Update doc (#2705)
- chore(ci): Add shell format check to CI workflow (#2669)
- chore(cli): Update show command to default to most recent eval (#2718)
- chore(config): Clean up and comment unused configurations (#2646)
- chore(providers): Add error handling for request transforms in HTTP provider (#2697)
- chore(providers): Add validateStatus option to HTTP provider (#2691)
- chore(providers): Change default validateStatus to accept all HTTP status codes (#2712)
- chore(redteam): Add more abort checkpoints for redteam runs (#2717)
- chore(redteam): Enhance debug logging in iterative provider (#2695)
- chore(redteam): Improve HTTP transform configuration placeholders (#2702)
- chore(webui): Add configurable validateStatus to redteam HTTP target setup (#2706)
- docs: Add redirect for troubleshooting link (#2653)
- docs: Updated plugin table and harmful page (#2560)
- test: Add unit test for src/assertions/guardrail.ts (#2656)
- test: Add unit test for src/providers/promptfoo.ts (#2662)
- test: Add unit test for src/providers/simulatedUser.ts (#2670)
- test: Add unit test for src/providers/webhook.ts (#2661)
- test: Add unit test for src/redteam/plugins/indirectPromptInjection.ts (#2663)
- test: Add unit test for src/redteam/strategies/bestOfN.ts (#2677)
- test: Add unit test for src/redteam/strategies/likert.ts (#2681)
- test: Add unit test for src/utils/text.ts (#2701)
- test: Fix flaky test (#2715)
- test: Make share test more robust (#2716)
- test: Support randomizing test execution order (#2556)
- chore(providers): automate watsonx provider to fetch model costs dynamically (#2703)
- Revert "test: Add unit test for src/redteam/sharedFrontend.ts" (#2721)

### Fixed

- fix(ci): Resolve redteam integration test failure by setting author (#2667)
- fix(logging): Enforce single-argument type for logger methods (#2719)
- fix(providers): Lazy load @azure/identity (#2708)
- fix(redteam): Adjust divergent repetition plugin prompt formatting (#2639)
- fix(ui): Don't select a stateful/stateless setting if discrepancy exists between configured providers (#2650)
- fix(ui): Fix stateful/stateless setting for providers (#2649)
- fix(webui): Ensure user's selection of system statefulness is correctly persisted in config and UI (#2645)

### Documentation

- docs(links): Update Discord links to new invite (#2675)
- docs(strategy-table): Enhance grouping and ordering logic (#2640)

## [0.103.9] - 2025-01-13

### Tests

- test: Add unit test for src/providers.ts (#2671)
- test: Add unit test for src/globalConfig/accounts.ts (#2652)

### Added

- feat(tests): Import tests from JS/TS (#2635)
- feat(redteam): Add GCG strategy (#2637)
- feat(redteam): Add Likert-based jailbreak strategy (#2614)

### Changed

- chore(redteam): Catch errors during iterative attacks and continue (#2631)
- chore(redteam): GCG number config (#2638)
- chore(redteam): Wrap iterative providers in try/catch (#2630)
- chore(webui): Don't actually truncate vars because they are scrollable (#2636)

### Fixed

- fix(webui): Revert 49bdcba - restore TruncatedText for var display (#2634)

## [0.103.8] - 2025-01-11

### Changed

- fix: Running redteam from cloud (#2627)
- fix: redteam strategies (#2629)
- chore: show # plugins and strats selected (#2628)o/pull/2626

## [0.103.7] - 2025-01-10

### Changed

- chore(redteam): record iterative history in metadata (#2625)
- chore(redteam): integrate grader into goat for ASR improvement (#2612)
- chore(cli): make db migrations quieter (#2621)
- chore(providers): update Azure API version for Azure provider (#2611)
- chore: Revert "chore(redteam): expose redteam run command and auto-share remote results" (#2613)
- docs: owasp illustrations (#2615)
- docs: plugin and strategy graphics (#2610)
- chore(site): add bio and photo of new team member (#2626)

### Fixed

- fix(webui): add default background for image lightbox (#2616)
- fix(openrouter): pass through openrouter-specific options (#2620)

### Dependencies

- chore(deps): bump @aws-sdk/client-bedrock-runtime from 3.723.0 to 3.726.0 (#2618)
- chore(deps): bump groq-sdk from 0.10.0 to 0.11.0 (#2619)
- chore(deps): bump openai from 4.77.4 to 4.78.0 (#2617)

### Documentation

- docs(site): add vedant to the about page (#2622)
- docs(site): update grid breakpoints for better spacing of team members on about page (#2623)

## [0.103.6] - 2025-01-09

### Changed

- chore(examples): add image saving hook for DALL-E outputs in redteam-dalle (#2607)
- chore(redteam): expose redteam run command and auto-share remote results (#2609)
- chore(redteam): store attack prompt instead of rendered prompt in metadata (#2602)
- chore(workflows): add actionlint GitHub Action for workflow validation (#2604)
- chore(ci): updated yanked dependency and ruff format (#2608)

### Fixed

- fix(docker): correct string concatenation for BUILD_DATE in GitHub Actions (#2603)
- fix(providers): convert anthropic bedrock lone system messages to user messages for compatibility with model graded metrics (#2606)

### Documentation

- docs(caching): expand documentation on caching mechanisms (#2605)

## [0.103.5] - 2025-01-09

### Added

- feat(fetch): Add support for custom SSL certificates (#2591)

### Changed

- chore(assertions): Improve Python assertion configuration passing (#2583)
- chore(debug): Enhance logging for null/undefined template variables (#2588)
- chore(providers): Allow ability to set custom default embedding provider (#2587)
- chore(providers): Improve error handling in HTTP provider (#2593)
- chore(redteam): Add grader to crescendo to increase ASR (#2594)
- chore(webui): Add plugin category on the recently used cards (#2600)
- chore(webui): Highlight selected strats just like plugins (#2601)
- chore(webui): Replace initial prompt with last redteam prompt when it exists (#2598)
- chore(webui): Response parser -> response transform (#2584)

### Fixed

- fix(cli): filterMode `failures` should omit `errors` (#2590)
- fix(providers): Handle bad HTTP status code (#2589)
- fix(redteam): ascii-smuggling is a plugin, not a strategy (#2585)
- fix(redteam): Use OS-agnostic temp file (#2586)

### Dependencies

- chore(deps): Update dependencies to latest versions (#2597)

### Documentation

- docs(license): Update year and clarify licensing terms (#2596)
- docs(providers): Update overview table with new entries (#2592)

## [0.103.4] - 2025-01-08

### Added

- feat(cli): add --filter-errors-only parameter to `eval` (#2539)
- feat(providers): f5 provider placeholder (#2563)
- feat(assertions): add support for specifying function names in external assertions (#2548)

### Changed

- chore(providers): add support for the WATSONX_AI_AUTH_TYPE env (#2547)
- chore(providers): add debug logs to llama provider (#2569)
- chore(redteam): add debug to cyberseceval (#2549)
- chore(redteam): add english language cyberseceval (#2561)
- chore(redteam): adjust parameters for iterativeTree strategy (#2535)
- chore(redteam): improve dialog content for load example configuration (#2574)
- chore(redteam): improve grader in jailbreak:tree strategy (#2565)
- chore(redteam): improve iterative provider with test case grader (#2552)
- chore(redteam): improve tree node selection. Add metadata (#2538)
- chore(redteam): reduce iterative image provider refusals (#2578)
- chore(tests): improve misc test setup and teardown (#2579)
- chore(webui): enhance metadata expand/collapse handling (#2550)
- chore(webui): Add type for provider test response (#2567)
- chore(assertions): minor change to python assert example and revert provider to gpt4 mini (#2564)
- chore(webui): ensure provider overrides are displayed correctly (#2546)
- docs: improve dark mode styles on security page (#2562)
- docs: jailbreak blog post (#2575)
- docs: missing plugins (#2558)
- docs: updates to llm vulnerability types page (#2527)
- docs: updating typo for g-eval pages (#2568)
- docs: only show frameworks in compliance section (#2559)
- chore(docs): improve dark mode on redteam configuration (#2553)
- chore(docs): sort plugins by pluginId (#2536)

### Fixed

- fix(assertions): ensure that Python assertions can reference the config as per the example given (#2551)

### Dependencies

- chore(deps): update dependencies to latest minor and patch versions (#2533)
- chore(deps): bump @aws-sdk/client-bedrock-runtime from 3.716.0 to 3.721.0 (#2532)
- chore(deps): bump @aws-sdk/client-bedrock-runtime from 3.721.0 to 3.723.0 (#2554)
- chore(deps): bump openai from 4.77.0 to 4.77.3 (#2544)
- chore(deps): update lock file to resolve dependency issues (#2545)
- chore(deps): update lock file to resolve yanked dependency (#2581)

### Documentation

- docs(blog): improve the usage instructions for jailbreak dalle post (#2576)
- docs(llm-vulnerability-scanner): improve dark mode styles (#2577)
- docs(styles): improve dark mode styles for index page (#2580)
- docs(troubleshooting): adjust sidebar order and update example version (#2557)

## [0.103.3] - 2025-01-03

### Added

- feat(redteam): add system prompt override plugin (#2524)

### Changed

- feat: cyberseceval plugin (#2523)
- chore(vertex): ability to override api version (#2529)
- chore: add more debug info to API health check (#2531)
- chore: switch cloud `run` to use --config param (#2520)
- docs: update owasp top 10 page (#2515)
- docs: misc improvements (#2525)

### Fixed

- fix(gemini): support gemini thinking model (#2526)
- fix(docs): correct broken link in blog post (#2522)
- fix(docs): conditionally enable gtag only in production (#2530)

### Documentation

- docs(blog): unbounded consumption (#2521)
- docs(redteam): update configuration.md (#2543)

## [0.103.2] - 2024-12-31

### Changed

- feat: run redteam from cloud config (#2503)
- feat: divergent repetition plugin (#2517)
- docs: guardrails ui (#2518)
- feat: granular envars for memory control (#2509)
- fix: use `default` when importing cjs module (#2506)
- docs: readme overhaul (#2502)
- chore(redteam): make numIterations configurable for iterative strategy (#2511)
- chore(webui): enhance styling and responsiveness for StrategyStats component (#2485)
- chore(providers): make number of retry attempts configurable for HTTP provider (#2512)
- chore(providers): add configurable retry attempts for AWS Bedrock. Improve error handling (#2514)
- chore(redteam): handle empty and refusal responses (#2516)
- docs: divergent repetition to plugins table (#2519)

### Fixed

- fix(moderation): handle empty output to avoid false positives (#2508)
- fix(fetch): correct retries logic to ensure at least one attempt (#2513)

## [0.103.1] - 2024-12-24

### Changed

- fix: send config purpose when running in web ui (#2504)
- fix: include `sharing` in generated redteam config (#2505)
- docs: g-eval docs (#2501)

## [0.103.0] - 2024-12-23

### Added

- feat(eval): Add sheet identifier to Google Sheets URL for saving eval results (#2348)
- feat(eval): Add support for Hugging Face datasets (#2497)
- feat(redteam): Ability to set the number of test cases per plugin (#2480)
- feat(redteam): Beavertails plugin (#2500)
- feat(redteam): Best-of-n jailbreak (#2495)
- feat(redteam): Dedicated custom input section (#2493)
- feat(redteam): Harmful:cybercrime:malicious-code (#2481)
- feat(redteam): Recently used plugins (#2488)
- feat(redteam): Support `intent` sequences (#2487)

### Changed

- chore(redteam): Add "View Probes" button (#2492)
- chore(redteam): Enhance metadata tracking for iterative provider (#2482)
- chore(redteam): Improve scoring in iterative providers (#2486)
- chore(redteam): Record stateless telemetry (#2477)
- chore(examples): Revert redteam-ollama example to previous version (#2499)
- docs: Cyberseceval (#2494)
- docs: Plugins overview (#2448)
- docs: Strategy overview (#2449)

### Fixed

- fix(redteam): Ability to set custom target (#2483)
- fix(redteam): Apply delay to redteam providers (#2498)
- fix(redteam): Scroll to top when changing tabs (#2484)
- fix(redteam): State management for raw HTTP requests (#2491)

### Dependencies

- chore(deps): Bump @aws-sdk/client-bedrock-runtime from 3.714.0 to 3.716.0 (#2479)

### Documentation

- docs(providers): Add new providers to documentation (#2496)

## [0.102.4] - 2024-12-20

### Changed

- feat: add G-Eval assertion (#2436)
- feat: ability to set delay from webui (#2474)
- fix: resolve circular reference issue in groq provider (#2475)
- chore: placeholder for ied (#2478)

### Fixed

- fix(provider): ensure system prompt is formatted correctly for amazon nova models (#2476)

### Documentation

- docs(red-team): update default strategy documentation (#2473)

## [0.102.3] - 2024-12-19

### Changed

- feat: pliny plugin (#2469)
- feat: meth plugin (#2470)

### Fixed

- fix(redteam): resolve prompt rendering issue in goat provider (#2472)

### Dependencies

- chore(deps): update dependencies to latest versions (#2442)

## [0.102.2] - 2024-12-19

### Added

- feat(eval): Add metadata filtering to `promptfoo eval` (#2460)
- feat(redteam): Implement `basic` strategy to skip strategy-less tests (#2461)
- feat(redteam): Show messages for multi-turn providers (#2454)
- feat(webui): Add search bar for reports (#2458)

### Changed

- chore(providers): Add new OpenAI O1 model versions (#2450)
- chore(ci): Handle fork PRs without secrets correctly (#2443)
- chore(ci): Update Node.js 22.x matrix configuration (#2444)
- chore(ci): Move workflow assets to .github/assets (#2445)
- chore(redteam): Update target handling for model-based strategies (#2466)
- docs: Update RAG red team details (#2459)

### Fixed

- fix(providers): Fix O1 model detection (#2455)
- fix(redteam): Handle invalid message from GOAT (#2462)
- fix(redteam): Handle null target model responses in GOAT and improve safeJsonStringify (#2465)
- fix(redteam): Improve logging and message handling in Crescendo and GOAT providers (#2467)
- fix(redteam): Properly write target response to iterative (#2447)
- fix(redteam): Skip iterative turn on refusal (#2464)

### Dependencies

- chore(deps): Bump @anthropic-ai/sdk from 0.32.1 to 0.33.1 (#2451)
- chore(deps): Bump @aws-sdk/client-bedrock-runtime from 3.712.0 to 3.714.0 (#2446)
- chore(deps): Bump openai from 4.76.3 to 4.77.0 (#2452)

## [0.102.1] - 2024-12-17

### Added

- feat(redteam): ability to upload intents from csv (#2424)
- feat(redteam): switch to rag example (#2432)

### Changed

- chore(cli): address punycode deprecation warning for Node.js 22 (#2440)
- chore(redteam): format extraction prompts as chat messages (#2429)
- chore(redteam): integration tests (#2413)
- chore(redteam): move plugin collections out of plugin type (#2435)
- chore(redteam): raise timeout on unaligned provider to 60s (#2434)
- chore(redteam): update owasp mappings (#2316)
- chore(redteam): update plugin and strategy display names and descriptions (#2387)
- chore(redteam): minor styling improvements to TestTargetConfiguration (#2430)
- chore(redteam): remove horizontal scroll from redteam setup tabs (#2420)

### Fixed

- fix(redteam): add support for entity merging in config (#2433)
- fix(redteam): combine strategy configs for chained strategies (#2415)
- fix(redteam): don't fall back if entity and purpose extraction fails (#2428)
- fix(redteam): integration test (#2431)
- fix(redteam): make cross-session-leak not default (#2427)
- fix(redteam): remove duplicate `intent` plugin (#2426)
- fix(redteam): dark mode in test targets ui (#2425)
- fix(redteam): resolve invalid DOM nesting of ul elements in Strategies component (#2421)
- fix(evaluator): handle circular references during error logging (#2441)

### Dependencies

- chore(deps): bump @aws-sdk/client-bedrock-runtime from 3.709.0 to 3.712.0 (#2418)
- chore(deps): bump groq-sdk from 0.9.0 to 0.9.1 (#2416)
- chore(deps): bump openai from 4.76.2 to 4.76.3 (#2417)

## [0.102.0] - 2024-12-16

### Added

- feat(redteam): add api healthcheck to redteam generate (#2398)

### Changed

- feat: add raw HTTP request support to Targets UI (#2407)
- feat: add HTTP provider configuration generator (#2409)
- feat: generate http config button (#2411)
- feat: run redteam in web ui (#2025)
- fix: exit codes and tests (#2414)
- docs: add docs for model-graded metrics (#2406)

## [0.101.2] - 2024-12-14

### Added

- feat(webui): implement cloud API health check functionality (#2397)
- feat(webui): redteam attack flow chart (#2389)
- feat(webui): strategy stats drawer (#2388)
- feat(webui): Filter Results view by errors (#2394)

### Changed

- revert: refactor(evaluator): enhance variable resolution and prompt rendering (#2386)
- chore(docker): add version info to docker build (#2401)
- chore(docs): Update README.md (#2391)

### Fixed

- fix(redteam): improve error message for plugin validation (#2395)
- fix(redteam): improve redteam strategy validation with detailed error messages (#2396)
- fix(webui): hide "show failures" checkbox on 1-column evals (#2393)

### Dependencies

- chore(deps): bump openai from 4.76.1 to 4.76.2 (#2390)

## [0.101.1] - 2024-12-13

### Added

- feat(eval): Separate errors from assert failures (#2214)
- feat(eval): Support more than one multi-turn conversation in the same eval with conversationId metadata field (#2360)
- feat: chunk results during share to handle large evals (#2381)

### Changed

- fix: use safeJsonStringify (#2385)
- chore(evaluator): Enhance variable resolution and prompt rendering (#2380)
- chore(ci): Remove outdated package-lock.json after enabling workspaces in package.json (#2377)
- chore(examples): Add Ollama red team example from blog post (#2374)
- Revert "feat: chunk results during share to handle large evals" (#2399)

### Fixed

- fix(cli): Fix punycode deprecation warning (#2384)
- fix(cli): Re-enable validation warning for invalid dereferenced configs (#2373)
- fix(prompts): Restore behavior that delays YAML parsing until after variable substitution (#2383)
- fix(redteam): Support file:// protocol for custom plugins (#2376)
- fix(webui): Use injectVar in redteam report view (#2366)

### Documentation

- docs(configuration): Add documentation for shared variables in tests (#2379)

## [0.101.0] - 2024-12-12

### Added

- feat(eval): Separate errors from assert failures (#2214)
- feat(eval): Support more than one multi-turn conversation in the same eval with conversationId metadata field (#2360)

### Changed

- chore(evaluator): Enhance variable resolution and prompt rendering (#2380)
- chore(ci): Remove outdated package-lock.json after enabling workspaces in package.json (#2377)
- chore(examples): Add Ollama red team example from blog post (#2374)

### Fixed

- fix(cli): Fix punycode deprecation warning (#2384)
- fix(cli): Re-enable validation warning for invalid dereferenced configs (#2373)
- fix(prompts): Restore behavior that delays YAML parsing until after variable substitution (#2383)
- fix(redteam): Support file:// protocol for custom plugins (#2376)
- fix(webui): Use injectVar in redteam report view (#2366)

### Documentation

- docs(configuration): Add documentation for shared variables in tests (#2379)

## [0.100.6] - 2024-12-11

### Changed

- chore: clean up invariant references (#2367)
- chore: invariant (#2363)
- chore(examples): add YAML schema and descriptions to config files (#2358)
- chore(providers): add debugs and make provider invariants more detailed (#2365)
- chore(redteam): add better error logging for multilingual (#2347)
- chore(redteam): add getRemoteGenerationUrl mocks to redteam tests (#2349)
- chore(redteam): Better error messaging for composite jailbreaks (#2372)
- chore(redteam): fix composite jailbreak docs (#2370)
- chore(redteam): respect --delay with redteam providers (#2369)
- chore(webui): add "save YAML" option to Save Config dialog (#2356)
- chore(webui): enhance redteam preset cards layout and styling (#2353)

### Fixed

- fix(providers): add regional model support to Bedrock (#2354)
- fix(webui): redteam setup UI should support request body objects (#2355)
- fix(providers): use Replicate moderation provider when OpenAI key not present (#2346)

### Dependencies

- chore(deps): bump @aws-sdk/client-bedrock-runtime from 3.706.0 to 3.709.0 (#2362)
- chore(deps): bump openai from 4.76.0 to 4.76.1 (#2361)
- chore(deps): update dependencies (#2350)

### Documentation

- docs(blog): new post on the EU AI Act (#2357)
- docs(redteam): Update documentation to suggest a detailed purpose (#2345)
- docs(troubleshooting): replace auto-generated index with custom overview (#2352)

## [0.100.5] - 2024-12-09

### Changed

- feat: Show current redteam and save state by @sklein12 in [#2336](https://github.com/promptfoo/promptfoo/pull/2336)
- fix: Our task API responds with a JSON object by @sklein12 in [#2337](https://github.com/promptfoo/promptfoo/pull/2337)
- fix: Attempt to fix metrics after share to self-hosted by @GICodeWarrior in [#2338](https://github.com/promptfoo/promptfoo/pull/2338)
- fix: Merge `defaultTest.vars` before applying `transformVars` by @mldangelo in [#2339](https://github.com/promptfoo/promptfoo/pull/2339)
- fix: Catch errors on purpose extraction and continue by @sklein12 in [#2344](https://github.com/promptfoo/promptfoo/pull/2344)
- chore: Allow overriding default and redteam providers globally by @sklein12 in [#2333](https://github.com/promptfoo/promptfoo/pull/2333)
- chore(providers): Align `transformRequest` with `transformResponse` behavior by @mldangelo in [#2334](https://github.com/promptfoo/promptfoo/pull/2334)
- chore: Update Node.js to v20.18.1 by @mldangelo in [#2342](https://github.com/promptfoo/promptfoo/pull/2342)
- chore: Add support for multiple Google Sheets in `promptfooconfig` by @mldangelo in [#2343](https://github.com/promptfoo/promptfoo/pull/2343)

## [0.100.4] - 2024-12-08

### Changed

- feat: "try example" in target configuration (#2335)
- chore(webui): add a reset config button (#2328)
- chore(redteam): add comments and schema to generated yaml (#2329)
- chore(webui): add select all/none for all plugins (#2326)
- chore: automate CITATION.cff version bump. Sort npm scripts (#2320)
- docs: Fix docs to reflect non-root docker user (#2324)

### Fixed

- fix(cli): recommend npx if necessary (#2325)
- fix(providers): use prompt config for structured outputs in azure (#2331)
- fix(redteam): Use cloud api for remote harmful generation (#2323)
- fix(webui): redteam bug where purpose was using old state (#2330)
- fix(webui): redteam config persist between refreshes (#2327)

### Dependencies

- chore(deps): bump openai from 4.75.0 to 4.76.0 (#2321)

## [0.100.3] - 2024-12-06

### Changed

- chore(providers): improve JSON schema support for openai azure (#2318)

### Dependencies

- chore(deps): bump the npm_and_yarn group with 2 updates (#2317)

### Documentation

- docs(aws-bedrock): add Nova model documentation and update examples (#2319)
- docs(multilingual): add language code references (#2311)

## [0.100.2] - 2024-12-06

### Added

- feat: multiline editor for http request body (#2314) by @typpo

### Fixed

- fix(redteam): Do not fail crescendo if the provider sends the wrong response (#2315) by @sklein12
- fix: remove log line (c539341)

## [0.100.1] - 2024-12-05

### Added

- feat(redteam): Multilingual generates test cases across all strats (#2313) by @sklein12

### Fixed

- fix(redteam): preserve assertion types in multilingual strategy (#2312) by @mldangelo

### Changed

- chore(redteam): Improve purpose output (779a8d4)
- chore: re-reorder target setup page (7dd11ae)
- chore: copy (158d841)
- ci: increase Docker workflow timeout to 60 minutes (414db79)

### Dependencies

- chore(deps): update multiple package dependencies (#2308) by @mldangelo

### Documentation

- docs: fix multilingual (e78e77d)

## [0.100.0] - 2024-12-05

### Added

- feat(providers): Add Amazon Nova models to Bedrock provider (#2300)
- feat(providers): Support TypeScript custom providers (#2285)
- feat(providers): Add transformRequest to HTTP provider. Rename responseParser to transformResponse (#2228)
- feat(cli): Add configurable CSV delimiter support (#2294)
- feat(redteam): Load `intents` plugin from file (#2283)
- feat(webui): Ability to configure strategies in redteam setup (#2304)
- feat(webui): Ability to upload YAML file to setup view (#2297)
- feat(webui): Column selector (#2288)

### Changed

- chore(webui): Add YAML preview and strategies to redteamReview page (#2305)
- chore(prompts): TypeScript for prompt functions (#2287)
- chore(webui): Display # selected plugins in accordion text (#2298)
- chore(redteam): Remote generation if logged into cloud (#2286)
- chore(cli): Write `promptfoo-errors.log` on error (#2303)
- chore(cli): Improve error message when attempting to share incomplete eval (#2301)
- chore(redteam): Fix stateless warning (#2282)
- chore(redteam): Plugin page UX (#2299)
- chore(webui): Display average cost alongside total (#2274)
- chore(webui): Remove prompt from redteam setup purpose page (#2295)
- docs: Guide on LangChain PromptTemplates (#2235)

### Fixed

- fix(redteam): Do not store config hash if redteam generation failed (#2296)
- fix(webui): Minor bugs in redteam config UI (#2278)
- fix(cli): Replace process.exitCode with process.exit calls in share command (#2307)

### Dependencies

- chore(deps): Bump @aws-sdk/client-bedrock-runtime from 3.699.0 to 3.704.0 (#2279)
- chore(deps): Bump @aws-sdk/client-bedrock-runtime from 3.704.0 to 3.705.0 (#2290)
- chore(deps): Bump groq-sdk from 0.8.0 to 0.9.0 (#2291)
- chore(deps): Bump openai from 4.73.1 to 4.74.0 (#2280)
- chore(deps): Bump openai from 4.74.0 to 4.75.0 (#2289)

### Documentation

- docs(examples): Add redteam chatbot example (#2306)

## [0.99.1] - 2024-12-02

### Changed

- chore(docs): update --config YAML file references to match actual behavior (#2170)
- chore(providers): add \*-latest models for Anthropic (#2262)
- chore(providers): remove optional chaining in goat provider (#2253)
- chore(redteam): ability to override severity (#2260)
- chore(redteam): improve hijacking grader (#2251)
- chore(redteam): improve overreliance grader (#2246)
- chore(redteam): improve politics grader (#2258)
- chore(redteam): move harmful specialized advice plugin to unaligned provider (#2239)
- chore(redteam): move misinformation plugin from aligned to unaligned provider (#2232)
- chore(redteam): shell injection grader improvement (25%) (#2277)
- chore(redteam): update policy grader (#2244)
- chore(site): improve architecture diagram dark mode (#2254)
- chore(site): move careers link (#2242)
- chore(tests): remove console.error debug statement (#2275)
- chore(types): add Zod schema for assertion types (#2276)
- chore(webui): ability to set image min/max height (#2268)
- chore(webui): add metric column in assertions table (#2238)
- chore(webui): add pointer cursor to report view (#2272)
- chore(webui): add support for custom targets to redteam setup (#2215)
- chore(webui): combine assertion context to eval output comment dialog (#2240)
- chore(webui): improve back and next buttons for purpose/targets pages (#2269)
- chore(webui): minor improvements to redteam setup strategy and plugin selection (#2247)
- chore(webui): only show action buttons for the currently hovered cell, rather than both cells for that row (#2270)
- chore(webui): preserve whitespace in TableCommentDialog (#2237)
- chore(webui): prevent dialog from popping up repeatedly when component rerenders (#2273)
- chore(webui): remove local dashboard (#2261)
- chore(webui): select all/none in redteam setup plugins view (#2241)
- docs: GitLab integration (#2234)

### Fixed

- fix(cli): improve debugging for fetchWithRetries (#2233)
- fix(cli): refuse to share incomplete evals (#2259)
- fix(webui): support sorting on pass/fail count & raw score (#2271)
- fix(redteam): stringify non-string target provider responses in goat (#2252)

### Dependencies

- chore(deps): bump openai from 4.73.0 to 4.73.1 (#2243)
- chore(deps): sync dependency versions with promptfoo cloud (#2256)
- chore(deps): update dependencies (#2257)
- chore(deps): update lock file for yanked dependency (#2250)

## [0.99.0] - 2024-11-25

### Added

- feat(cli): `promptfoo debug` command (#2220)
- feat(eval): Read variables from PDF (#2218)
- feat(providers): Add `sequence` provider (#2217)
- feat(redteam): Citation strategy (#2223)
- feat(redteam): Composite jailbreak strategy (#2227)
- feat(redteam): Ability to limit strategies to specific plugins (#2222)

### Changed

- chore(redteam): Attempt to reuse existing server for redteam init (#2210)
- chore(redteam): Naive GOAT error handling (#2213)
- chore(redteam): Improve competitors plugin and grading (#2208)

### Fixed

- fix(eval): CSV BOM parsing (#2230)
- fix(redteam): Add missing entities field to redteam schema (#2226)
- fix(redteam): Ensure numTests is properly inherited in config for all plugin types (#2229)
- fix(redteam): Strip prompt asterisks (#2212)
- fix(redteam): Validate plugins before starting (#2219)

### Dependencies

- chore(deps): Bump @aws-sdk/client-bedrock-runtime from 3.696.0 to 3.699.0 (#2231)

### Documentation

- docs(redteam): Ollama redteam blog (#2221)
- docs(redteam): Add troubleshooting documentation (#2211)

## [0.98.0] - 2024-11-22

### Added

- feat(providers): Maintain session-id in HTTP provider (#2101)
- feat(redteam): Add custom strategy (#2166)
- feat(webui): Add CSV download to report view (#2168)
- feat(webui): Add image preview lightbox for base64 image strings (#2194)

### Changed

- chore(providers): Add GPT-4-0-2024-11-20 to supported models (#2203)
- chore(providers): Add support for UUID in transformVars (#2204)
- chore(cli): Display help for invalid args (#2196)
- chore(redteam): Add `promptfoo redteam setup` (#2172)
- chore(redteam): Init now opens web setup UI (#2191)
- chore(redteam): Update purpose UI to capture better information (#2180)
- chore(redteam): Instrument redteam setup (#2193)
- chore(redteam): Remove OpenAI key requirement in onboarding (#2187)
- chore(redteam): Remove overreliance from default (#2201)
- chore(redteam): Remove redundant harmful plugin when all subcategories are selected (#2206)
- chore(redteam): Reorganize plugins in setup (#2173)
- chore(redteam): Session parsing in UI (#2192)
- chore(redteam): Update docs for multi-turn strategies (#2182)
- chore(redteam): Update redteam init instructions (#2190)
- chore(redteam): Wrap more system purpose tags (#2202)
- chore(redteam): Wrap purposes in <Purpose> tags (#2175)

### Fixed

- fix(prompts): Parse YAML files into JSON before Nunjucks template render (#2205)
- fix(providers): Handle more response parser failures in HTTP provider (#2200)
- fix(redteam): Attempt to fix undefined redteam testcase bug (#2186)
- fix(redteam): Debug access plugin grader improvement (#2178)
- fix(redteam): Handle missing prompts in indirect prompt injection setup (#2199)
- fix(redteam): Pass isRedteam from eval database model (#2171)
- fix(webui): Handle division by zero cases in CustomMetrics component (#2195)

### Dependencies

- chore(deps): Bump @aws-sdk/client-bedrock-runtime from 3.693.0 to 3.696.0 (#2176)
- chore(deps): Update dependencies - resolve lock file issue (#2179)
- chore(deps): Update dependencies (#2169)

### Documentation

- docs(examples): Add F-score example (#2198)
- docs(examples): Modernize image classification example (#2197)
- docs(site): Add red team Hugging Face model guide (#2181)
- docs(site): Use `https` id with `url` config (#2189)

## [0.97.0] - 2024-11-18

### Added

- feat(azure): adding AzureCliCredential as a fallback authentication option (#2149)

### Changed

- feat: report shows % framework compliance as progress bar (#2160)
- feat: support for grader fewshot examples (#2162)
- feat: add support for bedrock guardrails (#2163)
- fix: crescendo feedback (#2145)
- fix: handle null test cases in strategy generation (#2146)
- refactor(redteam): extract parseGeneratedPrompts from redteam base class (#2155)
- refactor(redteam): modularize and simplify harmful plugin (#2154)
- chore: bump @aws-sdk/client-bedrock-runtime from 3.691.0 to 3.693.0 (#2147)
- chore: bump @eslint/plugin-kit from 0.2.0 to 0.2.3 in the npm_and_yarn group (#2151)
- chore: track token usage for redteam providers (#2150)
- chore(providers): misc harmful completion provider enhancements (#2153)
- chore: display strategy used in report view (#2156)
- chore: open result details in report view (#2159)
- chore: add # requests to token usage (#2158)
- chore: set redteamFinalPrompt in goat provider (#2161)
- chore(redteam): refactor harmful plugin into aligned and unaligned modules (#2164)
- chore(redteam): refactor unaligned inference API response handling (#2167)

### Fixed

- fix(share): update eval author to logged-in user when sharing (#2165)

## [0.96.2] - 2024-11-14

### Added

- feat(redteam): redteam fewshot overrides (#2138)
- feat(cli): make README.md file during onboarding init flow optional (#2054)

### Changed

- feat: helm chart for self hosted (#2003)

### Fixed

- fix(cli): remove validation warning on yaml files (#2137)
- fix(providers): handle system messages correctly for bedrock Claude models (#2141)
- fix(redteam): Config for all strategies (#2126)
- fix(webui): potential divide by 0s (#2135)
- fix(webui): restore token usage display (#2143)

### Dependencies

- chore(deps): clean up plugin action params (#2139)
- chore(deps): bump @aws-sdk/client-bedrock-runtime from 3.687.0 to 3.691.0 (#2140)
- chore(deps): update dependencies (#2133)

## [0.96.1] - 2024-11-12

### Added

- feat(ui): Respect max text length in Markdown cells (#2109)

### Changed

- chore(assertions): split assertions into separate modules (#2116)\* chore(blog): update API endpoint to canonical domain by @mldangelo in https://github.com/promptfoo/promptfoo/pull/2119
- chore(cli): add promptfoo version header to all requests (#2121)
- chore(redteam): allow goat to be used stateless or not (#2102)
- chore(redteam): Break out Prompt Metrics Types (#2120)
- chore(redteam): re-organize report categories (#2127)
- chore(docs): Fix AWS default region to match documentation (#2117)

### Fixed

- fix(cli): validate config after dereferencing (#2129)
- fix(providers): handle system messages correctly in anthropic parseMessages (#2128)

### Dependencies

- chore(deps): bump groq-sdk from 0.7.0 to 0.8.0 (#2131)
- chore(deps): update multiple dependencies (#2118)

## [0.96.0] - 2024-11-10

### Added

- feat(redteam): intent plugin (#2072)
- feat(redteam): rag poisoning plugin (#2078)
- feat(cli): --filter-sample on eval to randomly sample (#2115)
- feat(providers): azure default provider (#2107)
- feat(assertions): BLEU score (#2081)

### Changed

- chore(assertions): refactor JSON assertions (#2098)
- chore(assertions): split assertions into separate files (#2089)
- chore(cli): add --ids-only to list commands (#2076)
- chore(cli): lazily init csv assertion regex (#2111)
- chore(cli): validate json, yaml, js configs on load (#2114)
- chore(lint): format lint (#2082)
- chore(providers): add envar support for azure auth (#2106)
- chore(providers): add support for Claude 3.5 Haiku model (#2066)
- chore(providers): add support for external response_format in azure openai (#2092)
- chore(providers): azureopenai -> azure (#2113)
- chore(providers): Support AWS sessionToken and profile for authentication (#2085)
- chore(redteam): improve rbac grader (#2067)
- chore(redteam): pass context and options to target in iterativeTree provider (#2093)
- chore(redteam): Use purpose in graders (#2077)
- chore(webui): prevent unnecessary state resets in plugin configuration in redteam ui (#2071)
- chore: add yaml config validation tests (#2070)
- chore(docs): goat-blog demo component usability improvements (#2095)
- docs: use "provider" key in python prompt function (#2103)
- docs: add GOAT blog post (#2068)
- chore(blog): update API endpoint to canonical domain (#2119)

### Fixed

- fix(cli): keep eval id on `import` (#2112)
- fix(providers): portkey provider and headers (#2088)
- fix(redteam): provide target context (#2090)
- fix(providers): ensure consistent message parsing for Anthropic Claude Vision (#2069)
- fix(redteam): make remote generation URL dynamic to support dotenv loading (#2086)

### Dependencies

- chore(deps): bump @anthropic-ai/sdk from 0.31.0 to 0.32.0 (#2074)
- chore(deps): bump @anthropic-ai/sdk from 0.32.0 to 0.32.1 (#2083)
- chore(deps): bump @aws-sdk/client-bedrock-runtime from 3.686.0 to 3.687.0 (#2104)
- chore(deps): bump openai from 4.70.2 to 4.71.0 (#2073)
- chore(deps): bump openai from 4.71.0 to 4.71.1 (#2087)

## [0.95.0] - 2024-11-04

### Added

- **feat(redteam):** goat (#2006)
- **feat(webui):** add support for file providers in eval creation view via file upload by @mldangelo in https://github.com/promptfoo/promptfoo/pull/2055
- feat(webui): add support for file providers in eval creation view via file upload (#2055)

### Changed

- **feat:** save and load configs (#2044)
- **feat:** index page for report view (#2048)
- **fix:** competitors grader (#2042)
- **fix:** llm rubric markup (#2043)
- **fix:** OOM on large evals (#2049)
- **chore:** migrate rag-full example to langchain 0.3.0 (#2041)
- **chore:** add some loaders to webui pages (#2050)
- **chore(providers):** add bedrock regional inference profile IDs (#2058)
- **chore(webui):** optimize custom policy handling (#2061)
- **chore:** bump @anthropic-ai/sdk from 0.30.1 to 0.31.0 (#2062)
- **chore:** bump openai from 4.69.0 to 4.70.2 (#2063)

### Fixed

- **fix(webui):** preserve target label when switching target types (#2060)

### Dependencies

- **chore(deps):** bump langchain from 0.2.10 to 0.3.0 in /examples/rag-full (#2040)
- **chore(deps):** bump openai from 4.68.4 to 4.69.0 (#2045)
- **chore(deps):** update patch and minor dependencies (#2064)

## [0.94.6] - 2024-10-30

### Added

- feat(webui): make table header sticky (#2001)

### Changed

- feat: `promptfoo auth whoami` (#2034)
- fix: minor redteam run fixes (#2033)
- fix: report issue counts (#2037)
- fix: Integration backlink to portkey docs (#2039)
- chore: add provider to assertion function context (#2036)
- chore: add `--verbose` to redteam run (#2032)
- chore(deps-dev): bump @aws-sdk/client-bedrock-runtime from 3.679.0 to 3.682.0 (#2038)

### Dependencies

- chore(deps): bump elliptic from 6.5.7 to 6.6.0 in /src/app (#2031)
- chore(deps): bump langchain from 0.1.14 to 0.3.0 in /examples/langchain-python (#2035)

## [0.94.5] - 2024-10-28

### Changed

- fix: bump version on fetch cache key (#2029)
- fix: support browser back/forward in redteam setup (#2022)
- chore: improve ui for plugin configs (#2024)
- chore(webui): improve redteam plugin configuration UI (#2028)
- chore: Add Missing Statuses to Risk Categories (#2030)

### Fixed

- fix(ci): add disk space cleanup steps to prevent runner failures (#2018)
- fix(redteam): auto-extract injectVar from prompt template in redteam image provider (#2021)
- fix(providers): adjust bedrock anthropic default temperature (#2027)
- fix(webui): hide redteam setup dialog after seen (#2023)

### Documentation

- docs(provider): fix dalle-3 provider name (#2020)

## [0.94.4] - 2024-10-27

### Added

- **Feature:** Add simulated user provider ([#2014](https://github.com/promptfoo/promptfoo/pull/2014) by [@typpo](https://github.com/typpo))

### Changed

- **Fix:** Handle basic auth credentials in fetch requests ([#2013](https://github.com/promptfoo/promptfoo/pull/2013) by [@mldangelo](https://github.com/mldangelo))
- **Chore:** Add configuration option to disable template environment variables ([#2017](https://github.com/promptfoo/promptfoo/pull/2017) by [@mldangelo](https://github.com/mldangelo))
- **Chore (Redteam):** Improve onboarding CLI plugin configuration handling ([#2015](https://github.com/promptfoo/promptfoo/pull/2015) by [@mldangelo](https://github.com/mldangelo))

## [0.94.3] - 2024-10-26

### Changed

- feat: package import support improvements (#1995)
- feat: add adaline gateway provider (#1980)
- fix: template creation for `promptfoo init` and `promptfoo redteam init`
- chore(providers): merge prompt and provider config in azure (#2011)

## [0.94.2] - 2024-10-25

### Added

- feat(browser): `optional` arg on `click` commands (#1997)

### Changed

- feat: add browser support in redteam setup (#1998)
- fix: test case descriptions (#2000)
- fix: Http Provider parser (#1994)
- chore: save user consent when logged in via webui (#1999)
- chore: Constants are lower case (#2007)
- style(eslint): add sort-keys rule and sort type constituents (#2008)
- chore(redteam): alphabetize and normalize ordering of constants (#2002)
- revert: style(eslint): add sort-keys rule and sort type constituents (#2009)

## [0.94.1] - 2024-10-24

### Added

- **feat(schema):** Add YAML schema validation to config files by [@mldangelo](https://github.com/mldangelo) in [#1990](https://github.com/promptfoo/promptfoo/pull/1990)

### Changed

- **chore:** Don't run Docker as root by [@typpo](https://github.com/typpo) in [#1884](https://github.com/promptfoo/promptfoo/pull/1884)
- **chore(webui):** Move Snackbar out of component for reuse by [@sklein12](https://github.com/sklein12) in [#1989](https://github.com/promptfoo/promptfoo/pull/1989)
- **chore(redteam):** Send version to remote endpoint by [@typpo](https://github.com/typpo) in [#1982](https://github.com/promptfoo/promptfoo/pull/1982)
- **refactor(tests):** Reorganize test files into subdirectories by [@mldangelo](https://github.com/mldangelo) in [#1984](https://github.com/promptfoo/promptfoo/pull/1984)
- site: additional landing page (#1996)

### Fixed

- **fix(providers):** Better OpenAI rate limit handling by [@typpo](https://github.com/typpo) in [#1981](https://github.com/promptfoo/promptfoo/pull/1981)
- **fix(providers):** Refusals are not failures by [@typpo](https://github.com/typpo) in [#1991](https://github.com/promptfoo/promptfoo/pull/1991)
- **fix(redteam):** Better error handling in strategies by [@typpo](https://github.com/typpo) in [#1983](https://github.com/promptfoo/promptfoo/pull/1983)
- **fix(redteam):** Better error on remote plugins when remote is disabled by [@typpo](https://github.com/typpo) in [#1979](https://github.com/promptfoo/promptfoo/pull/1979)
- fix: prompt validation (#1993)

### Dependencies

- **chore(deps):** Bump @aws-sdk/client-bedrock-runtime from 3.677.0 to 3.678.0 by [@dependabot](https://github.com/dependabot) in [#1987](https://github.com/promptfoo/promptfoo/pull/1987)
- **chore(deps):** Bump @anthropic-ai/sdk from 0.30.0 to 0.30.1 by [@dependabot](https://github.com/dependabot) in [#1986](https://github.com/promptfoo/promptfoo/pull/1986)
- **chore(deps):** Bump OpenAI from 4.68.2 to 4.68.4 by [@dependabot](https://github.com/dependabot) in [#1985](https://github.com/promptfoo/promptfoo/pull/1985)

## [0.94.0] - 2024-10-23

### Added

- feat(providers): add support for `github` provider (#1927)
- feat(providers): add support for xAI (Grok) provider (#1967)
- feat(providers): Update HTTP Provider to support any type of request (#1920)
- feat(prompts): add context to python and javascript prompts (#1974)
- feat(webui): add ability to update eval author (#1951)
- feat(webui): add login page (#1964)
- feat(webui): add support for displaying base64-encoded images (#1937)
- feat(cli): allow referencing specific gsheet (#1942)
- feat(redteam): show passes and fails in report drawer (#1972)

### Changed

- chore(cli): disable database logging by default (#1953)
- chore(cli): move db migrations up (#1975)
- chore(cli): replace node-fetch with native fetch API (#1968)
- chore(cli): warn on unsupported test format (#1945)
- chore(providers): support AWS credentials in config file for bedrock provider (#1936)
- chore(providers): support response_format in prompt config in openai provider (#1966)
- chore(providers): update Claude 3.5 model version (#1973)
- chore(providers): update implementation of togetherAI provider (#1934)
- chore(redteam): Add redteam descriptions and display names (#1962)
- chore(redteam): Better typing for the new constants (#1965)
- chore(redteam): fix typing issue, don't return in route (#1933)
- chore(redteam): move all redteam constants to one spot (#1952)
- chore(redteam): remove providers from db (#1955)
- chore(redteam): update providers to id by id or label (#1924)
- chore(redteam): Use Provider Label as Unique ID for redteam targets (#1938)
- chore(webui): add user email management endpoints (#1949)
- chore(webui): create dedicated eval router (#1948)
- chore(webui): expose redteam init ui in navigation dropdown menu (#1926)
- chore(webui): improve max text length slider (#1939)
- chore(webui): optimize Material-UI imports for better tree-shaking (#1928)
- chore(webui): optionally record anonymous telemetry (#1940)
- chore(webui): resolve fast refresh warning by separating useToast hook (#1941)
- refactor(assertions): move utility functions to separate file (#1944)
- chore: add citation generation script and update CITATION.cff (#1914)

### Fixed

- fix(cli): add metadata to EvaluateResult model (#1978)
- fix(cli): check for python3 alias (#1971)
- fix(cli): cli properly watches all types of configs (#1929)
- fix(cli): resolve deep copy issue when using grader cli arg (#1943)
- fix(eval): set author from getUserEmail when creating Eval (#1950)
- fix(providers): improve Gemini format coercion and add tests (#1925)
- fix(providers): maybeCoerceToGeminiFormat in palm provider - parse system_instruction (#1947)

### Dependencies

- chore(deps): bump aiohttp from 3.9.5 to 3.10.2 in /examples/rag-full (#1959)
- chore(deps): bump certifi from 2023.11.17 to 2024.7.4 in /examples/python-provider (#1958)
- chore(deps): bump idna from 3.6 to 3.7 in /examples/python-provider (#1957)
- chore(deps): bump rollup from 4.21.3 to 4.24.0 in /src/app (#1961)
- chore(deps): bump starlette from 0.37.2 to 0.40.0 in /examples/rag-full (#1956)
- chore(deps): bump vite from 5.3.3 to 5.4.9 in /examples/jest-integration (#1960)
- chore(deps): migrate drizzle (#1922)
- chore(deps): update dependencies (#1913)

### Documentation

- docs(blog): adding fuzzing post (#1921)

## [0.93.3] - 2024-10-17

### Added

- **feat(assertions):** Support array of files in assertion values by [@danpe](https://github.com/promptfoo/promptfoo/pull/1897)
- **feat(redteam):** Math-prompt strategy by [@AISimplyExplained](https://github.com/promptfoo/promptfoo/pull/1907)
- feat(redteam): math-prompt strategy (#1907)
- feat: add watsonx bearer token auth and display model cost (#1904)
- feat: support array of files in assertion values (#1897)

### Changed

- **chore(providers):** Add WatsonX bearer token auth and display model cost by [@gprem09](https://github.com/promptfoo/promptfoo/pull/1904)
- **chore(redteam):** Rename math-prompt strategy and update docs by [@mldangelo](https://github.com/promptfoo/promptfoo/pull/1912)
- **chore(webui):** Redesign navigation and dark mode components by [@mldangelo](https://github.com/promptfoo/promptfoo/pull/1903)
- **chore(ci):** Correct GitHub Actions syntax for secret access by [@mldangelo](https://github.com/promptfoo/promptfoo/pull/1911)
- **chore(ci):** Fix Docker build by [@sklein12](https://github.com/promptfoo/promptfoo/pull/1910)
- **chore(ci):** Test eval share for hosted container by [@sklein12](https://github.com/promptfoo/promptfoo/pull/1908)
- **chore(ci):** Test sharing to cloud by [@sklein12](https://github.com/promptfoo/promptfoo/pull/1909)
- chore: fix docker build (#1910)
- chore(redteam): rename math-prompt strategy and update docs (#1912)
- chore: Test sharing to cloud (#1909)
- chore: Test eval share for hosted container (#1908)

### Fixed

- **fix(webui):** Navigating directly to an eval by [@sklein12](https://github.com/promptfoo/promptfoo/pull/1905)
- fix(providers): lazy load watsonx dependencies (#1977)
- fix(ci): correct GitHub Actions syntax for secret access (#1911)
- fix: Navigating directly to an eval (#1905)

### Documentation

- **docs(redteam):** Add documentation for Custom and PII plugins by [@mldangelo](https://github.com/promptfoo/promptfoo/pull/1892)

## [0.93.2] - 2024-10-16

### Fixed

- fix: sharing to hosted (#1902)
- fix: update cloud share URL path from 'results' to 'eval' (#1901)
- fix: gemini chat formatting (#1900)

### Documentation

- docs(redteam): add documentation for Custom and PII plugins (#1892)

### Changed

- **fix:** update cloud share URL path from 'results' to 'eval' by [@mldangelo](https://github.com/promptfoo/promptfoo/pull/1901)
- **fix:** gemini chat formatting by [@typpo](https://github.com/promptfoo/promptfoo/pull/1900)
- **fix:** sharing to hosted by [@sklein12](https://github.com/promptfoo/promptfoo/pull/1902)
- **chore:** add `--filter-targets` to `redteam run` by [@typpo](https://github.com/promptfoo/promptfoo/pull/1893)
- **chore:** warn users about unknown arguments after 'eval' command by [@mldangelo](https://github.com/promptfoo/promptfoo/pull/1898)
- chore(webui): redesign navigation and dark mode components (#1903)
- chore(cli): warn users about unknown arguments after 'eval' command (#1898)
- chore: add `--filter-targets` to `redteam run` (#1893)

### Dependencies

- **chore(deps):** bump `@anthropic-ai/sdk` from 0.29.0 to 0.29.1 by [@dependabot](https://github.com/promptfoo/promptfoo/pull/1894)
- chore(deps): bump @anthropic-ai/sdk from 0.29.0 to 0.29.1 (#1894)

## [0.93.1] - 2024-10-15

### Fixed

- fix: Delete all evals broken (#1891)

### Added

- feat: Redteam http target tester (#1883)

### Changed

- **feat:** Crisp chat on certain pages by [@typpo](https://github.com/promptfoo/promptfoo/pull/1880)
- **feat:** Redteam HTTP target tester by [@sklein12](https://github.com/promptfoo/promptfoo/pull/1883)
- **fix:** Do not use default config when config is explicitly set by [@typpo](https://github.com/promptfoo/promptfoo/pull/1878)
- **fix:** Delete all evals broken by [@sklein12](https://github.com/promptfoo/promptfoo/pull/1891)
- **docs:** Add RAG architecture blog post by [@vsauter](https://github.com/promptfoo/promptfoo/pull/1886)
- **refactor(webui):** Move dashboard to redteam directory by [@mldangelo](https://github.com/promptfoo/promptfoo/pull/1890)
- refactor(webui): move dashboard to redteam directory (#1890)

## [0.93.0] - 2024-10-14

### Documentation

- docs: add rag architecture blog post (#1886)

### Added

- feat(cli): add example download functionality to init command (#1875)
- feat(redteam): introduce experimental redteam setup ui (#1872)
- feat(providers): watsonx provider (#1869)
- feat(providers): node package provider (#1855)
- feat: crisp chat on certain pages (#1880)

### Changed

- chore(webui): show tools in report view (#1871)

### Fixed

- fix(cli): only set redteam on combined configs when necessary (#1879)
- fix(cli): disable remote grading with rubric prompt override (#1877)
- fix(webui): rendering evals (#1881)
- fix: do not use default config when config is explicitly set (#1878)

## [0.92.3] - 2024-10-12

### Changed

- fix: request correct structure in prompt (#1851)
- fix: Only persist custom API url in local storage if it's set through the UI (#1854)
- fix: equality failure message (#1868)
- fix: don't always persist providers (#1870)
- feat: env variable to host pf at a different url path then base (#1853)
- chore(redteam): improve custom plugin definition and validation (#1860)
- chore: move skip logic to generate (#1834)
- chore: add `--filter-targets` alias (#1863)
- chore: Cloud sharing with new format (#1840)

### Fixed

- fix(webui): resolve undefined version display in InfoModal (#1856)

### Dependencies

- chore(deps-dev): bump @aws-sdk/client-bedrock-runtime from 3.667.0 to 3.668.0 (#1857)
- chore(deps-dev): bump @aws-sdk/client-bedrock-runtime from 3.668.0 to 3.669.0 (#1865)

## [0.92.2] - 2024-10-09

### Changed

- **ci(tests)**: Separate unit and integration tests in CI pipeline by [@mldangelo](https://github.com/mldangelo) in [#1849](https://github.com/promptfoo/promptfoo/pull/1849)
  - Bump `@aws-sdk/client-bedrock-runtime` from 3.666.0 to 3.667.0 by [@dependabot](https://github.com/dependabot) in [#1845](https://github.com/promptfoo/promptfoo/pull/1845)
  - Bump `@anthropic-ai/sdk` from 0.28.0 to 0.29.0 by [@dependabot](https://github.com/dependabot) in [#1846](https://github.com/promptfoo/promptfoo/pull/1846)
  - Bump `openai` from 4.67.2 to 4.67.3 by [@dependabot](https://github.com/dependabot) in [#1844](https://github.com/promptfoo/promptfoo/pull/1844)

### Fixed

- **fix(providers)**: Dynamically import FAL-AI serverless client by [@mldangelo](https://github.com/mldangelo) in [#1850](https://github.com/promptfoo/promptfoo/pull/1850)

### Dependencies

- **chore(deps)**:

## [0.92.1] - 2024-10-08

### Added

- **feat(providers):** Add support for an optional `responseSchema` file to Google Gemini by [@aud](https://github.com/promptfoo/promptfoo/pull/1839)
- feat(providers): Add support for an optional `responseSchema` file to google gemini (#1839)

### Changed

- **fix:** count could be off if there was a test that wasn't recorded by [@sklein12](https://github.com/promptfoo/promptfoo/pull/1841)
- **fix:** support relative paths by [@sklein12](https://github.com/promptfoo/promptfoo/pull/1842)
- **fix:** Prompt ordering on tables by [@sklein12](https://github.com/promptfoo/promptfoo/pull/1843)
- **chore:** delete empty file by [@sklein12](https://github.com/promptfoo/promptfoo/pull/1829)
- **chore:** rename tables by [@sklein12](https://github.com/promptfoo/promptfoo/pull/1831)
- chore(deps-dev): bump @aws-sdk/client-bedrock-runtime from 3.665.0 to 3.666.0 (#1836)

### Fixed

- **fix(provider):** fal prompt config overrides by [@drochetti](https://github.com/promptfoo/promptfoo/pull/1835)
- fix: Prompt ordering on tables (#1843)
- fix: support relative paths (#1842)
- fix: count could be off if there was a test that wasn't recorded (#1841)

### Dependencies

- **chore(deps):** bump openai from 4.67.1 to 4.67.2 by [@dependabot](https://github.com/promptfoo/promptfoo/pull/1837)
- **chore(deps-dev):** bump @aws-sdk/client-bedrock-runtime from 3.665.0 to 3.666.0 by [@dependabot](https://github.com/promptfoo/promptfoo/pull/1836)
- chore(deps): bump openai from 4.67.1 to 4.67.2 (#1837)

### Documentation

- **docs(contributing):** expand guide for adding new providers by [@mldangelo](https://github.com/promptfoo/promptfoo/pull/1833)

## [0.92.0] - 2024-10-07

### Fixed

- fix(provider): fal prompt config overrides (#1835)

### Documentation

- docs(contributing): expand guide for adding new providers (#1833)

### Changed

- Normalize eval results in db (#1776)
- foundation model blog post (#1823)
- site: custom blog index page (#1824)
- chore(build): allow-composite-ts (#1825)
- chore(cli): improve validation for extension hooks (#1827)
- chore: rename tables (#1831)
- chore: delete empty file (#1829)

## [0.91.3] - 2024-10-04

### Added

- feat(redteam): add religion plugin (#1822)
- feat(provider-fal): allow prompt config overrides (#1815)
- feat: remove in memory table (#1820)

## [0.91.2] - 2024-10-04

### Added

- feat(cli): Add input validation to eval command (@mldangelo #1810)
- feat(cli): Add real-time logging for Python script execution (@mldangelo #1818)
- feat(providers): Add support for setting cookies in `browser` provider (@typpo #1809)

### Changed

- chore(ci): Move integration tests to separate job in GitHub Actions workflow (@mldangelo #1821)
- chore(providers): Add support for file-based response parser for HTTP provider (@mldangelo #1808)
- chore(providers): Improve error message for browser provider missing imports (67c5fed2 @typpo)
- chore(redteam): Update to specific GPT-4 model (0be9c87f @mldangelo)
- chore(site): Update intro cal.com link (ff36972e @typpo)
- chore(webui): Remove 'use client' directives from React components (bc6f4214 @mldangelo)
- docs: Add Streamlit application in browser documentation (855e80f4 @typpo)
- docs: Escape tag in documentation (9c3ae83b @typpo)
- docs: Remove responseparser from quickstart (fe17b837 @typpo)
- docs: Remove responseParser from redteam template (feda3c60 @typpo)
- docs: Update test case reference documentation (d7c7a507 @mldangelo)
- docs: Update to use `redteam run` and `redteam report` (@typpo #1814)

### Fixed

- fix(redteam): Resolve cross-session templating issues (@typpo #1811)
- fix(webui): Ensure weight is not 0 (@sklein12 #1817)

### Dependencies

- chore(deps-dev): Bump @aws-sdk/client-bedrock-runtime from 3.658.1 to 3.662.0 (@dependabot #1805)
- chore(deps-dev): Bump @aws-sdk/client-bedrock-runtime from 3.663.0 to 3.664.0 (@dependabot #1819)
- chore(deps): Bump openai from 4.66.1 to 4.67.0 (@dependabot #1804)
- chore(deps): Bump replicate from 0.34.0 to 0.34.1 (@dependabot #1806)
- chore(deps): Update dependencies (ec37ca4e @mldangelo)

## [0.91.1] - 2024-10-01

### Changed

- feat: prompts as python classmethods (#1799)

### Fixed

- fix(redteam): read redteam config during redteam eval command (#1803)

### Documentation

- docs(custom-api): update documentation and improve typing (#1802)

## [0.91.0] - 2024-10-01

### Added

- feat(cli): ask for email on public share by @typpo in #1798
- feat(cli): support input transforms by @MrFlounder in #1704
- feat(redteam): add `redteam run` command by @typpo in #1791
- feat(webui): new Chart type on the eval page of web UI by @YingjiaLiu99 in #1147

### Changed

- fix: calc the same prompt id everywhere by @sklein12 in #1795
- docs: add troubleshooting section for timeouts by @mldangelo
- docs: fix indentation by @typpo
- docs: provider index by @mldangelo in #1792
- docs: update ts-config example README with tsx loader options by @mldangelo
- site: misc redteam guide clarifications by @typpo
- chore(cli): reorganize command structure and add program name by @mldangelo
- chore(cli): simplify node version check by @mldangelo in #1794
- chore(openai): use omni moderation by default by @typpo in #1797
- chore(providers): add support for special chars in browser provider by @typpo in #1790
- chore(providers): render provider label using Nunjucks by @mldangelo in #1789
- chore(providers): warn on unknown provider types by @mldangelo in #1787
- chore(redteam): include package version in redteam run hash by @typpo in 6d2d0c65
- chore(redteam): rename and export base classes by @mldangelo in #1801
- chore(redteam): serverside generation for indirect-prompt-injection by @mldangelo
- chore(redteam): update adversarial generation to specific gpt-4o model by @typpo in 1f397f62
- chore(cli): reorganize command structure and add program name by @mldangelo in 66781927

### Fixed

- fix(build): remove ts-config path aliases until compilation works correctly by @sklein12 in #1796
- fix(cli): don't ask for email when sharing in ci or without tty by @typpo
- fix(package): use provider prompt map when running via Node package by @vsauter in #1788
- fix(redteam): don't include entities if list is empty by @typpo
- fix(redteam): OWASP aliases by @typpo in #1765

### Dependencies

- chore(deps): bump openai from 4.65.0 to 4.66.1 by @dependabot in #1800
- chore(deps): update dependencies by @mldangelo

## [0.90.3] - 2024-09-27

### Changed

- fix: browser provider ignores cert errors by @ianw_github in 9fcc9f5974d919291456292e187fba1b1bacb3e2

## [0.90.2] - 2024-09-27

### Changed

- **feat:** Add fal.ai provider by [@drochetti](https://github.com/drochetti) in [#1778](https://github.com/promptfoo/promptfoo/pull/1778)
- **feat:** Add install script for pre-built binary installation by [@mldangelo](https://github.com/mldangelo) in [#1755](https://github.com/promptfoo/promptfoo/pull/1755)
- **fix:** Improve JSON parser handling for multiple braces by [@typpo](https://github.com/typpo) in [#1766](https://github.com/promptfoo/promptfoo/pull/1766)
- **refactor(eval):** Reorganize and improve eval command options by [@mldangelo](https://github.com/mldangelo) in [#1762](https://github.com/promptfoo/promptfoo/pull/1762)
- **chore(bedrock):** Improve support for LLAMA3.1 and LLAMA3.2 model configurations by [@mldangelo](https://github.com/mldangelo) in [#1777](https://github.com/promptfoo/promptfoo/pull/1777)
- **chore(config):** Simplify config loading by [@mldangelo](https://github.com/mldangelo) in [#1779](https://github.com/promptfoo/promptfoo/pull/1779)
- **chore(redteam):** Move select plugins for server-side generation by [@mldangelo](https://github.com/mldangelo) in [#1783](https://github.com/promptfoo/promptfoo/pull/1783)
- **ci(nexe-build):** Add ARM64 support for nexe builds by [@mldangelo](https://github.com/mldangelo) in [#1780](https://github.com/promptfoo/promptfoo/pull/1780)
- **ci(nexe-build):** Update runner selection for macOS and add Windows file extension by [@mldangelo](https://github.com/mldangelo) in [#1784](https://github.com/promptfoo/promptfoo/pull/1784)

### Fixed

- **fix(providers):** Correct data types for `responseParser` in HTTP provider by [@typpo](https://github.com/typpo) in [#1764](https://github.com/promptfoo/promptfoo/pull/1764)

### Dependencies

- **chore(deps-dev):** Bump `@aws-sdk/client-bedrock-runtime` from 3.658.0 to 3.658.1 by [@dependabot](https://github.com/dependabot) in [#1769](https://github.com/promptfoo/promptfoo/pull/1769)
- **chore(deps):** Bump `replicate` from 0.33.0 to 0.34.0 by [@dependabot](https://github.com/dependabot) in [#1767](https://github.com/promptfoo/promptfoo/pull/1767)
- **chore(deps):** Bump `openai` from 4.63.0 to 4.64.0 by [@dependabot](https://github.com/dependabot) in [#1768](https://github.com/promptfoo/promptfoo/pull/1768)

## [0.90.1] - 2024-09-26

### Changed

- **chore(providers):** Updated Bedrock integration to support Llama 3.2 models. [#1763](https://github.com/promptfoo/promptfoo/pull/1763) by [@aristsakpinis93](https://github.com/aristsakpinis93)
- **chore:** Added support for config objects in JavaScript and Python assertions. [#1729](https://github.com/promptfoo/promptfoo/pull/1729) by [@vedantr](https://github.com/vedantr)
- **fix:** Improved prompts handling per provider. [#1757](https://github.com/promptfoo/promptfoo/pull/1757) by [@typpo](https://github.com/typpo)
- **fix:** Updated `--no-interactive` description and added it to the documentation. [#1761](https://github.com/promptfoo/promptfoo/pull/1761) by [@kentyman23](https://github.com/kentyman23)
- site: adding blog post for Prompt Airlines (#1774)

### Dependencies

- **chore(deps-dev):** Bumped `@aws-sdk/client-bedrock-runtime` from 3.654.0 to 3.658.0. [#1758](https://github.com/promptfoo/promptfoo/pull/1758) by [@dependabot](https://github.com/dependabot)

## [0.90.0] - 2024-09-24

### Changed

- cli: Added 'pf' as an alias for the 'promptfoo' command (@mldangelo, #1745)
- providers(bedrock): Added support for AI21 Jamba Models and Meta Llama 3.1 Models (@mldangelo, #1753)
- providers(python): Added support for file:// syntax for Python providers (@mldangelo, #1748)
- providers(http): Added support for raw requests (@typpo, #1749)
- cli: implement cloud Login functionality for private sharing (@sklein12, #1719)
- cli(redteam): aliased 'eval' in redteam namespace and prioritized redteam.yaml over promptfooconfig.yaml (@typpo, #1664)
- providers(http): Added templating support for provider URLs (@mldangelo, #1747)
- cli: read config files from directory paths (@andretran, #1721)
- Added PROMPTFOO_EXPERIMENTAL environment variable (@typpo)
- Simplified redteam consent process (@typpo)
- Improved input handling for login prompts (@mldangelo)
- Updated dependencies (@mldangelo)
- webui: fix route to edit eval description(@sklein12, #1754)
- cli: prevent logging of empty output paths (@mldangelo)
- Added raw HTTP request example (@typpo)
- Updated documentation to prefer prebuilt versions (@sklein12, #1752)
- Triggered release step in nexe build for tagged branches (@mldangelo)
- Updated release token in GitHub Actions workflow (@mldangelo)
- Added continue-on-error to nexe-build job (@mldangelo)

## [0.89.4] - 2024-09-23

### Added

- feat(webui): display suggestions (#1739)

### Changed

- feat: headless browser provider (#1736)
- feat: suggestions (#1723)
- feat: improvements to http and websocket providers (#1732)
- fix: empty state for webui (#1727)
- chore: add costs for OpenAI model "gpt-4o-2024-08-06" (#1728)
- fix: catch errors when creating share url (#1726)https://github.com/promptfoo/promptfoo/pull/1725
- fix: add missing outputPath (#1734)
- fix: output path when PROMPTFOO_LIGHTWEIGHT_RESULTS is set (#1737)
- chore: Move share action to server (#1743)
- docs: Update documentation for Tree-based Jailbreaks Strategy by @vingiarrusso in

### Fixed

- fix(prompts): add handling for function prompt (#1724)

## [0.89.3] - 2024-09-20

### Changed

- **Bug Fixes:**
  - Improved sanitization of generations ([#1713](https://github.com/promptfoo/promptfoo/pull/1713) by [@typpo](https://github.com/typpo))
  - Reverted config changes to resolve prompt file bug ([#1722](https://github.com/promptfoo/promptfoo/pull/1722) by [@mldangelo](https://github.com/mldangelo))
- **Docs**
  - Added more information to the enterprise page ([#1714](https://github.com/promptfoo/promptfoo/pull/1714) by [@typpo](https://github.com/typpo))
  - Updated the about page ([#1715](https://github.com/promptfoo/promptfoo/pull/1715) by [@typpo](https://github.com/typpo))
  - Minor landing page updates ([#1718](https://github.com/promptfoo/promptfoo/pull/1718) by [@typpo](https://github.com/typpo))
- Update documentation for Tree-based Jailbreaks Strategy (#1725)

## [0.89.2] - 2024-09-18

### Changed

- **Dependencies**: Updated project dependencies (@mldangelo)
- **Website**: Added truncate functionality to the site (@typpo)
- Fixed Node cache dependency issue (@typpo)
- Improved nexe build workflow artifact handling in CI pipeline (@mldangelo)
- Bumped version to 0.89.2 (@typpo)
-

## [0.89.1] - 2024-09-18

### Added

- **feat(provider/openai)**: support loading `response_format` from a file by [@albertlieyingadrian](https://github.com/albertlieyingadrian) in [#1711](https://github.com/promptfoo/promptfoo/pull/1711)
- **feat(matchers)**: add external file loader for LLM rubric by [@albertlieyingadrian](https://github.com/albertlieyingadrian) in [#1698](https://github.com/promptfoo/promptfoo/pull/1698)

### Changed

- **feat**: Redteam dashboard by [@typpo](https://github.com/typpo) in [#1709](https://github.com/promptfoo/promptfoo/pull/1709)
- **feat**: add WebSocket provider by [@typpo](https://github.com/typpo) in [#1712](https://github.com/promptfoo/promptfoo/pull/1712)
- **docs**: GPT vs O1 guide by [@typpo](https://github.com/typpo) in [#1703](https://github.com/promptfoo/promptfoo/pull/1703)

### Dependencies

- **chore(deps)**: bump `openai` from `4.61.1` to `4.62.0` by [@dependabot](https://github.com/dependabot) in [#1706](https://github.com/promptfoo/promptfoo/pull/1706)
- **chore(deps)**: bump `@azure/openai-assistants` from `1.0.0-beta.5` to `1.0.0-beta.6` by [@dependabot](https://github.com/dependabot) in [#1707](https://github.com/promptfoo/promptfoo/pull/1707)

## [0.89.0] - 2024-09-17

### Added

- feat(util): add nunjucks template support for file path (#1688) by @albertlieyingadrian
- feat(redteam): top level targets, plugins, strategies (#1689) by @typpo

### Changed

- feat: Migrate NextUI to a React App (#1637) by @sklein12
- feat: add golang provider (#1693) by @typpo
- feat: make config `prompts` optional (#1694) by @typpo
- chore(redteam): plumb scores per plugin and strategy (#1684) by @typpo
- chore(redteam): redteam init indent plugins and strategies by @typpo
- chore(redteam): redteam onboarding updates (#1695) by @typpo
- chore(redteam): update some framework mappings by @typpo
- refactor(csv): improve assertion parsing and add warning for single underscore usage (#1692) by @mldangelo
- docs: improve Python provider example with stub LLM function by @mldangelo

### Fixed

- fix(python): change PythonShell mode to binary to fix unicode encoding issues (#1671) by @mldangelo
- fix(python): check --version for executable path validation (#1690) by @mldangelo
- fix(providers): Mistral Error Reporting (#1691) by @GICodeWarrior

### Dependencies

- chore(deps): bump openai from 4.61.0 to 4.61.1 (#1696) by @dependabot
- chore(deps): remove nexe dev dependency by @mldangelo
- chore(deps): update eslint and related packages by @mldangelo

## [0.88.0] - 2024-09-16

### Dependencies

- chore(deps): bump replicate from 0.32.1 to 0.33.0 (#1682)

### Added

- feat(webui): display custom namedScores (#1669)

### Changed

- **Added** `--env-path` as an alias for the `--env-file` option in CLI (@mldangelo)
- **Introduced** `PROMPTFOO_LIGHTWEIGHT_RESULTS` environment variable to optimize result storage (@typpo)
- **Added** `validatePythonPath` function and improved error handling for Python scripts (@mldangelo)
- **Displayed** custom named scores in the Web UI (@khp)
- **Improved** support for structured outputs in the OpenAI provider (@mldangelo)
- **Added** OpenAI Assistant's token usage statistics (@albertlieyingadrian)
- **Added** pricing information for Azure OpenAI models (@mldangelo)
- **Improved** API URL formatting for Azure OpenAI provider (@mldangelo)
- **Fixed** prompt normalization when reading configurations (@mldangelo)
- **Resolved** Docker image issues by adding Python, ensuring the `next` output directory exists, and disabling telemetry (@mldangelo)
- **Improved** message parsing for the Anthropic provider (@mldangelo)
- **Fixed** error in loading externally defined OpenAI function calls (@mldangelo)
- **Corrected** latency assertion error for zero milliseconds latency (@albertlieyingadrian)
- **Added** a new Red Team introduction and case studies to the documentation (@typpo)
- **Updated** model references and default LLM models in the documentation (@mldangelo)
- **Fixed** typos and broken image links in the documentation (@mldangelo, @typpo)
- **Refactored** Red Team commands and types to improve code organization (@mldangelo)
- **Moved** `evaluateOptions` initialization to `evalCommand` (@mldangelo)
- **Centralized** cost calculation logic in providers (@mldangelo)
- ci: improve nexe build workflow and caching (#1683)
- chore(providers): add pricing information for Azure OpenAI models (#1681)

### Tests

- **Added** support for `file://` prefix for local file paths in the `tests:` field in configuration (@mldangelo)

## [0.87.1] - 2024-09-12

### Fixed

- fix(docker): add Python to Docker image and verify in CI (#1677)
- fix(assertions): fix latencyMs comparison with undefined to allow 0 ms latency (#1668)
- fix(providers): improve parseMessages function for anthropic (#1666)
- fix(dockerfile): ensure next out directory exists and disable next telemetry (#1665)
- fix: normalize prompts when reading configs (#1659)

### Added

- feat(python): add validatePythonPath function and improve error handling (#1670)
- feat(cli): accept '--env-path' as an alias for '--env-file' option (#1654)
- feat: PROMPTFOO_LIGHTWEIGHT_RESULTS envar (#1450)

### Documentation

- docs: red team intro (#1662)
- docs: update model references from gpt-3.5-turbo to gpt-4o-mini (#1655)

### Changed

- **Add OpenAI `o1` pricing** by [@typpo](https://github.com/typpo) in [#1649](https://github.com/promptfoo/promptfoo/pull/1649)
- **Add support for OpenAI `o1` max completion tokens** by [@mldangelo](https://github.com/mldangelo) in [#1650](https://github.com/promptfoo/promptfoo/pull/1650)
- **Share link issue when self-hosting** by [@typpo](https://github.com/typpo) in [#1647](https://github.com/promptfoo/promptfoo/pull/1647)
- **Fix OpenAI function tool callbacks handling** by [@mldangelo](https://github.com/mldangelo) in [#1648](https://github.com/promptfoo/promptfoo/pull/1648)
- **Fix broken anchor links** by [@mldangelo](https://github.com/mldangelo) in [#1645](https://github.com/promptfoo/promptfoo/pull/1645)
- **Add documentation for Echo provider** by [@mldangelo](https://github.com/mldangelo) in [#1646](https://github.com/promptfoo/promptfoo/pull/1646)
- ci: add push trigger to docker workflow (#1678)
- refactor(providers): centralize cost calculation logic (#1679)
- refactor: move evaluateOptions initialization to evalCommand (#1674)
- refactor(redteam): move redteam types to src/redteam/types (#1653)
- refactor(redteam): move redteam commands to src/redteam/commands (#1652)
- chore(providers): improve API URL formatting for Azure OpenAI provider (#1672)
- chore(providers): add openai assistant's token usage (#1661)
- chore(openai): improve support for structured outputs (#1656)
- chore: support file:// prefix for local file paths in `tests:` field in config (#1651)

## [0.87.0] - 2024-09-12

### Changed

- feat: remote strategy execution (#1592)
- fix: run db migrations first thing in cli (#1638)
- chore: add --remote to `eval` (#1639)
- chore: ability to record when feature is used (#1643)
- site: intro and image updates (#1636)

### Dependencies

- chore(deps-dev): bump @aws-sdk/client-bedrock-runtime from 3.649.0 to 3.650.0 (#1640)
- chore(deps): bump openai from 4.58.2 to 4.59.0 (#1641)

## [0.86.1] - 2024-09-11

### Changed

- feat: cross-session leak plugin (#1631)
- fix: quickswitcher (#1635)

## [0.86.0] - 2024-09-11

### Changed

- **feat**: Added MITRE Atlas plugin aliases by [@typpo](https://github.com/typpo) in [#1629](https://github.com/promptfoo/promptfoo/pull/1629)
- **chore**: Removed the NextAPI by [@sklein12](https://github.com/sklein12) in [#1599](https://github.com/promptfoo/promptfoo/pull/1599)
- **fix**: Improved rate limiting handling by [@sinedied](https://github.com/sinedied) in [#1633](https://github.com/promptfoo/promptfoo/pull/1633)
- **fix**: Ensured `name:value` pairs are unique, rather than just names, for tags by [@sklein12](https://github.com/sklein12) in [#1621](https://github.com/promptfoo/promptfoo/pull/1621)
- **chore**: Fixed paths for `ts-node` by [@sklein12](https://github.com/sklein12) in [#1628](https://github.com/promptfoo/promptfoo/pull/1628)
- **chore**: Standardized paths by [@sklein12](https://github.com/sklein12) in [#1627](https://github.com/promptfoo/promptfoo/pull/1627)

### Dependencies

- **chore(deps-dev)**: Bumped `@aws-sdk/client-bedrock-runtime` from 3.645.0 to 3.649.0 by [@dependabot](https://github.com/dependabot) in [#1632](https://github.com/promptfoo/promptfoo/pull/1632)
- **chore(deps)**: Bumped `@anthropic-ai/sdk` from 0.27.2 to 0.27.3 by [@dependabot](https://github.com/dependabot) in [#1625](https://github.com/promptfoo/promptfoo/pull/1625)
- **chore(deps)**: Bumped `openai` from 4.58.1 to 4.58.2 by [@dependabot](https://github.com/dependabot) in [#1624](https://github.com/promptfoo/promptfoo/pull/1624)

## [0.85.2] - 2024-09-10

### Changed

- feat: compliance status in redteam reports (#1619)
- fix: prompt parsing (#1620)

## [0.85.1] - 2024-09-09

### Changed

- feat: add support for markdown prompts (#1616)
- fix: Indirect Prompt Injection missing purpose and will only generate… (#1618)

### Dependencies

- chore(deps): bump openai from 4.58.0 to 4.58.1 (#1617)

## [0.85.0] - 2024-09-06

### Added

- **feat(mistral):** Update chat models and add embedding provider by @mldangelo in [#1614](https://github.com/promptfoo/promptfoo/pull/1614)
- **feat(templates):** Allow Nunjucks templating in grader context by @mldangelo in [#1606](https://github.com/promptfoo/promptfoo/pull/1606)
- **feat(redteam):** Add remote generation for multilingual strategy by @mldangelo in [#1603](https://github.com/promptfoo/promptfoo/pull/1603)
- **feat(redteam):** ASCII smuggling plugin by @typpo in [#1602](https://github.com/promptfoo/promptfoo/pull/1602)
- **feat(redteam):** More direct prompt injections by @typpo in [#1600](https://github.com/promptfoo/promptfoo/pull/1600)
- **feat(redteam):** Prompt injections for all test cases by @typpo in [commit 28605413](https://github.com/promptfoo/promptfoo/commit/28605413)

### Changed

- **refactor:** Improve project initialization and error handling by @mldangelo in [#1591](https://github.com/promptfoo/promptfoo/pull/1591)
- **chore:** Warn if API keys are not present when running `promptfoo init` by @cristiancavalli in [#1577](https://github.com/promptfoo/promptfoo/pull/1577)
- **chore:** Add info to contains-all and icontains-all error by @typpo in [#1596](https://github.com/promptfoo/promptfoo/pull/1596)
- **chore(redteam):** Export graders by @sklein12 in [#1593](https://github.com/promptfoo/promptfoo/pull/1593)
- **chore(redteam):** Export prompt generators by @sklein12 in [#1583](https://github.com/promptfoo/promptfoo/pull/1583)
- **docs:** Add information on loading scenarios from external files by @mldangelo in [commit ddcc6e59](https://github.com/promptfoo/promptfoo/commit/ddcc6e59)

### Fixed

- **fix(redteam):** Correct metric name for misinfo/pii/etc plugins by @typpo in [#1605](https://github.com/promptfoo/promptfoo/pull/1605)
- **fix(redteam):** Remove quotes and numbered results from generated prompts by @typpo in [#1601](https://github.com/promptfoo/promptfoo/pull/1601)
- **fix(redteam):** Move purpose to the right place in redteam template by @typpo in [commit 00b2ed1c](https://github.com/promptfoo/promptfoo/commit/00b2ed1c)

### Dependencies

- **chore(deps):** Bump openai from 4.57.3 to 4.58.0 by @dependabot in [#1608](https://github.com/promptfoo/promptfoo/pull/1608)
- **chore(deps):** Bump openai from 4.57.2 to 4.57.3 by @dependabot in [#1594](https://github.com/promptfoo/promptfoo/pull/1594)

### Documentation

- **docs(redteam):** Red team introduction by @typpo in [commit ba5fe14c](https://github.com/promptfoo/promptfoo/commit/ba5fe14c) and [commit 60624456](https://github.com/promptfoo/promptfoo/commit/60624456)
- **docs(redteam):** Minor redteam update by @typpo in [commit 7cad8da5](https://github.com/promptfoo/promptfoo/commit/7cad8da5)

### Tests

- **test(redteam):** Enhance nested quotes handling in parseGeneratedPrompts by @mldangelo in [commit 36f6464a](https://github.com/promptfoo/promptfoo/commit/36f6464a)

## [0.84.1] - 2024-09-04

### Changed

- fix: json parsing infinite loop (#1590)
- fix: add cache and timeout to remote grading (#1589)

## [0.84.0] - 2024-09-04

### Changed

- Support for remote `llm-rubric` (@typpo in #1585)
- Resolve foreign key constraint in `deleteAllEvals` (@mldangelo in #1581)
- Don't set OpenAI chat completion `seed=0` by default (@Sasja in #1580)
- Improve strategy JSON parsing (@typpo in #1587)
- Multilingual strategy now uses redteam provider (@typpo in #1586)
- Handle redteam remote generation error (@typpo)
- Redteam refusals are not failures for Vertex AI (@typpo)
- Reorganize redteam exports and add Strategies (@mldangelo in #1588)
- Update OpenAI config documentation (@mldangelo)
- Improve Azure environment variables and configuration documentation (@mldangelo)
- Bump dependencies and devDependencies (@mldangelo)
- Set `stream: false` in Ollama provider (@typpo, #1568)
- Bump openai from 4.57.0 to 4.57.1 (@dependabot in #1579)
- Regenerate JSON schema based on type change (@mldangelo)
- Synchronize EnvOverrides in types and validators (@mldangelo)

## [0.83.2] - 2024-09-03

### Added

- feat: add --remote to redteam generate (#1576)

## [0.83.1] - 2024-09-03

## [0.83.0] - 2024-09-03

### Changed

- feat: add onboarding flow for http endpoint (#1572)
- feat: remote generation on the cli (#1570)
- docs: update YAML syntax for prompts and providers arrays (#1574)

## [0.82.0] - 2024-09-02

### Added

- feat(redteam): add remote generation for purpose and entities by @mldangelo

### Changed

- feat: add `delay` option for redteam generate and refactor plugins by @typpo
- fix: validate all plugins before running any by @typpo
- fix: remove indirect prompt injection `config.systemPrompt` dependency by @typpo
- fix: show all strategies on report by @typpo
- fix: bfla grading by @typpo
- chore: simplify redteam types by @typpo
- chore: move redteam command locations by @typpo
- chore: defaults for redteam plugins/strategies by @typpo
- chore: clean up some redteam onboarding questions by @typpo
- chore: export redteam plugins by @typpo
- chore: rename envar by @typpo
- chore: add `PROMPTFOO_NO_REDTEAM_MODERATION` envar by @typpo
- chore(redteam): add progress bar to multilingual strategy by @mldangelo
- chore(redteam): export extraction functions by @mldangelo
- chore(docker): install peer dependencies during build by @mldangelo
- docs: update file paths to use file:// prefix by @mldangelo
- chore: clean up some redteam onboarding questions (#1569)
- chore: defaults for redteam plugins/strategies (#1521)

### Dependencies

- chore(deps-dev): bump @aws-sdk/client-bedrock-runtime from 3.637.0 to 3.642.0 by @dependabot
- chore(deps): bump replicate from 0.32.0 to 0.32.1 by @dependabot
- chore(deps): bump openai from 4.56.1 to 4.57.0 by @dependabot
- chore(deps): bump the github-actions group with 2 updates by @dependabot

## [0.81.5] - 2024-08-30

### Dependencies

- chore(deps): bump the github-actions group with 2 updates (#1566)
- chore(deps): bump replicate from 0.32.0 to 0.32.1 (#1559)
- chore(deps): bump openai from 4.56.1 to 4.57.0 (#1558)

### Fixed

- fix: remove indirect prompt injection `config.systemPrompt` dependency (#1562)
- fix: validate all plugins before running any (#1561)

### Added

- feat: add `delay` option for redteam generate and refactor plugins (#1564)
- feat(redteam): add remote generation for purpose and entities (#1555)

### Changed

- feat: global `env` var in templates (#1553)
- fix: harmful grader (#1554)
- chore: include createdAt in getStandaloneEvals (#1550)
- chore: write eval tags to database and add migration (#1551)
- style: enforce object shorthand rule (#1557)
- chore: move redteam command locations (#1565)
- chore: simplify redteam types (#1563)
- chore(deps-dev): bump @aws-sdk/client-bedrock-runtime from 3.637.0 to 3.642.0 (#1560)

## [0.81.4] - 2024-08-29

### Changed

- **fix:** redteam progress bar by @typpo in [#1548](https://github.com/promptfoo/promptfoo/pull/1548)
- **fix:** redteam grading should use defaultTest by @typpo in [#1549](https://github.com/promptfoo/promptfoo/pull/1549)
- **refactor:** move extractJsonObjects to json utility module by @mldangelo in [#1539](https://github.com/promptfoo/promptfoo/pull/1539)

### Fixed

- **fix(redteam):** fix modifier handling in PluginBase by @mldangelo in [#1538](https://github.com/promptfoo/promptfoo/pull/1538)
- **fix(testCases):** improve test case generation with retry logic by @mldangelo in [#1544](https://github.com/promptfoo/promptfoo/pull/1544)
- **fix(docker):** link peer dependencies in Docker build by @mldangelo in [#1545](https://github.com/promptfoo/promptfoo/pull/1545)
- **fix(devcontainer):** simplify and standardize development environment by @mldangelo in [#1547](https://github.com/promptfoo/promptfoo/pull/1547)

### Dependencies

- **chore(deps):** update dependencies by @mldangelo in [#1540](https://github.com/promptfoo/promptfoo/pull/1540)
- **chore(deps):** bump @anthropic-ai/sdk from 0.27.0 to 0.27.1 by @dependabot in [#1541](https://github.com/promptfoo/promptfoo/pull/1541)
- **chore(deps):** bump openai from 4.56.0 to 4.56.1 by @dependabot in [#1542](https://github.com/promptfoo/promptfoo/pull/1542)

## [0.81.3] - 2024-08-28

### Changed

- fix: use redteam provider in extractions (#1536)
- feat: Indirect prompt injection plugin (#1518)
- feat: add support for tags property in config (#1526)
- feat: ability to reference external files in plugin config (#1530)
- feat: custom redteam plugins (#1529)
- fix: remove failure messages from output (#1531)
- fix: reduce pii false positives (#1532)
- fix: Addtl Pii false positives (#1533)
- fix: RBAC plugin false positives (#1534)
- fix: redteam providers should be overriddeable (#1516)
- fix: dont use openai moderation if key not present (#1535)

### Fixed

- fix(redteam): update logic for json only response format in default provider (#1537)

## [0.81.2] - 2024-08-27

### Changed

- fix: use redteam provider in extractions (#1536)
- feat: Indirect prompt injection plugin (#1518)
- feat: add support for tags property in config (#1526)
- feat: ability to reference external files in plugin config (#1530)
- feat: custom redteam plugins (#1529)
- fix: remove failure messages from output (#1531)
- fix: reduce pii false positives (#1532)
- fix: Addtl Pii false positives (#1533)
- fix: RBAC plugin false positives (#1534)
- fix: redteam providers should be overriddeable (#1516)
- fix: dont use openai moderation if key not present (#1535)

## [0.81.1] - 2024-08-27

### Changed

- feat: Indirect prompt injection plugin (#1518)
- feat: add support for `tags` property in config (#1526)
- feat: ability to reference external files in plugin config (#1530)
- feat: custom redteam plugins (#1529)
- fix: remove failure messages from output (#1531)
- fix: reduce pii false positives (#1532)
- fix: Addtl Pii false positives (#1533)
- fix: RBAC plugin false positives (#1534)
- fix: redteam providers should be overriddeable (#1516)
- fix: dont use openai moderation if key not present (#1535)
- chore: Set jest command line setting for jest extension (#1527)

## [0.81.0] - 2024-08-26

### Added

- feat(report): performance by strategy (#1524)
- feat(ai21): Add AI21 Labs provider (#1514)
- feat(docker): add Python runtime to final image (#1519)
- feat(anthropic): add support for create message headers (prompt caching) (#1503)

### Changed

- feat: report view sidebar for previewing test failures (#1522)
- chore: add plugin/strategy descriptions (#1520)
- chore: add `promptfoo redteam plugins` command to list plugins (#1523)
- chore: clear cache status messages (#1517)

### Fixed

- fix(scriptCompletionProvider): handle UTF-8 encoding in script output (#1515)
- fix(config): support loading scenarios and tests from external files (#331)

### Dependencies

- chore(deps-dev): bump @aws-sdk/client-bedrock-runtime from 3.635.0 to 3.637.0 (#1513)

## [0.80.3] - 2024-08-22

### Changed

- **Add Support for Embeddings API (Cohere)**: Added support for the embeddings API. [#1502](https://github.com/promptfoo/promptfoo/pull/1502) by @typpo
- **Improve Download Menu**: Enhanced the web UI by improving the download menu, adding an option to download human eval test cases, and adding tests. [#1500](https://github.com/promptfoo/promptfoo/pull/1500) by @mldangelo
- **Python IPC Encoding**: Resolved an issue by ensuring that Python IPC uses UTF-8 encoding. [#1511](https://github.com/promptfoo/promptfoo/pull/1511) by @typpo
- **Dependencies**:
  - Bumped `@anthropic-ai/sdk` from `0.26.1` to `0.27.0`. [#1507](https://github.com/promptfoo/promptfoo/pull/1507) by @dependabot
  - Upgraded Docusaurus to version `3.5.2`. [#1512](https://github.com/promptfoo/promptfoo/pull/1512) by @mldangelo

## [0.80.2] - 2024-08-22

### Changed

- fix: remove prompt-extraction from base plugins (#1505)

## [0.80.1] - 2024-08-21

### Added

- feat(redteam): improve test generation and reporting (#1481)
- feat(eval)!: remove interactive providers option (#1487)

### Changed

- refactor(harmful): improve test generation and deduplication (#1480)
- fix: hosted load shared eval (#1482)
- fix: Generate correct url for hosted shared evals (#1484)
- feat: multilingual strategy (#1483)
- chore(eslint): add and configure eslint-plugin-unicorn (#1489)
- fix: include vars in python provider cache key (#1493)
- fix: Including prompt extraction broke redteam generation (#1494)
- fix: floating point comparisons in matchers (#1486)
- site: enterprise breakdown (#1495)
- fix: Prompt setup during redteam generation (#1496)
- fix: hardcoded injectVars in harmful plugin (#1498)
- site: enterprise blog post (#1497)

### Fixed

- fix(assertions): update error messages for context-relevance and context-faithfulness (#1485)

### Dependencies

- chore(deps-dev): bump @aws-sdk/client-bedrock-runtime from 3.632.0 to 3.635.0 (#1490)

## [0.80.0] - 2024-08-21

### Changed

- **Multilingual Strategy**: Added multilingual strategy by @typpo in [#1483](https://github.com/promptfoo/promptfoo/pull/1483)
- **Redteam**: Improved test generation and reporting by @mldangelo in [#1481](https://github.com/promptfoo/promptfoo/pull/1481)
- **Evaluation**: Removed interactive providers option by @mldangelo in [#1487](https://github.com/promptfoo/promptfoo/pull/1487)
- **Hosted Load**: Fixed hosted load shared eval by @sklein12 in [#1482](https://github.com/promptfoo/promptfoo/pull/1482)
- **Shared Evals**: Generated correct URL for hosted shared evals by @sklein12 in [#1484](https://github.com/promptfoo/promptfoo/pull/1484)
- **Assertions**: Updated error messages for context-relevance and context-faithfulness by @mldangelo in [#1485](https://github.com/promptfoo/promptfoo/pull/1485)
- **Python Provider**: Included vars in Python provider cache key by @typpo in [#1493](https://github.com/promptfoo/promptfoo/pull/1493)
- **Prompt Extraction**: Fixed prompt extraction during redteam generation by @sklein12 in [#1494](https://github.com/promptfoo/promptfoo/pull/1494)
- **Matchers**: Fixed floating point comparisons in matchers by @typpo in [#1486](https://github.com/promptfoo/promptfoo/pull/1486)
- **Redteam Generation**: Fixed prompt setup during redteam generation by @sklein12 in [#1496](https://github.com/promptfoo/promptfoo/pull/1496)
- **Harmful Tests**: Improved test generation and deduplication by @mldangelo in [#1480](https://github.com/promptfoo/promptfoo/pull/1480)
- **ESLint**: Added and configured eslint-plugin-unicorn by @mldangelo in [#1489](https://github.com/promptfoo/promptfoo/pull/1489)
- **Dependencies**: Bumped @aws-sdk/client-bedrock-runtime from 3.632.0 to 3.635.0 by @dependabot in [#1490](https://github.com/promptfoo/promptfoo/pull/1490)
- **Crescendo**: Crescendo now uses gpt-4o-mini instead of gpt-4o by @typpo
- **Environment Variables**: Added GROQ_API_KEY and alphabetized 3rd party environment variables by @mldangelo
- **Enterprise Breakdown**: Added enterprise breakdown by @typpo in [#1495](https://github.com/promptfoo/promptfoo/pull/1495)

## [0.79.0] - 2024-08-20

### Added

- feat(groq): integrate native Groq SDK and update documentation by @mldangelo in #1479
- feat(redteam): support multiple policies in redteam config by @mldangelo in #1470
- feat(redteam): handle graceful exit on Ctrl+C during initialization by @mldangelo

### Changed

- feat: Prompt Extraction Redteam Plugin by @sklein12 in #1471
- feat: nexe build artifacts by @typpo in #1472
- fix: expand supported config file extensions by @mldangelo in #1473
- fix: onboarding.ts should assume context.py by @typpo
- fix: typo in onboarding example by @typpo
- fix: reduce false positives in `policy` and `sql-injection` by @typpo
- docs: remove references to optional Supabase environment variables by @mldangelo in #1474
- docs: owasp llm top 10 updates by @typpo
- test: mock logger in util test suite by @mldangelo
- chore(workflow): change release trigger type from 'published' to 'created' in Docker workflow, remove pull request and push triggers by @mldangelo
- chore(webui): update plugin display names by @typpo
- chore: refine pass rate threshold logging by @mldangelo
- ci: upload artifact by @typpo

### Fixed

- fix(devcontainer): improve Docker setup for development environment by @mldangelo
- fix(devcontainer): update Dockerfile.dev for Node.js development by @mldangelo
- fix(webui): truncate floating point scores by @typpo

### Dependencies

- chore(deps): update dependencies by @mldangelo in #1478
- chore(deps): update dependencies including @swc/core, esbuild, @anthropic-ai/sdk, and openai by @mldangelo

### Tests

- test(config): run tests over example promptfoo configs by @mldangelo in #1475

## [0.78.3] - 2024-08-19

### Added

- feat(redteam): add base path to CLI state for redteam generate by @mldangelo in [#1464](https://github.com/promptfoo/promptfoo/pull/1464)
- feat(eval): add global pass rate threshold by @mldangelo in [#1443](https://github.com/promptfoo/promptfoo/pull/1443)

### Changed

- chore: check config.redteam instead of config.metadata.redteam by @mldangelo in [#1463](https://github.com/promptfoo/promptfoo/pull/1463)
- chore: Add vscode settings for prettier formatting by @sklein12 in [#1469](https://github.com/promptfoo/promptfoo/pull/1469)
- build: add defaults for supabase environment variables by @sklein12 in [#1468](https://github.com/promptfoo/promptfoo/pull/1468)
- fix: smarter caching in exec provider by @typpo in [#1467](https://github.com/promptfoo/promptfoo/pull/1467)
- docs: display consistent instructions for npx vs npm vs brew by @typpo in [#1465](https://github.com/promptfoo/promptfoo/pull/1465)

### Dependencies

- chore(deps): bump openai from 4.55.9 to 4.56.0 by @dependabot in [#1466](https://github.com/promptfoo/promptfoo/pull/1466)
- chore(deps): replace rouge with js-rouge by @QuarkNerd in [#1420](https://github.com/promptfoo/promptfoo/pull/1420)

## [0.78.2] - 2024-08-18

### Changed

- feat: multi-turn jailbreak (#1459)
- feat: plugin aliases for owasp, nist (#1410)
- refactor(redteam): aliase `generate redteam` to `redteam generate`. (#1461)
- chore: strongly typed envars (#1452)
- chore: further simplify redteam onboarding (#1462)
- docs: strategies (#1460)

## [0.78.1] - 2024-08-16

### Changed

- **feat:** Helicone integration by @maamalama in [#1434](https://github.com/promptfoo/promptfoo/pull/1434)
- **fix:** is-sql assertion `databaseType` not `database` by @typpo in [#1451](https://github.com/promptfoo/promptfoo/pull/1451)
- **chore:** Use temporary file for Python interprocess communication by @enkoder in [#1447](https://github.com/promptfoo/promptfoo/pull/1447)
- **chore:** Redteam onboarding updates by @typpo in [#1453](https://github.com/promptfoo/promptfoo/pull/1453)
- **site:** Add blog post by @typpo in [#1444](https://github.com/promptfoo/promptfoo/pull/1444)

### Fixed

- **fix(redteam):** Improve iterative tree-based red team attack provider by @mldangelo in [#1458](https://github.com/promptfoo/promptfoo/pull/1458)

### Dependencies

- **chore(deps):** Update various dependencies by @mldangelo in [#1442](https://github.com/promptfoo/promptfoo/pull/1442)
- **chore(deps):** Bump `@aws-sdk/client-bedrock-runtime` from 3.629.0 to 3.631.0 by @dependabot in [#1448](https://github.com/promptfoo/promptfoo/pull/1448)
- **chore(deps):** Bump `@aws-sdk/client-bedrock-runtime` from 3.631.0 to 3.632.0 by @dependabot in [#1455](https://github.com/promptfoo/promptfoo/pull/1455)
- **chore(deps):** Bump `@anthropic-ai/sdk` from 0.25.2 to 0.26.0 by @dependabot in [#1449](https://github.com/promptfoo/promptfoo/pull/1449)
- **chore(deps):** Bump `@anthropic-ai/sdk` from 0.26.0 to 0.26.1 by @dependabot in [#1456](https://github.com/promptfoo/promptfoo/pull/1456)
- **chore(deps):** Bump `openai` from 4.55.7 to 4.55.9 by @dependabot in [#1457](https://github.com/promptfoo/promptfoo/pull/1457)

## [0.78.0] - 2024-08-14

### Changed

- **Web UI**: Added ability to choose prompt/provider column in report view by @typpo in [#1426](https://github.com/promptfoo/promptfoo/pull/1426)
- **Eval**: Support loading scenarios and tests from external files by @mldangelo in [#1432](https://github.com/promptfoo/promptfoo/pull/1432)
- **Redteam**: Added language support for generated tests by @mldangelo in [#1433](https://github.com/promptfoo/promptfoo/pull/1433)
- **Transform**: Support custom function names in file transforms by @mldangelo in [#1435](https://github.com/promptfoo/promptfoo/pull/1435)
- **Extension Hook API**: Introduced extension hook API by @aantn in [#1249](https://github.com/promptfoo/promptfoo/pull/1249)
- **Report**: Hide unused plugins in report by @typpo in [#1425](https://github.com/promptfoo/promptfoo/pull/1425)
- **Memory**: Optimize memory usage in `listPreviousResults` by not loading all results into memory by @typpo in [#1439](https://github.com/promptfoo/promptfoo/pull/1439)
- **TypeScript**: Added TypeScript `promptfooconfig` example by @mldangelo in [#1427](https://github.com/promptfoo/promptfoo/pull/1427)
- **Tests**: Moved `evaluatorHelpers` tests to a separate file by @mldangelo in [#1437](https://github.com/promptfoo/promptfoo/pull/1437)
- **Dev**: Bumped `@aws-sdk/client-bedrock-runtime` from 3.624.0 to 3.629.0 by @dependabot in [#1428](https://github.com/promptfoo/promptfoo/pull/1428)
- **SDK**: Bumped `@anthropic-ai/sdk` from 0.25.1 to 0.25.2 by @dependabot in [#1429](https://github.com/promptfoo/promptfoo/pull/1429)
- **SDK**: Bumped `openai` from 4.55.4 to 4.55.7 by @dependabot in [#1436](https://github.com/promptfoo/promptfoo/pull/1436)

## [0.77.0] - 2024-08-12

### Added

- feat(assertions): add option to disable AJV strict mode (#1415)

### Changed

- feat: ssrf plugin (#1411)
- feat: `basic` strategy to represent raw payloads only (#1417)
- refactor: transform function (#1423)
- fix: suppress docker lint (#1412)
- fix: update eslint config and resolve unused variable warnings (#1413)
- fix: handle retries for harmful generations (#1422)
- docs: add plugin documentation (#1421)

### Fixed

- fix(redteam): plugins respect config-level numTest (#1409)

### Dependencies

- chore(deps): bump openai from 4.55.3 to 4.55.4 (#1418)

### Documentation

- docs(faq): expand and restructure FAQ content (#1416)

## [0.76.1] - 2024-08-11

## [0.76.0] - 2024-08-10

### Changed

- feat: add `delete eval latest` and `delete eval all` (#1383)
- feat: bfla and bofa plugins (#1406)
- feat: Support loading tools from multiple files (#1384)
- feat: `promptfoo eval --description` override (#1399)
- feat: add `default` strategy and remove `--add-strategies` (#1401)
- feat: assume unrecognized openai models are chat models (#1404)
- feat: excessive agency grader looks at tools (#1403)
- fix: dont check SSL certs (#1396)
- fix: reduce rbac and moderation false positives (#1400)
- fix: `redteam` property was not read in config (#1407)
- fix: Do not ignored derived metrics (#1381)
- fix: add indexes for sqlite (#1382)

### Fixed

- fix(types): allow boolean values in VarsSchema (#1386)

### Dependencies

- chore(deps-dev): bump @aws-sdk/client-bedrock-runtime from 3.623.0 to 3.624.0 (#1379)
- chore(deps): bump openai from 4.54.0 to 4.55.0 (#1387)
- chore(deps): bump openai from 4.55.0 to 4.55.1 (#1392)
- chore(deps): bump @anthropic-ai/sdk from 0.25.0 to 0.25.1 (#1397)
- chore(deps): bump openai from 4.55.1 to 4.55.3 (#1398)

## [0.75.2] - 2024-08-06

### Added

- feat: ability to attach configs to prompts (#1391)

### Changed

- fix: Update "Edit Comment" dialog background for the dark mode (#1374)
- fix: undefined var in hallucination template (#1375)
- fix: restore harmCategory var (#1380)

## [0.75.1] - 2024-08-05

### Changed

- fix: temporarily disable nunjucks strict mode by @typpo

### Dependencies

- chore(deps): update dependencies (#1373)

## [0.75.0] - 2024-08-05

### Added

- feat(webui): Download report as PDF by @typpo in #1348
- feat(redteam): Add custom policy plugin by @mldangelo in #1346
- feat(config): Add writePromptfooConfig function and orderKeys utility by @mldangelo in #1360
- feat(redteam): Add purpose and entities to defaultTest metadata by @mldangelo in #1359
- feat(webui): Show metadata in details dialog by @typpo in #1362
- feat(redteam): Add some simple requested strategies by @typpo in #1364

### Changed

- feat: Implement defaultTest metadata in tests and scenarios by @mldangelo in #1361
- feat!: Add `default` plugin collection and remove --add-plugins by @typpo in #1369
- fix: Moderation assert and iterative provider handle output objects by @typpo in #1353
- fix: Improve PII grader by @typpo in #1354
- fix: Improve RBAC grading by @typpo in #1347
- fix: Make graders set assertion value by @typpo in #1355
- fix: Allow falsy provider response outputs by @typpo in #1356
- fix: Improve entity extraction and enable for PII by @typpo in #1358
- fix: Do not dereference external tool files by @typpo in #1357
- fix: Google sheets output by @typpo in #1367
- docs: How to red team RAG applications by @typpo in #1368
- refactor(redteam): Consolidate graders and plugins by @mldangelo in #1370
- chore(redteam): Collect user consent for harmful generation by @typpo in #1365

### Dependencies

- chore(deps): Bump openai from 4.53.2 to 4.54.0 by @dependabot in #1349
- chore(deps-dev): Bump @aws-sdk/client-bedrock-runtime from 3.622.0 to 3.623.0 by @dependabot in #1372

## [0.74.0] - 2024-08-01

### Changed

- **feat**: Split types vs validators for prompts, providers, and redteam [#1325](https://github.com/promptfoo/promptfoo/pull/1325) by [@typpo](https://github.com/typpo)
- **feat**: Load provider `tools` and `functions` from external file [#1342](https://github.com/promptfoo/promptfoo/pull/1342) by [@typpo](https://github.com/typpo)
- **fix**: Show gray icon when there are no tests in report [#1335](https://github.com/promptfoo/promptfoo/pull/1335) by [@typpo](https://github.com/typpo)
- **fix**: numTests calculation for previous evals [#1336](https://github.com/promptfoo/promptfoo/pull/1336) by [@onyck](https://github.com/onyck)
- **fix**: Only show the number of tests actually run in the eval [#1338](https://github.com/promptfoo/promptfoo/pull/1338) by [@typpo](https://github.com/typpo)
- **fix**: better-sqlite3 in arm64 docker image [#1344](https://github.com/promptfoo/promptfoo/pull/1344) by [@cmrfrd](https://github.com/cmrfrd)
- **fix**: Correct positive example in DEFAULT_GRADING_PROMPT [#1337](https://github.com/promptfoo/promptfoo/pull/1337) by [@tbuckley](https://github.com/tbuckley)
- **chore**: Integrate red team evaluation into promptfoo init [#1334](https://github.com/promptfoo/promptfoo/pull/1334) by [@mldangelo](https://github.com/mldangelo)
- **chore**: Enforce consistent type imports [#1341](https://github.com/promptfoo/promptfoo/pull/1341) by [@mldangelo](https://github.com/mldangelo)
- **refactor(redteam)**: Update plugin architecture and improve error handling [#1343](https://github.com/promptfoo/promptfoo/pull/1343) by [@mldangelo](https://github.com/mldangelo)
- **docs**: Expand installation instructions in README and docs [#1345](https://github.com/promptfoo/promptfoo/pull/1345) by [@mldangelo](https://github.com/mldangelo)

### Dependencies

- **chore(deps)**: Bump @azure/identity from 4.4.0 to 4.4.1 [#1340](https://github.com/promptfoo/promptfoo/pull/1340) by [@dependabot](https://github.com/dependabot)
- **chore(deps)**: Bump the github-actions group with 3 updates [#1339](https://github.com/promptfoo/promptfoo/pull/1339) by [@dependabot](https://github.com/dependabot)

## [0.73.9] - 2024-07-30

### Dependencies

- chore(deps): update dev dependencies and minor package versions (#1331)
- chore(deps): bump @anthropic-ai/sdk from 0.24.3 to 0.25.0 (#1326)

### Fixed

- fix: chain provider and test transform (#1316)

### Added

- feat: handle rate limits in generic fetch path (#1324)

### Changed

- **Features:**
  - feat: handle rate limits in generic fetch path by @typpo in https://github.com/promptfoo/promptfoo/pull/1324
- **Fixes:**
  - fix: show default vars in table by @typpo in https://github.com/promptfoo/promptfoo/pull/1306
  - fix: chain provider and test transform by @fvdnabee in https://github.com/promptfoo/promptfoo/pull/1316
- **Refactors:**
  - refactor(redteam): extract entity and purpose logic, update imitation plugin by @mldangelo in https://github.com/promptfoo/promptfoo/pull/1301
- **Chores:**
  - chore(deps): bump openai from 4.53.1 to 4.53.2 by @dependabot in https://github.com/promptfoo/promptfoo/pull/1314
  - chore: set page titles by @typpo in https://github.com/promptfoo/promptfoo/pull/1315
  - chore: add devcontainer setup by @cmrfrd in https://github.com/promptfoo/promptfoo/pull/1317
  - chore(webui): persist column selection in evals view by @mldangelo in https://github.com/promptfoo/promptfoo/pull/1302
  - chore(redteam): allow multiple provider selection by @mldangelo in https://github.com/promptfoo/promptfoo/pull/1319
  - chore(deps): bump @anthropic-ai/sdk from 0.24.3 to 0.25.0 by @dependabot in https://github.com/promptfoo/promptfoo/pull/1326
  - chore(deps-dev): bump @aws-sdk/client-bedrock-runtime from 3.620.0 to 3.620.1 by @dependabot in https://github.com/promptfoo/promptfoo/pull/1327
  - chore(deps): update dev dependencies and minor package versions by @mldangelo in https://github.com/promptfoo/promptfoo/pull/1331
- **CI/CD:**
  - ci: add assets generation job and update json schema by @mldangelo in https://github.com/promptfoo/promptfoo/pull/1321
  - docs: add CITATION.cff file by @mldangelo in https://github.com/promptfoo/promptfoo/pull/1322
  - docs: update examples and docs to use gpt-4o and gpt-4o-mini models by @mldangelo in https://github.com/promptfoo/promptfoo/pull/1323
- chore(deps-dev): bump @aws-sdk/client-bedrock-runtime from 3.620.0 to 3.620.1 (#1327)

### Documentation

- **Documentation:**

## [0.73.8] - 2024-07-29

### Dependencies

- chore(deps): bump openai from 4.53.1 to 4.53.2 (#1314)

### Documentation

- docs: update examples and docs to use gpt-4o and gpt-4o-mini models (#1323)
- docs: add CITATION.cff file (#1322)

### Added

- feat(webui): tooltip with provider config on hover (#1312)

### Changed

- feat: Imitation redteam plugin (#1163)
- fix: report cached tokens from assertions (#1299)
- fix: trim model-graded-closedqa response (#1309)
- refactor(utils): move transform logic to separate file (#1310)
- chore(cli): add option to strip auth info from shared URLs (#1304)
- chore: set page titles (#1315)
- chore(webui): persist column selection in evals view (#1302)
- ci: add assets generation job and update json schema (#1321)
- refactor(redteam): extract entity and purpose logic, update imitation plugin (#1301)
- chore(redteam): allow multiple provider selection (#1319)
- chore: add devcontainer setup (#1317)

### Fixed

- fix(webui): make it easier to select text without toggling cell (#1295)
- fix(docker): add sqlite-dev to runtime dependencies (#1297)
- fix(redteam): update CompetitorsGrader rubric (#1298)
- fix(redteam): improve plugin and strategy selection UI (#1300)
- fix(redteam): decrease false positives in hallucination grader (#1305)
- fix(redteam): misc fixes in grading and calculations (#1313)
- fix: show default vars in table (#1306)

## [0.73.7] - 2024-07-26

### Changed

- **Standalone graders for redteam** by [@typpo](https://github.com/typpo) in [#1256](https://github.com/promptfoo/promptfoo/pull/1256)
- **Punycode deprecation warning on node 22** by [@typpo](https://github.com/typpo) in [#1287](https://github.com/promptfoo/promptfoo/pull/1287)
- **Improve iterative providers and update provider API interface to pass original prompt** by [@mldangelo](https://github.com/mldangelo) in [#1293](https://github.com/promptfoo/promptfoo/pull/1293)
- **Add issue templates** by [@typpo](https://github.com/typpo) in [#1288](https://github.com/promptfoo/promptfoo/pull/1288)
- **Support TS files for prompts providers and assertions** by [@benasher44](https://github.com/benasher44) in [#1286](https://github.com/promptfoo/promptfoo/pull/1286)
- **Update dependencies** by [@mldangelo](https://github.com/mldangelo) in [#1292](https://github.com/promptfoo/promptfoo/pull/1292)
- **Move circular dependency check to style-check job** by [@mldangelo](https://github.com/mldangelo) in [#1291](https://github.com/promptfoo/promptfoo/pull/1291)
- **Add examples for embedding and classification providers** by [@Luca-Hackl](https://github.com/Luca-Hackl) in [#1296](https://github.com/promptfoo/promptfoo/pull/1296)

## [0.73.6] - 2024-07-25

### Added

- feat(ci): add Docker image publishing to GitHub Container Registry (#1263)
- feat(webui): add yaml upload button (#1264)

### Changed

- docs: fix javascript configuration guide variable example (#1268)
- site(careers): update application instructions and preferences (#1270)
- chore(python): enhance documentation, tests, formatting, and CI (#1282)
- fix: treat .cjs and .mjs files as javascript vars (#1267)
- fix: add xml tags for better delineation in `llm-rubric`, reduce `harmful` plugin false positives (#1269)
- fix: improve handling of json objects in http provider (#1274)
- fix: support provider json filepath (#1279)
- chore(ci): implement multi-arch Docker image build and push (#1266)
- chore(docker): add multi-arch image description (#1271)
- chore(eslint): add new linter rules and improve code quality (#1277)
- chore: move types files (#1278)
- refactor(redteam): rename strategies and improve type safety (#1275)
- ci: re-enable Node 22.x in CI matrix (#1272)
- chore: support loading .{,m,c}ts promptfooconfig files (#1284)

### Dependencies

- chore(deps): update ajv-formats from 2.1.1 to 3.0.1 (#1276)
- chore(deps): update @swc/core to version 1.7.1 (#1285)

## [0.73.5] - 2024-07-24

### Added

- **feat(cli):** Add the ability to share a specific eval by [@typpo](https://github.com/promptfoo/promptfoo/pull/1250)
- **feat(webui):** Hide long metrics lists by [@typpo](https://github.com/promptfoo/promptfoo/pull/1262)
- feat(webui): hide long metrics lists (#1262)
- feat: ability to share a specific eval (#1250)

### Changed

- **fix:** Resolve node-fetch TypeScript errors by [@mldangelo](https://github.com/promptfoo/promptfoo/pull/1254)
- **fix:** Correct color error in local `checkNodeVersion` test by [@mldangelo](https://github.com/promptfoo/promptfoo/pull/1255)
- **fix:** Multiple Docker fixes by [@typpo](https://github.com/promptfoo/promptfoo/pull/1257)
- **fix:** Improve `--add-strategies` validation error messages by [@typpo](https://github.com/promptfoo/promptfoo/pull/1260)
- **chore:** Warn when a variable is named `assert` by [@typpo](https://github.com/promptfoo/promptfoo/pull/1259)
- **chore:** Update Llama examples and add support for chat-formatted prompts in Replicate by [@typpo](https://github.com/promptfoo/promptfoo/pull/1261)
- chore: update llama examples and add support for chat formatted prompts in Replicate (#1261)
- chore: warn when a var is named assert (#1259)

### Fixed

- **fix(redteam):** Allow arbitrary `injectVar` name for redteam providers by [@mldangelo](https://github.com/promptfoo/promptfoo/pull/1253)
- fix: make --add-strategies validation have useful error (#1260)
- fix: multiple docker fixes (#1257)
- fix: color error in local checkNodeVersion test (#1255)
- fix: resolve node-fetch typescript errors (#1254)
- fix(redteam): allow arbitrary injectVar name for redteam providers (#1253)

## [0.73.4] - 2024-07-24

### Changed

- **schema**: Update config schema for strategies by @mldangelo in [#1244](https://github.com/promptfoo/promptfoo/pull/1244)
- **defaultTest**: Fix scenario assert merging by @onyck in [#1251](https://github.com/promptfoo/promptfoo/pull/1251)
- **webui**: Handle port already in use error by @mldangelo in [#1246](https://github.com/promptfoo/promptfoo/pull/1246)
- **webui**: Update provider list in `ProviderSelector` and add tests by @mldangelo in [#1245](https://github.com/promptfoo/promptfoo/pull/1245)
- **site**: Add blog post by @typpo in [#1247](https://github.com/promptfoo/promptfoo/pull/1247)
- **site**: Improve navigation and consistency by @mldangelo in [#1248](https://github.com/promptfoo/promptfoo/pull/1248)
- **site**: Add careers page by @mldangelo in [#1222](https://github.com/promptfoo/promptfoo/pull/1222)
- **docs**: Full RAG example by @typpo in [#1228](https://github.com/promptfoo/promptfoo/pull/1228)

## [0.73.3] - 2024-07-23

### Changed

- **WebUI:** Make eval switcher more obvious by @typpo in [#1232](https://github.com/promptfoo/promptfoo/pull/1232)
- **Redteam:** Add iterative tree provider and strategy by @mldangelo in [#1238](https://github.com/promptfoo/promptfoo/pull/1238)
- Improve `CallApiFunctionSchema`/`ProviderFunction` type by @aloisklink in [#1235](https://github.com/promptfoo/promptfoo/pull/1235)
- **Redteam:** CLI nits, plugins, provider functionality, and documentation by @mldangelo in [#1231](https://github.com/promptfoo/promptfoo/pull/1231)
- **Redteam:** PII false positives by @typpo in [#1233](https://github.com/promptfoo/promptfoo/pull/1233)
- **Redteam:** `--add-strategies` flag didn't work by @typpo in [#1234](https://github.com/promptfoo/promptfoo/pull/1234)
- Cleanup logging and fix nextui TS error by @mldangelo in [#1243](https://github.com/promptfoo/promptfoo/pull/1243)
- **CI:** Add registry URL to npm publish workflow by @mldangelo in [#1241](https://github.com/promptfoo/promptfoo/pull/1241)
- Remove redundant chalk invocations by @mldangelo in [#1240](https://github.com/promptfoo/promptfoo/pull/1240)
- Update dependencies by @mldangelo in [#1242](https://github.com/promptfoo/promptfoo/pull/1242)
- Update some images by @typpo in [#1236](https://github.com/promptfoo/promptfoo/pull/1236)
- More image updates by @typpo in [#1237](https://github.com/promptfoo/promptfoo/pull/1237)
- Update capitalization of Promptfoo and fix site deprecation warning by @mldangelo in [#1239](https://github.com/promptfoo/promptfoo/pull/1239)

## [0.73.2] - 2024-07-23

### Changed

- fix: add support for anthropic bedrock tools (#1229)
- chore(redteam): add a warning for no openai key set (#1230)

## [0.73.1] - 2024-07-22

### Changed

- fix: dont try to parse yaml content on load (#1226)

## [0.73.0] - 2024-07-22

### Added

- feat(redteam): add 4 new basic plugins (#1201)
- feat(redteam): improve test generation logic and add batching by @mldangelo in
- feat(redteam): settings dialog (#1215)https://github.com/promptfoo/promptfoo/pull/1208
- feat(redteam): introduce redteam section for promptfooconfig.yaml (#1192)

### Changed

- fix: gpt-4o-mini price (#1218)
- chore(openai): update model list (#1219)
- test: improve type safety and resolve TypeScript errors (#1216)
- refactor: resolve circular dependencies and improve code organization (#1212)
- docs: fix broken links (#1211)
- site: image updates and bugfixes (#1217)
- site: improve human readability of validator errors (#1221)
- site: yaml/json config validator for promptfoo configs (#1207)

### Fixed

- fix(validator): fix errors in default example (#1220)
- fix(webui): misc fixes and improvements to webui visuals (#1213)
- fix(redteam): mismatched categories and better overall scoring (#1214)
- fix(gemini): improve error handling (#1193)

### Dependencies

- chore(deps): update multiple dependencies to latest minor and patch versions (#1210)

## [0.72.2] - 2024-07-19

### Documentation

- docs: add guide for comparing GPT-4o vs GPT-4o-mini (#1200)

### Added

- **feat(openai):** add GPT-4o-mini models by [@mldangelo](https://github.com/promptfoo/promptfoo/pull/1196)
- feat(redteam): improve test generation logic and add batching (#1208)

### Changed

- **feat:** add schema validation to `promptfooconfig.yaml` by [@mldangelo](https://github.com/promptfoo/promptfoo/pull/1185)
- **fix:** base path for custom filter resolution by [@onyck](https://github.com/promptfoo/promptfoo/pull/1198)
- **chore(redteam):** refactor PII categories and improve plugin handling by [@mldangelo](https://github.com/promptfoo/promptfoo/pull/1191)
- **build(deps-dev):** bump `@aws-sdk/client-bedrock-runtime` from 3.614.0 to 3.616.0 by [@dependabot](https://github.com/promptfoo/promptfoo/pull/1203)
- **docs:** add guide for comparing GPT-4o vs GPT-4o-mini by [@mldangelo](https://github.com/promptfoo/promptfoo/pull/1200)
- **site:** contact page by [@typpo](https://github.com/promptfoo/promptfoo/pull/1190)
- **site:** newsletter form by [@typpo](https://github.com/promptfoo/promptfoo/pull/1194)
- **site:** miscellaneous images and improvements by [@typpo](https://github.com/promptfoo/promptfoo/pull/1199)
- build(deps-dev): bump @aws-sdk/client-bedrock-runtime from 3.614.0 to 3.616.0 (#1203)
- site: misc images and improvements (#1199)

### Fixed

- **fix(webui):** eval ID not being properly set by [@typpo](https://github.com/promptfoo/promptfoo/pull/1195)
- **fix(Dockerfile):** install curl for healthcheck by [@orange-anjou](https://github.com/promptfoo/promptfoo/pull/1204)
- fix(Dockerfile): install curl for healthcheck (#1204)
- fix: base path for custom filter resolution (#1198)

### Tests

- **test(webui):** add unit tests for `InfoModal` component by [@mldangelo](https://github.com/promptfoo/promptfoo/pull/1187)

## [0.72.1] - 2024-07-18

### Tests

- test(webui): add unit tests for InfoModal component (#1187)

### Fixed

- fix(webui): eval id not being properly set (#1195)

### Added

- feat(openai): add gpt-4o-mini models (#1196)
- feat: add schema validation to promptfooconfig.yaml (#1185)

### Changed

- Fix: Consider model name when caching Bedrock responses by @fvdnabee in [#1181](https://github.com/promptfoo/promptfoo/pull/1181)
- Fix: Parsing of the model name tag in Ollama embeddings provider by @minamijoyo in [#1189](https://github.com/promptfoo/promptfoo/pull/1189)
- Refactor (redteam): Simplify CLI command structure and update provider options by @mldangelo in [#1174](https://github.com/promptfoo/promptfoo/pull/1174)
- Refactor (types): Convert interfaces to Zod schemas by @mldangelo in [#1178](https://github.com/promptfoo/promptfoo/pull/1178)
- Refactor (redteam): Improve type safety and simplify code structure by @mldangelo in [#1175](https://github.com/promptfoo/promptfoo/pull/1175)
- Chore (redteam): Another injection by @typpo in [#1173](https://github.com/promptfoo/promptfoo/pull/1173)
- Chore (deps): Upgrade inquirer to v10 by @mldangelo in [#1176](https://github.com/promptfoo/promptfoo/pull/1176)
- Chore (redteam): Update CLI for test case generation by @mldangelo in [#1177](https://github.com/promptfoo/promptfoo/pull/1177)
- Chore: Include hostname in share confirmation by @typpo in [#1183](https://github.com/promptfoo/promptfoo/pull/1183)
- Build (deps-dev): Bump @azure/identity from 4.3.0 to 4.4.0 by @dependabot in [#1180](https://github.com/promptfoo/promptfoo/pull/1180)
- chore(redteam): refactor PII categories and improve plugin handling (#1191)
- site: newsletter form (#1194)
- site: contact page (#1190)

## [0.72.0] - 2024-07-17

### Added

- feat(webui): add about component with helpful links (#1149)
- feat(webui): Ability to compare evals (#1148)

### Changed

- feat: manual input provider (#1168)
- chore(mistral): add codestral-mamba (#1170)
- chore: static imports for iterative providers (#1169)

### Fixed

- fix(webui): dark mode toggle (#1171)
- fix(redteam): set harmCategory label for harmful tests (#1172)

## [0.71.1] - 2024-07-15

### Added

- feat(redteam): specify the default number of test cases to generate per plugin (#1154)

### Changed

- feat: add image classification example and xml assertions (#1153)

### Fixed

- fix(redteam): fix dynamic import paths (#1162)

## [0.71.0] - 2024-07-15

### Changed

- **Eval picker for web UI** by [@typpo](https://github.com/typpo) in [#1143](https://github.com/promptfoo/promptfoo/pull/1143)
- **Update default model providers to Claude 3.5** by [@mldangelo](https://github.com/mldangelo) in [#1157](https://github.com/promptfoo/promptfoo/pull/1157)
- **Allow provider customization for dataset generation** by [@mldangelo](https://github.com/mldangelo) in [#1158](https://github.com/promptfoo/promptfoo/pull/1158)
- **Predict Redteam injectVars** by [@mldangelo](https://github.com/mldangelo) in [#1141](https://github.com/promptfoo/promptfoo/pull/1141)
- **Fix JSON prompt escaping in HTTP provider and add LM Studio example** by [@mldangelo](https://github.com/mldangelo) in [#1156](https://github.com/promptfoo/promptfoo/pull/1156)
- **Fix poor performing harmful test generation** by [@mldangelo](https://github.com/mldangelo) in [#1124](https://github.com/promptfoo/promptfoo/pull/1124)
- **Update overreliance grading prompt** by [@mldangelo](https://github.com/mldangelo) in [#1146](https://github.com/promptfoo/promptfoo/pull/1146)
- **Move multiple variables warning to before progress bar** by [@typpo](https://github.com/typpo) in [#1160](https://github.com/promptfoo/promptfoo/pull/1160)
- **Add contributing guide** by [@mldangelo](https://github.com/mldangelo) in [#1150](https://github.com/promptfoo/promptfoo/pull/1150)
- **Refactor and optimize injection and iterative methods** by [@mldangelo](https://github.com/mldangelo) in [#1138](https://github.com/promptfoo/promptfoo/pull/1138)
- **Update plugin base class to support multiple assertions** by [@mldangelo](https://github.com/mldangelo) in [#1139](https://github.com/promptfoo/promptfoo/pull/1139)
- **Structural refactor, abstract plugin and method actions** by [@mldangelo](https://github.com/mldangelo) in [#1140](https://github.com/promptfoo/promptfoo/pull/1140)
- **Move CLI commands into individual files** by [@mldangelo](https://github.com/mldangelo) in [#1155](https://github.com/promptfoo/promptfoo/pull/1155)
- **Update Jest linter rules** by [@mldangelo](https://github.com/mldangelo) in [#1161](https://github.com/promptfoo/promptfoo/pull/1161)
- **Bump openai from 4.52.4 to 4.52.5** by [@dependabot](https://github.com/dependabot) in [#1137](https://github.com/promptfoo/promptfoo/pull/1137)
- **Bump @aws-sdk/client-bedrock-runtime from 3.613.0 to 3.614.0** by [@dependabot](https://github.com/dependabot) in [#1136](https://github.com/promptfoo/promptfoo/pull/1136)
- **Bump openai from 4.52.5 to 4.52.7** by [@dependabot](https://github.com/dependabot) in [#1142](https://github.com/promptfoo/promptfoo/pull/1142)
- **Update documentation and MUI dependencies** by [@mldangelo](https://github.com/mldangelo) in [#1152](https://github.com/promptfoo/promptfoo/pull/1152)
- **Update Drizzle dependencies and configuration** by [@mldangelo](https://github.com/mldangelo) in [#1151](https://github.com/promptfoo/promptfoo/pull/1151)
- **Bump dependencies with patch and minor version updates** by [@mldangelo](https://github.com/mldangelo) in [#1159](https://github.com/promptfoo/promptfoo/pull/1159)

## [0.70.1] - 2024-07-11

### Changed

- **provider**: put provider in outer loop to reduce model swap by @typpo in [#1132](https://github.com/promptfoo/promptfoo/pull/1132)
- **evaluator**: ensure unique prompt handling with labeled and unlabeled providers by @mldangelo in [#1134](https://github.com/promptfoo/promptfoo/pull/1134)
- **eval**: validate --output file extension before running eval by @mldangelo in [#1135](https://github.com/promptfoo/promptfoo/pull/1135)
- **deps-dev**: bump @aws-sdk/client-bedrock-runtime from 3.609.0 to 3.613.0 by @dependabot in [#1126](https://github.com/promptfoo/promptfoo/pull/1126)
- fix pythonCompletion test by @mldangelo in [#1133](https://github.com/promptfoo/promptfoo/pull/1133)

## [0.70.0] - 2024-07-10

### Changed

- feat: Add `promptfoo redteam init` command (#1122)
- chore: refactor eval and generate commands out of main.ts (#1121)
- build(deps): bump openai from 4.52.3 to 4.52.4 (#1118)
- refactor(redteam): relocate harmful and pii plugins from legacy directory (#1123)
- refactor(redteam): Migrate harmful test generators to plugin-based architecture (#1116)

### Fixed

- fix(redteam): use final prompt in moderation instead of original (#1117)

## [0.69.2] - 2024-07-08

### Changed

- feat: add support for nested grading results (#1101)
- fix: issue that caused harmful prompts to not save (#1112)
- fix: resolve relative paths for prompts (#1110)
- ci: compress images in PRs (#1108)
- site: landing page updates (#1096)

## [0.69.1] - 2024-07-06

### Changed

- **feat**: Add Zod schema validation for providers in `promptfooconfig` by @mldangelo in [#1102](https://github.com/promptfoo/promptfoo/pull/1102)
- **fix**: Re-add provider context in prompt functions by @mldangelo in [#1106](https://github.com/promptfoo/promptfoo/pull/1106)
- **fix**: Add missing `gpt-4-turbo-2024-04-09` by @aloisklink in [#1100](https://github.com/promptfoo/promptfoo/pull/1100)
- **chore**: Update minor and patch versions of several packages by @mldangelo in [#1107](https://github.com/promptfoo/promptfoo/pull/1107)
- **chore**: Format Python code and add check job to GitHub Actions workflow by @mldangelo in [#1105](https://github.com/promptfoo/promptfoo/pull/1105)
- **chore**: Bump version to 0.69.1 by @mldangelo
- **docs**: Add example and configuration guide for using `llama.cpp` by @mldangelo in [#1104](https://github.com/promptfoo/promptfoo/pull/1104)
- **docs**: Add Vitest integration guide by @mldangelo in [#1103](https://github.com/promptfoo/promptfoo/pull/1103)

## [0.69.0] - 2024-07-05

### Added

- feat(redteam): `extra-jailbreak` plugin that applies jailbreak to all probes (#1085)
- feat(webui): show metrics as % in column header (#1087)
- feat: add support for PROMPTFOO_AUTHOR environment variable (#1099)

### Changed

- feat: `llm-rubric` uses tools API for model-grading anthropic evals (#1079)
- feat: `--filter-providers` eval option (#1089)
- feat: add `author` field to evals (#1045)
- fix: improper path resolution for file:// prefixes (#1094)
- chore(webui): small changes to styling (#1088)
- docs: guide on how to do sandboxed evals on generated code (#1097)
- build(deps): bump replicate from 0.30.2 to 0.31.0 (#1090)

### Fixed

- fix(webui): Ability to toggle visibility of description column (#1095)

## [0.68.3] - 2024-07-04

### Tests

- test: fix assertion result mock pollution (#1086)

### Fixed

- fix: browser error on eval page with derived metrics that results when a score is null (#1093)
- fix(prompts): treat non-existent files as prompt strings (#1084)
- fix: remove test mutation for classifer and select-best assertion types (#1083)

### Added

- feat(openai): support for attachments for openai assistants (#1080)

### Changed

- **Features:**
  - Added support for attachments in OpenAI assistants by [@typpo](https://github.com/promptfoo/promptfoo/pull/1080)
- **Fixes:**
  - Removed test mutation for classifier and select-best assertion types by [@typpo](https://github.com/promptfoo/promptfoo/pull/1083)
  - Treated non-existent files as prompt strings by [@typpo](https://github.com/promptfoo/promptfoo/pull/1084)
  - Fixed assertion result mock pollution by [@mldangelo](https://github.com/promptfoo/promptfoo/pull/1086)
- **Dependencies:**
  - Bumped `openai` from 4.52.2 to 4.52.3 by [@dependabot](https://github.com/promptfoo/promptfoo/pull/1073)
  - Bumped `@aws-sdk/client-bedrock-runtime` from 3.606.0 to 3.609.0 by [@dependabot](https://github.com/promptfoo/promptfoo/pull/1072)

## [0.68.2] - 2024-07-03

### Changed

- build(deps): bump openai from 4.52.2 to 4.52.3 (#1073)
- build(deps-dev): bump @aws-sdk/client-bedrock-runtime from 3.606.0 to 3.609.0 (#1072)

### Added

- feat(webui): add scenarios to test suite configuration in yaml editor (#1071)

## [0.68.1] - 2024-07-02

### Fixed

- fix: resolve issues with relative prompt paths (#1066)
- fix: handle replicate ids without version (#1059)

### Added

- feat: support calling specific function from python provider (#1053)

### Changed

- **feat:** Support calling specific function from Python provider by [@typpo](https://github.com/promptfoo/promptfoo/pull/1053)
- **fix:** Resolve issues with relative prompt paths by [@mldangelo](https://github.com/promptfoo/promptfoo/pull/1066)
- **fix:** Handle replicate IDs without version by [@typpo](https://github.com/promptfoo/promptfoo/pull/1059)
- **build(deps):** Bump `@anthropic-ai/sdk` from 0.24.2 to 0.24.3 by [@dependabot](https://github.com/promptfoo/promptfoo/pull/1062)
- build(deps): bump @anthropic-ai/sdk from 0.24.2 to 0.24.3 (#1062)

## [0.68.0] - 2024-07-01

### Documentation

- docs: dalle jailbreak blog post (#1052)

### Added

- feat(webui): Add support for markdown tables and other extras by @typpo in [#1042](https://github.com/promptfoo/promptfoo/pull/1042)

### Changed

- feat: support for image model redteaming by @typpo in [#1051](https://github.com/promptfoo/promptfoo/pull/1051)
- feat: prompt syntax for bedrock llama3 by @fvdnabee in [#1038](https://github.com/promptfoo/promptfoo/pull/1038)
- fix: http provider returns the correct response format by @typpo in [#1027](https://github.com/promptfoo/promptfoo/pull/1027)
- fix: handle when stdout columns are not set by @typpo in [#1029](https://github.com/promptfoo/promptfoo/pull/1029)
- fix: support additional models via AWS Bedrock and update documentation by @mldangelo in [#1034](https://github.com/promptfoo/promptfoo/pull/1034)
- fix: handle imported single test case by @typpo in [#1041](https://github.com/promptfoo/promptfoo/pull/1041)
- fix: dereference promptfoo test files by @fvdnabee in [#1035](https://github.com/promptfoo/promptfoo/pull/1035)
- chore: expose runAssertion and runAssertions to node package by @typpo in [#1026](https://github.com/promptfoo/promptfoo/pull/1026)
- chore: add Node.js version check to ensure compatibility by @mldangelo in [#1030](https://github.com/promptfoo/promptfoo/pull/1030)
- chore: enable '@typescript-eslint/no-use-before-define' linter rule by @mldangelo in [#1043](https://github.com/promptfoo/promptfoo/pull/1043)
- docs: fix broken documentation links by @mldangelo in [#1033](https://github.com/promptfoo/promptfoo/pull/1033)
- docs: update anthropic.md by @Codeshark-NET in [#1036](https://github.com/promptfoo/promptfoo/pull/1036)
- ci: add GitHub Action for automatic version tagging by @mldangelo in [#1046](https://github.com/promptfoo/promptfoo/pull/1046)
- ci: npm publish workflow by @typpo in [#1044](https://github.com/promptfoo/promptfoo/pull/1044)
- build(deps): bump openai from 4.52.1 to 4.52.2 by @dependabot in [#1057](https://github.com/promptfoo/promptfoo/pull/1057)
- build(deps): bump @anthropic-ai/sdk from 0.24.1 to 0.24.2 by @dependabot in [#1056](https://github.com/promptfoo/promptfoo/pull/1056)
- build(deps-dev): bump @aws-sdk/client-bedrock-runtime from 3.602.0 to 3.606.0 by @dependabot in [#1055](https://github.com/promptfoo/promptfoo/pull/1055)
- build(deps): bump docker/setup-buildx-action from 2 to 3 in the github-actions group by @dependabot in [#1054](https://github.com/promptfoo/promptfoo/pull/1054)

## [0.67.0] - 2024-06-27

### Added

- feat(bedrock): add proxy support for AWS SDK (#1021)
- feat(redteam): Expose modified prompt for iterative jailbreaks (#1024)
- feat: replicate image provider (#1049)

### Changed

- feat: add support for gemini embeddings via vertex (#1004)
- feat: normalize prompt input formats, introduce single responsibility handlers, improve test coverage, and fix minor bugs (#994)
- fix: more robust json extraction for llm-rubric (#1019)
- build(deps): bump openai from 4.52.0 to 4.52.1 (#1015)
- build(deps): bump @anthropic-ai/sdk from 0.24.0 to 0.24.1 (#1016)
- chore: sort imports (#1006)
- chore: switch to smaller googleapis dependency (#1009)
- chore: add config telemetry (#1005)
- docs: update GitHub urls to reflect promptfoo github org repository location (#1011)
- docs: fix incorrect yaml ref in guide (#1018)

## [0.66.0] - 2024-06-24

### Changed

- `config get/set` commands, ability for users to set their email by [@typpo](https://github.com/typpo) in [#971](https://github.com/promptfoo/promptfoo/pull/971)
- **webui**: Download as CSV by [@typpo](https://github.com/typpo) in [#1000](https://github.com/promptfoo/promptfoo/pull/1000)
- Add support for Gemini default grader if credentials are present by [@typpo](https://github.com/typpo) in [#998](https://github.com/promptfoo/promptfoo/pull/998)
- **redteam**: Allow arbitrary providers by [@mldangelo](https://github.com/mldangelo) in [#1002](https://github.com/promptfoo/promptfoo/pull/1002)
- Derived metrics by [@typpo](https://github.com/typpo) in [#985](https://github.com/promptfoo/promptfoo/pull/985)
- Python provider can import modules with same name as built-ins by [@typpo](https://github.com/typpo) in [#989](https://github.com/promptfoo/promptfoo/pull/989)
- Include error text in all cases by [@typpo](https://github.com/typpo) in [#990](https://github.com/promptfoo/promptfoo/pull/990)
- Ensure tests inside scenarios are filtered by filter patterns by [@mldangelo](https://github.com/mldangelo) in [#996](https://github.com/promptfoo/promptfoo/pull/996)
- Anthropic message API support for env vars by [@typpo](https://github.com/typpo) in [#997](https://github.com/promptfoo/promptfoo/pull/997)
- Add build documentation workflow and fix typos by [@mldangelo](https://github.com/mldangelo) in [#993](https://github.com/promptfoo/promptfoo/pull/993)
- Block network calls in tests by [@typpo](https://github.com/typpo) in [#972](https://github.com/promptfoo/promptfoo/pull/972)
- Export `AnthropicMessagesProvider` from providers by [@greysteil](https://github.com/greysteil) in [#975](https://github.com/promptfoo/promptfoo/pull/975)
- Add Claude 3.5 sonnet pricing by [@typpo](https://github.com/typpo) in [#976](https://github.com/promptfoo/promptfoo/pull/976)
- Pass `tool_choice` to Anthropic when set in config by [@greysteil](https://github.com/greysteil) in [#977](https://github.com/promptfoo/promptfoo/pull/977)
- Fixed according to Ollama API specifications by [@keishidev](https://github.com/keishidev) in [#981](https://github.com/promptfoo/promptfoo/pull/981)
- Add Dependabot config and update provider dependencies by [@mldangelo](https://github.com/mldangelo) in [#984](https://github.com/promptfoo/promptfoo/pull/984)
- Don't commit `.env` to Git by [@will-holley](https://github.com/will-holley) in [#991](https://github.com/promptfoo/promptfoo/pull/991)
- Update Docker base image to Node 20, improve self-hosting documentation, and add CI action for Docker build by [@mldangelo](https://github.com/mldangelo) in [#995](https://github.com/promptfoo/promptfoo/pull/995)
- Allow variable cells to scroll instead of exploding the table height by [@grrowl](https://github.com/grrowl) in [#973](https://github.com/promptfoo/promptfoo/pull/973)

## [0.65.2] - 2024-06-20

### Documentation

- docs: update claude vs gpt guide with claude 3.5 (#986)

### Added

- feat(redteam): make it easier to add non default plugins (#958)

### Changed

- feat: contains-sql assert (#964)
- fix: handle absolute paths for js providers (#966)
- fix: label not showing problem when using eval with config option (#928)
- fix: should return the whole message if the OpenAI return the content and the function call/tools at the same time. (#968)
- fix: label support for js prompts (#970)
- docs: Add CLI delete command to docs (#959)
- docs: text to sql validation guide (#962)

### Fixed

- fix(redteam): wire ui to plugins (#965)
- fix(redteam): reduce overreliance, excessive-agency false positive rates (#963)

## [0.65.1] - 2024-06-18

### Changed

- chore(docs): add shell syntax highlighting and fix typos (#953)
- chore(dependencies): update package dependencies (#952)
- Revert "feat(cli): add tests for CLI commands and fix version flag bug" (#967)

### Fixed

- fix: handle case where returned python result is null (#957)
- fix(webui): handle empty fail reasons and null componentResults (#956)

### Added

- feat(cli): add tests for CLI commands and fix version flag bug (#954)
- feat(eslint): integrate eslint-plugin-jest and configure rules (#951)
- feat: add eslint-plugin-unused-imports and remove unused imports (#949)
- feat: assertion type: is-sql (#926)

## [0.65.0] - 2024-06-17

### Added

- feat(webui): show pass/fail toggle (#938)
- feat(webui): carousel for multiple failure reasons (#939)
- feat(webui): clicking metric pills filters by nonzero only (#941)
- feat(redteam): political statements (#944)
- feat(redteam): indicate performance with moderation filter (#933)

### Changed

- feat: add hf to onboarding flow (#947)
- feat: add support for `promptfoo export latest` (#948)
- fix: serialize each item in `vars` when its type is a string (#823) (#943)
- chore(webui): split ResultsTable into separate files (#942)

### Fixed

- fix(redteam): more aggressive contract testing (#946)

### Dependencies

- chore(deps): update dependencies without breaking changes (#937)

## [0.64.0] - 2024-06-15

### Added

- feat(redteam): add unintended contracts test (#934)
- feat(anthropic): support tool use (#932)

### Changed

- feat: export `promptfoo.cache` to node package (#923)
- feat: add Voyage AI embeddings provider (#931)
- feat: Add more Portkey header provider options and create headers automatically (#909)
- fix: handle openai chat-style messages better in `moderation` assert (#930)
- ci: add next.js build caching (#908)
- chore(docs): update installation and GitHub Actions guides (#935)
- chore(dependencies): bump LLM providers in package.json (#936)

### Fixed

- fix(bedrock): support cohere embeddings (#924)

### Dependencies

- chore(deps): bump braces from 3.0.2 to 3.0.3 (#918)

## [0.63.2] - 2024-06-10

### Added

- feat: report view for redteam evals (#920)

### Fixed

- fix(bedrock): default value for configs (#917)
- fix: prevent assertions from being modified as they run (#929)

## [0.63.1] - 2024-06-10

### Fixed

- fix(vertex): correct handling of system instruction (#911)
- fix(bedrock): support for llama, cohere command and command-r, mistral (#915)

## [0.63.0] - 2024-06-09

### Added

- feat(bedrock): Add support for mistral, llama, cohere (#885)
- feat(ollama): add OLLAMA_API_KEY to support authentication (#883)
- feat(redteam): add test for competitor recommendations (#877)
- feat(webui): Show the number of passes and failures (#888)
- feat(webui): show manual grading record in test details view (#906)
- feat(webui): use indexeddb instead of localstorage (#905)

### Changed

- feat: ability to set test case metric from csv (#889)
- feat: interactive onboarding (#886)
- feat: support `threshold` param from csv (#903)
- feat: support array of values for `similar` assertion (#895)
- fix: Prompt variable reads unprocessed spaces on both sides (#887)
- fix: windows node 22 flake (#907)
- [fix: ci passing despite failing build (](https://github.com/promptfoo/promptfoo/commit/ce6090be5d70fbe71c6da0a5ec1a73253a9d8a0e)https://github.com/promptfoo/promptfoo/pull/876[)](https://github.com/promptfoo/promptfoo/commit/ce6090be5d70fbe71c6da0a5ec1a73253a9d8a0e)
- [fix: incorrect migrations path in docker build](https://github.com/promptfoo/promptfoo/commit/6a1eef4e4b006b32de9ce6e5e2d7c0bd3b9fa95a) https://github.com/promptfoo/promptfoo/issues/861
- chore(ci): add `workflow_dispatch` trigger (#897)
- chore: add more gemini models (#894)
- chore: introduce eslint (#904)
- chore: switch to SWC for faster Jest tests (#899)
- chore: update to prettier 3 (#901)
- [chore(openai): add tool_choice required type](https://github.com/promptfoo/promptfoo/commit/e97ce63221b0e06f7e03f46c466da36c5b713017)

### Fixed

- fix(vertex): support var templating in system instruction (#902)
- [fix(webui): display latency when available](https://github.com/promptfoo/promptfoo/commit/bb335efbe9e8d6b23526c837402787a1cbba9969)

### Dependencies

- chore(deps): update most dependencies to latest stable versions (#898)

## [0.62.1] - 2024-06-06

### Added

- feat(webui): Ability to suppress browser open on `promptfoo view` (#881)
- feat(anthropic): add support for base url (#850)
- feat(openai): Support function/tool callbacks (#830)
- feat(vertex/gemini): add support for toolConfig and systemInstruction (#841)
- feat(webui): Ability to filter to highlighted cells (#852)
- feat(webui): ability to click to filter metric (#849)
- feat(webui): add copy and highlight cell actions (#847)

### Changed

- fix: migrate database before writing results (#882)
- chore: upgrade default graders to gpt-4o (#848)
- ci: Introduce jest test coverage reports (#868)
- ci: add support for node 22, remove support for node 16 (#836)
- docs: Addresses minor typographical errors (#845)
- docs: Help description of default `--output` (#844)
- feat: Add Red Team PII Tests (#862)
- feat: Support custom gateway URLs in Portkey (#840)
- feat: add support for python embedding and classification providers (#864)
- feat: add support for titan premier on bedrock (#839)
- feat: pass evalId in results (#758)
- fix: Broken types (#854)
- fix: Fix broken progress callback in web ui (#860)
- fix: Fix formatting and add style check to CI (#872)
- fix: Fix type error eval page.tsx (#867)
- fix: Improve Error Handling for Python Assertions and Provider Exceptions (#863)
- fix: Pass evaluateOptions from web ui yaml (#859)
- fix: Render multiple result images with markdown, if markdown contains multiple images (#873)
- fix: The values of defaultTest and evaluateOptions are not set when editing the eval yaml file. (#834)
- fix: crash on db migration when cache is disabled on first run (#842)
- fix: csv and html outputs include both prompt and provider labels (#851)
- fix: docker build and prepublish script (#846)
- fix: show labels for custom provider (#875)
- chore: fix windows node 22 build issues by adding missing encoding dependency and updating webpack config (#900)
- chore: update Node.js version management and improve documentation (#896)
- Fix CI Passing Despite Failing Build (#866) (#876)

## [0.62.0] - 2024-06-05

### Fixed

- fix: Parameter evaluateOptions not passed correctly in jobs created using web (#870)

### Added

- feat(anthropic): add support for base url (#850)
- feat(openai): Support function/tool callbacks (#830)
- feat(vertex/gemini): add support for toolConfig and systemInstruction (#841)
- feat(webui): Ability to filter to highlighted cells (#852)
- feat(webui): ability to click to filter metric (#849)
- feat(webui): add copy and highlight cell actions (#847)

### Changed

- feat: Add Red Team PII Tests (#862)
- feat: Support custom gateway URLs in Portkey (#840)
- feat: add support for python embedding and classification providers (#864)
- feat: add support for titan premier on bedrock (#839)
- feat: pass evalId in results (#758)
- feat: upgrade default graders to gpt-4o (#848)
- fix: Broken types (#854)
- fix: Fix broken progress callback in web ui (#860)
- fix: Fix formatting and add style check to CI (#872)
- fix: Fix type error eval page.tsx (#867)
- fix: Improve Error Handling for Python Assertions and Provider Exceptions (#863)
- fix: Pass evaluateOptions from web ui yaml (#859)
- fix: Render multiple result images with markdown, if markdown contains multiple images (#873)
- fix: The values of defaultTest and evaluateOptions are not set when editing the eval yaml file. (#834)
- fix: crash on db migration when cache is disabled on first run (#842)
- fix: csv and html outputs include both prompt and provider labels (#851)
- fix: docker build and prepublish script (#846)
- fix: show labels for custom provider (#875)
- ci: Introduce jest test coverage reports (#868)
- ci: add support for node 22, remove support for node 16 (#836)
- docs: Addresses minor typographical errors (#845)
- docs: Help description of default `--output` (#844)

## [0.61.0] - 2024-05-30

### Changed

- feat: `moderation` assert type (#821)
- feat: general purpose http/https provider (#822)
- feat: add portkey provider (#819)
- feat: Add Cloudflare AI Provider (#817)
- fix: Remove duplicate logging line (#825)
- fix: The ‘defaultTest’ option has no effect during evaluation. (#829)
- fix: Improve Error Handling in Python Script Execution (#833)
- docs: How to red team LLMs (#828)
- chore(mistral): add codestral (#831)

## [0.60.0] - 2024-05-25

### Added

- feat(webui): Add image viewer (#816)

### Changed

- feat: redteam testset generation (#804)
- feat: support for deep equality check in equals assertion (#805)
- feat: Allow functions in renderVarsInObject (#813)
- feat: ability to reference previous llm outputs via storeOutputAs (#808)
- feat: support for prompt objects (#818)
- fix: huggingface api key handling (#809)
- docs: Restore ProviderResponse class name (#806)
- docs: Fix typo in local build command (#811)

## [0.59.1] - 2024-05-18

### Changed

- [fix: handle null result timestamp when writing to db.](https://github.com/promptfoo/promptfoo/commit/40e1ebfbfd512fea56761b4cbdfff0cd25d61ae1) https://github.com/promptfoo/promptfoo/issues/800

## [0.59.0] - 2024-05-18

### Added

- feat(webui): add --filter-description option to `promptfoo view` (#780)
- feat(bedrock): add support for embeddings models (#797)

### Changed

- fix: python prompts break when using whole file (#784)
- Langfuse need to compile variables (#779)
- chore(webui): display prompt and completion tokens (#794)
- chore: include full error response in openai errors (#791)
- chore: add logprobs to assertion context (#790)
- feat: support var interpolation in function calls (#792)
- chore: add timestamp to EvaluateSummary (#785)
- fix: render markdown in variables too (#796)

### Fixed

- fix(vertex): remove leftover dependency on apiKey (#798)

## [0.58.1] - 2024-05-14

### Changed

- fix: improve GradingResult validation (#772)
- [fix: update python ProviderResponse error message and docs.](https://github.com/promptfoo/promptfoo/commit/258013080809bc782afe3de51c9309230cb5cdb2) https://github.com/promptfoo/promptfoo/issues/769
- [chore(openai): add gpt-4o models (](https://github.com/promptfoo/promptfoo/commit/ff4655d31d3588972522bb162733cb61e460f36f)https://github.com/promptfoo/promptfoo/pull/776[)](https://github.com/promptfoo/promptfoo/commit/ff4655d31d3588972522bb162733cb61e460f36f)
- add gpt-4o models (#776)

### Fixed

- fix(langfuse): Check runtime type of `getPrompt`, stringify the result (#774)

## [0.58.0] - 2024-05-09

### Changed

- feat: assert-set (#765)
- feat: add comma-delimited string support for array-type assertion values (#755)
- fix: Resolve JS assertion paths relative to configuration file (#756)
- fix: not-equals assertion (#763)
- fix: upgrade rouge package and limit to strings (#764)

## [0.57.1] - 2024-05-02

### Changed

- fix: do not serialize js objects to non-js providers (#754)
- **[See 0.57.0 release notes](https://github.com/promptfoo/promptfoo/releases/tag/0.57.0)**

## [0.57.0] - 2024-05-01

### Changed

- feat: ability to override provider per test case (#725)
- feat: eval tests matching pattern (#735)
- feat: add `-n` limit arg for `promptfoo list` (#749)
- feat: `promptfoo import` and `promptfoo export` commands (#750)
- feat: add support for `--var name=value` cli option (#745)
- feat: promptfoo eval --filter-failing outputFile.json (#742)
- fix: eval --first-n arg (#734)
- chore: Update openai package to 3.48.5 (#739)
- chore: include logger and cache utils in javascript provider context (#748)
- chore: add `PROMPTFOO_FAILED_TEST_EXIT_CODE` envar (#751)
- docs: Document `python:` prefix when loading assertions in CSV (#731)
- docs: update README.md (#733)
- docs: Fixes to Python docs (#728)
- docs: Update to include --filter-\* cli args (#747)

## [0.56.0] - 2024-04-28

### Added

- feat(webui): improved comment dialog (#713)

### Changed

- feat: Intergration with Langfuse (#707)
- feat: Support IBM Research BAM provider (#711)
- fix: Make errors uncached in Python completion. (#706)
- fix: include python tracebacks in python errors (#724)
- fix: `getCache` should return a memory store when disk caching is disabled (#715)
- chore(webui): improve eval view performance (#719)
- chore(webui): always show provider in header (#721)
- chore: add support for OPENAI_BASE_URL envar (#717)

### Fixed

- fix(vertex/gemini): support nested generationConfig (#714)

## [0.55.0] - 2024-04-24

### Changed

- [Docs] Add llama3 example to ollama docs (#695)
- bugfix in answer-relevance (#697)
- feat: add support for provider `transform` property (#696)
- feat: add support for provider-specific delays (#699)
- feat: portkey.ai integration (#698)
- feat: `eval -n` arg for running the first n test cases (#700)
- feat: ability to write outputs to google sheet (#701)
- feat: first-class support for openrouter (#702)
- Fix concurrent cache request behaviour (#703)

## [0.54.1] - 2024-04-20

### Changed

- Add support for Mixtral 8x22B (#687)
- fix: google sheets async loading (#688)
- fix: trim spaces in csv assertions that can have file:// prefixes (#689)
- fix: apply thresholds to custom python asserts (#690)
- fix: include detail from external python assertion (#691)
- chore(webui): allow configuration of results per page (#694)
- fix: ability to override rubric prompt for all model-graded metrics (#692)

## [0.54.0] - 2024-04-18

### Changed

- feat: support for authenticated google sheets access (#686)
- fix: bugs in `Answer-relevance` calculation (#683)
- fix: Add tool calls to response from azure openai (#685)

## [0.53.0] - 2024-04-16

### Changed

- fix!: make `javascript` assert function call consistent with external js function call (#674)
- fix: node library supports prompt files (#668)
- feat: Enable post-hoc evaluations through defining and using output value in TestSuite (#671)
- feat: Allow local files to define providerOutput value for TestCase (#675)
- feat: detect suitable anthropic default provider (#677)
- feat: Ability to delete evals (#676)
- feat: ability to create derived metrics (#670)

## [0.52.0] - 2024-04-12

### Added

- feat(webui): add pagination (#649)

### Changed

- feat: support for inline yaml for is-json, contains-json in csv (#651)
- feat: run providers 1 at a time with --interactive-providers (#645)
- feat: --env-file arg (#615)
- fix: Do not fail with api error when azure datasource is used (#644)
- fix: allow loading of custom provider in windows (#518) (#652)
- fix: don't show telemetry message without telemtry (#658)
- fix: `E2BIG` error during the execution of Python asserts (#660)
- fix: support relative filepaths for non-code assert values (#664)

### Fixed

- fix(webui): handle invalid search regexes (#663)

## [0.51.0] - 2024-04-07

### Added

- feat(webui): store settings in localstorage (#617)
- feat(azureopenai): apiKeyEnvar support (#628)
- feat(webui): "progress" page that shows provider/prompt pairs (#631)

### Changed

- chore: improve json parsing errors (#620)
- feat: ability to override path to python binary (#619)
- Add documentation for openai vision (#637)
- Support claude vision and images (#639)
- fix: assertion files use relative path (#624)
- feat: add provider reference to prompt function (#633)
- feat: ability to import vars using glob (#641)
- feat!: return values directly in python assertions (#638)

### Fixed

- fix(webui): ability to save defaultTest and evaluateOptions in yaml editor (#629)

## [0.50.1] - 2024-04-02

### Changed

- fix: compiled esmodule interop (#613)
- fix: downgrade var resolution failure to warning (#614)
- fix: glob behavior on windows (#612)

## [0.50.0] - 2024-04-01

### Added

- feat(webui): download button (#482)
- feat(webui): toggle for showing full prompt in output cell (#603)

### Changed

- feat: support .mjs external imports (#601)
- feat: load .env from cli (#602)
- feat: ability to use js files as `transform` (#605)
- feat: ability to reference vars from other vars (#607)
- fix: handling for nonscript assertion files (#608)

### Fixed

- fix(selfhost): add support for prompts and datasets api endpoints (#600)
- fix(selfhost): Consolidate to `NEXT_PUBLIC_PROMPTFOO_REMOTE_BASE_URL` (#609)

## [0.49.3] - 2024-03-29

### Changed

- fix: bedrock model parsing (#593)
- [fix: make llm-rubric more resilient to bad json responses.](https://github.com/promptfoo/promptfoo/commit/93fd059a13454ed7a251a90a33306fb1f3c81895) https://github.com/promptfoo/promptfoo/issues/596
- feat: display progress bar for each parallel execution (#597)

## [0.49.2] - 2024-03-27

### Changed

- fix: support relative paths for custom providers (#589)
- fix: gemini generationConfig and safetySettings (#590)
- feat: cli watch for vars and providers (#591)

## [0.49.1] - 2024-03-25

### Changed

- fix: lazy import of azure peer dependency (#586)

## [0.49.0] - 2024-03-23

### Added

- feat(vertexai): use gcloud application default credentials (#580)

### Changed

- feat: Add support for huggingface token classification (#574)
- feat: Mistral provider support for URL and API key envar (#570)
- feat: run assertions in parallel (#575)
- feat: support for azure openai assistants (#577)
- feat: ability to set tags on standalone assertion llm outputs (#581)
- feat: add support for claude3 on bedrock (#582)
- fix: load file before running prompt function (#583)
- [fix: broken ansi colors on cli table](https://github.com/promptfoo/promptfoo/commit/bbb0157b09c0ffb5366d3cbd112438ca3d2d61c9)
- [fix: remove duplicate instruction output](https://github.com/promptfoo/promptfoo/commit/fb095617d36102f5b6256e9718e736378c0a5cea)
- chore: better error messages when expecting json but getting text (#576)

### Fixed

- fix(selfhost): handle sqlite db in docker image and build (#568)

### Dependencies

- chore(deps): bump webpack-dev-middleware from 5.3.3 to 5.3.4 in /site (#579)

## [0.48.0] - 2024-03-18

### Added

- feat(csv): add support for `__description` field (#556)

### Changed

- feat: migrate filesystem storage to sqlite db (#558)
  - **When you first run `eval` or `view` with 0.48.0, your saved evals will be migrated from `.json` files to a sqlite db. Please open an issue if you run into problems.**
  - Restoration: By default, the migration process runs on the promptfoo output directory `~/.promptfoo/output`. This directory is backed up at `~/.promptfoo/output-backup-*` and you can restore it and use a previous version by renaming that directory back to `output`
- feat: Add anthropic:messages and replicate:mistral as default providers to web ui (#562)
- feat: add label field to provider options (#563)
- docs: adjust configuration for python provider (#565)
- chore: db migration and cleanup (#564)

### Fixed

- fix(azureopenai): add support for `max_tokens` and `seed` (#561)

## [0.47.0] - 2024-03-14

### Changed

- feat: improve python inline asserts to not require printing (#542)
- feat: add tools and tool_choice config parameters to azure openai provider (#550)
- feat: Add support for Claude 3 Haiku (#552)
- fix: validate custom js function return values (#548)
- fix: dedupe prompts from combined configs (#554)

### Fixed

- fix(replicate): support non-array outputs (#547)

## [0.46.0] - 2024-03-08

### Added

- feat(self-host): run evals via web ui (#540)
- feat(self-host): Persist changes on self-deployed UI without sharing a new link (#538)
- feat(webui): ability to change eval name (#537)

### Changed

- feat: add support for calling specific functions for python prompt (#533)
- fix: openai tools and function checks handle plaintext responses (#541)

### Fixed

- fix(anthropic): wrap text if prompt supplied as json (#536)

## [0.45.2] - 2024-03-07

### Changed

- fix: python provider handles relative script paths correctly (#535)

## [0.45.1] - 2024-03-06

### Changed

- fix: json and yaml vars files (#531)

### Fixed

- fix(python): deserialize objects from json (#532)

## [0.45.0] - 2024-03-06

### Added

- feat(anthropic): Add Claude 3 support (#526)

### Changed

- feat: ability to load `vars` values at runtime (#496)
  // Example logic to return a value based on the varName
  if (varName === 'context') {
  return `Processed ${otherVars.input} for prompt: ${prompt}`;
  }
  return {
  output: 'default value',
  };
  // Handle potential errors
  // return { error: 'Error message' }
  # Example logic to dynamically generate variable content
  if var_name == 'context':
  return {
  'output': f"Context for {other_vars['input']} in prompt: {prompt}"
  }
  return {'output': 'default context'}
  # Handle potential errors
  # return { 'error': 'Error message' }

## [0.44.0] - 2024-03-04

### Added

- feat(mistral): Add new models, JSON mode, and update pricing (#500)

### Changed

- fix: Print incorrect response from factuality checker (#503)
- fix: Support missing open parenthesis (fixes #504) (#505)
- feat: include prompt in transform (#512)
- feat: Support csv and json files in the `tests` array (#520)

### Fixed

- fix(ollama): dont send invalid options for `OllamaChatProvider` (#506)
- fix(huggingface): do not pass through non-hf parameters (#519)

## [0.43.1] - 2024-02-25

### Changed

- fix: pass through PROMPTFOO\_\* variables from docker run (#498)
- docs: clean up python provider header

### Fixed

- fix(huggingface): support `apiKey` config param (#494)
- fix(bedrock): transform model output from cache. #474

### Documentation

- docs(huggingface): example of private huggingface inference endpoint (#497)

## [0.43.0] - 2024-02-23

### Added

- feat(webui): Display test suite description (#487)
- feat(webui): Add upload testcase csv to eval page (#484)

### Changed

- feat: pass `test` to assertion context (#485)
- fix: Change variable name to what the prompt template expects (#489)
- (docs): Replace references to deprecated postprocess option (#483)
- chore: update replicate library and add new common params (#491)

### Fixed

- fix(self-hosting): remove supabase dependency from webui eval view (#492)

## [0.42.0] - 2024-02-19

### Added

- feat(webview): toggle for prettifying json outputs (#472)
- feat(openai): support handling OpenAI Assistant functions tool calls (#473)

### Changed

- feat: add support for claude 2.1 on bedrock (#470)
- feat: support for overriding `select-best` provider (#478)
- feat: ability to disable var expansion (#476)
- fix: improve escaping for python prompt shell (#481)

## [0.41.0] - 2024-02-12

### Added

- feat(openai)!: Allow apiBaseUrl to override /v1 endpoint (#464)

### Changed

- feat: add support for async python providers (#465)
- fix: pass config to python provider (#460)
- chore: include progress output in debug logs (#461)
- docs: perplexity example (#463)

### Fixed

- fix(factuality): make factuality output case-insensitive (#468)
- fix: ensure that only valid ollama params are passed (#480)

## [0.40.0] - 2024-02-06

### Added

- feat(mistral): Add Mistral provider (#455)
- feat(openai): add support for `apiKeyEnvar` (#456)
- feat(azureopenai): add apiBaseUrl config (#459)

### Changed

- feat: cohere api support (#457)
- feat: ability to override select-best prompt. #289
- fix: support for gemini generationConfig and safetySettings (#454)

### Fixed

- fix(vertex/gemini): add support for llm-rubric and other OpenAI-formatted prompts (#450)

### Documentation

- documentation: update python.md typo in yaml (#446)

## [0.39.1] - 2024-02-02

### Changed

- fix: func => function in index.ts (#443)
- feat: add support for google ai studio gemini (#445)

## [0.39.0] - 2024-02-01

### Changed

- feat: Add DefaultGradingJsonProvider to improve `llm-rubric` reliability (#432)
- feat: add caching for exec and python providers (#435)
- feat: add `--watch` option to eval command (#439)
- feat: ability to transform output on per-assertion level (#437)
- feat: compare between multiple outputs with `select-best` (#438)
- fix: pass through cost to runAssertion
- fix: pass through cost to runAssertion

## [0.38.0] - 2024-01-29

### Added

- feat(openai): Jan 25 model updates (#416)
- feat(webui): eval deeplinks (#426)
- feat(huggingface): Support sentence similarity inference API (#425)

### Changed

- fix: Only open previous results when necessary (uses lots of memory) (#418)
- fix: html output (#430)
- feat: add a `python` provider that supports native python function calls (#419)
- feat: support for image models such as dall-e (#406)
- feat: support for `PROMPTFOO_PROMPT_SEPARATOR envar. #424

## [0.37.1] - 2024-01-26

### Changed

- fix: do not require token usage info on openai provider (#414)

## [0.37.0] - 2024-01-24

### Added

- feat(webui): add markdown support (#403)

### Changed

- feat: standalone share server (#408)
- feat: `PROMPTFOO_DISABLE_TEMPLATING` disables nunjucks templates (#405)

## [0.36.0] - 2024-01-18

### Added

- feat(webui): Ability to comment on outputs (#395)
- feat(azure): Add response_format support (#402)
- feat(azure): add support for `passthrough` and `apiVersion` (#399)

### Changed

- feat: add `promptfoo generate dataset` (#397)
- fix: typo (#401)

## [0.35.1] - 2024-01-12

### Added

- feat(bedrock): introduce amazon titan models as another option for Bedrock (#380)
- feat(openai): add support for `passthrough` request args (#388)
- feat(azure): add support for client id/secret auth (#389)
- feat(webui): label evals using `description` field (#391)

### Changed

- fix: proper support for multiple types of test providers (#386)
- feat: update CSV and HTML outputs with more details (#393)

## [0.35.0] - 2024-01-07

### Added

- feat(webview): add regex search (#378)

### Changed

- feat: support standalone assertions on CLI (#368)
- feat: add perplexity-score metric (#377)
- feat: add logprobs support for azure openai (#376)
- fix: use relative paths consistently and handle object formats (#375)
- [fix: restore **prefix and **suffix column handlers when loading test csv](https://github.com/promptfoo/promptfoo/commit/3a058684b3389693f4c5899f786fb090b04e3c93)

## [0.34.1] - 2024-01-02

### Added

- feat(openai): add support for overriding provider cost (1be1072)

### Fixed

- fix(webview): increase the request payload size limit (ef4c30f)

## [0.34.0] - 2024-01-02

### Changed

- feat: Support for evaluating cost of LLM inference (#358)
- feat: save manual edits to test outputs in webview (#362)
- feat: add `cost` assertion type (#367)
- fix: handle huggingface text generation returning dict (#357)
- fix: disable cache when using repeat (#361)
- fix: do not dereference tools and functions in config (#365)
- docs: optimize docs of openai tool usage (#355)

## [0.33.2] - 2023-12-23

### Changed

- fix: bad indentation for inline python sript (#353)
- [fix: truncate CLI table headers](https://github.com/promptfoo/promptfoo/commit/9aa9106cc9bc1660df40117d3c8f053f361fa09c)
- feat: add openai tool parameter (#350)
- feat: add `is-valid-openai-tools-call` assertion type (#354)

## [0.33.1] - 2023-12-18

### Changed

- [fix: pass env to providers when using CLI](https://github.com/promptfoo/promptfoo/commit/e8170a7f0e9d4033ef219169115f6474d978f1a7)
- [fix: correctly handle bedrock models containing :](https://github.com/promptfoo/promptfoo/commit/4469b693993934192fee2e84cc27c21e31267e5f)
- feat: add latency assertion type (#344)
- feat: add perplexity assertion type (#346)
- feat: add support for ollama chat API (#342)
- feat: retry when getting internal server error with PROMPTFOO_RETRY_5XX envar (#327)
- fix: properly escape arguments for external python assertions (#338)
- fix: use execFile/spawn for external processes (#343)
- [fix: handle null score in custom metrics](https://github.com/promptfoo/promptfoo/commit/514feed49e2f83f3e04d3e167e5833dc075e6c10)
- [fix: increment failure counter for script errors.](https://github.com/promptfoo/promptfoo/commit/61d1b068f26c63f3234dc49c9d5f5104b9cf1cda)

## [0.33.0] - 2023-12-17

### Changed

- feat: add latency assertion type (#344)
- feat: add perplexity assertion type (#346)
- feat: add support for ollama chat API (#342)
- feat: retry when getting internal server error with PROMPTFOO_RETRY_5XX envar (#327)
- fix: properly escape arguments for external python assertions (#338)
- fix: use execFile/spawn for external processes (#343)
- [fix: handle null score in custom metrics](https://github.com/promptfoo/promptfoo/commit/514feed49e2f83f3e04d3e167e5833dc075e6c10)
- [fix: increment failure counter for script errors.](https://github.com/promptfoo/promptfoo/commit/61d1b068f26c63f3234dc49c9d5f5104b9cf1cda)

## [0.32.0] - 2023-12-14

### Added

- feat(webview): Layout and styling improvements (#333)

### Changed

- feat: add support for Google Gemini model (#336)
- feat: add download yaml button in config modal. Related to #330 (#332)
- fix: set process exit code on failure

## [0.31.2] - 2023-12-11

### Added

- feat(webview): Show aggregated named metrics at top of column (#322)

### Changed

- fix: sharing option is degraded (#325)

## [0.31.1] - 2023-12-04

### Changed

- fix: issues when evaling multiple config files
- feat: support for web viewer running remotely (#321)

## [0.31.0] - 2023-12-02

### Added

- feat(openai): Adds support for function call validation (#316)

### Changed

- feat: add support for ajv formats (#314)
- feat: support prompt functions via nodejs interface (#315)
- fix: webview handling of truncated cell contents with html (#318)
- docs: Merge docs into main repo (#317)

## [0.30.2] - 2023-11-29

### Changed

- feat(cli): simplify onboarding and provide npx-specific instructions (f81bd88)

## [0.30.1] - 2023-11-29

### Changed

- feat: add bedrock in webui setup (#301)
- feat: add support for custom metrics (#305)
- feat: show table by default, even with --output (#306)
- fix: handle multiple configs that import multiple prompts (#304)
- fix: remove use of dangerouslySetInnerHTML in results table (#309)

### Fixed

- fix(openai): add support for overriding api key, host, baseurl, org in Assistants API (#311)

## [0.30.0] - 2023-11-29

### Changed

- feat: add bedrock in webui setup (#301)
- feat: add support for custom metrics (#305)
- feat: show table by default, even with --output (#306)
- fix: handle multiple configs that import multiple prompts (#304)
- fix: remove use of dangerouslySetInnerHTML in results table (#309)

## [0.29.0] - 2023-11-28

### Changed

- feat: Add support for external provider configs via file:// (#296)
- feat: Add support for HTTP proxies (#299)
- feat: claude-based models on amazon bedrock (#298)

## [0.28.2] - 2023-11-27

### Added

- feat(azureopenai): Warn when test provider should be overwritten with azure (#293)
- feat(webview): Display test descriptions if available (#294)
- feat(webview): Ability to set test scores manually (#295)

### Changed

- feat: add support for self-hosted huggingface text generation inference (#290)
- fix: prevent duplicate asserts with `defaultTest` (#287)
- fix: multiple configs handle external test and prompt files correctly (#291)

## [0.28.0] - 2023-11-19

### Changed

- feat: Add support for multiple "\_\_expected" columns (#284)
- feat: Support for OpenAI assistants API (#283)
- feat: Ability to combine multiple configs into a single eval (#285)

## [0.27.1] - 2023-11-14

### Added

- [feat(node-package): Add support for raw objects in prompts](https://github.com/promptfoo/promptfoo/commit/e6a5fe2fa7c05aabd2f52bd4fa143d957a7953dd)
- feat(openai): Add support for OpenAI `seed` param (#275)
- [feat(openai): Add support for OpenAI response_format](https://github.com/promptfoo/promptfoo/commit/12781f11f495bed21db1070e987f1b40a43b72e3)
- [feat(webview): Round score in details modal](https://github.com/promptfoo/promptfoo/commit/483c31d79486a75efc497508b9a42257935585cf)

### Changed

- fix: Set `vars._conversation` only if it is used in prompt (#282)
- feat: Add new RAG metrics (answer-relevance, context-recall, context-relevance, context-faithfulness) (#279)
- feat: throw error correctly when invalid api key is passed for OpenAI (#276)
- Bump langchain from 0.0.325 to 0.0.329 in /examples/langchain-python (#278)
- Provide the prompt in the context to external assertion scripts (#277)
- fix the following error : 'List should have at least 1 item after val… (#280)
- [chore: Add HuggingFace debug output](https://github.com/promptfoo/promptfoo/commit/2bae118e3fa7f8164fd78d29a3a30d187026bf13)

## [0.27.0] - 2023-11-14

### Added

- [feat(node-package): Add support for raw objects in prompts](https://github.com/promptfoo/promptfoo/commit/e6a5fe2fa7c05aabd2f52bd4fa143d957a7953dd)
- feat(openai): Add support for OpenAI `seed` param (#275)
- [feat(openai): Add support for OpenAI response_format](https://github.com/promptfoo/promptfoo/commit/12781f11f495bed21db1070e987f1b40a43b72e3)
- [feat(webview): Round score in details modal](https://github.com/promptfoo/promptfoo/commit/483c31d79486a75efc497508b9a42257935585cf)

### Changed

- feat: Add new RAG metrics (answer-relevance, context-recall, context-relevance, context-faithfulness) (#279)
- feat: throw error correctly when invalid api key is passed for OpenAI (#276)
- Bump langchain from 0.0.325 to 0.0.329 in /examples/langchain-python (#278)
- Provide the prompt in the context to external assertion scripts (#277)
- fix the following error : 'List should have at least 1 item after val… (#280)
- [chore: Add HuggingFace debug output](https://github.com/promptfoo/promptfoo/commit/2bae118e3fa7f8164fd78d29a3a30d187026bf13)

## [0.26.5] - 2023-11-10

### Changed

- feat: Support for Azure OpenAI Cognitive Search (#274)
- [feat: Add PROMPTFOO_PYTHON environment variable](https://github.com/promptfoo/promptfoo/commit/33ecca3dab9382f063e68529c047cfd3fbd959e5)

## [0.26.4] - 2023-11-09

### Fixed

- fix(providers): use Azure OpenAI extensions endpoint when dataSources is set (2e5f14d)

### Tests

- test(assertions): add tests for object outputs (9e0909c)

## [0.26.3] - 2023-11-08

### Added

- [feat(AzureOpenAI): Add support for deployment_id and dataSources](https://github.com/promptfoo/promptfoo/commit/3f6dee99b4ef860af1088c4ceda1a74726070f37)

### Changed

- [Stringify output display string if output is a JSON object](https://github.com/promptfoo/promptfoo/commit/e6eff1fb75e09bfd602c08edd89ec154e3e61bf9)
- [Add JSON schema dereferencing support for JSON configs](https://github.com/promptfoo/promptfoo/commit/c32f9b051a51ee6e1ee08738e0921b4e05a5c23d)
- Update chat completion endpoint in azureopenai.ts (#273)

### Fixed

- fix(openai): Improve handling for function call responses (#270)

## [0.26.2] - 2023-11-07

### Changed

- [Fix issue with named prompt function imports](https://github.com/promptfoo/promptfoo/commit/18a4d751af15b996310eceafc5a75e114ce1bf56)
- [Fix OpenAI finetuned model parsing](https://github.com/promptfoo/promptfoo/commit/b52de61c6e1fd0a9e67d2476a9f3f9153084ad61)
- [Add new OpenAI models](https://github.com/promptfoo/promptfoo/commit/d9432d3b5747516aea1a7e8a744167fbd10a69d2)
- Fix: Broken custom api host for OpenAI. (#261)
- Add `classifier` assert type (#263)
- Send provider options and test context to ScriptCompletion (exec) provider (#268)
- Support for loading JSON schema from external file (#266)

## [0.26.1] - 2023-11-01

### Changed

- Fix broken default config for OpenAI evals created in web app (#255)
- Fix prompt per provider (#253)
- Add support for custom config directory (#257)
- Add latency and token metrics per prompt (#258)
- Add caching support to Anthropic provider (#259)
- webview: Preserve formatting of LLM outputs
- Bump langchain from 0.0.317 to 0.0.325 in /examples/langchain-python (#254)

## [0.26.0] - 2023-10-28

### Changed

- cli: Add support for raw text prompts (#252)
- Ensure the directory for the output file is created if it does not exist

## [0.25.2] - 2023-10-26

### Changed

- allow Python in tests.csv (#237)
- Improve escaping in matchers (#242)
- Add support for nunjucks filters (#243)
- Fix issue where outputPath from the configuration file is not used when `-c` option is provided
- Add envar PROMPTFOO_DISABLE_CONVERSATION_VAR
- Resolve promises in external assert files

## [0.25.1] - 2023-10-19

### Changed

- Fix issue with loading google sheets directly. (#222)
- Add \_conversation variable for testing multiple-turn chat conversations (#224)
- Allow multiple output formats simultaneously with `outputPath` (#229)
- Fall back to default embedding model if provided model doesn't support embeddings
- Various fixes and improvements
- Bump langchain from 0.0.312 to 0.0.317 in /examples/langchain-python (#245)

## [0.25.0] - 2023-10-10

### Changed

- Add support for icontains-any and icontains-all (#210)
- Bump langchain from 0.0.279 to 0.0.308 in /examples/langchain-python (#213)
- Add support for .cjs file extensions (#214)
- Add Prompts and Datasets pages (#211)
- Add CLI commands for listing and showing evals, prompts, and datasets (#218)
- Add support for `config` object in webhook provider payload. (#217)
- Other misc changes and improvements
- Bump langchain from 0.0.308 to 0.0.312 in /examples/langchain-python (#219)

## [0.24.4] - 2023-10-01

### Changed

- Fix bug in custom function boolean return value score (#208)
- Fix ollama provider with `--no-cache` and improve error handling
- Add support for HuggingFace Inference API (text generation) (#205)
- Add `apiHost` config key to Azure provider

## [0.24.3] - 2023-09-28

### Changed

- Better LocalAI/Ollama embeddings traversal failure (#191)
- `OPENAI_API_HOST` to `OPENAI_API_BASE_URL` (#187)
- Ability to include files as assertion values (#180)
- Add hosted db for evals (#149)
- Webview details pane improvements (#196)
- Add support for ollama options (#199)
- Adding TXT and HTML to `--output` help/error message (#201)

## [0.24.2] - 2023-09-23

### Changed

- Specify repo in package.json (#174)
- Add support for parsing multiple json blobs in responses (#178)
- Updated node version update of Google Colab notebook example (#171)
- Fix arg escaping for external python prompts on Windows (#179)
- Better OpenAI embeddings traversal failure (#190)
- Adds embeddings providers for LocalAI and Oolama (#189)
- Add `noindex` to shared results
- Many other misc fixes and improvements

## [0.24.1] - 2023-09-21

### Changed

- Fix prompt errors caused by leading and trailing whitespace for var file imports
- Fix an issue with response parsing in LocalAI chat
- Fix issue preventing custom provider for similarity check (#152)
- Fix escaping in python asserts (#156)
- Fix README link to providers docs (#153)
- Allow object with function name as a value for function_call (#158)
- Add a -y/--yes option to `promptfoo view` command to skip confirmation (#166)
- Other misc fixes and improvements

## [0.24.0] - 2023-09-18

### Changed

- Support for custom functions as prompts (#147)
- Refactor parts of util into more descriptive files (#148)
- Misc fixes and improvements

## [0.23.1] - 2023-09-14

### Changed

- Improvements to custom grading (#140)
- Support for Google Vertex and PaLM chat APIs (#131)
- Add support for including files in defaultTest (#137)
- Add support for disabling cache in evaluate() options (#135)
- Add support for loading vars directly from file (#139)
- Include `provider` in `EvaluateResult`
- Other misc improvements and fixes

## [0.23.0] - 2023-09-14

### Changed

- Improvements to custom grading (#140)
- Support for Google Vertex and PaLM chat APIs (#131)
- Add support for including files in defaultTest (#137)
- Add support for disabling cache in evaluate() options (#135)
- Add support for loading vars directly from file (#139)
- Include `provider` in `EvaluateResult`
- Other misc improvements and fixes

## [0.22.1] - 2023-09-14

### Added

- feat(vars): add support for loading vars directly from file (#139)
- feat(config): add support for including files in defaultTest (#137)
- feat(config): add support for disabling cache in evaluate() options (#135)
- feat(providers): support for Google Vertex and PaLM chat APIs (#131)
- feat(api): include provider in EvaluateResult (#130)

### Changed

- chore(providers): improve PaLM recognized model detection (2317eac)

### Documentation

- docs(examples): add conversation history example (#136)
- docs(examples): update node-package example with context (#134)

## [0.22.0] - 2023-09-04

### Changed

- Add OpenAI factuality and closed-QA graders (#126). These new graders implement OpenAI's eval methodology.
- Auto-escape vars when prompt is a JSON object (#127).
- Improvements to custom providers - Pass context including `vars` to callApi and make `TestCase` generic for ease of typing
- Add `prompt` to Javascript, Python, and Webhook assertion context
- Fix llama.cpp usage of provider config overrides
- Fix ollama provider parsing for llama versions like llama:13b, llama:70b etc.
- Trim var strings in CLI table (prevents slowness during CLI table output)

## [0.21.4] - 2023-09-01

### Changed

- Add support for test case threshold value (#125)
- Add support for pass/fail threshold for javascript and python numeric return values

## [0.21.3] - 2023-09-01

### Changed

- Increase request backoff and add optional delay between API calls (#122)

## [0.21.2] - 2023-08-31

### Changed

- Fix symlink bug on Windows

## [0.21.1] - 2023-08-30

### Changed

- Consistent envars and configs across providers (#119)
- Add configuration for API keys in WebUI (#120)
- Add CodeLlama to WebUI
- Fix issue with numeric values in some assert types
- Add support for running specific prompts for specific providers using `{id, prompts, config}` format
- Add a feedback command

## [0.21.0] - 2023-08-28

### Changed

- Add webhook provider (#117)
- Add support for editing config in web view (#115)
- Standalone server with database with self-hosting support (#118)
- Add support for custom llm-rubric grading via `rubricPrompt` in Assertion objects
- Add support for `vars` in `rubricPrompt`, making it easier to pass expected values per test case
- Add a handful of new supported parameters to OpenAI, Azure, Anthropic, and Replicate providers
- Allow setting `config` on `provider` attached to Assertion or TestCase
- Add/improve support for custom providers in matchesSimilarity and matchesLlmRubric

## [0.20.1] - 2023-08-18

### Changed

- Fix issue when there's not enough data to display useful charts
- Add charts to web viewer (#112)
- Add support for multiline javascript asserts
- Add support for Levenshtein distance assert type (#111)

## [0.20.0] - 2023-08-18

### Changed

- Add charts to web viewer (#112)
- Add support for multiline javascript asserts
- Add support for Levenshtein distance assert type (#111)

## [0.19.3] - 2023-08-17

### Changed

- llm-rubric provider fixes (#110)
- New diff viewer for evals
- Web UI for running evals (#103)
- Add support for OpenAI organization (#106)
- function call azure fix (#95)
- Add support for JSON schema validation for is-json and contains-json (#108)
- Other misc fixes and API improvements

## [0.19.2] - 2023-08-15

### Changed

- function call azure fix (#95)
- Add support for JSON schema validation for is-json and contains-json (#108)
- New diff viewer for evals
- Web UI for running evals (#103)
- Add support for OpenAI organization (#106)
- Other misc fixes and API improvements

## [0.19.1] - 2023-08-14

### Changed

- Add support for OpenAI organization (#106)
- New diff viewer for evals
- Web UI for running evals (#103)
- Other misc fixes and API improvements

## [0.19.0] - 2023-08-14

### Changed

- New diff viewer for evals
- Web UI for running evals (#103)
- Other misc fixes and API improvements

## [0.18.4] - 2023-08-11

### Fixed

- fix(providers): resolve Ollama provider issue with empty line handling (c4d1e5f)

### Dependencies

- chore(deps): bump certifi from 2023.5.7 to 2023.7.22 in /examples/langchain-python (#104)

## [0.18.3] - 2023-08-08

### Added

- feat(providers): add Ollama provider (#102)

### Changed

- chore(webui): disable nunjucks autoescaping by default (#101)
- chore(webui): stop forcing manual line breaks in results view (76d18f5)

### Fixed

- fix(history): remove stale `latest` symlinks before regenerating eval output (a603eee)

## [0.18.2] - 2023-08-08

### Added

- feat(webui): display assertion summaries in the results viewer (#100)

### Changed

- feat(providers): allow testing identical models with different parameters (#83)

### Fixed

- fix(cli): repair `promptfoo share` regression (01df513)
- fix(config): handle provider map parsing when entries are strings (bdd1dea)
- fix(scoring): keep weighted averages accurate by running all test cases (7854424)

## [0.18.1] - 2023-08-06

### Added

- feat(providers): add llama.cpp server support (#94)

### Changed

- chore(providers): expose `LLAMA_BASE_URL` environment variable (f4b4c39)

### Fixed

- fix(history): repair symlink detection when writing latest results (e6aed7a)

## [0.18.0] - 2023-07-28

### Added

- feat(assertions): add `python` assertion type (#78)
- feat(api): support native function ApiProviders and assertions (#93)
- feat(evals): introduce Promptfoo scenarios for data-driven testing - allows datasets to be associated with specific tests, eliminating the need to copy tests for each dataset by @Skylertodd (#89)
- feat(cli): allow specifying `outputPath` when using the Node evaluate helper (#91)

### Changed

- chore(evals): rename default "theories" concept to "scenarios" (aca0821)

### Fixed

- fix(history): repair symlink handling when persisting latest results (81a4a26)
- fix(history): clean up stale eval history entries (253ae60)
- fix(cli): restore ANSI escape code rendering in console tables (497b698)

## [0.17.9] - 2023-07-24

### Added

- feat(evals): load test cases from file or directory paths (#88)

### Changed

- feat(metrics): record latency in eval results (#85)

### Fixed

- fix(windows): resolve path compatibility issues (8de6e12)

## [0.17.8] - 2023-07-22

### Added

- feat(evals): support post-processing hooks in test cases (#84)

### Changed

- feat(webui): show recent runs in the results viewer (#82)
- feat(providers): expose additional OpenAI parameters (#81)

### Fixed

- fix(evaluator): support empty test suites without crashing (31fb876)
- fix(network): ensure fetch timeouts bubble up correctly (9e4bf94)

## [0.17.7] - 2023-07-20

### Added

- feat(config): allow provider-specific prompts in test suites (#76)

### Changed

- chore(runtime): require Node.js 16 or newer (f7f85e3)
- chore(providers): reuse context configuration for Replicate provider (48819a7)

### Fixed

- fix(providers): handle missing provider prompt maps gracefully (7c6bb35)
- fix(grading): escape user input in grading prompts (4049b3f)

## [0.17.6] - 2023-07-20

### Added

- feat(cli): add `--repeat` support to evaluations (#71)
- feat(providers): add Azure YAML prompt support (#72)
- feat(providers): implement Replicate provider (#75)

### Changed

- chore(providers): refine Replicate provider behaviour (57fa43f)
- chore(cli): default `promptfoo share` prompt to Yes on enter (1a4c080)
- chore(webui): simplify dark mode and hide identical rows in history (c244403)

## [0.17.5] - 2023-07-14

### Added

- feat(assertions): add starts-with assertion type (#64)
- feat(providers): add Azure OpenAI provider (#66)

### Changed

- feat(providers): support YAML-formatted OpenAI prompts (#67)
- chore(cli): allow disabling sharing prompts (#69)
- chore(cli): require confirmation before running `promptfoo share` (f3de0e4)
- chore(env): add `PROMPTFOO_DISABLE_UPDATE` environment variable (60fee72)

### Fixed

- fix(config): read prompts relative to the config directory (ddc370c)

## [0.17.4] - 2023-07-13

### Added

- feat(assertions): add `contains-any` assertion support (#61)

### Changed

- chore(cli): handle npm outages without crashing (3177715)

### Fixed

- fix(cli): support terminals without `process.stdout.columns` (064dcb3)
- fix(cli): correct `promptfoo init` output to reference YAML (404be34)

### Documentation

- docs: add telemetry notice (#39)

## [0.17.3] - 2023-07-10

### Added

- feat(providers): add Anthropic provider (#58)

### Changed

- chore(onboarding): refresh init onboarding content (992c0b6)

### Fixed

- fix(cli): maintain table header ordering (1e3a711)
- fix(runtime): ensure compatibility with Node 14 (59e2bb1)

## [0.17.2] - 2023-07-07

### Changed

- feat(providers): improve support for running external scripts (#55)

## [0.17.1] - 2023-07-07

### Fixed

- fix(webui): restore output rendering in results view (5ce5598)

## [0.17.0] - 2023-07-06

### Added

- feat(models): add gpt-3.5-16k checkpoints (#51)
- feat(providers): add `script:` provider prefix for custom providers (bae14ec)
- feat(webui): view raw prompts in the web viewer (#54)
- feat(cli): add `cache clear` command (970ee67)

### Changed

- chore(providers): change default suggestion provider (cc11e59)
- chore(providers): ensure OpenAI chat completions fail on invalid JSON (c456c01)
- chore(assertions): allow numeric values for contains/icontains assertions (dc04329)

### Fixed

- fix(evals): avoid creating assertions from empty expected columns (d398866)

## [0.16.0] - 2023-06-28

### Added

- feat(cli): retry failed HTTP requests to reduce transient failures (#47)
- feat(templates): allow object vars inside nunjucks templates for richer prompts (#50)

### Documentation

- docs: refresh the Question reference page with updated guidance (#46)

## [0.15.0] - 2023-06-26

### Added

- feat(scoring): add continuous scoring support for evaluations (#44)
- feat(assertions): introduce assertion weights to fine-tune scoring (0688a64)

### Changed

- chore(prompt): rename grading prompt field from `content` to `output` (fa20a25)
- chore(webui): maintain backwards compatibility for row outputs in the viewer (b2fc084)

### Fixed

- fix(config): ensure `defaultTest` populates when configs load implicitly (44acb91)

## [0.14.2] - 2023-06-24

### Changed

- chore(assertions): switch the default grading provider to `gpt-4-0613` (0d26776)
- chore(cli): trim stray progress-bar newlines for cleaner output (8d624d6)

### Fixed

- fix(cli): update cached table output correctly when results change (8fe5f84)
- fix(cli): allow non-string result payloads during rendering (61d349e)

## [0.14.1] - 2023-06-19

### Fixed

- fix(config): only apply the config base path when a path override is provided (e67918b)

## [0.14.0] - 2023-06-18

### Added

- feat(cli)!: add shareable URLs and the `promptfoo share` command by @typpo (#42)
- feat(cli): add `--no-progress-bar` option to `promptfoo eval` (75adf8a)
- feat(cli): add `--no-table` flag for evaluation output (ecf79a4)
- feat(cli): add `--share` flag to automatically create shareable URLs (7987f6e)

### Changed

- chore(cli)!: resolve config-relative file references from the config directory, not working directory (dffb091)
- chore(api)!: restructure JSON/YAML output formats to include `results`, `config`, and `shareableUrl` properties (d1b7038)

### Fixed

- fix(cli): write the latest results before launching the viewer with `--view` (496f2fb)

## [0.13.1] - 2023-06-17

### Fixed

- fix(cli): ensure command arguments override config values (c425d3a)

## [0.13.0] - 2023-06-16

### Added

- feat(providers): support OpenAI functions and custom provider arguments by @typpo (#34)
- feat(cli): add JSONL prompt file support by @typpo (#40)
- feat(cli): export `generateTable()` for external tooling reuse by @tizmagik (#37)
- feat(openai): enable OpenAI ChatCompletion function calling (0f10cdd)

### Changed

- chore(openai): add official support for OpenAI `*-0613` models (4d5f827)
- chore(cli): allow optional configs when invoking the CLI (a9140d6)
- chore(cli): respect the `LOG_LEVEL` environment variable in the logger (1f1f05f)
- chore(cli): stabilize progress display when using var arrays (340da53)

### Fixed

- fix(build): fix HTML output generation in production builds (46a2233)

## [0.12.0] - 2023-06-12

### Added

- feat(share): publish evaluations with the `promptfoo share` workflow by @typpo (#33)
- feat(telemetry): add basic usage telemetry for insight gathering (7e7e3ea)
- feat(assertions): support CSV definitions for `rouge-n` and webhook assertions (7f8be15)

### Changed

- chore(build): resolve build output paths for the web client (#32)
- chore(cli): notify users when a newer promptfoo release is available by @typpo (#31)

## [0.11.0] - 2023-06-11

### Added

- feat(assertions): add contains, icontains, contains-some, contains-any, regex, webhook, and rouge-n assertion types (#30)
- feat(assertions): allow negating any assertion type with `not-` prefix (cc5fef1)
- feat(assertions): pass context objects with vars to custom functions (1e4df7e)
- feat(webui): add failure filtering and improved table layout (69189fe)
- feat(webui): add word-break toggle to results (9c1fd3b)
- feat(webui): highlight highest passing scores in matrix (6e2942f)

### Changed

- chore(cli): limit console table rows for readability (52a28c9)
- chore(cli): add more detailed custom function failure output (6fcc37a)

### Fixed

- fix(config): respect CLI write/cache options from config (5b456ec)
- fix(webui): improve dark mode colours and rating overflow (eb7bd54)
- fix(config): parse YAML references correctly in configs (62561b5)

## [0.10.0] - 2023-06-09

### Added

- feat(prompts): add support for named prompts by @typpo (#28)

### Changed

- chore(env)!: rename `OPENAI_MAX_TEMPERATURE` to `OPENAI_TEMPERATURE` (4830557)
- chore(config): read `.yml` files by default as configs (d5c179e)
- chore(build): add native ts-node compatibility by @MentalGear (#25)
- chore(openai): add chatml stopwords by default (561437f)
- chore(webui): adjust column ordering and styling (27977c5)

### Fixed

- fix(config): support `defaultTest` overrides in CLI (59c3cbb)
- fix(env): correctly parse `OPENAI_MAX_TOKENS` and `OPENAI_MAX_TEMPERATURE` by @abi (#29)
- fix(cli): improve JSON formatting error messages (5f59900)

## [0.9.0] - 2023-06-05

### Added

- feat(vars): add support for var arrays by @typpo (#21)

### Changed

- chore(core): set a default semantic similarity threshold (4ebea73)
- chore(cli): refresh `promptfoo init` output messaging (cdbf806)

### Fixed

- fix(cache): register cache manager types for TypeScript (1a82de7)
- fix(evals): handle string interpolation issues in prompts (6b8c175)

## [0.8.3] - 2023-05-31

### Fixed

- fix(cache): create cache directory on first use (423f375)
- fix(config): throw a clearer error for malformed default configs (0d759c4)

## [0.8.2] - 2023-05-30

### Fixed

- fix(cache): only persist cache entries on successful API responses (71c10a6)

## [0.8.1] - 2023-05-30

### Added

- feat(data): add Google Sheets loader support (df900c3)

### Fixed

- fix(cli): restore backward compatibility for `-t/--tests` flags (aad1822)

## [0.8.0] - 2023-05-30

### Added

- feat(api)!: simplify the API and support unified test suite definitions by @typpo (#14)

### Changed

- chore(api)!: move evaluation settings under `evaluateOptions` (`maxConcurrency`, `showProgressBar`, `generateSuggestions`) (#14)
- chore(api)!: move CLI flag defaults under `commandLineOptions` (`write`, `cache`, `verbose`, `view`) (#14)

## [0.7.0] - 2023-05-29

### Changed

- chore(cache): improve caching defaults and enable caching by default (#17)

## [0.6.0] - 2023-05-28

### Added

- feat(providers): add LocalAI support for open-source LLMs like Llama, Alpaca, Vicuna, GPT4All (6541bb2)
- feat(cli): add glob pattern support for prompts and tests (#13)
- feat(assertions): rename `eval:` to `fn:` for custom JavaScript assertions by @MentalGear (#11)
- feat(webui): add dark mode support (0a2bb49)
- feat(api): add exports for types and useful utility functions (57ac4bb)
- feat(tests): add Jest and Mocha integrations (00d9aa2)

### Changed

- chore(cli): improve error handling and word wrapping in CLI output (398f4b0)
- chore(cli): support non-ES module requires (c451362)

### Fixed

- fix(cli): move API key validation into OpenAI subclasses (c451362)
- fix(webui): correct HTML table rendering errors in the viewer (64c9161)
- fix(providers): improve handling of third-party API errors (398f4b0)

### Dependencies

- chore(deps): bump socket.io-parser from 4.2.2 to 4.2.3 in /src/web/client (#15)

## [0.5.1] - 2023-05-23

### Changed

- chore(cli): add glob support for prompt selection (#13)

### Fixed

- fix(cli): prevent crashes when `OPENAI_API_KEY` is not set (c451362)

## [0.5.0] - 2023-05-22

### Added

- feat(assertions): add semantic similarity grading (#7)

### Changed

- chore(cli): improve error handling and word wrapping in CLI output (398f4b0)

## [0.4.0] - 2023-05-13

### Added

- feat(webui): add web viewer for evaluation results (#5)

### Changed

- chore(openai): support `OPENAI_STOP` environment variable for stopwords (79d590e)
- chore(cli): increase the default request timeout (c73e055)

## [0.3.0] - 2023-05-07

### Added

- feat(grading): enable LLM automatic grading of outputs (#4)
- feat(webui): improve how test results are shown - PASS/FAIL is shown in matrix view rather than its own column (2c3f489)

### Changed

- chore(config): allow overriding `OPENAI_API_HOST` environment variable (e390678)
- chore(cli): add `REQUEST_TIMEOUT_MS` environment variable for API timeouts (644abf9)
- chore(webui): improve HTML table output readability (2384c69)

## [0.2.2] - 2023-05-04

### Added

- feat(cli): add `promptfoo --version` output (77e862b)

### Changed

- chore(cli): improve error messages when API calls fail (af2c8d3)

### Fixed

- fix(cli): correct `promptfoo init` output text (862d7a7)
- fix(evals): preserve table ordering when building concurrently (2e3ddfa)

## [0.2.0] - 2023-05-04

### Added

- feat(cli): add `promptfoo init` command (c6a3a59)
- feat(providers): improve custom provider loading and add example (4f6b6e2)<|MERGE_RESOLUTION|>--- conflicted
+++ resolved
@@ -6,11 +6,6 @@
 
 ## [Unreleased]
 
-<<<<<<< HEAD
-### Changed
-
-- fix(redteam)!: require explicit basic strategy selection - empty strategies array now generates 0 tests instead of defaulting to basic tests, fixing confusing UI behavior where unchecking all strategies still ran tests
-=======
 ### Added
 
 - feat(webui): add custom policy generation to red team setup (#6181)
@@ -19,6 +14,7 @@
 
 ### Changed
 
+- fix(redteam)!: require explicit basic strategy selection - empty strategies array now generates 0 tests instead of defaulting to basic tests, fixing confusing UI behavior where unchecking all strategies still ran tests
 - chore(webui): improve UI treatment for domain-specific risks in red team setup (#6269)
 - chore(deps): re-generate lock file (#6249)
 - ci(github): add code scan action (#6261)
@@ -40,7 +36,6 @@
 - chore(deps): bump langchain-core from 0.3.78 to 0.3.80 in /examples/redteam-langchain in the pip group (#6270)
 - chore(deps): bump @aws-sdk/client-bedrock-runtime from 3.933.0 to 3.934.0 (#6254)
 - chore(deps): bump @anthropic-ai/sdk from 0.69.0 to 0.70.0 (#6255)
->>>>>>> 1dbaef47
 
 ## [0.119.8] - 2025-11-18
 
