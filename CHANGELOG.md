--- conflicted
+++ resolved
@@ -48,11 +48,8 @@
 
 ### Fixed
 
-<<<<<<< HEAD
 - fix(eval-creator): pass extensions config when running eval from UI (#6006)
-=======
 - fix(fetch): use consistent units in retry counter log messages - now shows attempt count vs total attempts (#6017)
->>>>>>> 8906bf27
 - fix(fetch): include error details in final error message when rate limited (#6019)
 - fix(providers): simulated-user and mischievous-user now respect assistant system prompts in multi-turn conversations (#6020)
 - fix(providers): render environment variables in provider config at load time (#6007)
