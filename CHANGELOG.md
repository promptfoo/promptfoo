# Changelog

All notable changes to this project will be documented in this file.

The format is based on [Keep a Changelog](https://keepachangelog.com/en/1.1.0/).

## [Unreleased]

### Changed
<<<<<<< HEAD
=======

- refactor(webui): migrate to React 19 patterns (#6319)
- chore(webui): replace emoji icons with Material-UI IconButton components in evaluation results page — action icons now display circular hover effects, color-coded active states (green for pass, red for fail), always-visible icons for better discoverability, and full accessibility support with aria-pressed and aria-label attributes (#6318)
- chore: Revert "chore(deps): upgrade cache-manager from v4 to v7" (#6311)
- chore(lint): enforce explicit /index imports in directory paths to prepare for ESM migration (#6263)
- chore(deps): configure Renovate to track all package.json files (#6282)
- chore(webui): improve UI treatment for domain-specific risks in red team setup (#6269)
- chore(deps): re-generate lock file (#6249)
- ci(github): add code scan action (#6261)
- chore: Update Strategy presets (#6275)

### Fixed

- fix(providers): fix LiteLLM provider API key authentication — reverts to inline authentication check to properly handle providers with `apiKeyRequired: false` and fixes Authorization header to be omitted (instead of sending "Bearer undefined") when no API key is set, resolving "API key is not set" error when using LITELLM_API_KEY environment variable (#6322)
- fix(webui): fix Basic strategy checkbox behavior in red team setup — unchecking Basic now correctly adds `enabled: false` instead of removing the strategy, matching documented behavior at [Basic strategy docs](https://www.promptfoo.dev/docs/red-team/strategies/basic/) (#6313)
- fix(code-scan): prevent "start line must precede end line" GitHub API error by ensuring start_line is only set when it differs from line - fixes single-line comment highlighting in PR reviews (#6314)
- fix(app): Test generation tooltips remain visible after dialog is rendered (#6309)
- fix(auth): allow CI environments to authenticate with Promptfoo Cloud using API keys — unblocks `jailbreak:meta` strategy in GitHub Actions by recognizing API key auth regardless of CI status (#6273)
- fix(webui): allow thumbs up/down ratings to toggle off and remove manual grading when clicked again (#6260)
- fix(python): resolve Windows path compatibility issues in Python provider protocol - changed delimiter from `:` to `|` to avoid conflicts with Windows drive letters (C:, D:, etc.), fixing ENOENT errors and timeouts in Python provider on Windows (#6262)

### Documentation

- docs(site): fix broken OpenAI config options link (#6277)
- docs(readme): update readme with code scanning (#6268)
- docs(site): rewrite web viewer page (#6264)
- docs(site): fix duplicate in sidebar (#6259)

### Dependencies

- chore(deps): update @apidevtools/json-schema-ref-parser to v15 — upgraded from v12 to v15, now using ESM modules with strict RFC 6901 compliance; updated Jest config to transform ESM packages (#6300)
- fix(deps): update dependency better-sqlite3 to v12.4.6 (#6323)
- chore(deps): update @biomejs/biome and all platform-specific CLI packages to 2.3.7 (#6307)
- chore(deps): update vitest monorepo to v4 (major) (#6299)
- chore(deps): update material-ui monorepo to v8 (major) (#6298)
- chore(deps): update dependency whatwg-url to v15 (#6297)
- chore(deps): update dependency recharts to v3 (#6294)
- chore(deps): update dependency react-markdown to v10 (#6293)
- chore(deps): update dependency react-is to v19 (#6292)
- chore(deps): update dependency react-error-boundary to v6 (#6291)
- chore(deps): update dependency gaxios to v7 (#6288)
- chore(deps): drop unused uuid types package (#6287)
- chore(deps): update dependency framer-motion to v12 (#6286)
- chore(deps): update dependency @types/uuid to v11 (#6285)
- chore(deps): update dependency esbuild to v0.27.0 (#6283)
- chore(deps): upgrade http-z to v8 and @swc/core to v1.15.3 (#6281)
- chore(deps): update dependencies in 12 example projects (#6280)
- chore(deps): upgrade glob to v13 and mathjs to v15 (#6279)
- chore(deps): update 67 minor and patch dependencies across all workspaces (#6278)
- chore(deps): bump langchain-core from 0.3.78 to 0.3.80 in /examples/redteam-langchain in the pip group (#6270)
- chore(deps): bump @aws-sdk/client-bedrock-runtime from 3.933.0 to 3.934.0 (#6254)
- chore(deps): bump @anthropic-ai/sdk from 0.69.0 to 0.70.0 (#6255)

## [0.119.9] - 2025-11-20

### Added
>>>>>>> 0fa79e3a

- feat(webui): add custom policy generation to red team setup (#6181)
- feat(webui): add strategy test generation to red team setup (#6005)
- feat(webui): add visibility button for PFX passphrase field in red team target configuration (#6258)

### Fixed

- fix(cli): add missing Authorization header in `validate target` command to fix 403 Forbidden error when calling agent helper endpoint (#6274)

### Fixed

- fix(redteam): prevent template evaluation of adversarial security payloads when using custom Python providers - adds skipRenderVars parameter to renderPrompt() to allow SSTI, XSS, and other attack payloads to pass through unmodified to custom providers for proper red team testing instead of causing template rendering errors (#6240)

## [0.119.8] - 2025-11-18

### Added

- feat(plugins): organize domain-specific risks into vertical suites (#6215)
- feat(providers): add Gemini 3 Pro support with thinking configuration (#6241)

### Fixed

- fix(code-scan): in `code-scans run`, don't log anything to stdout except json results when --json is used—fixes GitHub action (#6248)
- fix(code-scan): update default API host to https://api.promptfoo.app to fix websocket connection issues (#6247)

## [0.119.7] - 2025-11-17

### Added

- feat(assertions): add dot product and euclidean distance metrics for similarity assertion - use `similar:dot` and `similar:euclidean` assertion types to match production vector database metrics and support different similarity use cases (#6202)
- feat(webui): expose Hydra strategy configuration (max turns and stateful toggle) in red team setup UI (#6165)
- feat(providers): add GPT-5.1 model support including gpt-5.1, gpt-5.1-mini, gpt-5.1-nano, and gpt-5.1-codex with new 'none' reasoning mode for low-latency interactions and configurable verbosity control (#6208)
- feat(redteam): allow configuring `redteam.frameworks` to limit compliance frameworks surfaced in reports and commands (#6170)
- feat(webui): add layer strategy configuration UI in red team setup with per-step plugin targeting (#6180)
- feat(app): Metadata value autocomplete eval filter (#6176)
- feat(webui): display both total and filtered metrics simultaneously when filters are active, showing "X/Y filtered, Z total" format in evaluation results table for better visibility into filtered vs unfiltered data (#5969)
- feat(app): eval results filters permalinking (#6196)

### Changed

- chore(ci): synchronize package-lock.json to resolve npm ci failures (#6195)
- chore(ci): increase webui test timeout to 8 minutes in GitHub Actions workflow to prevent CI timeouts (#6201)
- chore(redteam): update foundation model report redteam config to use newer redteam strategies (#6216)

### Fixed

- fix: exclude source maps from npm package to reduce bundle size by ~22MB (#6235)
- fix(redteam): exclude cyberseceval and beavertails static dataset plugins from iterative strategies to prevent wasted compute and silent grading failures during Hydra/Meta/Tree iterations (#6230)
- fix(mcp): allow colons in eval ID validation for get_evaluation_details tool - fixes rejection of valid eval IDs returned by list_evaluations (e.g., eval-8h1-2025-11-15T14:17:18) by updating regex to accept ISO timestamp format (#6222)
- fix(site): fix missing background color on safari api reference search modal (#6218)
- fix(redteam): don't set default 'en' language when no language is configured - prevents unnecessary language modifiers from being passed to meta agent and other iterative strategies, keeping prompts focused on actual task without implied translation requirements (#6214)
- fix(app): aligning risk scores with documentation (#6212)
- fix(webui): fix duplicate React key warning in DefaultTestVariables component by implementing counter-based unique ID generation (#6201)
- fix(providers): correctly handle reasoning field in OpenAI-compatible models like gpt-oss-20b, extracting both reasoning and content instead of only reasoning (#6062)
- fix(samples): downlevel pem dependency to supported version
- fix(deps): remove unused dependency on @libsql/client
- fix(redteam): store rendered grading rubric in assertion.value for agentic strategies to display in UI Value column (#6125)

### Tests

- test(webui): suppress expected test error logs (109+ occurrences across parsing errors, API errors, context provider errors) and React/MUI warnings (act() warnings, DOM nesting, prop types) in setupTests.ts and vite.config.ts (#6201)

### Dependencies

- chore(deps): upgrade to React 19 (#6229)
- chore(deps): upgrade @googleapis/sheets from 9.8.0 to 12.0.0 (#6227)
- chore(deps): bump openai from 6.8.1 to 6.9.0 (#6208)

## [0.119.6] - 2025-11-12

### Documentation

- docs(providers): update Vertex AI documentation - removed deprecated models (PaLM/Bison, Claude 3 Opus, Claude 3.5 Sonnet v2), added Claude Sonnet 4.5, added missing Gemini 2.0 models, reorganized model listings by generation (Gemini 2.5/2.0/1.5, Claude 4/3, Llama 4/3.3/3.2/3.1), marked Preview/Experimental models, removed temporal language to make docs evergreen (#3169)

### Changed

- chore(site): remove Koala analytics and migrate Google tracking to Docusaurus built-in gtag configuration with multiple tracking IDs (G-3TS8QLZQ93, G-3YM29CN26E, AW-17347444171) (#6169)
- chore(webui): order 'plugins' before 'steps' in layer strategy YAML to match documentation examples (#6180)

### Fixed

- fix(webui): prevent infinite loop in StrategyConfigDialog useEffect - fixes vitest tests hanging by using stable empty array references for default parameters (#6203)
- fix(webui): require configuration for layer strategy before allowing navigation in red team setup - layer strategy now shows red border and blocks Next button until steps array is configured, similar to plugins requiring configuration
- fix(webui): filter hidden metadata keys from metadata filter dropdown - ensures consistent filtering of 'citations' and '\_promptfooFileMetadata' keys across MetadataPanel, EvalOutputPromptDialog, and metadata filter dropdown (#6177)
- fix(cli): format object and array variables with pretty-printed JSON in console table and HTML outputs for improved readability (#6175)
- fix(cli): only show error counter when >0
- fix(redteam): respect redteam.provider configuration for local grading - fixes issue where configuring a local provider (e.g., ollama:llama3.2) still sent grading requests to remote API instead of using the configured provider (#5959)
- fix: Reverts #6142 (#6189)

### Documentation

- docs(redteam): document Hydra configuration options for max turns, backtracking, and stateful operation (#6165)

## [0.119.5] - 2025-11-10

### Added

- feat(test-cases): add support for Excel files (.xlsx, .xls) as test case sources with optional xlsx dependency and sheet selection syntax (file.xlsx#SheetName or file.xlsx#2) (#4841)
- feat(providers): add OpenAI audio transcription support for whisper-1, gpt-4o-transcribe, gpt-4o-mini-transcribe, and gpt-4o-transcribe-diarize models with speaker identification, timestamp granularities, and per-minute cost tracking (#5957)
- feat(webui): display rendered assertion values with substituted variables in Evaluation tab instead of raw templates, improving readability for assertions with Nunjucks variables and loops (#5988)
- feat(prompts): add executable prompt scripts - use any script/binary to dynamically generate prompts via `exec:` prefix or auto-detection for common extensions (.sh, .bash, .rb, .pl); scripts receive context as JSON (#5329)
- feat(providers): add variable templating support for initialMessages in simulated-user provider, enabling template reuse across test cases with Nunjucks variables (#6143)
- feat(redteam): add `jailbreak:hydra` strategy - multi-turn conversational adversarial agent that learns from target responses and shares learnings across tests in the same scan for improved attack success rates (#6151)
- feat(providers): add missing Alibaba Cloud models - qwen3-vl-flash, qwen3-asr-flash-realtime, qwen3-vl-32b/8b (thinking/instruct), text-embedding-v4 (#6118)
- feat(eval): add 'not_equals' operator for plugin filters (#6155)

### Fixed

- fix(webui): correct multi-target filtering in red team report - statistics now properly filter by selected target instead of showing aggregated data across all targets; replaced modal with Select dropdown for clearer UX (#4251)
- fix(providers): auto-detect reasoning models by deployment name in Azure provider - now recognizes o1, o3, o4, and gpt-5 models and automatically uses `max_completion_tokens` instead of `max_tokens` (#6154)
- fix(prompts): fix basePath resolution for executable prompts with `exec:` prefix - relative paths now resolve correctly (5308c5d)
- fix(prompts): convert sync fs operations to async in executable prompt processor for better performance (5308c5d)
- fix(test-cases): improve xlsx error handling to avoid double-wrapping validation errors, provide clearer error messages for file not found, empty sheets, and invalid data (#4841)
- fix(docs): update xlsx documentation to use consistent version (0.18.5) and correct anchor links (#4841)
- fix(assertions): fix runtime variables not working in custom rubricPrompt for factuality and model-graded-closedqa assertions (#5340)
- fix(openai): fix timeouts on gpt-5-pro models by extending automatic timeout to 10 minutes (#6147)
- fix(deps): add @vitest/coverage-v8@3.2.4 to app workspace to match vitest version and fix coverage reporting "Cannot read properties of undefined (reading 'reportsDirectory')" error
- fix(deps): fix test coverage reporting errors (#6122)
- fix(cli): honor `commandLineOptions` from config file for `maxConcurrency`, `repeat`, `delay`, `cache`, `progressBar`, `generateSuggestions`, `table`, `share`, and `write` — previously ignored in favor of defaults (#6142)

### Changed

- chore(ci): make staging redteam test non-blocking to prevent intermittent API timeouts from failing CI runs (#6159)
- refactor(redteam): update risk score thresholds to match CVSS v3.x/v4.0 standards (Critical: 9.0-10.0, High: 7.0-8.9, Medium: 4.0-6.9, Low: 0.1-3.9) (#6132)
- chore(server): change traces fetch log to debug level (#6152)
- chore(redteam): rename `gradingGuidance` to `graderGuidance` for consistency with `graderExamples` - `gradingGuidance` still works as a deprecated alias for backward compatibility (#6128)

### Documentation

- docs(cli): document `promptfoo view --no` flag in command-line docs (#6067)
- docs(site): add blog post on Anthropic threat intelligence covering PROMPTFLUX and PROMPTSTEAL (first observed LLM-querying malware by Google), AI-orchestrated extortion campaigns, three categories of AI-assisted attacks (operator/builder/enabler), operational security implications, and practical Promptfoo testing examples for AI system exploitation risks (#5583)
- docs(site): re-add adaptive guardrails documentation covering enterprise feature for generating target-specific security policies from red team findings, including architecture, API integration, use cases, troubleshooting, and comparison to AWS Bedrock/Azure AI Content Safety (#5955)
- docs(guides): add comprehensive Portkey integration guide covering prompt management, multi-model testing across 1600+ providers, red-teaming workflows, and production deployment strategies by @ladyofcode (#5730)

### Tests

- test(webui): fix act() warnings and clean up test output by wrapping 16 tests in act(), removing 22 unnecessary console suppression patterns, and reducing setupTests.ts from 95 to 37 lines (#6199)
- test(providers): add test coverage for auto-detection of reasoning models by deployment name in Azure provider (#6154)
- test(assertions): add comprehensive test coverage for rendered assertion value metadata including variable substitution, loops, static text handling, and UI display fallback priority (#6145)

### Dependencies

- chore(deps): update 76 packages to latest minor and patch versions across all workspaces (#6139)

## [0.119.4] - 2025-11-06

### Added

- feat(cli): add `code-scans run` command for scanning code changes for LLM security vulnerabilities including prompt injection, PII exposure, and excessive agency - uses AI agents to trace data flows, analyze vulnerabilities across batches, and suggest fixes with configurable severity thresholds (see https://promptfoo.com/docs/code-scanning/ for more details) (#6121)
- feat(github-action): add Code Scan GitHub Action for automated PR security scanning with GitHub App OIDC authentication or manual API token setup; automatically posts review comments with severity levels and suggested fixes (see https://promptfoo.com/docs/code-scanning/ for more details) (#6121)
- feat(webui): add confirmation dialog and smart navigation for delete eval with improved UX (Material-UI dialog, next→previous→home navigation, loading states, toast notifications) (#6113)
- feat(redteam): pass policy text to intent extraction for custom policy tests, enabling more accurate and self-contained testing objectives that include specific policy requirements (#6116)
- feat(redteam): add timestamp context to all grading rubrics for time-aware evaluation and temporal context in security assessments (#6110)
- feat(model-audit): add revision tracking, content hash generation, and deduplication for model scans to prevent re-scanning unchanged models (saving ~99% time and bandwidth); add `--stream` flag to delete downloaded files immediately after scan ([#6058](https://github.com/promptfoo/promptfoo/pull/6058))
- feat(redteam): add FERPA compliance plugin (#6130)

### Fixed

- fix(redteam): dynamically update crescendo system prompt with currentRound and successFlag each iteration instead of rendering once with stale values (#6133)
- fix(examples): change Zod schema from `.optional()` to `.default('')` for OpenAI Agents SDK compatibility (#6114)
- fix(redteam): pass all gradingContext properties to rubric templates to fix categoryGuidance rendering errors in BeavertailsGrader (#6111)
- fix(webui): custom policy name consistency (#6123)
- fix(docker): resolve @swc/core SIGSEGV on Alpine Linux by upgrading to 1.15.0 and aligning base image with Node 24 (#6127)

## [0.119.2] - 2025-11-03

### Added

- feat(integrations): add Microsoft SharePoint dataset support with certificate-based authentication for importing CSV files (#6080)
- feat(providers): add `initialMessages` support to simulated-user provider for starting conversations from specific states, with support for loading from JSON/YAML files via `file://` syntax (#6090)
- feat(providers): add local config override support for cloud providers - merge local configuration with cloud provider settings for per-eval customization while keeping API keys centralized (#6100)
- feat(providers): add linkedTargetId validation with comprehensive error messages (#6053)
- feat(redteam): add `gradingGuidance` config option for plugin-specific grading rules to reduce false positives by allowing per-plugin evaluation context (#6108)
- feat(webui): add Grading Guidance field to plugin configuration dialogs in open-source UI (#6108)
- feat(webui): add eval copy functionality to duplicate evaluations with all results, configuration, and relationships via UI menu (#6079)
- feat(redteam): add pharmacy plugins (controlled substance compliance, dosage calculation, drug interaction) and insurance plugins (coverage discrimination, network misinformation, PHI disclosure) (#6064)
- feat(redteam): add goal-misalignment plugin for detecting Goodhart's Law vulnerabilities (#6045)
- feat(webui): add jailbreak:meta strategy configuration UI in red team setup with numIterations parameter (#6086)
- feat(redteam): expand OWASP Agentic preset to cover 8/10 threats with 20 plugins; add 'owasp:agentic:redteam' alias for easy selection (#6099)
- feat(redteam): display specific subcategory metrics for harmful plugins (e.g., "Copyright Violations", "Child Exploitation") instead of generic "Harmful" label, enabling granular vulnerability tracking and analysis (#6134)

### Changed

- chore(examples): update openai-agents-basic example from weather to D&D dungeon master with gpt-5-mini, comprehensive D&D 5e tools (dice rolling, character stats, inventory), and maxTurns increased to 20 (#6114)
- refactor(redteam): Prevent early (evaluator-based) exits in Jailbreak, Crescendo, and Custom Strategies (#6047)
- chore(webui): expand language options to 486 ISO 639-2 languages with support for all 687 ISO codes (639-1, 639-2/T, 639-2/B) in red team run settings (#6069)
- chore(app): larger eval selector dialog (#6063)
- refactor(app): Adds useApplyFilterFromMetric hook (#6095)
- refactor(cli): extract duplicated organization context display logic into shared utility function to fix dynamic import issue and improve code maintainability (#6070)

### Fixed

- fix(redteam): max concurrency run options override scan template settings (#6102)
- fix(python): use REQUEST_TIMEOUT_MS for consistent timeout behavior across providers (300s default, previously 120s) (#6098)
- fix(providers): selective env var rendering in provider config with full Nunjucks filter support (preserves runtime variables for per-test customization) (#6091)
- fix(core): handle Nunjucks template variables in URL sanitization to prevent parsing errors when sharing evals; add unit tests covering sanitizer behavior for Nunjucks template URLs (#6089)
- fix(app): Fixes the metric is defined filter (#6082)
- fix(providers): fix Python worker ENOENT errors by ensuring error responses are written before completion signal, improving error messages with function suggestions and fuzzy matching, and removing premature function validation to support embeddings-only and classification-only providers (#6073)
- fix(redteam): improve image strategy text wrapping to handle long lines and prevent overflow (#6066)
- fix(webui): handle plugin generation when target URL is not set (#6055)
- fix(evaluator): force uncached provider calls for repeat iterations (#6043)

### Tests

- test(examples): add 9 D&D test scenarios for openai-agents-basic (combat, stats, inventory, scenes, saves, crits, edge cases, short rest, magic item) (#6114)
- test(providers): add coverage for simulated-user initialMessages (vars/config precedence, file:// loading from JSON/YAML, validation, conversation flow when ending with user role) (#6090)
- test(redteam): add comprehensive tests for `gradingGuidance` feature and `graderExamples` flow-through, including full integration regression tests (#6108)
- test(webui): add tests for gradingGuidance UI in PluginConfigDialog and CustomIntentPluginSection (#6108)
- test(providers): add Python worker regression tests for ENOENT prevention, helpful error messages with function name suggestions, and embeddings-only provider support without call_api function (#6073)

### Documentation

- docs(examples): update openai-agents-basic README for D&D theme with tracing setup and example interactions; shorten openai-agents.md provider documentation (#6114)
- docs(python): update timeout documentation with REQUEST_TIMEOUT_MS environment variable and add retry logic example for handling rate limits (#6098)
- docs(redteam): add comprehensive documentation for `jailbreak:meta` strategy including usage guide, comparison with other jailbreak strategies, and integration into strategy tables (#6088)
- docs(site): add remediation reports documentation (#6083)
- docs(site): add custom strategy to the strategies reference table (#6081)
- docs(site): pricing page updates (#6068)
- docs(site): clarify remote inference in Community edition (#6065)

### Dependencies

- chore(deps): bump the github-actions group with 4 updates (#6092)
- chore(deps): bump @aws-sdk/client-bedrock-runtime from 3.920.0 to 3.921.0 (#6075)
- chore(deps): bump @aws-sdk/client-bedrock-runtime from 3.919.0 to 3.920.0 (#6060)

### Fixed

- fix(redteam): enable layer strategy with multilingual language support; plugins now generate tests in multiple languages even when layer strategy is present (#6084)
- fix(redteam): reduce multilingual deprecation logging noise by moving from warn to debug level (#6084)

## [0.119.1] - 2025-10-29

### Changed

- chore(redteam): categorize `jailbreak:meta` under agentic strategies and mark as remote-only for correct UI grouping and Cloud behavior (#6049)
- chore(redteam): improve support for custom policy metric names that should include strategy suffix (#6048)

### Fixed

- fix(providers): render environment variables in provider config at load time (#6007)
- fix(redteam): validate custom strategy strategyText requirement to prevent confusing errors during test execution (#6046)
- fix(init): include helpful error message and cleanup any directories created when example download fails (#6051)
- fix(providers): removing axios as a runtime dependency in google live provider (#6050)
- fix(csv): handle primitive values directly in red team CSV export to avoid double-quoting strings (#6040)
- fix(csv): fix column count mismatch in red team CSV export when rows have multiple outputs (#6040)
- fix(internals): propagate originalProvider context to all model-graded assertions (#5973)

### Dependencies

- chore(deps): bump better-sqlite3 from 11.10.0 to 12.4.1 for Node.js v24 support (#6052) by @cdolek-twilio
- chore(deps): update Biome version with force-include patterns (`!!`) for faster local linting/CI by @sklein12 (#6042)

## [0.119.0] - 2025-10-27

### Added

- feat(webui): filtering eval results by metric values w/ numeric operators (e.g. EQ, GT, LTE, etc.) (#6011)
- feat(providers): add Python provider persistence for 10-100x performance improvement with persistent worker pools (#5968)
- feat(providers): add OpenAI Agents SDK integration with support for agents, tools, handoffs, and OTLP tracing (#6009)
- feat(providers): add function calling/tool support for Ollama chat provider (#5977)
- feat(providers): add support for Claude Haiku 4.5 (#5937)
- feat(redteam): add `jailbreak:meta` strategy with intelligent meta-agent that builds dynamic attack taxonomy and learns from full attempt history (#6021)
- feat(redteam): add COPPA plugin (#5997)
- feat(redteam): add GDPR preset mappings for red team testing (#5986)
- feat(redteam): add modifiers support to iterative strategies (#5972)
- feat(redteam): add authoritative markup injection strategy (#5961)
- feat(redteam): add wordplay plugin (#5889)
- feat(redteam): add pluginId, strategyId, sessionId, and sessionIds to metadata columns in CSV export (#6016)
- feat(redteam): add subcategory filtering to BeaverTails plugin (a70372f)
- feat(redteam): Add Simba Red Team Agent Strategy (#5795)
- feat(webui): persist inline-defined custom policy names (#5990)
- feat(webui): show target response to generated red team plugin test case (#5869)
- feat(cli): log all errors in a log file and message to the console (#5992)
- feat(cli): add errors to eval progress bar (#5942)
- feat(cache): preserve and display latency measurements when provider responses are cached (#5978)

### Changed

- chore(internals): custom policy type def (#6037)
- chore(changelog): organize and improve Unreleased section with consistent scoping and formatting (#6024)
- refactor(redteam): migrate multilingual from per-strategy config to global language configuration; plugins now generate tests directly in target languages without post-generation translation (#5984)
- chore(cli): show telemetryDisabled/telemetryDebug in `promptfoo debug` output (#6015)
- chore(cli): improve error handling and error logging (#5930)
- chore(cli): revert "feat: Improved error handling in CLI and error logging" (#5939)
- chore(webui): add label column to prompts table (#6002)
- chore(webui): gray out strategies requiring remote generation when disabled (#5985)
- chore(webui): gray out remote plugins when remote generation is disabled (#5970)
- chore(webui): improve test transform modal editor (#5962)
- chore(webui): add readOnly prop to EvalOutputPromptDialog (#5952)
- refactor(webui): organize red team plugins page into tabs with separate components (#5865)
- chore(redteam): remove "LLM Risk Assessment" prefix (#6004)
- chore(redteam): add top-level redteam telemetry events (#5951)
- refactor(webui): reduce unnecessary API health requests (#5979)
- chore(api): export GUARDRAIL_BLOCKED_REASON constant for external use (#5956)
- chore(providers): add rendered request headers to http provider debug output (#5950)
- refactor(transforms): refactor transform code to avoid 'require' (#5943)
- refactor(transforms): refactor createRequest/ResponseTransform functions into separate module (#5925)
- chore(examples): consolidate Ollama examples into unified directory (#5977)
- chore(deps): move dependencies to optional instead of peer (#5948)
- chore(deps): move `natural` to optional dependency (#5946)
- chore(redteam): improve GOAT and Crescendo error logs with additional error details for easier debugging (#6036)

### Fixed

- fix(providers): revert eager template rendering that broke runtime variable substitution (5423f80)
- fix(providers): support environment variables in provider config while preserving runtime variable templates
- fix(providers): improve Python provider reliability with automatic python3/python detection, worker cleanup, request count tracking, and reduced logging noise (#6034)
- fix(providers): simulated-user and mischievous-user now respect assistant system prompts in multi-turn conversations (#6020)
- fix(providers): improve MCP tool schema transformation for OpenAI compatibility (#5965)
- fix(providers): sessionId now properly stored in metadata for providers that use server side generated sessionIds (#6016)
- fix(redteam): don't test session management if target is not stateful (#5989)
- fix(redteam): improve crescendo prompt example alignment with actual objective statements to increase accuracy (#5964)
- fix(redteam): fewer duplicate errors for invalid strategy and plugin ids (#5954)
- fix(fetch): use consistent units in retry counter log messages - now shows attempt count vs total attempts (#6017)
- fix(fetch): include error details in final error message when rate limited (#6019)
- fix(webui): pass extensions config when running eval from UI (#6006)
- fix(webui): in red team setup, reset config button hidden by version banner (#5896)
- fix(webui): sync selected plugins to global config in red team setup UI (#5991)
- fix(webui): HTTP test agent (#6033)
- fix(webui): reset red team strategy config dialog when switching strategies (#6035)

### Dependencies

- chore(deps): bump @aws-sdk/client-bedrock-runtime from 3.914.0 to 3.916.0 (#6008)
- chore(deps): bump @aws-sdk/client-bedrock-runtime from 3.913.0 to 3.914.0 (#5996)
- chore(deps): bump pypdf from 6.0.0 to 6.1.3 in /examples/rag-full (#5998)
- chore(deps): bump @aws-sdk/client-bedrock-runtime from 3.911.0 to 3.913.0 (#5975)
- chore(deps): bump @aws-sdk/client-bedrock-runtime from 3.910.0 to 3.911.0 (#5945)
- chore(deps): bump @anthropic-ai/sdk from 0.65.0 to 0.66.0 (#5944)

### Documentation

- docs(model-audit): improve accuracy and clarity of ModelAudit documentation (#6023)
- docs(contributing): add changelog and GitHub Actions enforcement (#6012)
- docs(redteam): add global language configuration section to red team configuration docs; remove multilingual strategy documentation (#5984)
- docs(providers): add OpenAI Agents provider documentation and example (#6009)
- docs(providers): update AWS Bedrock model access documentation (#5953)
- docs(providers): fix apiKey environment variable syntax across provider docs and examples (#6018)
- docs(providers): add echo provider examples for evaluating logged production outputs (#5941)
- docs(blog): add blog post on RLVR (Reinforcement Learning with Verifiable Rewards) (#5987)
- docs(site): configuring inference (#5983)
- docs(site): update about page (#5971)
- docs(site): add export formats (#5958)
- docs(site): September release notes (#5712)
- docs(site): add red-team claude guidelines (616844d)
- docs(site): remove duplicate links (5aea733)
- docs(examples): add example demonstrating conversation session id management using hooks (#5940)

### Tests

- test(server): add comprehensive unit tests for POST /providers/test route (#6031)
- test(providers): fix flaky latencyMs assertions in TrueFoundry provider tests (#6026)
- test(providers): add unit test verifying assistant system prompt inclusion for simulated-user provider (#6020)
- test(providers): add comprehensive tests for OpenAI Agents provider, loader, and tracing (#6009)
- test(redteam): update strategy and frontend tests for global language configuration migration (#5984)
- test(redteam): remove redteam constants mocks from unit tests (#6010)
- test(webui): add tests for evaluation UI components and hooks (#5981)

## [0.118.17] - 2025-10-15

### Changed

- chore: bump version to 0.118.17 (#5936)

### Fixed

- fix(evaluator): support `defaultTest.options.provider` for model-graded assertions (#5931)
- fix(webui): improve UI email validation handling when email is invalid; add better tests (#5932)
- fix(deps): move `claude-agent-sdk` to optionalDependencies (#5935)

### Dependencies

- chore(deps): bump `@aws-sdk/client-bedrock-runtime` from 3.908.0 to 3.910.0 (#5933)

## [0.118.16] - 2025-10-15

### Added

- feat(providers): add TrueFoundry LLM Gateway provider (#5839)
- feat(redteam): add test button for request and response transforms in red-team setup UI (#5482)

### Changed

- chore(providers): count errors in websocket responses as errors (#5915)
- chore(providers): update Alibaba model support (#5919)
- chore(redteam): validate emails after prompt for red team evaluations (#5912)
- chore(redteam): implement web UI email verification (#5928)
- chore(redteam): display estimated probes on red team review page (#5863)
- chore(webui): add flag to hide traces (#5924)
- chore(build): stop tracking TypeScript build cache file (#5914)
- chore(build): update dependencies to latest minor versions (#5916)
- chore(cli): remove duplicate 'Successfully logged in' message from auth login (#5907)
- chore(redteam): add max height and scroll to custom policies container (#5910)
- chore: bump version to 0.118.16 (#5920)
- docs: add docstrings to `feat/ruby-provider` (#5903)
- test: cover red team setup components and hooks in `src/app` (#5911)

### Fixed

- fix(providers): dynamically import `DefaultAzureCredential` from `@azure/identity` (#5921)
- fix(providers): improve debugging and address hanging in websocket provider (#5918)
- fix(http): parse stringified JSON body in provider config (#5927)
- fix(redteam): improve ASR calculation accuracy in redteam report (#5792)

### Documentation

- docs(site): fix typo (#5922)

## [0.118.15] - 2025-10-13

### Added

- feat(providers): add ruby provider (#5902)
- feat(providers): Claude Agent SDK provider support (#5509)
- feat(providers): Azure AI Foundry Assistants provider (#5181)
- feat(providers): add support for streaming websocket responses (#5890)
- feat(providers): snowflake cortex provider (#5882)

### Changed

- chore(providers): add support for new OpenAI models (GPT-5 Pro, gpt-audio-mini, gpt-realtime-mini) (#5876)
- chore(providers): rename azure ai foundry assistant to ai foundry agent (#5908)
- chore(providers): update params passed to azure ai foundry provider (#5906)
- chore(webui): group agentic strategies by turn compatibility in red team UI (#5861)
- chore(webui): sort red team plugins alphabetically by display name (#5862)
- chore(webui): improved color consistency and dark mode legibility on Red Team dashboard (#5829)
- chore(test): add snowflake provider tests and environment variables (#5883)
- chore(config): add conductor config (#5904)
- chore: bump version 0.118.15 (#5909)

### Fixed

- fix(app): disable red team scan Run Now button when Promptfoo Cloud is unavailable (#5891)
- fix(webui): fix infinite re-render when custom intents are specified (#5897)
- fix(redteam): clean up multilingual strategy logging and fix chunk numbering (#5878)
- fix(redteam): requested column in 'redteam generate' output incorporates fan out strategies (#5864)
- fix(core): resolve Windows path compatibility issues (#5841)
- fix(core): restore correct cache matching behavior for test results (#5879)

### Dependencies

- chore(deps): bump @aws-sdk/client-bedrock-runtime from 3.901.0 to 3.906.0 (#5877)
- chore(deps): bump @aws-sdk/client-bedrock-runtime from 3.906.0 to 3.907.0 (#5888)
- chore(deps): bump openai from 6.2.0 to 6.3.0 (#5887)
- chore(deps): update dependencies to latest safe minor/patch versions (#5900)

### Documentation

- docs(providers): add missing providers and troubleshooting pages to index (#5905)
- docs(guardrails): remove open source guardrails page (#5880)

## [0.118.14] - 2025-10-09

### Changed

- fix: there should always be a guardrails field passed out form openai chat provider (#5874)
- chore: bump version 0.118.14 (#5875)

## [0.118.13] - 2025-10-08

### Added

- feat(cli): Add connectivity tests to promptfoo validate (#5802)
- feat(guardrails): map content filter response to guardrails output (#5859)
- feat(webui): Download full results (#5674)

### Changed

- chore(core): change default log level to debug for network errors (#5860)
- chore(core): Don't log all request error messages (#5870)
- chore(linter): Enforce no unused function params (#5853)
- chore(providers): remove deprecated IBM BAM provider (#5843)
- refactor(webui): improve EvalOutputPromptDialog with grouped dependency injection (#5845)
- chore: bump version 0.118.13 (#5873)

### Fixed

- fix(webui): Don't prepend fail reasons to output text (#5872)
- fix(redteam): filter out placeholders before purpose generation (#5852)
- fix(tests): make auth login test tolerate colorized output (#5851)

### Dependencies

- chore(deps): bump @azure/identity from 4.12.0 to 4.13.0 (#5858)
- chore(deps): bump langchain-text-splitters from 0.3.5 to 1.0.0a1 in /examples/redteam-langchain in the pip group across 1 directory (#5855)

## [0.118.12] - 2025-10-08

### Added

- feat(providers): add Slack provider (#3469)

### Changed

- feat: postman import for http provider (#5778)
- feat: Bring request transform to parity with response transform (#5850)
- fix: import command (#5794)
- fix: implement remote generation environment variable controls (#5815)
- fix: resolve Windows path handling issues (#5827)
- fix: custom strategy UI (#5834)
- fix: eliminate Python validation race condition on Windows (#5837)
- fix: escape JSON special characters in raw HTTP request variables (#5842)
- fix: Show response headers in test target results (#5848)
- fix: double sharing red teams (#5854)
- chore: update DeepSeek provider to V3.2-Exp (#5787)
- chore: bump the github-actions group with 3 updates (#5789)
- chore: bump openai from 5.23.2 to 6.0.0 (#5790)
- chore: Revert "perf: Don't create new agent for every fetch (#5633)" (#5793)
- chore: add /index to directory imports for ESM compatibility (#5798)
- chore: bump @aws-sdk/client-bedrock-runtime from 3.899.0 to 3.901.0 (#5799)
- chore: bump openai from 6.0.0 to 6.0.1 (#5800)
- chore(telemetry): Add CI flag to identify call (#5801)
- chore: bump openai from 6.0.1 to 6.1.0 (#5806)
- chore: fix npm audit vulnerabilities (#5810)
- chore: Fix incorrect session parser help text (#5811)
- chore(internals): make `runAssertion` easier to read by moving const outside function scope (#5813)
- chore: update investor info and user count (#5816)
- chore(internals): Prevent `GradingResult.assertion` definition from being overridden in select red team grading cases (#5785)
- chore: show "why" in modelaudit ui (#5821)
- chore(site): migrate OG image generation to Satori (#5826)
- chore: remove outdated license notice (#5828)
- chore: show # github stars on site (#5831)
- chore(site): update Docusaurus to v3.9.1 and fix deprecated config (#5835)
- chore: bump openai from 6.1.0 to 6.2.0 (#5844)
- chore: invert default unblocking behavior (#5856)
- chore: bump version 0.118.12 (#5857)
- chore(site): Adds Travis to team page (#5786)
- docs: update readme.md (#5812)
- docs(contributing): add CLAUDE.md context files for Claude Code (#5819)
- docs(blog): safety benchmark blog post (#5781)
- docs(providers): update IBM WatsonX model list (#5838)
- docs(contributing): add warning against using commit --amend and force push (#5840)
- test: fix vitest timeout error in EvalOutputPromptDialog tests (#5820)
- test: fix flaky Python test failures on Windows (#5824)
- test: add mock cleanup to Python provider tests (#5825)
- refactor: Remove null from GradingResult.assertion type (#5818)

### Fixed

- fix(site): add metadata key to the provider response class (#5796)
- fix(webui): prevent empty state flash when loading large evals (#5797)
- fix(webui): Clicking "Show Charts" does not show charts (#5814)
- fix(webui): remove delimiter stripping logic from EvalOutputCell (#5817)
- fix(provider): merge config and prompt systemInstruction instead of throwing error in gemini (#5823)
- fix(assertions): allow is-refusal to detect refusals in provider error messages (#5830)
- fix(webui): improve usability of number inputs (#5804)
- test: Unit tests for fix(webui): improve usability of number inputs (#5836)

### Documentation

- docs(site): adding new hire bio (#5788)
- docs(site): fix formatting issue in about page (#5803)
- docs(site): add Dane to About page team section (#5833)

## [0.118.11] - 2025-09-30

### Added

- feat(providers): add support for Claude Sonnet 4.5 (#5764)
- feat(providers): add support for Gemini 2.5 Flash and Flash-Lite (#5737)
- feat(providers): add gpt-5-codex model support (#5733)
- feat(providers): add support for Qwen models in AWS Bedrock provider (#5718)
- feat(cli): add browser opening support for auth login command (#5722)
- feat(cli): add team switching functionality (#5750)
- feat(webui): add latency to eval export CSV (#5771)
- feat(cli): sanitize all log objects (#5773)
- feat(providers): add Anthropic web_fetch_20250910 and web_search_20250305 tool support (#5573)
- feat(providers): add CometAPI provider support with environment variable configuration and example usage (#5721)
- feat(providers): add Nscale provider support (#5690)
- feat(providers): add OpenAI gpt-realtime model with full audio support (#5426)
- feat(webui): add metadata `exists` operator to eval results filter (#5697)

### Changed

- chore(cli): improve installer-aware command generation utility for consistent CLI invocation (#5747)
- chore(core): sort metadata entries (#5751)
- chore(core): update error mapping (#5783)
- chore(providers): update Claude 4.5 Sonnet (#5763)
- chore(providers): update default Granite model to granite-3-3-8b-instruct (#5768)
- chore(redteam): remove on-topic call (#5774)
- chore(redteam): update red team init default to gpt-5 (#5756)
- chore: bump version 0.118.11 (#5784)
- chore: Add docstrings to `feat/add-latency-to-csv` (#5772)

### Fixed

- fix(core): ensure `-filter-failing` correctly filters failing tests when re-running an eval (#5770)
- fix(core): ensure Python and JavaScript providers have appropriate path prefix (#5765)
- fix(core): preserve glob patterns in vars context for test case expansion (#5701)
- fix(core): suppress verbose error logging for update check timeouts (#5745)
- fix(providers): improve OpenAI embedding provider error handling (#5742)
- fix(tests): resolve Windows test failures in Python tests (#5767)
- fix(webui): apply proper truncation initialization to variable cells (#5657)
- fix(webui): disable prompt editing in header row dialogs (#5746)
- fix(webui): handle login redirects (#5734)
- fix(webui): improve empty state UI and handle null eval data (#5780)

### Dependencies

- chore(deps): bump @anthropic-ai/sdk from 0.63.1 to 0.64.0 (#5758)
- chore(deps): bump @anthropic-ai/sdk from 0.64.0 to 0.65.0 (#5776)
- chore(deps): bump @aws-sdk/client-bedrock-runtime from 3.896.0 to 3.899.0 (#5777)
- chore(deps): bump openai from 5.23.0 to 5.23.1 (#5759)
- chore(deps): bump openai from 5.23.1 to 5.23.2 (#5775)

### Documentation

- docs(site): add new hire bio (#5769)
- docs(site): improve AWS Bedrock SSO authentication documentation (#5585)
- docs(site): refine and extend e2b sandbox evaluation guide with improved examples and fixes (#5753)
- docs(site): remove incorrect Python globals persistence tip (#5782)
- docs(site): strengthen git workflow warnings in CLAUDE.md (#5762)
- docs(site): write lethal trifecta blog (#5754)

### Tests

- test(webui): add tests for evaluation UI components (`src/app`) (#5766)

## [0.118.10] - 2025-09-26

### Changed

- feat: Revamp HTTP Provider setup (#5717)
- chore: introduce grading provider to RedteamProviderManager (#5741)
- chore(webui): UX improvements for displaying custom policies in Eval Results and Red Team Vulnerabilities Reports (#5562)
- chore: bump version 0.118.10 (#5749)

## [0.118.9] - 2025-09-25

### Changed

- feat: envoy ai gateway provider (#5731)
- feat: iso 42001 mappings (#5724)
- feat: Compress data when sharing an eval (#5738)
- fix: rename agentcore provider to bedrock agents provider (#5709)
- fix: increase timeout for version checks from 1s to 10s (#5715)
- fix: add missing backend support for filtering by highlights, plus tests (#5735)
- chore: improve parsing so in case a redteam provider doesn't take json obje… (#5700)
- chore: bump @aws-sdk/client-bedrock-runtime from 3.893.0 to 3.894.0 (#5706)
- chore: bump openai from 5.22.0 to 5.22.1 (#5707)
- chore: support multilingual provider set from server boot (#5703)
- chore: Add docstrings to `applying-column-format` (#5719)
- chore(webui): in eval creator disable `Run Eval` button if no prompts or test cases are available (#5558)
- chore: bump @aws-sdk/client-bedrock-runtime from 3.894.0 to 3.895.0 (#5727)
- chore: bump @anthropic-ai/sdk from 0.62.0 to 0.63.1 (#5728)
- chore: bump openai from 5.22.1 to 5.23.0 (#5729)
- chore: bump @aws-sdk/client-bedrock-runtime from 3.895.0 to 3.896.0 (#5732)
- chore: bump version 0.118.9 (#5740)

### Fixed

- fix(webui): prioritize JSON prettify over Markdown rendering when both enabled (#5705)
- fix(webui): Copying truncated text in eval results (#5711)
- fix(internals/redteam): decrease debug access grading false negatives (#5713)

## [0.118.8] - 2025-09-23

### Added

- feat(webui): populate metadata filter keys in results dropdown (#5584)

### Fixed

- fix: improve iterative judge parsing (#5691)
- fix(cli): prevent promptfoo CLI from hanging after commands complete (#5698)
- fix(dev): suppress noisy health check logs during local startup (#5667)
- fix(prompts): tune prompt set to reduce model refusals (#5689)

### Changed

- chore: bump version 0.118.8 (#5699)

### Documentation

- docs(site): publish August release notes (#5625)
- docs(site): document `linkedTargetId` usage for custom provider linking (#5684)

## [0.118.7] - 2025-09-22

### Added

- feat(webui): connect login page to promptfoo auth system (#5685)
- feat: ability to retry errors from cli (#5647)

### Changed

- chore(webui): add 404 page (#5687)
- refactor(webui): Vulnerability Report Table Improvements (#5638)
- chore: bump version 0.118.7 (#5695)
- chore: bump openai from 5.21.0 to 5.22.0 (#5694)
- chore: bump @aws-sdk/client-bedrock-runtime from 3.891.0 to 3.893.0 (#5693)

## [0.118.6] - 2025-09-18

### Tests

- test: network isolation for tests (#5673)

### Dependencies

- chore(deps): upgrade Vite to v7 and fix browser compatibility issues (#5681)

### Documentation

- docs(site): clarify webhook issue meaning (#5679)
- docs(examples): add HTTP provider streaming example (#5648)
- docs(blog): add autonomy and agency in AI article (#5512)

### Added

- feat(redteam): support threshold in custom plugin configuration (#5644)
- feat: upgrade Material UI from v6 to v7 (#5669)
- feat(redteam): Adds support for `metric` field on custom plugins (#5656)
- feat: migrate from MUI Grid to Grid2 across all components (#5578)
- feat: report filters (#5634)
- feat: Add string array support for context-based assertions (#5631)

### Changed

- chore: Exclude node modules and build/dist from biome (#5641)
- chore: improvements to framework compliance cards (#5642)
- chore: improve design of eval download dialog (#5622)
- chore: bump @aws-sdk/client-bedrock-runtime from 3.888.0 to 3.890.0 (#5636)
- chore: bump @aws-sdk/client-bedrock-runtime from 3.890.0 to 3.891.0 (#5649)
- chore: bump openai from 5.20.3 to 5.21.0 (#5651)
- chore: update redteam small model to gpt-4.1-mini-2025-04-14 (#5645)
- chore: reduce coloration on Report View Test Suites table (#5643)
- chore: bump version 0.118.6 (#5655)
- chore(webui): minor style tweaks to datagrid pages for consistency (#5686)
- chore: persistent header on report view (#5678)
- chore(webui): fix z-index on version update banner (#5677)
- refactor(webui): Reports table UX Improvements (#5637)
- ci: revert temporarily disable redteam multi-lingual strategy in integration tests (#5658)
- ci: temporarily disable redteam multi-lingual strategy in integration tests (#5639)
- refactor(redteam): remove dead code and optimize page meta handling (#5672)
- chore: remove accidentally committed site/package-lock.json (#5688)
- chore: Allow overwriting the logger (#5663)
- chore: Update names in workflow (#5659)
- chore: update dependencies to latest compatible versions (#5627)
- chore(internals): Improves support for defining LLM-Rubric assertion threshold in CSV test cases (#5389)

### Fixed

- fix(webui): Filtering eval results on severity (#5632)
- fix(tests): correct TypeScript errors in test files (#5683)
- fix(webui): unify page layout styles (#5682)
- fix: trace visualization circular dependency (#5676)
- fix(webui): re-enable sharing button by default (#5675)
- fix: apply prettier formatting to blog post (#5670)
- fix: Remove global fetch patch (#5665)
- fix(webui): Include description column, if defined, in CSV export of eval results (#5654)
- fix(redteam): add robust fallbacks, partial retries, dedupe, safer logs to multilingual strategy (#5652)
- fix: handle dynamic imports without eval (#5630)
- fix: Catch exception when no vertex projectId is found (#5640)
- fix: spacing on report view (#5646)
- fix: plugin counts flickering (#5635)

## [0.118.5] - 2025-09-16

### Tests

- test: Unit tests for feat: upload csv for custom policies (#5629)
- test: Unit tests for chore: organize EvalOutputPromptDialog and change it to a drawer (#5628)

### Added

- feat(webui): organize `EvalOutputPromptDialog` and convert it to a drawer, (#5619)
- feat(webui): add keyboard navigation to the web UI results table, (#5591)
- feat(webui): enable bulk deletion of eval results, (#5438)
- feat(providers): add `azure:responses` provider alias for Azure Responses API, (#5293)
- feat(providers): support application inference profiles in Bedrock, (#5617)
- feat(redteam): add "layer" strategy for combining multiple strategies, (#5606)
- feat(redteam): set severity on reusable custom policies, (#5539)
- feat(redteam): display unencrypted attacks in the web UI results table, (#5565)
- feat(redteam): enable test generation for custom policies in the plugins view, (#5587)
- feat(redteam): allow uploading CSVs for custom policies, (#5618)
- feat(cli): add ability to pause and resume evals, (#5570)

### Changed

- chore(examples): update model IDs to GPT-5 and latest models, (#5593)
- chore(providers): remove Lambda Labs provider due to API deprecation, (#5599)
- chore(providers): update Cloudflare AI models and remove deprecated ones, (#5590)
- chore(redteam): add MCP plugin preset, (#5557)
- chore(redteam): add UI indicators and documentation for HuggingFace gated datasets in redteam web UI, (#5545)
- chore(internals): improve error logging on redteam test generation failures, (#5458)
- chore(internals): reduce log level of global fetch logs, (#5588)
- chore(server): add context to health check logging during startup, (#5568)
- chore(webui): hide trace timeline section when no traces are available, (#5582)
- chore(webui): improve delete confirmation dialog styling, (#5610)
- chore(webui): remove `React.FC` type annotations for React 19 compatibility, (#5572)
- ci: increase test timeout from 8 to 10 minutes, (#5586)
- ci: temporarily disable macOS Node 24.x tests due to flaky failures, (#5579)
- refactor: move `src/util/file.node.ts` path utilities, (#5596)
- refactor: standardize all directory import paths for ESM compatibility, (#5603)
- refactor: standardize directory import paths for ESM compatibility, (#5605)
- refactor: standardize import paths for ESM preparation, (#5600)
- refactor: standardize TypeScript import paths for ESM compatibility, (#5597)
- test: CoverBot: add tests for UI interaction utilities and components (`src/app`), (#5611)
- chore: update `act` import for React 19 compatibility, (#5574)
- chore(dependencies): bump `@aws-sdk/client-bedrock-runtime` from 3.886.0 to 3.887.0, (#5580)
- chore(dependencies): bump `@aws-sdk/client-bedrock-runtime` from 3.887.0 to 3.888.0, (#5602)
- chore(dependencies): bump `axios` from 1.11.0 to 1.12.0 in npm_and_yarn group across one directory, (#5569)
- chore(dependencies): bump `openai` from 5.20.1 to 5.20.2, (#5601)
- chore(dependencies): bump `openai` from 5.20.2 to 5.20.3, (#5624)
- chore(dependencies): bump version to 0.118.5, (#5626)

### Fixed

- fix(assertions): handle `threshold=0` correctly across all assertion types, (#5581)
- fix(cli): prevent accidental escaping of Python path override, (#5589)
- fix(cli): fix table display for `promptfoo list`, (#5616)
- fix(cli): temporarily disable SIGINT handler, (#5620)
- fix(internal): strip authentication headers in HTTP provider metadata, (#5577)
- fix(redteam): ensure custom policies skip the basic refusal check, (#5614)
- fix(server): hide non-critical `hasModelAuditBeenShared` error logging, (#5607)
- fix(webui): always show failure reasons in the results view when available, (#5608)
- fix(webui): improve filter component styling and layout, (#5604)
- fix(webui): prevent phantom strategy filter options for non-redteam evaluations, (#5575)
- fix(webui): fix undulating CSS header animation, (#5571)

### Documentation

- docs(site): clarify llm-rubric pass/score/threshold semantics, (#5623)
- docs(site): add August 2025 release highlights (#5518)

## [0.118.4] - 2025-09-12

### Added

- feat(cli): Add CI-friendly progress reporting for long-running evaluations (#5144)
- feat(cli): Auto-share if connected to the cloud (#5475)
- feat(cli): Log all requests and persist debug logs (#5504)
- feat(internals): Reuse FilterMode type across backend (#5542)
- feat(providers): Add AWS Bedrock AgentCore provider (#5267)
- feat(providers): Extend configuration options for Ollama provider to support thinking (#5212)
- feat(providers): OpenAI real-time custom ws URLs (#5528)
- feat(redteam): Add VLGuard plugin for multi-modal red teaming (#5243)
- feat(redteam): More financial plugins (#5419)
- feat(redteam): Risk scoring (#5191)
- feat(redteam): Special token injection plugin (#5489)
- feat(webui): Add passes-only filter to results view (#5430)

### Changed

- chore(internals): Add probes and token metrics to eval event (#5538)
- chore(internals): Add support for reusable custom policies (#5290)
- chore(internals): Remove node-fetch (#5503)
- chore(internals): Send auth info to cloud (#3744)
- chore(modelaudit): Add support for modelaudit v0.2.5 CLI arguments (#5500)
- chore(onboarding): Add Azure preset (#5537)
- chore(onboarding): Make provider menu single-select (#5536)
- chore(providers): Make OpenAI max retries configurable (#5541)
- chore(providers): Update OpenAI pricing and add missing models (#5495)
- chore(redteam): Consolidate accordion UIs on review page (#5508)
- chore(redteam): Improve user persona question in config (#5559)
- chore(redteam): Minor improvements to red team setup flow (#5523)
- chore(redteam): Retire Pandamonium redteam strategy (#5122)
- chore(redteam): Unify all date formats across tables (#5561)
- chore(redteam): Update plugin prompts to reduce rejection (#5560)
- chore(redteam): Use sharp to modify unsafeBench image formats (#5304)
- perf(webui): Optimize history endpoint to eliminate N+1 queries (#5333)
- refactor(modelaudit): Move modelAuditCliParser.ts to correct directory (#5511)
- refactor(internals): Gracefully handle remote generation disabled in plugins that require it (#5413)
- revert(redteam): Remove red team limits functionality (#5527)

### Fixed

- fix(redteam): Allow users to delete values from numeric inputs and then type (#5530)
- fix(redteam): Deduplicate assertions in DoNotAnswer and XSTest (#5513)
- fix(internals): Eliminate flaky Unicode test timeouts on Windows CI (#5485)
- fix(config): Handle function references in external file loading (#5548)
- fix(providers): Fix MCP tool calls returning [object Object] in Azure Chat provider (#5423)
- fix(config): Preserve Python assertion file references in YAML tests (issue #5519) (#5550)
- fix(providers): Proxy HTTP provider generate request through server (#5486)
- fix(internals): Resolve SIGSEGV crash in evaluator tests on macOS Node 24 (#5525)
- fix(webui): Revert migration from MUI Grid to Grid2 across all components (#5510)
- fix(cli): Use fetch with proxy to get server version (#5490)
- fix(internals): Read evaluateOptions from config file properly (#5375)
- fix(onboarding): Don't throw error when user refuses permission to write (#5535)
- fix(provider): Prioritize explicit projectId config over google-auth-library (#5492)
- fix(providers): Handle system-only prompt in Gemini (#5502)
- fix(providers): Update outdated Azure OpenAI Provider data sources (#5411)
- fix(redteam): Add missing finance graders (#5564)
- fix(redteam): Add missing plugins to webui (#5546)
- fix(redteam): Handle empty string responses in multi-turn strategies (#5549)
- fix(redteam): Prevent JSON blob injection in Crescendo chat templates (#5532)
- fix(webui): Text truncation initialization on eval page (#5483)

### Dependencies

- chore(deps): Bump @anthropic-ai/sdk from 0.61.0 to 0.62.0 (#5551)
- chore(deps): Bump @aws-sdk/client-bedrock-runtime from 3.879.0 to 3.882.0 (#5480)
- chore(deps): Bump @aws-sdk/client-bedrock-runtime from 3.882.0 to 3.883.0 (#5506)
- chore(deps): Bump @aws-sdk/client-bedrock-runtime from 3.883.0 to 3.886.0 (#5553)
- chore(deps): Bump @azure/identity from 4.11.2 to 4.12.0 (#5533)
- chore(deps): Bump langchain-community from 0.3.14 to 0.3.27 in /examples/redteam-langchain in the pip group across 1 directory (#5481)
- chore(deps): Bump langchain-community from 0.3.3 to 0.3.27 in /examples/langchain-python in the pip group across 1 directory (#5484)
- chore(deps): Bump openai from 5.19.1 to 5.20.0 (#5526)
- chore(deps): Bump openai from 5.20.0 to 5.20.1 (#5552)
- chore(deps): Bump version to 0.118.4 (#5567)
- chore(deps): Bump vite from 6.3.5 to 6.3.6 in the npm_and_yarn group across 1 directory (#5531)

### Documentation

- docs(e2b-example): Add e2b-code-eval example (promptfoo + e2b sandbox) (#5477)
- docs(examples): Add Google ADK integration example (#5520)
- docs(examples): Add YAML schema directives to example configs (#5476)
- docs(redteam): Add missing plugins to sidebar and improve bias docs (#5498)
- docs(site): Add Alan DeLong to the team section on the About page (#5507)
- docs(site): Add comprehensive multilingual evaluation support (#5505)
- docs(site): Add SKIP_OG_GENERATION environment variable for faster docs builds (#5521)
- docs(site): Clarify file extension requirements for custom providers (#5478)
- docs(site): Clarify JFrog ML vs JFrog Artifactory distinction (#5543)
- docs(site): Complete parameters page migration (#5494)
- docs(site): Redteam limits documentation (#5516)
- docs(site): Update Lily bio (#5515)
- docs(site): Updates to agent guide (#5499)
- docs(site): Latency assertion description (#5479)

### Tests

- test(webui): CoverBot: Added tests for frontend UI components and discovery utility (`src/app`) (#5514)

## [0.118.3] - 2025-09-04

### Added

- feat: migrate MUI Grid to Grid2 across all components (#5435)
- feat: Add open source red team limits (#5230)

### Changed

- Add AWS Bedrock support for OpenAI GPT OSS models (#5444)
- Add Amazon Bedrock API key authentication support (#5468)
- Ability to filter evals view by severity (#5443)
- Check cloud permissions for target before running red team (#5400)
- Make vars and context available for request transform (#5461)
- Add Vertex AI responseSchema file loading support (#5414)
- Close menus when mouse leaves (#5456)
- Default sharing to false (#5473)
- Handle empty function arguments in OpenAI Responses API tool callbacks (#5454)
- Improve Windows Python detection and add sys.executable support (#5467)
- Prioritize tool calls over content in openrouter provider (#5417)
- Support commandLineOptions.envPath in config files (#5415)
- Support setting HELICONE_API_KEY for Cloud Gateway (#5465)
- Token tracking (#5239)
- Add "results" menu, link to red team reports view (#5459)
- Bump version 0.118.3 (#5474)
- Include provider response metadata on test case transform (#5316)
- Refactor Crescendo maxTurns property (#4528)
- Remove accidental server directory (#5471)
- Replace direct process.env calls with environment helpers (#5472)
- Reorganize misplaced test files from src/ to test/ directory (#5470)
- Fix enterprise email (#5463)
- Bump openai from 5.18.1 to 5.19.1 (#5466)
- Add Tusk test runner workflow for src Jest unit tests (#5469)

## [0.118.2] - 2025-09-03

### Added

- feat(providers): Add support for Meta Llama API provider (#5432)
- feat(providers): Support TLS certs in http provider (#5452)
- feat(providers): add support for xAI Grok Code Fast models (#5425)

### Changed

- fix: Update util.ts to reflect correct Anthropic Haiku 3.5 pricing (#5436)
- chore: drop Node.js 18 support (#5428)
- chore(http): improve PFX debug logging + tests (#5445)
- chore(webui): Show footer on custom metrics dialog (#5424)
- chore: silence dotenv commercial logging messages (#5453)
- chore: remove example (#5420)
- test: CoverBot: Added tests for analytics tracking and red team reporting components (`src/app`) (#5441)
- test: optimize Python Unicode test suite for CI reliability (#5449)
- chore: bump the github-actions group with 3 updates (#5440)
- chore: update dependencies (non-breaking) (#5448)
- chore: update dependencies to latest minor/patch versions (#5433)
- chore: bump version 0.118.2 (#5457)

### Fixed

- fix(sharing): Share when it's enabled via the Config or the CLI command (#5404)
- fix(grader): reduce grader false positives (#5431)

### Documentation

- docs(site): add more guardrails assertion doc (#5434)
- docs(site): add multi-lingual RAG evaluation guidance (#5447)
- docs(site): optimize OG image generation performance (#5451)
- docs(site): update blog post (#5422)

## [0.118.1] - 2025-08-29

### Added

- feat(redteam): Add AI auto-fill for HTTP target configuration in redteam target setup ui (#5391)
- feat(redteam): Handle uploaded signatureAuth in target setup ui (#5405)

### Changed

- chore(site): integrate pylon chat into site (#5407)
- chore: bump version 0.118.1 (#5418)

### Fixed

- fix(providers): Handle Qwen tool call responses in openrouter provider (#5416)

### Documentation

- docs(site): avoid logging full image/base64; use boolean presence only (#5408)

## [0.118.0] - 2025-08-28

### Added

- feat(providers): add support for database-stored certificates in HTTP provider for promptfoo cloud (#5401)

### Changed

- fix: stop progress bar to show a clearer share error message (#5399)
- chore(internals)!: send provider-transformed output directly to test context transforms (#5376)
  **Breaking:** `contextTransform` now receives the provider transform directly.
- chore(providers): sanitize sensitive credentials in HTTP provider debug logs (#5387)
- chore: warn when tests and red-team configuration are both present during generation (#5398)
- chore(release): bump version to 0.118.0 (#5402)
- test: add tests for CoverBot store management and red-team reporting components (`src/app`) (#5372)

### Documentation

- docs(site): update model-graded metrics (#5285)
- docs(site): remove references to "parallel" introduced by #5376 (#5403)

## [0.117.11] - 2025-08-27

### Added

- feat(redteam): add -t/--target option to redteam generate command (#5338)

### Changed

- feat: MCP Agent example to red team with tool call results (#5379)
- feat: medical offlabel use (#5342)
- feat: modelaudit ability to remove recent paths (#5330)
- fix: Address design nits in redteam setup UI (#5264)
- fix: allow custom ApiProvider instances in defaultTest configuration (#5381)
- fix: mcp eval example (#5390)
- fix: Prioritize tool calls over thinking for openrouter reasoning models (#5395)
- fix: use `model` role for gemini ai studio models (#5386)
- chore: Adjust padding in plugins page (#5396)
- chore: bump version 0.117.11 (#5397)
- chore(CI): enable and refactor Docker build for caching (#5374)
- chore: remove promptfoo/package-lock.json (#5380)
- chore: visual formatting for modelaudit flat list (#5331)
- refactor(webui): Clicking "show more" on eval results metric pills renders dialog (#5337)
- docs: expose sidebar on pages that aren't in the sidebar (#5377)
- docs: model audit ci/cd (#5335)
- docs: remove orphaned star animation gif (#5383)
- docs: update site user count to 150,000+ across site constants and pages (#5394)
- chore: bump @aws-sdk/client-bedrock-runtime from 3.873.0 to 3.876.0 (#5392)
- chore: bump openai from 5.15.0 to 5.16.0 (#5388)

### Documentation

- docs(site): fix context transform examples to use context.vars.prompt (#5393)

## [0.117.10] - 2025-08-25

### Changed

- feat: improve HuggingFace dataset fetching performance and reliability (#5346)
- feat: add Google AI Studio default providers (#5361)
- feat: share model audit scans to cloud (#5336)
- feat: add google vertex credentials in config (#5179)
- fix: safe raw HTTP templating via Nunjucks raw-wrap + CRLF normalization (#5358)
- fix: improve JSON export error handling for large datasets (#5344)
- fix: replace raw-request editor with auto-growing textarea to prevent layout overflow (#5369)
- chore: better error messages for browser (#5226)
- chore: improve strategy presets (#5357)
- chore: set onboarding defaults to gpt 5 (#5360)
- chore: update dependencies to latest minor versions (#5363)
- chore: log posthog errors to debug (#5359)
- chore: sync dependencies (#5367)
- test: clean up skipped tests and add FunctionCallbackHandler coverage (#5366)
- chore: bump version 0.117.10 (#5373)
- docs: add critical git workflow guidelines to CLAUDE.md (#5362)
- docs: add SARIF output format documentation for ModelAudit (#5364)

### Fixed

- fix(CI): refactor docker build (#5353)
- fix(internals): defaultTest.provider doesn't override (#5348)

## [0.117.9] - 2025-08-22

### Added

- feat(ollama): support for `think` and passthrough parameters (#5341)
- feat: Persist model audit scans (#5308)
- feat: add support for Claude Opus 4.1 (#5183)
- feat: support file:// in http provider `body` (#5321)

### Fixed

- fix(ui): prevent header dropdown collapse on hover (#5355)
- fix(webui): Apply metric filters to eval results via url search params (#5332)
- fix: loaders on all pages (#5339)
- fix(internals): Pass `vars.output` and `vars.rubric` to LLM rubric grading call (#5315)
- fix: resolve TypeScript errors in test files (7992892)
- fix: validation for no target label set (#5318)

### Changed

- chore(webui): add navigation in redteam report from severity table to vulnerabilities table filtered by severity (#5320)
- chore: dropdown menu design consistency (#5328)
- chore: fix build (#5326)
- chore: recursively resolve file:// references in json and yaml prompts (#5215)
- chore(modelAudit): defer auth to modelaudit via environment variable (#5296)
- chore: more share debug info on error (#5266)
- chore: add stack trace to redteam error in web runner (#5319)
- chore: copy for Review page (e957b5c)
- chore: explain why things are disabled on the targets page (#5312)

### Dependencies

- chore: bump @aws-sdk/client-bedrock-runtime from 3.864.0 to 3.872.0 (#5323)
- chore: bump openai from 5.13.1 to 5.15.0 (#5345)
- chore(deps): run npm audit fix dependencies (#5343)
- chore: bump openai from 5.12.2 to 5.13.1 (#5314)

### Documentation

- docs(site): add truncation marker to top-5-open-source-ai-red-teaming-tools-2025 blog post (#5351)
- docs: add writing for promptfoo guidelines to sidebar (#5277)
- docs(site): describe llm-rubric default grading providers (#5350)
- docs: og image updates (#5324)
- docs: red team data flow (#5325)
- docs: modelaudit updates (#5322)
- docs(site): Add GitHub Actions caching optimization tip (#5301)

### Tests

- test: Unit tests for fix: loaders on all pages (#5347)

## [0.117.8] - 2025-08-20

### Tests

- test: Unit tests for fix: loaders on all pages (#5347)

### Fixed

- fix(ui): prevent header dropdown collapse on hover (#5355)
- fix: audit fix dependencies (#5343)
- fix: loaders on all pages (#5339)
- fix(webui): Apply metric filters to eval results via url search params (#5332)
- fix: validation for no target label set (#5318)
- fix(internals): Pass `vars.output` and `vars.rubric` to LLM rubric grading call (#5315)

### Documentation

- docs(site): describe llm-rubric default grading providers (#5350)
- docs: red team data flow (#5325)
- docs: og image updates (#5324)
- docs: modelaudit updates (#5322)
- docs(site): Add GitHub Actions caching optimization tip (#5301)
- docs(site): correct author attribution (#5297)
- docs: add writing for promptfoo guidelines to sidebar (#5277)
- docs(site): add truncation marker to top-5-open-source-ai-red-teaming-tools-2025 blog post (#5351)
- docs(site): update security quiz questions and answers for prompt injection blog (#5302)

### Added

- feat(redteam): make unblock call optional for multi-turn strategies (#5292)
- feat(ollama): support for `think` and passthrough parameters (#5341)
- feat: support file:// in http provider `body` (#5321)
- feat: Persist model audit scans (#5308)
- feat: add support for Claude Opus 4.1 (#5183)

### Changed

- fix: add lru-cache dependency (#5309)
- chore: many plugins and strategies selected warning (#5306)
- chore: add max max concurrency to generate (#5305)
- chore: bump version 0.117.8 (#5311)
- ci: add depcheck (#5310)
- chore: fix build (#5326)
- chore(webui): add navigation in redteam report from severity table to vulnerabilities table filtered by severity (#5320)
- chore: explain why things are disabled on the targets page (#5312)
- chore: bump version 0.117.9 (#5356)
- chore: bump openai from 5.13.1 to 5.15.0 (#5345)
- chore: dropdown menu design consistency (#5328)
- chore: bump @aws-sdk/client-bedrock-runtime from 3.864.0 to 3.872.0 (#5323)
- chore: add stack trace to redteam error in web runner (#5319)
- chore: bump openai from 5.12.2 to 5.13.1 (#5314)
- chore(modelAudit): defer auth to modelaudit via environment variable (#5296)
- chore: more share debug info on error (#5266)
- chore: recursively resolve file:// references in json and yaml prompts (#5215)

## [0.117.7] - 2025-08-19

### Added

- feat(site): add hero image for red teaming tools blog post (#5291)
- feat(webui): Demarcate redteam results (#5255)

### Changed

- feat: Add unverifiable claims red team plugin (#5190)
- fix: lower sharing chunk size (#5270)
- chore(webui): Rename "Redteam" to "Red Team" in evals datagrid (#5288)
- chore: bump version 0.117.7 (#5299)
- test: CoverBot: Added test coverage for History page component (`src/app`) (#5289)
- docs: add open source ai red teaming tools post (#5259)
- docs: add red team github action info (#5294)

### Fixed

- fix(webui/reports): Don't exclude failure cases from stats (#5298)
- fix(internals): Gracefully handle object responses during target purpose discovery (#5236)
- fix(site): fix YAML front matter parsing error in jailbreaking blog post (#5287)
- fix(webui): Improved handling of long loglines (#5227)

### Documentation

- docs(site): add AI Safety vs AI Security blog post with interactive quiz (#5268)
- docs(site): add blog post about prompt injection vs jailbreaking differences (#5282)
- docs(site): document transform and contextTransform for model-graded assertions (#5258)
- docs(site): improve context assertion documentation (#5249)

## [0.117.6] - 2025-08-18

### Changed

- feat: Add Agent provider types in red team setup (#5244)
- feat: add update check for modelaudit package (#5278)
- feat: add update notification banner to web UI (#5279)
- feat: edit and replay requests in details dialog (#5242)
- feat: Surface run options and probes on red team review page (#5272)
- fix: composite indices and query optimization (#5275)
- fix: exclude errors from report (#5271)
- fix: Fix json-output example (#5213)
- fix: handle json schema for openrouter provider (#5284)
- fix: handle thinking tokens for openrouter (#5263)
- fix: OpenAI Responses API function callbacks and Azure implementation (#5176)
- fix: throw error instead of failing when trace data is unavailable (#5192)
- perf(webui): Reduces eval results load-time when filters are applied via search param (#5234)
- chore: add bias to foundation plugins list (#5280)
- chore: Add .serena to .gitignore (#5225)
- chore: bump version 0.117.6 (#5273)
- chore: fix model id name (#5232)
- chore: improve generated constants handling to prevent accidental commits (#5148)
- chore: remove file (#5229)
- chore: show final prompt in table view for attacks that mutate prompts (#5269)
- chore: simplify eval progress bar (#5238)
- chore: update dark mode styles, formatting, etc (#5251)
- chore(webui): Don't show loading animations while streaming eval results (#5201)
- chore(webui/eval results): Sticky header sticks to the top of the viewport (#5208)
- test: CoverBot: Added tests for red team reporting components (`src/app`) (#5228)
- docs: Add AWS Bedrock Guardrails image testing documentation (#5253)
- docs: add july release notes (#5133)
- docs: hide events banner (#5217)
- docs: separate malicious code plugin documentation (#5222)
- chore: bump @anthropic-ai/sdk from 0.58.0 to 0.59.0 (#5218)
- chore: bump @anthropic-ai/sdk from 0.59.0 to 0.60.0 (#5257)
- chore: bump @aws-sdk/client-bedrock-runtime from 3.862.0 to 3.863.0 (#5211)
- chore: bump @aws-sdk/client-bedrock-runtime from 3.863.0 to 3.864.0 (#5221)
- chore: bump openai from 5.12.0 to 5.12.1 (#5210)
- chore: bump openai from 5.12.1 to 5.12.2 (#5219)
- chore: bump pypdf from 5.7.0 to 6.0.0 in /examples/rag-full in the pip group across 1 directory (#5252)
- chore: bump the npm_and_yarn group with 2 updates (#5276)

### Fixed

- fix(provider): Remove maxTokens for gpt-5 calls (#5224)
- fix(providers): Validate that OpenAI response reasoning outputs have summary items (#5235)
- fix(site): suppress noisy font loading warnings in OG image plugin (#5254)

### Documentation

- docs(site): add cross-links between multimodal strategy documentation (#5241)
- docs(site): add missing meta descriptions and optimize existing ones for SEO (#5247)
- docs(site): enhance OG image generation with full metadata support (#5246)
- docs(site): remove unused markdown-page.md (#5245)

## [0.117.5] - 2025-08-08

### Added

- feat(assertions): add conversational relevancy metric (#2130)
- feat(export): add metadata to exported evaluation files (#4886)
- feat(providers): add support for Docker Model Runner provider (#5081)
- feat(webui): add plugin and strategy filters for red team results (#5086)

### Changed

- feat: add GPT-5 support (#5205)
- feat: add collapsible header to ResultsView (#5159)
- feat: add contains-html and is-html assertions (#5161)
- feat: add Google Imagen image generation support (#5104)
- feat: add max-score assertion for objective output selection (#5067)
- feat: add selected state to provider type picker (#5152)
- feat: add unified page wrapper around each red team setup step (#5136)
- feat: apply plugin modifiers for crescendo (#5032)
- feat: help text to nudge towards better red teams (#5153)
- feat: improve red team plugin selection UI with test generation (#5125)
- feat: respect prompt config override in all providers (#5189)
- feat: update red team provider selection UI (#5078)
- fix: adjust padding on docs sidebar to prevent overlap (#5099)
- fix: fix XML crash (#5194)
- fix: list reasoning tokens on the left side of token breakdown tooltip (#5113)
- fix: map critical severity to error in ModelAudit scanner output (#5098)
- fix: prevent double stateful target question in strategies page (#4988)
- fix: prevent Unicode corruption in Python providers (#5108)
- fix: remove problematic caching from ModelAudit installation check (#5120)
- fix: replace broken Ashby iframe with link to careers page (#5088)
- fix: reset provider type correctly and handle Go providers (#5154)
- fix: share debugging (#5131)
- chore: add link to documentation in plugin sample modal (#5193)
- chore: add missing image back to home page (#5196)
- chore: fix width on application details page (#5139)
- chore: improve RAG metrics with detailed metadata and fix context relevance scoring (#5164)
- chore: memoize context value in PostHog provider (#5089)
- chore: remove accidentally committed PR description file (#5175)
- chore: rename scan templates to attack profiles (#5165)
- chore: support verbosity and reasoning parameters for GPT-5 (#5207)
- chore: update dependencies to latest minor and patch versions (#5109)
- chore: update dependencies to latest minor and patch versions (#5173)
- chore: update Replicate provider (#5085)
- chore(providers): improve Google API key error handling and test reliability (#5147)
- chore(webui): add intelligent scroll-timeline polyfill loading (#5130)
- chore: bump @anthropic-ai/sdk from 0.57.0 to 0.58.0 (#5186)
- chore: bump @aws-sdk/client-bedrock-runtime from 3.848.0 to 3.855.0 (#5096)
- chore: bump @aws-sdk/client-bedrock-runtime from 3.855.0 to 3.856.0 (#5107)
- chore: bump @aws-sdk/client-bedrock-runtime from 3.856.0 to 3.857.0 (#5126)
- chore: bump @aws-sdk/client-bedrock-runtime from 3.857.0 to 3.858.0 (#5145)
- chore: bump @aws-sdk/client-bedrock-runtime from 3.858.0 to 3.859.0 (#5167)
- chore: bump @aws-sdk/client-bedrock-runtime from 3.859.0 to 3.861.0 (#5188)
- chore: bump @aws-sdk/client-bedrock-runtime from 3.861.0 to 3.862.0 (#5198)
- chore: bump @azure/identity from 4.10.2 to 4.11.0 (#5180)
- chore: bump @azure/identity from 4.11.0 to 4.11.1 (#5185)
- chore: bump openai from 5.10.2 to 5.11.0 (#5127)
- chore: bump openai from 5.11.0 to 5.12.0 (#5187)
- chore: bump version to 0.117.5 (#5206)
- chore(webui/evals): filter by categorical plugins (#5118)
- docs: add bert-score example (#5091)
- docs: add dynamic OG image generation for social media previews (#5157)
- docs: add red teaming best practices (#5155)
- docs: clarify contains-any/contains-all CSV format (#5150)
- docs: fix company name (#5143)
- docs: fix images (#5197)
- docs: fix multi-turn strategy documentation (#5156)
- docs: guide for evaluating LangGraph agents with Promptfoo (#4926)
- docs: include font for meta image (#5158)
- docs: make MCP image taller (#5199)
- docs: update Ollama documentation with latest models and defaultTest guidance (#5084)
- perf: make database migrations non-blocking and fix error handling (#5105)
- style: extract helper function for deduplicating strategy IDs (#5138)
- test: add tests for fix width on application details page (#5140)
- test: add tests for red team compliance reporting utilities in src/app (#5170)
- test: fix flaky Python Unicode tests (#5128)
- test: fix modelGradedClosedQa test segmentation fault on macOS/Node 24 (#5163)
- test: increase test coverage for unified page wrapper around each red team setup step (#5142)

### Fixed

- fix(internals): force CommonJS mode for db:migrate in Node 24 (#5123)
- fix(openrouter): handle Gemini thinking tokens correctly (#5116)
- fix(providers): correct WebP image detection in Google provider (#5171)
- fix(webui): deduplicate strategy IDs (#5132)
- fix(webui): fix custom policy validation timing issue (#5141)
- fix(webui): refresh eval list when navigating back after editing eval name (#5090)
- fix(webui/evals): prevent applying the same plugin/strategy multiple times (#5114)
- fix(webui/evals): show highlights after search results (#5137)

### Documentation

- docs(site): add comprehensive command line options documentation (#5135)
- docs(site): add Lily Liu to team page (#5177)
- docs(site): add Series A post (#5097)
- docs(site): rename will.jpg to will.jpeg for consistency (#5178)

## [0.117.4] - 2025-07-29

### Changed

- fix: progress bars incrementing beyond their maximum values (#5049)
- docs: clarifiy derivedMetrics documentation (#5068)
- chore: refactor token tracking utilities, track all tokens (#4897)
- fix: resolve Jest test failures and open handles (#5052)
- fix: skip validation for defaultTest to allow partial test case properties (#4732)
- chore: add new fields to eval_ran telemetry (#4638)
- chore(redteam): improve redteam plugin error messaging (#4330)
- feat: add support for OpenAI deep research models (#4661)
- feat: add mcp server (#4595)
- feat: add support for connecting to existing Chrome browser sessions (#5069)
- docs: update defcon posting (#5070)
- docs: update defcon posting (#5071)
- fix: Nested config field for custom target json (#5076)
- docs: switch to likert preview image (#5083)
- test: CoverBot: Added tests for model audit and prompt management UI components (`src/app`) (#5087)
- fix: handle multi-line prompts in parseGeneratedPrompts for testGenerationInstructions (#5093)
- chore: bump version 0.117.4 (#5094)

### Fixed

- fix(providers): Preserve text formatting when no images present for Google provider (#5058)
- fix(simba): fix simba host (#5092)

### Documentation

- docs(site): add AI red teaming for first-timers blog post (#5017)
- docs(blog): defcon and blackhat info (#5050)

## [0.117.3] - 2025-07-25

### Added

- feat(eval-creator): add YAML file upload support for test cases (#5054)

### Changed

- fix: improve x.ai provider error handling for 502 errors (#5051)
- fix: Infinite re-render on redteam review page (#5061)
- fix: sessionid(s) in extension hooks (#5053)
- fix: Bias Plugins should send config in remote generation (#5064)
- chore(redteam): regenerate sessionId for each iteration in single-turn strategies (#4835)
- chore: Change mcp log from error to debug (#5060)
- chore: Improve telemetry (#5062)
- chore: Add simba command (#5063)
- chore(webui): improve redteam setup UI with progressive disclosure for advanced options (#5028)
- refactor: remove redundant dotenv from Vite app (#4983)
- chore: bump version 0.117.3 (#5066)
- test: CoverBot: Added tests for eval-creator components and feature flag hook (`src/app`) (#5013)
- docs: fix cli command and remove gratuitous hover (#5056)
- docs: update user count from 100,000 to 125,000 (#5046)
- docs: updates to political bias post (#5057)
- docs: improve crewai eval example (#5035)
- docs: update GitHub Actions to v4 across documentation and examples (#5008)
- docs: add style check guidance to CLAUDE.md (#5065)

### Fixed

- fix(webui): Eval results pass rate chart rendering incorrect percentages (#5048)
- fix(webui): Eval results histogram improvements (#5059)
- fix(google): handle multiple candidates in gemini response (#5020)

### Documentation

- docs(blog): grok-4 political bias post (#4953)

## [0.117.2] - 2025-07-24

### Added

- feat(webui): First-class support for zooming eval results table by @will-holley in #4966
- feat(webui): Apply metrics filter when clicking on a metric pill rendered in eval results cell by @will-holley in #4991

### Changed

- feat: Grading and test generation improvements for BFLA, BOLA and RBAC by @sklein12 in #4982
- feat: New Sample Target by @sklein12 in #4979
- feat: HTTP Target test button improvements by @faizanminhas in #5007
- feat: Add metadata filtering to eval results by @will-holley in #5014
- fix: add goal related rubric when grade crescendo turns to increase grading accuracy by @MrFlounder in #4980
- fix: update HTTP config generator endpoint to use v1 API by @mldangelo in #4989
- fix: View logs button on redteam report by @sklein12 in #5009
- fix: undo unintended changes to http config editor by @faizanminhas in #5012
- fix: Autofocus on Redteam configuration description field by @sklein12 in #5019
- fix: remove filter icon by @sklein12 in #5021
- fix: Ollama token usage by @SamPatt in #5022
- chore: revert eval view ui improvements by @mldangelo in #4969
- chore(webui): Improvements to pagination "go to" functionality by @will-holley in #4976
- chore(webui): Eval results sticky header improvements by @will-holley in #4978
- chore: update custom strategy prompt by @MrFlounder in #4994
- chore(cli): add support for 'help' argument to display command help by @mldangelo in #4823
- chore(examples): remove redteam-agent example by @mldangelo in #5001
- chore(providers): add GEMINI_API_KEY environment variable support by @mldangelo in #5004
- chore(webui): Migrate from JS to CSS for eval results scroll effects by @will-holley in #4995
- chore(webui): Eval result pagination UX improvements by @will-holley in #4993
- chore: Sort imports and turn on rule against unused imports by @faizanminhas in #5010
- chore: Make default target stateful by @faizanminhas in #4992
- chore: add medical plugins collection by @MrFlounder in #5006
- chore: Improve grading accuracy with Goal-Aware Grading for iterative/iterative tree by @MrFlounder in #4996
- chore: Add additionalRubric and storedGraderResult to GOAT and Custom providers by @MrFlounder in #5015
- chore: prevent testGenerationInstructions from being serialized if not present by @faizanminhas in #5029
- chore: Add lint rule to ensure key in jsx by @faizanminhas in #5034
- chore(webui): Eval Results UI Tweaks by @will-holley in #5023
- chore: skip goal extraction for datasets by @MrFlounder in #5036
- chore(providers): add GitHub Models provider by @mldangelo in #4998
- chore: bump version 0.117.2 by @MrFlounder in #5045
- ci: increase build job timeout from 4 to 5 minutes by @mldangelo in #5043
- test: refactor share.test.ts to prevent flaky timeouts by @mldangelo in #5037
- test: remove share.test.ts file by @mldangelo in #5044
- docs: remove label from featured blog post by @typpo in #5011
- chore: bump @aws-sdk/client-bedrock-runtime from 3.846.0 to 3.848.0 by @dependabot in #4985
- chore: bump the npm_and_yarn group with 2 updates by @dependabot in #4984
- chore: bump @anthropic-ai/sdk from 0.56.0 to 0.57.0 by @dependabot in #5016
- chore: bump openai from 5.10.1 to 5.10.2 by @dependabot in #5024
- chore: bump the npm_and_yarn group with 2 updates by @dependabot in #5026
- chore: bump axios from 1.10.0 to 1.11.0 in the npm_and_yarn group by @dependabot in #5031

### Fixed

- fix(redteam): find plugin assertion in strategy providers by @MrFlounder in #4981
- fix(site): dark mode style on redteam setup ui by @mldangelo in #5000
- fix(test): improve share test isolation to prevent CI timeouts by @mldangelo in #5038

### Documentation

- docs(providers): update OpenAI Assistants example by @aloisklink in #4987
- docs(redteam): improve custom strategy documentation by @mldangelo in #4990
- docs(blog): correct author attribution in DeepSeek censorship post by @mldangelo in #5002
- docs(openai): remove gpt-4.5-preview references after API deprecation by @mldangelo in #5005
- docs(site): vegas contact redirect by @typpo in #5033
- docs(browser): improve browser provider documentation and examples by @mldangelo in #5030
- docs(providers): remove deprecated claude-3-sonnet-20240229 model references by @mldangelo in #5018
- docs(site): add hipaa badge by @typpo in #5039
- docs(site): add documentation for using text and embedding providers with Azure by @mldangelo in #5027
- docs(blog): fix missing blog posts by removing even-number enforcement by @mldangelo in #5042

## [0.117.1] - 2025-07-17

### Changed

- fix: move inquirer dependencies to production dependencies (#4973)
- fix: grading in crescendo (#4960)
- fix: composite strategy test generation (#4971)
- chore: bump version 0.117.1 (#4974)
- docs: remove tags from blog card (#4970)

### Documentation

- docs(blog): add system cards security analysis with vulnerability testing (#4937)

## [0.117.0] - 2025-07-17

### Added

- feat(http): support JKS and PFX Certificates in HTTP providers (#4865)
- feat(langfuse): add Langfuse prompt label support with improved parsing (#4847)
- feat(prompts): preserve function names when using glob patterns (#4927)
- feat(providers): add grok-4 support (#4855)
- feat(providers): image understanding for Google providers (#4767)
- feat(azure): add system prompt support for azure provider (#4869)
- feat(cli): xml output (#4912)

### Changed

- chore(knip): integrate knip for unused code detection and clean up codebase (#4464)
- chore(linting): migrate from ESLint + Prettier to Biome (#4903)
- chore(assertions): additional checking on llm-rubric response (#4954)
- chore(assertions): include reason in model-graded-closedqa pass reason (#4931)
- chore(build): resolve build warnings and optimize bundle size (#4895)
- chore(csv): improve \_\_metadata warning message and test coverage (#4842)
- chore(providers): improve guardrails handling in Azure providers (#4788)
- chore(redteam): add domain-specific risks section and reduce verbose descriptions (#4879)
- chore(release): bump version 0.117.0 (#4963)
- chore(server): check if server is already running before starting (#4896)
- chore(server): log correct eval ID instead of description in WebSocket updates (#4910)
- chore(telemetry): add telemetry logging when tracing is enabled (#4925)
- chore(types): typings needed for enterprise (#4955)
- chore(vscode): use Biome as default formatter of TS files in vscode (#4920)
- chore(webui): conditionally render metrics selector (#4936)
- chore(webui): display context values in eval results (#4856)
- chore(webui): improves eval results table spacing (#4965)
- chore(webui): revert eval view ui improvements (#4967)
- chore(webui/eval): allow filtering results by >1 metrics simultaneously (disabled by default) (#4870)
- refactor(eval-config): modernize eval-creator state management (#4908)
- refactor(webui): improve metrics ui (#4938)
- refactor(webui/eval results): pagination improvements (#4914)

### Fixed

- fix(cli): --filter-failing not working with custom providers (#4911)
- fix(google-sheets): replace hardcoded range with dynamic approach (#4822)
- fix(internal): fixes filtering by metric keys which contain dots (#4964)
- fix(providers): add thinking token tracking for Google Gemini models (#4944)
- fix(providers): esm provider loading (#4915)
- fix(providers): implement callEmbeddingApi for LiteLLM embedding provider (#4952)
- fix(redteam): prevent redteam run from hanging when using an mcp client (#4924)
- fix(redteam): respect PROMPTFOO_DISABLE_REDTEAM_REMOTE_GENERATION for cloud users (#4839)
- fix(redteam): set pluginId on eval results (#4928)
- fix(redteam): test target in http provider setup with non-200 status codes (#4932)
- fix(webui): eval results table horizontal scrolling (#4826)
- fix(webui): fix hard-coded light mode colors in model audit interface (#4907)
- fix(webui): handle null table.body in DownloadMenu disabled prop (#4913)
- fix(webui): resolve pagination scrolling and layout issues in ResultsTable (#4943)
- fix(webui): scrolling when `tbody` is outside of viewport (#4948)

### Dependencies

- chore(deps): add overrides to fix build issues (#4957)
- chore(deps): bump @aws-sdk/client-bedrock-runtime from 3.842.0 to 3.844.0 (#4850)
- chore(deps): bump aiohttp from 3.11.11 to 3.12.14 in /examples/redteam-langchain in the pip group across 1 directory (#4922)
- chore(deps): bump openai from 5.8.3 to 5.9.0 (#4863)
- chore(deps): bump openai from 5.9.2 to 5.10.1 (#4961)
- chore(deps): move knip to dev dependencies (#4958)
- chore(deps): npm audit fix (#4962)
- chore(deps): test removing knip to resolve installation errors (#4956)
- chore(deps): update all example dependencies to latest versions (#4900)
- chore(deps): update dependencies to latest minor/patch versions (#4899)
- chore(deps): update non-breaking dependencies (#4935)
- chore(deps): update Jest to version 30 (#4939)

### Documentation

- docs(analytics): add google tag manager (#4904)
- docs(api): improves `contextTransform` documentation (#4854)
- docs(assertions): add missing deterministic assertions (#4891)
- docs(azure): improve Azure provider documentation (#4836)
- docs(blog): add blog image generation script (#4945)
- docs(blog): add truncation markers to articles without them (#4934)
- docs(blog): add truncation markers to blog posts (#4906)
- docs(blog): mcp proxy blog (#4860)
- docs(blog): revise article tags (#4949)
- docs(blog): soc2 type ii and iso 27001 blog (#4880)
- docs(comparison): pyrit comparison (#4679)
- docs(config): clarify PROMPTFOO_EVAL_TIMEOUT_MS and PROMPTFOO_MAX_EVAL_TIME_MS descriptions (#4947)
- docs(enterprise): adaptive guardrails enterprise (#4951)
- docs(events): blackhat landing page (#4862)
- docs(events): defcon landing page (#4864)
- docs(events): events banner (#4867)
- docs(examples): add mischievous-user strategy to redteam multi-turn examples (#4837)
- docs(gemini): update experimental Gemini model IDs to stable versions (#4894)
- docs(google): add examples for gemini URL context and code execution tools (#4923)
- docs(guide): guide for evaluating CrewAI agents with Promptfoo (#4861)
- docs(images): standardize CrewAI image filenames to kebab-case (#4941)
- docs(integration): add n8n integration (#4917)
- docs(litellm): fix example with modern model IDs and proper embedding config (#4885)
- docs(mcp): add mcp testing guide (#4846)
- docs(mcp): add mcp to sidebar (#4852)
- docs(metrics): add similar to model graded metrics table (#4830)
- docs(providers): update available databricks models (#4887)
- docs(providers): update provider index with missing providers and latest 2025 model IDs (#4888)
- docs(release): add monthly release notes (#4358)
- docs(resources): add arsenal link (#4878)
- docs(security): add soc2 badge (#4877)
- docs(site): add OWASP top 10 tldr blog post (#4853)
- docs(site): expand June 2025 release notes with detailed feature documentation (#4881)
- docs(site): improve Google AI and Vertex authentication documentation (#4892)
- docs(site): improve NLP metric explanations and add SEO metadata (#4890)
- docs(site): update python documentation for basePath config option (#4819)
- docs(ui): better mobile wrap on homepage tabs (#4884)
- docs(ui): colors (#4875)
- docs(ui): contrast fixes (#4901)
- docs(ui): fix button clickability issue on hero sections (#4905)
- docs(ui): remove bouncing down arrow in mobile (#4882)
- docs(ui): remove text shadow (#4898)

### Tests

- test(core): coverBot: added tests for core UI components and user context hooks (`src/app`) (#4929)
- test(EnterpriseBanner): add unit tests for EnterpriseBanner component (#4919)
- test(redteam): add unit test for src/redteam/remoteGeneration.ts (#4834)
- test(server): fix flaky server share tests (#4942)
- test(server): fix flaky server tests (#4968)
- test(server): mock database in server tests (#4959)
- test(tusk): update Tusk test runner workflow - coverage script (#4921)

## [0.116.7] - 2025-07-09

### Tests

- test: add unit test for src/commands/export.ts (#4889)
- test: add unit test for src/commands/upgrade.ts (#4874)
- test: add unit test for src/main.ts (#4873)
- test: add unit test for src/models/eval.ts (#4868)
- test: add unit test for src/assertions/contextRecall.ts (#4859)
- test: add unit test for src/assertions/contextFaithfulness.ts (#4858)
- test: add unit test for src/assertions/contextRelevance.ts (#4857)
- test: add unit test for src/util/xlsx.ts (#4843)
- test: add unit test for src/commands/eval.ts (#4824)

### Changed

- fix: Always do remote generation if logged into cloud (#4832)
- chore(providers/sagemaker): Improves error handling in SageMakerCompletionProvider (#4808)
- chore(providers/sagemaker): Improves validation of user-provided config (#4809)
- chore: update graderExamplesString (#4821)
- chore: bump version 0.116.7 (#4833)

## [0.116.6] - 2025-07-09

### Changed

- fix: Failing test (#4829)
- chore: bump version 0.116.6 (#4831)

## [0.116.5] - 2025-07-09

### Changed

- feat: add support for loading defaultTest from external files (#4720)
- feat: add embedding support to LiteLLM provider (#4804)
- feat: add mischievous user strategy (#4107)
- fix: add glob pattern support for loading scenario files (#4761)
- fix: improve model-audit installation check dark mode display (#4816)
- fix: pass env vars to MCP server (#4827)
- chore: better remote grading logs (#4820)
- chore: bump openai from 5.8.2 to 5.8.3 (#4817)
- chore: bump version 0.116.5 (#4828)
- chore: capitalize 'Red Team' in navigation menu for consistency (#4799)
- chore: remove redundant 'Done.' message from evaluation output (#4810)
- chore: remove python script result data type debug log (#4807)
- chore: update website with MCP Proxy (#4812)
- docs: add Azure OpenAI vision example (#4806)
- docs: add looper guide (#4814)
- docs: add SonarQube integration (#4815)
- test: add unit test for src/assertions/guardrails.ts (#4765)
- test: add unit test for src/redteam/commands/generate.ts (#4789)
- test: add unit test for src/redteam/constants/strategies.ts (#4800)
- test: add unit test for src/redteam/plugins/pii.ts (#4780)
- test: add unit test for src/types/providers.ts (#4766)
- test: add unit test for src/validators/redteam.ts (#4803)

## [0.116.4] - 2025-07-08

### Tests

- test: add unit test for src/redteam/types.ts (#4795)

### Added

- feat(redteam): add support for custom multi-turn strategy by @MrFlounder in #4783
- feat(redteam): expose generate function in redteam namespace by @mldangelo in #4793

### Changed

- chore: bump version 0.116.4 by @MrFlounder in #4805
- chore: rename strategy name from playbook to custom by @MrFlounder in #4798
- refactor: inline MEMORY_POISONING_PLUGIN_ID constant by @mldangelo in #4794
- docs: add doc for custom strategy by @MrFlounder in #4802
- docs: modular configuration management by @typpo in #4763
- refactor: move MULTI_MODAL_STRATEGIES constant (#4801)

## [0.116.3] - 2025-07-07

### Added

- feat(providers): add MCP provider (#4768)
- feat(providers): add new AIMLAPI provider (#4721)
- feat(assertions): add contextTransform support for RAG evaluation (#4467)
- feat(assertions): add finish reason as assertion option (#3879)
- feat(assertions): trace assertions (#4750)
- feat(tracing): add traces to JavaScript, Python asserts (#4745)

### Changed

- chore(schema): remove duplicate 'bias' entry in config-schema.json (#4773)
- chore(telemetry): add PostHog client to app (#4726)
- chore(redteam): add reason field to give clear/customized guardrails triggering reason (#4764)
- chore(providers): expose MCP plugin in UI (#4762)
- chore(providers): AWS SageMaker AI provider cleanup (#4667)
- chore(providers): update AIML integration (#4751)
- chore(redteam): improve organization of redteam strategies in setup UI (#4738)
- chore(telemetry): identify to PostHog whether user is also cloud user (#4782)
- chore: expose doRedteamRun in package exports (#4758)
- docs: add Gemini Live API audio (#4729)
- docs: ModelAudit vs ModelScan (#4769)
- docs: multiple MCP server connections (#4755)
- docs: update ModelAudit documentation with new features and fixes (#4699)
- test: add integrity check for generated-constants.ts (#4753)
- test: fix flaky Google Live test and improve test speed (#4774)
- test: fix mock pollution in testCaseReader (#4775)
- test: isolate mocks so tests can run in any order with --randomize (#4744)

### Fixed

- fix(telemetry): prevent PostHog initialization when telemetry is disabled (#4772)
- fix(redteam): fix modifiers application order in PII plugins (#4779)

### Dependencies

- chore(deps): bump @anthropic-ai/sdk from 0.55.1 to 0.56.0 (#4756)
- chore(deps): bump @aws-sdk/client-bedrock-runtime from 3.840.0 to 3.842.0 (#4747)
- chore(deps): bump @azure/identity from 4.10.1 to 4.10.2 (#4748)
- chore(deps): bump version 0.116.3 (#4792)
- chore(deps): update pbkdf2 to 3.1.3 (#4777)
- chore(deps): upgrade glob from v10 to v11 (#4776)

## [0.116.2] - 2025-07-02

### Changed

- fix: unblock postbuild for ci by @MrFlounder in #4742
- chore: bump version 0.116.2 by @MrFlounder in #4743

## [0.116.1] - 2025-07-02

### Added

- feat(cli): support pdb tracing in 3rd party Python scripts by @will-holley in #4723

### Changed

- fix: http body parsing when it comes from yaml string by @MrFlounder in #4728
- fix: remove accidentally committed redteam.yaml file by @mldangelo in #4733
- fix: fix the case when http body has not escaped charactors by @MrFlounder in #4739
- fix: update package-lock.json by @mldangelo in #4719
- test: fix SIGSEGV caused by better-sqlite3 in test environment by @mldangelo in #4737
- chore: Add unblocking detection to GOAT strategy by @MrFlounder in #4532
- chore: add preset for guardrails eval by @MrFlounder in #4640
- chore: Improve telemetry delivery by @sklein12 in #4655
- chore: reset generated constants after build by @mldangelo in #4731
- chore: update onboarding model defaults by @typpo in #4708
- chore(webui): improve styling of EvalsDataGrid by @mldangelo in #4736
- ci(workflows): gracefully handle missing PostHog secret in forks by @ggiiaa in #4725
- test: refactor assertion tests by @mldangelo in #4718
- chore: bump version 0.116.1 by @MrFlounder in #4741
- docs: add system prompt hardening blog post by @ladyofcode in #4630
- chore: bump @anthropic-ai/sdk from 0.55.0 to 0.55.1 by @dependabot in #4710
- chore: bump @aws-sdk/client-bedrock-runtime from 3.839.0 to 3.840.0 by @dependabot in #4709

### Fixed

- fix(webui): replace window.location.href with React Router navigation by @mldangelo in #4717

### Documentation

- docs(site): add guide on humanity's last exam by @mldangelo in #4694
- docs(site): clarify self-hosting workflow for eval sharing by @mldangelo in #4730
- docs(site): fix relative link in HLE benchmark guide by @mldangelo in #4711

## [0.116.0] - 2025-07-01

### Tests

- test: add unit test for src/redteam/providers/advNoise.ts (#4716)
- test: add unit test for src/redteam/strategies/advNoise.ts (#4715)
- test: add unit test for src/redteam/strategies/index.ts (#4714)
- test: add unit test for src/redteam/constants/strategies.ts (#4713)
- test: add unit test for src/providers/openai/image.ts (#4706)
- test: add unit test for src/providers/openai/util.ts (#4705)
- test: add unit test for src/providers/openai/completion.ts (#4703)

### Added

- feat(redteam): add financial plugins (#4416)
- feat(redteam): add bias plugins (#4382)
- feat(providers): add Helicone AI Gateway provider (#4662)

### Changed

- chore: enable WAL mode for SQLite (#4104)
- chore(providers): add thread ID function call for OpenAI and Azure assistants (#2263)
- chore(app): improve target test error handling (#4652)
- chore(cli): add missing CLI options to scan-model command for feature parity (#4670)
- chore(providers): convert Cloudflare AI to use OpenAI-compatible endpoints (#4683)
- chore(providers): log flagged output for Azure chat models (#4636)
- chore(redteam): add centralized REDTEAM_DEFAULTS and maxConcurrency support (#4656)
- chore(webui): add checkbox to clear all variables (#666)
- chore(webui): add defaultTest variables to red team setup UI (#4671)
- chore(webui): remove unused components (#4695)
- chore(webui): set page titles on every page (#4668)
- chore(telemetry): add pass/fail/errors to eval_run event (#4639)
- chore(telemetry): improve page view deduplication (#4651)
- test: add unit test for src/server/routes/providers.ts (#4658)
- test: verify that plugins are synced between code and documentation (#4681)

### Fixed

- fix(app): use client-generated session IDs when testing targets (#4653)
- fix(matchers): track token usage for successful API calls (#4677)
- fix(providers): handle content filter errors in Azure Assistant API (#4674)
- fix(providers): fix SageMaker Llama inference configuration serialization (#4637)
- fix(redteam): respect maxConcurrency from Web UI (#4605)
- fix(simulated-user): pass context variables to custom providers (#4654)
- fix(telemetry): add telemetry for red teams (#4641)
- fix(webui): handle undefined outputs in DownloadMenu (#4693)
- fix(webui): prevent pass/fail badge from disappearing when toggling highlight (#4700)
- fix(webui): support derived metrics in eval configuration uploaded via Web UI (#4647)
- fix(webui): use backendCounts first before counting metrics on page (#4659)
- fix(sharing): fix file outputs when sharing (#4698)

### Dependencies

- chore(deps): bump @anthropic-ai/sdk from 0.54.0 to 0.55.0 (#4628)
- chore(deps): bump openai from 5.7.0 to 5.8.1 (#4664)
- chore(deps): bump version to 0.116.0 (#4707)
- chore(deps): update minor and patch dependencies (#4686)

### Documentation

- docs(site): add async Python note (#4680)
- docs(site): add Garak comparison (#4660)
- docs(site): update Garak post (#4672)
- docs(site): add ModelAudit HuggingFace scanner (#4645)
- docs(redteam): add missing docs to sidebar (#4690)
- docs(redteam): remove duplicate ToxicChat plugin (#4689)
- docs(redteam): update Target Purpose documentation (#4523)
- docs(site): add FAQ section for offline environment usage (#4650)
- docs(site): add HuggingFace datasets integration documentation (#4691)
- docs(site): add truncation marker to Garak blog post (#4666)
- docs(site): clarify self-hosting replica limitations (#4669)
- docs(site): remove copy for LLM button (#4665)
- docs(site): remove unnecessary configuration review text from getting started guide (#4597)
- docs(site): reorganize configuration documentation structure (#4692)
- docs(site): use relative URLs for internal links and fix broken references (#4688)
- docs(site): correct typos in red team agent blog post (#4634)

## [0.115.4] - 2025-06-25

### Tests

- test: add unit test for src/providers/browser.ts (#4687)
- test: add unit test for src/migrate.ts (#4685)
- test: add unit test for src/commands/debug.ts (#4684)
- test: add unit test for src/esm.ts (#4682)
- test: add unit test for src/constants.ts (#4657)
- test: add comprehensive test coverage for SageMaker provider (#4646)
- test: add unit test for src/providers/shared.ts (#4643)
- test: add unit test for src/redteam/constants/plugins.ts (#4642)
- test: add unit test for src/assertions/counterfactual.ts (#4629)

### Changed

- feat: opentelemetry tracing support (#4600)
- chore: bump version 0.115.4 (#4635)
- chore: remove invariant (#4633)
- chore: update Tusk test runner workflow (#4627)\*
- docs: prevent copy button from overlapping screenshot overlay (#4632)

## [0.115.3] - 2025-06-24

### Tests

- test: add unit test for src/models/eval.ts (#4624)

### Changed

- fix: empty vars array on eval results [#4621](https://github.com/promptfoo/promptfoo/pull/4621) by @sklein12
- fix: save sessionId for multi-turn strategies [#4625](https://github.com/promptfoo/promptfoo/pull/4625) by @sklein12
- chore: PROMPTFOO_DISABLE_TEMPLATE_ENV_VARS controls process.env access, not `env:` access [#4620](https://github.com/promptfoo/promptfoo/pull/4620) by @mldangelo
- chore: bump version to 0.115.3 [#4626](https://github.com/promptfoo/promptfoo/pull/4626) by @sklein12

### Fixed

- fix(webui): handle null scores in ResultsCharts component [#4610](https://github.com/promptfoo/promptfoo/pull/4610) by @mldangelo
- fix(redteam): skip goal extraction when remote generation is disabled [#4623](https://github.com/promptfoo/promptfoo/pull/4623) by @mldangelo
- fix(test): hyperbolic provider tests failing due to env variable pollution [#4619](https://github.com/promptfoo/promptfoo/pull/4619) by @mldangelo
- fix(cli): remove context schema validation from extension hooks [#4622](https://github.com/promptfoo/promptfoo/pull/4622) by @will-holley

## [0.115.2] - 2025-06-24

### Added

- feat(cli): add assertion generation (#4559)
- feat(providers): add support for hyperbolic image and audio providers (#4260)

### Changed

- chore(redteam): add cross-session leak strategy exclusions (#4516)
- chore(cli): display key metrics (success, failures, pass rate) at the bottom of output (#4580)
- chore: remove unused import (#4530)
- chore(webui): show provider breakdown only for multiple providers (#4599)
- chore(redteam): update Target Purpose Discovery (#4480)
- chore(ci): update CodeRabbit config to be less aggressive (#4586)
- chore(providers): update Gemini models to include latest 2.5 Pro Preview and Flash models (#4499)
- chore(providers): update tau-simulated-user docs and example (#4468)
- chore(webui): use CSS to create PDF-optimized report and browser to save as PDF (#4535)
- chore(app): remove discovered purpose from report view (#4541)
- chore(cli): add cache busting for select provider API calls (#4508)
- chore(cli): improve concurrency log statements (#4606)
- chore(eval): add first-class support for `beforeAll` and `beforeEach` extension hooks mutation of context (#4197)
- chore(providers): document support for loading system instructions from files (#4582)
- chore(providers): enhance OpenAI provider with legacy models and new parameters (#4502)
- chore(redteam): add continueAfterSuccess option to multi-turn strategies (#4570)
- chore(webui): improve purpose form (#4603)
- chore(redteam): add JSON file support to intent plugin with enhanced UI (#4574)
- chore(redteam): add unblock multiturn (#4498)
- chore(ci): clean up CodeRabbit configuration and minimize automated comments (#4573)
- build: update Tusk vitest reporter (#4602)
- chore: bump version to 0.115.2 (#4617)
- docs: add audit logging documentation for enterprise features (#4482)
- docs: add feedback page and update CLI link (#4591)
- docs: add ISO badge (#4534)
- docs: improve contact form (#4531)
- docs: update ModelAudit documentation (#4585)
- docs: clarify no OpenAI key required for Claude redteam (#4524)
- docs: add red team Gemini documentation (#4542)
- docs: add trust center documentation (#4539)
- docs: update contact form (#4529)
- test: add unit test for src/commands/delete.ts (#4572)
- test: add unit test for src/commands/modelScan.ts (#4526)
- test: add unit test for src/commands/show.ts (#4571)
- test: add unit test for src/providers/azure/completion.ts (#4510)
- test: add unit test for src/providers/ollama.ts (#4509)
- test: add unit test for src/providers/ollama.ts (#4512)
- test: add unit test for src/providers/openai/completion.ts (#4511)
- test: add unit test for src/python/pythonUtils.ts (#4486)
- test: improve mock setup and teardown for --randomize (#4569)

### Fixed

- fix(openrouter): unpack passthrough at the root level (#4592)
- fix(webui): escape HTML special characters in output reports (#4555)
- fix(webui): sort EvalsDataGrid by creation date (#4594)
- fix(cli): include cached results in grand total (#4581)
- fix(webui): improve base64 matching (#4609)
- fix(modelaudit): use modelaudit binary (#4525)
- fix(webui): make Citations font consistent with other headers (#4598)
- fix(redteam): respect maxTurns from dev doc in crescendo (#4527)
- fix(webui): prevent Welcome component from rendering while loading eval data (#4604)
- fix(cli): prevent RangeError in progress bar variable display (#4475)
- fix(server): resolve Express.js NotFoundError when serving app (#4601)

### Dependencies

- chore(deps): bump @aws-sdk/client-bedrock-runtime from 3.830.0 to 3.835.0 (#4614)
- chore(deps): bump openai from 5.5.0 to 5.5.1 (#4537)
- chore(deps): bump openai from 5.5.1 to 5.6.0 (#4596)
- chore(deps): bump openai from 5.6.0 to 5.7.0 (#4615)
- chore(deps): bump urllib3 from 1.26.19 to 2.5.0 in /examples/docker-code-generation-sandbox (#4556)
- chore(deps): bump urllib3 from 2.3.0 to 2.5.0 in /examples/redteam-langchain (#4557)

### Documentation

- docs(blog): add authors to blog posts and update authors.yml (#4564)
- docs(blog): add descriptions and keywords to blog posts (#4565)
- docs(examples): add pydantic-ai example with structured output evaluation (#4575)
- docs(examples): consolidate Google Vertex Tools examples (#4587)
- docs(examples): consolidate Python assertion examples into unified folder (#4588)
- docs(examples): consolidate translation examples (#4590)
- docs(site): document new features in ModelAudit (#4593)
- docs(site): document new features in modelaudit (#4593)
- docs(site): fix author reference on 2025-summer-new-redteam-agent blog post (#4563)
- docs(site): Update ModelAudit scanners documentation with comprehensive scanner coverage (#4562)

## [0.115.1] - 2025-06-17

### Tests

- test: add unit test for src/redteam/sharedFrontend.ts (#4608)
- test: add unit test for src/redteam/types.ts (#4607)
- test: add unit test for src/redteam/providers/simulatedUser.ts (#4584)
- test: add unit test for src/redteam/strategies/index.ts (#4583)
- test: add unit test for src/providers/hyperbolic/chat.ts (#4578)
- test: add unit test for src/providers/hyperbolic/image.ts (#4577)
- test: add unit test for src/providers/hyperbolic/audio.ts (#4576)
- test: add unit test for src/redteam/strategies/counterfactual.ts (#4548)
- test: add unit test for src/redteam/strategies/index.ts (#4547)
- test: add unit test for src/redteam/constants/strategies.ts (#4545)
- test: add unit test for src/telemetry.ts (#4543)

### Changed

- fix: Windows Python path validation race condition (#4485)
- fix: View results as evaluation runs (#4459)
- chore: refactor modifiers and apply to all plugins (#4454)
- chore(cli): update plugin severity overrides API endpoint (#4460)
- chore(webui): fix text length reset value to use reasonable default (#4469)
- chore(webui): remove unused hook files (#4470)
- chore: remove unused token usage utilities (#4471)
- chore: convert console.logs to logger (#4479)
- chore: improve tusk workflow (#4461)
- chore: bump version to 0.115.1 (#4520)
- docs: add log file location section to troubleshooting guide (#4473)
- docs: capitalize Promptfoo (#4515)
- docs: update red-teaming agent blog post title (#4497)
- docs: improve installation and getting-started pages with tabbed interface and SEO metadata (#4395)
- docs: improve Python provider documentation (#4484)
- docs: add ModelAudit binary formats documentation (#4500)
- docs: update ModelAudit documentation (#4514)
- docs: add ModelAudit weighted distribution scanner documentation (#4501)
- docs: add ModelAudit ZIP feature documentation (#4491)
- docs: separate pages for prompts, test cases, and outputs (#4505)
- docs: update model reference in guide.md (#4513)
- docs: fix typo in blog post (#4496)
- docs: update title on blog post (#4495)
- test: add unit test for src/util/cloud.ts (#4462)
- test: add unit test for src/util/convertEvalResultsToTable.ts (#4457)

### Dependencies

- chore(deps): bump @aws-sdk/client-bedrock-runtime from 3.828.0 to 3.830.0 (#4519)
- chore(deps): bump @azure/identity from 4.10.0 to 4.10.1 (#4477)
- chore(deps): bump openai from 5.3.0 to 5.5.0 (#4518)
- chore(deps): update zod to 3.25.63 and zod-validation-error to 3.5.0 (#4463)

### Documentation

- docs(blog): add new redteam agent documentation (#4494)
- docs(examples): fix custom-grader-csv README inconsistencies (#4474)
- docs(site): add llms.txt mentions and documentation standards (#4481)
- docs(site): add robots.txt (#4488)

## [0.115.0] - 2025-06-12

### Added

- feat(providers): Google live audio output ([#4280](https://github.com/promptfoo/promptfoo/pull/4280)) by **@adelmuursepp**
- feat(webui): static model-scanning UI ([#4368](https://github.com/promptfoo/promptfoo/pull/4368)) by **@typpo**
- feat(tests): configuration support for test generators ([#4301](https://github.com/promptfoo/promptfoo/pull/4301)) by **@mldangelo**
- feat(cli): per-provider token-usage statistics ([#4044](https://github.com/promptfoo/promptfoo/pull/4044)) by **@mldangelo**
- feat(providers): optional token-estimation for HTTP provider ([#4439](https://github.com/promptfoo/promptfoo/pull/4439)) by **@mldangelo**
- feat(redteam): enable HTTP-token estimation by default in red-team mode ([#4449](https://github.com/promptfoo/promptfoo/pull/4449)) by **@mldangelo**
- feat(redteam): cloud-based plugin-severity overrides ([#4348](https://github.com/promptfoo/promptfoo/pull/4348)) by **@will-holley**
- feat(providers): custom-header support for Azure API ([#4409](https://github.com/promptfoo/promptfoo/pull/4409)) by **@yurchik11**
- feat(core): maximum evaluation-time limit via `PROMPTFOO_MAX_EVAL_TIME_MS` ([#4322](https://github.com/promptfoo/promptfoo/pull/4322)) by **@mldangelo**
- feat(redteam): Aegis red-team dataset ([#4119](https://github.com/promptfoo/promptfoo/pull/4119)) by **@mldangelo**
- feat(providers): Mistral Magistral reasoning models ([#4435](https://github.com/promptfoo/promptfoo/pull/4435)) by **@mldangelo**
- feat(core): WebSocket header support ([#4456](https://github.com/promptfoo/promptfoo/pull/4456)) by **@typpo**

### Changed

- refactor(redteam): consolidate constants ([#4372](https://github.com/promptfoo/promptfoo/pull/4372)) by **@mldangelo**
- chore(ci): set CodeRabbit review settings ([#4413](https://github.com/promptfoo/promptfoo/pull/4413)) by **@sklein12**
- chore(core): coding-rules for error messages ([#4401](https://github.com/promptfoo/promptfoo/pull/4401)) by **@sklein12**
- chore(core): improve `RangeError` diagnostics ([#4431](https://github.com/promptfoo/promptfoo/pull/4431)) by **@mldangelo**
- chore(core): prefer remote-purpose generation ([#4444](https://github.com/promptfoo/promptfoo/pull/4444)) by **@typpo**
- chore(core): remove unused types & deprecated functions ([#4450](https://github.com/promptfoo/promptfoo/pull/4450)) by **@mldangelo**
- chore(cursor): local-dev guidance for coding agents ([#4403](https://github.com/promptfoo/promptfoo/pull/4403)) by **@mldangelo**
- chore(docs): add README for missing examples ([#4404](https://github.com/promptfoo/promptfoo/pull/4404)) by **@mldangelo**
- chore(providers): initial o3-pro support ([#4397](https://github.com/promptfoo/promptfoo/pull/4397)) by **@mldangelo**
- chore(providers): o3-pro improvements ([#4396](https://github.com/promptfoo/promptfoo/pull/4396)) by **@mldangelo**
- chore(redteam): delimit user-inputs in purpose discovery ([#4405](https://github.com/promptfoo/promptfoo/pull/4405)) by **@typpo**
- chore(redteam): turn off discovery by default ([#4393](https://github.com/promptfoo/promptfoo/pull/4393)) by **@sklein12**
- chore(release): bump version → 0.115.0 ([#4451](https://github.com/promptfoo/promptfoo/pull/4451)) by **@mldangelo**
- chore(ui): improve `EvalOutputPromptDialog` styling ([#4364](https://github.com/promptfoo/promptfoo/pull/4364)) by **@typpo**
- chore(webui): remove extra OpenAI targets ([#4447](https://github.com/promptfoo/promptfoo/pull/4447)) by **@mldangelo**
- chore(webui): add token-estimation UI ([#4448](https://github.com/promptfoo/promptfoo/pull/4448)) by **@mldangelo**
- chore(docs): fix link to careers page (#4506)
- chore: bump @anthropic-ai/sdk from 0.53.0 to 0.54.0 (#4441)

### Fixed

- fix(eval): gracefully handle `RangeError` & truncate oversized output ([#4424](https://github.com/promptfoo/promptfoo/pull/4424)) by **@Sly1029**
- fix(providers): add timeout to `ProxyAgent` ([#4369](https://github.com/promptfoo/promptfoo/pull/4369)) by **@AegisAurora**
- fix(config): persist Goat configuration ([#4370](https://github.com/promptfoo/promptfoo/pull/4370)) by **@sklein12**
- fix(parser): lenient JSON parsing for MathPrompt ([#4361](https://github.com/promptfoo/promptfoo/pull/4361)) by **@typpo**
- fix(redteam): standardize plugin parameter to `prompt` ([#4425](https://github.com/promptfoo/promptfoo/pull/4425)) by **@mldangelo**
- fix(assertions): support `snake_case` fields in Python assertions ([#4398](https://github.com/promptfoo/promptfoo/pull/4398)) by **@mldangelo**
- fix(redteam): handle purpose without prompts ([#4445](https://github.com/promptfoo/promptfoo/pull/4445)) by **@typpo**
- fix(webui): stream test-cases to viewer ([#4440](https://github.com/promptfoo/promptfoo/pull/4440)) by **@mldangelo**
- fix(redteam): connect `MisinformationDisinformationGrader` ([#4452](https://github.com/promptfoo/promptfoo/pull/4452)) by **@mldangelo**

### Dependencies

- chore(deps): bump `@aws-sdk/client-bedrock-runtime` → 3.826.0 ([#4366](https://github.com/promptfoo/promptfoo/pull/4366)) by **@dependabot**
- chore(deps): bump `@aws-sdk/client-bedrock-runtime` → 3.828.0 ([#4442](https://github.com/promptfoo/promptfoo/pull/4442)) by **@dependabot**
- chore(deps): bump `brace-expansion` → 1.1.12 ([#4423](https://github.com/promptfoo/promptfoo/pull/4423)) by **@dependabot**
- chore(deps): bump `openai` → 5.3.0 ([#4407](https://github.com/promptfoo/promptfoo/pull/4407)) by **@dependabot**
- chore(deps): bump pip group dependencies ([#4379](https://github.com/promptfoo/promptfoo/pull/4379)) by **@dependabot**
- chore(deps): minor + patch bumps across workspaces ([#4377](https://github.com/promptfoo/promptfoo/pull/4377)) by **@mldangelo**
- chore(deps): upgrade Express → 5.1.0 ([#4378](https://github.com/promptfoo/promptfoo/pull/4378)) by **@mldangelo**

### Documentation

- docs(blog): GPT red-team post ([#4363](https://github.com/promptfoo/promptfoo/pull/4363)) by **@typpo**
- docs(blog): Claude red-team post ([#4365](https://github.com/promptfoo/promptfoo/pull/4365)) by **@typpo**
- docs(guides): clarify completion-variable for factuality ([#4385](https://github.com/promptfoo/promptfoo/pull/4385)) by **@mldangelo**
- docs(blog): fix broken image link in GPT post ([#4391](https://github.com/promptfoo/promptfoo/pull/4391)) by **@mldangelo**
- docs(blog): update Claude-4 post date ([#4392](https://github.com/promptfoo/promptfoo/pull/4392)) by **@mldangelo**
- docs(site): move discovery docs under _Tools_ ([#4408](https://github.com/promptfoo/promptfoo/pull/4408)) by **@typpo**
- docs(guides): GPT-4.1 vs GPT-4o MMLU comparison ([#4399](https://github.com/promptfoo/promptfoo/pull/4399)) by **@mldangelo**
- docs(blog): 100 k-users milestone post ([#4402](https://github.com/promptfoo/promptfoo/pull/4402)) by **@mldangelo**
- docs(redteam): configuration precedence section ([#4412](https://github.com/promptfoo/promptfoo/pull/4412)) by **@typpo**
- docs(policies): PromptBlock format for custom policies ([#4327](https://github.com/promptfoo/promptfoo/pull/4327)) by **@mldangelo**
- docs(site): improve copy-button positioning ([#4414](https://github.com/promptfoo/promptfoo/pull/4414)) by **@mldangelo**
- docs(workflow): GH-CLI rule improvements ([#4415](https://github.com/promptfoo/promptfoo/pull/4415)) by **@mldangelo**
- docs(blog): overflow in MCP blog post ([#4367](https://github.com/promptfoo/promptfoo/pull/4367)) by **@AISimplyExplained**
- docs(redteam): remove duplicate memory-poisoning entry ([#4388](https://github.com/promptfoo/promptfoo/pull/4388)) by **@mldangelo**

### Tests

- test(redteam): unique risk-category IDs ([#4390](https://github.com/promptfoo/promptfoo/pull/4390)) by **@mldangelo**
- test(pricing): add missing o3 pricing information ([#4400](https://github.com/promptfoo/promptfoo/pull/4400)) by **@mldangelo**
- test(providers): Azure embedding ([#4411](https://github.com/promptfoo/promptfoo/pull/4411)) & completion ([#4410](https://github.com/promptfoo/promptfoo/pull/4410)) by **@gru-agent**
- test(redteam): graders unit tests ([#4433](https://github.com/promptfoo/promptfoo/pull/4433), [#4455](https://github.com/promptfoo/promptfoo/pull/4455)) by **@gru-agent**
- test(redteam): Aegis plugin unit tests ([#4434](https://github.com/promptfoo/promptfoo/pull/4434)) by **@gru-agent**
- test(redteam): memory-poisoning plugin tests ([#4453](https://github.com/promptfoo/promptfoo/pull/4453)) by **@gru-agent**
- test: add unit test for src/util/tokenUsage.ts (#4472)
- test: add unit test for src/redteam/extraction/purpose.ts (#4446)
- test: add unit test for src/providers/defaults.ts (#4438)
- test: add unit test for src/providers/mistral.ts (#4437)
- test: add unit test for src/database/index.ts (#4436)
- test: add unit test for src/redteam/plugins/medical/medicalIncorrectKnowledge.ts (#4430)
- test: add unit test for src/redteam/plugins/medical/medicalSycophancy.ts (#4429)
- test: add unit test for src/redteam/plugins/medical/medicalAnchoringBias.ts (#4428)
- test: add unit test for src/redteam/plugins/medical/medicalPrioritizationError.ts (#4427)
- test: add unit test for src/redteam/plugins/medical/medicalHallucination.ts (#4426)
- test: add unit test for src/redteam/plugins/financial/financialComplianceViolation.ts (#4422)
- test: add unit test for src/redteam/plugins/financial/financialDataLeakage.ts (#4421)
- test: add unit test for src/redteam/plugins/financial/financialCalculationError.ts (#4420)
- test: add unit test for src/redteam/plugins/financial/financialSycophancy.ts (#4419)
- test: add unit test for src/redteam/plugins/financial/financialHallucination.ts (#4418)
- test: add unit test for src/redteam/graders.ts (#4417)

## [0.114.7] - 2025-06-06

### Tests

- test: add unit test for src/assertions/python.ts (#4406)
- test: add unit test for src/redteam/plugins/agentic/memoryPoisoning.ts (#4389)
- test: add unit test for src/redteam/plugins/harmful/graders.ts (#4384)
- test: add unit test for src/redteam/graders.ts (#4383)
- test: add unit test for src/server/server.ts (#4380)
- test: add unit test for src/redteam/constants/metadata.ts (#4376)
- test: add unit test for src/redteam/constants/plugins.ts (#4375)
- test: add unit test for src/redteam/constants/frameworks.ts (#4374)
- test: add unit test for src/redteam/constants/strategies.ts (#4373)
- test: add unit test for src/redteam/providers/goat.ts (#4371)

### Changed

- Revert "chore(redteam): add target option to generate command (#4215)" (#4359)
- chore: bump version 0.114.7 (#4360)

## [0.114.6] - 2025-06-06

### Added

- feat(redteam): add medical plugins for testing medical anchoring bias (#4196)

### Changed

- chore(redteam): add target option to generate command (#4215)
- chore(redteam): update OpenAI model options in redteam setup (#4344)
- chore(webui): update OpenAI model options with GPT-4.1 series and o4-mini models in eval-creator (#4350)
- docs: update getting-started example (#4346)
- test: clean up teardown and setup to remove side effects from tests (#4351)

### Fixed

- fix(redteam): include plugin and strategy IDs in report CSV output (#4347)
- fix(webui): reset defaultTest configuration on setup page (#4345)

### Dependencies

- chore(deps): bump @aws-sdk/client-bedrock-runtime from 3.823.0 to 3.825.0 (#4355)
- chore(deps): bump openai from 5.1.0 to 5.1.1 (#4354)
- chore(deps): bump version to 0.114.6 (#4357)

## [0.114.5] - 2025-06-05

### Changed

- chore(redteam): update custom policy template and generatedPrompts parser (#4324)
- chore(redteam): add severity levels to redteam plugin objects (#4310)
- chore(redteam): store original text for encoding strategies (#4248)
- chore(redteam): add emoji encoding strategy (#4263)
- chore(cli): terminal cleanup on Ctrl+C (#4313)
- chore(providers): improve logging when inheriting from OpenAiChatCompletionProvider (#4320)
- chore(tusk): fix tusk test runner workflow configuration (#4328)
- chore(tusk): add Tusk test runner workflow for even more unit tests (#4326)
- test: add unit test for src/redteam/providers/agentic/memoryPoisoning.ts (#4319)
- test: improve test setup and teardown for better isolation (#4331)

### Fixed

- fix(redteam): exclude memory poisoning plugin from strategies (#4317)
- fix(redteam): agent discovered info dark mode (#4312)
- fix(eval): handle undefined maxConcurrency with proper fallbacks (#4314)

### Dependencies

- chore(deps): bump @anthropic-ai/sdk from 0.52.0 to 0.53.0 (#4333)
- chore(deps): bump version 0.114.5 (#4332)

### Documentation

- docs(site): add Tabs Fakier as Founding Developer Advocate to team page (#4315)

### Tests

- test(webui): add telemetry hook tests (#4329)
- test: add unit test for src/redteam/plugins/eu-ai-act/deepfakeDisclosure.ts (#4342)
- test: add unit test for src/redteam/plugins/eu-ai-act/biometricEmotion.ts (#4341)
- test: add unit test for src/redteam/plugins/eu-ai-act/datasetShift.ts (#4340)
- test: add unit test for src/redteam/plugins/eu-ai-act/lawenforcementBiometricId.ts (#4339)
- test: add unit test for src/redteam/plugins/eu-ai-act/lawenforcementPredictivePolicing.ts (#4338)
- test: add unit test for src/redteam/plugins/eu-ai-act/biometricInference.ts (#4337)
- test: add unit test for src/redteam/plugins/eu-ai-act/explainability.ts (#4336)
- test: add unit test for src/redteam/plugins/eu-ai-act/identityAiDisclosure.ts (#4335)
- test: add unit test for src/redteam/plugins/policy.ts (#4325)
- test: add unit test for src/envars.ts (#4323)

## [0.114.4] - 2025-06-04

### Changed

- chore(templating): add PROMPTFOO_DISABLE_OBJECT_STRINGIFY environment variable for object template handling (#4297)
- chore(cli): improve token usage presentation (#4294)
- chore(providers): add base URL override for Google provider (#4255)
- chore(providers): add custom headers support for Google Gemini (#4308)
- chore(redteam): add tool-discovery:multi-turn alias to tool-discovery (#4302)
- chore(redteam): remove empty values from discovery result (#4295)
- chore(redteam): improve shell injection attack generation (#4304)
- chore(redteam): update goal extraction logic (#4285)
- chore(webui): add highlight count to eval view (#4249)
- docs: update GPT-4o to GPT-4.1 references (#4296)
- docs: refresh getting started models section (#4290)
- docs: standardize file references to use file:// scheme (#4291)
- docs: add descriptions to example configs (#4283)

### Fixed

- fix(webui): restore dark mode cell highlighting without breaking status pill visibility (#4300)
- fix(redteam): set plugin severity (#4303)
- fix(redteam): remove empty values from discovery result (#4295)
- fix: improve logging when inheriting from OpenAiChatCompletionProvider (#4110)

### Dependencies

- chore(deps): bump @aws-sdk/client-bedrock-runtime from 3.821.0 to 3.823.0 (#4306)
- chore(deps): bump openai from 5.0.1 to 5.0.2 (#4292)
- chore(deps): bump openai from 5.0.2 to 5.1.0 (#4307)
- chore(deps): bump tar-fs from 2.1.2 to 2.1.3 in npm_and_yarn group (#4293)
- chore(deps): bump version to 0.114.4 (#4309)

### Documentation

- docs(examples): update model references from gpt-4o-mini to gpt-4.1-mini (#4289)

### Tests

- test(redteam): add unit test for discover command (#4298)
- test: add unit test for src/redteam/strategies/mathPrompt.ts (#4316)
- test: add unit test for src/validators/redteam.ts (#4311)
- test: add unit test for src/redteam/plugins/shellInjection.ts (#4305)

## [0.114.3] - 2025-06-02

### Tests

- test: add unit test for src/envars.ts (#4299)

### Added

- **feat(redteam):** Update application definition flow to collect better info

### Changed

- **feat:** Display audio file variables in result table
  [#3864](https://github.com/promptfoo/promptfoo/pull/3864) by @faizanminhas
  [#4244](https://github.com/promptfoo/promptfoo/pull/4244) by @faizanminhas
- **fix:** Resolve model-graded assertion providers from providerMap
  [#4273](https://github.com/promptfoo/promptfoo/pull/4273) by @mldangelo
- **fix:** File content not being loaded when referenced with `file://` prefix in vars
  [#3793](https://github.com/promptfoo/promptfoo/pull/3793) by @adityabharadwaj198
- **fix:** Use array as type for vars
  [#4281](https://github.com/promptfoo/promptfoo/pull/4281) by @sklein12
- **test:** Add unit test for `src/globalConfig/accounts.ts`
  [#4259](https://github.com/promptfoo/promptfoo/pull/4259) by @gru-agent
- **test:** Add unit test for `src/util/config/manage.ts`
  [#4258](https://github.com/promptfoo/promptfoo/pull/4258) by @gru-agent
- **test:** Add vitest coverage for frontend pages
  [#4274](https://github.com/promptfoo/promptfoo/pull/4274) by @mldangelo
- **test:** Add unit test for `renderVarsInObject` formatting
  [#4254](https://github.com/promptfoo/promptfoo/pull/4254) by @mldangelo
- **test:** Add unit test for `src/redteam/plugins/base.ts`
  [#4233](https://github.com/promptfoo/promptfoo/pull/4233) by @gru-agent
- **test:** Add unit test for `src/redteam/providers/crescendo/index.ts`
  [#4211](https://github.com/promptfoo/promptfoo/pull/4211)
  [#4214](https://github.com/promptfoo/promptfoo/pull/4214) by @gru-agent
- **test:** Add unit test for `src/redteam/providers/crescendo/prompts.ts`
  [#4213](https://github.com/promptfoo/promptfoo/pull/4213) by @gru-agent
- **docs:** Add job board
  [#4264](https://github.com/promptfoo/promptfoo/pull/4264) by @typpo
- **docs:** Add custom policy to sidebar
  [#4272](https://github.com/promptfoo/promptfoo/pull/4272) by @typpo
- **docs:** Add native build guidance to troubleshooting section
  [#4253](https://github.com/promptfoo/promptfoo/pull/4253) by @mldangelo
- **docs:** Add anchor links to press page section headings
  [#4265](https://github.com/promptfoo/promptfoo/pull/4265) by @mldangelo
- **docs:** Add JSON schema to example
  [#4276](https://github.com/promptfoo/promptfoo/pull/4276) by @ladyofcode
- **docs:** Add schema header to example configs
  [#4277](https://github.com/promptfoo/promptfoo/pull/4277) by @mldangelo
- **docs:** Unify formatting across site
  [#4270](https://github.com/promptfoo/promptfoo/pull/4270) by @mldangelo
- **chore:** Fix open handles in readline tests preventing graceful Jest exit
  [#4242](https://github.com/promptfoo/promptfoo/pull/4242) by @mldangelo
- **chore:** Add external file loading support for `response_format` in OpenAI API
  [#4240](https://github.com/promptfoo/promptfoo/pull/4240) by @mldangelo
- **chore:** Always have unique redteam file when running live
  [#4237](https://github.com/promptfoo/promptfoo/pull/4237) by @sklein12
- **chore:** Add metadata to generated `redteam.yaml`
  [#4257](https://github.com/promptfoo/promptfoo/pull/4257) by @typpo
- **chore:** Bump `openai` from 4.103.0 to 5.0.1
  [#4250](https://github.com/promptfoo/promptfoo/pull/4250) by @dependabot
- **chore:** Redteam → red team
  [#4268](https://github.com/promptfoo/promptfoo/pull/4268) by @typpo
- **chore:** Improve dark mode highlight styling for eval cell views
  [#4269](https://github.com/promptfoo/promptfoo/pull/4269) by @mldangelo
- **chore:** Update dependencies to latest minor/patch versions
  [#4271](https://github.com/promptfoo/promptfoo/pull/4271) by @mldangelo
- **chore:** Clarify wording
  [#4278](https://github.com/promptfoo/promptfoo/pull/4278) by @typpo
- **chore:** Format estimated probes
  [#4279](https://github.com/promptfoo/promptfoo/pull/4279) by @typpo
- **chore:** Update grader for malicious code
  [#4286](https://github.com/promptfoo/promptfoo/pull/4286) by @MrFlounder
- **chore:** Add back example config to red team create flow
  [#4282](https://github.com/promptfoo/promptfoo/pull/4282) by @faizanminhas
- **chore:** Bump version 0.114.3
  [#4287](https://github.com/promptfoo/promptfoo/pull/4287) by @sklein12
- **chore(webui):** Hide diff filter option on /eval when single column
  [#4246](https://github.com/promptfoo/promptfoo/pull/4246) by @mldangelo
- **chore(webui):** Allow toggling highlight on eval outputs
  [#4252](https://github.com/promptfoo/promptfoo/pull/4252) by @mldangelo

## [0.114.2] - 2025-05-29

### Tests

- test: add unit test for src/redteam/strategies/index.ts (#4267)
- test: add unit test for src/redteam/constants.ts (#4266)
- test: add unit test for src/redteam/types.ts (#4245)
- test: add unit test for src/redteam/util.ts (#4234)
- test: add unit test for src/validators/redteam.ts (#4227)
- test: add unit test for src/redteam/plugins/bola.ts (#4226)
- test: add unit test for src/redteam/plugins/bfla.ts (#4225)
- test: add unit test for src/redteam/providers/goat.ts (#4223)
- test: add unit test for src/util/readline.ts (#4220)

### Added

- feat(redteam): Off-Topic Plugin (#4168)
- feat(redteam): Set a goal for attacks (#4217)

### Changed

- fix: fix border radius on purpose example (#4229)
- fix: resolve env variables in renderVarsInObject (issue #4143) (#4231)
- fix: Check if body is good json before sending warning (#4239)
- chore: bump version 0.114.2 (#4241)
- chore(redteam): handle null goal (#4232)

### Documentation

- docs(site): clarify deepseek model aliases and fix configuration examples (#4236)

## [0.114.1] - 2025-05-29

### Added

- feat(redteam): Target Discovery Agent (#4203)
- feat(providers): add OpenAI MCP (Model Context Protocol) support to Responses API (#4180)

### Changed

- fix: Relax private key validation (#4216)
- fix: Undefined values on red team application purpose page (#4202)
- chore: Add purpose to crescendo prompt (#4212)
- chore: Add purpose with goat generation (#4222)
- chore: Always include raw output from http provider, status code and status text (#4206)
- chore: centralize readline utilities to fix Jest open handle issues (#4219)
- chore: move http data to metadata (#4209)
- chore(redteam): tight up some graders (#4210)
- chore(redteam): tight up some graders (#4224)
- chore: bump version 0.114.1 (#4228)

## [0.114.0] - 2025-05-28

### Added

- feat(providers): Add xAI image provider (#4130)
- feat(cli): add validate command (#4134)
- feat(redteam): add camelCase strategy (#4146)

### Changed

- feat: add typed row interfaces for eval queries (#4186)
- feat: add goal/intent extraction (#4178)
- fix: isolate proxy vars in bedrock tests (#4181)
- fix: when there’s too many intents result won’t render error (#4175)
- fix: need to send auth request to api path (#4199)
- fix: Gemini MCP integration - can not parse $schema field (#4200)
- chore(redteam): add harmful plugin preset to redteam setup ui (#4132)
- chore(redteam): add label strategy-less plugins in redteam setup ui (#4131)
- chore(redteam): improve style of redteam purpose field in webui (#4124)
- chore(providers): add xai live search support (#4123)
- chore(providers): add Claude 4 support to anthropic, bedrock, and vertex providers (#4129)
- chore: bump @aws-sdk/client-bedrock-runtime from 3.816.0 to 3.817.0 (#4164)
- chore(providers): update fal provider (#4182)
- chore: remove redundant test comments (#4183)
- chore: add typed interface for MCP tool schemas (#4187)
- chore(redteam): add ToxicChat dataset as redteam plugin (#4121)
- chore(webui): add max concurrency as an option for run in browser (#4147)
- chore(app/evals): Adds Agent Discovered Information to Redteam Report (#4198)
- chore: bump version 0.114.0 (#4201)
- docs: fix DOM nesting warning and sort plugins array (#4174)
- docs: iterative jailbreak diagram (#4191)

### Fixed

- fix(prompts): splitting when PROMPTFOO_PROMPT_SEPARATOR is contained within a string with text files (#4142)
- fix(docs): Fix issue with docs links not scrolling to the top (#4195)

### Documentation

- docs(site): minimal copy page button + sanitize text (#4156)
- docs(site): scroll to top when using (#4162)
- docs(site): document missing redteam plugins (#4169)
- docs(site): restore scroll-to-top behavior on page navigation (#4176)

## [0.113.4] - 2025-05-26

### Tests

- test: add unit test for src/commands/canary.ts (#4193)
- test: add unit test for src/canary/index.ts (#4192)
- test: add unit test for src/assertions/sql.ts (#4185)
- test: re-enable sql assertion edge cases (#4184)
- test: add unit test for src/redteam/plugins/intent.ts (#4179)
- test: add unit test for src/redteam/graders.ts (#4173)
- test: add unit test for src/providers/xai/chat.ts (#4172)
- test: add unit test for src/redteam/plugins/offTopic.ts (#4171)
- test: add unit test for src/providers/xai/image.ts (#4170)
- test: add unit test for src/redteam/graders.ts (#4166)
- test: add unit test for src/providers/xai.ts (#4163)
- test: add unit test for src/redteam/constants.ts (#4161)

### Changed

- feat: Server-side pagination, filtering and search for eval results table (#4054)
- feat: add score to pass/fail in CSV and add json download (#4153)
- fix: Run red team from UI without email (#4158)
- chore: bump version 0.113.4 (#4160)
- refactor: unify React import style (#4177)
- refactor: organize xai providers into dedicated folder (#4167)
- refactor: organize bedrock providers into dedicated folder (#4165)

### Fixed

- fix(webui): defaultTest shown in webui YAML editor (#4152)

### Documentation

- docs(site): reduce sidebar padding (#4154)

## [0.113.3] - 2025-05-24

### Changed

- fix: zod error when state.answer has object (#4136)
- fix: use current working directory for redteam file if loading from cloud (#4145)
- fix: Throw error on un-supported command - redteam run with a cloud target but no config (#4144)
- fix: bias:gender plugin generation (#4126)
- chore: bump openai from 4.100.0 to 4.103.0 (#4140)
- chore: bump @aws-sdk/client-bedrock-runtime from 3.812.0 to 3.816.0 (#4137)
- chore: bump @anthropic-ai/sdk from 0.51.0 to 0.52.0 (#4138)
- chore(telemetry): add isRedteam property to telemetry events (#4149)
- build: increase build job timeout from 3 to 4 minutes (#4150)
- chore: bump version 0.113.3 (#4151)

## [0.113.2] - 2025-05-22

### Changed

- fix: intent grader crescendo (#4113)
- chore: revert telemtry changes (#4122)
- chore: bump version 0.113.2 (#4128)
- chore(cli/redteam/discover): Small improvements (#4117)

### Dependencies

- chore(deps): update peer dependencies to latest versions (#4125)

## [0.113.1] - 2025-05-21

### Tests

- test: add unit test for src/redteam/plugins/intent.ts (#4114)

### Changed

- chore(redteam): Target discovery agent by @sklein12 in [#4084](https://github.com/promptfoo/promptfoo/pull/4084)
- chore(redteam): Add log by @MrFlounder in [#4108](https://github.com/promptfoo/promptfoo/pull/4108)
- chore(redteam): Update purpose example by @MrFlounder in [#4109](https://github.com/promptfoo/promptfoo/pull/4109)
- chore(providers): Support templated URLs in HTTP by @mldangelo in [#4103](https://github.com/promptfoo/promptfoo/pull/4103)
- chore(redteam): Update default REDTEAM_MODEL from 'openai:chat:gpt-4o' to 'openai:chat:gpt-4.1-2025-04-14' by @mldangelo in [#4100](https://github.com/promptfoo/promptfoo/pull/4100)
- chore(telemetry): Add isRunningInCi flag to telemetry events by @mldangelo in [#4115](https://github.com/promptfoo/promptfoo/pull/4115)
- chore: Bump version 0.113.1 by @mldangelo in [#4116](https://github.com/promptfoo/promptfoo/pull/4116)
- docs: Add enterprise disclaimer to self-hosting by @mldangelo in [#4102](https://github.com/promptfoo/promptfoo/pull/4102)

### Fixed

- fix(redteam): Skip plugins when validation fails by @faizanminhas in [#4101](https://github.com/promptfoo/promptfoo/pull/4101)

### Dependencies

- chore(deps): Update Smithy dependencies to latest version by @mldangelo in [#4105](https://github.com/promptfoo/promptfoo/pull/4105)

## [0.113.0] - 2025-05-20

### Tests

- test: add unit test for src/assertions/llmRubric.ts (#4096)
- test: add unit test for src/telemetry.ts (#4094)

## [0.112.9] - 2025-05-20

### Fixed

- fix: target purpose not making it into redteam config (#4097)

### Changed

- chore: Remove deprecated sharing setups (#4082)
- chore: add vision grading example (#4090)

## [0.112.8] - 2025-05-20

### Changed

- feat: multilingual combinations (#4048)
- feat: add copy as markdown button to doc pages (#4039)
- fix: telemetry key (#4093)
- chore: bump @anthropic-ai/sdk from 0.50.4 to 0.51.0 (#4030)
- chore: add headers support for url remote mcp servers (#4018)
- chore(providers): Adds support for openai codex-mini-latest (#4041)
- chore(redteam): improve multilingual strategy performance and reliability (#4055)
- chore(providers): update default openai models for openai:chat alias (#4066)
- chore: Update prompt suffix help text (#4058)
- chore(docs): update model IDs in documentation to reflect latest naming convention (#4046)
- chore(redteam): introduce strategy collection for other-encodings (#4075)
- chore(webui): display currently selected eval in eval dialogue (#4079)
- chore: Improve memory usage when sharing results (#4050)
- chore(docs): Handle index.md files for copy page (#4081)
- chore: update Google Sheets fetch to use proxy helper (#4087)
- chore: simplify crypto usage in sagemaker provider (#4089)
- chore: bump version 0.112.8 (#4095)
- docs: add curl example for medical agent (#4049)
- docs: update CLI docs (#4063)
- docs: standardize code block titles (#4067)
- test: add unit test for src/redteam/commands/discover.ts (#4034)
- test: add unit test for src/redteam/commands/generate.ts (#4036)
- test: add unit test for src/providers/ai21.ts (#4056)
- test: add unit test for src/commands/eval.ts (#4062)
- test: add unit test for src/evaluatorHelpers.ts (#4037)

### Fixed

- fix(providers): AI21 response validation (#4052)
- fix(redteam): respect cliState.webUI in multilingual progressbar (#4047)
- fix(redteam): fix test count calculation for multiple strategies (#4065)
- fix(redteam): replace other-encodings with individual morse and piglatin strategies (#4064)
- fix(webui): evaluateOptions removal in YAML editor (#4059)
- fix(redteam): fix open handle in video test (#4069)
- fix(hooks): add missing results to afterAll hook context (#4071)

### Dependencies

- chore(deps): update dependencies (#4073)

### Documentation

- docs(examples): add uniform init commands to all example READMEs (#4068)

## [0.112.7] - 2025-05-15

### Tests

- test: add unit test for src/redteam/constants.ts (#4076)
- test: add unit test for src/redteam/strategies/multilingual.ts (#4060)
- test: add unit test for src/redteam/index.ts (#4057)
- test: add unit test for src/providers/openai/util.ts (#4042)
- test: add unit test for src/redteam/providers/offTopic.ts (#4028)
- test: add unit test for src/redteam/plugins/offTopic.ts (#4027)
- test: add unit test for src/redteam/constants.ts (#4026)
- test: add unit test for src/redteam/constants.ts (#4019)

### Added

- feat(redteam): add MCP plugin (#3989)
- feat(redteam): Target Purpose Discovery (#3907)

### Changed

- fix: stringify objects in matcher templates (#3896)
- fix: Azure auth headers get set to null in subclass (#4015)
- fix: move custom policies into the correct accordion (#4017)
- fix: update return type for task extract-goat-failure (#4021)
- chore: adjust framework compliance column width (#4005)
- chore: bump @aws-sdk/client-bedrock-runtime from 3.808.0 to 3.810.0 (#4012)
- chore: bump @azure/identity from 4.9.1 to 4.10.0 (#4013)
- chore: bump version 0.112.7 (#4023)
- chore: exclude response from crescendo if privacy setting is enabled (#4009)
- chore: remove accidentally committed example prompt (#4008)
- chore: update GOAT implementation (#4011)
- chore: update multilingual description (#4016)
- chore(cli): improve color of Red Team test generation table headers (#4004)
- chore(redteam): add link to view all logs at top of report (#4007)
- chore(redteam): add feature flag for purpose discovery agent (#4040)
- chore(cli/redteam/discover): Sets default turn count to 5 (#4035)

### Fixed

- fix(redteam): remove duplicate Datasets section in Plugins component (#4022)
- fix(cli): Discovery bugs (#4032)
- fix: dont bomb redteam if discovery fails (#4029)

### Documentation

- docs(blog): Agent2Agent Protocol (#3981)
- docs(examples): add OpenAI Agents SDK example (#4006)
- docs(usage): update sharing instructions with API key details (#4010)

## [0.112.6] - 2025-05-14

### Added

- feat(redteam): add EU AI Act mappings (#4000)
- feat(redteam): add gender bias plugin (#3886)
- feat(eval): add evaluation duration display (#3996)

### Changed

- fix: autowrap prompts with partial nunjucks tags (#3999)
- chore(providers): improve Perplexity API integration (#3990)
- build: add Node.js 24 support (#3941)
- chore(redteam): set plugin config type (#3982)
- chore(providers): add EU Claude 3.7 Sonnet model to Bedrock (#3998)
- chore(redteam): update iterative tree (#3987)
- chore: bump version to 0.112.6 (#4003)
- refactor: clean up providers for redteam generate (#3954)
- docs: add basic enterprise architecture diagram (#3988)
- test: add unit test for src/redteam/types.ts (#3983)

### Fixed

- fix(python): resolve paths relative to promptfooconfig when not cloud config (#4001)

### Dependencies

- chore(deps): update dependencies (#3985)

### Documentation

- docs(ci): add Azure pipelines (#3986)
- docs(ci): add Bitbucket and Travis CI (#3997)
- docs(examples): add medical agent example (#3993)
- docs(blog): add truncation marker to MCP blog post (#3984)

## [0.112.5] - 2025-05-12

### Tests

- test: add unit test for src/redteam/constants.ts (#3995)
- test: add unit test for src/redteam/plugins/mcp.ts (#3994)

### Added

- chore(cli): revert "feat(cli): adds global `--verbose` option" (#3945)

### Changed

- chore(cli): add global env-file option to all commands recursively (#3969)
- chore(cli): add global verbose option to all commands recursively (#3950)
- chore(cli): better error handling and logging for remote generation (#3965)
- chore(cli): better error handling for remote generation (#3956)
- revert: "chore: better error handling for remote generation" (#3964)
- chore(cli): better response parsing errors (#3955)
- chore(providers): add support for Amazon Nova Premier model (#3951)
- chore(redteam): improvement, include purpose in iterative attacker prompt (#3948)
- chore(redteam): minor changes to category descriptions and ordering (#3960)
- chore(redteam): order attack methods by decreasing ASR (#3959)
- chore(redteam): red teamer two words (#3976)
- chore(logger): replace console.error with logger.error in MCPClient (#3944)
- chore(providers): add google ai studio embedding provider and improve docs (#3686)
- chore: lint with type info (#3932)
- docs: how to create inline assertions for package users (#3974)
- docs: improve Docusaurus documentation instructions (#3977)
- docs: instructions on how to run the documentation (#3973)
- docs: update CLAUDE.md with additional commands and project conventions (#3972)
- docs: update user count from 75,000 to 80,000 (#3940)
- test: add unit test for src/redteam/plugins/pii.ts (#3947)

### Fixed

- fix(config): resolve relative paths in combineConfigs (#3942)
- fix(evaluator): correctly count named scores based on contributing assertions (#3968)
- fix(fetch): no proxy values should take priority in fetch (#3962)
- fix(providers): combine prompt config with provider config for bedrock (#3970)
- fix(providers): ensure correct addition for bedrock token counts (#3762)
- fix(redteam): crescendo formatting (#3952)
- fix(redteam): pii grader false positives (#3946)
- fix(redteam): shell injection false positives (#3957)
- fix(redteam): add strategy pills and output details to passed tests (#3961)

### Dependencies

- chore(deps): bump version 0.112.5 (#3980)
- chore(deps): sync dependencies (#3971)
- chore(deps): update dependencies (#3943)

### Documentation

- docs(google-vertex): fix duplicate readme (#3979)
- docs(openai): update structured output external schema file example (#3967)

## [0.112.4] - 2025-05-08

### Tests

- test: add unit test for src/redteam/constants.ts (#3963)
- test: add unit test for src/commands/view.ts (#3928)
- test: add unit test for src/redteam/commands/setup.ts (#3923)
- test: add unit test for src/constants.ts (#3922)
- test: add unit test for src/redteam/commands/report.ts (#3921)
- test: add unit test for src/redteam/types.ts (#3912)

### Added

- feat(assertions): add PI scorer (#3799)
- feat(redteam): add video strategy (#3820)
- feat(evals): optionally time out eval steps (#3765)

### Changed

- fix: foreign key error in better-sqlite3 and adapt new transaction API (#3937)
- chore(cli): add global `--verbose` option (#3931)
- chore(redteam): implement agentic plugin UI (#3880)
- chore(providers): improve error message in http provider transform (#3910)
- chore(cloud): improve error messages on cloud requests (#3934)
- chore: bump version 0.112.4 (#3939)
- chore(telemetry): implement minor telemetry changes (#3895)
- chore(telemetry): remove assertion-used event (#3894)
- chore(assertions): add throw error option for LLM Rubric if provider doesn't return a result or errors out (#3909)
- chore(cli): allow sharing urls with auth credentials (#3903)
- revert: "chore(cli): allow sharing urls with auth credentials" (#3918)
- refactor: improve self hosting environment variable handling (#3920)
- test: add unit test for src/models/eval.ts (#3904)
- test: add unit test for src/python/pythonUtils.ts (#3915)
- test: add unit test for src/redteam/constants.ts (#3881)
- test: fix huggingface dataset tests to mock environment variables (#3936)

### Fixed

- fix(redteam): filter null values in harmful completion provider output (#3908)
- fix(python): increase timeout for python path validation (#3914)
- fix(cli): read `.env` file prior to calling env var getters (#3892)

### Dependencies

- chore(deps): bump @anthropic-ai/sdk from 0.40.1 to 0.41.0 (#3930)
- chore(deps): bump @aws-sdk/client-bedrock-runtime from 3.799.0 to 3.803.0 (#3898)
- chore(deps): bump @aws-sdk/client-bedrock-runtime from 3.803.0 to 3.804.0 (#3913)
- chore(deps): bump openai from 4.96.2 to 4.97.0 (#3890)

### Documentation

- docs(http-provider): add documentation about returning object for custom parser (#3897)
- docs(http-provider): fix missing return statement in HTTP provider example (#3925)
- docs(blog): fix scroll to top when linking into blog post (#3889)
- docs(assertions): improve PI scorer documentation (#3924)
- docs(redteam): add memory poisoning plugin documentation (#3867)
- docs(usage): add information about HTTP Basic Authentication (#3919)
- docs(site): fix landing page content jumping on step switch (#3891)
- docs(blog): add mcp blog (#3893)

## [0.112.3] - 2025-05-02

### Tests

- test: add unit test for src/util/convertEvalResultsToTable.ts (#3876)
- test: add unit test for src/models/evalResult.ts (#3875)
- test: add unit test for src/types/index.ts (#3874)

### Changed

- Red team: Added memory poisoning plugin ([#3785](https://github.com/promptfoo/promptfoo/pull/3785)) @will-holley
- CLI: Improved progress bar visualization with thread grouping ([#3768](https://github.com/promptfoo/promptfoo/pull/3768)) @AISimplyExplained
- Improved red team strategy documentation ([#3870](https://github.com/promptfoo/promptfoo/pull/3870)) @mldangelo
- Bumped version to 0.112.2 ([#3872](https://github.com/promptfoo/promptfoo/pull/3872)) @sklein12
- Bumped version to 0.112.3 ([#3877](https://github.com/promptfoo/promptfoo/pull/3877)) @sklein12
- Implemented plumbing and prompt enabling customers to use cloud attacker and unified configurations ([#3852](https://github.com/promptfoo/promptfoo/pull/3852)) @MrFlounder
- Optimized Meteor tests for improved performance ([#3869](https://github.com/promptfoo/promptfoo/pull/3869)) @mldangelo
- Optimized Nova Sonic tests for improved performance ([#3868](https://github.com/promptfoo/promptfoo/pull/3868)) @mldangelo
- Retrieve unified config with provider from cloud ([#3865](https://github.com/promptfoo/promptfoo/pull/3865)) @sklein12
- Dataset plugins now clearly marked in setup UI ([#3859](https://github.com/promptfoo/promptfoo/pull/3859)) @mldangelo
- Moved maybeLoadFromExternalFile to file.ts ([#3851](https://github.com/promptfoo/promptfoo/pull/3851)) @benbuzz790

## [0.112.2] - 2025-05-01

### Tests

- test: add unit test for src/redteam/constants.ts (#3860)

### Added

- **feat(providers):** support Google Search grounding [#3800](https://github.com/promptfoo/promptfoo/pull/3800)
- **feat(providers):** mcp support for all models that support function calling [#3832](https://github.com/promptfoo/promptfoo/pull/3832)
- **feat(providers):** Add support for Amazon nova-sonic [#3713](https://github.com/promptfoo/promptfoo/pull/3713)

### Changed

- **fix:** allow escaping of `{{ }}` placeholders in prompts [#3858](https://github.com/promptfoo/promptfoo/pull/3858)
- **fix:** Trim CSV assertion values [#3863](https://github.com/promptfoo/promptfoo/pull/3863)
- **chore(providers):** add llama4 support for bedrock [#3850](https://github.com/promptfoo/promptfoo/pull/3850)
- **chore:** make custom metrics more obviously clickable [#3682](https://github.com/promptfoo/promptfoo/pull/3682)
- **refactor:** colocate fetching evalID [#3715](https://github.com/promptfoo/promptfoo/pull/3715)
- **chore:** Respect Max text length for variable cells in results table [#3862](https://github.com/promptfoo/promptfoo/pull/3862)
- **docs:** updates to grading documentation [#3848](https://github.com/promptfoo/promptfoo/pull/3848)
- **docs:** add false positives [#3857](https://github.com/promptfoo/promptfoo/pull/3857)
- **chore(workflows):** update permissions in GitHub workflows [#3849](https://github.com/promptfoo/promptfoo/pull/3849)
- **chore:** bump `openai` from 4.96.0 to 4.96.2 [#3853](https://github.com/promptfoo/promptfoo/pull/3853)
- **chore:** bump `vite` from 6.2.6 to 6.2.7 [#3856](https://github.com/promptfoo/promptfoo/pull/3856)
- **chore:** bump `@aws-sdk/client-bedrock-runtime` from 3.798.0 to 3.799.0 [#3854](https://github.com/promptfoo/promptfoo/pull/3854)
- **chore:** bump `@aws-sdk/client-bedrock-runtime` from 3.797.0 to 3.798.0 [#3843](https://github.com/promptfoo/promptfoo/pull/3843)
- **chore:** bump `@anthropic-ai/sdk` from 0.40.0 to 0.40.1 [#3842](https://github.com/promptfoo/promptfoo/pull/3842)
- **chore:** bump `formidable` from 3.5.2 to 3.5.4 [#3845](https://github.com/promptfoo/promptfoo/pull/3845)

### Fixed

- **fix(sharing):** sharing to self-hosted [#3839](https://github.com/promptfoo/promptfoo/pull/3839)
- **fix(webui):** align settings icon to top right in strategy cards [#2938](https://github.com/promptfoo/promptfoo/pull/2938)

### Documentation

- **docs(site):** improve pricing page [#3790](https://github.com/promptfoo/promptfoo/pull/3790)

## [0.112.1] - 2025-04-29

### Tests

- test: add unit test for src/share.ts (#3840)

### Changed

- chore: set telemetry key (#3838)
- chore: improve chunking (#3846)
- chore: bump version 0.112.1 (#3847)

## [0.112.0] - 2025-04-29

### Added

- feat(env): allow every env variable to be overridden within the env block in a promptfoo config (#3786)
- feat(redteam): homoglyph strategy (#3811)
- feat(redteam): add more encodings (#3815)
- feat(providers): add cerebras provider (#3814)

### Changed

- feat: persist search in url (#3717)
- feat: METEOR score (#3776)
- feat: enable custom response parser to optionally return provider response (#3824)
- fix: update dependencies to address npm audit issues (#3791)
- fix: accordion positioning in plugins view (#3807)
- fix: results api returns elements ordered by date (#3826)
- chore: write static plugin severity to metadata (#3783)
- chore: respect redteam commandLineOptions from config (#3782)
- chore: update telemetry endpoint (#3751)
- chore: add cloud log in link (#3787)
- chore: bump h11 from 0.14.0 to 0.16.0 in /examples/python-provider in the pip group across 1 directory (#3794)
- chore: bump openai from 4.95.1 to 4.96.0 (#3792)
- chore: bump h11 from 0.14.0 to 0.16.0 in /examples/redteam-langchain in the pip group across 1 directory (#3796)
- chore: add target option to cli redteam run (#3795)
- chore: bump @aws-sdk/client-bedrock-runtime from 3.787.0 to 3.796.0 (#3802)
- refactor: remove if string check (#3801) (Refactor categorized as chore)
- chore: add info banner for community red teams (#3809)
- chore(examples): remove moderation assertions from foundation model redteam (#3804)
- refactor: remove unused datasetGenerationProvider in favor of synthesizeProvider (#3818) (Refactor categorized as chore)
- chore: resolve relative provider paths from cloud configs (#3805)
- chore: bump @aws-sdk/client-bedrock-runtime from 3.796.0 to 3.797.0 (#3829)
- chore: bump @anthropic-ai/sdk from 0.39.0 to 0.40.0 (#3828)
- chore: bump version 0.112.0 (#3844)
- docs: donotanswer example (#3780)
- docs: "red team" two words (#3798)
- docs: add self-hosting caveats (#3808)
- docs: add CLAUDE.md (#3810)
- test: add unit test for src/redteam/plugins/xstest.ts (#3779)
- test: add unit test for src/models/eval.ts (#3827)

### Fixed

- fix(provider): OpenAI Realtime history issue (#3719)
- fix(matchers): score results correctly with trailing newlines. (#3823)
- fix(webui): overlapping text results pill on narrow screens (#3831)
- fix(build): add missing strategy entries for build (#3836)

### Dependencies

- chore(deps): update react-router-dom to v7.5.2 (#3803)
- chore(deps): move 'natural' to peer dependency (#3813)

### Documentation

- docs(plugins): `harmful:bias` => `bias` name correction (#3731)
- docs(vertex): put setup and config at the top (#3830)
- docs(site): add redirect from /docs to /docs/intro (#3837)

## [0.111.1] - 2025-04-22

### Tests

- test: add unit test for src/providers/mcp/client.ts (#3835)
- test: add unit test for src/providers/mcp/transform.ts (#3834)
- test: add unit test for src/redteam/strategies/simpleVideo.ts (#3822)
- test: add unit test for src/redteam/strategies/index.ts (#3821)
- test: add unit test for src/providers/cerebras.ts (#3819)
- test: add unit test for src/redteam/strategies/otherEncodings.ts (#3817)
- test: add unit test for src/redteam/strategies/index.ts (#3816)
- test: add unit test for src/redteam/strategies/homoglyph.ts (#3812)
- test: add unit test for src/util/file.ts (#3806)
- test: add unit test for src/envars.ts (#3788)

### Changed

- chore(release): bump version to 0.111.1 (#3778)
- chore(ui): capitalize "UI" in text (#3773)

### Fixed

- fix(redteam): correct the URL format in XSTest plugin (#3777)

### Dependencies

- chore(deps): bump @azure/identity from 4.9.0 to 4.9.1 (#3775)

### Documentation

- docs(about): add Ben Shipley to team section (#3758)

## [0.111.0] - 2025-04-21

### Tests

- test: add unit test for src/providers/defaults.ts (#3757)

### Added

- feat(grading): update OpenAI grading model to GPT-4.1 (#3741)
- feat(assertions): modify LLM Rubric rubricPrompt rendering to support arbitrary objects (#3746)
- feat(redteam): add donotanswer plugin (#3754)
- feat(redteam): add xstest plugin (#3771)
- feat(webui): add anchor link to specific row and show on top (#1582)

### Changed

- chore!(redteam): default to outputting generated Redteam config in same dir as input config (#3721)
- chore(providers): add support for gemini-2.5-flash (#3747)
- chore: use ajv with formats everywhere (#3716)
- chore(cli): improve readline handling and tests (#3763)
- chore(eval): add warning for redteam config without test cases (#3740)
- chore(providers): increase max output tokens for `google:gemini-2.5-pro-exp-03-25` to 2048 in Gemini example (#3753)
- chore(redteam): add canGenerateRemote property to redteam plugins (#3761)
- chore(webui): improve Eval Quick Selector (cmd+k) (#3742)
- chore: bump version to 0.111.0 (#3772)
- docs: update homepage (#3733)
- test: add unit test for src/redteam/plugins/donotanswer.ts (#3755)

### Dependencies

- chore(deps): bump @azure/identity from 4.8.0 to 4.9.0 (#3737)
- chore(deps): bump openai from 4.94.0 to 4.95.0 (#3736)
- chore(deps): bump openai from 4.95.0 to 4.95.1 (#3766)

### Documentation

- docs(redteam): add donotanswer to sidebar and plugins list (#3767)
- docs(redteam): add isRemote to all harmful plugins (#3769)
- docs(providers): update model IDs to latest versions (#3770)
- docs(about): add Asmi Gulati to team section (#3760)
- docs(about): add Matthew Bou to team section (#3759)

## [0.110.1] - 2025-04-17

### Added

- feat(openai): add support for GPT-4.1 model by [@mldangelo](https://github.com/promptfoo/promptfoo/pull/3698)
- feat(openai): add support for o4-mini reasoning model by [@mldangelo](https://github.com/promptfoo/promptfoo/pull/3727)
- feat(openai): add support for o4-mini reasoning model (#3727)

### Changed

- feat: Change pass rate to ASR and add export in report by [@sklein12](https://github.com/promptfoo/promptfoo/pull/3694)
- fix: Update prompt extraction to work in more scenarios without providing a prompt by [@sklein12](https://github.com/promptfoo/promptfoo/pull/3697)
- fix: google is valid function call allow property_ordering field in tool schema by [@abrayne](https://github.com/promptfoo/promptfoo/pull/3704)
- fix: settings positioning in strategies view by [@typpo](https://github.com/promptfoo/promptfoo/pull/3723)
- fix: stricter test for null or undefined in transform response by [@typpo](https://github.com/promptfoo/promptfoo/pull/3730)
- chore(dependencies): update dependencies to latest versions by [@mldangelo](https://github.com/promptfoo/promptfoo/pull/3693)
- chore: rename owasp plugin presets by [@typpo](https://github.com/promptfoo/promptfoo/pull/3695)
- chore: expand frameworks section by [@typpo](https://github.com/promptfoo/promptfoo/pull/3700)
- chore(self-hosting): update self-hosting instructions by [@mldangelo](https://github.com/promptfoo/promptfoo/pull/3701)
- chore: bump openai from 4.93.0 to 4.94.0 by [@dependabot](https://github.com/promptfoo/promptfoo/pull/3702)
- chore(cli): When sharing, show auth-gate prior to re-share confirmation by [@will-holley](https://github.com/promptfoo/promptfoo/pull/3706)
- chore: email verification analytics by [@sklein12](https://github.com/promptfoo/promptfoo/pull/3708)
- chore(cli): improves robustness of hasEvalBeenShared util by [@will-holley](https://github.com/promptfoo/promptfoo/pull/3709)
- chore: easily remove plugins/strats from review page by [@typpo](https://github.com/promptfoo/promptfoo/pull/3711)
- chore: bump the npm_and_yarn group with 2 updates by [@dependabot](https://github.com/promptfoo/promptfoo/pull/3714)
- chore(cli): Health check API before running Redteam by [@will-holley](https://github.com/promptfoo/promptfoo/pull/3718)
- chore: make strategies configurable where applicable by [@typpo](https://github.com/promptfoo/promptfoo/pull/3722)
- chore: remove moderation assertions from foundation model redteam example by [@mldangelo](https://github.com/promptfoo/promptfoo/pull/3725)
- chore(cli): Improve description of Redteam run command by [@will-holley](https://github.com/promptfoo/promptfoo/pull/3720)
- chore: better parsing by [@MrFlounder](https://github.com/promptfoo/promptfoo/pull/3732)
- docs: add owasp selection image by [@typpo](https://github.com/promptfoo/promptfoo/pull/3696)
- docs: best-of-n documentation fixes by [@typpo](https://github.com/promptfoo/promptfoo/pull/3712)
- perf(webui): Reduce memory usage of eval results by [@will-holley](https://github.com/promptfoo/promptfoo/pull/3678)
- refactor: update export syntax for functions by [@mldangelo](https://github.com/promptfoo/promptfoo/pull/3734)
- test: add unit test for src/providers/google/util.ts by [@gru-agent](https://github.com/promptfoo/promptfoo/pull/3705)
- test: add unit test for src/redteam/commands/poison.ts by [@gru-agent](https://github.com/promptfoo/promptfoo/pull/3728)
- chore: bump version 0.110.1 (#3739)
- refactor: update export syntax for functions (#3734)

### Fixed

- fix(providers): output json rather than string from google live provider by [@abrayne](https://github.com/promptfoo/promptfoo/pull/3703)
- fix(cli): Use correct url for sharing validation by [@will-holley](https://github.com/promptfoo/promptfoo/pull/3710)
- fix(cli/redteam/poison): Write docs to the output dir by [@will-holley](https://github.com/promptfoo/promptfoo/pull/3726)
- fix(evaluator): handle prompt rendering errors gracefully by [@mldangelo](https://github.com/promptfoo/promptfoo/pull/3729)
- fix: stricter test for null or undefined in transform response (#3730)
- fix(evaluator): handle prompt rendering errors gracefully (#3729)

### Documentation

- docs(sharing): add troubleshooting section for upload issues by [@mldangelo](https://github.com/promptfoo/promptfoo/pull/3699)

## [0.110.0] - 2025-04-14

### Tests

- test: add unit test for src/redteam/commands/poison.ts (#3728)
- test: add unit test for src/providers/google/util.ts (#3705)
- test: add unit test for src/app/src/pages/eval/components/TableSettings/hooks/useSettingsState.ts (#3679)

### Added

- feat(assertions): add GLEU metric (#3674)
- feat(providers): add Grok-3 support (#3663)
- feat(providers): add support for AWS Bedrock Knowledge Base (#3576)
- feat(openai): add support for GPT-4.1 model (#3698)
- feat: Change pass rate to ASR and add export (#3694)

### Changed

- fix: correct formatting issues (#3688)
- chore(webui): add X to report drawer (#3680)
- chore(share): improve error message on sharing (#3654)
- chore(redteam): implement reset button for strategies (#3684)
- chore(report): make eval output text expansion clearer (#3681)
- chore(report): make it clearer that plugins on the report can be clicked (#3683)
- chore(webui): change model to target in report view (#3646)
- chore(strategies): update Large preset strategies (#3675)
- chore(docker): update base images to Node.js 22 (#3666)
- chore(redteam): make audio strategy remote-only (#3618)
- chore(redteam): remove stale check for buildDate when fetching a config from cloud (#3658)
- docs: improve styles on nav buttons (#3637)
- docs: update user count to 75,000+ (#3662)
- refactor: change multimodal live to live (#3657)
- refactor(util): consolidate tool loading and rendering (#3642)
- test: add unit test for src/commands/auth.ts (#3652)
- chore: easily remove plugins/strats from review page (#3711)
- perf(webui): Reduce memory usage of eval results (#3678)
- chore: bump version 0.110.0 (#3692)
- chore: better parsing (#3732)
- chore: remove moderation assertions from foundation model redteam example (#3725)
- chore: make strategies configurable where applicable (#3722)
- chore(cli): Improve description of Redteam run command (#3720)
- chore(cli): Health check API before running Redteam (#3718)
- chore: bump the npm_and_yarn group with 2 updates (#3714)
- chore(cli): improves robustness of hasEvalBeenShared util (#3709)
- chore: email verification analytics (#3708)
- chore(cli): When sharing, show auth-gate prior to re-share confirmation (#3706)
- chore: bump openai from 4.93.0 to 4.94.0 (#3702)
- chore: expand frameworks section (#3700)
- chore: rename owasp plugin presets (#3695)
- chore(dependencies): update dependencies to latest versions (#3693)

### Fixed

- fix(auth): remove deprecated login flow (#3650)
- fix(evals): implement sharing idempotence (#3653)
- fix(huggingface): disable var expansion for huggingface datasets to prevent array field expansion (#3687)
- fix(logger): resolve `[Object object]` empty string error (#3638)
- fix(providers): address scenario where type refers to function field rather than schema type (#3647)
- fix(providers): handle transformRequest for Raw HTTP (#3665)
- fix(providers): resolve Google Vertex AI output format (#3660)
- fix(providers): support gemini system_instruction prompt format (#3672)
- fix(share): add backward compatibility for '-y' flag (#3640)
- fix(share): ensure promptfoo share respects sharing config from promptfooconfig.yaml (#3668)
- fix(testCaseReader): make JSON test file parsing preserve test case structure (#3651)
- fix(webui): fix eval comparison mode filter (#3671)
- fix(cli/redteam/poison): Write docs to the output dir (#3726)
- fix: settings positioning in strategies view (#3723)
- fix(cli): Use correct url for sharing validation (#3710)
- fix: google is valid function call allow property_ordering field in tool schema (#3704)
- fix(providers): output json rather than string from google live provider (#3703)
- fix: Update prompt extraction to work in more scenarios without providing a prompt (#3697)

### Dependencies

- chore(deps): bump @aws-sdk/client-bedrock-runtime from 3.784.0 to 3.785.0 (#3644)
- chore(deps): bump @aws-sdk/client-bedrock-runtime from 3.785.0 to 3.787.0 (#3670)
- chore(deps): bump openai from 4.92.1 to 4.93.0 (#3643)
- chore(deps): bump vite from 6.2.5 to 6.2.6 in the npm_and_yarn group (#3677)

### Documentation

- docs(nav): add lm security db to nav (#3690)
- docs(blog): add interactive blog on invisible Unicode threats (#3621)
- docs: best-of-n documentation fixes (#3712)
- docs(self-hosting): update self-hosting instructions (#3701)
- docs(sharing): add troubleshooting section for upload issues (#3699)
- docs: add owasp selection image (#3696)

## [0.109.1] - 2025-04-08

### Added

- feat: Eval sharing idempotence (#3608)

### Changed

- chore(schema): make extensions field nullable (#3611)
- chore(webui): add multi-turn tool discovery to UI (#3622)
- chore(scripts): ensure GitHub CLI is installed in preversion (#3614)
- refactor(share): improve formatting of cloud sharing instructions (#3628)
- refactor(tests): consolidate and reorganize test files (#3616)
- chore: bump version 0.109.1 (#3634)
- chore: bump version 0.109.0 (#3613)

### Fixed

- fix(assertions): handle both string and object outputs from llm-rubric providers (#3624)
- fix(assertions): fix google is-valid-function-call (#3625)
- fix(eval): handle providers array with file references to multiple providers (#3617)

### Dependencies

- chore(deps): bump @aws-sdk/client-bedrock-runtime from 3.782.0 to 3.784.0 (#3619)
- chore(deps): bump openai from 4.91.1 to 4.92.1 (#3620)
- chore(deps): update dependencies to resolve vulnerabilities (#3631)

### Documentation

- docs(contributing): add guidance on adding a new assertion (#3610)
- docs(enterprise): add enterprise documentation (#3596)
- docs(moderation): update moderation documentation for LlamaGuard 3 (#3630)
- docs(providers): clarify AWS Bedrock credential resolution order (#3633)
- docs(providers): improve Lambda Labs documentation (#3615)

### Tests

- test(providers): add unit test for src/providers/google/util.ts (#3626)
- test: add unit test for src/commands/share.ts (#3641)
- test: add unit test for src/app/src/pages/eval/components/store.ts (#3635)
- test: add unit test for src/types/index.ts (#3612)

## [0.109.0] - 2025-04-08

### Added

- feat(eval): track assertion tokens in token usage (#3551)
- feat(plugins): add CCA plugin with documentation and grader (#3590)
- feat(providers): add Google valid function call support (#3605)
- feat(providers): add Lambda Labs integration (#3601)
- feat(webui): add pass rate column (#3580)

### Changed

- chore(api): prefix API routes with /api/v1/ (#3587)
- chore(evals): remove print option from evals data grid (#3595)
- chore(webui): update provider selector in create eval page (#3597)

### Fixed

- fix(dataset): resolve issue when generating a dataset without a `providers` key in configuration (#3603)
- fix(server): prevent server crash when unknown model is selected (#3593)

### Dependencies

- chore(deps): bump vite from 6.2.4 to 6.2.5 in the npm_and_yarn group (#3594)
- chore(deps): bump @aws-sdk/client-bedrock-runtime from 3.779.0 to 3.782.0 (#3592)

### Documentation

- docs(plugins): add llms.txt plugin and convert config to TypeScript (#3600)
- docs(plugins): remove duplicate plugins in list (#3599)
- docs(providers): add Llama 4 model details (#3598)
- docs(self-hosting): clarify configuration and sharing options (#3591)

## [0.108.0] - 2025-04-03

### Tests

- test: add unit test for src/providers/lambdalabs.ts (#3602)

### Added

- feat(sharing): migrate sharing to promptfoo.app (#3572)
- feat(providers): add Google AI Studio tool use (#3564)
- feat(providers): add promptfoo model endpoint (#3534)
- feat(providers): implement Google Live mock stateful API (#3500)
- feat(redteam): add multi-turn tool discovery plugin (#3448)
- feat(dataset-generation): output generated datasets as CSV (#3573)

### Changed

- chore(redteam): add OWASP red team mappings (#3581)
- chore(webui): link URLs in metadata (#3569)
- chore(webui): use datagrids for Prompts, Datasets, and History (#3556)
- chore(build): split test and build jobs for faster CI workflow (#3586)
- chore: 0.108.0 (#3589)
- docs: add link to API reference (#3583)
- docs: add screenshot (#3582)
- docs: update docs around Google tools and rename multimodal live (#3578)
- refactor: rename vertexUtil to util and Google provider to AIS provider (#3567)
- test: add unit test for src/commands/generate/dataset.ts (#3575)

### Fixed

- fix(providers): make AIStudio & Live handle system prompts as thoroughly as vertex (#3588)
- fix(providers): enable Google to load tools from vars (#3579)
- fix(csv): update CSV docs and trim whitespace for keys in CSV test files (#3571)

### Dependencies

- chore(deps): bump @aws-sdk/client-bedrock-runtime from 3.778.0 to 3.779.0 (#3563)
- chore(deps): bump openai from 4.90.0 to 4.91.0 (#3562)
- chore(deps): bump openai from 4.91.0 to 4.91.1 (#3577)
- chore(deps): update jspdf and dompurify dependencies (#3585)
- chore(deps): update to vite 6 (#3584)

### Documentation

- docs(azure): add guidance on configuring DeepSeek models (#3559)

## [0.107.7] - 2025-04-01

### Added

- feat(evals): add evals index page (#3554)
- feat(guardrails): implement adaptive prompting guardrails (#3536)
- feat(prompts): add support for loading prompts from CSV files (#3542)
- feat(providers): load arbitrary files in nested configs in python provider (#3540)
- feat(redteam): add UnsafeBench plugin for testing unsafe image handling (#3422)

### Changed

- chore: fix type of Prompt to use omit (#3526)
- chore: hide navbar during report PDF generation (#3558)
- chore(dependencies): update package dependencies to latest versions (#3544)
- docs: add openapi reference page (#3550)
- docs: add foundation model guide (#3531)
- docs: rename guide (#3546)
- docs: update multi modal guide (#3547)
- refactor: improve google types (#3549)
- refactor: unify google apis (#3548)
- test: add unit test for src/python/pythonUtils.ts (#3508)
- chore: bump @aws-sdk/client-bedrock-runtime from 3.775.0 to 3.777.0 (#3521)
- chore: bump @aws-sdk/client-bedrock-runtime from 3.777.0 to 3.778.0 (#3541)
- chore: bump openai from 4.89.1 to 4.90.0 (#3520)
- chore: bump version 0.107.7 (#3560)
- chore: bump vite from 5.4.15 to 5.4.16 in the npm_and_yarn group (#3555)
- Revert "docs(azure): add guidance on configuring DeepSeek models" (#3561)

### Fixed

- fix(assertions): include reason in python score threshold message (#3528)
- fix(assertions): log all reasons in g-eval (#3522)
- fix(datasets): add support for jsonl test cases (#3533)
- fix(http): template strings directly in url (#3525)
- fix(providers): add logging and fix custom python provider caching (#3507)
- fix(redteam): correct tool count (#3557)
- fix(webui): handle : characters better in metadata search (#3530)

### Documentation

- docs(azure-example): update assistant prompts and test cases (#3529)
- docs(red-team): add metadata to foundation models guide (#3532)
- docs(sagemaker): improve documentation (#3539)
- docs(troubleshooting): add guidance for better-sqlite version mismatch (#3537)

## [0.107.6] - 2025-03-28

### Tests

- test: add unit test for src/models/eval.ts (#3553)
- test: add unit test for src/prompts/processors/csv.ts (#3543)
- test: add unit test for src/providers/promptfooModel.ts (#3535)

### Added

- feat(providers): add support for Amazon SageMaker (#3413)

### Changed

- feat: litellm provider (#3517)
- fix: handle circular provider references (#3511)
- chore: bump openai from 4.89.0 to 4.89.1 (#3509)
- chore(blog): improve pagination and post grid UI (#3504)
- chore: add support for `apiKeyRequired` in openai provider (#3513)
- chore: bump version 0.107.6 (#3519)
- docs: owasp red teaming guide (#3101)

### Fixed

- fix(providers): support token counting for every major type of bedrock model (#3506)
- fix(env): add override option to dotenv.config for --env-file support (#3502)

## [0.107.5] - 2025-03-26

### Tests

- test: add unit test for src/providers/openai/index.ts (#3514)
- test: add unit test for src/models/evalResult.ts (#3512)

### Added

- feat(csv): add CSV metadata column support with array values (#2709)

### Changed

- chore: add filepaths to debug output (#3464)
- chore: remove generate test cases button from UI (#3475)
- chore(content): update user statistics (#3460)
- chore(providers): add support and docs for gemini 2.5 pro to Google Chat Provider (#3485)
- chore(providers): support refusal and JSON schemas in openai responses api (#3456)
- chore(providers): update openai model costs and add missing models (#3454)
- chore(redteam): add a PlinyGrader to more accurately grade Pliny results (#3478)
- chore: bump @aws-sdk/client-bedrock-runtime from 3.758.0 to 3.772.0 (#3452)
- chore: bump @aws-sdk/client-bedrock-runtime from 3.772.0 to 3.774.0 (#3482)
- chore: bump @aws-sdk/client-bedrock-runtime from 3.774.0 to 3.775.0 (#3498)
- chore: bump openai from 4.88.0 to 4.89.0 (#3451)
- chore: bump version 0.107.5 (#3505)
- chore: bump vite from 5.4.14 to 5.4.15 in the npm_and_yarn group (#3483)
- docs: ensure consistent redteam flag usage in guides (#3477)
- docs: reduce size of profile pic (#3484)
- test: add unit test for src/app/src/pages/redteam/setup/components/strategies/utils.ts (#3495)
- test: add unit test for src/providers/openai/util.ts (#3455)

### Fixed

- fix(togetherai): ensure max_tokens is respected in configuration (#3468)
- fix(providers): handle malformed response in a21 (#3465)
- fix(csv): newlines in CSVs (#3459)
- fix(providers): simulated user bugs (#3463)
- fix(assertions): replace logical OR with nullish coalescing for thresholds (#3486)
- fix(redteam): filter out template variables in entity extraction (#3476)
- fix(redteam): type of ALL_STRATEGIES to be as const (#3494)

### Dependencies

- chore(deps): update dependencies to latest versions (#3453)

### Documentation

- docs(contributing): enhance contributing guide with additional details and formatting (#3457)
- docs(examples): improve instructions for running 4o vs. 4o mini example (#3474)
- docs(multilingual): improve multilingual strategy documentation (#3487)
- docs(readme): improve README formatting and add new sections (#3461)
- docs(security): add security policy (#3470)
- docs(site): add Faizan to team page (#3473)
- docs(site): add will to team page (#3472)

## [0.107.4] - 2025-03-20

### Tests

- test: add unit test for src/assertions/similar.ts (#3490)
- test: add unit test for src/assertions/rouge.ts (#3489)
- test: add unit test for src/assertions/levenshtein.ts (#3488)
- test: add unit test for src/redteam/graders.ts (#3479)
- test: add unit test for src/logger.ts (#3467)
- test: add unit test for src/redteam/providers/toolDiscoveryMulti.ts (#3450)
- test: add unit test for src/redteam/graders.ts (#3449)
- test: add unit test for src/providers/openai/util.ts (#3441)

### Added

- feat(providers): Added support for OpenAI Responses API (#3440)

### Changed

- chore(dependencies): Bumped OpenAI from 4.87.4 to 4.88.0 (#3436)
- chore(webui): Included error message in toast (#3437)
- chore(providers): Added o1-pro (#3438)
- chore(scripts): Specified repository for postversion PR creation (#3432)
- test: Added unit test for src/evaluatorHelpers.ts (#3430)
- chore: bump version 0.107.4 (#3447)

### Fixed

- fix(Dockerfile): Created .promptfoo directory in Dockerfile and removed initContainer (#3435)
- fix(providers): Fixed caching behavior for Azure assistants (#3443)
- fix(providers): Resolved Go provider CallApi redeclaration issue (#3414)
- fix(redteam): Added missing constants for RAG poisoning plugin (#3375)

### Documentation

- docs(blog): Added misinformation blog post (#3433)
- docs(examples): Added redteam-azure-assistant example (#3446)
- docs(redteam): Added guidance on purpose for image redteams (#3444)
- docs(redteam): Created guides section under red teaming (#3445)
- docs(site): Added responsible disclosure policy (#3434)

## [0.107.3] - 2025-03-19

### Tests

- test: add unit test for src/providers/azure/util.ts (#3427)
- test: add unit test for src/providers/azure/warnings.ts (#3426)

### Changed

- chore(providers): improve Azure Assistant integration (#3424)
- chore(providers): add Google multimodal live function callbacks (#3421)
- refactor(providers): split Azure provider into multiple files and update model pricing (#3425)
- docs: add multi-modal redteam example (#3416)
- chore: bump version 0.107.3 (#3431)

### Dependencies

- chore(deps): bump openai from 4.87.3 to 4.87.4 (#3428)

## [0.107.2] - 2025-03-17

### Tests

- test: add unit test for src/redteam/graders.ts (#3423)
- test: add unit test for src/providers/golangCompletion.ts (#3415)

### Added

- feat(assertions): update factuality grading prompt to improve compatibility across many different providers (#3408)
- feat(providers): add support for OpenAI Realtime API (#3383)
- feat(providers): update default Anthropic providers to latest version (#3388)

### Changed

- chore(cli): set PROMPTFOO_INSECURE_SSL to true by default (#3397)
- chore(webui): add success filter mode (#3387)
- chore(webui): add more copying options in EvalOutputPromptDialog (#3379)
- chore(onboarding): update presets (#3411)
- chore(auth): improve login text formatting (#3389)
- chore(init): add fallback to 'main' branch for example fetching (#3417)
- chore(prompts): remove unused prompts from grading.ts (#3407)
- chore(redteam): update entity extraction prompt (#3405)
- refactor(providers): split Anthropic provider into modular components (#3406)
- chore: bump version 0.107.2 (#3419)
- revert: "fix(workflow): temporarily disable redteam-custom-enterprise-server job" (#3418)

### Fixed

- fix(providers): update Bedrock output method signature (#3409)
- fix(redteam): correct strategyId for jailbreak (#3399)

### Dependencies

- chore(deps): update dependencies to latest stable versions (#3385)

### Documentation

- docs(blog): add data poisoning article (#2566)
- docs(examples): update Amazon Bedrock provider documentation (#3401)
- docs(guides): add documentation on testing guardrails (#3403)
- docs(guides): add more content on agent and RAG testing (#3412)
- docs(providers): update AWS Bedrock documentation with Nova details (#3395)
- docs(redteam): remove duplicate plugin entry (#3393)
- docs(redteam): update examples (#3394)
- docs(style): introduce a cursor rule for documentation and do some cleanup (#3404)

## [0.107.1] - 2025-03-14

### Tests

- test: add unit test for src/redteam/strategies/iterative.ts (#3400)

### Fixed

- fix(workflow): temporarily disable redteam-custom-enterprise-server job (#3410)

### Changed

- chore: more copying options in EvalOutputPromptDialog (#3379)
- chore: add filter mode (#3387)
- chore(providers): update default Anthropic providers to latest version (#3388)
- chore(auth): improve login text formatting (#3389)
- chore: PROMPTFOO_INSECURE_SSL true by default (#3397)
- chore: bump version 0.107.1 (#3398)
- docs: update redteam examples (#3394)

### Dependencies

- chore(deps): update dependencies to latest stable versions (#3385)

### Documentation

- docs(redteam): remove duplicate plugin entry (#3393)

## [0.107.0] - 2025-03-13

### Tests

- test: add unit test for src/globalConfig/cloud.ts (#3391)
- test: add unit test for src/providers/openai/util.ts (#3384)
- test: add unit test for src/redteam/graders.ts (#3382)

### Added

- feat(cli): Add model-scan command (#3323)
- feat(webui): Add metadata filtering in ResultsTable (#3368)
- feat(providers): Add multi-modal live sequential function calls (#3345)
- feat(server): Load dotenv file when starting server (#3321)
- feat(redteam): Add audio strategy (#3347)
- feat(redteam): Add convert to image strategy (#3342)
- feat(webui): Add download failed tests dialog (#3327)

### Changed

- chore(providers): Add Bedrock support for DeepSeek (#3363)
- chore(docs): Add Cursor AI rules for development workflow (#3326)
- chore(webui): Sync custom policies UI changes from promptfoo-cloud (#3257)
- chore(redteam): Make image jailbreak strategy runnable (#3361)
- chore(redteam): Add missing audio and image descriptions (#3372)
- chore(webui): Improve keyboard shortcut order in DownloadMenu (#3330)
- chore(error): Improve malformed target response error message (#3341)
- chore(prompts): Support j2 files (#3338)
- chore(providers): Add missing Bedrock models (#3362)
- chore(providers): Improve support for Azure reasoning models and update documentation (#3332)
- chore(providers): Integrate DeepSeek reasoning context into output (#3285)
- chore(providers): Support entire ProviderResponse output (#3343)
- chore(providers): Support multi-segment prompts in google:live provider (#3373)
- chore(redteam): Add fallback to harmful grader for specific ID patterns (#3366)
- chore(redteam): Add pluginId to plugin metadata (#3367)
- chore(redteam): Add strategyId metadata to test cases (#3365)
- chore(release): Bump version to 0.107.0 (#3378)
- chore(webui): Clean up YAML from download menu (#3328)
- chore(webui): Improve styling of table settings modal (#3329)
- chore(webui): Improve YAML editor component (#3325)
- chore(webui): Sort display metrics alphabetically in eval output cells (#3364)
- refactor(redteam): Remove harmCategory from harmful plugin vars (#3371)

### Fixed

- fix(evaluator): Merge test case metadata with provider response metadata (#3344)
- fix(redteam): Include assertion in remote grading result (#3349)
- fix(providers): Fix environment variable substitution in HTTP provider headers (#3335)
- fix(redteam): Update moderation flag default and adjust test case metadata (#3377)
- fix(share): Correct URL display when self-hosting (#3312)
- fix(webui): Fix missing plugins in report view (#3356)

### Dependencies

- chore(deps): Bump @azure/identity from 4.7.0 to 4.8.0 (#3352)
- chore(deps): Bump @babel/runtime from 7.26.7 to 7.26.10 in the npm_and_yarn group (#3348)
- chore(deps): Bump openai from 4.86.2 to 4.87.3 (#3353)
- chore(deps): Bump the npm_and_yarn group with 3 updates (#3336)
- chore(deps): Run `npm audit fix` (#3359)

### Documentation

- docs(blog): Add sensitive information disclosure post (#3350)
- docs(examples): Add foundation model redteam example (#3333)
- docs(scanner): Add model scanner documentation (#3322)

## [0.106.3] - 2025-03-07

### Added

- feat(redteam): Advanced redteam configurations from cloud provider (#3303)
- feat(redteam): Advanced redteam configurations from cloud provider (#3303)

### Changed

- chore: Bump version 0.106.3 (#3320)
- chore(providers): Add EU Nova models to Bedrock (#3318)
- chore: bump version 0.106.2 (#3317)

### Fixed

- fix(webui): Setting custom target ID (#3319)
- fix(providers): amazon nova outputs

### Documentation

- docs(self-hosting): Add a note about PROMPTFOO_CONFIG_DIR (#3315)

## [0.106.2] - 2025-03-07

### Changed

- chore(providers): add claude 3.7 thinking support in bedrock (#3313)
- chore(providers): add `showThinking` option to anthropic and bedrock (#3316)
- chore: Update cloud provider prefix (#3311)

## [0.106.1] - 2025-03-06

### Tests

- test: add unit test for src/providers/azure/moderation.ts (#3298)
- test: add unit test for src/providers/defaults.ts (#3297)
- test: add unit test for src/providers/defaults.ts (#3294)

### Added

- feat(providers): Google Multimodal Live provider by @abrayne in #3270
- feat(providers): add support for gpt-4o-audio-preview by @mldangelo in #3302
- feat(cloud): Fetch provider from cloud by @sklein12 in #3299
- feat(moderation): add Azure Content Safety API moderation by @MrFlounder in #3292

### Changed

- chore: bump version 0.106.1 by @MrFlounder in #3310
- chore(build): add pnpm support by @mldangelo in #3307
- chore(config): add fallback for eval without configuration by @mldangelo in #3279
- chore(config): enhance error message formatting by @mldangelo in #3306
- chore(dep): bump @anthropic-ai/sdk from 0.38.0 to 0.39.0 by @dependabot in #3269
- chore(dep): bump openai from 4.86.1 to 4.86.2 by @dependabot in #3305
- chore(providers): enable templating of Google API credentials by @mldangelo in #3283
- chore(providers): support for xai region by @typpo in #3281
- chore(scripts): remove unused and undocumented install script by @mldangelo in #3308
- chore(webui): set proper MIME types for JavaScript files by @mldangelo in #3271
- docs: more bedrock multimodal docs by @typpo in #3268
- docs: show remote status for plugins by @typpo in #3272
- docs: update azure moderation doc by @MrFlounder in #3309
- docs: improve JavaScript provider documentation by @mldangelo in #3301
- test: add unit test for src/globalConfig/accounts.ts by @gru-agent in #3254
- test: add unit test for src/providers/vertexUtil.ts by @gru-agent in #3278
- test: add unit test for src/util/cloud.ts by @gru-agent in #3300
- test: add unit test for src/providers/golangCompletion.ts by @gru-agent in #3276

### Fixed

- fix(providers): remove duplicate CallApi in golang completion by @MrFlounder in #3275
- fix(providers): support @smithy/node-http-handler ^4.0.0 by @aloisklink in #3288
- fix(config): env vars in promptfooconfig.yaml files are strings by @mldangelo in #3273
- fix(eval): honor evaluateOptions when config file is in a different directory by @mldangelo in #3287
- fix(providers): catch Vertex finish_reason errors correctly by @kieranmilan in #3277

## [0.106.0] - 2025-03-03

### Tests

- test: add unit test for src/providers/google.ts (#3284)
- test: add unit test for src/types/index.ts (#3274)

### Changed

- feat: base64 loader for images (#3262)
- feat: allow prompt functions to return config (#3239)
- fix: infinite rerender in provider editor (#3242)
- chore(providers): refactor OpenAI image provider to remove OpenAI Node SDK dependency (#3245)
- chore(providers): replace OpenAI moderation provider SDK with fetch (#3248)
- chore: Add Foundational Model Reports links to Resources menu and footer (#3250)
- chore: inference limit warning (#3253)
- chore: Fix an error in Google SpreadSheet(Authenticated) with a header without a value (#3255)
- chore: bump version 0.106.0 (#3267)
- test: add unit test for src/providers/openai/util.ts (#3241)

### Dependencies

- chore(deps): update dependencies to latest versions (#3247)

### Documentation

- docs(press): add new podcast to press page (#3252)

## [0.105.1] - 2025-02-28

### Added

- feat(providers): add support for execution of function/tool callbacks in Vertex provider (@abrayne) [#3215](https://github.com/promptfoo/promptfoo/pull/3215)

### Changed

- chore(cli): refactor share command (@mldangelo) [#3234](https://github.com/promptfoo/promptfoo/pull/3234)
- chore(providers): add support for GPT-4.5 OpenAI model (@mldangelo) [#3240](https://github.com/promptfoo/promptfoo/pull/3240)
- chore(providers): lazy load replicate provider (@typpo) [#3220](https://github.com/promptfoo/promptfoo/pull/3220)
- chore(providers): support inject vars in query params for raw requests for http provider (@sklein12) [#3233](https://github.com/promptfoo/promptfoo/pull/3233)
- chore(redteam): map RBAC-tagIds when pulling redteam configs from the cloud (@sklein12) [#3229](https://github.com/promptfoo/promptfoo/pull/3229)
- chore(webui): add reusable error boundary component (@mldangelo) [#3224](https://github.com/promptfoo/promptfoo/pull/3224)
- chore(webui): fix progress to history redirects (@mldangelo) [#3217](https://github.com/promptfoo/promptfoo/pull/3217)
- chore(webui): make datasets optional in history and prompts components (@mldangelo) [#3235](https://github.com/promptfoo/promptfoo/pull/3235)
- revert: "chore: Map RBAC-tagIds when pulling redteam configs from the cloud" (@sklein12) [#3231](https://github.com/promptfoo/promptfoo/pull/3231)
- docs: update Claude vs GPT comparison (@AISimplyExplained) [#3216](https://github.com/promptfoo/promptfoo/pull/3216)
- test: add unit test for src/app/src/pages/history/History.tsx (@gru-agent) [#3197](https://github.com/promptfoo/promptfoo/pull/3197)
- test: add unit test for src/providers/vertexUtil.ts (@gru-agent) [#3208](https://github.com/promptfoo/promptfoo/pull/3208)
- test: add unit test for src/server/server.ts (@gru-agent) [#3198](https://github.com/promptfoo/promptfoo/pull/3198)

### Dependencies

- chore(deps): bump @aws-sdk/client-bedrock-runtime from 3.751.0 to 3.755.0 (@dependabot) [#3213](https://github.com/promptfoo/promptfoo/pull/3213)
- chore(deps): bump version 0.105.1 (@mldangelo) [#3244](https://github.com/promptfoo/promptfoo/pull/3244)

### Documentation

- docs(command-line): update documentation with new commands and options (@mldangelo) [#3223](https://github.com/promptfoo/promptfoo/pull/3223)
- docs(vertex): enhance and update Vertex AI documentation (@mldangelo) [#3107](https://github.com/promptfoo/promptfoo/pull/3107)

### Tests

- test(history): remove obsolete History component tests (@mldangelo) [#3218](https://github.com/promptfoo/promptfoo/pull/3218)

## [0.105.0] - 2025-02-25

### Added

- feat(assertions): add custom assertion scoring functions (#3142)
- feat(providers): add Claude 3.7 (#3200)
- feat(providers): add Databricks provider (#3124)
- feat(providers): add support for multiple providers in single config file (#3156)
- feat(webui): add HTTPS option for raw request in redteam setup (#3149)

### Changed

- chore!(providers): remove direct provider exports in favor of loadApiProvider (#3183)
- chore(build): enable SWC for ts-node for faster dev server (#3126)
- chore(eval): add eval-id to --filter-failing and --filter-errors-only eval flags (#3174)
- chore(logging): replace console.error with logger.error (#3175)
- chore(providers): add support for Anthropic Claude 3.7 Sonnet model (#3202)
- chore(providers): add support for Claude on Vertex (#3209)
- chore(providers): update Claude 3.7 Sonnet configurations (#3199)
- chore(redteam): refactor HarmBench plugin (#3176)
- chore(release): bump version to 0.105.0 (#3210)
- chore(webui): add pagination to eval selector (#3189)
- chore(webui): add pagination to reports index frontend (#3190)
- chore(webui): add toggle for application vs model testing (#3194)
- chore(webui): enhance dataset dialog and table UI (#3154)
- chore(webui): improve external systems section styling (#3195)
- chore(webui): improve prompts page view (#3135)
- chore(webui): modernize UI components (#3150)
- chore(webui): refactor data loading in progress view for reusability (#3136)
- chore(webui): return detailed error messages from fetch (#3145)
- chore(webui): sync UI improvements from cloud (#3164)
- chore(webui): update outdated onboarding models (#3130)
- refactor(env): centralize environment variable schema (#3105)
- refactor(providers): extract provider registry to dedicated module (#3127)
- refactor(utils): separate database utilities from general utilities (#3184)
- refactor(webui): rename progress to history (#3196)

### Fixed

- fix(cli): fix list command for datasets (#3163)
- fix(cli): resolve issue where script.py:myFunc fails fs stat check with PROMPTFOO_STRICT_FILES=true (#3133)
- fix(env): ensure environment variables are properly merged and rendered in Nunjucks (#3134)
- fix(providers): update Go toolchain version to valid syntax (#3170)
- fix(providers): add JSON stringify for debug output in `http` provider (#3131)
- fix(providers): correct Gemini/OpenAI format conversion (#3206)
- fix(providers): handle OpenRouter empty content (#3205)
- fix(providers): properly classify API errors with ResultFailureReason.ERROR (#3141)
- fix(providers): remove content length header in HTTP provider (#3147)
- fix(site): resolve mobile responsiveness issues (#3201)
- fix(webui): improve dark mode colors (#3187)
- fix(webui): resolve share modal infinite loop (#3171)

### Dependencies

- chore(deps): bump @aws-sdk/client-bedrock-runtime from 3.744.0 to 3.749.0 (#3121)
- chore(deps): bump @aws-sdk/client-bedrock-runtime from 3.749.0 to 3.750.0 (#3128)
- chore(deps): bump @aws-sdk/client-bedrock-runtime from 3.750.0 to 3.751.0 (#3159)
- chore(deps): bump @azure/identity from 4.6.0 to 4.7.0 (#3160)
- chore(deps): bump openai from 4.85.0 to 4.85.1 (#3120)
- chore(deps): bump openai from 4.85.1 to 4.85.2 (#3161)
- chore(deps): bump openai from 4.85.2 to 4.85.3 (#3173)
- chore(deps): bump openai from 4.85.3 to 4.85.4 (#3192)
- chore(deps): update dependencies to latest versions (#3193)

### Documentation

- docs(vertex): add gemini-2.0-flash-001 fixes #3167 (#3168)
- docs(metrics): improve derived metrics documentation (#3157)
- docs(configuration): enhance CSV documentation with custom assertion example (#3158)
- docs(press): update press page with new content and resources (#3103)

### Tests

- test(routes): add unit test for src/server/routes/redteam.ts (#3181)

## [0.104.4] - 2025-02-17

### Added

- feat(redteam): add reasoning denial of service plugin (#3109)
- feat(providers): add support for tools in Vertex provider (#3077)

### Changed

- chore(providers): update replicate default moderation provider (#3097)
- chore(redteam): update grader prompt (#3092)
- chore(testCases): improve error message clarity in testCaseReader, clean up tests (#3108)
- chore(testCases): improve JSON field support in CSV test cases (#3102)
- chore(webui): add extension hooks support to red team configuration (#3067)
- chore(webui): display suggestion note (#3116)
- chore(webui): refine suggestion behavior (#3112)

### Fixed

- fix(providers): support nested directory structures in Go provider (#3118)

### Dependencies

- chore(deps): bump openai from 4.84.0 to 4.85.0 (#3095)
- chore(deps): bump version to 0.104.4 (#3119)

### Documentation

- docs(blog): add agent security blog post (#3072)
- docs(google-sheets): improve documentation clarity (#3104)
- docs: adds deprecation notice for PaLM models (#3172)

### Tests

- test(providers): add unit test for src/providers/openai/image.ts (#3086)
- test(redteam): add unit test for src/redteam/plugins/overreliance.ts (#3093)
- test(core): add unit test for src/table.ts (#3084)
- test: add unit test for src/types/index.ts (#3177)
- test: add unit test for src/types/index.ts (#3144)
- test: add unit test for src/assertions/assertionsResult.ts (#3143)

## [0.104.3] - 2025-02-14

### Tests

- test: add unit test for src/providers/replicate.ts (#3098)

### Changed

- chore(release): bump version to 0.104.3 (#3091)
- refactor(prompts): consolidate prompt processing logic (#3081)
- refactor(utils): move utils to util (#3083)

### Fixed

- fix(testCaseReader): correctly process file:// URLs for YAML files (#3082)

## [0.104.2] - 2025-02-13

### Tests

- test: add unit test for src/validators/redteam.ts (#3074)

### Changed

- chore(providers): add extra_body support for Anthropic API (#3079)
- chore(webui): add pagination and show more/less controls to intent sections (#2955)
- chore(auth): sync email between config and login commands (#3062)
- chore: remove debug log (#3071)
- chore(testCases): add HuggingFace Hub token support for datasets (#3063)
- docs: document `NO_PROXY` environment variable (#3070)

### Fixed

- fix(providers): Anthropic API error handling for 413s (#3078)
- fix(redteam): correct foundation plugin collection expansion (#3073)

### Dependencies

- chore(deps): bump openai from 4.83.0 to 4.84.0 (#3075)
- chore(deps): bump version to 0.104.2 (#3080)

## [0.104.1] - 2025-02-11

### Documentation

- docs: improve getting started guide (#3065)

### Added

- feat(test-cases): add support for loading dynamic test cases from Python and JavaScript/TypeScript files (#2993)
- feat(assertions): add `threshold` support for `llm-rubric` (#2999)
- feat(package): add guardrails in node package (#3034)

### Changed

- chore(assertions): improve parsing of llm-rubric outputs (#3021)
- chore(assertions): make JSON parsing less strict for matchers (#3002)
- chore(assertions): parse string scores in llm rubric outputs (#3037)
- chore(build): resolve CodeQL invalid Go toolchain version warning (#3022)
- chore(ci): remove unused nexe build workflow (#3014)
- chore(config): enhance email validation with zod schema (#3011)
- chore(config): handle empty config files gracefully (#3027)
- chore(download): include comment in download data (#3052)
- chore(eval): add redteamFinalPrompt to download menu (#3035)
- chore(harmful): refine grader logic for specific categories (#3054)
- chore(hooks): improve handling of absolute paths in hook/code import (#3060)
- chore(providers): add bedrock llama3.3 support (#3031)
- chore(providers): add fireworks provider (#3001)
- chore(providers): allow Alibaba API base URL override (#3040)
- chore(providers): correct golang behavior for prompts with quotes (#3026)
- chore(providers): expose `deleteFromCache` to evict cache keys after fetch by providers (#3009)
- chore(providers): handle edge case in openai chat completion provider (#3033)
- chore(providers): validate dynamic method call (#3023)
- chore(redteam): add --no-progress-bar support for redteam generate and run (#3043)
- chore(redteam): add support for job progress in RunEvalOptions (#3042)
- chore(redteam): enhance refusal detection (#3015)
- chore(redteam): improve progress plumbing changes (#3053)
- chore(redteam): purge signature auth from redteam config if disabled (#2995)
- chore(redteam): support progress callback in redteam run (#3049)
- chore(release): bump version 0.104.1 (#3061)
- chore(webui): add clear search buttons to search fields (#3048)
- chore(webui): color pass rates on a gradient (#2997)
- chore(webui): ensure extensions are serialized from config in getUnifiedConfig (#3050)
- chore(webui): ensure thumbs remain active after selection (#3059)
- chore(webui): improve column selector tooltip placement (#3005)
- chore(webui): move dropdown chevron to correct position (#3007)
- chore(webui): reorganize provider configurations (#3028)
- refactor(test): split test case loading from synthesis (#3004)
- docs: fix PromptFoo vs. Promptfoo capitalization (#3013)
- docs: update assert function context docs and examples (#3008)

### Fixed

- fix(providers): escape single quotes in golang provider (#3025)

### Dependencies

- chore(deps): bump @aws-sdk/client-bedrock-runtime from 3.741.0 to 3.743.0 (#3020)
- chore(deps): bump @aws-sdk/client-bedrock-runtime from 3.743.0 to 3.744.0 (#3038)
- chore(deps): bump esbuild from 0.24.2 to 0.25.0 (#3056)
- chore(deps): bump openai from 4.82.0 to 4.83.0 (#3019)
- chore(deps): bump vitest from 2.1.8 to 2.1.9 (#3018)
- chore(deps): update dependencies (#3032)
- chore(deps): update dependencies to latest versions (#3024)
- chore(deps): update vitest to resolve CVE issues (#3016)

### Tests

- test(unit): add test for src/redteam/sharedFrontend.ts (#3051)
- test: add unit test for src/integrations/huggingfaceDatasets.ts (#3064)

## [0.104.0] - 2025-02-06

### Tests

- test: add unit test for src/redteam/util.ts (#3017)

### Added

- feat(openai): Updated default grading provider to gpt-4o-2024-11-20 (#2987)
- feat(assertions): Added `.js` file support for `rubricPrompt` in `llm-rubric` assertion (#2972)
- feat(redteam): Added pandamonium strategy (#2920)
- feat(redteam): Added retry strategy for regression testing (#2924)
- feat(redteam): Added support for base64-encoded key strings in webui in addition to file paths and file upload (#2983)

### Changed

- chore(redteam): Improved RBAC grader (#2976)
- chore(redteam): Improved BOLA grader (#2982)
- chore(site): Added HTTP endpoint config generator link (#2957)
- chore(webui): Synced test target configuration key file UI with cloud (#2959)
- chore(docs): Changed Docusaurus default port (#2964)
- chore(redteam): Added foundation model plugin collection (#2967)
- chore(redteam): Cleaned up key validation code (#2992)
- chore(redteam): Sorted constants (#2988)
- chore(redteam): Sorted strategy list (#2989)
- chore(redteam): UI - Added new strategy presents and client-side session IDs (#2968)
- chore(share): Added confirmation step before generating public share link (#2921)
- chore(providers): Restructured OpenAI provider into modular files (#2953)
- chore: Fixed build due to duplicate import and cyclic dependency (#2969)
- chore(docusaurus): Added ability to override port via environment variable (#2986)
- test: Added unit test for src/assertions/utils.ts (#2974)
- test: Added unit test for src/redteam/plugins/rbac.ts (#2977)

### Fixed

- fix(redteam): Improved Crescendo strategy on refusals (#2979)
- fix(redteam): Added support for target delay in redteam setup UI (#2991)
- fix(redteam): Stringified guardrail headers (#2981)
- fix(redteam): Fixed harmbench plugin dataset pull location (#2963)

### Dependencies

- chore(deps): Bumped @aws-sdk/client-bedrock-runtime from 3.738.0 to 3.741.0 (#2973)
- chore(deps): Bumped version to 0.104.0 (#2994)
- chore(deps): Bumped vitest from 1.6.0 to 1.6.1 in /examples/jest-integration (#2978)

### Documentation

- docs(blog): DeepSeek tweaks (#2970)
- docs(blog): DeepSeek redteam (#2966)
- docs(cloud): Added service accounts (#2984)
- docs(guide): Added guide for doing evals with harmbench (#2943)
- docs(press): Added dedicated press page (#2990)
- docs(python): Updated Python provider docs to add guardrails usage example (#2962)

## [0.103.19] - 2025-02-02

### Tests

- test: add unit test for src/redteam/strategies/hex.ts (#2951)

### Added

- feat(redteam): Add a plugin to run redteams against the HarmBench dataset (#2896)
- feat(redteam): add hex strategy (#2950)

### Changed

- chore(providers): add o3 mini as an option to OpenAI provider (#2940)
- chore(providers): migrate Groq to use OpenAI provider - add groq reasoning example (#2952)
- chore(providers): update openai api version to support o3 models (#2942)
- chore(redteam): reduce false positives in politics plugin (#2935)
- chore(docs): re-add plugin documentation to the example (#2939)
- chore(examples): Example of a very simple barebones eval with Harmbench (#2873)
- chore: Reduced watched files for nodemon (#2949)
- chore(redteam): use shared penalized phrase function in `iterativeTree (#2946)
- chore: bump version 0.103.19 (#2954)

### Dependencies

- chore(deps): bump various dependencies (#2941)

## [0.103.18] - 2025-01-31

### Tests

- test: add unit test for src/redteam/constants.ts (#2928)
- test: add unit test for src/redteam/strategies/retry.ts (#2927)

### Added

- feat(providers): add Alibaba Model Studio provider (#2908)

### Changed

- fix: added tsx back to dependencies (#2923)
- fix: full rubricPrompt support for json/yaml filetypes (#2931)
- chore(grader): improve false positive detection for religion grader (#2909)
- chore(redteam): upgrade replicate moderation api to Llama Guard 3 (#2904)
- chore(webui): add preset collections for redteam plugins (#2853)
- chore: Move callEval outside of the function so we can re-use it (#2897)
- chore: Save test case from EvalResult (#2902)
- chore: bump @aws-sdk/client-bedrock-runtime from 3.734.0 to 3.738.0 (#2906)
- chore: bump openai from 4.80.1 to 4.81.0 (#2905)
- chore: bump version 0.103.18 (#2932)
- chore: improvements to refusal detection (#2903)
- test: configure default globalConfig mock and logger mock (#2915)

### Fixed

- fix(generation): handle cases where vars is not an array (#2916)
- fix(providers): handle function expressions in transform response (#2917)
- fix(webui): improve dark mode syntax highlighting in HTTP request editor (#2911)
- fix(webui): improve spacing between Back and Next buttons (#2912)
- fix(webui): update Next button styling to support dark mode (#2898)
- fix: broken docs build (#2937)

### Documentation

- docs(examples): update and clean up DeepSeek R1 example README (#2918)

## [0.103.17] - 2025-01-30

### Added

- feat(launcher): Add launcher page and Cloudflare deploy action (#2599)
- feat(providers): Add JFrog ML provider (#2872)

### Changed

- chore(build): Move dependencies to devDependencies (#2876)
- chore(redteam): Update grader SpecializedAdviceGrader (#2895)
- chore(redteam): Update graders: imitation, overreliance (#2882)
- chore(redteam): Update graders: politics and RBAC (#2878)
- chore(redteam): Update SQL injection and shell injection graders (#2870)
- chore(redteam): Remove RedTeamProvider response (#2899)
- chore(build): Bump version to 0.103.17 (#2900)
- docs: Fix broken transformVars example (#2887)
- test: Add unit test for src/providers/bedrockUtil.ts (#2879)
- test: Add unit test for src/redteam/plugins/shellInjection.ts (#2871)

### Fixed

- fix(assertions): Add valueFromScript support to contains, equals, and startsWith assertions (#2890)
- fix(golang-provider): Support internal package imports by preserving module structure (#2888)

### Dependencies

- chore(deps): Move tsx to dev dependencies (#2884)
- chore(deps): Update Drizzle dependencies (#2877)

### Documentation

- docs(providers): Fix syntax and formatting in examples (#2875)

## [0.103.16] - 2025-01-28

### Added

- feat(eval): Support reasoning effort and usage tokens (#2817)
- feat(providers): Add support for anthropic citations (#2854)
- feat(redteam): Add RAG Full Document Exfiltration plugin (#2820)
- feat(tests): Add support for loading tests from JSONL files (#2842)

### Changed

- chore(eval): Support reasoning field (#2867)
- chore(providers): Add common provider types for redteam providers (#2856)
- chore(providers): Update google provider with better support for latest gemini models (#2838)
- chore(redteam): Add redteam run analytics (#2852)
- chore(package): Bump version 0.103.16 (#2869)
- chore(package): Ensure correct branch name when incrementing package version (#2851)
- chore(package): Exclude test files from npm package (#2862)
- chore(package): Simplify files field in package.json (#2868)
- chore(dev): Upgrade development versions of Node.js to v22 and Python to 3.13 (#2340)

### Fixed

- fix(openrouter): Pass through `passthrough` (#2863)
- fix(redteam): Run strategies on intents (#2866)
- fix(sharing): Combine sharing configuration from multiple promptfooconfigs (#2855)

### Dependencies

- chore(deps): Remove unused dependencies (#2861)
- chore(deps): Update patch and minor dependency versions (#2860)

### Documentation

- docs(deepseek): Deepseek censorship article (#2864)
- docs(simulated-user): Improve simulated user example (#2865)

### Tests

- test(redteam): Add unit test for src/redteam/plugins/beavertails.ts (#2844)
- test(redteam): Add unit test for src/redteam/plugins/contracts.ts (#2845)
- test: add unit test for src/providers.ts (#2874)
- test: add unit test for src/redteam/providers/iterative.ts (#2858)
- test: add unit test for src/types/index.ts (#2857)

## [0.103.15] - 2025-01-28

### Changed

- chore(providers): Add Hyperbolic alias (#2826)
- chore(providers): Add Perplexity alias (#2836)
- chore(providers): Add Cloudera alias (#2823)
- chore(providers): Make Adaline a peer dependency (#2833)
- chore(providers): Support chatgpt-4o-latest alias in OpenAI provider (#2841)
- chore(providers): Handle empty content due to Azure content filter (#2822)
- chore(assertions): Add not-is-refusal assertion (#2840)
- chore(redteam): Add stack trace to generate/run errors (#2831)
- chore(redteam): Reduce science fiction jailbreaks (#2830)
- chore(redteam): Switch from stateless to stateful (#2839)
- docs: Update contributing guide and fix docs build break (#2849)
- docs: Add terms of service (#2821)
- docs: Clean up LocalAI title (#2824)
- docs: Minor updates to provider documentation sidebar order (#2827)
- docs: Update contributing guide with helpful links and update new release documentation (#2843)
- docs: Update documentation with new models and features (#2837)
- test: Add unit test for src/providers/portkey.ts (#2825)
- test: Add unit test for src/redteam/plugins/asciiSmuggling.ts (#2846)

### Dependencies

- chore(deps): Bump OpenAI from 4.80.0 to 4.80.1 (#2835)
- chore(deps): Bump version to 0.103.15 (#2850)

## [0.103.14] - 2025-01-24

### Added

- feat(redteam): add InsultsGrader for insult detection (#2814)

### Changed

- feat: ability to export to burp (#2807)
- feat: pull and set sessionIds in the request and response body (#2784)
- fix: use controlled accordion for signature auth (#2789)
- chore: bump @anthropic-ai/sdk from 0.33.1 to 0.35.0 (#2790)
- chore: bump openai from 4.79.1 to 4.79.4 (#2791)
- chore: improve specialized advice grader (#2793)
- chore: unsafe practices grader (#2796)
- chore: more harmful graders (#2797)
- chore: sort by priority strategies in report view (#2809)
- chore: add graders for drugs, illegal activities, cybercrime, radicalization (#2810)
- chore: burp docs, improvements, and ui (#2818)
- chore: bump @aws-sdk/client-bedrock-runtime from 3.731.1 to 3.734.0 (#2815)
- chore: add keyfile upload (#2787)
- test: add unit test for src/assertions/contextRelevance.ts (#2804)
- test: add unit test for src/assertions/geval.ts (#2803)
- test: add unit test for src/fetch.ts (#2781)
- test: add unit test for src/assertions/contextFaithfulness.ts (#2798)
- test: add unit test for src/assertions/answerRelevance.ts (#2799)
- test: add unit test for src/assertions/contextRecall.ts (#2800)
- test: add unit test for src/assertions/modelGradedClosedQa.ts (#2801)
- refactor(fetch): remove unnecessary debug log (#2806)

### Fixed

- fix(azure): handle 400 response for content filter errors (#2812)
- fix(ui): ensure that a default value of the signature data field is populated into the redteam config (#2788)
- fix(docs): random grammar fix for model-graded metrics (#2794)

### Dependencies

- chore(deps): update LLM provider dependencies (#2795)

### Documentation

- docs(config): add status page link to footer (#2811)

### Tests

- test(openai): move OpenAI provider tests to dedicated file (#2802)
- test: add unit test for src/providers/adaline.gateway.ts (#2834)

## [0.103.13] - 2025-01-21

### Tests

- test: add unit test for src/types/providers.ts (#2766)
- test: add unit test for src/redteam/plugins/competitors.ts (#2764)

### Added

- feat(redteam): Add guardrail option to redteam ui & update transform response (#2688)
- feat: Share chunked results (#2632)

### Changed

- feat: http provider auth signature support (#2755)
- chore: improve http signature setup (#2779)
- chore(fetch): sanitize sensitive data in debug logs (#2778)
- chore(redteam): enhance logging and test count formatting (#2775)

### Fixed

- fix(fetch): correct TLS options for proxy settings (#2783)

### Dependencies

- chore(deps): bump vite from 5.4.11 to 5.4.12 in the npm_and_yarn group (#2777)
- chore(deps): bump vite from 5.4.9 to 5.4.14 in /examples/jest-integration in the npm_and_yarn group across 1 directory (#2776)

## [0.103.12] - 2025-01-21

### Changed

- chore(providers): Add DeepSeek provider alias (#2768)
- chore(types): Remove unused 'getSessionId' field from ApiProvider (#2765)
- chore(redteam): Add copyright violations grader (#2770)
- chore(redteam): Show plugin in strategy stats prompt/response examples (#2758)
- chore(redteam): Improve competitors grader (#2761)
- chore(lint): Resolve trailing whitespace issues in YAML file (#2767)
- test: Add unit test for src/providers/bam.ts (#2748)
- test: Add unit test for src/redteam/graders.ts (#2762)
- test: Add unit test for src/redteam/plugins/harmful/graders.ts (#2763)
- test: Add unit test for src/redteam/plugins/harmful/graders.ts (#2771)
- test: Add unit test for src/redteam/providers/crescendo/index.ts (#2749)
- test: Add mocks to reduce CI flakes and logs (#2774)

### Fixed

- fix(providers): Add support for tool_resources in OpenAI assistants (#2772)
- fix(providers): Do not set top_p, presence_penalty, or frequency_penalty by default in OpenAI providers (#2753)
- fix(providers): Handle serialization bug in defaultTest for provider overrides with self references (Groq) (#2760)
- fix(webui): Add error boundary to React Markdown component (#2756)
- fix(redteam): Add missing strategy tags (#2769)
- fix(redteam): Empty response is not a failure for red team (#2754)
- fix(redteam): Self-harm, graphic, sexual content, competitors false positives (#2759)

### Dependencies

- chore(deps): Bump @aws-sdk/client-bedrock-runtime from 3.730.0 to 3.731.1 (#2750)
- chore(deps): Bump openai from 4.78.1 to 4.79.1 (#2751)

## [0.103.11] - 2025-01-20

### Changed

- chore: update vars type definition in Test Case to support nested objects (#2738)
- chore(providers): add config.o1 flag for Azure o1 model support (#2710)
- chore(assertions): handle OpenAI tool call with content (#2741)
- chore(fetch): use undici to set global proxy dispatcher (#2737)
- chore(providers): update Groq documentation with latest models (#2733)
- chore(logger): expose additional logger methods (#2731)
- refactor: remove dynamic import for OpenAiChatCompletionProvider (#2739)
- refactor: remove async imports for third-party integrations (#2746)
- refactor: remove dynamic import for fetchWithProxy (#2742)
- build: create `dist/` using TypeScript's `"module": "Node16"` setting (#2686)
- revert: "build: create `dist/` using TypeScript's `"module": "Node16"` setting (#2686)" (#2747)
- docs: LangChain example (#2735)
- docs: resolve duplicate route warning on docs/providers (#2676)
- docs: update app details (#2734)
- test: add unit test for src/logger.ts (#2732)
- test: Add unit test for src/providers/openai.ts (#2700)
- test: Add unit test for src/providers/websocket.ts (#2658)
- test: Add unit test for src/redteam/strategies/crescendo.ts (#2679)
- test: Add unit test for src/redteam/strategies/gcg.ts (#2680)
- test: Add unit test for src/redteam/strategies/index.ts (#2682)
- test: Add unit test for src/util/exportToFile/index.ts (#2666)

### Fixed

- fix(webui): ensure nested variables are rendered correctly (#2736)
- fix(assertions): support JavaScript files in CSV assertions file:// protocol (#2723)
- fix(redteam): don't blow up when translation fails (#2740)

### Dependencies

- chore(deps): bump @aws-sdk/client-bedrock-runtime from 3.726.1 to 3.730.0 (#2727)
- chore(deps): bump @azure/identity from 4.5.0 to 4.6.0 (#2728)
- chore(deps): update Docusaurus version (#2730)

### Documentation

- docs(faq): enhance documentation on proxies and SSL certificates (#2725)

## [0.103.10] - 2025-01-16

### Tests

- test: Add unit test for src/redteam/sharedFrontend.ts (#2690)

### Added

- feat(moderation): Add guardrail checks and logging for moderation (#2624)
- feat(redteam): Add support for built-in guardrails (#2654)

### Changed

- fix: Don't throw in HTTP provider on non-2xx (#2689)
- fix: Eval description in `promptfoo list evals` (#2668)
- fix: Handle HTTP errors better (#2687)
- fix: Make back/next icons consistent (#2707)
- fix: Resolve defaultTest and test providers when called via Node (#2664)
- fix: WebUI should automatically refresh with new evals (#2672)
- chore: Add email to remote inference requests (#2647)
- chore: Add envar for max harmful tests per request (#2714)
- chore: Bump @aws-sdk/client-bedrock-runtime from 3.726.0 to 3.726.1 (#2641)
- chore: Bump groq-sdk from 0.11.0 to 0.12.0 (#2642)
- chore: Bump openai from 4.78.0 to 4.78.1 (#2643)
- chore: Check email status (#2651)
- chore: Organize advanced configurations UI (#2713)
- chore: Standardize ellipsize function across codebase (#2698)
- chore: Update unaligned timeout (#2696)
- chore(assertion): Update doc (#2705)
- chore(ci): Add shell format check to CI workflow (#2669)
- chore(cli): Update show command to default to most recent eval (#2718)
- chore(config): Clean up and comment unused configurations (#2646)
- chore(providers): Add error handling for request transforms in HTTP provider (#2697)
- chore(providers): Add validateStatus option to HTTP provider (#2691)
- chore(providers): Change default validateStatus to accept all HTTP status codes (#2712)
- chore(redteam): Add more abort checkpoints for redteam runs (#2717)
- chore(redteam): Enhance debug logging in iterative provider (#2695)
- chore(redteam): Improve HTTP transform configuration placeholders (#2702)
- chore(webui): Add configurable validateStatus to redteam HTTP target setup (#2706)
- docs: Add redirect for troubleshooting link (#2653)
- docs: Updated plugin table and harmful page (#2560)
- test: Add unit test for src/assertions/guardrail.ts (#2656)
- test: Add unit test for src/providers/promptfoo.ts (#2662)
- test: Add unit test for src/providers/simulatedUser.ts (#2670)
- test: Add unit test for src/providers/webhook.ts (#2661)
- test: Add unit test for src/redteam/plugins/indirectPromptInjection.ts (#2663)
- test: Add unit test for src/redteam/strategies/bestOfN.ts (#2677)
- test: Add unit test for src/redteam/strategies/likert.ts (#2681)
- test: Add unit test for src/utils/text.ts (#2701)
- test: Fix flaky test (#2715)
- test: Make share test more robust (#2716)
- test: Support randomizing test execution order (#2556)
- chore(providers): automate watsonx provider to fetch model costs dynamically (#2703)
- Revert "test: Add unit test for src/redteam/sharedFrontend.ts" (#2721)

### Fixed

- fix(ci): Resolve redteam integration test failure by setting author (#2667)
- fix(logging): Enforce single-argument type for logger methods (#2719)
- fix(providers): Lazy load @azure/identity (#2708)
- fix(redteam): Adjust divergent repetition plugin prompt formatting (#2639)
- fix(ui): Don't select a stateful/stateless setting if discrepancy exists between configured providers (#2650)
- fix(ui): Fix stateful/stateless setting for providers (#2649)
- fix(webui): Ensure user's selection of system statefulness is correctly persisted in config and UI (#2645)

### Documentation

- docs(links): Update Discord links to new invite (#2675)
- docs(strategy-table): Enhance grouping and ordering logic (#2640)

## [0.103.9] - 2025-01-13

### Tests

- test: Add unit test for src/providers.ts (#2671)
- test: Add unit test for src/globalConfig/accounts.ts (#2652)

### Added

- feat(tests): Import tests from JS/TS (#2635)
- feat(redteam): Add GCG strategy (#2637)
- feat(redteam): Add Likert-based jailbreak strategy (#2614)

### Changed

- chore(redteam): Catch errors during iterative attacks and continue (#2631)
- chore(redteam): GCG number config (#2638)
- chore(redteam): Wrap iterative providers in try/catch (#2630)
- chore(webui): Don't actually truncate vars because they are scrollable (#2636)

### Fixed

- fix(webui): Revert 49bdcba - restore TruncatedText for var display (#2634)

## [0.103.8] - 2025-01-11

### Changed

- fix: Running redteam from cloud (#2627)
- fix: redteam strategies (#2629)
- chore: show # plugins and strats selected (#2628)o/pull/2626

## [0.103.7] - 2025-01-10

### Changed

- chore(redteam): record iterative history in metadata (#2625)
- chore(redteam): integrate grader into goat for ASR improvement (#2612)
- chore(cli): make db migrations quieter (#2621)
- chore(providers): update Azure API version for Azure provider (#2611)
- chore: Revert "chore(redteam): expose redteam run command and auto-share remote results" (#2613)
- docs: owasp illustrations (#2615)
- docs: plugin and strategy graphics (#2610)
- chore(site): add bio and photo of new team member (#2626)

### Fixed

- fix(webui): add default background for image lightbox (#2616)
- fix(openrouter): pass through openrouter-specific options (#2620)

### Dependencies

- chore(deps): bump @aws-sdk/client-bedrock-runtime from 3.723.0 to 3.726.0 (#2618)
- chore(deps): bump groq-sdk from 0.10.0 to 0.11.0 (#2619)
- chore(deps): bump openai from 4.77.4 to 4.78.0 (#2617)

### Documentation

- docs(site): add vedant to the about page (#2622)
- docs(site): update grid breakpoints for better spacing of team members on about page (#2623)

## [0.103.6] - 2025-01-09

### Changed

- chore(examples): add image saving hook for DALL-E outputs in redteam-dalle (#2607)
- chore(redteam): expose redteam run command and auto-share remote results (#2609)
- chore(redteam): store attack prompt instead of rendered prompt in metadata (#2602)
- chore(workflows): add actionlint GitHub Action for workflow validation (#2604)
- chore(ci): updated yanked dependency and ruff format (#2608)

### Fixed

- fix(docker): correct string concatenation for BUILD_DATE in GitHub Actions (#2603)
- fix(providers): convert anthropic bedrock lone system messages to user messages for compatibility with model graded metrics (#2606)

### Documentation

- docs(caching): expand documentation on caching mechanisms (#2605)

## [0.103.5] - 2025-01-09

### Added

- feat(fetch): Add support for custom SSL certificates (#2591)

### Changed

- chore(assertions): Improve Python assertion configuration passing (#2583)
- chore(debug): Enhance logging for null/undefined template variables (#2588)
- chore(providers): Allow ability to set custom default embedding provider (#2587)
- chore(providers): Improve error handling in HTTP provider (#2593)
- chore(redteam): Add grader to crescendo to increase ASR (#2594)
- chore(webui): Add plugin category on the recently used cards (#2600)
- chore(webui): Highlight selected strats just like plugins (#2601)
- chore(webui): Replace initial prompt with last redteam prompt when it exists (#2598)
- chore(webui): Response parser -> response transform (#2584)

### Fixed

- fix(cli): filterMode `failures` should omit `errors` (#2590)
- fix(providers): Handle bad HTTP status code (#2589)
- fix(redteam): ascii-smuggling is a plugin, not a strategy (#2585)
- fix(redteam): Use OS-agnostic temp file (#2586)

### Dependencies

- chore(deps): Update dependencies to latest versions (#2597)

### Documentation

- docs(license): Update year and clarify licensing terms (#2596)
- docs(providers): Update overview table with new entries (#2592)

## [0.103.4] - 2025-01-08

### Added

- feat(cli): add --filter-errors-only parameter to `eval` (#2539)
- feat(providers): f5 provider placeholder (#2563)
- feat(assertions): add support for specifying function names in external assertions (#2548)

### Changed

- chore(providers): add support for the WATSONX_AI_AUTH_TYPE env (#2547)
- chore(providers): add debug logs to llama provider (#2569)
- chore(redteam): add debug to cyberseceval (#2549)
- chore(redteam): add english language cyberseceval (#2561)
- chore(redteam): adjust parameters for iterativeTree strategy (#2535)
- chore(redteam): improve dialog content for load example configuration (#2574)
- chore(redteam): improve grader in jailbreak:tree strategy (#2565)
- chore(redteam): improve iterative provider with test case grader (#2552)
- chore(redteam): improve tree node selection. Add metadata (#2538)
- chore(redteam): reduce iterative image provider refusals (#2578)
- chore(tests): improve misc test setup and teardown (#2579)
- chore(webui): enhance metadata expand/collapse handling (#2550)
- chore(webui): Add type for provider test response (#2567)
- chore(assertions): minor change to python assert example and revert provider to gpt4 mini (#2564)
- chore(webui): ensure provider overrides are displayed correctly (#2546)
- docs: improve dark mode styles on security page (#2562)
- docs: jailbreak blog post (#2575)
- docs: missing plugins (#2558)
- docs: updates to llm vulnerability types page (#2527)
- docs: updating typo for g-eval pages (#2568)
- docs: only show frameworks in compliance section (#2559)
- chore(docs): improve dark mode on redteam configuration (#2553)
- chore(docs): sort plugins by pluginId (#2536)

### Fixed

- fix(assertions): ensure that Python assertions can reference the config as per the example given (#2551)

### Dependencies

- chore(deps): update dependencies to latest minor and patch versions (#2533)
- chore(deps): bump @aws-sdk/client-bedrock-runtime from 3.716.0 to 3.721.0 (#2532)
- chore(deps): bump @aws-sdk/client-bedrock-runtime from 3.721.0 to 3.723.0 (#2554)
- chore(deps): bump openai from 4.77.0 to 4.77.3 (#2544)
- chore(deps): update lock file to resolve dependency issues (#2545)
- chore(deps): update lock file to resolve yanked dependency (#2581)

### Documentation

- docs(blog): improve the usage instructions for jailbreak dalle post (#2576)
- docs(llm-vulnerability-scanner): improve dark mode styles (#2577)
- docs(styles): improve dark mode styles for index page (#2580)
- docs(troubleshooting): adjust sidebar order and update example version (#2557)

## [0.103.3] - 2025-01-03

### Added

- feat(redteam): add system prompt override plugin (#2524)

### Changed

- feat: cyberseceval plugin (#2523)
- chore(vertex): ability to override api version (#2529)
- chore: add more debug info to API health check (#2531)
- chore: switch cloud `run` to use --config param (#2520)
- docs: update owasp top 10 page (#2515)
- docs: misc improvements (#2525)

### Fixed

- fix(gemini): support gemini thinking model (#2526)
- fix(docs): correct broken link in blog post (#2522)
- fix(docs): conditionally enable gtag only in production (#2530)

### Documentation

- docs(blog): unbounded consumption (#2521)
- docs(redteam): update configuration.md (#2543)

## [0.103.2] - 2024-12-31

### Changed

- feat: run redteam from cloud config (#2503)
- feat: divergent repetition plugin (#2517)
- docs: guardrails ui (#2518)
- feat: granular envars for memory control (#2509)
- fix: use `default` when importing cjs module (#2506)
- docs: readme overhaul (#2502)
- chore(redteam): make numIterations configurable for iterative strategy (#2511)
- chore(webui): enhance styling and responsiveness for StrategyStats component (#2485)
- chore(providers): make number of retry attempts configurable for HTTP provider (#2512)
- chore(providers): add configurable retry attempts for AWS Bedrock. Improve error handling (#2514)
- chore(redteam): handle empty and refusal responses (#2516)
- docs: divergent repetition to plugins table (#2519)

### Fixed

- fix(moderation): handle empty output to avoid false positives (#2508)
- fix(fetch): correct retries logic to ensure at least one attempt (#2513)

## [0.103.1] - 2024-12-24

### Changed

- fix: send config purpose when running in web ui (#2504)
- fix: include `sharing` in generated redteam config (#2505)
- docs: g-eval docs (#2501)

## [0.103.0] - 2024-12-23

### Added

- feat(eval): Add sheet identifier to Google Sheets URL for saving eval results (#2348)
- feat(eval): Add support for Hugging Face datasets (#2497)
- feat(redteam): Ability to set the number of test cases per plugin (#2480)
- feat(redteam): Beavertails plugin (#2500)
- feat(redteam): Best-of-n jailbreak (#2495)
- feat(redteam): Dedicated custom input section (#2493)
- feat(redteam): Harmful:cybercrime:malicious-code (#2481)
- feat(redteam): Recently used plugins (#2488)
- feat(redteam): Support `intent` sequences (#2487)

### Changed

- chore(redteam): Add "View Probes" button (#2492)
- chore(redteam): Enhance metadata tracking for iterative provider (#2482)
- chore(redteam): Improve scoring in iterative providers (#2486)
- chore(redteam): Record stateless telemetry (#2477)
- chore(examples): Revert redteam-ollama example to previous version (#2499)
- docs: Cyberseceval (#2494)
- docs: Plugins overview (#2448)
- docs: Strategy overview (#2449)

### Fixed

- fix(redteam): Ability to set custom target (#2483)
- fix(redteam): Apply delay to redteam providers (#2498)
- fix(redteam): Scroll to top when changing tabs (#2484)
- fix(redteam): State management for raw HTTP requests (#2491)

### Dependencies

- chore(deps): Bump @aws-sdk/client-bedrock-runtime from 3.714.0 to 3.716.0 (#2479)

### Documentation

- docs(providers): Add new providers to documentation (#2496)

## [0.102.4] - 2024-12-20

### Changed

- feat: add G-Eval assertion (#2436)
- feat: ability to set delay from webui (#2474)
- fix: resolve circular reference issue in groq provider (#2475)
- chore: placeholder for ied (#2478)

### Fixed

- fix(provider): ensure system prompt is formatted correctly for amazon nova models (#2476)

### Documentation

- docs(red-team): update default strategy documentation (#2473)

## [0.102.3] - 2024-12-19

### Changed

- feat: pliny plugin (#2469)
- feat: meth plugin (#2470)

### Fixed

- fix(redteam): resolve prompt rendering issue in goat provider (#2472)

### Dependencies

- chore(deps): update dependencies to latest versions (#2442)

## [0.102.2] - 2024-12-19

### Added

- feat(eval): Add metadata filtering to `promptfoo eval` (#2460)
- feat(redteam): Implement `basic` strategy to skip strategy-less tests (#2461)
- feat(redteam): Show messages for multi-turn providers (#2454)
- feat(webui): Add search bar for reports (#2458)

### Changed

- chore(providers): Add new OpenAI O1 model versions (#2450)
- chore(ci): Handle fork PRs without secrets correctly (#2443)
- chore(ci): Update Node.js 22.x matrix configuration (#2444)
- chore(ci): Move workflow assets to .github/assets (#2445)
- chore(redteam): Update target handling for model-based strategies (#2466)
- docs: Update RAG red team details (#2459)

### Fixed

- fix(providers): Fix O1 model detection (#2455)
- fix(redteam): Handle invalid message from GOAT (#2462)
- fix(redteam): Handle null target model responses in GOAT and improve safeJsonStringify (#2465)
- fix(redteam): Improve logging and message handling in Crescendo and GOAT providers (#2467)
- fix(redteam): Properly write target response to iterative (#2447)
- fix(redteam): Skip iterative turn on refusal (#2464)

### Dependencies

- chore(deps): Bump @anthropic-ai/sdk from 0.32.1 to 0.33.1 (#2451)
- chore(deps): Bump @aws-sdk/client-bedrock-runtime from 3.712.0 to 3.714.0 (#2446)
- chore(deps): Bump openai from 4.76.3 to 4.77.0 (#2452)

## [0.102.1] - 2024-12-17

### Added

- feat(redteam): ability to upload intents from csv (#2424)
- feat(redteam): switch to rag example (#2432)

### Changed

- chore(cli): address punycode deprecation warning for Node.js 22 (#2440)
- chore(redteam): format extraction prompts as chat messages (#2429)
- chore(redteam): integration tests (#2413)
- chore(redteam): move plugin collections out of plugin type (#2435)
- chore(redteam): raise timeout on unaligned provider to 60s (#2434)
- chore(redteam): update owasp mappings (#2316)
- chore(redteam): update plugin and strategy display names and descriptions (#2387)
- chore(redteam): minor styling improvements to TestTargetConfiguration (#2430)
- chore(redteam): remove horizontal scroll from redteam setup tabs (#2420)

### Fixed

- fix(redteam): add support for entity merging in config (#2433)
- fix(redteam): combine strategy configs for chained strategies (#2415)
- fix(redteam): don't fall back if entity and purpose extraction fails (#2428)
- fix(redteam): integration test (#2431)
- fix(redteam): make cross-session-leak not default (#2427)
- fix(redteam): remove duplicate `intent` plugin (#2426)
- fix(redteam): dark mode in test targets ui (#2425)
- fix(redteam): resolve invalid DOM nesting of ul elements in Strategies component (#2421)
- fix(evaluator): handle circular references during error logging (#2441)

### Dependencies

- chore(deps): bump @aws-sdk/client-bedrock-runtime from 3.709.0 to 3.712.0 (#2418)
- chore(deps): bump groq-sdk from 0.9.0 to 0.9.1 (#2416)
- chore(deps): bump openai from 4.76.2 to 4.76.3 (#2417)

## [0.102.0] - 2024-12-16

### Added

- feat(redteam): add api healthcheck to redteam generate (#2398)

### Changed

- feat: add raw HTTP request support to Targets UI (#2407)
- feat: add HTTP provider configuration generator (#2409)
- feat: generate http config button (#2411)
- feat: run redteam in web ui (#2025)
- fix: exit codes and tests (#2414)
- docs: add docs for model-graded metrics (#2406)

## [0.101.2] - 2024-12-14

### Added

- feat(webui): implement cloud API health check functionality (#2397)
- feat(webui): redteam attack flow chart (#2389)
- feat(webui): strategy stats drawer (#2388)
- feat(webui): Filter Results view by errors (#2394)

### Changed

- revert: refactor(evaluator): enhance variable resolution and prompt rendering (#2386)
- chore(docker): add version info to docker build (#2401)
- chore(docs): Update README.md (#2391)

### Fixed

- fix(redteam): improve error message for plugin validation (#2395)
- fix(redteam): improve redteam strategy validation with detailed error messages (#2396)
- fix(webui): hide "show failures" checkbox on 1-column evals (#2393)

### Dependencies

- chore(deps): bump openai from 4.76.1 to 4.76.2 (#2390)

## [0.101.1] - 2024-12-13

### Added

- feat(eval): Separate errors from assert failures (#2214)
- feat(eval): Support more than one multi-turn conversation in the same eval with conversationId metadata field (#2360)
- feat: chunk results during share to handle large evals (#2381)

### Changed

- fix: use safeJsonStringify (#2385)
- chore(evaluator): Enhance variable resolution and prompt rendering (#2380)
- chore(ci): Remove outdated package-lock.json after enabling workspaces in package.json (#2377)
- chore(examples): Add Ollama red team example from blog post (#2374)
- Revert "feat: chunk results during share to handle large evals" (#2399)

### Fixed

- fix(cli): Fix punycode deprecation warning (#2384)
- fix(cli): Re-enable validation warning for invalid dereferenced configs (#2373)
- fix(prompts): Restore behavior that delays YAML parsing until after variable substitution (#2383)
- fix(redteam): Support file:// protocol for custom plugins (#2376)
- fix(webui): Use injectVar in redteam report view (#2366)

### Documentation

- docs(configuration): Add documentation for shared variables in tests (#2379)

## [0.101.0] - 2024-12-12

### Added

- feat(eval): Separate errors from assert failures (#2214)
- feat(eval): Support more than one multi-turn conversation in the same eval with conversationId metadata field (#2360)

### Changed

- chore(evaluator): Enhance variable resolution and prompt rendering (#2380)
- chore(ci): Remove outdated package-lock.json after enabling workspaces in package.json (#2377)
- chore(examples): Add Ollama red team example from blog post (#2374)

### Fixed

- fix(cli): Fix punycode deprecation warning (#2384)
- fix(cli): Re-enable validation warning for invalid dereferenced configs (#2373)
- fix(prompts): Restore behavior that delays YAML parsing until after variable substitution (#2383)
- fix(redteam): Support file:// protocol for custom plugins (#2376)
- fix(webui): Use injectVar in redteam report view (#2366)

### Documentation

- docs(configuration): Add documentation for shared variables in tests (#2379)

## [0.100.6] - 2024-12-11

### Changed

- chore: clean up invariant references (#2367)
- chore: invariant (#2363)
- chore(examples): add YAML schema and descriptions to config files (#2358)
- chore(providers): add debugs and make provider invariants more detailed (#2365)
- chore(redteam): add better error logging for multilingual (#2347)
- chore(redteam): add getRemoteGenerationUrl mocks to redteam tests (#2349)
- chore(redteam): Better error messaging for composite jailbreaks (#2372)
- chore(redteam): fix composite jailbreak docs (#2370)
- chore(redteam): respect --delay with redteam providers (#2369)
- chore(webui): add "save YAML" option to Save Config dialog (#2356)
- chore(webui): enhance redteam preset cards layout and styling (#2353)

### Fixed

- fix(providers): add regional model support to Bedrock (#2354)
- fix(webui): redteam setup UI should support request body objects (#2355)
- fix(providers): use Replicate moderation provider when OpenAI key not present (#2346)

### Dependencies

- chore(deps): bump @aws-sdk/client-bedrock-runtime from 3.706.0 to 3.709.0 (#2362)
- chore(deps): bump openai from 4.76.0 to 4.76.1 (#2361)
- chore(deps): update dependencies (#2350)

### Documentation

- docs(blog): new post on the EU AI Act (#2357)
- docs(redteam): Update documentation to suggest a detailed purpose (#2345)
- docs(troubleshooting): replace auto-generated index with custom overview (#2352)

## [0.100.5] - 2024-12-09

### Changed

- feat: Show current redteam and save state by @sklein12 in [#2336](https://github.com/promptfoo/promptfoo/pull/2336)
- fix: Our task API responds with a JSON object by @sklein12 in [#2337](https://github.com/promptfoo/promptfoo/pull/2337)
- fix: Attempt to fix metrics after share to self-hosted by @GICodeWarrior in [#2338](https://github.com/promptfoo/promptfoo/pull/2338)
- fix: Merge `defaultTest.vars` before applying `transformVars` by @mldangelo in [#2339](https://github.com/promptfoo/promptfoo/pull/2339)
- fix: Catch errors on purpose extraction and continue by @sklein12 in [#2344](https://github.com/promptfoo/promptfoo/pull/2344)
- chore: Allow overriding default and redteam providers globally by @sklein12 in [#2333](https://github.com/promptfoo/promptfoo/pull/2333)
- chore(providers): Align `transformRequest` with `transformResponse` behavior by @mldangelo in [#2334](https://github.com/promptfoo/promptfoo/pull/2334)
- chore: Update Node.js to v20.18.1 by @mldangelo in [#2342](https://github.com/promptfoo/promptfoo/pull/2342)
- chore: Add support for multiple Google Sheets in `promptfooconfig` by @mldangelo in [#2343](https://github.com/promptfoo/promptfoo/pull/2343)

## [0.100.4] - 2024-12-08

### Changed

- feat: "try example" in target configuration (#2335)
- chore(webui): add a reset config button (#2328)
- chore(redteam): add comments and schema to generated yaml (#2329)
- chore(webui): add select all/none for all plugins (#2326)
- chore: automate CITATION.cff version bump. Sort npm scripts (#2320)
- docs: Fix docs to reflect non-root docker user (#2324)

### Fixed

- fix(cli): recommend npx if necessary (#2325)
- fix(providers): use prompt config for structured outputs in azure (#2331)
- fix(redteam): Use cloud api for remote harmful generation (#2323)
- fix(webui): redteam bug where purpose was using old state (#2330)
- fix(webui): redteam config persist between refreshes (#2327)

### Dependencies

- chore(deps): bump openai from 4.75.0 to 4.76.0 (#2321)

## [0.100.3] - 2024-12-06

### Changed

- chore(providers): improve JSON schema support for openai azure (#2318)

### Dependencies

- chore(deps): bump the npm_and_yarn group with 2 updates (#2317)

### Documentation

- docs(aws-bedrock): add Nova model documentation and update examples (#2319)
- docs(multilingual): add language code references (#2311)

## [0.100.2] - 2024-12-06

### Added

- feat: multiline editor for http request body (#2314) by @typpo

### Fixed

- fix(redteam): Do not fail crescendo if the provider sends the wrong response (#2315) by @sklein12
- fix: remove log line (c539341)

## [0.100.1] - 2024-12-05

### Added

- feat(redteam): Multilingual generates test cases across all strats (#2313) by @sklein12

### Fixed

- fix(redteam): preserve assertion types in multilingual strategy (#2312) by @mldangelo

### Changed

- chore(redteam): Improve purpose output (779a8d4)
- chore: re-reorder target setup page (7dd11ae)
- chore: copy (158d841)
- ci: increase Docker workflow timeout to 60 minutes (414db79)

### Dependencies

- chore(deps): update multiple package dependencies (#2308) by @mldangelo

### Documentation

- docs: fix multilingual (e78e77d)

## [0.100.0] - 2024-12-05

### Added

- feat(providers): Add Amazon Nova models to Bedrock provider (#2300)
- feat(providers): Support TypeScript custom providers (#2285)
- feat(providers): Add transformRequest to HTTP provider. Rename responseParser to transformResponse (#2228)
- feat(cli): Add configurable CSV delimiter support (#2294)
- feat(redteam): Load `intents` plugin from file (#2283)
- feat(webui): Ability to configure strategies in redteam setup (#2304)
- feat(webui): Ability to upload YAML file to setup view (#2297)
- feat(webui): Column selector (#2288)

### Changed

- chore(webui): Add YAML preview and strategies to redteamReview page (#2305)
- chore(prompts): TypeScript for prompt functions (#2287)
- chore(webui): Display # selected plugins in accordion text (#2298)
- chore(redteam): Remote generation if logged into cloud (#2286)
- chore(cli): Write `promptfoo-errors.log` on error (#2303)
- chore(cli): Improve error message when attempting to share incomplete eval (#2301)
- chore(redteam): Fix stateless warning (#2282)
- chore(redteam): Plugin page UX (#2299)
- chore(webui): Display average cost alongside total (#2274)
- chore(webui): Remove prompt from redteam setup purpose page (#2295)
- docs: Guide on LangChain PromptTemplates (#2235)

### Fixed

- fix(redteam): Do not store config hash if redteam generation failed (#2296)
- fix(webui): Minor bugs in redteam config UI (#2278)
- fix(cli): Replace process.exitCode with process.exit calls in share command (#2307)

### Dependencies

- chore(deps): Bump @aws-sdk/client-bedrock-runtime from 3.699.0 to 3.704.0 (#2279)
- chore(deps): Bump @aws-sdk/client-bedrock-runtime from 3.704.0 to 3.705.0 (#2290)
- chore(deps): Bump groq-sdk from 0.8.0 to 0.9.0 (#2291)
- chore(deps): Bump openai from 4.73.1 to 4.74.0 (#2280)
- chore(deps): Bump openai from 4.74.0 to 4.75.0 (#2289)

### Documentation

- docs(examples): Add redteam chatbot example (#2306)

## [0.99.1] - 2024-12-02

### Changed

- chore(docs): update --config YAML file references to match actual behavior (#2170)
- chore(providers): add \*-latest models for Anthropic (#2262)
- chore(providers): remove optional chaining in goat provider (#2253)
- chore(redteam): ability to override severity (#2260)
- chore(redteam): improve hijacking grader (#2251)
- chore(redteam): improve overreliance grader (#2246)
- chore(redteam): improve politics grader (#2258)
- chore(redteam): move harmful specialized advice plugin to unaligned provider (#2239)
- chore(redteam): move misinformation plugin from aligned to unaligned provider (#2232)
- chore(redteam): shell injection grader improvement (25%) (#2277)
- chore(redteam): update policy grader (#2244)
- chore(site): improve architecture diagram dark mode (#2254)
- chore(site): move careers link (#2242)
- chore(tests): remove console.error debug statement (#2275)
- chore(types): add Zod schema for assertion types (#2276)
- chore(webui): ability to set image min/max height (#2268)
- chore(webui): add metric column in assertions table (#2238)
- chore(webui): add pointer cursor to report view (#2272)
- chore(webui): add support for custom targets to redteam setup (#2215)
- chore(webui): combine assertion context to eval output comment dialog (#2240)
- chore(webui): improve back and next buttons for purpose/targets pages (#2269)
- chore(webui): minor improvements to redteam setup strategy and plugin selection (#2247)
- chore(webui): only show action buttons for the currently hovered cell, rather than both cells for that row (#2270)
- chore(webui): preserve whitespace in TableCommentDialog (#2237)
- chore(webui): prevent dialog from popping up repeatedly when component rerenders (#2273)
- chore(webui): remove local dashboard (#2261)
- chore(webui): select all/none in redteam setup plugins view (#2241)
- docs: GitLab integration (#2234)

### Fixed

- fix(cli): improve debugging for fetchWithRetries (#2233)
- fix(cli): refuse to share incomplete evals (#2259)
- fix(webui): support sorting on pass/fail count & raw score (#2271)
- fix(redteam): stringify non-string target provider responses in goat (#2252)

### Dependencies

- chore(deps): bump openai from 4.73.0 to 4.73.1 (#2243)
- chore(deps): sync dependency versions with promptfoo cloud (#2256)
- chore(deps): update dependencies (#2257)
- chore(deps): update lock file for yanked dependency (#2250)

## [0.99.0] - 2024-11-25

### Added

- feat(cli): `promptfoo debug` command (#2220)
- feat(eval): Read variables from PDF (#2218)
- feat(providers): Add `sequence` provider (#2217)
- feat(redteam): Citation strategy (#2223)
- feat(redteam): Composite jailbreak strategy (#2227)
- feat(redteam): Ability to limit strategies to specific plugins (#2222)

### Changed

- chore(redteam): Attempt to reuse existing server for redteam init (#2210)
- chore(redteam): Naive GOAT error handling (#2213)
- chore(redteam): Improve competitors plugin and grading (#2208)

### Fixed

- fix(eval): CSV BOM parsing (#2230)
- fix(redteam): Add missing entities field to redteam schema (#2226)
- fix(redteam): Ensure numTests is properly inherited in config for all plugin types (#2229)
- fix(redteam): Strip prompt asterisks (#2212)
- fix(redteam): Validate plugins before starting (#2219)

### Dependencies

- chore(deps): Bump @aws-sdk/client-bedrock-runtime from 3.696.0 to 3.699.0 (#2231)

### Documentation

- docs(redteam): Ollama redteam blog (#2221)
- docs(redteam): Add troubleshooting documentation (#2211)

## [0.98.0] - 2024-11-22

### Added

- feat(providers): Maintain session-id in HTTP provider (#2101)
- feat(redteam): Add custom strategy (#2166)
- feat(webui): Add CSV download to report view (#2168)
- feat(webui): Add image preview lightbox for base64 image strings (#2194)

### Changed

- chore(providers): Add GPT-4-0-2024-11-20 to supported models (#2203)
- chore(providers): Add support for UUID in transformVars (#2204)
- chore(cli): Display help for invalid args (#2196)
- chore(redteam): Add `promptfoo redteam setup` (#2172)
- chore(redteam): Init now opens web setup UI (#2191)
- chore(redteam): Update purpose UI to capture better information (#2180)
- chore(redteam): Instrument redteam setup (#2193)
- chore(redteam): Remove OpenAI key requirement in onboarding (#2187)
- chore(redteam): Remove overreliance from default (#2201)
- chore(redteam): Remove redundant harmful plugin when all subcategories are selected (#2206)
- chore(redteam): Reorganize plugins in setup (#2173)
- chore(redteam): Session parsing in UI (#2192)
- chore(redteam): Update docs for multi-turn strategies (#2182)
- chore(redteam): Update redteam init instructions (#2190)
- chore(redteam): Wrap more system purpose tags (#2202)
- chore(redteam): Wrap purposes in <Purpose> tags (#2175)

### Fixed

- fix(prompts): Parse YAML files into JSON before Nunjucks template render (#2205)
- fix(providers): Handle more response parser failures in HTTP provider (#2200)
- fix(redteam): Attempt to fix undefined redteam testcase bug (#2186)
- fix(redteam): Debug access plugin grader improvement (#2178)
- fix(redteam): Handle missing prompts in indirect prompt injection setup (#2199)
- fix(redteam): Pass isRedteam from eval database model (#2171)
- fix(webui): Handle division by zero cases in CustomMetrics component (#2195)

### Dependencies

- chore(deps): Bump @aws-sdk/client-bedrock-runtime from 3.693.0 to 3.696.0 (#2176)
- chore(deps): Update dependencies - resolve lock file issue (#2179)
- chore(deps): Update dependencies (#2169)

### Documentation

- docs(examples): Add F-score example (#2198)
- docs(examples): Modernize image classification example (#2197)
- docs(site): Add red team Hugging Face model guide (#2181)
- docs(site): Use `https` id with `url` config (#2189)

## [0.97.0] - 2024-11-18

### Added

- feat(azure): adding AzureCliCredential as a fallback authentication option (#2149)

### Changed

- feat: report shows % framework compliance as progress bar (#2160)
- feat: support for grader fewshot examples (#2162)
- feat: add support for bedrock guardrails (#2163)
- fix: crescendo feedback (#2145)
- fix: handle null test cases in strategy generation (#2146)
- refactor(redteam): extract parseGeneratedPrompts from redteam base class (#2155)
- refactor(redteam): modularize and simplify harmful plugin (#2154)
- chore: bump @aws-sdk/client-bedrock-runtime from 3.691.0 to 3.693.0 (#2147)
- chore: bump @eslint/plugin-kit from 0.2.0 to 0.2.3 in the npm_and_yarn group (#2151)
- chore: track token usage for redteam providers (#2150)
- chore(providers): misc harmful completion provider enhancements (#2153)
- chore: display strategy used in report view (#2156)
- chore: open result details in report view (#2159)
- chore: add # requests to token usage (#2158)
- chore: set redteamFinalPrompt in goat provider (#2161)
- chore(redteam): refactor harmful plugin into aligned and unaligned modules (#2164)
- chore(redteam): refactor unaligned inference API response handling (#2167)

### Fixed

- fix(share): update eval author to logged-in user when sharing (#2165)

## [0.96.2] - 2024-11-14

### Added

- feat(redteam): redteam fewshot overrides (#2138)
- feat(cli): make README.md file during onboarding init flow optional (#2054)

### Changed

- feat: helm chart for self hosted (#2003)

### Fixed

- fix(cli): remove validation warning on yaml files (#2137)
- fix(providers): handle system messages correctly for bedrock Claude models (#2141)
- fix(redteam): Config for all strategies (#2126)
- fix(webui): potential divide by 0s (#2135)
- fix(webui): restore token usage display (#2143)

### Dependencies

- chore(deps): clean up plugin action params (#2139)
- chore(deps): bump @aws-sdk/client-bedrock-runtime from 3.687.0 to 3.691.0 (#2140)
- chore(deps): update dependencies (#2133)

## [0.96.1] - 2024-11-12

### Added

- feat(ui): Respect max text length in Markdown cells (#2109)

### Changed

- chore(assertions): split assertions into separate modules (#2116)\* chore(blog): update API endpoint to canonical domain by @mldangelo in https://github.com/promptfoo/promptfoo/pull/2119
- chore(cli): add promptfoo version header to all requests (#2121)
- chore(redteam): allow goat to be used stateless or not (#2102)
- chore(redteam): Break out Prompt Metrics Types (#2120)
- chore(redteam): re-organize report categories (#2127)
- chore(docs): Fix AWS default region to match documentation (#2117)

### Fixed

- fix(cli): validate config after dereferencing (#2129)
- fix(providers): handle system messages correctly in anthropic parseMessages (#2128)

### Dependencies

- chore(deps): bump groq-sdk from 0.7.0 to 0.8.0 (#2131)
- chore(deps): update multiple dependencies (#2118)

## [0.96.0] - 2024-11-10

### Added

- feat(redteam): intent plugin (#2072)
- feat(redteam): rag poisoning plugin (#2078)
- feat(cli): --filter-sample on eval to randomly sample (#2115)
- feat(providers): azure default provider (#2107)
- feat(assertions): BLEU score (#2081)

### Changed

- chore(assertions): refactor JSON assertions (#2098)
- chore(assertions): split assertions into separate files (#2089)
- chore(cli): add --ids-only to list commands (#2076)
- chore(cli): lazily init csv assertion regex (#2111)
- chore(cli): validate json, yaml, js configs on load (#2114)
- chore(lint): format lint (#2082)
- chore(providers): add envar support for azure auth (#2106)
- chore(providers): add support for Claude 3.5 Haiku model (#2066)
- chore(providers): add support for external response_format in azure openai (#2092)
- chore(providers): azureopenai -> azure (#2113)
- chore(providers): Support AWS sessionToken and profile for authentication (#2085)
- chore(redteam): improve rbac grader (#2067)
- chore(redteam): pass context and options to target in iterativeTree provider (#2093)
- chore(redteam): Use purpose in graders (#2077)
- chore(webui): prevent unnecessary state resets in plugin configuration in redteam ui (#2071)
- chore: add yaml config validation tests (#2070)
- chore(docs): goat-blog demo component usability improvements (#2095)
- docs: use "provider" key in python prompt function (#2103)
- docs: add GOAT blog post (#2068)
- chore(blog): update API endpoint to canonical domain (#2119)

### Fixed

- fix(cli): keep eval id on `import` (#2112)
- fix(providers): portkey provider and headers (#2088)
- fix(redteam): provide target context (#2090)
- fix(providers): ensure consistent message parsing for Anthropic Claude Vision (#2069)
- fix(redteam): make remote generation URL dynamic to support dotenv loading (#2086)

### Dependencies

- chore(deps): bump @anthropic-ai/sdk from 0.31.0 to 0.32.0 (#2074)
- chore(deps): bump @anthropic-ai/sdk from 0.32.0 to 0.32.1 (#2083)
- chore(deps): bump @aws-sdk/client-bedrock-runtime from 3.686.0 to 3.687.0 (#2104)
- chore(deps): bump openai from 4.70.2 to 4.71.0 (#2073)
- chore(deps): bump openai from 4.71.0 to 4.71.1 (#2087)

## [0.95.0] - 2024-11-04

### Added

- **feat(redteam):** goat (#2006)
- **feat(webui):** add support for file providers in eval creation view via file upload by @mldangelo in https://github.com/promptfoo/promptfoo/pull/2055
- feat(webui): add support for file providers in eval creation view via file upload (#2055)

### Changed

- **feat:** save and load configs (#2044)
- **feat:** index page for report view (#2048)
- **fix:** competitors grader (#2042)
- **fix:** llm rubric markup (#2043)
- **fix:** OOM on large evals (#2049)
- **chore:** migrate rag-full example to langchain 0.3.0 (#2041)
- **chore:** add some loaders to webui pages (#2050)
- **chore(providers):** add bedrock regional inference profile IDs (#2058)
- **chore(webui):** optimize custom policy handling (#2061)
- **chore:** bump @anthropic-ai/sdk from 0.30.1 to 0.31.0 (#2062)
- **chore:** bump openai from 4.69.0 to 4.70.2 (#2063)

### Fixed

- **fix(webui):** preserve target label when switching target types (#2060)

### Dependencies

- **chore(deps):** bump langchain from 0.2.10 to 0.3.0 in /examples/rag-full (#2040)
- **chore(deps):** bump openai from 4.68.4 to 4.69.0 (#2045)
- **chore(deps):** update patch and minor dependencies (#2064)

## [0.94.6] - 2024-10-30

### Added

- feat(webui): make table header sticky (#2001)

### Changed

- feat: `promptfoo auth whoami` (#2034)
- fix: minor redteam run fixes (#2033)
- fix: report issue counts (#2037)
- fix: Integration backlink to portkey docs (#2039)
- chore: add provider to assertion function context (#2036)
- chore: add `--verbose` to redteam run (#2032)
- chore(deps-dev): bump @aws-sdk/client-bedrock-runtime from 3.679.0 to 3.682.0 (#2038)

### Dependencies

- chore(deps): bump elliptic from 6.5.7 to 6.6.0 in /src/app (#2031)
- chore(deps): bump langchain from 0.1.14 to 0.3.0 in /examples/langchain-python (#2035)

## [0.94.5] - 2024-10-28

### Changed

- fix: bump version on fetch cache key (#2029)
- fix: support browser back/forward in redteam setup (#2022)
- chore: improve ui for plugin configs (#2024)
- chore(webui): improve redteam plugin configuration UI (#2028)
- chore: Add Missing Statuses to Risk Categories (#2030)

### Fixed

- fix(ci): add disk space cleanup steps to prevent runner failures (#2018)
- fix(redteam): auto-extract injectVar from prompt template in redteam image provider (#2021)
- fix(providers): adjust bedrock anthropic default temperature (#2027)
- fix(webui): hide redteam setup dialog after seen (#2023)

### Documentation

- docs(provider): fix dalle-3 provider name (#2020)

## [0.94.4] - 2024-10-27

### Added

- **Feature:** Add simulated user provider ([#2014](https://github.com/promptfoo/promptfoo/pull/2014) by [@typpo](https://github.com/typpo))

### Changed

- **Fix:** Handle basic auth credentials in fetch requests ([#2013](https://github.com/promptfoo/promptfoo/pull/2013) by [@mldangelo](https://github.com/mldangelo))
- **Chore:** Add configuration option to disable template environment variables ([#2017](https://github.com/promptfoo/promptfoo/pull/2017) by [@mldangelo](https://github.com/mldangelo))
- **Chore (Redteam):** Improve onboarding CLI plugin configuration handling ([#2015](https://github.com/promptfoo/promptfoo/pull/2015) by [@mldangelo](https://github.com/mldangelo))

## [0.94.3] - 2024-10-26

### Changed

- feat: package import support improvements (#1995)
- feat: add adaline gateway provider (#1980)
- fix: template creation for `promptfoo init` and `promptfoo redteam init`
- chore(providers): merge prompt and provider config in azure (#2011)

## [0.94.2] - 2024-10-25

### Added

- feat(browser): `optional` arg on `click` commands (#1997)

### Changed

- feat: add browser support in redteam setup (#1998)
- fix: test case descriptions (#2000)
- fix: Http Provider parser (#1994)
- chore: save user consent when logged in via webui (#1999)
- chore: Constants are lower case (#2007)
- style(eslint): add sort-keys rule and sort type constituents (#2008)
- chore(redteam): alphabetize and normalize ordering of constants (#2002)
- revert: style(eslint): add sort-keys rule and sort type constituents (#2009)

## [0.94.1] - 2024-10-24

### Added

- **feat(schema):** Add YAML schema validation to config files by [@mldangelo](https://github.com/mldangelo) in [#1990](https://github.com/promptfoo/promptfoo/pull/1990)

### Changed

- **chore:** Don't run Docker as root by [@typpo](https://github.com/typpo) in [#1884](https://github.com/promptfoo/promptfoo/pull/1884)
- **chore(webui):** Move Snackbar out of component for reuse by [@sklein12](https://github.com/sklein12) in [#1989](https://github.com/promptfoo/promptfoo/pull/1989)
- **chore(redteam):** Send version to remote endpoint by [@typpo](https://github.com/typpo) in [#1982](https://github.com/promptfoo/promptfoo/pull/1982)
- **refactor(tests):** Reorganize test files into subdirectories by [@mldangelo](https://github.com/mldangelo) in [#1984](https://github.com/promptfoo/promptfoo/pull/1984)
- site: additional landing page (#1996)

### Fixed

- **fix(providers):** Better OpenAI rate limit handling by [@typpo](https://github.com/typpo) in [#1981](https://github.com/promptfoo/promptfoo/pull/1981)
- **fix(providers):** Refusals are not failures by [@typpo](https://github.com/typpo) in [#1991](https://github.com/promptfoo/promptfoo/pull/1991)
- **fix(redteam):** Better error handling in strategies by [@typpo](https://github.com/typpo) in [#1983](https://github.com/promptfoo/promptfoo/pull/1983)
- **fix(redteam):** Better error on remote plugins when remote is disabled by [@typpo](https://github.com/typpo) in [#1979](https://github.com/promptfoo/promptfoo/pull/1979)
- fix: prompt validation (#1993)

### Dependencies

- **chore(deps):** Bump @aws-sdk/client-bedrock-runtime from 3.677.0 to 3.678.0 by [@dependabot](https://github.com/dependabot) in [#1987](https://github.com/promptfoo/promptfoo/pull/1987)
- **chore(deps):** Bump @anthropic-ai/sdk from 0.30.0 to 0.30.1 by [@dependabot](https://github.com/dependabot) in [#1986](https://github.com/promptfoo/promptfoo/pull/1986)
- **chore(deps):** Bump OpenAI from 4.68.2 to 4.68.4 by [@dependabot](https://github.com/dependabot) in [#1985](https://github.com/promptfoo/promptfoo/pull/1985)

## [0.94.0] - 2024-10-23

### Added

- feat(providers): add support for `github` provider (#1927)
- feat(providers): add support for xAI (Grok) provider (#1967)
- feat(providers): Update HTTP Provider to support any type of request (#1920)
- feat(prompts): add context to python and javascript prompts (#1974)
- feat(webui): add ability to update eval author (#1951)
- feat(webui): add login page (#1964)
- feat(webui): add support for displaying base64-encoded images (#1937)
- feat(cli): allow referencing specific gsheet (#1942)
- feat(redteam): show passes and fails in report drawer (#1972)

### Changed

- chore(cli): disable database logging by default (#1953)
- chore(cli): move db migrations up (#1975)
- chore(cli): replace node-fetch with native fetch API (#1968)
- chore(cli): warn on unsupported test format (#1945)
- chore(providers): support AWS credentials in config file for bedrock provider (#1936)
- chore(providers): support response_format in prompt config in openai provider (#1966)
- chore(providers): update Claude 3.5 model version (#1973)
- chore(providers): update implementation of togetherAI provider (#1934)
- chore(redteam): Add redteam descriptions and display names (#1962)
- chore(redteam): Better typing for the new constants (#1965)
- chore(redteam): fix typing issue, don't return in route (#1933)
- chore(redteam): move all redteam constants to one spot (#1952)
- chore(redteam): remove providers from db (#1955)
- chore(redteam): update providers to id by id or label (#1924)
- chore(redteam): Use Provider Label as Unique ID for redteam targets (#1938)
- chore(webui): add user email management endpoints (#1949)
- chore(webui): create dedicated eval router (#1948)
- chore(webui): expose redteam init ui in navigation dropdown menu (#1926)
- chore(webui): improve max text length slider (#1939)
- chore(webui): optimize Material-UI imports for better tree-shaking (#1928)
- chore(webui): optionally record anonymous telemetry (#1940)
- chore(webui): resolve fast refresh warning by separating useToast hook (#1941)
- refactor(assertions): move utility functions to separate file (#1944)
- chore: add citation generation script and update CITATION.cff (#1914)

### Fixed

- fix(cli): add metadata to EvaluateResult model (#1978)
- fix(cli): check for python3 alias (#1971)
- fix(cli): cli properly watches all types of configs (#1929)
- fix(cli): resolve deep copy issue when using grader cli arg (#1943)
- fix(eval): set author from getUserEmail when creating Eval (#1950)
- fix(providers): improve Gemini format coercion and add tests (#1925)
- fix(providers): maybeCoerceToGeminiFormat in palm provider - parse system_instruction (#1947)

### Dependencies

- chore(deps): bump aiohttp from 3.9.5 to 3.10.2 in /examples/rag-full (#1959)
- chore(deps): bump certifi from 2023.11.17 to 2024.7.4 in /examples/python-provider (#1958)
- chore(deps): bump idna from 3.6 to 3.7 in /examples/python-provider (#1957)
- chore(deps): bump rollup from 4.21.3 to 4.24.0 in /src/app (#1961)
- chore(deps): bump starlette from 0.37.2 to 0.40.0 in /examples/rag-full (#1956)
- chore(deps): bump vite from 5.3.3 to 5.4.9 in /examples/jest-integration (#1960)
- chore(deps): migrate drizzle (#1922)
- chore(deps): update dependencies (#1913)

### Documentation

- docs(blog): adding fuzzing post (#1921)

## [0.93.3] - 2024-10-17

### Added

- **feat(assertions):** Support array of files in assertion values by [@danpe](https://github.com/promptfoo/promptfoo/pull/1897)
- **feat(redteam):** Math-prompt strategy by [@AISimplyExplained](https://github.com/promptfoo/promptfoo/pull/1907)
- feat(redteam): math-prompt strategy (#1907)
- feat: add watsonx bearer token auth and display model cost (#1904)
- feat: support array of files in assertion values (#1897)

### Changed

- **chore(providers):** Add WatsonX bearer token auth and display model cost by [@gprem09](https://github.com/promptfoo/promptfoo/pull/1904)
- **chore(redteam):** Rename math-prompt strategy and update docs by [@mldangelo](https://github.com/promptfoo/promptfoo/pull/1912)
- **chore(webui):** Redesign navigation and dark mode components by [@mldangelo](https://github.com/promptfoo/promptfoo/pull/1903)
- **chore(ci):** Correct GitHub Actions syntax for secret access by [@mldangelo](https://github.com/promptfoo/promptfoo/pull/1911)
- **chore(ci):** Fix Docker build by [@sklein12](https://github.com/promptfoo/promptfoo/pull/1910)
- **chore(ci):** Test eval share for hosted container by [@sklein12](https://github.com/promptfoo/promptfoo/pull/1908)
- **chore(ci):** Test sharing to cloud by [@sklein12](https://github.com/promptfoo/promptfoo/pull/1909)
- chore: fix docker build (#1910)
- chore(redteam): rename math-prompt strategy and update docs (#1912)
- chore: Test sharing to cloud (#1909)
- chore: Test eval share for hosted container (#1908)

### Fixed

- **fix(webui):** Navigating directly to an eval by [@sklein12](https://github.com/promptfoo/promptfoo/pull/1905)
- fix(providers): lazy load watsonx dependencies (#1977)
- fix(ci): correct GitHub Actions syntax for secret access (#1911)
- fix: Navigating directly to an eval (#1905)

### Documentation

- **docs(redteam):** Add documentation for Custom and PII plugins by [@mldangelo](https://github.com/promptfoo/promptfoo/pull/1892)

## [0.93.2] - 2024-10-16

### Fixed

- fix: sharing to hosted (#1902)
- fix: update cloud share URL path from 'results' to 'eval' (#1901)
- fix: gemini chat formatting (#1900)

### Documentation

- docs(redteam): add documentation for Custom and PII plugins (#1892)

### Changed

- **fix:** update cloud share URL path from 'results' to 'eval' by [@mldangelo](https://github.com/promptfoo/promptfoo/pull/1901)
- **fix:** gemini chat formatting by [@typpo](https://github.com/promptfoo/promptfoo/pull/1900)
- **fix:** sharing to hosted by [@sklein12](https://github.com/promptfoo/promptfoo/pull/1902)
- **chore:** add `--filter-targets` to `redteam run` by [@typpo](https://github.com/promptfoo/promptfoo/pull/1893)
- **chore:** warn users about unknown arguments after 'eval' command by [@mldangelo](https://github.com/promptfoo/promptfoo/pull/1898)
- chore(webui): redesign navigation and dark mode components (#1903)
- chore(cli): warn users about unknown arguments after 'eval' command (#1898)
- chore: add `--filter-targets` to `redteam run` (#1893)

### Dependencies

- **chore(deps):** bump `@anthropic-ai/sdk` from 0.29.0 to 0.29.1 by [@dependabot](https://github.com/promptfoo/promptfoo/pull/1894)
- chore(deps): bump @anthropic-ai/sdk from 0.29.0 to 0.29.1 (#1894)

## [0.93.1] - 2024-10-15

### Fixed

- fix: Delete all evals broken (#1891)

### Added

- feat: Redteam http target tester (#1883)

### Changed

- **feat:** Crisp chat on certain pages by [@typpo](https://github.com/promptfoo/promptfoo/pull/1880)
- **feat:** Redteam HTTP target tester by [@sklein12](https://github.com/promptfoo/promptfoo/pull/1883)
- **fix:** Do not use default config when config is explicitly set by [@typpo](https://github.com/promptfoo/promptfoo/pull/1878)
- **fix:** Delete all evals broken by [@sklein12](https://github.com/promptfoo/promptfoo/pull/1891)
- **docs:** Add RAG architecture blog post by [@vsauter](https://github.com/promptfoo/promptfoo/pull/1886)
- **refactor(webui):** Move dashboard to redteam directory by [@mldangelo](https://github.com/promptfoo/promptfoo/pull/1890)
- refactor(webui): move dashboard to redteam directory (#1890)

## [0.93.0] - 2024-10-14

### Documentation

- docs: add rag architecture blog post (#1886)

### Added

- feat(cli): add example download functionality to init command (#1875)
- feat(redteam): introduce experimental redteam setup ui (#1872)
- feat(providers): watsonx provider (#1869)
- feat(providers): node package provider (#1855)
- feat: crisp chat on certain pages (#1880)

### Changed

- chore(webui): show tools in report view (#1871)

### Fixed

- fix(cli): only set redteam on combined configs when necessary (#1879)
- fix(cli): disable remote grading with rubric prompt override (#1877)
- fix(webui): rendering evals (#1881)
- fix: do not use default config when config is explicitly set (#1878)

## [0.92.3] - 2024-10-12

### Changed

- fix: request correct structure in prompt (#1851)
- fix: Only persist custom API url in local storage if it's set through the UI (#1854)
- fix: equality failure message (#1868)
- fix: don't always persist providers (#1870)
- feat: env variable to host pf at a different url path then base (#1853)
- chore(redteam): improve custom plugin definition and validation (#1860)
- chore: move skip logic to generate (#1834)
- chore: add `--filter-targets` alias (#1863)
- chore: Cloud sharing with new format (#1840)

### Fixed

- fix(webui): resolve undefined version display in InfoModal (#1856)

### Dependencies

- chore(deps-dev): bump @aws-sdk/client-bedrock-runtime from 3.667.0 to 3.668.0 (#1857)
- chore(deps-dev): bump @aws-sdk/client-bedrock-runtime from 3.668.0 to 3.669.0 (#1865)

## [0.92.2] - 2024-10-09

### Changed

- **ci(tests)**: Separate unit and integration tests in CI pipeline by [@mldangelo](https://github.com/mldangelo) in [#1849](https://github.com/promptfoo/promptfoo/pull/1849)
  - Bump `@aws-sdk/client-bedrock-runtime` from 3.666.0 to 3.667.0 by [@dependabot](https://github.com/dependabot) in [#1845](https://github.com/promptfoo/promptfoo/pull/1845)
  - Bump `@anthropic-ai/sdk` from 0.28.0 to 0.29.0 by [@dependabot](https://github.com/dependabot) in [#1846](https://github.com/promptfoo/promptfoo/pull/1846)
  - Bump `openai` from 4.67.2 to 4.67.3 by [@dependabot](https://github.com/dependabot) in [#1844](https://github.com/promptfoo/promptfoo/pull/1844)

### Fixed

- **fix(providers)**: Dynamically import FAL-AI serverless client by [@mldangelo](https://github.com/mldangelo) in [#1850](https://github.com/promptfoo/promptfoo/pull/1850)

### Dependencies

- **chore(deps)**:

## [0.92.1] - 2024-10-08

### Added

- **feat(providers):** Add support for an optional `responseSchema` file to Google Gemini by [@aud](https://github.com/promptfoo/promptfoo/pull/1839)
- feat(providers): Add support for an optional `responseSchema` file to google gemini (#1839)

### Changed

- **fix:** count could be off if there was a test that wasn't recorded by [@sklein12](https://github.com/promptfoo/promptfoo/pull/1841)
- **fix:** support relative paths by [@sklein12](https://github.com/promptfoo/promptfoo/pull/1842)
- **fix:** Prompt ordering on tables by [@sklein12](https://github.com/promptfoo/promptfoo/pull/1843)
- **chore:** delete empty file by [@sklein12](https://github.com/promptfoo/promptfoo/pull/1829)
- **chore:** rename tables by [@sklein12](https://github.com/promptfoo/promptfoo/pull/1831)
- chore(deps-dev): bump @aws-sdk/client-bedrock-runtime from 3.665.0 to 3.666.0 (#1836)

### Fixed

- **fix(provider):** fal prompt config overrides by [@drochetti](https://github.com/promptfoo/promptfoo/pull/1835)
- fix: Prompt ordering on tables (#1843)
- fix: support relative paths (#1842)
- fix: count could be off if there was a test that wasn't recorded (#1841)

### Dependencies

- **chore(deps):** bump openai from 4.67.1 to 4.67.2 by [@dependabot](https://github.com/promptfoo/promptfoo/pull/1837)
- **chore(deps-dev):** bump @aws-sdk/client-bedrock-runtime from 3.665.0 to 3.666.0 by [@dependabot](https://github.com/promptfoo/promptfoo/pull/1836)
- chore(deps): bump openai from 4.67.1 to 4.67.2 (#1837)

### Documentation

- **docs(contributing):** expand guide for adding new providers by [@mldangelo](https://github.com/promptfoo/promptfoo/pull/1833)

## [0.92.0] - 2024-10-07

### Fixed

- fix(provider): fal prompt config overrides (#1835)

### Documentation

- docs(contributing): expand guide for adding new providers (#1833)

### Changed

- Normalize eval results in db (#1776)
- foundation model blog post (#1823)
- site: custom blog index page (#1824)
- chore(build): allow-composite-ts (#1825)
- chore(cli): improve validation for extension hooks (#1827)
- chore: rename tables (#1831)
- chore: delete empty file (#1829)

## [0.91.3] - 2024-10-04

### Added

- feat(redteam): add religion plugin (#1822)
- feat(provider-fal): allow prompt config overrides (#1815)
- feat: remove in memory table (#1820)

## [0.91.2] - 2024-10-04

### Added

- feat(cli): Add input validation to eval command (@mldangelo #1810)
- feat(cli): Add real-time logging for Python script execution (@mldangelo #1818)
- feat(providers): Add support for setting cookies in `browser` provider (@typpo #1809)

### Changed

- chore(ci): Move integration tests to separate job in GitHub Actions workflow (@mldangelo #1821)
- chore(providers): Add support for file-based response parser for HTTP provider (@mldangelo #1808)
- chore(providers): Improve error message for browser provider missing imports (67c5fed2 @typpo)
- chore(redteam): Update to specific GPT-4 model (0be9c87f @mldangelo)
- chore(site): Update intro cal.com link (ff36972e @typpo)
- chore(webui): Remove 'use client' directives from React components (bc6f4214 @mldangelo)
- docs: Add Streamlit application in browser documentation (855e80f4 @typpo)
- docs: Escape tag in documentation (9c3ae83b @typpo)
- docs: Remove responseparser from quickstart (fe17b837 @typpo)
- docs: Remove responseParser from redteam template (feda3c60 @typpo)
- docs: Update test case reference documentation (d7c7a507 @mldangelo)
- docs: Update to use `redteam run` and `redteam report` (@typpo #1814)

### Fixed

- fix(redteam): Resolve cross-session templating issues (@typpo #1811)
- fix(webui): Ensure weight is not 0 (@sklein12 #1817)

### Dependencies

- chore(deps-dev): Bump @aws-sdk/client-bedrock-runtime from 3.658.1 to 3.662.0 (@dependabot #1805)
- chore(deps-dev): Bump @aws-sdk/client-bedrock-runtime from 3.663.0 to 3.664.0 (@dependabot #1819)
- chore(deps): Bump openai from 4.66.1 to 4.67.0 (@dependabot #1804)
- chore(deps): Bump replicate from 0.34.0 to 0.34.1 (@dependabot #1806)
- chore(deps): Update dependencies (ec37ca4e @mldangelo)

## [0.91.1] - 2024-10-01

### Changed

- feat: prompts as python classmethods (#1799)

### Fixed

- fix(redteam): read redteam config during redteam eval command (#1803)

### Documentation

- docs(custom-api): update documentation and improve typing (#1802)

## [0.91.0] - 2024-10-01

### Added

- feat(cli): ask for email on public share by @typpo in #1798
- feat(cli): support input transforms by @MrFlounder in #1704
- feat(redteam): add `redteam run` command by @typpo in #1791
- feat(webui): new Chart type on the eval page of web UI by @YingjiaLiu99 in #1147

### Changed

- fix: calc the same prompt id everywhere by @sklein12 in #1795
- docs: add troubleshooting section for timeouts by @mldangelo
- docs: fix indentation by @typpo
- docs: provider index by @mldangelo in #1792
- docs: update ts-config example README with tsx loader options by @mldangelo
- site: misc redteam guide clarifications by @typpo
- chore(cli): reorganize command structure and add program name by @mldangelo
- chore(cli): simplify node version check by @mldangelo in #1794
- chore(openai): use omni moderation by default by @typpo in #1797
- chore(providers): add support for special chars in browser provider by @typpo in #1790
- chore(providers): render provider label using Nunjucks by @mldangelo in #1789
- chore(providers): warn on unknown provider types by @mldangelo in #1787
- chore(redteam): include package version in redteam run hash by @typpo in 6d2d0c65
- chore(redteam): rename and export base classes by @mldangelo in #1801
- chore(redteam): serverside generation for indirect-prompt-injection by @mldangelo
- chore(redteam): update adversarial generation to specific gpt-4o model by @typpo in 1f397f62
- chore(cli): reorganize command structure and add program name by @mldangelo in 66781927

### Fixed

- fix(build): remove ts-config path aliases until compilation works correctly by @sklein12 in #1796
- fix(cli): don't ask for email when sharing in ci or without tty by @typpo
- fix(package): use provider prompt map when running via Node package by @vsauter in #1788
- fix(redteam): don't include entities if list is empty by @typpo
- fix(redteam): OWASP aliases by @typpo in #1765

### Dependencies

- chore(deps): bump openai from 4.65.0 to 4.66.1 by @dependabot in #1800
- chore(deps): update dependencies by @mldangelo

## [0.90.3] - 2024-09-27

### Changed

- fix: browser provider ignores cert errors by @ianw_github in 9fcc9f5974d919291456292e187fba1b1bacb3e2

## [0.90.2] - 2024-09-27

### Changed

- **feat:** Add fal.ai provider by [@drochetti](https://github.com/drochetti) in [#1778](https://github.com/promptfoo/promptfoo/pull/1778)
- **feat:** Add install script for pre-built binary installation by [@mldangelo](https://github.com/mldangelo) in [#1755](https://github.com/promptfoo/promptfoo/pull/1755)
- **fix:** Improve JSON parser handling for multiple braces by [@typpo](https://github.com/typpo) in [#1766](https://github.com/promptfoo/promptfoo/pull/1766)
- **refactor(eval):** Reorganize and improve eval command options by [@mldangelo](https://github.com/mldangelo) in [#1762](https://github.com/promptfoo/promptfoo/pull/1762)
- **chore(bedrock):** Improve support for LLAMA3.1 and LLAMA3.2 model configurations by [@mldangelo](https://github.com/mldangelo) in [#1777](https://github.com/promptfoo/promptfoo/pull/1777)
- **chore(config):** Simplify config loading by [@mldangelo](https://github.com/mldangelo) in [#1779](https://github.com/promptfoo/promptfoo/pull/1779)
- **chore(redteam):** Move select plugins for server-side generation by [@mldangelo](https://github.com/mldangelo) in [#1783](https://github.com/promptfoo/promptfoo/pull/1783)
- **ci(nexe-build):** Add ARM64 support for nexe builds by [@mldangelo](https://github.com/mldangelo) in [#1780](https://github.com/promptfoo/promptfoo/pull/1780)
- **ci(nexe-build):** Update runner selection for macOS and add Windows file extension by [@mldangelo](https://github.com/mldangelo) in [#1784](https://github.com/promptfoo/promptfoo/pull/1784)

### Fixed

- **fix(providers):** Correct data types for `responseParser` in HTTP provider by [@typpo](https://github.com/typpo) in [#1764](https://github.com/promptfoo/promptfoo/pull/1764)

### Dependencies

- **chore(deps-dev):** Bump `@aws-sdk/client-bedrock-runtime` from 3.658.0 to 3.658.1 by [@dependabot](https://github.com/dependabot) in [#1769](https://github.com/promptfoo/promptfoo/pull/1769)
- **chore(deps):** Bump `replicate` from 0.33.0 to 0.34.0 by [@dependabot](https://github.com/dependabot) in [#1767](https://github.com/promptfoo/promptfoo/pull/1767)
- **chore(deps):** Bump `openai` from 4.63.0 to 4.64.0 by [@dependabot](https://github.com/dependabot) in [#1768](https://github.com/promptfoo/promptfoo/pull/1768)

## [0.90.1] - 2024-09-26

### Changed

- **chore(providers):** Updated Bedrock integration to support Llama 3.2 models. [#1763](https://github.com/promptfoo/promptfoo/pull/1763) by [@aristsakpinis93](https://github.com/aristsakpinis93)
- **chore:** Added support for config objects in JavaScript and Python assertions. [#1729](https://github.com/promptfoo/promptfoo/pull/1729) by [@vedantr](https://github.com/vedantr)
- **fix:** Improved prompts handling per provider. [#1757](https://github.com/promptfoo/promptfoo/pull/1757) by [@typpo](https://github.com/typpo)
- **fix:** Updated `--no-interactive` description and added it to the documentation. [#1761](https://github.com/promptfoo/promptfoo/pull/1761) by [@kentyman23](https://github.com/kentyman23)
- site: adding blog post for Prompt Airlines (#1774)

### Dependencies

- **chore(deps-dev):** Bumped `@aws-sdk/client-bedrock-runtime` from 3.654.0 to 3.658.0. [#1758](https://github.com/promptfoo/promptfoo/pull/1758) by [@dependabot](https://github.com/dependabot)

## [0.90.0] - 2024-09-24

### Changed

- cli: Added 'pf' as an alias for the 'promptfoo' command (@mldangelo, #1745)
- providers(bedrock): Added support for AI21 Jamba Models and Meta Llama 3.1 Models (@mldangelo, #1753)
- providers(python): Added support for file:// syntax for Python providers (@mldangelo, #1748)
- providers(http): Added support for raw requests (@typpo, #1749)
- cli: implement cloud Login functionality for private sharing (@sklein12, #1719)
- cli(redteam): aliased 'eval' in redteam namespace and prioritized redteam.yaml over promptfooconfig.yaml (@typpo, #1664)
- providers(http): Added templating support for provider URLs (@mldangelo, #1747)
- cli: read config files from directory paths (@andretran, #1721)
- Added PROMPTFOO_EXPERIMENTAL environment variable (@typpo)
- Simplified redteam consent process (@typpo)
- Improved input handling for login prompts (@mldangelo)
- Updated dependencies (@mldangelo)
- webui: fix route to edit eval description(@sklein12, #1754)
- cli: prevent logging of empty output paths (@mldangelo)
- Added raw HTTP request example (@typpo)
- Updated documentation to prefer prebuilt versions (@sklein12, #1752)
- Triggered release step in nexe build for tagged branches (@mldangelo)
- Updated release token in GitHub Actions workflow (@mldangelo)
- Added continue-on-error to nexe-build job (@mldangelo)

## [0.89.4] - 2024-09-23

### Added

- feat(webui): display suggestions (#1739)

### Changed

- feat: headless browser provider (#1736)
- feat: suggestions (#1723)
- feat: improvements to http and websocket providers (#1732)
- fix: empty state for webui (#1727)
- chore: add costs for OpenAI model "gpt-4o-2024-08-06" (#1728)
- fix: catch errors when creating share url (#1726)https://github.com/promptfoo/promptfoo/pull/1725
- fix: add missing outputPath (#1734)
- fix: output path when PROMPTFOO_LIGHTWEIGHT_RESULTS is set (#1737)
- chore: Move share action to server (#1743)
- docs: Update documentation for Tree-based Jailbreaks Strategy by @vingiarrusso in

### Fixed

- fix(prompts): add handling for function prompt (#1724)

## [0.89.3] - 2024-09-20

### Changed

- **Bug Fixes:**
  - Improved sanitization of generations ([#1713](https://github.com/promptfoo/promptfoo/pull/1713) by [@typpo](https://github.com/typpo))
  - Reverted config changes to resolve prompt file bug ([#1722](https://github.com/promptfoo/promptfoo/pull/1722) by [@mldangelo](https://github.com/mldangelo))
- **Docs**
  - Added more information to the enterprise page ([#1714](https://github.com/promptfoo/promptfoo/pull/1714) by [@typpo](https://github.com/typpo))
  - Updated the about page ([#1715](https://github.com/promptfoo/promptfoo/pull/1715) by [@typpo](https://github.com/typpo))
  - Minor landing page updates ([#1718](https://github.com/promptfoo/promptfoo/pull/1718) by [@typpo](https://github.com/typpo))
- Update documentation for Tree-based Jailbreaks Strategy (#1725)

## [0.89.2] - 2024-09-18

### Changed

- **Dependencies**: Updated project dependencies (@mldangelo)
- **Website**: Added truncate functionality to the site (@typpo)
- Fixed Node cache dependency issue (@typpo)
- Improved nexe build workflow artifact handling in CI pipeline (@mldangelo)
- Bumped version to 0.89.2 (@typpo)
-

## [0.89.1] - 2024-09-18

### Added

- **feat(provider/openai)**: support loading `response_format` from a file by [@albertlieyingadrian](https://github.com/albertlieyingadrian) in [#1711](https://github.com/promptfoo/promptfoo/pull/1711)
- **feat(matchers)**: add external file loader for LLM rubric by [@albertlieyingadrian](https://github.com/albertlieyingadrian) in [#1698](https://github.com/promptfoo/promptfoo/pull/1698)

### Changed

- **feat**: Redteam dashboard by [@typpo](https://github.com/typpo) in [#1709](https://github.com/promptfoo/promptfoo/pull/1709)
- **feat**: add WebSocket provider by [@typpo](https://github.com/typpo) in [#1712](https://github.com/promptfoo/promptfoo/pull/1712)
- **docs**: GPT vs O1 guide by [@typpo](https://github.com/typpo) in [#1703](https://github.com/promptfoo/promptfoo/pull/1703)

### Dependencies

- **chore(deps)**: bump `openai` from `4.61.1` to `4.62.0` by [@dependabot](https://github.com/dependabot) in [#1706](https://github.com/promptfoo/promptfoo/pull/1706)
- **chore(deps)**: bump `@azure/openai-assistants` from `1.0.0-beta.5` to `1.0.0-beta.6` by [@dependabot](https://github.com/dependabot) in [#1707](https://github.com/promptfoo/promptfoo/pull/1707)

## [0.89.0] - 2024-09-17

### Added

- feat(util): add nunjucks template support for file path (#1688) by @albertlieyingadrian
- feat(redteam): top level targets, plugins, strategies (#1689) by @typpo

### Changed

- feat: Migrate NextUI to a React App (#1637) by @sklein12
- feat: add golang provider (#1693) by @typpo
- feat: make config `prompts` optional (#1694) by @typpo
- chore(redteam): plumb scores per plugin and strategy (#1684) by @typpo
- chore(redteam): redteam init indent plugins and strategies by @typpo
- chore(redteam): redteam onboarding updates (#1695) by @typpo
- chore(redteam): update some framework mappings by @typpo
- refactor(csv): improve assertion parsing and add warning for single underscore usage (#1692) by @mldangelo
- docs: improve Python provider example with stub LLM function by @mldangelo

### Fixed

- fix(python): change PythonShell mode to binary to fix unicode encoding issues (#1671) by @mldangelo
- fix(python): check --version for executable path validation (#1690) by @mldangelo
- fix(providers): Mistral Error Reporting (#1691) by @GICodeWarrior

### Dependencies

- chore(deps): bump openai from 4.61.0 to 4.61.1 (#1696) by @dependabot
- chore(deps): remove nexe dev dependency by @mldangelo
- chore(deps): update eslint and related packages by @mldangelo

## [0.88.0] - 2024-09-16

### Dependencies

- chore(deps): bump replicate from 0.32.1 to 0.33.0 (#1682)

### Added

- feat(webui): display custom namedScores (#1669)

### Changed

- **Added** `--env-path` as an alias for the `--env-file` option in CLI (@mldangelo)
- **Introduced** `PROMPTFOO_LIGHTWEIGHT_RESULTS` environment variable to optimize result storage (@typpo)
- **Added** `validatePythonPath` function and improved error handling for Python scripts (@mldangelo)
- **Displayed** custom named scores in the Web UI (@khp)
- **Improved** support for structured outputs in the OpenAI provider (@mldangelo)
- **Added** OpenAI Assistant's token usage statistics (@albertlieyingadrian)
- **Added** pricing information for Azure OpenAI models (@mldangelo)
- **Improved** API URL formatting for Azure OpenAI provider (@mldangelo)
- **Fixed** prompt normalization when reading configurations (@mldangelo)
- **Resolved** Docker image issues by adding Python, ensuring the `next` output directory exists, and disabling telemetry (@mldangelo)
- **Improved** message parsing for the Anthropic provider (@mldangelo)
- **Fixed** error in loading externally defined OpenAI function calls (@mldangelo)
- **Corrected** latency assertion error for zero milliseconds latency (@albertlieyingadrian)
- **Added** a new Red Team introduction and case studies to the documentation (@typpo)
- **Updated** model references and default LLM models in the documentation (@mldangelo)
- **Fixed** typos and broken image links in the documentation (@mldangelo, @typpo)
- **Refactored** Red Team commands and types to improve code organization (@mldangelo)
- **Moved** `evaluateOptions` initialization to `evalCommand` (@mldangelo)
- **Centralized** cost calculation logic in providers (@mldangelo)
- ci: improve nexe build workflow and caching (#1683)
- chore(providers): add pricing information for Azure OpenAI models (#1681)

### Tests

- **Added** support for `file://` prefix for local file paths in the `tests:` field in configuration (@mldangelo)

## [0.87.1] - 2024-09-12

### Fixed

- fix(docker): add Python to Docker image and verify in CI (#1677)
- fix(assertions): fix latencyMs comparison with undefined to allow 0 ms latency (#1668)
- fix(providers): improve parseMessages function for anthropic (#1666)
- fix(dockerfile): ensure next out directory exists and disable next telemetry (#1665)
- fix: normalize prompts when reading configs (#1659)

### Added

- feat(python): add validatePythonPath function and improve error handling (#1670)
- feat(cli): accept '--env-path' as an alias for '--env-file' option (#1654)
- feat: PROMPTFOO_LIGHTWEIGHT_RESULTS envar (#1450)

### Documentation

- docs: red team intro (#1662)
- docs: update model references from gpt-3.5-turbo to gpt-4o-mini (#1655)

### Changed

- **Add OpenAI `o1` pricing** by [@typpo](https://github.com/typpo) in [#1649](https://github.com/promptfoo/promptfoo/pull/1649)
- **Add support for OpenAI `o1` max completion tokens** by [@mldangelo](https://github.com/mldangelo) in [#1650](https://github.com/promptfoo/promptfoo/pull/1650)
- **Share link issue when self-hosting** by [@typpo](https://github.com/typpo) in [#1647](https://github.com/promptfoo/promptfoo/pull/1647)
- **Fix OpenAI function tool callbacks handling** by [@mldangelo](https://github.com/mldangelo) in [#1648](https://github.com/promptfoo/promptfoo/pull/1648)
- **Fix broken anchor links** by [@mldangelo](https://github.com/mldangelo) in [#1645](https://github.com/promptfoo/promptfoo/pull/1645)
- **Add documentation for Echo provider** by [@mldangelo](https://github.com/mldangelo) in [#1646](https://github.com/promptfoo/promptfoo/pull/1646)
- ci: add push trigger to docker workflow (#1678)
- refactor(providers): centralize cost calculation logic (#1679)
- refactor: move evaluateOptions initialization to evalCommand (#1674)
- refactor(redteam): move redteam types to src/redteam/types (#1653)
- refactor(redteam): move redteam commands to src/redteam/commands (#1652)
- chore(providers): improve API URL formatting for Azure OpenAI provider (#1672)
- chore(providers): add openai assistant's token usage (#1661)
- chore(openai): improve support for structured outputs (#1656)
- chore: support file:// prefix for local file paths in `tests:` field in config (#1651)

## [0.87.0] - 2024-09-12

### Changed

- feat: remote strategy execution (#1592)
- fix: run db migrations first thing in cli (#1638)
- chore: add --remote to `eval` (#1639)
- chore: ability to record when feature is used (#1643)
- site: intro and image updates (#1636)

### Dependencies

- chore(deps-dev): bump @aws-sdk/client-bedrock-runtime from 3.649.0 to 3.650.0 (#1640)
- chore(deps): bump openai from 4.58.2 to 4.59.0 (#1641)

## [0.86.1] - 2024-09-11

### Changed

- feat: cross-session leak plugin (#1631)
- fix: quickswitcher (#1635)

## [0.86.0] - 2024-09-11

### Changed

- **feat**: Added MITRE Atlas plugin aliases by [@typpo](https://github.com/typpo) in [#1629](https://github.com/promptfoo/promptfoo/pull/1629)
- **chore**: Removed the NextAPI by [@sklein12](https://github.com/sklein12) in [#1599](https://github.com/promptfoo/promptfoo/pull/1599)
- **fix**: Improved rate limiting handling by [@sinedied](https://github.com/sinedied) in [#1633](https://github.com/promptfoo/promptfoo/pull/1633)
- **fix**: Ensured `name:value` pairs are unique, rather than just names, for tags by [@sklein12](https://github.com/sklein12) in [#1621](https://github.com/promptfoo/promptfoo/pull/1621)
- **chore**: Fixed paths for `ts-node` by [@sklein12](https://github.com/sklein12) in [#1628](https://github.com/promptfoo/promptfoo/pull/1628)
- **chore**: Standardized paths by [@sklein12](https://github.com/sklein12) in [#1627](https://github.com/promptfoo/promptfoo/pull/1627)

### Dependencies

- **chore(deps-dev)**: Bumped `@aws-sdk/client-bedrock-runtime` from 3.645.0 to 3.649.0 by [@dependabot](https://github.com/dependabot) in [#1632](https://github.com/promptfoo/promptfoo/pull/1632)
- **chore(deps)**: Bumped `@anthropic-ai/sdk` from 0.27.2 to 0.27.3 by [@dependabot](https://github.com/dependabot) in [#1625](https://github.com/promptfoo/promptfoo/pull/1625)
- **chore(deps)**: Bumped `openai` from 4.58.1 to 4.58.2 by [@dependabot](https://github.com/dependabot) in [#1624](https://github.com/promptfoo/promptfoo/pull/1624)

## [0.85.2] - 2024-09-10

### Changed

- feat: compliance status in redteam reports (#1619)
- fix: prompt parsing (#1620)

## [0.85.1] - 2024-09-09

### Changed

- feat: add support for markdown prompts (#1616)
- fix: Indirect Prompt Injection missing purpose and will only generate… (#1618)

### Dependencies

- chore(deps): bump openai from 4.58.0 to 4.58.1 (#1617)

## [0.85.0] - 2024-09-06

### Added

- **feat(mistral):** Update chat models and add embedding provider by @mldangelo in [#1614](https://github.com/promptfoo/promptfoo/pull/1614)
- **feat(templates):** Allow Nunjucks templating in grader context by @mldangelo in [#1606](https://github.com/promptfoo/promptfoo/pull/1606)
- **feat(redteam):** Add remote generation for multilingual strategy by @mldangelo in [#1603](https://github.com/promptfoo/promptfoo/pull/1603)
- **feat(redteam):** ASCII smuggling plugin by @typpo in [#1602](https://github.com/promptfoo/promptfoo/pull/1602)
- **feat(redteam):** More direct prompt injections by @typpo in [#1600](https://github.com/promptfoo/promptfoo/pull/1600)
- **feat(redteam):** Prompt injections for all test cases by @typpo in [commit 28605413](https://github.com/promptfoo/promptfoo/commit/28605413)

### Changed

- **refactor:** Improve project initialization and error handling by @mldangelo in [#1591](https://github.com/promptfoo/promptfoo/pull/1591)
- **chore:** Warn if API keys are not present when running `promptfoo init` by @cristiancavalli in [#1577](https://github.com/promptfoo/promptfoo/pull/1577)
- **chore:** Add info to contains-all and icontains-all error by @typpo in [#1596](https://github.com/promptfoo/promptfoo/pull/1596)
- **chore(redteam):** Export graders by @sklein12 in [#1593](https://github.com/promptfoo/promptfoo/pull/1593)
- **chore(redteam):** Export prompt generators by @sklein12 in [#1583](https://github.com/promptfoo/promptfoo/pull/1583)
- **docs:** Add information on loading scenarios from external files by @mldangelo in [commit ddcc6e59](https://github.com/promptfoo/promptfoo/commit/ddcc6e59)

### Fixed

- **fix(redteam):** Correct metric name for misinfo/pii/etc plugins by @typpo in [#1605](https://github.com/promptfoo/promptfoo/pull/1605)
- **fix(redteam):** Remove quotes and numbered results from generated prompts by @typpo in [#1601](https://github.com/promptfoo/promptfoo/pull/1601)
- **fix(redteam):** Move purpose to the right place in redteam template by @typpo in [commit 00b2ed1c](https://github.com/promptfoo/promptfoo/commit/00b2ed1c)

### Dependencies

- **chore(deps):** Bump openai from 4.57.3 to 4.58.0 by @dependabot in [#1608](https://github.com/promptfoo/promptfoo/pull/1608)
- **chore(deps):** Bump openai from 4.57.2 to 4.57.3 by @dependabot in [#1594](https://github.com/promptfoo/promptfoo/pull/1594)

### Documentation

- **docs(redteam):** Red team introduction by @typpo in [commit ba5fe14c](https://github.com/promptfoo/promptfoo/commit/ba5fe14c) and [commit 60624456](https://github.com/promptfoo/promptfoo/commit/60624456)
- **docs(redteam):** Minor redteam update by @typpo in [commit 7cad8da5](https://github.com/promptfoo/promptfoo/commit/7cad8da5)

### Tests

- **test(redteam):** Enhance nested quotes handling in parseGeneratedPrompts by @mldangelo in [commit 36f6464a](https://github.com/promptfoo/promptfoo/commit/36f6464a)

## [0.84.1] - 2024-09-04

### Changed

- fix: json parsing infinite loop (#1590)
- fix: add cache and timeout to remote grading (#1589)

## [0.84.0] - 2024-09-04

### Changed

- Support for remote `llm-rubric` (@typpo in #1585)
- Resolve foreign key constraint in `deleteAllEvals` (@mldangelo in #1581)
- Don't set OpenAI chat completion `seed=0` by default (@Sasja in #1580)
- Improve strategy JSON parsing (@typpo in #1587)
- Multilingual strategy now uses redteam provider (@typpo in #1586)
- Handle redteam remote generation error (@typpo)
- Redteam refusals are not failures for Vertex AI (@typpo)
- Reorganize redteam exports and add Strategies (@mldangelo in #1588)
- Update OpenAI config documentation (@mldangelo)
- Improve Azure environment variables and configuration documentation (@mldangelo)
- Bump dependencies and devDependencies (@mldangelo)
- Set `stream: false` in Ollama provider (@typpo, #1568)
- Bump openai from 4.57.0 to 4.57.1 (@dependabot in #1579)
- Regenerate JSON schema based on type change (@mldangelo)
- Synchronize EnvOverrides in types and validators (@mldangelo)

## [0.83.2] - 2024-09-03

### Added

- feat: add --remote to redteam generate (#1576)

## [0.83.1] - 2024-09-03

## [0.83.0] - 2024-09-03

### Changed

- feat: add onboarding flow for http endpoint (#1572)
- feat: remote generation on the cli (#1570)
- docs: update YAML syntax for prompts and providers arrays (#1574)

## [0.82.0] - 2024-09-02

### Added

- feat(redteam): add remote generation for purpose and entities by @mldangelo

### Changed

- feat: add `delay` option for redteam generate and refactor plugins by @typpo
- fix: validate all plugins before running any by @typpo
- fix: remove indirect prompt injection `config.systemPrompt` dependency by @typpo
- fix: show all strategies on report by @typpo
- fix: bfla grading by @typpo
- chore: simplify redteam types by @typpo
- chore: move redteam command locations by @typpo
- chore: defaults for redteam plugins/strategies by @typpo
- chore: clean up some redteam onboarding questions by @typpo
- chore: export redteam plugins by @typpo
- chore: rename envar by @typpo
- chore: add `PROMPTFOO_NO_REDTEAM_MODERATION` envar by @typpo
- chore(redteam): add progress bar to multilingual strategy by @mldangelo
- chore(redteam): export extraction functions by @mldangelo
- chore(docker): install peer dependencies during build by @mldangelo
- docs: update file paths to use file:// prefix by @mldangelo
- chore: clean up some redteam onboarding questions (#1569)
- chore: defaults for redteam plugins/strategies (#1521)

### Dependencies

- chore(deps-dev): bump @aws-sdk/client-bedrock-runtime from 3.637.0 to 3.642.0 by @dependabot
- chore(deps): bump replicate from 0.32.0 to 0.32.1 by @dependabot
- chore(deps): bump openai from 4.56.1 to 4.57.0 by @dependabot
- chore(deps): bump the github-actions group with 2 updates by @dependabot

## [0.81.5] - 2024-08-30

### Dependencies

- chore(deps): bump the github-actions group with 2 updates (#1566)
- chore(deps): bump replicate from 0.32.0 to 0.32.1 (#1559)
- chore(deps): bump openai from 4.56.1 to 4.57.0 (#1558)

### Fixed

- fix: remove indirect prompt injection `config.systemPrompt` dependency (#1562)
- fix: validate all plugins before running any (#1561)

### Added

- feat: add `delay` option for redteam generate and refactor plugins (#1564)
- feat(redteam): add remote generation for purpose and entities (#1555)

### Changed

- feat: global `env` var in templates (#1553)
- fix: harmful grader (#1554)
- chore: include createdAt in getStandaloneEvals (#1550)
- chore: write eval tags to database and add migration (#1551)
- style: enforce object shorthand rule (#1557)
- chore: move redteam command locations (#1565)
- chore: simplify redteam types (#1563)
- chore(deps-dev): bump @aws-sdk/client-bedrock-runtime from 3.637.0 to 3.642.0 (#1560)

## [0.81.4] - 2024-08-29

### Changed

- **fix:** redteam progress bar by @typpo in [#1548](https://github.com/promptfoo/promptfoo/pull/1548)
- **fix:** redteam grading should use defaultTest by @typpo in [#1549](https://github.com/promptfoo/promptfoo/pull/1549)
- **refactor:** move extractJsonObjects to json utility module by @mldangelo in [#1539](https://github.com/promptfoo/promptfoo/pull/1539)

### Fixed

- **fix(redteam):** fix modifier handling in PluginBase by @mldangelo in [#1538](https://github.com/promptfoo/promptfoo/pull/1538)
- **fix(testCases):** improve test case generation with retry logic by @mldangelo in [#1544](https://github.com/promptfoo/promptfoo/pull/1544)
- **fix(docker):** link peer dependencies in Docker build by @mldangelo in [#1545](https://github.com/promptfoo/promptfoo/pull/1545)
- **fix(devcontainer):** simplify and standardize development environment by @mldangelo in [#1547](https://github.com/promptfoo/promptfoo/pull/1547)

### Dependencies

- **chore(deps):** update dependencies by @mldangelo in [#1540](https://github.com/promptfoo/promptfoo/pull/1540)
- **chore(deps):** bump @anthropic-ai/sdk from 0.27.0 to 0.27.1 by @dependabot in [#1541](https://github.com/promptfoo/promptfoo/pull/1541)
- **chore(deps):** bump openai from 4.56.0 to 4.56.1 by @dependabot in [#1542](https://github.com/promptfoo/promptfoo/pull/1542)

## [0.81.3] - 2024-08-28

### Changed

- fix: use redteam provider in extractions (#1536)
- feat: Indirect prompt injection plugin (#1518)
- feat: add support for tags property in config (#1526)
- feat: ability to reference external files in plugin config (#1530)
- feat: custom redteam plugins (#1529)
- fix: remove failure messages from output (#1531)
- fix: reduce pii false positives (#1532)
- fix: Addtl Pii false positives (#1533)
- fix: RBAC plugin false positives (#1534)
- fix: redteam providers should be overriddeable (#1516)
- fix: dont use openai moderation if key not present (#1535)

### Fixed

- fix(redteam): update logic for json only response format in default provider (#1537)

## [0.81.2] - 2024-08-27

### Changed

- fix: use redteam provider in extractions (#1536)
- feat: Indirect prompt injection plugin (#1518)
- feat: add support for tags property in config (#1526)
- feat: ability to reference external files in plugin config (#1530)
- feat: custom redteam plugins (#1529)
- fix: remove failure messages from output (#1531)
- fix: reduce pii false positives (#1532)
- fix: Addtl Pii false positives (#1533)
- fix: RBAC plugin false positives (#1534)
- fix: redteam providers should be overriddeable (#1516)
- fix: dont use openai moderation if key not present (#1535)

## [0.81.1] - 2024-08-27

### Changed

- feat: Indirect prompt injection plugin (#1518)
- feat: add support for `tags` property in config (#1526)
- feat: ability to reference external files in plugin config (#1530)
- feat: custom redteam plugins (#1529)
- fix: remove failure messages from output (#1531)
- fix: reduce pii false positives (#1532)
- fix: Addtl Pii false positives (#1533)
- fix: RBAC plugin false positives (#1534)
- fix: redteam providers should be overriddeable (#1516)
- fix: dont use openai moderation if key not present (#1535)
- chore: Set jest command line setting for jest extension (#1527)

## [0.81.0] - 2024-08-26

### Added

- feat(report): performance by strategy (#1524)
- feat(ai21): Add AI21 Labs provider (#1514)
- feat(docker): add Python runtime to final image (#1519)
- feat(anthropic): add support for create message headers (prompt caching) (#1503)

### Changed

- feat: report view sidebar for previewing test failures (#1522)
- chore: add plugin/strategy descriptions (#1520)
- chore: add `promptfoo redteam plugins` command to list plugins (#1523)
- chore: clear cache status messages (#1517)

### Fixed

- fix(scriptCompletionProvider): handle UTF-8 encoding in script output (#1515)
- fix(config): support loading scenarios and tests from external files (#331)

### Dependencies

- chore(deps-dev): bump @aws-sdk/client-bedrock-runtime from 3.635.0 to 3.637.0 (#1513)

## [0.80.3] - 2024-08-22

### Changed

- **Add Support for Embeddings API (Cohere)**: Added support for the embeddings API. [#1502](https://github.com/promptfoo/promptfoo/pull/1502) by @typpo
- **Improve Download Menu**: Enhanced the web UI by improving the download menu, adding an option to download human eval test cases, and adding tests. [#1500](https://github.com/promptfoo/promptfoo/pull/1500) by @mldangelo
- **Python IPC Encoding**: Resolved an issue by ensuring that Python IPC uses UTF-8 encoding. [#1511](https://github.com/promptfoo/promptfoo/pull/1511) by @typpo
- **Dependencies**:
  - Bumped `@anthropic-ai/sdk` from `0.26.1` to `0.27.0`. [#1507](https://github.com/promptfoo/promptfoo/pull/1507) by @dependabot
  - Upgraded Docusaurus to version `3.5.2`. [#1512](https://github.com/promptfoo/promptfoo/pull/1512) by @mldangelo

## [0.80.2] - 2024-08-22

### Changed

- fix: remove prompt-extraction from base plugins (#1505)

## [0.80.1] - 2024-08-21

### Added

- feat(redteam): improve test generation and reporting (#1481)
- feat(eval)!: remove interactive providers option (#1487)

### Changed

- refactor(harmful): improve test generation and deduplication (#1480)
- fix: hosted load shared eval (#1482)
- fix: Generate correct url for hosted shared evals (#1484)
- feat: multilingual strategy (#1483)
- chore(eslint): add and configure eslint-plugin-unicorn (#1489)
- fix: include vars in python provider cache key (#1493)
- fix: Including prompt extraction broke redteam generation (#1494)
- fix: floating point comparisons in matchers (#1486)
- site: enterprise breakdown (#1495)
- fix: Prompt setup during redteam generation (#1496)
- fix: hardcoded injectVars in harmful plugin (#1498)
- site: enterprise blog post (#1497)

### Fixed

- fix(assertions): update error messages for context-relevance and context-faithfulness (#1485)

### Dependencies

- chore(deps-dev): bump @aws-sdk/client-bedrock-runtime from 3.632.0 to 3.635.0 (#1490)

## [0.80.0] - 2024-08-21

### Changed

- **Multilingual Strategy**: Added multilingual strategy by @typpo in [#1483](https://github.com/promptfoo/promptfoo/pull/1483)
- **Redteam**: Improved test generation and reporting by @mldangelo in [#1481](https://github.com/promptfoo/promptfoo/pull/1481)
- **Evaluation**: Removed interactive providers option by @mldangelo in [#1487](https://github.com/promptfoo/promptfoo/pull/1487)
- **Hosted Load**: Fixed hosted load shared eval by @sklein12 in [#1482](https://github.com/promptfoo/promptfoo/pull/1482)
- **Shared Evals**: Generated correct URL for hosted shared evals by @sklein12 in [#1484](https://github.com/promptfoo/promptfoo/pull/1484)
- **Assertions**: Updated error messages for context-relevance and context-faithfulness by @mldangelo in [#1485](https://github.com/promptfoo/promptfoo/pull/1485)
- **Python Provider**: Included vars in Python provider cache key by @typpo in [#1493](https://github.com/promptfoo/promptfoo/pull/1493)
- **Prompt Extraction**: Fixed prompt extraction during redteam generation by @sklein12 in [#1494](https://github.com/promptfoo/promptfoo/pull/1494)
- **Matchers**: Fixed floating point comparisons in matchers by @typpo in [#1486](https://github.com/promptfoo/promptfoo/pull/1486)
- **Redteam Generation**: Fixed prompt setup during redteam generation by @sklein12 in [#1496](https://github.com/promptfoo/promptfoo/pull/1496)
- **Harmful Tests**: Improved test generation and deduplication by @mldangelo in [#1480](https://github.com/promptfoo/promptfoo/pull/1480)
- **ESLint**: Added and configured eslint-plugin-unicorn by @mldangelo in [#1489](https://github.com/promptfoo/promptfoo/pull/1489)
- **Dependencies**: Bumped @aws-sdk/client-bedrock-runtime from 3.632.0 to 3.635.0 by @dependabot in [#1490](https://github.com/promptfoo/promptfoo/pull/1490)
- **Crescendo**: Crescendo now uses gpt-4o-mini instead of gpt-4o by @typpo
- **Environment Variables**: Added GROQ_API_KEY and alphabetized 3rd party environment variables by @mldangelo
- **Enterprise Breakdown**: Added enterprise breakdown by @typpo in [#1495](https://github.com/promptfoo/promptfoo/pull/1495)

## [0.79.0] - 2024-08-20

### Added

- feat(groq): integrate native Groq SDK and update documentation by @mldangelo in #1479
- feat(redteam): support multiple policies in redteam config by @mldangelo in #1470
- feat(redteam): handle graceful exit on Ctrl+C during initialization by @mldangelo

### Changed

- feat: Prompt Extraction Redteam Plugin by @sklein12 in #1471
- feat: nexe build artifacts by @typpo in #1472
- fix: expand supported config file extensions by @mldangelo in #1473
- fix: onboarding.ts should assume context.py by @typpo
- fix: typo in onboarding example by @typpo
- fix: reduce false positives in `policy` and `sql-injection` by @typpo
- docs: remove references to optional Supabase environment variables by @mldangelo in #1474
- docs: owasp llm top 10 updates by @typpo
- test: mock logger in util test suite by @mldangelo
- chore(workflow): change release trigger type from 'published' to 'created' in Docker workflow, remove pull request and push triggers by @mldangelo
- chore(webui): update plugin display names by @typpo
- chore: refine pass rate threshold logging by @mldangelo
- ci: upload artifact by @typpo

### Fixed

- fix(devcontainer): improve Docker setup for development environment by @mldangelo
- fix(devcontainer): update Dockerfile.dev for Node.js development by @mldangelo
- fix(webui): truncate floating point scores by @typpo

### Dependencies

- chore(deps): update dependencies by @mldangelo in #1478
- chore(deps): update dependencies including @swc/core, esbuild, @anthropic-ai/sdk, and openai by @mldangelo

### Tests

- test(config): run tests over example promptfoo configs by @mldangelo in #1475

## [0.78.3] - 2024-08-19

### Added

- feat(redteam): add base path to CLI state for redteam generate by @mldangelo in [#1464](https://github.com/promptfoo/promptfoo/pull/1464)
- feat(eval): add global pass rate threshold by @mldangelo in [#1443](https://github.com/promptfoo/promptfoo/pull/1443)

### Changed

- chore: check config.redteam instead of config.metadata.redteam by @mldangelo in [#1463](https://github.com/promptfoo/promptfoo/pull/1463)
- chore: Add vscode settings for prettier formatting by @sklein12 in [#1469](https://github.com/promptfoo/promptfoo/pull/1469)
- build: add defaults for supabase environment variables by @sklein12 in [#1468](https://github.com/promptfoo/promptfoo/pull/1468)
- fix: smarter caching in exec provider by @typpo in [#1467](https://github.com/promptfoo/promptfoo/pull/1467)
- docs: display consistent instructions for npx vs npm vs brew by @typpo in [#1465](https://github.com/promptfoo/promptfoo/pull/1465)

### Dependencies

- chore(deps): bump openai from 4.55.9 to 4.56.0 by @dependabot in [#1466](https://github.com/promptfoo/promptfoo/pull/1466)
- chore(deps): replace rouge with js-rouge by @QuarkNerd in [#1420](https://github.com/promptfoo/promptfoo/pull/1420)

## [0.78.2] - 2024-08-18

### Changed

- feat: multi-turn jailbreak (#1459)
- feat: plugin aliases for owasp, nist (#1410)
- refactor(redteam): aliase `generate redteam` to `redteam generate`. (#1461)
- chore: strongly typed envars (#1452)
- chore: further simplify redteam onboarding (#1462)
- docs: strategies (#1460)

## [0.78.1] - 2024-08-16

### Changed

- **feat:** Helicone integration by @maamalama in [#1434](https://github.com/promptfoo/promptfoo/pull/1434)
- **fix:** is-sql assertion `databaseType` not `database` by @typpo in [#1451](https://github.com/promptfoo/promptfoo/pull/1451)
- **chore:** Use temporary file for Python interprocess communication by @enkoder in [#1447](https://github.com/promptfoo/promptfoo/pull/1447)
- **chore:** Redteam onboarding updates by @typpo in [#1453](https://github.com/promptfoo/promptfoo/pull/1453)
- **site:** Add blog post by @typpo in [#1444](https://github.com/promptfoo/promptfoo/pull/1444)

### Fixed

- **fix(redteam):** Improve iterative tree-based red team attack provider by @mldangelo in [#1458](https://github.com/promptfoo/promptfoo/pull/1458)

### Dependencies

- **chore(deps):** Update various dependencies by @mldangelo in [#1442](https://github.com/promptfoo/promptfoo/pull/1442)
- **chore(deps):** Bump `@aws-sdk/client-bedrock-runtime` from 3.629.0 to 3.631.0 by @dependabot in [#1448](https://github.com/promptfoo/promptfoo/pull/1448)
- **chore(deps):** Bump `@aws-sdk/client-bedrock-runtime` from 3.631.0 to 3.632.0 by @dependabot in [#1455](https://github.com/promptfoo/promptfoo/pull/1455)
- **chore(deps):** Bump `@anthropic-ai/sdk` from 0.25.2 to 0.26.0 by @dependabot in [#1449](https://github.com/promptfoo/promptfoo/pull/1449)
- **chore(deps):** Bump `@anthropic-ai/sdk` from 0.26.0 to 0.26.1 by @dependabot in [#1456](https://github.com/promptfoo/promptfoo/pull/1456)
- **chore(deps):** Bump `openai` from 4.55.7 to 4.55.9 by @dependabot in [#1457](https://github.com/promptfoo/promptfoo/pull/1457)

## [0.78.0] - 2024-08-14

### Changed

- **Web UI**: Added ability to choose prompt/provider column in report view by @typpo in [#1426](https://github.com/promptfoo/promptfoo/pull/1426)
- **Eval**: Support loading scenarios and tests from external files by @mldangelo in [#1432](https://github.com/promptfoo/promptfoo/pull/1432)
- **Redteam**: Added language support for generated tests by @mldangelo in [#1433](https://github.com/promptfoo/promptfoo/pull/1433)
- **Transform**: Support custom function names in file transforms by @mldangelo in [#1435](https://github.com/promptfoo/promptfoo/pull/1435)
- **Extension Hook API**: Introduced extension hook API by @aantn in [#1249](https://github.com/promptfoo/promptfoo/pull/1249)
- **Report**: Hide unused plugins in report by @typpo in [#1425](https://github.com/promptfoo/promptfoo/pull/1425)
- **Memory**: Optimize memory usage in `listPreviousResults` by not loading all results into memory by @typpo in [#1439](https://github.com/promptfoo/promptfoo/pull/1439)
- **TypeScript**: Added TypeScript `promptfooconfig` example by @mldangelo in [#1427](https://github.com/promptfoo/promptfoo/pull/1427)
- **Tests**: Moved `evaluatorHelpers` tests to a separate file by @mldangelo in [#1437](https://github.com/promptfoo/promptfoo/pull/1437)
- **Dev**: Bumped `@aws-sdk/client-bedrock-runtime` from 3.624.0 to 3.629.0 by @dependabot in [#1428](https://github.com/promptfoo/promptfoo/pull/1428)
- **SDK**: Bumped `@anthropic-ai/sdk` from 0.25.1 to 0.25.2 by @dependabot in [#1429](https://github.com/promptfoo/promptfoo/pull/1429)
- **SDK**: Bumped `openai` from 4.55.4 to 4.55.7 by @dependabot in [#1436](https://github.com/promptfoo/promptfoo/pull/1436)

## [0.77.0] - 2024-08-12

### Added

- feat(assertions): add option to disable AJV strict mode (#1415)

### Changed

- feat: ssrf plugin (#1411)
- feat: `basic` strategy to represent raw payloads only (#1417)
- refactor: transform function (#1423)
- fix: suppress docker lint (#1412)
- fix: update eslint config and resolve unused variable warnings (#1413)
- fix: handle retries for harmful generations (#1422)
- docs: add plugin documentation (#1421)

### Fixed

- fix(redteam): plugins respect config-level numTest (#1409)

### Dependencies

- chore(deps): bump openai from 4.55.3 to 4.55.4 (#1418)

### Documentation

- docs(faq): expand and restructure FAQ content (#1416)

## [0.76.1] - 2024-08-11

## [0.76.0] - 2024-08-10

### Changed

- feat: add `delete eval latest` and `delete eval all` (#1383)
- feat: bfla and bofa plugins (#1406)
- feat: Support loading tools from multiple files (#1384)
- feat: `promptfoo eval --description` override (#1399)
- feat: add `default` strategy and remove `--add-strategies` (#1401)
- feat: assume unrecognized openai models are chat models (#1404)
- feat: excessive agency grader looks at tools (#1403)
- fix: dont check SSL certs (#1396)
- fix: reduce rbac and moderation false positives (#1400)
- fix: `redteam` property was not read in config (#1407)
- fix: Do not ignored derived metrics (#1381)
- fix: add indexes for sqlite (#1382)

### Fixed

- fix(types): allow boolean values in VarsSchema (#1386)

### Dependencies

- chore(deps-dev): bump @aws-sdk/client-bedrock-runtime from 3.623.0 to 3.624.0 (#1379)
- chore(deps): bump openai from 4.54.0 to 4.55.0 (#1387)
- chore(deps): bump openai from 4.55.0 to 4.55.1 (#1392)
- chore(deps): bump @anthropic-ai/sdk from 0.25.0 to 0.25.1 (#1397)
- chore(deps): bump openai from 4.55.1 to 4.55.3 (#1398)

## [0.75.2] - 2024-08-06

### Added

- feat: ability to attach configs to prompts (#1391)

### Changed

- fix: Update "Edit Comment" dialog background for the dark mode (#1374)
- fix: undefined var in hallucination template (#1375)
- fix: restore harmCategory var (#1380)

## [0.75.1] - 2024-08-05

### Changed

- fix: temporarily disable nunjucks strict mode by @typpo

### Dependencies

- chore(deps): update dependencies (#1373)

## [0.75.0] - 2024-08-05

### Added

- feat(webui): Download report as PDF by @typpo in #1348
- feat(redteam): Add custom policy plugin by @mldangelo in #1346
- feat(config): Add writePromptfooConfig function and orderKeys utility by @mldangelo in #1360
- feat(redteam): Add purpose and entities to defaultTest metadata by @mldangelo in #1359
- feat(webui): Show metadata in details dialog by @typpo in #1362
- feat(redteam): Add some simple requested strategies by @typpo in #1364

### Changed

- feat: Implement defaultTest metadata in tests and scenarios by @mldangelo in #1361
- feat!: Add `default` plugin collection and remove --add-plugins by @typpo in #1369
- fix: Moderation assert and iterative provider handle output objects by @typpo in #1353
- fix: Improve PII grader by @typpo in #1354
- fix: Improve RBAC grading by @typpo in #1347
- fix: Make graders set assertion value by @typpo in #1355
- fix: Allow falsy provider response outputs by @typpo in #1356
- fix: Improve entity extraction and enable for PII by @typpo in #1358
- fix: Do not dereference external tool files by @typpo in #1357
- fix: Google sheets output by @typpo in #1367
- docs: How to red team RAG applications by @typpo in #1368
- refactor(redteam): Consolidate graders and plugins by @mldangelo in #1370
- chore(redteam): Collect user consent for harmful generation by @typpo in #1365

### Dependencies

- chore(deps): Bump openai from 4.53.2 to 4.54.0 by @dependabot in #1349
- chore(deps-dev): Bump @aws-sdk/client-bedrock-runtime from 3.622.0 to 3.623.0 by @dependabot in #1372

## [0.74.0] - 2024-08-01

### Changed

- **feat**: Split types vs validators for prompts, providers, and redteam [#1325](https://github.com/promptfoo/promptfoo/pull/1325) by [@typpo](https://github.com/typpo)
- **feat**: Load provider `tools` and `functions` from external file [#1342](https://github.com/promptfoo/promptfoo/pull/1342) by [@typpo](https://github.com/typpo)
- **fix**: Show gray icon when there are no tests in report [#1335](https://github.com/promptfoo/promptfoo/pull/1335) by [@typpo](https://github.com/typpo)
- **fix**: numTests calculation for previous evals [#1336](https://github.com/promptfoo/promptfoo/pull/1336) by [@onyck](https://github.com/onyck)
- **fix**: Only show the number of tests actually run in the eval [#1338](https://github.com/promptfoo/promptfoo/pull/1338) by [@typpo](https://github.com/typpo)
- **fix**: better-sqlite3 in arm64 docker image [#1344](https://github.com/promptfoo/promptfoo/pull/1344) by [@cmrfrd](https://github.com/cmrfrd)
- **fix**: Correct positive example in DEFAULT_GRADING_PROMPT [#1337](https://github.com/promptfoo/promptfoo/pull/1337) by [@tbuckley](https://github.com/tbuckley)
- **chore**: Integrate red team evaluation into promptfoo init [#1334](https://github.com/promptfoo/promptfoo/pull/1334) by [@mldangelo](https://github.com/mldangelo)
- **chore**: Enforce consistent type imports [#1341](https://github.com/promptfoo/promptfoo/pull/1341) by [@mldangelo](https://github.com/mldangelo)
- **refactor(redteam)**: Update plugin architecture and improve error handling [#1343](https://github.com/promptfoo/promptfoo/pull/1343) by [@mldangelo](https://github.com/mldangelo)
- **docs**: Expand installation instructions in README and docs [#1345](https://github.com/promptfoo/promptfoo/pull/1345) by [@mldangelo](https://github.com/mldangelo)

### Dependencies

- **chore(deps)**: Bump @azure/identity from 4.4.0 to 4.4.1 [#1340](https://github.com/promptfoo/promptfoo/pull/1340) by [@dependabot](https://github.com/dependabot)
- **chore(deps)**: Bump the github-actions group with 3 updates [#1339](https://github.com/promptfoo/promptfoo/pull/1339) by [@dependabot](https://github.com/dependabot)

## [0.73.9] - 2024-07-30

### Dependencies

- chore(deps): update dev dependencies and minor package versions (#1331)
- chore(deps): bump @anthropic-ai/sdk from 0.24.3 to 0.25.0 (#1326)

### Fixed

- fix: chain provider and test transform (#1316)

### Added

- feat: handle rate limits in generic fetch path (#1324)

### Changed

- **Features:**
  - feat: handle rate limits in generic fetch path by @typpo in https://github.com/promptfoo/promptfoo/pull/1324
- **Fixes:**
  - fix: show default vars in table by @typpo in https://github.com/promptfoo/promptfoo/pull/1306
  - fix: chain provider and test transform by @fvdnabee in https://github.com/promptfoo/promptfoo/pull/1316
- **Refactors:**
  - refactor(redteam): extract entity and purpose logic, update imitation plugin by @mldangelo in https://github.com/promptfoo/promptfoo/pull/1301
- **Chores:**
  - chore(deps): bump openai from 4.53.1 to 4.53.2 by @dependabot in https://github.com/promptfoo/promptfoo/pull/1314
  - chore: set page titles by @typpo in https://github.com/promptfoo/promptfoo/pull/1315
  - chore: add devcontainer setup by @cmrfrd in https://github.com/promptfoo/promptfoo/pull/1317
  - chore(webui): persist column selection in evals view by @mldangelo in https://github.com/promptfoo/promptfoo/pull/1302
  - chore(redteam): allow multiple provider selection by @mldangelo in https://github.com/promptfoo/promptfoo/pull/1319
  - chore(deps): bump @anthropic-ai/sdk from 0.24.3 to 0.25.0 by @dependabot in https://github.com/promptfoo/promptfoo/pull/1326
  - chore(deps-dev): bump @aws-sdk/client-bedrock-runtime from 3.620.0 to 3.620.1 by @dependabot in https://github.com/promptfoo/promptfoo/pull/1327
  - chore(deps): update dev dependencies and minor package versions by @mldangelo in https://github.com/promptfoo/promptfoo/pull/1331
- **CI/CD:**
  - ci: add assets generation job and update json schema by @mldangelo in https://github.com/promptfoo/promptfoo/pull/1321
  - docs: add CITATION.cff file by @mldangelo in https://github.com/promptfoo/promptfoo/pull/1322
  - docs: update examples and docs to use gpt-4o and gpt-4o-mini models by @mldangelo in https://github.com/promptfoo/promptfoo/pull/1323
- chore(deps-dev): bump @aws-sdk/client-bedrock-runtime from 3.620.0 to 3.620.1 (#1327)

### Documentation

- **Documentation:**

## [0.73.8] - 2024-07-29

### Dependencies

- chore(deps): bump openai from 4.53.1 to 4.53.2 (#1314)

### Documentation

- docs: update examples and docs to use gpt-4o and gpt-4o-mini models (#1323)
- docs: add CITATION.cff file (#1322)

### Added

- feat(webui): tooltip with provider config on hover (#1312)

### Changed

- feat: Imitation redteam plugin (#1163)
- fix: report cached tokens from assertions (#1299)
- fix: trim model-graded-closedqa response (#1309)
- refactor(utils): move transform logic to separate file (#1310)
- chore(cli): add option to strip auth info from shared URLs (#1304)
- chore: set page titles (#1315)
- chore(webui): persist column selection in evals view (#1302)
- ci: add assets generation job and update json schema (#1321)
- refactor(redteam): extract entity and purpose logic, update imitation plugin (#1301)
- chore(redteam): allow multiple provider selection (#1319)
- chore: add devcontainer setup (#1317)

### Fixed

- fix(webui): make it easier to select text without toggling cell (#1295)
- fix(docker): add sqlite-dev to runtime dependencies (#1297)
- fix(redteam): update CompetitorsGrader rubric (#1298)
- fix(redteam): improve plugin and strategy selection UI (#1300)
- fix(redteam): decrease false positives in hallucination grader (#1305)
- fix(redteam): misc fixes in grading and calculations (#1313)
- fix: show default vars in table (#1306)

## [0.73.7] - 2024-07-26

### Changed

- **Standalone graders for redteam** by [@typpo](https://github.com/typpo) in [#1256](https://github.com/promptfoo/promptfoo/pull/1256)
- **Punycode deprecation warning on node 22** by [@typpo](https://github.com/typpo) in [#1287](https://github.com/promptfoo/promptfoo/pull/1287)
- **Improve iterative providers and update provider API interface to pass original prompt** by [@mldangelo](https://github.com/mldangelo) in [#1293](https://github.com/promptfoo/promptfoo/pull/1293)
- **Add issue templates** by [@typpo](https://github.com/typpo) in [#1288](https://github.com/promptfoo/promptfoo/pull/1288)
- **Support TS files for prompts providers and assertions** by [@benasher44](https://github.com/benasher44) in [#1286](https://github.com/promptfoo/promptfoo/pull/1286)
- **Update dependencies** by [@mldangelo](https://github.com/mldangelo) in [#1292](https://github.com/promptfoo/promptfoo/pull/1292)
- **Move circular dependency check to style-check job** by [@mldangelo](https://github.com/mldangelo) in [#1291](https://github.com/promptfoo/promptfoo/pull/1291)
- **Add examples for embedding and classification providers** by [@Luca-Hackl](https://github.com/Luca-Hackl) in [#1296](https://github.com/promptfoo/promptfoo/pull/1296)

## [0.73.6] - 2024-07-25

### Added

- feat(ci): add Docker image publishing to GitHub Container Registry (#1263)
- feat(webui): add yaml upload button (#1264)

### Changed

- docs: fix javascript configuration guide variable example (#1268)
- site(careers): update application instructions and preferences (#1270)
- chore(python): enhance documentation, tests, formatting, and CI (#1282)
- fix: treat .cjs and .mjs files as javascript vars (#1267)
- fix: add xml tags for better delineation in `llm-rubric`, reduce `harmful` plugin false positives (#1269)
- fix: improve handling of json objects in http provider (#1274)
- fix: support provider json filepath (#1279)
- chore(ci): implement multi-arch Docker image build and push (#1266)
- chore(docker): add multi-arch image description (#1271)
- chore(eslint): add new linter rules and improve code quality (#1277)
- chore: move types files (#1278)
- refactor(redteam): rename strategies and improve type safety (#1275)
- ci: re-enable Node 22.x in CI matrix (#1272)
- chore: support loading .{,m,c}ts promptfooconfig files (#1284)

### Dependencies

- chore(deps): update ajv-formats from 2.1.1 to 3.0.1 (#1276)
- chore(deps): update @swc/core to version 1.7.1 (#1285)

## [0.73.5] - 2024-07-24

### Added

- **feat(cli):** Add the ability to share a specific eval by [@typpo](https://github.com/promptfoo/promptfoo/pull/1250)
- **feat(webui):** Hide long metrics lists by [@typpo](https://github.com/promptfoo/promptfoo/pull/1262)
- feat(webui): hide long metrics lists (#1262)
- feat: ability to share a specific eval (#1250)

### Changed

- **fix:** Resolve node-fetch TypeScript errors by [@mldangelo](https://github.com/promptfoo/promptfoo/pull/1254)
- **fix:** Correct color error in local `checkNodeVersion` test by [@mldangelo](https://github.com/promptfoo/promptfoo/pull/1255)
- **fix:** Multiple Docker fixes by [@typpo](https://github.com/promptfoo/promptfoo/pull/1257)
- **fix:** Improve `--add-strategies` validation error messages by [@typpo](https://github.com/promptfoo/promptfoo/pull/1260)
- **chore:** Warn when a variable is named `assert` by [@typpo](https://github.com/promptfoo/promptfoo/pull/1259)
- **chore:** Update Llama examples and add support for chat-formatted prompts in Replicate by [@typpo](https://github.com/promptfoo/promptfoo/pull/1261)
- chore: update llama examples and add support for chat formatted prompts in Replicate (#1261)
- chore: warn when a var is named assert (#1259)

### Fixed

- **fix(redteam):** Allow arbitrary `injectVar` name for redteam providers by [@mldangelo](https://github.com/promptfoo/promptfoo/pull/1253)
- fix: make --add-strategies validation have useful error (#1260)
- fix: multiple docker fixes (#1257)
- fix: color error in local checkNodeVersion test (#1255)
- fix: resolve node-fetch typescript errors (#1254)
- fix(redteam): allow arbitrary injectVar name for redteam providers (#1253)

## [0.73.4] - 2024-07-24

### Changed

- **schema**: Update config schema for strategies by @mldangelo in [#1244](https://github.com/promptfoo/promptfoo/pull/1244)
- **defaultTest**: Fix scenario assert merging by @onyck in [#1251](https://github.com/promptfoo/promptfoo/pull/1251)
- **webui**: Handle port already in use error by @mldangelo in [#1246](https://github.com/promptfoo/promptfoo/pull/1246)
- **webui**: Update provider list in `ProviderSelector` and add tests by @mldangelo in [#1245](https://github.com/promptfoo/promptfoo/pull/1245)
- **site**: Add blog post by @typpo in [#1247](https://github.com/promptfoo/promptfoo/pull/1247)
- **site**: Improve navigation and consistency by @mldangelo in [#1248](https://github.com/promptfoo/promptfoo/pull/1248)
- **site**: Add careers page by @mldangelo in [#1222](https://github.com/promptfoo/promptfoo/pull/1222)
- **docs**: Full RAG example by @typpo in [#1228](https://github.com/promptfoo/promptfoo/pull/1228)

## [0.73.3] - 2024-07-23

### Changed

- **WebUI:** Make eval switcher more obvious by @typpo in [#1232](https://github.com/promptfoo/promptfoo/pull/1232)
- **Redteam:** Add iterative tree provider and strategy by @mldangelo in [#1238](https://github.com/promptfoo/promptfoo/pull/1238)
- Improve `CallApiFunctionSchema`/`ProviderFunction` type by @aloisklink in [#1235](https://github.com/promptfoo/promptfoo/pull/1235)
- **Redteam:** CLI nits, plugins, provider functionality, and documentation by @mldangelo in [#1231](https://github.com/promptfoo/promptfoo/pull/1231)
- **Redteam:** PII false positives by @typpo in [#1233](https://github.com/promptfoo/promptfoo/pull/1233)
- **Redteam:** `--add-strategies` flag didn't work by @typpo in [#1234](https://github.com/promptfoo/promptfoo/pull/1234)
- Cleanup logging and fix nextui TS error by @mldangelo in [#1243](https://github.com/promptfoo/promptfoo/pull/1243)
- **CI:** Add registry URL to npm publish workflow by @mldangelo in [#1241](https://github.com/promptfoo/promptfoo/pull/1241)
- Remove redundant chalk invocations by @mldangelo in [#1240](https://github.com/promptfoo/promptfoo/pull/1240)
- Update dependencies by @mldangelo in [#1242](https://github.com/promptfoo/promptfoo/pull/1242)
- Update some images by @typpo in [#1236](https://github.com/promptfoo/promptfoo/pull/1236)
- More image updates by @typpo in [#1237](https://github.com/promptfoo/promptfoo/pull/1237)
- Update capitalization of Promptfoo and fix site deprecation warning by @mldangelo in [#1239](https://github.com/promptfoo/promptfoo/pull/1239)

## [0.73.2] - 2024-07-23

### Changed

- fix: add support for anthropic bedrock tools (#1229)
- chore(redteam): add a warning for no openai key set (#1230)

## [0.73.1] - 2024-07-22

### Changed

- fix: dont try to parse yaml content on load (#1226)

## [0.73.0] - 2024-07-22

### Added

- feat(redteam): add 4 new basic plugins (#1201)
- feat(redteam): improve test generation logic and add batching by @mldangelo in
- feat(redteam): settings dialog (#1215)https://github.com/promptfoo/promptfoo/pull/1208
- feat(redteam): introduce redteam section for promptfooconfig.yaml (#1192)

### Changed

- fix: gpt-4o-mini price (#1218)
- chore(openai): update model list (#1219)
- test: improve type safety and resolve TypeScript errors (#1216)
- refactor: resolve circular dependencies and improve code organization (#1212)
- docs: fix broken links (#1211)
- site: image updates and bugfixes (#1217)
- site: improve human readability of validator errors (#1221)
- site: yaml/json config validator for promptfoo configs (#1207)

### Fixed

- fix(validator): fix errors in default example (#1220)
- fix(webui): misc fixes and improvements to webui visuals (#1213)
- fix(redteam): mismatched categories and better overall scoring (#1214)
- fix(gemini): improve error handling (#1193)

### Dependencies

- chore(deps): update multiple dependencies to latest minor and patch versions (#1210)

## [0.72.2] - 2024-07-19

### Documentation

- docs: add guide for comparing GPT-4o vs GPT-4o-mini (#1200)

### Added

- **feat(openai):** add GPT-4o-mini models by [@mldangelo](https://github.com/promptfoo/promptfoo/pull/1196)
- feat(redteam): improve test generation logic and add batching (#1208)

### Changed

- **feat:** add schema validation to `promptfooconfig.yaml` by [@mldangelo](https://github.com/promptfoo/promptfoo/pull/1185)
- **fix:** base path for custom filter resolution by [@onyck](https://github.com/promptfoo/promptfoo/pull/1198)
- **chore(redteam):** refactor PII categories and improve plugin handling by [@mldangelo](https://github.com/promptfoo/promptfoo/pull/1191)
- **build(deps-dev):** bump `@aws-sdk/client-bedrock-runtime` from 3.614.0 to 3.616.0 by [@dependabot](https://github.com/promptfoo/promptfoo/pull/1203)
- **docs:** add guide for comparing GPT-4o vs GPT-4o-mini by [@mldangelo](https://github.com/promptfoo/promptfoo/pull/1200)
- **site:** contact page by [@typpo](https://github.com/promptfoo/promptfoo/pull/1190)
- **site:** newsletter form by [@typpo](https://github.com/promptfoo/promptfoo/pull/1194)
- **site:** miscellaneous images and improvements by [@typpo](https://github.com/promptfoo/promptfoo/pull/1199)
- build(deps-dev): bump @aws-sdk/client-bedrock-runtime from 3.614.0 to 3.616.0 (#1203)
- site: misc images and improvements (#1199)

### Fixed

- **fix(webui):** eval ID not being properly set by [@typpo](https://github.com/promptfoo/promptfoo/pull/1195)
- **fix(Dockerfile):** install curl for healthcheck by [@orange-anjou](https://github.com/promptfoo/promptfoo/pull/1204)
- fix(Dockerfile): install curl for healthcheck (#1204)
- fix: base path for custom filter resolution (#1198)

### Tests

- **test(webui):** add unit tests for `InfoModal` component by [@mldangelo](https://github.com/promptfoo/promptfoo/pull/1187)

## [0.72.1] - 2024-07-18

### Tests

- test(webui): add unit tests for InfoModal component (#1187)

### Fixed

- fix(webui): eval id not being properly set (#1195)

### Added

- feat(openai): add gpt-4o-mini models (#1196)
- feat: add schema validation to promptfooconfig.yaml (#1185)

### Changed

- Fix: Consider model name when caching Bedrock responses by @fvdnabee in [#1181](https://github.com/promptfoo/promptfoo/pull/1181)
- Fix: Parsing of the model name tag in Ollama embeddings provider by @minamijoyo in [#1189](https://github.com/promptfoo/promptfoo/pull/1189)
- Refactor (redteam): Simplify CLI command structure and update provider options by @mldangelo in [#1174](https://github.com/promptfoo/promptfoo/pull/1174)
- Refactor (types): Convert interfaces to Zod schemas by @mldangelo in [#1178](https://github.com/promptfoo/promptfoo/pull/1178)
- Refactor (redteam): Improve type safety and simplify code structure by @mldangelo in [#1175](https://github.com/promptfoo/promptfoo/pull/1175)
- Chore (redteam): Another injection by @typpo in [#1173](https://github.com/promptfoo/promptfoo/pull/1173)
- Chore (deps): Upgrade inquirer to v10 by @mldangelo in [#1176](https://github.com/promptfoo/promptfoo/pull/1176)
- Chore (redteam): Update CLI for test case generation by @mldangelo in [#1177](https://github.com/promptfoo/promptfoo/pull/1177)
- Chore: Include hostname in share confirmation by @typpo in [#1183](https://github.com/promptfoo/promptfoo/pull/1183)
- Build (deps-dev): Bump @azure/identity from 4.3.0 to 4.4.0 by @dependabot in [#1180](https://github.com/promptfoo/promptfoo/pull/1180)
- chore(redteam): refactor PII categories and improve plugin handling (#1191)
- site: newsletter form (#1194)
- site: contact page (#1190)

## [0.72.0] - 2024-07-17

### Added

- feat(webui): add about component with helpful links (#1149)
- feat(webui): Ability to compare evals (#1148)

### Changed

- feat: manual input provider (#1168)
- chore(mistral): add codestral-mamba (#1170)
- chore: static imports for iterative providers (#1169)

### Fixed

- fix(webui): dark mode toggle (#1171)
- fix(redteam): set harmCategory label for harmful tests (#1172)

## [0.71.1] - 2024-07-15

### Added

- feat(redteam): specify the default number of test cases to generate per plugin (#1154)

### Changed

- feat: add image classification example and xml assertions (#1153)

### Fixed

- fix(redteam): fix dynamic import paths (#1162)

## [0.71.0] - 2024-07-15

### Changed

- **Eval picker for web UI** by [@typpo](https://github.com/typpo) in [#1143](https://github.com/promptfoo/promptfoo/pull/1143)
- **Update default model providers to Claude 3.5** by [@mldangelo](https://github.com/mldangelo) in [#1157](https://github.com/promptfoo/promptfoo/pull/1157)
- **Allow provider customization for dataset generation** by [@mldangelo](https://github.com/mldangelo) in [#1158](https://github.com/promptfoo/promptfoo/pull/1158)
- **Predict Redteam injectVars** by [@mldangelo](https://github.com/mldangelo) in [#1141](https://github.com/promptfoo/promptfoo/pull/1141)
- **Fix JSON prompt escaping in HTTP provider and add LM Studio example** by [@mldangelo](https://github.com/mldangelo) in [#1156](https://github.com/promptfoo/promptfoo/pull/1156)
- **Fix poor performing harmful test generation** by [@mldangelo](https://github.com/mldangelo) in [#1124](https://github.com/promptfoo/promptfoo/pull/1124)
- **Update overreliance grading prompt** by [@mldangelo](https://github.com/mldangelo) in [#1146](https://github.com/promptfoo/promptfoo/pull/1146)
- **Move multiple variables warning to before progress bar** by [@typpo](https://github.com/typpo) in [#1160](https://github.com/promptfoo/promptfoo/pull/1160)
- **Add contributing guide** by [@mldangelo](https://github.com/mldangelo) in [#1150](https://github.com/promptfoo/promptfoo/pull/1150)
- **Refactor and optimize injection and iterative methods** by [@mldangelo](https://github.com/mldangelo) in [#1138](https://github.com/promptfoo/promptfoo/pull/1138)
- **Update plugin base class to support multiple assertions** by [@mldangelo](https://github.com/mldangelo) in [#1139](https://github.com/promptfoo/promptfoo/pull/1139)
- **Structural refactor, abstract plugin and method actions** by [@mldangelo](https://github.com/mldangelo) in [#1140](https://github.com/promptfoo/promptfoo/pull/1140)
- **Move CLI commands into individual files** by [@mldangelo](https://github.com/mldangelo) in [#1155](https://github.com/promptfoo/promptfoo/pull/1155)
- **Update Jest linter rules** by [@mldangelo](https://github.com/mldangelo) in [#1161](https://github.com/promptfoo/promptfoo/pull/1161)
- **Bump openai from 4.52.4 to 4.52.5** by [@dependabot](https://github.com/dependabot) in [#1137](https://github.com/promptfoo/promptfoo/pull/1137)
- **Bump @aws-sdk/client-bedrock-runtime from 3.613.0 to 3.614.0** by [@dependabot](https://github.com/dependabot) in [#1136](https://github.com/promptfoo/promptfoo/pull/1136)
- **Bump openai from 4.52.5 to 4.52.7** by [@dependabot](https://github.com/dependabot) in [#1142](https://github.com/promptfoo/promptfoo/pull/1142)
- **Update documentation and MUI dependencies** by [@mldangelo](https://github.com/mldangelo) in [#1152](https://github.com/promptfoo/promptfoo/pull/1152)
- **Update Drizzle dependencies and configuration** by [@mldangelo](https://github.com/mldangelo) in [#1151](https://github.com/promptfoo/promptfoo/pull/1151)
- **Bump dependencies with patch and minor version updates** by [@mldangelo](https://github.com/mldangelo) in [#1159](https://github.com/promptfoo/promptfoo/pull/1159)

## [0.70.1] - 2024-07-11

### Changed

- **provider**: put provider in outer loop to reduce model swap by @typpo in [#1132](https://github.com/promptfoo/promptfoo/pull/1132)
- **evaluator**: ensure unique prompt handling with labeled and unlabeled providers by @mldangelo in [#1134](https://github.com/promptfoo/promptfoo/pull/1134)
- **eval**: validate --output file extension before running eval by @mldangelo in [#1135](https://github.com/promptfoo/promptfoo/pull/1135)
- **deps-dev**: bump @aws-sdk/client-bedrock-runtime from 3.609.0 to 3.613.0 by @dependabot in [#1126](https://github.com/promptfoo/promptfoo/pull/1126)
- fix pythonCompletion test by @mldangelo in [#1133](https://github.com/promptfoo/promptfoo/pull/1133)

## [0.70.0] - 2024-07-10

### Changed

- feat: Add `promptfoo redteam init` command (#1122)
- chore: refactor eval and generate commands out of main.ts (#1121)
- build(deps): bump openai from 4.52.3 to 4.52.4 (#1118)
- refactor(redteam): relocate harmful and pii plugins from legacy directory (#1123)
- refactor(redteam): Migrate harmful test generators to plugin-based architecture (#1116)

### Fixed

- fix(redteam): use final prompt in moderation instead of original (#1117)

## [0.69.2] - 2024-07-08

### Changed

- feat: add support for nested grading results (#1101)
- fix: issue that caused harmful prompts to not save (#1112)
- fix: resolve relative paths for prompts (#1110)
- ci: compress images in PRs (#1108)
- site: landing page updates (#1096)

## [0.69.1] - 2024-07-06

### Changed

- **feat**: Add Zod schema validation for providers in `promptfooconfig` by @mldangelo in [#1102](https://github.com/promptfoo/promptfoo/pull/1102)
- **fix**: Re-add provider context in prompt functions by @mldangelo in [#1106](https://github.com/promptfoo/promptfoo/pull/1106)
- **fix**: Add missing `gpt-4-turbo-2024-04-09` by @aloisklink in [#1100](https://github.com/promptfoo/promptfoo/pull/1100)
- **chore**: Update minor and patch versions of several packages by @mldangelo in [#1107](https://github.com/promptfoo/promptfoo/pull/1107)
- **chore**: Format Python code and add check job to GitHub Actions workflow by @mldangelo in [#1105](https://github.com/promptfoo/promptfoo/pull/1105)
- **chore**: Bump version to 0.69.1 by @mldangelo
- **docs**: Add example and configuration guide for using `llama.cpp` by @mldangelo in [#1104](https://github.com/promptfoo/promptfoo/pull/1104)
- **docs**: Add Vitest integration guide by @mldangelo in [#1103](https://github.com/promptfoo/promptfoo/pull/1103)

## [0.69.0] - 2024-07-05

### Added

- feat(redteam): `extra-jailbreak` plugin that applies jailbreak to all probes (#1085)
- feat(webui): show metrics as % in column header (#1087)
- feat: add support for PROMPTFOO_AUTHOR environment variable (#1099)

### Changed

- feat: `llm-rubric` uses tools API for model-grading anthropic evals (#1079)
- feat: `--filter-providers` eval option (#1089)
- feat: add `author` field to evals (#1045)
- fix: improper path resolution for file:// prefixes (#1094)
- chore(webui): small changes to styling (#1088)
- docs: guide on how to do sandboxed evals on generated code (#1097)
- build(deps): bump replicate from 0.30.2 to 0.31.0 (#1090)

### Fixed

- fix(webui): Ability to toggle visibility of description column (#1095)

## [0.68.3] - 2024-07-04

### Tests

- test: fix assertion result mock pollution (#1086)

### Fixed

- fix: browser error on eval page with derived metrics that results when a score is null (#1093)
- fix(prompts): treat non-existent files as prompt strings (#1084)
- fix: remove test mutation for classifer and select-best assertion types (#1083)

### Added

- feat(openai): support for attachments for openai assistants (#1080)

### Changed

- **Features:**
  - Added support for attachments in OpenAI assistants by [@typpo](https://github.com/promptfoo/promptfoo/pull/1080)
- **Fixes:**
  - Removed test mutation for classifier and select-best assertion types by [@typpo](https://github.com/promptfoo/promptfoo/pull/1083)
  - Treated non-existent files as prompt strings by [@typpo](https://github.com/promptfoo/promptfoo/pull/1084)
  - Fixed assertion result mock pollution by [@mldangelo](https://github.com/promptfoo/promptfoo/pull/1086)
- **Dependencies:**
  - Bumped `openai` from 4.52.2 to 4.52.3 by [@dependabot](https://github.com/promptfoo/promptfoo/pull/1073)
  - Bumped `@aws-sdk/client-bedrock-runtime` from 3.606.0 to 3.609.0 by [@dependabot](https://github.com/promptfoo/promptfoo/pull/1072)

## [0.68.2] - 2024-07-03

### Changed

- build(deps): bump openai from 4.52.2 to 4.52.3 (#1073)
- build(deps-dev): bump @aws-sdk/client-bedrock-runtime from 3.606.0 to 3.609.0 (#1072)

### Added

- feat(webui): add scenarios to test suite configuration in yaml editor (#1071)

## [0.68.1] - 2024-07-02

### Fixed

- fix: resolve issues with relative prompt paths (#1066)
- fix: handle replicate ids without version (#1059)

### Added

- feat: support calling specific function from python provider (#1053)

### Changed

- **feat:** Support calling specific function from Python provider by [@typpo](https://github.com/promptfoo/promptfoo/pull/1053)
- **fix:** Resolve issues with relative prompt paths by [@mldangelo](https://github.com/promptfoo/promptfoo/pull/1066)
- **fix:** Handle replicate IDs without version by [@typpo](https://github.com/promptfoo/promptfoo/pull/1059)
- **build(deps):** Bump `@anthropic-ai/sdk` from 0.24.2 to 0.24.3 by [@dependabot](https://github.com/promptfoo/promptfoo/pull/1062)
- build(deps): bump @anthropic-ai/sdk from 0.24.2 to 0.24.3 (#1062)

## [0.68.0] - 2024-07-01

### Documentation

- docs: dalle jailbreak blog post (#1052)

### Added

- feat(webui): Add support for markdown tables and other extras by @typpo in [#1042](https://github.com/promptfoo/promptfoo/pull/1042)

### Changed

- feat: support for image model redteaming by @typpo in [#1051](https://github.com/promptfoo/promptfoo/pull/1051)
- feat: prompt syntax for bedrock llama3 by @fvdnabee in [#1038](https://github.com/promptfoo/promptfoo/pull/1038)
- fix: http provider returns the correct response format by @typpo in [#1027](https://github.com/promptfoo/promptfoo/pull/1027)
- fix: handle when stdout columns are not set by @typpo in [#1029](https://github.com/promptfoo/promptfoo/pull/1029)
- fix: support additional models via AWS Bedrock and update documentation by @mldangelo in [#1034](https://github.com/promptfoo/promptfoo/pull/1034)
- fix: handle imported single test case by @typpo in [#1041](https://github.com/promptfoo/promptfoo/pull/1041)
- fix: dereference promptfoo test files by @fvdnabee in [#1035](https://github.com/promptfoo/promptfoo/pull/1035)
- chore: expose runAssertion and runAssertions to node package by @typpo in [#1026](https://github.com/promptfoo/promptfoo/pull/1026)
- chore: add Node.js version check to ensure compatibility by @mldangelo in [#1030](https://github.com/promptfoo/promptfoo/pull/1030)
- chore: enable '@typescript-eslint/no-use-before-define' linter rule by @mldangelo in [#1043](https://github.com/promptfoo/promptfoo/pull/1043)
- docs: fix broken documentation links by @mldangelo in [#1033](https://github.com/promptfoo/promptfoo/pull/1033)
- docs: update anthropic.md by @Codeshark-NET in [#1036](https://github.com/promptfoo/promptfoo/pull/1036)
- ci: add GitHub Action for automatic version tagging by @mldangelo in [#1046](https://github.com/promptfoo/promptfoo/pull/1046)
- ci: npm publish workflow by @typpo in [#1044](https://github.com/promptfoo/promptfoo/pull/1044)
- build(deps): bump openai from 4.52.1 to 4.52.2 by @dependabot in [#1057](https://github.com/promptfoo/promptfoo/pull/1057)
- build(deps): bump @anthropic-ai/sdk from 0.24.1 to 0.24.2 by @dependabot in [#1056](https://github.com/promptfoo/promptfoo/pull/1056)
- build(deps-dev): bump @aws-sdk/client-bedrock-runtime from 3.602.0 to 3.606.0 by @dependabot in [#1055](https://github.com/promptfoo/promptfoo/pull/1055)
- build(deps): bump docker/setup-buildx-action from 2 to 3 in the github-actions group by @dependabot in [#1054](https://github.com/promptfoo/promptfoo/pull/1054)

## [0.67.0] - 2024-06-27

### Added

- feat(bedrock): add proxy support for AWS SDK (#1021)
- feat(redteam): Expose modified prompt for iterative jailbreaks (#1024)
- feat: replicate image provider (#1049)

### Changed

- feat: add support for gemini embeddings via vertex (#1004)
- feat: normalize prompt input formats, introduce single responsibility handlers, improve test coverage, and fix minor bugs (#994)
- fix: more robust json extraction for llm-rubric (#1019)
- build(deps): bump openai from 4.52.0 to 4.52.1 (#1015)
- build(deps): bump @anthropic-ai/sdk from 0.24.0 to 0.24.1 (#1016)
- chore: sort imports (#1006)
- chore: switch to smaller googleapis dependency (#1009)
- chore: add config telemetry (#1005)
- docs: update GitHub urls to reflect promptfoo github org repository location (#1011)
- docs: fix incorrect yaml ref in guide (#1018)

## [0.66.0] - 2024-06-24

### Changed

- `config get/set` commands, ability for users to set their email by [@typpo](https://github.com/typpo) in [#971](https://github.com/promptfoo/promptfoo/pull/971)
- **webui**: Download as CSV by [@typpo](https://github.com/typpo) in [#1000](https://github.com/promptfoo/promptfoo/pull/1000)
- Add support for Gemini default grader if credentials are present by [@typpo](https://github.com/typpo) in [#998](https://github.com/promptfoo/promptfoo/pull/998)
- **redteam**: Allow arbitrary providers by [@mldangelo](https://github.com/mldangelo) in [#1002](https://github.com/promptfoo/promptfoo/pull/1002)
- Derived metrics by [@typpo](https://github.com/typpo) in [#985](https://github.com/promptfoo/promptfoo/pull/985)
- Python provider can import modules with same name as built-ins by [@typpo](https://github.com/typpo) in [#989](https://github.com/promptfoo/promptfoo/pull/989)
- Include error text in all cases by [@typpo](https://github.com/typpo) in [#990](https://github.com/promptfoo/promptfoo/pull/990)
- Ensure tests inside scenarios are filtered by filter patterns by [@mldangelo](https://github.com/mldangelo) in [#996](https://github.com/promptfoo/promptfoo/pull/996)
- Anthropic message API support for env vars by [@typpo](https://github.com/typpo) in [#997](https://github.com/promptfoo/promptfoo/pull/997)
- Add build documentation workflow and fix typos by [@mldangelo](https://github.com/mldangelo) in [#993](https://github.com/promptfoo/promptfoo/pull/993)
- Block network calls in tests by [@typpo](https://github.com/typpo) in [#972](https://github.com/promptfoo/promptfoo/pull/972)
- Export `AnthropicMessagesProvider` from providers by [@greysteil](https://github.com/greysteil) in [#975](https://github.com/promptfoo/promptfoo/pull/975)
- Add Claude 3.5 sonnet pricing by [@typpo](https://github.com/typpo) in [#976](https://github.com/promptfoo/promptfoo/pull/976)
- Pass `tool_choice` to Anthropic when set in config by [@greysteil](https://github.com/greysteil) in [#977](https://github.com/promptfoo/promptfoo/pull/977)
- Fixed according to Ollama API specifications by [@keishidev](https://github.com/keishidev) in [#981](https://github.com/promptfoo/promptfoo/pull/981)
- Add Dependabot config and update provider dependencies by [@mldangelo](https://github.com/mldangelo) in [#984](https://github.com/promptfoo/promptfoo/pull/984)
- Don't commit `.env` to Git by [@will-holley](https://github.com/will-holley) in [#991](https://github.com/promptfoo/promptfoo/pull/991)
- Update Docker base image to Node 20, improve self-hosting documentation, and add CI action for Docker build by [@mldangelo](https://github.com/mldangelo) in [#995](https://github.com/promptfoo/promptfoo/pull/995)
- Allow variable cells to scroll instead of exploding the table height by [@grrowl](https://github.com/grrowl) in [#973](https://github.com/promptfoo/promptfoo/pull/973)

## [0.65.2] - 2024-06-20

### Documentation

- docs: update claude vs gpt guide with claude 3.5 (#986)

### Added

- feat(redteam): make it easier to add non default plugins (#958)

### Changed

- feat: contains-sql assert (#964)
- fix: handle absolute paths for js providers (#966)
- fix: label not showing problem when using eval with config option (#928)
- fix: should return the whole message if the OpenAI return the content and the function call/tools at the same time. (#968)
- fix: label support for js prompts (#970)
- docs: Add CLI delete command to docs (#959)
- docs: text to sql validation guide (#962)

### Fixed

- fix(redteam): wire ui to plugins (#965)
- fix(redteam): reduce overreliance, excessive-agency false positive rates (#963)

## [0.65.1] - 2024-06-18

### Changed

- chore(docs): add shell syntax highlighting and fix typos (#953)
- chore(dependencies): update package dependencies (#952)
- Revert "feat(cli): add tests for CLI commands and fix version flag bug" (#967)

### Fixed

- fix: handle case where returned python result is null (#957)
- fix(webui): handle empty fail reasons and null componentResults (#956)

### Added

- feat(cli): add tests for CLI commands and fix version flag bug (#954)
- feat(eslint): integrate eslint-plugin-jest and configure rules (#951)
- feat: add eslint-plugin-unused-imports and remove unused imports (#949)
- feat: assertion type: is-sql (#926)

## [0.65.0] - 2024-06-17

### Added

- feat(webui): show pass/fail toggle (#938)
- feat(webui): carousel for multiple failure reasons (#939)
- feat(webui): clicking metric pills filters by nonzero only (#941)
- feat(redteam): political statements (#944)
- feat(redteam): indicate performance with moderation filter (#933)

### Changed

- feat: add hf to onboarding flow (#947)
- feat: add support for `promptfoo export latest` (#948)
- fix: serialize each item in `vars` when its type is a string (#823) (#943)
- chore(webui): split ResultsTable into separate files (#942)

### Fixed

- fix(redteam): more aggressive contract testing (#946)

### Dependencies

- chore(deps): update dependencies without breaking changes (#937)

## [0.64.0] - 2024-06-15

### Added

- feat(redteam): add unintended contracts test (#934)
- feat(anthropic): support tool use (#932)

### Changed

- feat: export `promptfoo.cache` to node package (#923)
- feat: add Voyage AI embeddings provider (#931)
- feat: Add more Portkey header provider options and create headers automatically (#909)
- fix: handle openai chat-style messages better in `moderation` assert (#930)
- ci: add next.js build caching (#908)
- chore(docs): update installation and GitHub Actions guides (#935)
- chore(dependencies): bump LLM providers in package.json (#936)

### Fixed

- fix(bedrock): support cohere embeddings (#924)

### Dependencies

- chore(deps): bump braces from 3.0.2 to 3.0.3 (#918)

## [0.63.2] - 2024-06-10

### Added

- feat: report view for redteam evals (#920)

### Fixed

- fix(bedrock): default value for configs (#917)
- fix: prevent assertions from being modified as they run (#929)

## [0.63.1] - 2024-06-10

### Fixed

- fix(vertex): correct handling of system instruction (#911)
- fix(bedrock): support for llama, cohere command and command-r, mistral (#915)

## [0.63.0] - 2024-06-09

### Added

- feat(bedrock): Add support for mistral, llama, cohere (#885)
- feat(ollama): add OLLAMA_API_KEY to support authentication (#883)
- feat(redteam): add test for competitor recommendations (#877)
- feat(webui): Show the number of passes and failures (#888)
- feat(webui): show manual grading record in test details view (#906)
- feat(webui): use indexeddb instead of localstorage (#905)

### Changed

- feat: ability to set test case metric from csv (#889)
- feat: interactive onboarding (#886)
- feat: support `threshold` param from csv (#903)
- feat: support array of values for `similar` assertion (#895)
- fix: Prompt variable reads unprocessed spaces on both sides (#887)
- fix: windows node 22 flake (#907)
- [fix: ci passing despite failing build (](https://github.com/promptfoo/promptfoo/commit/ce6090be5d70fbe71c6da0a5ec1a73253a9d8a0e)https://github.com/promptfoo/promptfoo/pull/876[)](https://github.com/promptfoo/promptfoo/commit/ce6090be5d70fbe71c6da0a5ec1a73253a9d8a0e)
- [fix: incorrect migrations path in docker build](https://github.com/promptfoo/promptfoo/commit/6a1eef4e4b006b32de9ce6e5e2d7c0bd3b9fa95a) https://github.com/promptfoo/promptfoo/issues/861
- chore(ci): add `workflow_dispatch` trigger (#897)
- chore: add more gemini models (#894)
- chore: introduce eslint (#904)
- chore: switch to SWC for faster Jest tests (#899)
- chore: update to prettier 3 (#901)
- [chore(openai): add tool_choice required type](https://github.com/promptfoo/promptfoo/commit/e97ce63221b0e06f7e03f46c466da36c5b713017)

### Fixed

- fix(vertex): support var templating in system instruction (#902)
- [fix(webui): display latency when available](https://github.com/promptfoo/promptfoo/commit/bb335efbe9e8d6b23526c837402787a1cbba9969)

### Dependencies

- chore(deps): update most dependencies to latest stable versions (#898)

## [0.62.1] - 2024-06-06

### Added

- feat(webui): Ability to suppress browser open on `promptfoo view` (#881)
- feat(anthropic): add support for base url (#850)
- feat(openai): Support function/tool callbacks (#830)
- feat(vertex/gemini): add support for toolConfig and systemInstruction (#841)
- feat(webui): Ability to filter to highlighted cells (#852)
- feat(webui): ability to click to filter metric (#849)
- feat(webui): add copy and highlight cell actions (#847)

### Changed

- fix: migrate database before writing results (#882)
- chore: upgrade default graders to gpt-4o (#848)
- ci: Introduce jest test coverage reports (#868)
- ci: add support for node 22, remove support for node 16 (#836)
- docs: Addresses minor typographical errors (#845)
- docs: Help description of default `--output` (#844)
- feat: Add Red Team PII Tests (#862)
- feat: Support custom gateway URLs in Portkey (#840)
- feat: add support for python embedding and classification providers (#864)
- feat: add support for titan premier on bedrock (#839)
- feat: pass evalId in results (#758)
- fix: Broken types (#854)
- fix: Fix broken progress callback in web ui (#860)
- fix: Fix formatting and add style check to CI (#872)
- fix: Fix type error eval page.tsx (#867)
- fix: Improve Error Handling for Python Assertions and Provider Exceptions (#863)
- fix: Pass evaluateOptions from web ui yaml (#859)
- fix: Render multiple result images with markdown, if markdown contains multiple images (#873)
- fix: The values of defaultTest and evaluateOptions are not set when editing the eval yaml file. (#834)
- fix: crash on db migration when cache is disabled on first run (#842)
- fix: csv and html outputs include both prompt and provider labels (#851)
- fix: docker build and prepublish script (#846)
- fix: show labels for custom provider (#875)
- chore: fix windows node 22 build issues by adding missing encoding dependency and updating webpack config (#900)
- chore: update Node.js version management and improve documentation (#896)
- Fix CI Passing Despite Failing Build (#866) (#876)

## [0.62.0] - 2024-06-05

### Fixed

- fix: Parameter evaluateOptions not passed correctly in jobs created using web (#870)

### Added

- feat(anthropic): add support for base url (#850)
- feat(openai): Support function/tool callbacks (#830)
- feat(vertex/gemini): add support for toolConfig and systemInstruction (#841)
- feat(webui): Ability to filter to highlighted cells (#852)
- feat(webui): ability to click to filter metric (#849)
- feat(webui): add copy and highlight cell actions (#847)

### Changed

- feat: Add Red Team PII Tests (#862)
- feat: Support custom gateway URLs in Portkey (#840)
- feat: add support for python embedding and classification providers (#864)
- feat: add support for titan premier on bedrock (#839)
- feat: pass evalId in results (#758)
- feat: upgrade default graders to gpt-4o (#848)
- fix: Broken types (#854)
- fix: Fix broken progress callback in web ui (#860)
- fix: Fix formatting and add style check to CI (#872)
- fix: Fix type error eval page.tsx (#867)
- fix: Improve Error Handling for Python Assertions and Provider Exceptions (#863)
- fix: Pass evaluateOptions from web ui yaml (#859)
- fix: Render multiple result images with markdown, if markdown contains multiple images (#873)
- fix: The values of defaultTest and evaluateOptions are not set when editing the eval yaml file. (#834)
- fix: crash on db migration when cache is disabled on first run (#842)
- fix: csv and html outputs include both prompt and provider labels (#851)
- fix: docker build and prepublish script (#846)
- fix: show labels for custom provider (#875)
- ci: Introduce jest test coverage reports (#868)
- ci: add support for node 22, remove support for node 16 (#836)
- docs: Addresses minor typographical errors (#845)
- docs: Help description of default `--output` (#844)

## [0.61.0] - 2024-05-30

### Changed

- feat: `moderation` assert type (#821)
- feat: general purpose http/https provider (#822)
- feat: add portkey provider (#819)
- feat: Add Cloudflare AI Provider (#817)
- fix: Remove duplicate logging line (#825)
- fix: The ‘defaultTest’ option has no effect during evaluation. (#829)
- fix: Improve Error Handling in Python Script Execution (#833)
- docs: How to red team LLMs (#828)
- chore(mistral): add codestral (#831)

## [0.60.0] - 2024-05-25

### Added

- feat(webui): Add image viewer (#816)

### Changed

- feat: redteam testset generation (#804)
- feat: support for deep equality check in equals assertion (#805)
- feat: Allow functions in renderVarsInObject (#813)
- feat: ability to reference previous llm outputs via storeOutputAs (#808)
- feat: support for prompt objects (#818)
- fix: huggingface api key handling (#809)
- docs: Restore ProviderResponse class name (#806)
- docs: Fix typo in local build command (#811)

## [0.59.1] - 2024-05-18

### Changed

- [fix: handle null result timestamp when writing to db.](https://github.com/promptfoo/promptfoo/commit/40e1ebfbfd512fea56761b4cbdfff0cd25d61ae1) https://github.com/promptfoo/promptfoo/issues/800

## [0.59.0] - 2024-05-18

### Added

- feat(webui): add --filter-description option to `promptfoo view` (#780)
- feat(bedrock): add support for embeddings models (#797)

### Changed

- fix: python prompts break when using whole file (#784)
- Langfuse need to compile variables (#779)
- chore(webui): display prompt and completion tokens (#794)
- chore: include full error response in openai errors (#791)
- chore: add logprobs to assertion context (#790)
- feat: support var interpolation in function calls (#792)
- chore: add timestamp to EvaluateSummary (#785)
- fix: render markdown in variables too (#796)

### Fixed

- fix(vertex): remove leftover dependency on apiKey (#798)

## [0.58.1] - 2024-05-14

### Changed

- fix: improve GradingResult validation (#772)
- [fix: update python ProviderResponse error message and docs.](https://github.com/promptfoo/promptfoo/commit/258013080809bc782afe3de51c9309230cb5cdb2) https://github.com/promptfoo/promptfoo/issues/769
- [chore(openai): add gpt-4o models (](https://github.com/promptfoo/promptfoo/commit/ff4655d31d3588972522bb162733cb61e460f36f)https://github.com/promptfoo/promptfoo/pull/776[)](https://github.com/promptfoo/promptfoo/commit/ff4655d31d3588972522bb162733cb61e460f36f)
- add gpt-4o models (#776)

### Fixed

- fix(langfuse): Check runtime type of `getPrompt`, stringify the result (#774)

## [0.58.0] - 2024-05-09

### Changed

- feat: assert-set (#765)
- feat: add comma-delimited string support for array-type assertion values (#755)
- fix: Resolve JS assertion paths relative to configuration file (#756)
- fix: not-equals assertion (#763)
- fix: upgrade rouge package and limit to strings (#764)

## [0.57.1] - 2024-05-02

### Changed

- fix: do not serialize js objects to non-js providers (#754)
- **[See 0.57.0 release notes](https://github.com/promptfoo/promptfoo/releases/tag/0.57.0)**

## [0.57.0] - 2024-05-01

### Changed

- feat: ability to override provider per test case (#725)
- feat: eval tests matching pattern (#735)
- feat: add `-n` limit arg for `promptfoo list` (#749)
- feat: `promptfoo import` and `promptfoo export` commands (#750)
- feat: add support for `--var name=value` cli option (#745)
- feat: promptfoo eval --filter-failing outputFile.json (#742)
- fix: eval --first-n arg (#734)
- chore: Update openai package to 3.48.5 (#739)
- chore: include logger and cache utils in javascript provider context (#748)
- chore: add `PROMPTFOO_FAILED_TEST_EXIT_CODE` envar (#751)
- docs: Document `python:` prefix when loading assertions in CSV (#731)
- docs: update README.md (#733)
- docs: Fixes to Python docs (#728)
- docs: Update to include --filter-\* cli args (#747)

## [0.56.0] - 2024-04-28

### Added

- feat(webui): improved comment dialog (#713)

### Changed

- feat: Intergration with Langfuse (#707)
- feat: Support IBM Research BAM provider (#711)
- fix: Make errors uncached in Python completion. (#706)
- fix: include python tracebacks in python errors (#724)
- fix: `getCache` should return a memory store when disk caching is disabled (#715)
- chore(webui): improve eval view performance (#719)
- chore(webui): always show provider in header (#721)
- chore: add support for OPENAI_BASE_URL envar (#717)

### Fixed

- fix(vertex/gemini): support nested generationConfig (#714)

## [0.55.0] - 2024-04-24

### Changed

- [Docs] Add llama3 example to ollama docs (#695)
- bugfix in answer-relevance (#697)
- feat: add support for provider `transform` property (#696)
- feat: add support for provider-specific delays (#699)
- feat: portkey.ai integration (#698)
- feat: `eval -n` arg for running the first n test cases (#700)
- feat: ability to write outputs to google sheet (#701)
- feat: first-class support for openrouter (#702)
- Fix concurrent cache request behaviour (#703)

## [0.54.1] - 2024-04-20

### Changed

- Add support for Mixtral 8x22B (#687)
- fix: google sheets async loading (#688)
- fix: trim spaces in csv assertions that can have file:// prefixes (#689)
- fix: apply thresholds to custom python asserts (#690)
- fix: include detail from external python assertion (#691)
- chore(webui): allow configuration of results per page (#694)
- fix: ability to override rubric prompt for all model-graded metrics (#692)

## [0.54.0] - 2024-04-18

### Changed

- feat: support for authenticated google sheets access (#686)
- fix: bugs in `Answer-relevance` calculation (#683)
- fix: Add tool calls to response from azure openai (#685)

## [0.53.0] - 2024-04-16

### Changed

- fix!: make `javascript` assert function call consistent with external js function call (#674)
- fix: node library supports prompt files (#668)
- feat: Enable post-hoc evaluations through defining and using output value in TestSuite (#671)
- feat: Allow local files to define providerOutput value for TestCase (#675)
- feat: detect suitable anthropic default provider (#677)
- feat: Ability to delete evals (#676)
- feat: ability to create derived metrics (#670)

## [0.52.0] - 2024-04-12

### Added

- feat(webui): add pagination (#649)

### Changed

- feat: support for inline yaml for is-json, contains-json in csv (#651)
- feat: run providers 1 at a time with --interactive-providers (#645)
- feat: --env-file arg (#615)
- fix: Do not fail with api error when azure datasource is used (#644)
- fix: allow loading of custom provider in windows (#518) (#652)
- fix: don't show telemetry message without telemtry (#658)
- fix: `E2BIG` error during the execution of Python asserts (#660)
- fix: support relative filepaths for non-code assert values (#664)

### Fixed

- fix(webui): handle invalid search regexes (#663)

## [0.51.0] - 2024-04-07

### Added

- feat(webui): store settings in localstorage (#617)
- feat(azureopenai): apiKeyEnvar support (#628)
- feat(webui): "progress" page that shows provider/prompt pairs (#631)

### Changed

- chore: improve json parsing errors (#620)
- feat: ability to override path to python binary (#619)
- Add documentation for openai vision (#637)
- Support claude vision and images (#639)
- fix: assertion files use relative path (#624)
- feat: add provider reference to prompt function (#633)
- feat: ability to import vars using glob (#641)
- feat!: return values directly in python assertions (#638)

### Fixed

- fix(webui): ability to save defaultTest and evaluateOptions in yaml editor (#629)

## [0.50.1] - 2024-04-02

### Changed

- fix: compiled esmodule interop (#613)
- fix: downgrade var resolution failure to warning (#614)
- fix: glob behavior on windows (#612)

## [0.50.0] - 2024-04-01

### Added

- feat(webui): download button (#482)
- feat(webui): toggle for showing full prompt in output cell (#603)

### Changed

- feat: support .mjs external imports (#601)
- feat: load .env from cli (#602)
- feat: ability to use js files as `transform` (#605)
- feat: ability to reference vars from other vars (#607)
- fix: handling for nonscript assertion files (#608)

### Fixed

- fix(selfhost): add support for prompts and datasets api endpoints (#600)
- fix(selfhost): Consolidate to `NEXT_PUBLIC_PROMPTFOO_REMOTE_BASE_URL` (#609)

## [0.49.3] - 2024-03-29

### Changed

- fix: bedrock model parsing (#593)
- [fix: make llm-rubric more resilient to bad json responses.](https://github.com/promptfoo/promptfoo/commit/93fd059a13454ed7a251a90a33306fb1f3c81895) https://github.com/promptfoo/promptfoo/issues/596
- feat: display progress bar for each parallel execution (#597)

## [0.49.2] - 2024-03-27

### Changed

- fix: support relative paths for custom providers (#589)
- fix: gemini generationConfig and safetySettings (#590)
- feat: cli watch for vars and providers (#591)

## [0.49.1] - 2024-03-25

### Changed

- fix: lazy import of azure peer dependency (#586)

## [0.49.0] - 2024-03-23

### Added

- feat(vertexai): use gcloud application default credentials (#580)

### Changed

- feat: Add support for huggingface token classification (#574)
- feat: Mistral provider support for URL and API key envar (#570)
- feat: run assertions in parallel (#575)
- feat: support for azure openai assistants (#577)
- feat: ability to set tags on standalone assertion llm outputs (#581)
- feat: add support for claude3 on bedrock (#582)
- fix: load file before running prompt function (#583)
- [fix: broken ansi colors on cli table](https://github.com/promptfoo/promptfoo/commit/bbb0157b09c0ffb5366d3cbd112438ca3d2d61c9)
- [fix: remove duplicate instruction output](https://github.com/promptfoo/promptfoo/commit/fb095617d36102f5b6256e9718e736378c0a5cea)
- chore: better error messages when expecting json but getting text (#576)

### Fixed

- fix(selfhost): handle sqlite db in docker image and build (#568)

### Dependencies

- chore(deps): bump webpack-dev-middleware from 5.3.3 to 5.3.4 in /site (#579)

## [0.48.0] - 2024-03-18

### Added

- feat(csv): add support for `__description` field (#556)

### Changed

- feat: migrate filesystem storage to sqlite db (#558)
  - **When you first run `eval` or `view` with 0.48.0, your saved evals will be migrated from `.json` files to a sqlite db. Please open an issue if you run into problems.**
  - Restoration: By default, the migration process runs on the promptfoo output directory `~/.promptfoo/output`. This directory is backed up at `~/.promptfoo/output-backup-*` and you can restore it and use a previous version by renaming that directory back to `output`
- feat: Add anthropic:messages and replicate:mistral as default providers to web ui (#562)
- feat: add label field to provider options (#563)
- docs: adjust configuration for python provider (#565)
- chore: db migration and cleanup (#564)

### Fixed

- fix(azureopenai): add support for `max_tokens` and `seed` (#561)

## [0.47.0] - 2024-03-14

### Changed

- feat: improve python inline asserts to not require printing (#542)
- feat: add tools and tool_choice config parameters to azure openai provider (#550)
- feat: Add support for Claude 3 Haiku (#552)
- fix: validate custom js function return values (#548)
- fix: dedupe prompts from combined configs (#554)

### Fixed

- fix(replicate): support non-array outputs (#547)

## [0.46.0] - 2024-03-08

### Added

- feat(self-host): run evals via web ui (#540)
- feat(self-host): Persist changes on self-deployed UI without sharing a new link (#538)
- feat(webui): ability to change eval name (#537)

### Changed

- feat: add support for calling specific functions for python prompt (#533)
- fix: openai tools and function checks handle plaintext responses (#541)

### Fixed

- fix(anthropic): wrap text if prompt supplied as json (#536)

## [0.45.2] - 2024-03-07

### Changed

- fix: python provider handles relative script paths correctly (#535)

## [0.45.1] - 2024-03-06

### Changed

- fix: json and yaml vars files (#531)

### Fixed

- fix(python): deserialize objects from json (#532)

## [0.45.0] - 2024-03-06

### Added

- feat(anthropic): Add Claude 3 support (#526)

### Changed

- feat: ability to load `vars` values at runtime (#496)
  // Example logic to return a value based on the varName
  if (varName === 'context') {
  return `Processed ${otherVars.input} for prompt: ${prompt}`;
  }
  return {
  output: 'default value',
  };
  // Handle potential errors
  // return { error: 'Error message' }
  # Example logic to dynamically generate variable content
  if var_name == 'context':
  return {
  'output': f"Context for {other_vars['input']} in prompt: {prompt}"
  }
  return {'output': 'default context'}
  # Handle potential errors
  # return { 'error': 'Error message' }

## [0.44.0] - 2024-03-04

### Added

- feat(mistral): Add new models, JSON mode, and update pricing (#500)

### Changed

- fix: Print incorrect response from factuality checker (#503)
- fix: Support missing open parenthesis (fixes #504) (#505)
- feat: include prompt in transform (#512)
- feat: Support csv and json files in the `tests` array (#520)

### Fixed

- fix(ollama): dont send invalid options for `OllamaChatProvider` (#506)
- fix(huggingface): do not pass through non-hf parameters (#519)

## [0.43.1] - 2024-02-25

### Changed

- fix: pass through PROMPTFOO\_\* variables from docker run (#498)
- docs: clean up python provider header

### Fixed

- fix(huggingface): support `apiKey` config param (#494)
- fix(bedrock): transform model output from cache. #474

### Documentation

- docs(huggingface): example of private huggingface inference endpoint (#497)

## [0.43.0] - 2024-02-23

### Added

- feat(webui): Display test suite description (#487)
- feat(webui): Add upload testcase csv to eval page (#484)

### Changed

- feat: pass `test` to assertion context (#485)
- fix: Change variable name to what the prompt template expects (#489)
- (docs): Replace references to deprecated postprocess option (#483)
- chore: update replicate library and add new common params (#491)

### Fixed

- fix(self-hosting): remove supabase dependency from webui eval view (#492)

## [0.42.0] - 2024-02-19

### Added

- feat(webview): toggle for prettifying json outputs (#472)
- feat(openai): support handling OpenAI Assistant functions tool calls (#473)

### Changed

- feat: add support for claude 2.1 on bedrock (#470)
- feat: support for overriding `select-best` provider (#478)
- feat: ability to disable var expansion (#476)
- fix: improve escaping for python prompt shell (#481)

## [0.41.0] - 2024-02-12

### Added

- feat(openai)!: Allow apiBaseUrl to override /v1 endpoint (#464)

### Changed

- feat: add support for async python providers (#465)
- fix: pass config to python provider (#460)
- chore: include progress output in debug logs (#461)
- docs: perplexity example (#463)

### Fixed

- fix(factuality): make factuality output case-insensitive (#468)
- fix: ensure that only valid ollama params are passed (#480)

## [0.40.0] - 2024-02-06

### Added

- feat(mistral): Add Mistral provider (#455)
- feat(openai): add support for `apiKeyEnvar` (#456)
- feat(azureopenai): add apiBaseUrl config (#459)

### Changed

- feat: cohere api support (#457)
- feat: ability to override select-best prompt. #289
- fix: support for gemini generationConfig and safetySettings (#454)

### Fixed

- fix(vertex/gemini): add support for llm-rubric and other OpenAI-formatted prompts (#450)

### Documentation

- documentation: update python.md typo in yaml (#446)

## [0.39.1] - 2024-02-02

### Changed

- fix: func => function in index.ts (#443)
- feat: add support for google ai studio gemini (#445)

## [0.39.0] - 2024-02-01

### Changed

- feat: Add DefaultGradingJsonProvider to improve `llm-rubric` reliability (#432)
- feat: add caching for exec and python providers (#435)
- feat: add `--watch` option to eval command (#439)
- feat: ability to transform output on per-assertion level (#437)
- feat: compare between multiple outputs with `select-best` (#438)
- fix: pass through cost to runAssertion
- fix: pass through cost to runAssertion

## [0.38.0] - 2024-01-29

### Added

- feat(openai): Jan 25 model updates (#416)
- feat(webui): eval deeplinks (#426)
- feat(huggingface): Support sentence similarity inference API (#425)

### Changed

- fix: Only open previous results when necessary (uses lots of memory) (#418)
- fix: html output (#430)
- feat: add a `python` provider that supports native python function calls (#419)
- feat: support for image models such as dall-e (#406)
- feat: support for `PROMPTFOO_PROMPT_SEPARATOR envar. #424

## [0.37.1] - 2024-01-26

### Changed

- fix: do not require token usage info on openai provider (#414)

## [0.37.0] - 2024-01-24

### Added

- feat(webui): add markdown support (#403)

### Changed

- feat: standalone share server (#408)
- feat: `PROMPTFOO_DISABLE_TEMPLATING` disables nunjucks templates (#405)

## [0.36.0] - 2024-01-18

### Added

- feat(webui): Ability to comment on outputs (#395)
- feat(azure): Add response_format support (#402)
- feat(azure): add support for `passthrough` and `apiVersion` (#399)

### Changed

- feat: add `promptfoo generate dataset` (#397)
- fix: typo (#401)

## [0.35.1] - 2024-01-12

### Added

- feat(bedrock): introduce amazon titan models as another option for Bedrock (#380)
- feat(openai): add support for `passthrough` request args (#388)
- feat(azure): add support for client id/secret auth (#389)
- feat(webui): label evals using `description` field (#391)

### Changed

- fix: proper support for multiple types of test providers (#386)
- feat: update CSV and HTML outputs with more details (#393)

## [0.35.0] - 2024-01-07

### Added

- feat(webview): add regex search (#378)

### Changed

- feat: support standalone assertions on CLI (#368)
- feat: add perplexity-score metric (#377)
- feat: add logprobs support for azure openai (#376)
- fix: use relative paths consistently and handle object formats (#375)
- [fix: restore **prefix and **suffix column handlers when loading test csv](https://github.com/promptfoo/promptfoo/commit/3a058684b3389693f4c5899f786fb090b04e3c93)

## [0.34.1] - 2024-01-02

### Added

- feat(openai): add support for overriding provider cost (1be1072)

### Fixed

- fix(webview): increase the request payload size limit (ef4c30f)

## [0.34.0] - 2024-01-02

### Changed

- feat: Support for evaluating cost of LLM inference (#358)
- feat: save manual edits to test outputs in webview (#362)
- feat: add `cost` assertion type (#367)
- fix: handle huggingface text generation returning dict (#357)
- fix: disable cache when using repeat (#361)
- fix: do not dereference tools and functions in config (#365)
- docs: optimize docs of openai tool usage (#355)

## [0.33.2] - 2023-12-23

### Changed

- fix: bad indentation for inline python sript (#353)
- [fix: truncate CLI table headers](https://github.com/promptfoo/promptfoo/commit/9aa9106cc9bc1660df40117d3c8f053f361fa09c)
- feat: add openai tool parameter (#350)
- feat: add `is-valid-openai-tools-call` assertion type (#354)

## [0.33.1] - 2023-12-18

### Changed

- [fix: pass env to providers when using CLI](https://github.com/promptfoo/promptfoo/commit/e8170a7f0e9d4033ef219169115f6474d978f1a7)
- [fix: correctly handle bedrock models containing :](https://github.com/promptfoo/promptfoo/commit/4469b693993934192fee2e84cc27c21e31267e5f)
- feat: add latency assertion type (#344)
- feat: add perplexity assertion type (#346)
- feat: add support for ollama chat API (#342)
- feat: retry when getting internal server error with PROMPTFOO_RETRY_5XX envar (#327)
- fix: properly escape arguments for external python assertions (#338)
- fix: use execFile/spawn for external processes (#343)
- [fix: handle null score in custom metrics](https://github.com/promptfoo/promptfoo/commit/514feed49e2f83f3e04d3e167e5833dc075e6c10)
- [fix: increment failure counter for script errors.](https://github.com/promptfoo/promptfoo/commit/61d1b068f26c63f3234dc49c9d5f5104b9cf1cda)

## [0.33.0] - 2023-12-17

### Changed

- feat: add latency assertion type (#344)
- feat: add perplexity assertion type (#346)
- feat: add support for ollama chat API (#342)
- feat: retry when getting internal server error with PROMPTFOO_RETRY_5XX envar (#327)
- fix: properly escape arguments for external python assertions (#338)
- fix: use execFile/spawn for external processes (#343)
- [fix: handle null score in custom metrics](https://github.com/promptfoo/promptfoo/commit/514feed49e2f83f3e04d3e167e5833dc075e6c10)
- [fix: increment failure counter for script errors.](https://github.com/promptfoo/promptfoo/commit/61d1b068f26c63f3234dc49c9d5f5104b9cf1cda)

## [0.32.0] - 2023-12-14

### Added

- feat(webview): Layout and styling improvements (#333)

### Changed

- feat: add support for Google Gemini model (#336)
- feat: add download yaml button in config modal. Related to #330 (#332)
- fix: set process exit code on failure

## [0.31.2] - 2023-12-11

### Added

- feat(webview): Show aggregated named metrics at top of column (#322)

### Changed

- fix: sharing option is degraded (#325)

## [0.31.1] - 2023-12-04

### Changed

- fix: issues when evaling multiple config files
- feat: support for web viewer running remotely (#321)

## [0.31.0] - 2023-12-02

### Added

- feat(openai): Adds support for function call validation (#316)

### Changed

- feat: add support for ajv formats (#314)
- feat: support prompt functions via nodejs interface (#315)
- fix: webview handling of truncated cell contents with html (#318)
- docs: Merge docs into main repo (#317)

## [0.30.2] - 2023-11-29

### Changed

- feat(cli): simplify onboarding and provide npx-specific instructions (f81bd88)

## [0.30.1] - 2023-11-29

### Changed

- feat: add bedrock in webui setup (#301)
- feat: add support for custom metrics (#305)
- feat: show table by default, even with --output (#306)
- fix: handle multiple configs that import multiple prompts (#304)
- fix: remove use of dangerouslySetInnerHTML in results table (#309)

### Fixed

- fix(openai): add support for overriding api key, host, baseurl, org in Assistants API (#311)

## [0.30.0] - 2023-11-29

### Changed

- feat: add bedrock in webui setup (#301)
- feat: add support for custom metrics (#305)
- feat: show table by default, even with --output (#306)
- fix: handle multiple configs that import multiple prompts (#304)
- fix: remove use of dangerouslySetInnerHTML in results table (#309)

## [0.29.0] - 2023-11-28

### Changed

- feat: Add support for external provider configs via file:// (#296)
- feat: Add support for HTTP proxies (#299)
- feat: claude-based models on amazon bedrock (#298)

## [0.28.2] - 2023-11-27

### Added

- feat(azureopenai): Warn when test provider should be overwritten with azure (#293)
- feat(webview): Display test descriptions if available (#294)
- feat(webview): Ability to set test scores manually (#295)

### Changed

- feat: add support for self-hosted huggingface text generation inference (#290)
- fix: prevent duplicate asserts with `defaultTest` (#287)
- fix: multiple configs handle external test and prompt files correctly (#291)

## [0.28.0] - 2023-11-19

### Changed

- feat: Add support for multiple "\_\_expected" columns (#284)
- feat: Support for OpenAI assistants API (#283)
- feat: Ability to combine multiple configs into a single eval (#285)

## [0.27.1] - 2023-11-14

### Added

- [feat(node-package): Add support for raw objects in prompts](https://github.com/promptfoo/promptfoo/commit/e6a5fe2fa7c05aabd2f52bd4fa143d957a7953dd)
- feat(openai): Add support for OpenAI `seed` param (#275)
- [feat(openai): Add support for OpenAI response_format](https://github.com/promptfoo/promptfoo/commit/12781f11f495bed21db1070e987f1b40a43b72e3)
- [feat(webview): Round score in details modal](https://github.com/promptfoo/promptfoo/commit/483c31d79486a75efc497508b9a42257935585cf)

### Changed

- fix: Set `vars._conversation` only if it is used in prompt (#282)
- feat: Add new RAG metrics (answer-relevance, context-recall, context-relevance, context-faithfulness) (#279)
- feat: throw error correctly when invalid api key is passed for OpenAI (#276)
- Bump langchain from 0.0.325 to 0.0.329 in /examples/langchain-python (#278)
- Provide the prompt in the context to external assertion scripts (#277)
- fix the following error : 'List should have at least 1 item after val… (#280)
- [chore: Add HuggingFace debug output](https://github.com/promptfoo/promptfoo/commit/2bae118e3fa7f8164fd78d29a3a30d187026bf13)

## [0.27.0] - 2023-11-14

### Added

- [feat(node-package): Add support for raw objects in prompts](https://github.com/promptfoo/promptfoo/commit/e6a5fe2fa7c05aabd2f52bd4fa143d957a7953dd)
- feat(openai): Add support for OpenAI `seed` param (#275)
- [feat(openai): Add support for OpenAI response_format](https://github.com/promptfoo/promptfoo/commit/12781f11f495bed21db1070e987f1b40a43b72e3)
- [feat(webview): Round score in details modal](https://github.com/promptfoo/promptfoo/commit/483c31d79486a75efc497508b9a42257935585cf)

### Changed

- feat: Add new RAG metrics (answer-relevance, context-recall, context-relevance, context-faithfulness) (#279)
- feat: throw error correctly when invalid api key is passed for OpenAI (#276)
- Bump langchain from 0.0.325 to 0.0.329 in /examples/langchain-python (#278)
- Provide the prompt in the context to external assertion scripts (#277)
- fix the following error : 'List should have at least 1 item after val… (#280)
- [chore: Add HuggingFace debug output](https://github.com/promptfoo/promptfoo/commit/2bae118e3fa7f8164fd78d29a3a30d187026bf13)

## [0.26.5] - 2023-11-10

### Changed

- feat: Support for Azure OpenAI Cognitive Search (#274)
- [feat: Add PROMPTFOO_PYTHON environment variable](https://github.com/promptfoo/promptfoo/commit/33ecca3dab9382f063e68529c047cfd3fbd959e5)

## [0.26.4] - 2023-11-09

### Fixed

- fix(providers): use Azure OpenAI extensions endpoint when dataSources is set (2e5f14d)

### Tests

- test(assertions): add tests for object outputs (9e0909c)

## [0.26.3] - 2023-11-08

### Added

- [feat(AzureOpenAI): Add support for deployment_id and dataSources](https://github.com/promptfoo/promptfoo/commit/3f6dee99b4ef860af1088c4ceda1a74726070f37)

### Changed

- [Stringify output display string if output is a JSON object](https://github.com/promptfoo/promptfoo/commit/e6eff1fb75e09bfd602c08edd89ec154e3e61bf9)
- [Add JSON schema dereferencing support for JSON configs](https://github.com/promptfoo/promptfoo/commit/c32f9b051a51ee6e1ee08738e0921b4e05a5c23d)
- Update chat completion endpoint in azureopenai.ts (#273)

### Fixed

- fix(openai): Improve handling for function call responses (#270)

## [0.26.2] - 2023-11-07

### Changed

- [Fix issue with named prompt function imports](https://github.com/promptfoo/promptfoo/commit/18a4d751af15b996310eceafc5a75e114ce1bf56)
- [Fix OpenAI finetuned model parsing](https://github.com/promptfoo/promptfoo/commit/b52de61c6e1fd0a9e67d2476a9f3f9153084ad61)
- [Add new OpenAI models](https://github.com/promptfoo/promptfoo/commit/d9432d3b5747516aea1a7e8a744167fbd10a69d2)
- Fix: Broken custom api host for OpenAI. (#261)
- Add `classifier` assert type (#263)
- Send provider options and test context to ScriptCompletion (exec) provider (#268)
- Support for loading JSON schema from external file (#266)

## [0.26.1] - 2023-11-01

### Changed

- Fix broken default config for OpenAI evals created in web app (#255)
- Fix prompt per provider (#253)
- Add support for custom config directory (#257)
- Add latency and token metrics per prompt (#258)
- Add caching support to Anthropic provider (#259)
- webview: Preserve formatting of LLM outputs
- Bump langchain from 0.0.317 to 0.0.325 in /examples/langchain-python (#254)

## [0.26.0] - 2023-10-28

### Changed

- cli: Add support for raw text prompts (#252)
- Ensure the directory for the output file is created if it does not exist

## [0.25.2] - 2023-10-26

### Changed

- allow Python in tests.csv (#237)
- Improve escaping in matchers (#242)
- Add support for nunjucks filters (#243)
- Fix issue where outputPath from the configuration file is not used when `-c` option is provided
- Add envar PROMPTFOO_DISABLE_CONVERSATION_VAR
- Resolve promises in external assert files

## [0.25.1] - 2023-10-19

### Changed

- Fix issue with loading google sheets directly. (#222)
- Add \_conversation variable for testing multiple-turn chat conversations (#224)
- Allow multiple output formats simultaneously with `outputPath` (#229)
- Fall back to default embedding model if provided model doesn't support embeddings
- Various fixes and improvements
- Bump langchain from 0.0.312 to 0.0.317 in /examples/langchain-python (#245)

## [0.25.0] - 2023-10-10

### Changed

- Add support for icontains-any and icontains-all (#210)
- Bump langchain from 0.0.279 to 0.0.308 in /examples/langchain-python (#213)
- Add support for .cjs file extensions (#214)
- Add Prompts and Datasets pages (#211)
- Add CLI commands for listing and showing evals, prompts, and datasets (#218)
- Add support for `config` object in webhook provider payload. (#217)
- Other misc changes and improvements
- Bump langchain from 0.0.308 to 0.0.312 in /examples/langchain-python (#219)

## [0.24.4] - 2023-10-01

### Changed

- Fix bug in custom function boolean return value score (#208)
- Fix ollama provider with `--no-cache` and improve error handling
- Add support for HuggingFace Inference API (text generation) (#205)
- Add `apiHost` config key to Azure provider

## [0.24.3] - 2023-09-28

### Changed

- Better LocalAI/Ollama embeddings traversal failure (#191)
- `OPENAI_API_HOST` to `OPENAI_API_BASE_URL` (#187)
- Ability to include files as assertion values (#180)
- Add hosted db for evals (#149)
- Webview details pane improvements (#196)
- Add support for ollama options (#199)
- Adding TXT and HTML to `--output` help/error message (#201)

## [0.24.2] - 2023-09-23

### Changed

- Specify repo in package.json (#174)
- Add support for parsing multiple json blobs in responses (#178)
- Updated node version update of Google Colab notebook example (#171)
- Fix arg escaping for external python prompts on Windows (#179)
- Better OpenAI embeddings traversal failure (#190)
- Adds embeddings providers for LocalAI and Oolama (#189)
- Add `noindex` to shared results
- Many other misc fixes and improvements

## [0.24.1] - 2023-09-21

### Changed

- Fix prompt errors caused by leading and trailing whitespace for var file imports
- Fix an issue with response parsing in LocalAI chat
- Fix issue preventing custom provider for similarity check (#152)
- Fix escaping in python asserts (#156)
- Fix README link to providers docs (#153)
- Allow object with function name as a value for function_call (#158)
- Add a -y/--yes option to `promptfoo view` command to skip confirmation (#166)
- Other misc fixes and improvements

## [0.24.0] - 2023-09-18

### Changed

- Support for custom functions as prompts (#147)
- Refactor parts of util into more descriptive files (#148)
- Misc fixes and improvements

## [0.23.1] - 2023-09-14

### Changed

- Improvements to custom grading (#140)
- Support for Google Vertex and PaLM chat APIs (#131)
- Add support for including files in defaultTest (#137)
- Add support for disabling cache in evaluate() options (#135)
- Add support for loading vars directly from file (#139)
- Include `provider` in `EvaluateResult`
- Other misc improvements and fixes

## [0.23.0] - 2023-09-14

### Changed

- Improvements to custom grading (#140)
- Support for Google Vertex and PaLM chat APIs (#131)
- Add support for including files in defaultTest (#137)
- Add support for disabling cache in evaluate() options (#135)
- Add support for loading vars directly from file (#139)
- Include `provider` in `EvaluateResult`
- Other misc improvements and fixes

## [0.22.1] - 2023-09-14

### Added

- feat(vars): add support for loading vars directly from file (#139)
- feat(config): add support for including files in defaultTest (#137)
- feat(config): add support for disabling cache in evaluate() options (#135)
- feat(providers): support for Google Vertex and PaLM chat APIs (#131)
- feat(api): include provider in EvaluateResult (#130)

### Changed

- chore(providers): improve PaLM recognized model detection (2317eac)

### Documentation

- docs(examples): add conversation history example (#136)
- docs(examples): update node-package example with context (#134)

## [0.22.0] - 2023-09-04

### Changed

- Add OpenAI factuality and closed-QA graders (#126). These new graders implement OpenAI's eval methodology.
- Auto-escape vars when prompt is a JSON object (#127).
- Improvements to custom providers - Pass context including `vars` to callApi and make `TestCase` generic for ease of typing
- Add `prompt` to Javascript, Python, and Webhook assertion context
- Fix llama.cpp usage of provider config overrides
- Fix ollama provider parsing for llama versions like llama:13b, llama:70b etc.
- Trim var strings in CLI table (prevents slowness during CLI table output)

## [0.21.4] - 2023-09-01

### Changed

- Add support for test case threshold value (#125)
- Add support for pass/fail threshold for javascript and python numeric return values

## [0.21.3] - 2023-09-01

### Changed

- Increase request backoff and add optional delay between API calls (#122)

## [0.21.2] - 2023-08-31

### Changed

- Fix symlink bug on Windows

## [0.21.1] - 2023-08-30

### Changed

- Consistent envars and configs across providers (#119)
- Add configuration for API keys in WebUI (#120)
- Add CodeLlama to WebUI
- Fix issue with numeric values in some assert types
- Add support for running specific prompts for specific providers using `{id, prompts, config}` format
- Add a feedback command

## [0.21.0] - 2023-08-28

### Changed

- Add webhook provider (#117)
- Add support for editing config in web view (#115)
- Standalone server with database with self-hosting support (#118)
- Add support for custom llm-rubric grading via `rubricPrompt` in Assertion objects
- Add support for `vars` in `rubricPrompt`, making it easier to pass expected values per test case
- Add a handful of new supported parameters to OpenAI, Azure, Anthropic, and Replicate providers
- Allow setting `config` on `provider` attached to Assertion or TestCase
- Add/improve support for custom providers in matchesSimilarity and matchesLlmRubric

## [0.20.1] - 2023-08-18

### Changed

- Fix issue when there's not enough data to display useful charts
- Add charts to web viewer (#112)
- Add support for multiline javascript asserts
- Add support for Levenshtein distance assert type (#111)

## [0.20.0] - 2023-08-18

### Changed

- Add charts to web viewer (#112)
- Add support for multiline javascript asserts
- Add support for Levenshtein distance assert type (#111)

## [0.19.3] - 2023-08-17

### Changed

- llm-rubric provider fixes (#110)
- New diff viewer for evals
- Web UI for running evals (#103)
- Add support for OpenAI organization (#106)
- function call azure fix (#95)
- Add support for JSON schema validation for is-json and contains-json (#108)
- Other misc fixes and API improvements

## [0.19.2] - 2023-08-15

### Changed

- function call azure fix (#95)
- Add support for JSON schema validation for is-json and contains-json (#108)
- New diff viewer for evals
- Web UI for running evals (#103)
- Add support for OpenAI organization (#106)
- Other misc fixes and API improvements

## [0.19.1] - 2023-08-14

### Changed

- Add support for OpenAI organization (#106)
- New diff viewer for evals
- Web UI for running evals (#103)
- Other misc fixes and API improvements

## [0.19.0] - 2023-08-14

### Changed

- New diff viewer for evals
- Web UI for running evals (#103)
- Other misc fixes and API improvements

## [0.18.4] - 2023-08-11

### Fixed

- fix(providers): resolve Ollama provider issue with empty line handling (c4d1e5f)

### Dependencies

- chore(deps): bump certifi from 2023.5.7 to 2023.7.22 in /examples/langchain-python (#104)

## [0.18.3] - 2023-08-08

### Added

- feat(providers): add Ollama provider (#102)

### Changed

- chore(webui): disable nunjucks autoescaping by default (#101)
- chore(webui): stop forcing manual line breaks in results view (76d18f5)

### Fixed

- fix(history): remove stale `latest` symlinks before regenerating eval output (a603eee)

## [0.18.2] - 2023-08-08

### Added

- feat(webui): display assertion summaries in the results viewer (#100)

### Changed

- feat(providers): allow testing identical models with different parameters (#83)

### Fixed

- fix(cli): repair `promptfoo share` regression (01df513)
- fix(config): handle provider map parsing when entries are strings (bdd1dea)
- fix(scoring): keep weighted averages accurate by running all test cases (7854424)

## [0.18.1] - 2023-08-06

### Added

- feat(providers): add llama.cpp server support (#94)

### Changed

- chore(providers): expose `LLAMA_BASE_URL` environment variable (f4b4c39)

### Fixed

- fix(history): repair symlink detection when writing latest results (e6aed7a)

## [0.18.0] - 2023-07-28

### Added

- feat(assertions): add `python` assertion type (#78)
- feat(api): support native function ApiProviders and assertions (#93)
- feat(evals): introduce Promptfoo scenarios for data-driven testing - allows datasets to be associated with specific tests, eliminating the need to copy tests for each dataset by @Skylertodd (#89)
- feat(cli): allow specifying `outputPath` when using the Node evaluate helper (#91)

### Changed

- chore(evals): rename default "theories" concept to "scenarios" (aca0821)

### Fixed

- fix(history): repair symlink handling when persisting latest results (81a4a26)
- fix(history): clean up stale eval history entries (253ae60)
- fix(cli): restore ANSI escape code rendering in console tables (497b698)

## [0.17.9] - 2023-07-24

### Added

- feat(evals): load test cases from file or directory paths (#88)

### Changed

- feat(metrics): record latency in eval results (#85)

### Fixed

- fix(windows): resolve path compatibility issues (8de6e12)

## [0.17.8] - 2023-07-22

### Added

- feat(evals): support post-processing hooks in test cases (#84)

### Changed

- feat(webui): show recent runs in the results viewer (#82)
- feat(providers): expose additional OpenAI parameters (#81)

### Fixed

- fix(evaluator): support empty test suites without crashing (31fb876)
- fix(network): ensure fetch timeouts bubble up correctly (9e4bf94)

## [0.17.7] - 2023-07-20

### Added

- feat(config): allow provider-specific prompts in test suites (#76)

### Changed

- chore(runtime): require Node.js 16 or newer (f7f85e3)
- chore(providers): reuse context configuration for Replicate provider (48819a7)

### Fixed

- fix(providers): handle missing provider prompt maps gracefully (7c6bb35)
- fix(grading): escape user input in grading prompts (4049b3f)

## [0.17.6] - 2023-07-20

### Added

- feat(cli): add `--repeat` support to evaluations (#71)
- feat(providers): add Azure YAML prompt support (#72)
- feat(providers): implement Replicate provider (#75)

### Changed

- chore(providers): refine Replicate provider behaviour (57fa43f)
- chore(cli): default `promptfoo share` prompt to Yes on enter (1a4c080)
- chore(webui): simplify dark mode and hide identical rows in history (c244403)

## [0.17.5] - 2023-07-14

### Added

- feat(assertions): add starts-with assertion type (#64)
- feat(providers): add Azure OpenAI provider (#66)

### Changed

- feat(providers): support YAML-formatted OpenAI prompts (#67)
- chore(cli): allow disabling sharing prompts (#69)
- chore(cli): require confirmation before running `promptfoo share` (f3de0e4)
- chore(env): add `PROMPTFOO_DISABLE_UPDATE` environment variable (60fee72)

### Fixed

- fix(config): read prompts relative to the config directory (ddc370c)

## [0.17.4] - 2023-07-13

### Added

- feat(assertions): add `contains-any` assertion support (#61)

### Changed

- chore(cli): handle npm outages without crashing (3177715)

### Fixed

- fix(cli): support terminals without `process.stdout.columns` (064dcb3)
- fix(cli): correct `promptfoo init` output to reference YAML (404be34)

### Documentation

- docs: add telemetry notice (#39)

## [0.17.3] - 2023-07-10

### Added

- feat(providers): add Anthropic provider (#58)

### Changed

- chore(onboarding): refresh init onboarding content (992c0b6)

### Fixed

- fix(cli): maintain table header ordering (1e3a711)
- fix(runtime): ensure compatibility with Node 14 (59e2bb1)

## [0.17.2] - 2023-07-07

### Changed

- feat(providers): improve support for running external scripts (#55)

## [0.17.1] - 2023-07-07

### Fixed

- fix(webui): restore output rendering in results view (5ce5598)

## [0.17.0] - 2023-07-06

### Added

- feat(models): add gpt-3.5-16k checkpoints (#51)
- feat(providers): add `script:` provider prefix for custom providers (bae14ec)
- feat(webui): view raw prompts in the web viewer (#54)
- feat(cli): add `cache clear` command (970ee67)

### Changed

- chore(providers): change default suggestion provider (cc11e59)
- chore(providers): ensure OpenAI chat completions fail on invalid JSON (c456c01)
- chore(assertions): allow numeric values for contains/icontains assertions (dc04329)

### Fixed

- fix(evals): avoid creating assertions from empty expected columns (d398866)

## [0.16.0] - 2023-06-28

### Added

- feat(cli): retry failed HTTP requests to reduce transient failures (#47)
- feat(templates): allow object vars inside nunjucks templates for richer prompts (#50)

### Documentation

- docs: refresh the Question reference page with updated guidance (#46)

## [0.15.0] - 2023-06-26

### Added

- feat(scoring): add continuous scoring support for evaluations (#44)
- feat(assertions): introduce assertion weights to fine-tune scoring (0688a64)

### Changed

- chore(prompt): rename grading prompt field from `content` to `output` (fa20a25)
- chore(webui): maintain backwards compatibility for row outputs in the viewer (b2fc084)

### Fixed

- fix(config): ensure `defaultTest` populates when configs load implicitly (44acb91)

## [0.14.2] - 2023-06-24

### Changed

- chore(assertions): switch the default grading provider to `gpt-4-0613` (0d26776)
- chore(cli): trim stray progress-bar newlines for cleaner output (8d624d6)

### Fixed

- fix(cli): update cached table output correctly when results change (8fe5f84)
- fix(cli): allow non-string result payloads during rendering (61d349e)

## [0.14.1] - 2023-06-19

### Fixed

- fix(config): only apply the config base path when a path override is provided (e67918b)

## [0.14.0] - 2023-06-18

### Added

- feat(cli)!: add shareable URLs and the `promptfoo share` command by @typpo (#42)
- feat(cli): add `--no-progress-bar` option to `promptfoo eval` (75adf8a)
- feat(cli): add `--no-table` flag for evaluation output (ecf79a4)
- feat(cli): add `--share` flag to automatically create shareable URLs (7987f6e)

### Changed

- chore(cli)!: resolve config-relative file references from the config directory, not working directory (dffb091)
- chore(api)!: restructure JSON/YAML output formats to include `results`, `config`, and `shareableUrl` properties (d1b7038)

### Fixed

- fix(cli): write the latest results before launching the viewer with `--view` (496f2fb)

## [0.13.1] - 2023-06-17

### Fixed

- fix(cli): ensure command arguments override config values (c425d3a)

## [0.13.0] - 2023-06-16

### Added

- feat(providers): support OpenAI functions and custom provider arguments by @typpo (#34)
- feat(cli): add JSONL prompt file support by @typpo (#40)
- feat(cli): export `generateTable()` for external tooling reuse by @tizmagik (#37)
- feat(openai): enable OpenAI ChatCompletion function calling (0f10cdd)

### Changed

- chore(openai): add official support for OpenAI `*-0613` models (4d5f827)
- chore(cli): allow optional configs when invoking the CLI (a9140d6)
- chore(cli): respect the `LOG_LEVEL` environment variable in the logger (1f1f05f)
- chore(cli): stabilize progress display when using var arrays (340da53)

### Fixed

- fix(build): fix HTML output generation in production builds (46a2233)

## [0.12.0] - 2023-06-12

### Added

- feat(share): publish evaluations with the `promptfoo share` workflow by @typpo (#33)
- feat(telemetry): add basic usage telemetry for insight gathering (7e7e3ea)
- feat(assertions): support CSV definitions for `rouge-n` and webhook assertions (7f8be15)

### Changed

- chore(build): resolve build output paths for the web client (#32)
- chore(cli): notify users when a newer promptfoo release is available by @typpo (#31)

## [0.11.0] - 2023-06-11

### Added

- feat(assertions): add contains, icontains, contains-some, contains-any, regex, webhook, and rouge-n assertion types (#30)
- feat(assertions): allow negating any assertion type with `not-` prefix (cc5fef1)
- feat(assertions): pass context objects with vars to custom functions (1e4df7e)
- feat(webui): add failure filtering and improved table layout (69189fe)
- feat(webui): add word-break toggle to results (9c1fd3b)
- feat(webui): highlight highest passing scores in matrix (6e2942f)

### Changed

- chore(cli): limit console table rows for readability (52a28c9)
- chore(cli): add more detailed custom function failure output (6fcc37a)

### Fixed

- fix(config): respect CLI write/cache options from config (5b456ec)
- fix(webui): improve dark mode colours and rating overflow (eb7bd54)
- fix(config): parse YAML references correctly in configs (62561b5)

## [0.10.0] - 2023-06-09

### Added

- feat(prompts): add support for named prompts by @typpo (#28)

### Changed

- chore(env)!: rename `OPENAI_MAX_TEMPERATURE` to `OPENAI_TEMPERATURE` (4830557)
- chore(config): read `.yml` files by default as configs (d5c179e)
- chore(build): add native ts-node compatibility by @MentalGear (#25)
- chore(openai): add chatml stopwords by default (561437f)
- chore(webui): adjust column ordering and styling (27977c5)

### Fixed

- fix(config): support `defaultTest` overrides in CLI (59c3cbb)
- fix(env): correctly parse `OPENAI_MAX_TOKENS` and `OPENAI_MAX_TEMPERATURE` by @abi (#29)
- fix(cli): improve JSON formatting error messages (5f59900)

## [0.9.0] - 2023-06-05

### Added

- feat(vars): add support for var arrays by @typpo (#21)

### Changed

- chore(core): set a default semantic similarity threshold (4ebea73)
- chore(cli): refresh `promptfoo init` output messaging (cdbf806)

### Fixed

- fix(cache): register cache manager types for TypeScript (1a82de7)
- fix(evals): handle string interpolation issues in prompts (6b8c175)

## [0.8.3] - 2023-05-31

### Fixed

- fix(cache): create cache directory on first use (423f375)
- fix(config): throw a clearer error for malformed default configs (0d759c4)

## [0.8.2] - 2023-05-30

### Fixed

- fix(cache): only persist cache entries on successful API responses (71c10a6)

## [0.8.1] - 2023-05-30

### Added

- feat(data): add Google Sheets loader support (df900c3)

### Fixed

- fix(cli): restore backward compatibility for `-t/--tests` flags (aad1822)

## [0.8.0] - 2023-05-30

### Added

- feat(api)!: simplify the API and support unified test suite definitions by @typpo (#14)

### Changed

- chore(api)!: move evaluation settings under `evaluateOptions` (`maxConcurrency`, `showProgressBar`, `generateSuggestions`) (#14)
- chore(api)!: move CLI flag defaults under `commandLineOptions` (`write`, `cache`, `verbose`, `view`) (#14)

## [0.7.0] - 2023-05-29

### Changed

- chore(cache): improve caching defaults and enable caching by default (#17)

## [0.6.0] - 2023-05-28

### Added

- feat(providers): add LocalAI support for open-source LLMs like Llama, Alpaca, Vicuna, GPT4All (6541bb2)
- feat(cli): add glob pattern support for prompts and tests (#13)
- feat(assertions): rename `eval:` to `fn:` for custom JavaScript assertions by @MentalGear (#11)
- feat(webui): add dark mode support (0a2bb49)
- feat(api): add exports for types and useful utility functions (57ac4bb)
- feat(tests): add Jest and Mocha integrations (00d9aa2)

### Changed

- chore(cli): improve error handling and word wrapping in CLI output (398f4b0)
- chore(cli): support non-ES module requires (c451362)

### Fixed

- fix(cli): move API key validation into OpenAI subclasses (c451362)
- fix(webui): correct HTML table rendering errors in the viewer (64c9161)
- fix(providers): improve handling of third-party API errors (398f4b0)

### Dependencies

- chore(deps): bump socket.io-parser from 4.2.2 to 4.2.3 in /src/web/client (#15)

## [0.5.1] - 2023-05-23

### Changed

- chore(cli): add glob support for prompt selection (#13)

### Fixed

- fix(cli): prevent crashes when `OPENAI_API_KEY` is not set (c451362)

## [0.5.0] - 2023-05-22

### Added

- feat(assertions): add semantic similarity grading (#7)

### Changed

- chore(cli): improve error handling and word wrapping in CLI output (398f4b0)

## [0.4.0] - 2023-05-13

### Added

- feat(webui): add web viewer for evaluation results (#5)

### Changed

- chore(openai): support `OPENAI_STOP` environment variable for stopwords (79d590e)
- chore(cli): increase the default request timeout (c73e055)

## [0.3.0] - 2023-05-07

### Added

- feat(grading): enable LLM automatic grading of outputs (#4)
- feat(webui): improve how test results are shown - PASS/FAIL is shown in matrix view rather than its own column (2c3f489)

### Changed

- chore(config): allow overriding `OPENAI_API_HOST` environment variable (e390678)
- chore(cli): add `REQUEST_TIMEOUT_MS` environment variable for API timeouts (644abf9)
- chore(webui): improve HTML table output readability (2384c69)

## [0.2.2] - 2023-05-04

### Added

- feat(cli): add `promptfoo --version` output (77e862b)

### Changed

- chore(cli): improve error messages when API calls fail (af2c8d3)

### Fixed

- fix(cli): correct `promptfoo init` output text (862d7a7)
- fix(evals): preserve table ordering when building concurrently (2e3ddfa)

## [0.2.0] - 2023-05-04

### Added

- feat(cli): add `promptfoo init` command (c6a3a59)
- feat(providers): improve custom provider loading and add example (4f6b6e2)<|MERGE_RESOLUTION|>--- conflicted
+++ resolved
@@ -7,8 +7,6 @@
 ## [Unreleased]
 
 ### Changed
-<<<<<<< HEAD
-=======
 
 - refactor(webui): migrate to React 19 patterns (#6319)
 - chore(webui): replace emoji icons with Material-UI IconButton components in evaluation results page — action icons now display circular hover effects, color-coded active states (green for pass, red for fail), always-visible icons for better discoverability, and full accessibility support with aria-pressed and aria-label attributes (#6318)
@@ -22,6 +20,7 @@
 
 ### Fixed
 
+- fix(redteam): prevent template evaluation of adversarial security payloads when using custom Python providers — adds `skipRenderVars` parameter to `renderPrompt()` to allow SSTI, XSS, and other attack payloads to pass through unmodified to custom providers for proper red team testing instead of causing template rendering errors (#6240)
 - fix(providers): fix LiteLLM provider API key authentication — reverts to inline authentication check to properly handle providers with `apiKeyRequired: false` and fixes Authorization header to be omitted (instead of sending "Bearer undefined") when no API key is set, resolving "API key is not set" error when using LITELLM_API_KEY environment variable (#6322)
 - fix(webui): fix Basic strategy checkbox behavior in red team setup — unchecking Basic now correctly adds `enabled: false` instead of removing the strategy, matching documented behavior at [Basic strategy docs](https://www.promptfoo.dev/docs/red-team/strategies/basic/) (#6313)
 - fix(code-scan): prevent "start line must precede end line" GitHub API error by ensuring start_line is only set when it differs from line - fixes single-line comment highlighting in PR reviews (#6314)
@@ -65,7 +64,6 @@
 ## [0.119.9] - 2025-11-20
 
 ### Added
->>>>>>> 0fa79e3a
 
 - feat(webui): add custom policy generation to red team setup (#6181)
 - feat(webui): add strategy test generation to red team setup (#6005)
@@ -74,10 +72,6 @@
 ### Fixed
 
 - fix(cli): add missing Authorization header in `validate target` command to fix 403 Forbidden error when calling agent helper endpoint (#6274)
-
-### Fixed
-
-- fix(redteam): prevent template evaluation of adversarial security payloads when using custom Python providers - adds skipRenderVars parameter to renderPrompt() to allow SSTI, XSS, and other attack payloads to pass through unmodified to custom providers for proper red team testing instead of causing template rendering errors (#6240)
 
 ## [0.119.8] - 2025-11-18
 
