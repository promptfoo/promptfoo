--- conflicted
+++ resolved
@@ -18,16 +18,12 @@
 
 ### Changed
 
-<<<<<<< HEAD
 - feat: migrate to ESM (ECMAScript Modules) with dual ESM/CJS exports (#5594)
-- chore(webui): replace emoji icons with Material-UI IconButton components in evaluation results page — action icons now display circular hover effects, color-coded active states (green for pass, red for fail), always-visible icons for better discoverability, and full accessibility support with aria-pressed and aria-label attributes
-- chore(lint): enforce explicit /index imports in directory paths to prepare for ESM migration (#6263)
-- chore(build): remove TypeScript declaration generation step - tsup handles compilation, removed redundant tsc step that required .js extensions (4e039c32b)
-=======
 - feat(cli): add automatic changelog update on version bump with comprehensive error handling (#6252)
 - feat(ci): add JavaScript-based changelog validator replacing bash script for PR number and Unreleased section enforcement (#6252)
 - feat(providers): add metadata extraction for OpenAI Responses API - extract responseId and model to metadata for debugging and response tracking (#6267)
 - refactor(webui): remove useImperativeHandle from ProviderConfigEditor - replace imperative ref API with onValidationRequest callback pattern for better React 19 compatibility and more idiomatic component design (#6328)
+- chore(build): remove TypeScript declaration generation step - tsup handles compilation, removed redundant tsc step that required .js extensions (#5594)
 
 ### Fixed
 
@@ -43,6 +39,8 @@
 - fix(providers): support function providers in defaultTest.options.provider and assertions (#6174)
 - fix(assertions): use file-based script output for all assertion types with `file://` references (#6200)
 - fix(cli): respect PROMPTFOO_LOG_DIR environment variable for custom log directory location (#6179)
+- fix(tests): use __dirname in CJS context for database migrations to fix Jest test failures (#5594)
+- fix(tests): update checkNodeVersion test to work without mocking generated constants file (#5594)
 
 ### Documentation
 
@@ -79,7 +77,6 @@
 - chore: Revert "chore(deps): upgrade cache-manager from v4 to v7" (#6311)
 - chore(lint): enforce explicit /index imports in directory paths to prepare for ESM migration (#6263)
 - chore(deps): configure Renovate to track all package.json files (#6282)
->>>>>>> 65f855d5
 - chore(webui): improve UI treatment for domain-specific risks in red team setup (#6269)
 - chore(deps): re-generate lock file (#6249)
 - ci(github): add code scan action (#6261)
@@ -87,14 +84,8 @@
 
 ### Fixed
 
-<<<<<<< HEAD
-- fix(tests): use \_\_dirname in CJS context for database migrations to fix Jest test failures (#5594)
-- fix(tests): update checkNodeVersion test to work without mocking generated constants file (#5594)
-- fix(webui): fix Basic strategy checkbox behavior in red team setup — unchecking Basic now correctly adds `enabled: false` instead of removing the strategy, matching documented behavior at [Basic strategy docs](https://www.promptfoo.dev/docs/red-team/strategies/basic/)
-=======
 - fix(providers): fix LiteLLM provider API key authentication — reverts to inline authentication check to properly handle providers with `apiKeyRequired: false` and fixes Authorization header to be omitted (instead of sending "Bearer undefined") when no API key is set, resolving "API key is not set" error when using LITELLM_API_KEY environment variable (#6322)
 - fix(webui): fix Basic strategy checkbox behavior in red team setup — unchecking Basic now correctly adds `enabled: false` instead of removing the strategy, matching documented behavior at [Basic strategy docs](https://www.promptfoo.dev/docs/red-team/strategies/basic/) (#6313)
->>>>>>> 65f855d5
 - fix(code-scan): prevent "start line must precede end line" GitHub API error by ensuring start_line is only set when it differs from line - fixes single-line comment highlighting in PR reviews (#6314)
 - fix(app): Test generation tooltips remain visible after dialog is rendered (#6309)
 - fix(auth): allow CI environments to authenticate with Promptfoo Cloud using API keys — unblocks `jailbreak:meta` strategy in GitHub Actions by recognizing API key auth regardless of CI status (#6273)
