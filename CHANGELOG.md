--- conflicted
+++ resolved
@@ -53,17 +53,8 @@
 
 ### Fixed
 
-<<<<<<< HEAD
-<<<<<<< HEAD
-
-- # fix(providers): ElevenLabs API compatibility fixes for Agents (role normalization, tool mock values) and Forced Alignment (field names, SRT formatting) (#XXXX)
-- fix(eval-creator): pass extensions config when running eval from UI (#6006)
-- fix(fetch): use consistent units in retry counter log messages - now shows attempt count vs total attempts (#6017)
-- fix(fetch): include error details in final error message when rate limited (#6019)
-=======
->>>>>>> ff86ae49
+- fix(providers): ElevenLabs API compatibility fixes for Agents (role normalization, tool mock values) and Forced Alignment (field names, SRT formatting) (#6022)
 - fix(providers): simulated-user and mischievous-user now respect assistant system prompts in multi-turn conversations (#6020)
-  > > > > > > > main
 - fix(providers): render environment variables in provider config at load time (#6007)
 - fix(providers): improve MCP tool schema transformation for OpenAI compatibility (#5965)
 - fix(providers): sessionId now properly stored in metadata for providers that use server side generated sessionIds (#6016)
