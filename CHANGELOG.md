# Changelog

All notable changes to this project will be documented in this file.

The format is based on [Keep a Changelog](https://keepachangelog.com/en/1.1.0/).

## [Unreleased]

### Added

- feat(cli): add automatic changelog update on version bump with comprehensive error handling (#6252)
- feat(ci): add JavaScript-based changelog validator replacing bash script for PR number and Unreleased section enforcement (#6252)

### Changed

- feat(providers): add metadata extraction for OpenAI Responses API - extract responseId and model to metadata for debugging and response tracking (#6267)
- refactor(webui): remove useImperativeHandle from ProviderConfigEditor - replace imperative ref API with onValidationRequest callback pattern for better React 19 compatibility and more idiomatic component design (#6328)

### Fixed

- fix(providers): maintain backwards compatibility for annotations in raw provider responses (#6267)
- fix(cli): restore commandLineOptions support for generateSuggestions, table, and write options (#6190)
- fix(cli): enable auto-sharing when cloud is enabled by not defaulting config.sharing to false - when sharing is unset in config, it now correctly falls through to cloud auto-share behavior instead of defaulting to disabled (#6190)
- fix(assertions): use file-based script output for all assertion types with `file://` references (#6200)

### Tests

- test(scripts): add 59 tests for changelog automation scripts covering validation and version update functionality (#6252)

## [0.119.11] - 2025-11-23

### Changed

- refactor(webui): adopt React 19 ref-as-prop pattern - removed forwardRef wrapper from QuickFilter component in EvalsDataGrid (#6327)

### Fixed

- fix(redteam): respect excludeTargetOutputFromAgenticAttackGeneration in hydra and meta strategies to prevent target output leaks when organization privacy setting is enabled (#6320)
- fix(redteam): prevent template evaluation of adversarial security payloads when using custom Python providers — adds `skipRenderVars` parameter to `renderPrompt()` to allow SSTI, XSS, and other attack payloads to pass through unmodified to custom providers for proper red team testing instead of causing template rendering errors (#6240)

### Dependencies

- revert: "fix(deps): update dependency @apidevtools/json-schema-ref-parser to v15" (#6300)

## [0.119.10] - 2025-11-23

### Changed

- refactor(webui): migrate to React 19 patterns (#6319)
- chore(webui): replace emoji icons with Material-UI IconButton components in evaluation results page — action icons now display circular hover effects, color-coded active states (green for pass, red for fail), always-visible icons for better discoverability, and full accessibility support with aria-pressed and aria-label attributes (#6318)
- chore: Revert "chore(deps): upgrade cache-manager from v4 to v7" (#6311)
- chore(lint): enforce explicit /index imports in directory paths to prepare for ESM migration (#6263)
- chore(deps): configure Renovate to track all package.json files (#6282)
- chore(webui): improve UI treatment for domain-specific risks in red team setup (#6269)
- chore(deps): re-generate lock file (#6249)
- ci(github): add code scan action (#6261)
- chore: Update Strategy presets (#6275)

### Fixed

- fix(webui): fix Basic strategy checkbox behavior in red team setup — unchecking Basic now correctly adds `enabled: false` instead of removing the strategy, matching documented behavior at [Basic strategy docs](https://www.promptfoo.dev/docs/red-team/strategies/basic/)
- fix(providers): fix LiteLLM provider API key authentication — reverts to inline authentication check to properly handle providers with `apiKeyRequired: false` and fixes Authorization header to be omitted (instead of sending "Bearer undefined") when no API key is set, resolving "API key is not set" error when using LITELLM_API_KEY environment variable (#6322)
- fix(webui): fix Basic strategy checkbox behavior in red team setup — unchecking Basic now correctly adds `enabled: false` instead of removing the strategy, matching documented behavior at [Basic strategy docs](https://www.promptfoo.dev/docs/red-team/strategies/basic/) (#6313)
- fix(code-scan): prevent "start line must precede end line" GitHub API error by ensuring start_line is only set when it differs from line - fixes single-line comment highlighting in PR reviews (#6314)
- fix(app): Test generation tooltips remain visible after dialog is rendered (#6309)
- fix(auth): allow CI environments to authenticate with Promptfoo Cloud using API keys — unblocks `jailbreak:meta` strategy in GitHub Actions by recognizing API key auth regardless of CI status (#6273)
- fix(webui): allow thumbs up/down ratings to toggle off and remove manual grading when clicked again (#6260)
- fix(python): resolve Windows path compatibility issues in Python provider protocol - changed delimiter from `:` to `|` to avoid conflicts with Windows drive letters (C:, D:, etc.), fixing ENOENT errors and timeouts in Python provider on Windows (#6262)

### Documentation

- docs(site): fix broken OpenAI config options link (#6277)
- docs(readme): update readme with code scanning (#6268)
- docs(site): rewrite web viewer page (#6264)
- docs(site): fix duplicate in sidebar (#6259)

### Dependencies

- fix(deps): update dependency better-sqlite3 to v12.4.6 (#6323)
- chore(deps): update @biomejs/biome and all platform-specific CLI packages to 2.3.7 (#6307)
- chore(deps): update vitest monorepo to v4 (major) (#6299)
- chore(deps): update material-ui monorepo to v8 (major) (#6298)
- chore(deps): update dependency whatwg-url to v15 (#6297)
- chore(deps): update dependency recharts to v3 (#6294)
- chore(deps): update dependency react-markdown to v10 (#6293)
- chore(deps): update dependency react-is to v19 (#6292)
- chore(deps): update dependency react-error-boundary to v6 (#6291)
- chore(deps): update dependency gaxios to v7 (#6288)
- chore(deps): drop unused uuid types package (#6287)
- chore(deps): update dependency framer-motion to v12 (#6286)
- chore(deps): update dependency @types/uuid to v11 (#6285)
- chore(deps): update dependency esbuild to v0.27.0 (#6283)
- chore(deps): upgrade http-z to v8 and @swc/core to v1.15.3 (#6281)
- chore(deps): update dependencies in 12 example projects (#6280)
- chore(deps): upgrade glob to v13 and mathjs to v15 (#6279)
- chore(deps): update 67 minor and patch dependencies across all workspaces (#6278)
- chore(deps): bump langchain-core from 0.3.78 to 0.3.80 in /examples/redteam-langchain in the pip group (#6270)
- chore(deps): bump @aws-sdk/client-bedrock-runtime from 3.933.0 to 3.934.0 (#6254)
- chore(deps): bump @anthropic-ai/sdk from 0.69.0 to 0.70.0 (#6255)

## [0.119.9] - 2025-11-20

### Added

- feat(webui): add custom policy generation to red team setup (#6181)
- feat(webui): add strategy test generation to red team setup (#6005)
- feat(webui): add visibility button for PFX passphrase field in red team target configuration (#6258)

### Fixed

- fix(cli): add missing Authorization header in `validate target` command to fix 403 Forbidden error when calling agent helper endpoint (#6274)

<<<<<<< HEAD
=======
### Fixed

- fix(providers): support function providers in defaultTest.options.provider and assertions (#6174)
- fix(assertions): use file-based script output for all assertion types with `file://` references (#6200)

>>>>>>> 601f1730
## [0.119.8] - 2025-11-18

### Added

- feat(plugins): organize domain-specific risks into vertical suites (#6215)
- feat(providers): add Gemini 3 Pro support with thinking configuration (#6241)

### Fixed

- fix(code-scan): in `code-scans run`, don't log anything to stdout except json results when --json is used—fixes GitHub action (#6248)
- fix(code-scan): update default API host to https://api.promptfoo.app to fix websocket connection issues (#6247)

## [0.119.7] - 2025-11-17

### Added

- feat(assertions): add dot product and euclidean distance metrics for similarity assertion - use `similar:dot` and `similar:euclidean` assertion types to match production vector database metrics and support different similarity use cases (#6202)
- feat(webui): expose Hydra strategy configuration (max turns and stateful toggle) in red team setup UI (#6165)
- feat(providers): add GPT-5.1 model support including gpt-5.1, gpt-5.1-mini, gpt-5.1-nano, and gpt-5.1-codex with new 'none' reasoning mode for low-latency interactions and configurable verbosity control (#6208)
- feat(redteam): allow configuring `redteam.frameworks` to limit compliance frameworks surfaced in reports and commands (#6170)
- feat(webui): add layer strategy configuration UI in red team setup with per-step plugin targeting (#6180)
- feat(app): Metadata value autocomplete eval filter (#6176)
- feat(webui): display both total and filtered metrics simultaneously when filters are active, showing "X/Y filtered, Z total" format in evaluation results table for better visibility into filtered vs unfiltered data (#5969)
- feat(app): eval results filters permalinking (#6196)

### Changed

- chore(ci): synchronize package-lock.json to resolve npm ci failures (#6195)
- chore(ci): increase webui test timeout to 8 minutes in GitHub Actions workflow to prevent CI timeouts (#6201)
- chore(redteam): update foundation model report redteam config to use newer redteam strategies (#6216)

### Fixed

- fix: exclude source maps from npm package to reduce bundle size by ~22MB (#6235)
- fix(redteam): exclude cyberseceval and beavertails static dataset plugins from iterative strategies to prevent wasted compute and silent grading failures during Hydra/Meta/Tree iterations (#6230)
- fix(mcp): allow colons in eval ID validation for get_evaluation_details tool - fixes rejection of valid eval IDs returned by list_evaluations (e.g., eval-8h1-2025-11-15T14:17:18) by updating regex to accept ISO timestamp format (#6222)
- fix(site): fix missing background color on safari api reference search modal (#6218)
- fix(redteam): don't set default 'en' language when no language is configured - prevents unnecessary language modifiers from being passed to meta agent and other iterative strategies, keeping prompts focused on actual task without implied translation requirements (#6214)
- fix(app): aligning risk scores with documentation (#6212)
- fix(webui): fix duplicate React key warning in DefaultTestVariables component by implementing counter-based unique ID generation (#6201)
- fix(providers): correctly handle reasoning field in OpenAI-compatible models like gpt-oss-20b, extracting both reasoning and content instead of only reasoning (#6062)
- fix(samples): downlevel pem dependency to supported version
- fix(deps): remove unused dependency on @libsql/client
- fix(redteam): store rendered grading rubric in assertion.value for agentic strategies to display in UI Value column (#6125)

### Tests

- test(webui): suppress expected test error logs (109+ occurrences across parsing errors, API errors, context provider errors) and React/MUI warnings (act() warnings, DOM nesting, prop types) in setupTests.ts and vite.config.ts (#6201)

### Dependencies

- chore(deps): upgrade to React 19 (#6229)
- chore(deps): upgrade @googleapis/sheets from 9.8.0 to 12.0.0 (#6227)
- chore(deps): bump openai from 6.8.1 to 6.9.0 (#6208)

## [0.119.6] - 2025-11-12

### Documentation

- docs(providers): update Vertex AI documentation - removed deprecated models (PaLM/Bison, Claude 3 Opus, Claude 3.5 Sonnet v2), added Claude Sonnet 4.5, added missing Gemini 2.0 models, reorganized model listings by generation (Gemini 2.5/2.0/1.5, Claude 4/3, Llama 4/3.3/3.2/3.1), marked Preview/Experimental models, removed temporal language to make docs evergreen (#3169)

### Changed

- chore(site): remove Koala analytics and migrate Google tracking to Docusaurus built-in gtag configuration with multiple tracking IDs (G-3TS8QLZQ93, G-3YM29CN26E, AW-17347444171) (#6169)
- chore(webui): order 'plugins' before 'steps' in layer strategy YAML to match documentation examples (#6180)

### Fixed

- fix(webui): prevent infinite loop in StrategyConfigDialog useEffect - fixes vitest tests hanging by using stable empty array references for default parameters (#6203)
- fix(webui): require configuration for layer strategy before allowing navigation in red team setup - layer strategy now shows red border and blocks Next button until steps array is configured, similar to plugins requiring configuration
- fix(webui): filter hidden metadata keys from metadata filter dropdown - ensures consistent filtering of 'citations' and '\_promptfooFileMetadata' keys across MetadataPanel, EvalOutputPromptDialog, and metadata filter dropdown (#6177)
- fix(cli): format object and array variables with pretty-printed JSON in console table and HTML outputs for improved readability (#6175)
- fix(cli): only show error counter when >0
- fix(redteam): respect redteam.provider configuration for local grading - fixes issue where configuring a local provider (e.g., ollama:llama3.2) still sent grading requests to remote API instead of using the configured provider (#5959)
- fix: Reverts #6142 (#6189)

### Documentation

- docs(redteam): document Hydra configuration options for max turns, backtracking, and stateful operation (#6165)

## [0.119.5] - 2025-11-10

### Added

- feat(test-cases): add support for Excel files (.xlsx, .xls) as test case sources with optional xlsx dependency and sheet selection syntax (file.xlsx#SheetName or file.xlsx#2) (#4841)
- feat(providers): add OpenAI audio transcription support for whisper-1, gpt-4o-transcribe, gpt-4o-mini-transcribe, and gpt-4o-transcribe-diarize models with speaker identification, timestamp granularities, and per-minute cost tracking (#5957)
- feat(webui): display rendered assertion values with substituted variables in Evaluation tab instead of raw templates, improving readability for assertions with Nunjucks variables and loops (#5988)
- feat(prompts): add executable prompt scripts - use any script/binary to dynamically generate prompts via `exec:` prefix or auto-detection for common extensions (.sh, .bash, .rb, .pl); scripts receive context as JSON (#5329)
- feat(providers): add variable templating support for initialMessages in simulated-user provider, enabling template reuse across test cases with Nunjucks variables (#6143)
- feat(redteam): add `jailbreak:hydra` strategy - multi-turn conversational adversarial agent that learns from target responses and shares learnings across tests in the same scan for improved attack success rates (#6151)
- feat(providers): add missing Alibaba Cloud models - qwen3-vl-flash, qwen3-asr-flash-realtime, qwen3-vl-32b/8b (thinking/instruct), text-embedding-v4 (#6118)
- feat(eval): add 'not_equals' operator for plugin filters (#6155)

### Fixed

- fix(webui): correct multi-target filtering in red team report - statistics now properly filter by selected target instead of showing aggregated data across all targets; replaced modal with Select dropdown for clearer UX (#4251)
- fix(providers): auto-detect reasoning models by deployment name in Azure provider - now recognizes o1, o3, o4, and gpt-5 models and automatically uses `max_completion_tokens` instead of `max_tokens` (#6154)
- fix(prompts): fix basePath resolution for executable prompts with `exec:` prefix - relative paths now resolve correctly (5308c5d)
- fix(prompts): convert sync fs operations to async in executable prompt processor for better performance (5308c5d)
- fix(test-cases): improve xlsx error handling to avoid double-wrapping validation errors, provide clearer error messages for file not found, empty sheets, and invalid data (#4841)
- fix(docs): update xlsx documentation to use consistent version (0.18.5) and correct anchor links (#4841)
- fix(assertions): fix runtime variables not working in custom rubricPrompt for factuality and model-graded-closedqa assertions (#5340)
- fix(openai): fix timeouts on gpt-5-pro models by extending automatic timeout to 10 minutes (#6147)
- fix(deps): add @vitest/coverage-v8@3.2.4 to app workspace to match vitest version and fix coverage reporting "Cannot read properties of undefined (reading 'reportsDirectory')" error
- fix(deps): fix test coverage reporting errors (#6122)
- fix(cli): honor `commandLineOptions` from config file for `maxConcurrency`, `repeat`, `delay`, `cache`, `progressBar`, `generateSuggestions`, `table`, `share`, and `write` — previously ignored in favor of defaults (#6142)

### Changed

- chore(ci): make staging redteam test non-blocking to prevent intermittent API timeouts from failing CI runs (#6159)
- refactor(redteam): update risk score thresholds to match CVSS v3.x/v4.0 standards (Critical: 9.0-10.0, High: 7.0-8.9, Medium: 4.0-6.9, Low: 0.1-3.9) (#6132)
- chore(server): change traces fetch log to debug level (#6152)
- chore(redteam): rename `gradingGuidance` to `graderGuidance` for consistency with `graderExamples` - `gradingGuidance` still works as a deprecated alias for backward compatibility (#6128)

### Documentation

- docs(cli): document `promptfoo view --no` flag in command-line docs (#6067)
- docs(site): add blog post on Anthropic threat intelligence covering PROMPTFLUX and PROMPTSTEAL (first observed LLM-querying malware by Google), AI-orchestrated extortion campaigns, three categories of AI-assisted attacks (operator/builder/enabler), operational security implications, and practical Promptfoo testing examples for AI system exploitation risks (#5583)
- docs(site): re-add adaptive guardrails documentation covering enterprise feature for generating target-specific security policies from red team findings, including architecture, API integration, use cases, troubleshooting, and comparison to AWS Bedrock/Azure AI Content Safety (#5955)
- docs(guides): add comprehensive Portkey integration guide covering prompt management, multi-model testing across 1600+ providers, red-teaming workflows, and production deployment strategies by @ladyofcode (#5730)

### Tests

- test(webui): fix act() warnings and clean up test output by wrapping 16 tests in act(), removing 22 unnecessary console suppression patterns, and reducing setupTests.ts from 95 to 37 lines (#6199)
- test(providers): add test coverage for auto-detection of reasoning models by deployment name in Azure provider (#6154)
- test(assertions): add comprehensive test coverage for rendered assertion value metadata including variable substitution, loops, static text handling, and UI display fallback priority (#6145)

### Dependencies

- chore(deps): update 76 packages to latest minor and patch versions across all workspaces (#6139)

## [0.119.4] - 2025-11-06

### Added

- feat(cli): add `code-scans run` command for scanning code changes for LLM security vulnerabilities including prompt injection, PII exposure, and excessive agency - uses AI agents to trace data flows, analyze vulnerabilities across batches, and suggest fixes with configurable severity thresholds (see https://promptfoo.com/docs/code-scanning/ for more details) (#6121)
- feat(github-action): add Code Scan GitHub Action for automated PR security scanning with GitHub App OIDC authentication or manual API token setup; automatically posts review comments with severity levels and suggested fixes (see https://promptfoo.com/docs/code-scanning/ for more details) (#6121)
- feat(webui): add confirmation dialog and smart navigation for delete eval with improved UX (Material-UI dialog, next→previous→home navigation, loading states, toast notifications) (#6113)
- feat(redteam): pass policy text to intent extraction for custom policy tests, enabling more accurate and self-contained testing objectives that include specific policy requirements (#6116)
- feat(redteam): add timestamp context to all grading rubrics for time-aware evaluation and temporal context in security assessments (#6110)
- feat(model-audit): add revision tracking, content hash generation, and deduplication for model scans to prevent re-scanning unchanged models (saving ~99% time and bandwidth); add `--stream` flag to delete downloaded files immediately after scan ([#6058](https://github.com/promptfoo/promptfoo/pull/6058))
- feat(redteam): add FERPA compliance plugin (#6130)

### Fixed

- fix(redteam): dynamically update crescendo system prompt with currentRound and successFlag each iteration instead of rendering once with stale values (#6133)
- fix(examples): change Zod schema from `.optional()` to `.default('')` for OpenAI Agents SDK compatibility (#6114)
- fix(redteam): pass all gradingContext properties to rubric templates to fix categoryGuidance rendering errors in BeavertailsGrader (#6111)
- fix(webui): custom policy name consistency (#6123)
- fix(docker): resolve @swc/core SIGSEGV on Alpine Linux by upgrading to 1.15.0 and aligning base image with Node 24 (#6127)

## [0.119.2] - 2025-11-03

### Added

- feat(integrations): add Microsoft SharePoint dataset support with certificate-based authentication for importing CSV files (#6080)
- feat(providers): add `initialMessages` support to simulated-user provider for starting conversations from specific states, with support for loading from JSON/YAML files via `file://` syntax (#6090)
- feat(providers): add local config override support for cloud providers - merge local configuration with cloud provider settings for per-eval customization while keeping API keys centralized (#6100)
- feat(providers): add linkedTargetId validation with comprehensive error messages (#6053)
- feat(redteam): add `gradingGuidance` config option for plugin-specific grading rules to reduce false positives by allowing per-plugin evaluation context (#6108)
- feat(webui): add Grading Guidance field to plugin configuration dialogs in open-source UI (#6108)
- feat(webui): add eval copy functionality to duplicate evaluations with all results, configuration, and relationships via UI menu (#6079)
- feat(redteam): add pharmacy plugins (controlled substance compliance, dosage calculation, drug interaction) and insurance plugins (coverage discrimination, network misinformation, PHI disclosure) (#6064)
- feat(redteam): add goal-misalignment plugin for detecting Goodhart's Law vulnerabilities (#6045)
- feat(webui): add jailbreak:meta strategy configuration UI in red team setup with numIterations parameter (#6086)
- feat(redteam): expand OWASP Agentic preset to cover 8/10 threats with 20 plugins; add 'owasp:agentic:redteam' alias for easy selection (#6099)
- feat(redteam): display specific subcategory metrics for harmful plugins (e.g., "Copyright Violations", "Child Exploitation") instead of generic "Harmful" label, enabling granular vulnerability tracking and analysis (#6134)

### Changed

- chore(examples): update openai-agents-basic example from weather to D&D dungeon master with gpt-5-mini, comprehensive D&D 5e tools (dice rolling, character stats, inventory), and maxTurns increased to 20 (#6114)
- refactor(redteam): Prevent early (evaluator-based) exits in Jailbreak, Crescendo, and Custom Strategies (#6047)
- chore(webui): expand language options to 486 ISO 639-2 languages with support for all 687 ISO codes (639-1, 639-2/T, 639-2/B) in red team run settings (#6069)
- chore(app): larger eval selector dialog (#6063)
- refactor(app): Adds useApplyFilterFromMetric hook (#6095)
- refactor(cli): extract duplicated organization context display logic into shared utility function to fix dynamic import issue and improve code maintainability (#6070)

### Fixed

- fix(redteam): max concurrency run options override scan template settings (#6102)
- fix(python): use REQUEST_TIMEOUT_MS for consistent timeout behavior across providers (300s default, previously 120s) (#6098)
- fix(providers): selective env var rendering in provider config with full Nunjucks filter support (preserves runtime variables for per-test customization) (#6091)
- fix(core): handle Nunjucks template variables in URL sanitization to prevent parsing errors when sharing evals; add unit tests covering sanitizer behavior for Nunjucks template URLs (#6089)
- fix(app): Fixes the metric is defined filter (#6082)
- fix(providers): fix Python worker ENOENT errors by ensuring error responses are written before completion signal, improving error messages with function suggestions and fuzzy matching, and removing premature function validation to support embeddings-only and classification-only providers (#6073)
- fix(redteam): improve image strategy text wrapping to handle long lines and prevent overflow (#6066)
- fix(webui): handle plugin generation when target URL is not set (#6055)
- fix(evaluator): force uncached provider calls for repeat iterations (#6043)

### Tests

- test(examples): add 9 D&D test scenarios for openai-agents-basic (combat, stats, inventory, scenes, saves, crits, edge cases, short rest, magic item) (#6114)
- test(providers): add coverage for simulated-user initialMessages (vars/config precedence, file:// loading from JSON/YAML, validation, conversation flow when ending with user role) (#6090)
- test(redteam): add comprehensive tests for `gradingGuidance` feature and `graderExamples` flow-through, including full integration regression tests (#6108)
- test(webui): add tests for gradingGuidance UI in PluginConfigDialog and CustomIntentPluginSection (#6108)
- test(providers): add Python worker regression tests for ENOENT prevention, helpful error messages with function name suggestions, and embeddings-only provider support without call_api function (#6073)

### Documentation

- docs(examples): update openai-agents-basic README for D&D theme with tracing setup and example interactions; shorten openai-agents.md provider documentation (#6114)
- docs(python): update timeout documentation with REQUEST_TIMEOUT_MS environment variable and add retry logic example for handling rate limits (#6098)
- docs(redteam): add comprehensive documentation for `jailbreak:meta` strategy including usage guide, comparison with other jailbreak strategies, and integration into strategy tables (#6088)
- docs(site): add remediation reports documentation (#6083)
- docs(site): add custom strategy to the strategies reference table (#6081)
- docs(site): pricing page updates (#6068)
- docs(site): clarify remote inference in Community edition (#6065)

### Dependencies

- chore(deps): bump the github-actions group with 4 updates (#6092)
- chore(deps): bump @aws-sdk/client-bedrock-runtime from 3.920.0 to 3.921.0 (#6075)
- chore(deps): bump @aws-sdk/client-bedrock-runtime from 3.919.0 to 3.920.0 (#6060)

### Fixed

- fix(redteam): enable layer strategy with multilingual language support; plugins now generate tests in multiple languages even when layer strategy is present (#6084)
- fix(redteam): reduce multilingual deprecation logging noise by moving from warn to debug level (#6084)

## [0.119.1] - 2025-10-29

### Changed

- chore(redteam): categorize `jailbreak:meta` under agentic strategies and mark as remote-only for correct UI grouping and Cloud behavior (#6049)
- chore(redteam): improve support for custom policy metric names that should include strategy suffix (#6048)

### Fixed

- fix(providers): render environment variables in provider config at load time (#6007)
- fix(redteam): validate custom strategy strategyText requirement to prevent confusing errors during test execution (#6046)
- fix(init): include helpful error message and cleanup any directories created when example download fails (#6051)
- fix(providers): removing axios as a runtime dependency in google live provider (#6050)
- fix(csv): handle primitive values directly in red team CSV export to avoid double-quoting strings (#6040)
- fix(csv): fix column count mismatch in red team CSV export when rows have multiple outputs (#6040)
- fix(internals): propagate originalProvider context to all model-graded assertions (#5973)

### Dependencies

- chore(deps): bump better-sqlite3 from 11.10.0 to 12.4.1 for Node.js v24 support (#6052) by @cdolek-twilio
- chore(deps): update Biome version with force-include patterns (`!!`) for faster local linting/CI by @sklein12 (#6042)

## [0.119.0] - 2025-10-27

### Added

- feat(webui): filtering eval results by metric values w/ numeric operators (e.g. EQ, GT, LTE, etc.) (#6011)
- feat(providers): add Python provider persistence for 10-100x performance improvement with persistent worker pools (#5968)
- feat(providers): add OpenAI Agents SDK integration with support for agents, tools, handoffs, and OTLP tracing (#6009)
- feat(providers): add function calling/tool support for Ollama chat provider (#5977)
- feat(providers): add support for Claude Haiku 4.5 (#5937)
- feat(redteam): add `jailbreak:meta` strategy with intelligent meta-agent that builds dynamic attack taxonomy and learns from full attempt history (#6021)
- feat(redteam): add COPPA plugin (#5997)
- feat(redteam): add GDPR preset mappings for red team testing (#5986)
- feat(redteam): add modifiers support to iterative strategies (#5972)
- feat(redteam): add authoritative markup injection strategy (#5961)
- feat(redteam): add wordplay plugin (#5889)
- feat(redteam): add pluginId, strategyId, sessionId, and sessionIds to metadata columns in CSV export (#6016)
- feat(redteam): add subcategory filtering to BeaverTails plugin (a70372f)
- feat(redteam): Add Simba Red Team Agent Strategy (#5795)
- feat(webui): persist inline-defined custom policy names (#5990)
- feat(webui): show target response to generated red team plugin test case (#5869)
- feat(cli): log all errors in a log file and message to the console (#5992)
- feat(cli): add errors to eval progress bar (#5942)
- feat(cache): preserve and display latency measurements when provider responses are cached (#5978)

### Changed

- chore(internals): custom policy type def (#6037)
- chore(changelog): organize and improve Unreleased section with consistent scoping and formatting (#6024)
- refactor(redteam): migrate multilingual from per-strategy config to global language configuration; plugins now generate tests directly in target languages without post-generation translation (#5984)
- chore(cli): show telemetryDisabled/telemetryDebug in `promptfoo debug` output (#6015)
- chore(cli): improve error handling and error logging (#5930)
- chore(cli): revert "feat: Improved error handling in CLI and error logging" (#5939)
- chore(webui): add label column to prompts table (#6002)
- chore(webui): gray out strategies requiring remote generation when disabled (#5985)
- chore(webui): gray out remote plugins when remote generation is disabled (#5970)
- chore(webui): improve test transform modal editor (#5962)
- chore(webui): add readOnly prop to EvalOutputPromptDialog (#5952)
- refactor(webui): organize red team plugins page into tabs with separate components (#5865)
- chore(redteam): remove "LLM Risk Assessment" prefix (#6004)
- chore(redteam): add top-level redteam telemetry events (#5951)
- refactor(webui): reduce unnecessary API health requests (#5979)
- chore(api): export GUARDRAIL_BLOCKED_REASON constant for external use (#5956)
- chore(providers): add rendered request headers to http provider debug output (#5950)
- refactor(transforms): refactor transform code to avoid 'require' (#5943)
- refactor(transforms): refactor createRequest/ResponseTransform functions into separate module (#5925)
- chore(examples): consolidate Ollama examples into unified directory (#5977)
- chore(deps): move dependencies to optional instead of peer (#5948)
- chore(deps): move `natural` to optional dependency (#5946)
- chore(redteam): improve GOAT and Crescendo error logs with additional error details for easier debugging (#6036)

### Fixed

- fix(providers): revert eager template rendering that broke runtime variable substitution (5423f80)
- fix(providers): support environment variables in provider config while preserving runtime variable templates
- fix(providers): improve Python provider reliability with automatic python3/python detection, worker cleanup, request count tracking, and reduced logging noise (#6034)
- fix(providers): simulated-user and mischievous-user now respect assistant system prompts in multi-turn conversations (#6020)
- fix(providers): improve MCP tool schema transformation for OpenAI compatibility (#5965)
- fix(providers): sessionId now properly stored in metadata for providers that use server side generated sessionIds (#6016)
- fix(redteam): don't test session management if target is not stateful (#5989)
- fix(redteam): improve crescendo prompt example alignment with actual objective statements to increase accuracy (#5964)
- fix(redteam): fewer duplicate errors for invalid strategy and plugin ids (#5954)
- fix(fetch): use consistent units in retry counter log messages - now shows attempt count vs total attempts (#6017)
- fix(fetch): include error details in final error message when rate limited (#6019)
- fix(webui): pass extensions config when running eval from UI (#6006)
- fix(webui): in red team setup, reset config button hidden by version banner (#5896)
- fix(webui): sync selected plugins to global config in red team setup UI (#5991)
- fix(webui): HTTP test agent (#6033)
- fix(webui): reset red team strategy config dialog when switching strategies (#6035)

### Dependencies

- chore(deps): bump @aws-sdk/client-bedrock-runtime from 3.914.0 to 3.916.0 (#6008)
- chore(deps): bump @aws-sdk/client-bedrock-runtime from 3.913.0 to 3.914.0 (#5996)
- chore(deps): bump pypdf from 6.0.0 to 6.1.3 in /examples/rag-full (#5998)
- chore(deps): bump @aws-sdk/client-bedrock-runtime from 3.911.0 to 3.913.0 (#5975)
- chore(deps): bump @aws-sdk/client-bedrock-runtime from 3.910.0 to 3.911.0 (#5945)
- chore(deps): bump @anthropic-ai/sdk from 0.65.0 to 0.66.0 (#5944)

### Documentation

- docs(model-audit): improve accuracy and clarity of ModelAudit documentation (#6023)
- docs(contributing): add changelog and GitHub Actions enforcement (#6012)
- docs(redteam): add global language configuration section to red team configuration docs; remove multilingual strategy documentation (#5984)
- docs(providers): add OpenAI Agents provider documentation and example (#6009)
- docs(providers): update AWS Bedrock model access documentation (#5953)
- docs(providers): fix apiKey environment variable syntax across provider docs and examples (#6018)
- docs(providers): add echo provider examples for evaluating logged production outputs (#5941)
- docs(blog): add blog post on RLVR (Reinforcement Learning with Verifiable Rewards) (#5987)
- docs(site): configuring inference (#5983)
- docs(site): update about page (#5971)
- docs(site): add export formats (#5958)
- docs(site): September release notes (#5712)
- docs(site): add red-team claude guidelines (616844d)
- docs(site): remove duplicate links (5aea733)
- docs(examples): add example demonstrating conversation session id management using hooks (#5940)

### Tests

- test(server): add comprehensive unit tests for POST /providers/test route (#6031)
- test(providers): fix flaky latencyMs assertions in TrueFoundry provider tests (#6026)
- test(providers): add unit test verifying assistant system prompt inclusion for simulated-user provider (#6020)
- test(providers): add comprehensive tests for OpenAI Agents provider, loader, and tracing (#6009)
- test(redteam): update strategy and frontend tests for global language configuration migration (#5984)
- test(redteam): remove redteam constants mocks from unit tests (#6010)
- test(webui): add tests for evaluation UI components and hooks (#5981)

## [0.118.17] - 2025-10-15

### Changed

- chore: bump version to 0.118.17 (#5936)

### Fixed

- fix(evaluator): support `defaultTest.options.provider` for model-graded assertions (#5931)
- fix(webui): improve UI email validation handling when email is invalid; add better tests (#5932)
- fix(deps): move `claude-agent-sdk` to optionalDependencies (#5935)

### Dependencies

- chore(deps): bump `@aws-sdk/client-bedrock-runtime` from 3.908.0 to 3.910.0 (#5933)

## [0.118.16] - 2025-10-15

### Added

- feat(providers): add TrueFoundry LLM Gateway provider (#5839)
- feat(redteam): add test button for request and response transforms in red-team setup UI (#5482)

### Changed

- chore(providers): count errors in websocket responses as errors (#5915)
- chore(providers): update Alibaba model support (#5919)
- chore(redteam): validate emails after prompt for red team evaluations (#5912)
- chore(redteam): implement web UI email verification (#5928)
- chore(redteam): display estimated probes on red team review page (#5863)
- chore(webui): add flag to hide traces (#5924)
- chore(build): stop tracking TypeScript build cache file (#5914)
- chore(build): update dependencies to latest minor versions (#5916)
- chore(cli): remove duplicate 'Successfully logged in' message from auth login (#5907)
- chore(redteam): add max height and scroll to custom policies container (#5910)
- chore: bump version to 0.118.16 (#5920)
- docs: add docstrings to `feat/ruby-provider` (#5903)
- test: cover red team setup components and hooks in `src/app` (#5911)

### Fixed

- fix(providers): dynamically import `DefaultAzureCredential` from `@azure/identity` (#5921)
- fix(providers): improve debugging and address hanging in websocket provider (#5918)
- fix(http): parse stringified JSON body in provider config (#5927)
- fix(redteam): improve ASR calculation accuracy in redteam report (#5792)

### Documentation

- docs(site): fix typo (#5922)

## [0.118.15] - 2025-10-13

### Added

- feat(providers): add ruby provider (#5902)
- feat(providers): Claude Agent SDK provider support (#5509)
- feat(providers): Azure AI Foundry Assistants provider (#5181)
- feat(providers): add support for streaming websocket responses (#5890)
- feat(providers): snowflake cortex provider (#5882)

### Changed

- chore(providers): add support for new OpenAI models (GPT-5 Pro, gpt-audio-mini, gpt-realtime-mini) (#5876)
- chore(providers): rename azure ai foundry assistant to ai foundry agent (#5908)
- chore(providers): update params passed to azure ai foundry provider (#5906)
- chore(webui): group agentic strategies by turn compatibility in red team UI (#5861)
- chore(webui): sort red team plugins alphabetically by display name (#5862)
- chore(webui): improved color consistency and dark mode legibility on Red Team dashboard (#5829)
- chore(test): add snowflake provider tests and environment variables (#5883)
- chore(config): add conductor config (#5904)
- chore: bump version 0.118.15 (#5909)

### Fixed

- fix(app): disable red team scan Run Now button when Promptfoo Cloud is unavailable (#5891)
- fix(webui): fix infinite re-render when custom intents are specified (#5897)
- fix(redteam): clean up multilingual strategy logging and fix chunk numbering (#5878)
- fix(redteam): requested column in 'redteam generate' output incorporates fan out strategies (#5864)
- fix(core): resolve Windows path compatibility issues (#5841)
- fix(core): restore correct cache matching behavior for test results (#5879)

### Dependencies

- chore(deps): bump @aws-sdk/client-bedrock-runtime from 3.901.0 to 3.906.0 (#5877)
- chore(deps): bump @aws-sdk/client-bedrock-runtime from 3.906.0 to 3.907.0 (#5888)
- chore(deps): bump openai from 6.2.0 to 6.3.0 (#5887)
- chore(deps): update dependencies to latest safe minor/patch versions (#5900)

### Documentation

- docs(providers): add missing providers and troubleshooting pages to index (#5905)
- docs(guardrails): remove open source guardrails page (#5880)

## [0.118.14] - 2025-10-09

### Changed

- fix: there should always be a guardrails field passed out form openai chat provider (#5874)
- chore: bump version 0.118.14 (#5875)

## [0.118.13] - 2025-10-08

### Added

- feat(cli): Add connectivity tests to promptfoo validate (#5802)
- feat(guardrails): map content filter response to guardrails output (#5859)
- feat(webui): Download full results (#5674)

### Changed

- chore(core): change default log level to debug for network errors (#5860)
- chore(core): Don't log all request error messages (#5870)
- chore(linter): Enforce no unused function params (#5853)
- chore(providers): remove deprecated IBM BAM provider (#5843)
- refactor(webui): improve EvalOutputPromptDialog with grouped dependency injection (#5845)
- chore: bump version 0.118.13 (#5873)

### Fixed

- fix(webui): Don't prepend fail reasons to output text (#5872)
- fix(redteam): filter out placeholders before purpose generation (#5852)
- fix(tests): make auth login test tolerate colorized output (#5851)

### Dependencies

- chore(deps): bump @azure/identity from 4.12.0 to 4.13.0 (#5858)
- chore(deps): bump langchain-text-splitters from 0.3.5 to 1.0.0a1 in /examples/redteam-langchain in the pip group across 1 directory (#5855)

## [0.118.12] - 2025-10-08

### Added

- feat(providers): add Slack provider (#3469)

### Changed

- feat: postman import for http provider (#5778)
- feat: Bring request transform to parity with response transform (#5850)
- fix: import command (#5794)
- fix: implement remote generation environment variable controls (#5815)
- fix: resolve Windows path handling issues (#5827)
- fix: custom strategy UI (#5834)
- fix: eliminate Python validation race condition on Windows (#5837)
- fix: escape JSON special characters in raw HTTP request variables (#5842)
- fix: Show response headers in test target results (#5848)
- fix: double sharing red teams (#5854)
- chore: update DeepSeek provider to V3.2-Exp (#5787)
- chore: bump the github-actions group with 3 updates (#5789)
- chore: bump openai from 5.23.2 to 6.0.0 (#5790)
- chore: Revert "perf: Don't create new agent for every fetch (#5633)" (#5793)
- chore: add /index to directory imports for ESM compatibility (#5798)
- chore: bump @aws-sdk/client-bedrock-runtime from 3.899.0 to 3.901.0 (#5799)
- chore: bump openai from 6.0.0 to 6.0.1 (#5800)
- chore(telemetry): Add CI flag to identify call (#5801)
- chore: bump openai from 6.0.1 to 6.1.0 (#5806)
- chore: fix npm audit vulnerabilities (#5810)
- chore: Fix incorrect session parser help text (#5811)
- chore(internals): make `runAssertion` easier to read by moving const outside function scope (#5813)
- chore: update investor info and user count (#5816)
- chore(internals): Prevent `GradingResult.assertion` definition from being overridden in select red team grading cases (#5785)
- chore: show "why" in modelaudit ui (#5821)
- chore(site): migrate OG image generation to Satori (#5826)
- chore: remove outdated license notice (#5828)
- chore: show # github stars on site (#5831)
- chore(site): update Docusaurus to v3.9.1 and fix deprecated config (#5835)
- chore: bump openai from 6.1.0 to 6.2.0 (#5844)
- chore: invert default unblocking behavior (#5856)
- chore: bump version 0.118.12 (#5857)
- chore(site): Adds Travis to team page (#5786)
- docs: update readme.md (#5812)
- docs(contributing): add CLAUDE.md context files for Claude Code (#5819)
- docs(blog): safety benchmark blog post (#5781)
- docs(providers): update IBM WatsonX model list (#5838)
- docs(contributing): add warning against using commit --amend and force push (#5840)
- test: fix vitest timeout error in EvalOutputPromptDialog tests (#5820)
- test: fix flaky Python test failures on Windows (#5824)
- test: add mock cleanup to Python provider tests (#5825)
- refactor: Remove null from GradingResult.assertion type (#5818)

### Fixed

- fix(site): add metadata key to the provider response class (#5796)
- fix(webui): prevent empty state flash when loading large evals (#5797)
- fix(webui): Clicking "Show Charts" does not show charts (#5814)
- fix(webui): remove delimiter stripping logic from EvalOutputCell (#5817)
- fix(provider): merge config and prompt systemInstruction instead of throwing error in gemini (#5823)
- fix(assertions): allow is-refusal to detect refusals in provider error messages (#5830)
- fix(webui): improve usability of number inputs (#5804)
- test: Unit tests for fix(webui): improve usability of number inputs (#5836)

### Documentation

- docs(site): adding new hire bio (#5788)
- docs(site): fix formatting issue in about page (#5803)
- docs(site): add Dane to About page team section (#5833)

## [0.118.11] - 2025-09-30

### Added

- feat(providers): add support for Claude Sonnet 4.5 (#5764)
- feat(providers): add support for Gemini 2.5 Flash and Flash-Lite (#5737)
- feat(providers): add gpt-5-codex model support (#5733)
- feat(providers): add support for Qwen models in AWS Bedrock provider (#5718)
- feat(cli): add browser opening support for auth login command (#5722)
- feat(cli): add team switching functionality (#5750)
- feat(webui): add latency to eval export CSV (#5771)
- feat(cli): sanitize all log objects (#5773)
- feat(providers): add Anthropic web_fetch_20250910 and web_search_20250305 tool support (#5573)
- feat(providers): add CometAPI provider support with environment variable configuration and example usage (#5721)
- feat(providers): add Nscale provider support (#5690)
- feat(providers): add OpenAI gpt-realtime model with full audio support (#5426)
- feat(webui): add metadata `exists` operator to eval results filter (#5697)

### Changed

- chore(cli): improve installer-aware command generation utility for consistent CLI invocation (#5747)
- chore(core): sort metadata entries (#5751)
- chore(core): update error mapping (#5783)
- chore(providers): update Claude 4.5 Sonnet (#5763)
- chore(providers): update default Granite model to granite-3-3-8b-instruct (#5768)
- chore(redteam): remove on-topic call (#5774)
- chore(redteam): update red team init default to gpt-5 (#5756)
- chore: bump version 0.118.11 (#5784)
- chore: Add docstrings to `feat/add-latency-to-csv` (#5772)

### Fixed

- fix(core): ensure `-filter-failing` correctly filters failing tests when re-running an eval (#5770)
- fix(core): ensure Python and JavaScript providers have appropriate path prefix (#5765)
- fix(core): preserve glob patterns in vars context for test case expansion (#5701)
- fix(core): suppress verbose error logging for update check timeouts (#5745)
- fix(providers): improve OpenAI embedding provider error handling (#5742)
- fix(tests): resolve Windows test failures in Python tests (#5767)
- fix(webui): apply proper truncation initialization to variable cells (#5657)
- fix(webui): disable prompt editing in header row dialogs (#5746)
- fix(webui): handle login redirects (#5734)
- fix(webui): improve empty state UI and handle null eval data (#5780)

### Dependencies

- chore(deps): bump @anthropic-ai/sdk from 0.63.1 to 0.64.0 (#5758)
- chore(deps): bump @anthropic-ai/sdk from 0.64.0 to 0.65.0 (#5776)
- chore(deps): bump @aws-sdk/client-bedrock-runtime from 3.896.0 to 3.899.0 (#5777)
- chore(deps): bump openai from 5.23.0 to 5.23.1 (#5759)
- chore(deps): bump openai from 5.23.1 to 5.23.2 (#5775)

### Documentation

- docs(site): add new hire bio (#5769)
- docs(site): improve AWS Bedrock SSO authentication documentation (#5585)
- docs(site): refine and extend e2b sandbox evaluation guide with improved examples and fixes (#5753)
- docs(site): remove incorrect Python globals persistence tip (#5782)
- docs(site): strengthen git workflow warnings in CLAUDE.md (#5762)
- docs(site): write lethal trifecta blog (#5754)

### Tests

- test(webui): add tests for evaluation UI components (`src/app`) (#5766)

## [0.118.10] - 2025-09-26

### Changed

- feat: Revamp HTTP Provider setup (#5717)
- chore: introduce grading provider to RedteamProviderManager (#5741)
- chore(webui): UX improvements for displaying custom policies in Eval Results and Red Team Vulnerabilities Reports (#5562)
- chore: bump version 0.118.10 (#5749)

## [0.118.9] - 2025-09-25

### Changed

- feat: envoy ai gateway provider (#5731)
- feat: iso 42001 mappings (#5724)
- feat: Compress data when sharing an eval (#5738)
- fix: rename agentcore provider to bedrock agents provider (#5709)
- fix: increase timeout for version checks from 1s to 10s (#5715)
- fix: add missing backend support for filtering by highlights, plus tests (#5735)
- chore: improve parsing so in case a redteam provider doesn't take json obje… (#5700)
- chore: bump @aws-sdk/client-bedrock-runtime from 3.893.0 to 3.894.0 (#5706)
- chore: bump openai from 5.22.0 to 5.22.1 (#5707)
- chore: support multilingual provider set from server boot (#5703)
- chore: Add docstrings to `applying-column-format` (#5719)
- chore(webui): in eval creator disable `Run Eval` button if no prompts or test cases are available (#5558)
- chore: bump @aws-sdk/client-bedrock-runtime from 3.894.0 to 3.895.0 (#5727)
- chore: bump @anthropic-ai/sdk from 0.62.0 to 0.63.1 (#5728)
- chore: bump openai from 5.22.1 to 5.23.0 (#5729)
- chore: bump @aws-sdk/client-bedrock-runtime from 3.895.0 to 3.896.0 (#5732)
- chore: bump version 0.118.9 (#5740)

### Fixed

- fix(webui): prioritize JSON prettify over Markdown rendering when both enabled (#5705)
- fix(webui): Copying truncated text in eval results (#5711)
- fix(internals/redteam): decrease debug access grading false negatives (#5713)

## [0.118.8] - 2025-09-23

### Added

- feat(webui): populate metadata filter keys in results dropdown (#5584)

### Fixed

- fix: improve iterative judge parsing (#5691)
- fix(cli): prevent promptfoo CLI from hanging after commands complete (#5698)
- fix(dev): suppress noisy health check logs during local startup (#5667)
- fix(prompts): tune prompt set to reduce model refusals (#5689)

### Changed

- chore: bump version 0.118.8 (#5699)

### Documentation

- docs(site): publish August release notes (#5625)
- docs(site): document `linkedTargetId` usage for custom provider linking (#5684)

## [0.118.7] - 2025-09-22

### Added

- feat(webui): connect login page to promptfoo auth system (#5685)
- feat: ability to retry errors from cli (#5647)

### Changed

- chore(webui): add 404 page (#5687)
- refactor(webui): Vulnerability Report Table Improvements (#5638)
- chore: bump version 0.118.7 (#5695)
- chore: bump openai from 5.21.0 to 5.22.0 (#5694)
- chore: bump @aws-sdk/client-bedrock-runtime from 3.891.0 to 3.893.0 (#5693)

## [0.118.6] - 2025-09-18

### Tests

- test: network isolation for tests (#5673)

### Dependencies

- chore(deps): upgrade Vite to v7 and fix browser compatibility issues (#5681)

### Documentation

- docs(site): clarify webhook issue meaning (#5679)
- docs(examples): add HTTP provider streaming example (#5648)
- docs(blog): add autonomy and agency in AI article (#5512)

### Added

- feat(redteam): support threshold in custom plugin configuration (#5644)
- feat: upgrade Material UI from v6 to v7 (#5669)
- feat(redteam): Adds support for `metric` field on custom plugins (#5656)
- feat: migrate from MUI Grid to Grid2 across all components (#5578)
- feat: report filters (#5634)
- feat: Add string array support for context-based assertions (#5631)

### Changed

- chore: Exclude node modules and build/dist from biome (#5641)
- chore: improvements to framework compliance cards (#5642)
- chore: improve design of eval download dialog (#5622)
- chore: bump @aws-sdk/client-bedrock-runtime from 3.888.0 to 3.890.0 (#5636)
- chore: bump @aws-sdk/client-bedrock-runtime from 3.890.0 to 3.891.0 (#5649)
- chore: bump openai from 5.20.3 to 5.21.0 (#5651)
- chore: update redteam small model to gpt-4.1-mini-2025-04-14 (#5645)
- chore: reduce coloration on Report View Test Suites table (#5643)
- chore: bump version 0.118.6 (#5655)
- chore(webui): minor style tweaks to datagrid pages for consistency (#5686)
- chore: persistent header on report view (#5678)
- chore(webui): fix z-index on version update banner (#5677)
- refactor(webui): Reports table UX Improvements (#5637)
- ci: revert temporarily disable redteam multi-lingual strategy in integration tests (#5658)
- ci: temporarily disable redteam multi-lingual strategy in integration tests (#5639)
- refactor(redteam): remove dead code and optimize page meta handling (#5672)
- chore: remove accidentally committed site/package-lock.json (#5688)
- chore: Allow overwriting the logger (#5663)
- chore: Update names in workflow (#5659)
- chore: update dependencies to latest compatible versions (#5627)
- chore(internals): Improves support for defining LLM-Rubric assertion threshold in CSV test cases (#5389)

### Fixed

- fix(webui): Filtering eval results on severity (#5632)
- fix(tests): correct TypeScript errors in test files (#5683)
- fix(webui): unify page layout styles (#5682)
- fix: trace visualization circular dependency (#5676)
- fix(webui): re-enable sharing button by default (#5675)
- fix: apply prettier formatting to blog post (#5670)
- fix: Remove global fetch patch (#5665)
- fix(webui): Include description column, if defined, in CSV export of eval results (#5654)
- fix(redteam): add robust fallbacks, partial retries, dedupe, safer logs to multilingual strategy (#5652)
- fix: handle dynamic imports without eval (#5630)
- fix: Catch exception when no vertex projectId is found (#5640)
- fix: spacing on report view (#5646)
- fix: plugin counts flickering (#5635)

## [0.118.5] - 2025-09-16

### Tests

- test: Unit tests for feat: upload csv for custom policies (#5629)
- test: Unit tests for chore: organize EvalOutputPromptDialog and change it to a drawer (#5628)

### Added

- feat(webui): organize `EvalOutputPromptDialog` and convert it to a drawer, (#5619)
- feat(webui): add keyboard navigation to the web UI results table, (#5591)
- feat(webui): enable bulk deletion of eval results, (#5438)
- feat(providers): add `azure:responses` provider alias for Azure Responses API, (#5293)
- feat(providers): support application inference profiles in Bedrock, (#5617)
- feat(redteam): add "layer" strategy for combining multiple strategies, (#5606)
- feat(redteam): set severity on reusable custom policies, (#5539)
- feat(redteam): display unencrypted attacks in the web UI results table, (#5565)
- feat(redteam): enable test generation for custom policies in the plugins view, (#5587)
- feat(redteam): allow uploading CSVs for custom policies, (#5618)
- feat(cli): add ability to pause and resume evals, (#5570)

### Changed

- chore(examples): update model IDs to GPT-5 and latest models, (#5593)
- chore(providers): remove Lambda Labs provider due to API deprecation, (#5599)
- chore(providers): update Cloudflare AI models and remove deprecated ones, (#5590)
- chore(redteam): add MCP plugin preset, (#5557)
- chore(redteam): add UI indicators and documentation for HuggingFace gated datasets in redteam web UI, (#5545)
- chore(internals): improve error logging on redteam test generation failures, (#5458)
- chore(internals): reduce log level of global fetch logs, (#5588)
- chore(server): add context to health check logging during startup, (#5568)
- chore(webui): hide trace timeline section when no traces are available, (#5582)
- chore(webui): improve delete confirmation dialog styling, (#5610)
- chore(webui): remove `React.FC` type annotations for React 19 compatibility, (#5572)
- ci: increase test timeout from 8 to 10 minutes, (#5586)
- ci: temporarily disable macOS Node 24.x tests due to flaky failures, (#5579)
- refactor: move `src/util/file.node.ts` path utilities, (#5596)
- refactor: standardize all directory import paths for ESM compatibility, (#5603)
- refactor: standardize directory import paths for ESM compatibility, (#5605)
- refactor: standardize import paths for ESM preparation, (#5600)
- refactor: standardize TypeScript import paths for ESM compatibility, (#5597)
- test: CoverBot: add tests for UI interaction utilities and components (`src/app`), (#5611)
- chore: update `act` import for React 19 compatibility, (#5574)
- chore(dependencies): bump `@aws-sdk/client-bedrock-runtime` from 3.886.0 to 3.887.0, (#5580)
- chore(dependencies): bump `@aws-sdk/client-bedrock-runtime` from 3.887.0 to 3.888.0, (#5602)
- chore(dependencies): bump `axios` from 1.11.0 to 1.12.0 in npm_and_yarn group across one directory, (#5569)
- chore(dependencies): bump `openai` from 5.20.1 to 5.20.2, (#5601)
- chore(dependencies): bump `openai` from 5.20.2 to 5.20.3, (#5624)
- chore(dependencies): bump version to 0.118.5, (#5626)

### Fixed

- fix(assertions): handle `threshold=0` correctly across all assertion types, (#5581)
- fix(cli): prevent accidental escaping of Python path override, (#5589)
- fix(cli): fix table display for `promptfoo list`, (#5616)
- fix(cli): temporarily disable SIGINT handler, (#5620)
- fix(internal): strip authentication headers in HTTP provider metadata, (#5577)
- fix(redteam): ensure custom policies skip the basic refusal check, (#5614)
- fix(server): hide non-critical `hasModelAuditBeenShared` error logging, (#5607)
- fix(webui): always show failure reasons in the results view when available, (#5608)
- fix(webui): improve filter component styling and layout, (#5604)
- fix(webui): prevent phantom strategy filter options for non-redteam evaluations, (#5575)
- fix(webui): fix undulating CSS header animation, (#5571)

### Documentation

- docs(site): clarify llm-rubric pass/score/threshold semantics, (#5623)
- docs(site): add August 2025 release highlights (#5518)

## [0.118.4] - 2025-09-12

### Added

- feat(cli): Add CI-friendly progress reporting for long-running evaluations (#5144)
- feat(cli): Auto-share if connected to the cloud (#5475)
- feat(cli): Log all requests and persist debug logs (#5504)
- feat(internals): Reuse FilterMode type across backend (#5542)
- feat(providers): Add AWS Bedrock AgentCore provider (#5267)
- feat(providers): Extend configuration options for Ollama provider to support thinking (#5212)
- feat(providers): OpenAI real-time custom ws URLs (#5528)
- feat(redteam): Add VLGuard plugin for multi-modal red teaming (#5243)
- feat(redteam): More financial plugins (#5419)
- feat(redteam): Risk scoring (#5191)
- feat(redteam): Special token injection plugin (#5489)
- feat(webui): Add passes-only filter to results view (#5430)

### Changed

- chore(internals): Add probes and token metrics to eval event (#5538)
- chore(internals): Add support for reusable custom policies (#5290)
- chore(internals): Remove node-fetch (#5503)
- chore(internals): Send auth info to cloud (#3744)
- chore(modelaudit): Add support for modelaudit v0.2.5 CLI arguments (#5500)
- chore(onboarding): Add Azure preset (#5537)
- chore(onboarding): Make provider menu single-select (#5536)
- chore(providers): Make OpenAI max retries configurable (#5541)
- chore(providers): Update OpenAI pricing and add missing models (#5495)
- chore(redteam): Consolidate accordion UIs on review page (#5508)
- chore(redteam): Improve user persona question in config (#5559)
- chore(redteam): Minor improvements to red team setup flow (#5523)
- chore(redteam): Retire Pandamonium redteam strategy (#5122)
- chore(redteam): Unify all date formats across tables (#5561)
- chore(redteam): Update plugin prompts to reduce rejection (#5560)
- chore(redteam): Use sharp to modify unsafeBench image formats (#5304)
- perf(webui): Optimize history endpoint to eliminate N+1 queries (#5333)
- refactor(modelaudit): Move modelAuditCliParser.ts to correct directory (#5511)
- refactor(internals): Gracefully handle remote generation disabled in plugins that require it (#5413)
- revert(redteam): Remove red team limits functionality (#5527)

### Fixed

- fix(redteam): Allow users to delete values from numeric inputs and then type (#5530)
- fix(redteam): Deduplicate assertions in DoNotAnswer and XSTest (#5513)
- fix(internals): Eliminate flaky Unicode test timeouts on Windows CI (#5485)
- fix(config): Handle function references in external file loading (#5548)
- fix(providers): Fix MCP tool calls returning [object Object] in Azure Chat provider (#5423)
- fix(config): Preserve Python assertion file references in YAML tests (issue #5519) (#5550)
- fix(providers): Proxy HTTP provider generate request through server (#5486)
- fix(internals): Resolve SIGSEGV crash in evaluator tests on macOS Node 24 (#5525)
- fix(webui): Revert migration from MUI Grid to Grid2 across all components (#5510)
- fix(cli): Use fetch with proxy to get server version (#5490)
- fix(internals): Read evaluateOptions from config file properly (#5375)
- fix(onboarding): Don't throw error when user refuses permission to write (#5535)
- fix(provider): Prioritize explicit projectId config over google-auth-library (#5492)
- fix(providers): Handle system-only prompt in Gemini (#5502)
- fix(providers): Update outdated Azure OpenAI Provider data sources (#5411)
- fix(redteam): Add missing finance graders (#5564)
- fix(redteam): Add missing plugins to webui (#5546)
- fix(redteam): Handle empty string responses in multi-turn strategies (#5549)
- fix(redteam): Prevent JSON blob injection in Crescendo chat templates (#5532)
- fix(webui): Text truncation initialization on eval page (#5483)

### Dependencies

- chore(deps): Bump @anthropic-ai/sdk from 0.61.0 to 0.62.0 (#5551)
- chore(deps): Bump @aws-sdk/client-bedrock-runtime from 3.879.0 to 3.882.0 (#5480)
- chore(deps): Bump @aws-sdk/client-bedrock-runtime from 3.882.0 to 3.883.0 (#5506)
- chore(deps): Bump @aws-sdk/client-bedrock-runtime from 3.883.0 to 3.886.0 (#5553)
- chore(deps): Bump @azure/identity from 4.11.2 to 4.12.0 (#5533)
- chore(deps): Bump langchain-community from 0.3.14 to 0.3.27 in /examples/redteam-langchain in the pip group across 1 directory (#5481)
- chore(deps): Bump langchain-community from 0.3.3 to 0.3.27 in /examples/langchain-python in the pip group across 1 directory (#5484)
- chore(deps): Bump openai from 5.19.1 to 5.20.0 (#5526)
- chore(deps): Bump openai from 5.20.0 to 5.20.1 (#5552)
- chore(deps): Bump version to 0.118.4 (#5567)
- chore(deps): Bump vite from 6.3.5 to 6.3.6 in the npm_and_yarn group across 1 directory (#5531)

### Documentation

- docs(e2b-example): Add e2b-code-eval example (promptfoo + e2b sandbox) (#5477)
- docs(examples): Add Google ADK integration example (#5520)
- docs(examples): Add YAML schema directives to example configs (#5476)
- docs(redteam): Add missing plugins to sidebar and improve bias docs (#5498)
- docs(site): Add Alan DeLong to the team section on the About page (#5507)
- docs(site): Add comprehensive multilingual evaluation support (#5505)
- docs(site): Add SKIP_OG_GENERATION environment variable for faster docs builds (#5521)
- docs(site): Clarify file extension requirements for custom providers (#5478)
- docs(site): Clarify JFrog ML vs JFrog Artifactory distinction (#5543)
- docs(site): Complete parameters page migration (#5494)
- docs(site): Redteam limits documentation (#5516)
- docs(site): Update Lily bio (#5515)
- docs(site): Updates to agent guide (#5499)
- docs(site): Latency assertion description (#5479)

### Tests

- test(webui): CoverBot: Added tests for frontend UI components and discovery utility (`src/app`) (#5514)

## [0.118.3] - 2025-09-04

### Added

- feat: migrate MUI Grid to Grid2 across all components (#5435)
- feat: Add open source red team limits (#5230)

### Changed

- Add AWS Bedrock support for OpenAI GPT OSS models (#5444)
- Add Amazon Bedrock API key authentication support (#5468)
- Ability to filter evals view by severity (#5443)
- Check cloud permissions for target before running red team (#5400)
- Make vars and context available for request transform (#5461)
- Add Vertex AI responseSchema file loading support (#5414)
- Close menus when mouse leaves (#5456)
- Default sharing to false (#5473)
- Handle empty function arguments in OpenAI Responses API tool callbacks (#5454)
- Improve Windows Python detection and add sys.executable support (#5467)
- Prioritize tool calls over content in openrouter provider (#5417)
- Support commandLineOptions.envPath in config files (#5415)
- Support setting HELICONE_API_KEY for Cloud Gateway (#5465)
- Token tracking (#5239)
- Add "results" menu, link to red team reports view (#5459)
- Bump version 0.118.3 (#5474)
- Include provider response metadata on test case transform (#5316)
- Refactor Crescendo maxTurns property (#4528)
- Remove accidental server directory (#5471)
- Replace direct process.env calls with environment helpers (#5472)
- Reorganize misplaced test files from src/ to test/ directory (#5470)
- Fix enterprise email (#5463)
- Bump openai from 5.18.1 to 5.19.1 (#5466)
- Add Tusk test runner workflow for src Jest unit tests (#5469)

## [0.118.2] - 2025-09-03

### Added

- feat(providers): Add support for Meta Llama API provider (#5432)
- feat(providers): Support TLS certs in http provider (#5452)
- feat(providers): add support for xAI Grok Code Fast models (#5425)

### Changed

- fix: Update util.ts to reflect correct Anthropic Haiku 3.5 pricing (#5436)
- chore: drop Node.js 18 support (#5428)
- chore(http): improve PFX debug logging + tests (#5445)
- chore(webui): Show footer on custom metrics dialog (#5424)
- chore: silence dotenv commercial logging messages (#5453)
- chore: remove example (#5420)
- test: CoverBot: Added tests for analytics tracking and red team reporting components (`src/app`) (#5441)
- test: optimize Python Unicode test suite for CI reliability (#5449)
- chore: bump the github-actions group with 3 updates (#5440)
- chore: update dependencies (non-breaking) (#5448)
- chore: update dependencies to latest minor/patch versions (#5433)
- chore: bump version 0.118.2 (#5457)

### Fixed

- fix(sharing): Share when it's enabled via the Config or the CLI command (#5404)
- fix(grader): reduce grader false positives (#5431)

### Documentation

- docs(site): add more guardrails assertion doc (#5434)
- docs(site): add multi-lingual RAG evaluation guidance (#5447)
- docs(site): optimize OG image generation performance (#5451)
- docs(site): update blog post (#5422)

## [0.118.1] - 2025-08-29

### Added

- feat(redteam): Add AI auto-fill for HTTP target configuration in redteam target setup ui (#5391)
- feat(redteam): Handle uploaded signatureAuth in target setup ui (#5405)

### Changed

- chore(site): integrate pylon chat into site (#5407)
- chore: bump version 0.118.1 (#5418)

### Fixed

- fix(providers): Handle Qwen tool call responses in openrouter provider (#5416)

### Documentation

- docs(site): avoid logging full image/base64; use boolean presence only (#5408)

## [0.118.0] - 2025-08-28

### Added

- feat(providers): add support for database-stored certificates in HTTP provider for promptfoo cloud (#5401)

### Changed

- fix: stop progress bar to show a clearer share error message (#5399)
- chore(internals)!: send provider-transformed output directly to test context transforms (#5376)
  **Breaking:** `contextTransform` now receives the provider transform directly.
- chore(providers): sanitize sensitive credentials in HTTP provider debug logs (#5387)
- chore: warn when tests and red-team configuration are both present during generation (#5398)
- chore(release): bump version to 0.118.0 (#5402)
- test: add tests for CoverBot store management and red-team reporting components (`src/app`) (#5372)

### Documentation

- docs(site): update model-graded metrics (#5285)
- docs(site): remove references to "parallel" introduced by #5376 (#5403)

## [0.117.11] - 2025-08-27

### Added

- feat(redteam): add -t/--target option to redteam generate command (#5338)

### Changed

- feat: MCP Agent example to red team with tool call results (#5379)
- feat: medical offlabel use (#5342)
- feat: modelaudit ability to remove recent paths (#5330)
- fix: Address design nits in redteam setup UI (#5264)
- fix: allow custom ApiProvider instances in defaultTest configuration (#5381)
- fix: mcp eval example (#5390)
- fix: Prioritize tool calls over thinking for openrouter reasoning models (#5395)
- fix: use `model` role for gemini ai studio models (#5386)
- chore: Adjust padding in plugins page (#5396)
- chore: bump version 0.117.11 (#5397)
- chore(CI): enable and refactor Docker build for caching (#5374)
- chore: remove promptfoo/package-lock.json (#5380)
- chore: visual formatting for modelaudit flat list (#5331)
- refactor(webui): Clicking "show more" on eval results metric pills renders dialog (#5337)
- docs: expose sidebar on pages that aren't in the sidebar (#5377)
- docs: model audit ci/cd (#5335)
- docs: remove orphaned star animation gif (#5383)
- docs: update site user count to 150,000+ across site constants and pages (#5394)
- chore: bump @aws-sdk/client-bedrock-runtime from 3.873.0 to 3.876.0 (#5392)
- chore: bump openai from 5.15.0 to 5.16.0 (#5388)

### Documentation

- docs(site): fix context transform examples to use context.vars.prompt (#5393)

## [0.117.10] - 2025-08-25

### Changed

- feat: improve HuggingFace dataset fetching performance and reliability (#5346)
- feat: add Google AI Studio default providers (#5361)
- feat: share model audit scans to cloud (#5336)
- feat: add google vertex credentials in config (#5179)
- fix: safe raw HTTP templating via Nunjucks raw-wrap + CRLF normalization (#5358)
- fix: improve JSON export error handling for large datasets (#5344)
- fix: replace raw-request editor with auto-growing textarea to prevent layout overflow (#5369)
- chore: better error messages for browser (#5226)
- chore: improve strategy presets (#5357)
- chore: set onboarding defaults to gpt 5 (#5360)
- chore: update dependencies to latest minor versions (#5363)
- chore: log posthog errors to debug (#5359)
- chore: sync dependencies (#5367)
- test: clean up skipped tests and add FunctionCallbackHandler coverage (#5366)
- chore: bump version 0.117.10 (#5373)
- docs: add critical git workflow guidelines to CLAUDE.md (#5362)
- docs: add SARIF output format documentation for ModelAudit (#5364)

### Fixed

- fix(CI): refactor docker build (#5353)
- fix(internals): defaultTest.provider doesn't override (#5348)

## [0.117.9] - 2025-08-22

### Added

- feat(ollama): support for `think` and passthrough parameters (#5341)
- feat: Persist model audit scans (#5308)
- feat: add support for Claude Opus 4.1 (#5183)
- feat: support file:// in http provider `body` (#5321)

### Fixed

- fix(ui): prevent header dropdown collapse on hover (#5355)
- fix(webui): Apply metric filters to eval results via url search params (#5332)
- fix: loaders on all pages (#5339)
- fix(internals): Pass `vars.output` and `vars.rubric` to LLM rubric grading call (#5315)
- fix: resolve TypeScript errors in test files (7992892)
- fix: validation for no target label set (#5318)

### Changed

- chore(webui): add navigation in redteam report from severity table to vulnerabilities table filtered by severity (#5320)
- chore: dropdown menu design consistency (#5328)
- chore: fix build (#5326)
- chore: recursively resolve file:// references in json and yaml prompts (#5215)
- chore(modelAudit): defer auth to modelaudit via environment variable (#5296)
- chore: more share debug info on error (#5266)
- chore: add stack trace to redteam error in web runner (#5319)
- chore: copy for Review page (e957b5c)
- chore: explain why things are disabled on the targets page (#5312)

### Dependencies

- chore: bump @aws-sdk/client-bedrock-runtime from 3.864.0 to 3.872.0 (#5323)
- chore: bump openai from 5.13.1 to 5.15.0 (#5345)
- chore(deps): run npm audit fix dependencies (#5343)
- chore: bump openai from 5.12.2 to 5.13.1 (#5314)

### Documentation

- docs(site): add truncation marker to top-5-open-source-ai-red-teaming-tools-2025 blog post (#5351)
- docs: add writing for promptfoo guidelines to sidebar (#5277)
- docs(site): describe llm-rubric default grading providers (#5350)
- docs: og image updates (#5324)
- docs: red team data flow (#5325)
- docs: modelaudit updates (#5322)
- docs(site): Add GitHub Actions caching optimization tip (#5301)

### Tests

- test: Unit tests for fix: loaders on all pages (#5347)

## [0.117.8] - 2025-08-20

### Tests

- test: Unit tests for fix: loaders on all pages (#5347)

### Fixed

- fix(ui): prevent header dropdown collapse on hover (#5355)
- fix: audit fix dependencies (#5343)
- fix: loaders on all pages (#5339)
- fix(webui): Apply metric filters to eval results via url search params (#5332)
- fix: validation for no target label set (#5318)
- fix(internals): Pass `vars.output` and `vars.rubric` to LLM rubric grading call (#5315)

### Documentation

- docs(site): describe llm-rubric default grading providers (#5350)
- docs: red team data flow (#5325)
- docs: og image updates (#5324)
- docs: modelaudit updates (#5322)
- docs(site): Add GitHub Actions caching optimization tip (#5301)
- docs(site): correct author attribution (#5297)
- docs: add writing for promptfoo guidelines to sidebar (#5277)
- docs(site): add truncation marker to top-5-open-source-ai-red-teaming-tools-2025 blog post (#5351)
- docs(site): update security quiz questions and answers for prompt injection blog (#5302)

### Added

- feat(redteam): make unblock call optional for multi-turn strategies (#5292)
- feat(ollama): support for `think` and passthrough parameters (#5341)
- feat: support file:// in http provider `body` (#5321)
- feat: Persist model audit scans (#5308)
- feat: add support for Claude Opus 4.1 (#5183)

### Changed

- fix: add lru-cache dependency (#5309)
- chore: many plugins and strategies selected warning (#5306)
- chore: add max max concurrency to generate (#5305)
- chore: bump version 0.117.8 (#5311)
- ci: add depcheck (#5310)
- chore: fix build (#5326)
- chore(webui): add navigation in redteam report from severity table to vulnerabilities table filtered by severity (#5320)
- chore: explain why things are disabled on the targets page (#5312)
- chore: bump version 0.117.9 (#5356)
- chore: bump openai from 5.13.1 to 5.15.0 (#5345)
- chore: dropdown menu design consistency (#5328)
- chore: bump @aws-sdk/client-bedrock-runtime from 3.864.0 to 3.872.0 (#5323)
- chore: add stack trace to redteam error in web runner (#5319)
- chore: bump openai from 5.12.2 to 5.13.1 (#5314)
- chore(modelAudit): defer auth to modelaudit via environment variable (#5296)
- chore: more share debug info on error (#5266)
- chore: recursively resolve file:// references in json and yaml prompts (#5215)

## [0.117.7] - 2025-08-19

### Added

- feat(site): add hero image for red teaming tools blog post (#5291)
- feat(webui): Demarcate redteam results (#5255)

### Changed

- feat: Add unverifiable claims red team plugin (#5190)
- fix: lower sharing chunk size (#5270)
- chore(webui): Rename "Redteam" to "Red Team" in evals datagrid (#5288)
- chore: bump version 0.117.7 (#5299)
- test: CoverBot: Added test coverage for History page component (`src/app`) (#5289)
- docs: add open source ai red teaming tools post (#5259)
- docs: add red team github action info (#5294)

### Fixed

- fix(webui/reports): Don't exclude failure cases from stats (#5298)
- fix(internals): Gracefully handle object responses during target purpose discovery (#5236)
- fix(site): fix YAML front matter parsing error in jailbreaking blog post (#5287)
- fix(webui): Improved handling of long loglines (#5227)

### Documentation

- docs(site): add AI Safety vs AI Security blog post with interactive quiz (#5268)
- docs(site): add blog post about prompt injection vs jailbreaking differences (#5282)
- docs(site): document transform and contextTransform for model-graded assertions (#5258)
- docs(site): improve context assertion documentation (#5249)

## [0.117.6] - 2025-08-18

### Changed

- feat: Add Agent provider types in red team setup (#5244)
- feat: add update check for modelaudit package (#5278)
- feat: add update notification banner to web UI (#5279)
- feat: edit and replay requests in details dialog (#5242)
- feat: Surface run options and probes on red team review page (#5272)
- fix: composite indices and query optimization (#5275)
- fix: exclude errors from report (#5271)
- fix: Fix json-output example (#5213)
- fix: handle json schema for openrouter provider (#5284)
- fix: handle thinking tokens for openrouter (#5263)
- fix: OpenAI Responses API function callbacks and Azure implementation (#5176)
- fix: throw error instead of failing when trace data is unavailable (#5192)
- perf(webui): Reduces eval results load-time when filters are applied via search param (#5234)
- chore: add bias to foundation plugins list (#5280)
- chore: Add .serena to .gitignore (#5225)
- chore: bump version 0.117.6 (#5273)
- chore: fix model id name (#5232)
- chore: improve generated constants handling to prevent accidental commits (#5148)
- chore: remove file (#5229)
- chore: show final prompt in table view for attacks that mutate prompts (#5269)
- chore: simplify eval progress bar (#5238)
- chore: update dark mode styles, formatting, etc (#5251)
- chore(webui): Don't show loading animations while streaming eval results (#5201)
- chore(webui/eval results): Sticky header sticks to the top of the viewport (#5208)
- test: CoverBot: Added tests for red team reporting components (`src/app`) (#5228)
- docs: Add AWS Bedrock Guardrails image testing documentation (#5253)
- docs: add july release notes (#5133)
- docs: hide events banner (#5217)
- docs: separate malicious code plugin documentation (#5222)
- chore: bump @anthropic-ai/sdk from 0.58.0 to 0.59.0 (#5218)
- chore: bump @anthropic-ai/sdk from 0.59.0 to 0.60.0 (#5257)
- chore: bump @aws-sdk/client-bedrock-runtime from 3.862.0 to 3.863.0 (#5211)
- chore: bump @aws-sdk/client-bedrock-runtime from 3.863.0 to 3.864.0 (#5221)
- chore: bump openai from 5.12.0 to 5.12.1 (#5210)
- chore: bump openai from 5.12.1 to 5.12.2 (#5219)
- chore: bump pypdf from 5.7.0 to 6.0.0 in /examples/rag-full in the pip group across 1 directory (#5252)
- chore: bump the npm_and_yarn group with 2 updates (#5276)

### Fixed

- fix(provider): Remove maxTokens for gpt-5 calls (#5224)
- fix(providers): Validate that OpenAI response reasoning outputs have summary items (#5235)
- fix(site): suppress noisy font loading warnings in OG image plugin (#5254)

### Documentation

- docs(site): add cross-links between multimodal strategy documentation (#5241)
- docs(site): add missing meta descriptions and optimize existing ones for SEO (#5247)
- docs(site): enhance OG image generation with full metadata support (#5246)
- docs(site): remove unused markdown-page.md (#5245)

## [0.117.5] - 2025-08-08

### Added

- feat(assertions): add conversational relevancy metric (#2130)
- feat(export): add metadata to exported evaluation files (#4886)
- feat(providers): add support for Docker Model Runner provider (#5081)
- feat(webui): add plugin and strategy filters for red team results (#5086)

### Changed

- feat: add GPT-5 support (#5205)
- feat: add collapsible header to ResultsView (#5159)
- feat: add contains-html and is-html assertions (#5161)
- feat: add Google Imagen image generation support (#5104)
- feat: add max-score assertion for objective output selection (#5067)
- feat: add selected state to provider type picker (#5152)
- feat: add unified page wrapper around each red team setup step (#5136)
- feat: apply plugin modifiers for crescendo (#5032)
- feat: help text to nudge towards better red teams (#5153)
- feat: improve red team plugin selection UI with test generation (#5125)
- feat: respect prompt config override in all providers (#5189)
- feat: update red team provider selection UI (#5078)
- fix: adjust padding on docs sidebar to prevent overlap (#5099)
- fix: fix XML crash (#5194)
- fix: list reasoning tokens on the left side of token breakdown tooltip (#5113)
- fix: map critical severity to error in ModelAudit scanner output (#5098)
- fix: prevent double stateful target question in strategies page (#4988)
- fix: prevent Unicode corruption in Python providers (#5108)
- fix: remove problematic caching from ModelAudit installation check (#5120)
- fix: replace broken Ashby iframe with link to careers page (#5088)
- fix: reset provider type correctly and handle Go providers (#5154)
- fix: share debugging (#5131)
- chore: add link to documentation in plugin sample modal (#5193)
- chore: add missing image back to home page (#5196)
- chore: fix width on application details page (#5139)
- chore: improve RAG metrics with detailed metadata and fix context relevance scoring (#5164)
- chore: memoize context value in PostHog provider (#5089)
- chore: remove accidentally committed PR description file (#5175)
- chore: rename scan templates to attack profiles (#5165)
- chore: support verbosity and reasoning parameters for GPT-5 (#5207)
- chore: update dependencies to latest minor and patch versions (#5109)
- chore: update dependencies to latest minor and patch versions (#5173)
- chore: update Replicate provider (#5085)
- chore(providers): improve Google API key error handling and test reliability (#5147)
- chore(webui): add intelligent scroll-timeline polyfill loading (#5130)
- chore: bump @anthropic-ai/sdk from 0.57.0 to 0.58.0 (#5186)
- chore: bump @aws-sdk/client-bedrock-runtime from 3.848.0 to 3.855.0 (#5096)
- chore: bump @aws-sdk/client-bedrock-runtime from 3.855.0 to 3.856.0 (#5107)
- chore: bump @aws-sdk/client-bedrock-runtime from 3.856.0 to 3.857.0 (#5126)
- chore: bump @aws-sdk/client-bedrock-runtime from 3.857.0 to 3.858.0 (#5145)
- chore: bump @aws-sdk/client-bedrock-runtime from 3.858.0 to 3.859.0 (#5167)
- chore: bump @aws-sdk/client-bedrock-runtime from 3.859.0 to 3.861.0 (#5188)
- chore: bump @aws-sdk/client-bedrock-runtime from 3.861.0 to 3.862.0 (#5198)
- chore: bump @azure/identity from 4.10.2 to 4.11.0 (#5180)
- chore: bump @azure/identity from 4.11.0 to 4.11.1 (#5185)
- chore: bump openai from 5.10.2 to 5.11.0 (#5127)
- chore: bump openai from 5.11.0 to 5.12.0 (#5187)
- chore: bump version to 0.117.5 (#5206)
- chore(webui/evals): filter by categorical plugins (#5118)
- docs: add bert-score example (#5091)
- docs: add dynamic OG image generation for social media previews (#5157)
- docs: add red teaming best practices (#5155)
- docs: clarify contains-any/contains-all CSV format (#5150)
- docs: fix company name (#5143)
- docs: fix images (#5197)
- docs: fix multi-turn strategy documentation (#5156)
- docs: guide for evaluating LangGraph agents with Promptfoo (#4926)
- docs: include font for meta image (#5158)
- docs: make MCP image taller (#5199)
- docs: update Ollama documentation with latest models and defaultTest guidance (#5084)
- perf: make database migrations non-blocking and fix error handling (#5105)
- style: extract helper function for deduplicating strategy IDs (#5138)
- test: add tests for fix width on application details page (#5140)
- test: add tests for red team compliance reporting utilities in src/app (#5170)
- test: fix flaky Python Unicode tests (#5128)
- test: fix modelGradedClosedQa test segmentation fault on macOS/Node 24 (#5163)
- test: increase test coverage for unified page wrapper around each red team setup step (#5142)

### Fixed

- fix(internals): force CommonJS mode for db:migrate in Node 24 (#5123)
- fix(openrouter): handle Gemini thinking tokens correctly (#5116)
- fix(providers): correct WebP image detection in Google provider (#5171)
- fix(webui): deduplicate strategy IDs (#5132)
- fix(webui): fix custom policy validation timing issue (#5141)
- fix(webui): refresh eval list when navigating back after editing eval name (#5090)
- fix(webui/evals): prevent applying the same plugin/strategy multiple times (#5114)
- fix(webui/evals): show highlights after search results (#5137)

### Documentation

- docs(site): add comprehensive command line options documentation (#5135)
- docs(site): add Lily Liu to team page (#5177)
- docs(site): add Series A post (#5097)
- docs(site): rename will.jpg to will.jpeg for consistency (#5178)

## [0.117.4] - 2025-07-29

### Changed

- fix: progress bars incrementing beyond their maximum values (#5049)
- docs: clarifiy derivedMetrics documentation (#5068)
- chore: refactor token tracking utilities, track all tokens (#4897)
- fix: resolve Jest test failures and open handles (#5052)
- fix: skip validation for defaultTest to allow partial test case properties (#4732)
- chore: add new fields to eval_ran telemetry (#4638)
- chore(redteam): improve redteam plugin error messaging (#4330)
- feat: add support for OpenAI deep research models (#4661)
- feat: add mcp server (#4595)
- feat: add support for connecting to existing Chrome browser sessions (#5069)
- docs: update defcon posting (#5070)
- docs: update defcon posting (#5071)
- fix: Nested config field for custom target json (#5076)
- docs: switch to likert preview image (#5083)
- test: CoverBot: Added tests for model audit and prompt management UI components (`src/app`) (#5087)
- fix: handle multi-line prompts in parseGeneratedPrompts for testGenerationInstructions (#5093)
- chore: bump version 0.117.4 (#5094)

### Fixed

- fix(providers): Preserve text formatting when no images present for Google provider (#5058)
- fix(simba): fix simba host (#5092)

### Documentation

- docs(site): add AI red teaming for first-timers blog post (#5017)
- docs(blog): defcon and blackhat info (#5050)

## [0.117.3] - 2025-07-25

### Added

- feat(eval-creator): add YAML file upload support for test cases (#5054)

### Changed

- fix: improve x.ai provider error handling for 502 errors (#5051)
- fix: Infinite re-render on redteam review page (#5061)
- fix: sessionid(s) in extension hooks (#5053)
- fix: Bias Plugins should send config in remote generation (#5064)
- chore(redteam): regenerate sessionId for each iteration in single-turn strategies (#4835)
- chore: Change mcp log from error to debug (#5060)
- chore: Improve telemetry (#5062)
- chore: Add simba command (#5063)
- chore(webui): improve redteam setup UI with progressive disclosure for advanced options (#5028)
- refactor: remove redundant dotenv from Vite app (#4983)
- chore: bump version 0.117.3 (#5066)
- test: CoverBot: Added tests for eval-creator components and feature flag hook (`src/app`) (#5013)
- docs: fix cli command and remove gratuitous hover (#5056)
- docs: update user count from 100,000 to 125,000 (#5046)
- docs: updates to political bias post (#5057)
- docs: improve crewai eval example (#5035)
- docs: update GitHub Actions to v4 across documentation and examples (#5008)
- docs: add style check guidance to CLAUDE.md (#5065)

### Fixed

- fix(webui): Eval results pass rate chart rendering incorrect percentages (#5048)
- fix(webui): Eval results histogram improvements (#5059)
- fix(google): handle multiple candidates in gemini response (#5020)

### Documentation

- docs(blog): grok-4 political bias post (#4953)

## [0.117.2] - 2025-07-24

### Added

- feat(webui): First-class support for zooming eval results table by @will-holley in #4966
- feat(webui): Apply metrics filter when clicking on a metric pill rendered in eval results cell by @will-holley in #4991

### Changed

- feat: Grading and test generation improvements for BFLA, BOLA and RBAC by @sklein12 in #4982
- feat: New Sample Target by @sklein12 in #4979
- feat: HTTP Target test button improvements by @faizanminhas in #5007
- feat: Add metadata filtering to eval results by @will-holley in #5014
- fix: add goal related rubric when grade crescendo turns to increase grading accuracy by @MrFlounder in #4980
- fix: update HTTP config generator endpoint to use v1 API by @mldangelo in #4989
- fix: View logs button on redteam report by @sklein12 in #5009
- fix: undo unintended changes to http config editor by @faizanminhas in #5012
- fix: Autofocus on Redteam configuration description field by @sklein12 in #5019
- fix: remove filter icon by @sklein12 in #5021
- fix: Ollama token usage by @SamPatt in #5022
- chore: revert eval view ui improvements by @mldangelo in #4969
- chore(webui): Improvements to pagination "go to" functionality by @will-holley in #4976
- chore(webui): Eval results sticky header improvements by @will-holley in #4978
- chore: update custom strategy prompt by @MrFlounder in #4994
- chore(cli): add support for 'help' argument to display command help by @mldangelo in #4823
- chore(examples): remove redteam-agent example by @mldangelo in #5001
- chore(providers): add GEMINI_API_KEY environment variable support by @mldangelo in #5004
- chore(webui): Migrate from JS to CSS for eval results scroll effects by @will-holley in #4995
- chore(webui): Eval result pagination UX improvements by @will-holley in #4993
- chore: Sort imports and turn on rule against unused imports by @faizanminhas in #5010
- chore: Make default target stateful by @faizanminhas in #4992
- chore: add medical plugins collection by @MrFlounder in #5006
- chore: Improve grading accuracy with Goal-Aware Grading for iterative/iterative tree by @MrFlounder in #4996
- chore: Add additionalRubric and storedGraderResult to GOAT and Custom providers by @MrFlounder in #5015
- chore: prevent testGenerationInstructions from being serialized if not present by @faizanminhas in #5029
- chore: Add lint rule to ensure key in jsx by @faizanminhas in #5034
- chore(webui): Eval Results UI Tweaks by @will-holley in #5023
- chore: skip goal extraction for datasets by @MrFlounder in #5036
- chore(providers): add GitHub Models provider by @mldangelo in #4998
- chore: bump version 0.117.2 by @MrFlounder in #5045
- ci: increase build job timeout from 4 to 5 minutes by @mldangelo in #5043
- test: refactor share.test.ts to prevent flaky timeouts by @mldangelo in #5037
- test: remove share.test.ts file by @mldangelo in #5044
- docs: remove label from featured blog post by @typpo in #5011
- chore: bump @aws-sdk/client-bedrock-runtime from 3.846.0 to 3.848.0 by @dependabot in #4985
- chore: bump the npm_and_yarn group with 2 updates by @dependabot in #4984
- chore: bump @anthropic-ai/sdk from 0.56.0 to 0.57.0 by @dependabot in #5016
- chore: bump openai from 5.10.1 to 5.10.2 by @dependabot in #5024
- chore: bump the npm_and_yarn group with 2 updates by @dependabot in #5026
- chore: bump axios from 1.10.0 to 1.11.0 in the npm_and_yarn group by @dependabot in #5031

### Fixed

- fix(redteam): find plugin assertion in strategy providers by @MrFlounder in #4981
- fix(site): dark mode style on redteam setup ui by @mldangelo in #5000
- fix(test): improve share test isolation to prevent CI timeouts by @mldangelo in #5038

### Documentation

- docs(providers): update OpenAI Assistants example by @aloisklink in #4987
- docs(redteam): improve custom strategy documentation by @mldangelo in #4990
- docs(blog): correct author attribution in DeepSeek censorship post by @mldangelo in #5002
- docs(openai): remove gpt-4.5-preview references after API deprecation by @mldangelo in #5005
- docs(site): vegas contact redirect by @typpo in #5033
- docs(browser): improve browser provider documentation and examples by @mldangelo in #5030
- docs(providers): remove deprecated claude-3-sonnet-20240229 model references by @mldangelo in #5018
- docs(site): add hipaa badge by @typpo in #5039
- docs(site): add documentation for using text and embedding providers with Azure by @mldangelo in #5027
- docs(blog): fix missing blog posts by removing even-number enforcement by @mldangelo in #5042

## [0.117.1] - 2025-07-17

### Changed

- fix: move inquirer dependencies to production dependencies (#4973)
- fix: grading in crescendo (#4960)
- fix: composite strategy test generation (#4971)
- chore: bump version 0.117.1 (#4974)
- docs: remove tags from blog card (#4970)

### Documentation

- docs(blog): add system cards security analysis with vulnerability testing (#4937)

## [0.117.0] - 2025-07-17

### Added

- feat(http): support JKS and PFX Certificates in HTTP providers (#4865)
- feat(langfuse): add Langfuse prompt label support with improved parsing (#4847)
- feat(prompts): preserve function names when using glob patterns (#4927)
- feat(providers): add grok-4 support (#4855)
- feat(providers): image understanding for Google providers (#4767)
- feat(azure): add system prompt support for azure provider (#4869)
- feat(cli): xml output (#4912)

### Changed

- chore(knip): integrate knip for unused code detection and clean up codebase (#4464)
- chore(linting): migrate from ESLint + Prettier to Biome (#4903)
- chore(assertions): additional checking on llm-rubric response (#4954)
- chore(assertions): include reason in model-graded-closedqa pass reason (#4931)
- chore(build): resolve build warnings and optimize bundle size (#4895)
- chore(csv): improve \_\_metadata warning message and test coverage (#4842)
- chore(providers): improve guardrails handling in Azure providers (#4788)
- chore(redteam): add domain-specific risks section and reduce verbose descriptions (#4879)
- chore(release): bump version 0.117.0 (#4963)
- chore(server): check if server is already running before starting (#4896)
- chore(server): log correct eval ID instead of description in WebSocket updates (#4910)
- chore(telemetry): add telemetry logging when tracing is enabled (#4925)
- chore(types): typings needed for enterprise (#4955)
- chore(vscode): use Biome as default formatter of TS files in vscode (#4920)
- chore(webui): conditionally render metrics selector (#4936)
- chore(webui): display context values in eval results (#4856)
- chore(webui): improves eval results table spacing (#4965)
- chore(webui): revert eval view ui improvements (#4967)
- chore(webui/eval): allow filtering results by >1 metrics simultaneously (disabled by default) (#4870)
- refactor(eval-config): modernize eval-creator state management (#4908)
- refactor(webui): improve metrics ui (#4938)
- refactor(webui/eval results): pagination improvements (#4914)

### Fixed

- fix(cli): --filter-failing not working with custom providers (#4911)
- fix(google-sheets): replace hardcoded range with dynamic approach (#4822)
- fix(internal): fixes filtering by metric keys which contain dots (#4964)
- fix(providers): add thinking token tracking for Google Gemini models (#4944)
- fix(providers): esm provider loading (#4915)
- fix(providers): implement callEmbeddingApi for LiteLLM embedding provider (#4952)
- fix(redteam): prevent redteam run from hanging when using an mcp client (#4924)
- fix(redteam): respect PROMPTFOO_DISABLE_REDTEAM_REMOTE_GENERATION for cloud users (#4839)
- fix(redteam): set pluginId on eval results (#4928)
- fix(redteam): test target in http provider setup with non-200 status codes (#4932)
- fix(webui): eval results table horizontal scrolling (#4826)
- fix(webui): fix hard-coded light mode colors in model audit interface (#4907)
- fix(webui): handle null table.body in DownloadMenu disabled prop (#4913)
- fix(webui): resolve pagination scrolling and layout issues in ResultsTable (#4943)
- fix(webui): scrolling when `tbody` is outside of viewport (#4948)

### Dependencies

- chore(deps): add overrides to fix build issues (#4957)
- chore(deps): bump @aws-sdk/client-bedrock-runtime from 3.842.0 to 3.844.0 (#4850)
- chore(deps): bump aiohttp from 3.11.11 to 3.12.14 in /examples/redteam-langchain in the pip group across 1 directory (#4922)
- chore(deps): bump openai from 5.8.3 to 5.9.0 (#4863)
- chore(deps): bump openai from 5.9.2 to 5.10.1 (#4961)
- chore(deps): move knip to dev dependencies (#4958)
- chore(deps): npm audit fix (#4962)
- chore(deps): test removing knip to resolve installation errors (#4956)
- chore(deps): update all example dependencies to latest versions (#4900)
- chore(deps): update dependencies to latest minor/patch versions (#4899)
- chore(deps): update non-breaking dependencies (#4935)
- chore(deps): update Jest to version 30 (#4939)

### Documentation

- docs(analytics): add google tag manager (#4904)
- docs(api): improves `contextTransform` documentation (#4854)
- docs(assertions): add missing deterministic assertions (#4891)
- docs(azure): improve Azure provider documentation (#4836)
- docs(blog): add blog image generation script (#4945)
- docs(blog): add truncation markers to articles without them (#4934)
- docs(blog): add truncation markers to blog posts (#4906)
- docs(blog): mcp proxy blog (#4860)
- docs(blog): revise article tags (#4949)
- docs(blog): soc2 type ii and iso 27001 blog (#4880)
- docs(comparison): pyrit comparison (#4679)
- docs(config): clarify PROMPTFOO_EVAL_TIMEOUT_MS and PROMPTFOO_MAX_EVAL_TIME_MS descriptions (#4947)
- docs(enterprise): adaptive guardrails enterprise (#4951)
- docs(events): blackhat landing page (#4862)
- docs(events): defcon landing page (#4864)
- docs(events): events banner (#4867)
- docs(examples): add mischievous-user strategy to redteam multi-turn examples (#4837)
- docs(gemini): update experimental Gemini model IDs to stable versions (#4894)
- docs(google): add examples for gemini URL context and code execution tools (#4923)
- docs(guide): guide for evaluating CrewAI agents with Promptfoo (#4861)
- docs(images): standardize CrewAI image filenames to kebab-case (#4941)
- docs(integration): add n8n integration (#4917)
- docs(litellm): fix example with modern model IDs and proper embedding config (#4885)
- docs(mcp): add mcp testing guide (#4846)
- docs(mcp): add mcp to sidebar (#4852)
- docs(metrics): add similar to model graded metrics table (#4830)
- docs(providers): update available databricks models (#4887)
- docs(providers): update provider index with missing providers and latest 2025 model IDs (#4888)
- docs(release): add monthly release notes (#4358)
- docs(resources): add arsenal link (#4878)
- docs(security): add soc2 badge (#4877)
- docs(site): add OWASP top 10 tldr blog post (#4853)
- docs(site): expand June 2025 release notes with detailed feature documentation (#4881)
- docs(site): improve Google AI and Vertex authentication documentation (#4892)
- docs(site): improve NLP metric explanations and add SEO metadata (#4890)
- docs(site): update python documentation for basePath config option (#4819)
- docs(ui): better mobile wrap on homepage tabs (#4884)
- docs(ui): colors (#4875)
- docs(ui): contrast fixes (#4901)
- docs(ui): fix button clickability issue on hero sections (#4905)
- docs(ui): remove bouncing down arrow in mobile (#4882)
- docs(ui): remove text shadow (#4898)

### Tests

- test(core): coverBot: added tests for core UI components and user context hooks (`src/app`) (#4929)
- test(EnterpriseBanner): add unit tests for EnterpriseBanner component (#4919)
- test(redteam): add unit test for src/redteam/remoteGeneration.ts (#4834)
- test(server): fix flaky server share tests (#4942)
- test(server): fix flaky server tests (#4968)
- test(server): mock database in server tests (#4959)
- test(tusk): update Tusk test runner workflow - coverage script (#4921)

## [0.116.7] - 2025-07-09

### Tests

- test: add unit test for src/commands/export.ts (#4889)
- test: add unit test for src/commands/upgrade.ts (#4874)
- test: add unit test for src/main.ts (#4873)
- test: add unit test for src/models/eval.ts (#4868)
- test: add unit test for src/assertions/contextRecall.ts (#4859)
- test: add unit test for src/assertions/contextFaithfulness.ts (#4858)
- test: add unit test for src/assertions/contextRelevance.ts (#4857)
- test: add unit test for src/util/xlsx.ts (#4843)
- test: add unit test for src/commands/eval.ts (#4824)

### Changed

- fix: Always do remote generation if logged into cloud (#4832)
- chore(providers/sagemaker): Improves error handling in SageMakerCompletionProvider (#4808)
- chore(providers/sagemaker): Improves validation of user-provided config (#4809)
- chore: update graderExamplesString (#4821)
- chore: bump version 0.116.7 (#4833)

## [0.116.6] - 2025-07-09

### Changed

- fix: Failing test (#4829)
- chore: bump version 0.116.6 (#4831)

## [0.116.5] - 2025-07-09

### Changed

- feat: add support for loading defaultTest from external files (#4720)
- feat: add embedding support to LiteLLM provider (#4804)
- feat: add mischievous user strategy (#4107)
- fix: add glob pattern support for loading scenario files (#4761)
- fix: improve model-audit installation check dark mode display (#4816)
- fix: pass env vars to MCP server (#4827)
- chore: better remote grading logs (#4820)
- chore: bump openai from 5.8.2 to 5.8.3 (#4817)
- chore: bump version 0.116.5 (#4828)
- chore: capitalize 'Red Team' in navigation menu for consistency (#4799)
- chore: remove redundant 'Done.' message from evaluation output (#4810)
- chore: remove python script result data type debug log (#4807)
- chore: update website with MCP Proxy (#4812)
- docs: add Azure OpenAI vision example (#4806)
- docs: add looper guide (#4814)
- docs: add SonarQube integration (#4815)
- test: add unit test for src/assertions/guardrails.ts (#4765)
- test: add unit test for src/redteam/commands/generate.ts (#4789)
- test: add unit test for src/redteam/constants/strategies.ts (#4800)
- test: add unit test for src/redteam/plugins/pii.ts (#4780)
- test: add unit test for src/types/providers.ts (#4766)
- test: add unit test for src/validators/redteam.ts (#4803)

## [0.116.4] - 2025-07-08

### Tests

- test: add unit test for src/redteam/types.ts (#4795)

### Added

- feat(redteam): add support for custom multi-turn strategy by @MrFlounder in #4783
- feat(redteam): expose generate function in redteam namespace by @mldangelo in #4793

### Changed

- chore: bump version 0.116.4 by @MrFlounder in #4805
- chore: rename strategy name from playbook to custom by @MrFlounder in #4798
- refactor: inline MEMORY_POISONING_PLUGIN_ID constant by @mldangelo in #4794
- docs: add doc for custom strategy by @MrFlounder in #4802
- docs: modular configuration management by @typpo in #4763
- refactor: move MULTI_MODAL_STRATEGIES constant (#4801)

## [0.116.3] - 2025-07-07

### Added

- feat(providers): add MCP provider (#4768)
- feat(providers): add new AIMLAPI provider (#4721)
- feat(assertions): add contextTransform support for RAG evaluation (#4467)
- feat(assertions): add finish reason as assertion option (#3879)
- feat(assertions): trace assertions (#4750)
- feat(tracing): add traces to JavaScript, Python asserts (#4745)

### Changed

- chore(schema): remove duplicate 'bias' entry in config-schema.json (#4773)
- chore(telemetry): add PostHog client to app (#4726)
- chore(redteam): add reason field to give clear/customized guardrails triggering reason (#4764)
- chore(providers): expose MCP plugin in UI (#4762)
- chore(providers): AWS SageMaker AI provider cleanup (#4667)
- chore(providers): update AIML integration (#4751)
- chore(redteam): improve organization of redteam strategies in setup UI (#4738)
- chore(telemetry): identify to PostHog whether user is also cloud user (#4782)
- chore: expose doRedteamRun in package exports (#4758)
- docs: add Gemini Live API audio (#4729)
- docs: ModelAudit vs ModelScan (#4769)
- docs: multiple MCP server connections (#4755)
- docs: update ModelAudit documentation with new features and fixes (#4699)
- test: add integrity check for generated-constants.ts (#4753)
- test: fix flaky Google Live test and improve test speed (#4774)
- test: fix mock pollution in testCaseReader (#4775)
- test: isolate mocks so tests can run in any order with --randomize (#4744)

### Fixed

- fix(telemetry): prevent PostHog initialization when telemetry is disabled (#4772)
- fix(redteam): fix modifiers application order in PII plugins (#4779)

### Dependencies

- chore(deps): bump @anthropic-ai/sdk from 0.55.1 to 0.56.0 (#4756)
- chore(deps): bump @aws-sdk/client-bedrock-runtime from 3.840.0 to 3.842.0 (#4747)
- chore(deps): bump @azure/identity from 4.10.1 to 4.10.2 (#4748)
- chore(deps): bump version 0.116.3 (#4792)
- chore(deps): update pbkdf2 to 3.1.3 (#4777)
- chore(deps): upgrade glob from v10 to v11 (#4776)

## [0.116.2] - 2025-07-02

### Changed

- fix: unblock postbuild for ci by @MrFlounder in #4742
- chore: bump version 0.116.2 by @MrFlounder in #4743

## [0.116.1] - 2025-07-02

### Added

- feat(cli): support pdb tracing in 3rd party Python scripts by @will-holley in #4723

### Changed

- fix: http body parsing when it comes from yaml string by @MrFlounder in #4728
- fix: remove accidentally committed redteam.yaml file by @mldangelo in #4733
- fix: fix the case when http body has not escaped charactors by @MrFlounder in #4739
- fix: update package-lock.json by @mldangelo in #4719
- test: fix SIGSEGV caused by better-sqlite3 in test environment by @mldangelo in #4737
- chore: Add unblocking detection to GOAT strategy by @MrFlounder in #4532
- chore: add preset for guardrails eval by @MrFlounder in #4640
- chore: Improve telemetry delivery by @sklein12 in #4655
- chore: reset generated constants after build by @mldangelo in #4731
- chore: update onboarding model defaults by @typpo in #4708
- chore(webui): improve styling of EvalsDataGrid by @mldangelo in #4736
- ci(workflows): gracefully handle missing PostHog secret in forks by @ggiiaa in #4725
- test: refactor assertion tests by @mldangelo in #4718
- chore: bump version 0.116.1 by @MrFlounder in #4741
- docs: add system prompt hardening blog post by @ladyofcode in #4630
- chore: bump @anthropic-ai/sdk from 0.55.0 to 0.55.1 by @dependabot in #4710
- chore: bump @aws-sdk/client-bedrock-runtime from 3.839.0 to 3.840.0 by @dependabot in #4709

### Fixed

- fix(webui): replace window.location.href with React Router navigation by @mldangelo in #4717

### Documentation

- docs(site): add guide on humanity's last exam by @mldangelo in #4694
- docs(site): clarify self-hosting workflow for eval sharing by @mldangelo in #4730
- docs(site): fix relative link in HLE benchmark guide by @mldangelo in #4711

## [0.116.0] - 2025-07-01

### Tests

- test: add unit test for src/redteam/providers/advNoise.ts (#4716)
- test: add unit test for src/redteam/strategies/advNoise.ts (#4715)
- test: add unit test for src/redteam/strategies/index.ts (#4714)
- test: add unit test for src/redteam/constants/strategies.ts (#4713)
- test: add unit test for src/providers/openai/image.ts (#4706)
- test: add unit test for src/providers/openai/util.ts (#4705)
- test: add unit test for src/providers/openai/completion.ts (#4703)

### Added

- feat(redteam): add financial plugins (#4416)
- feat(redteam): add bias plugins (#4382)
- feat(providers): add Helicone AI Gateway provider (#4662)

### Changed

- chore: enable WAL mode for SQLite (#4104)
- chore(providers): add thread ID function call for OpenAI and Azure assistants (#2263)
- chore(app): improve target test error handling (#4652)
- chore(cli): add missing CLI options to scan-model command for feature parity (#4670)
- chore(providers): convert Cloudflare AI to use OpenAI-compatible endpoints (#4683)
- chore(providers): log flagged output for Azure chat models (#4636)
- chore(redteam): add centralized REDTEAM_DEFAULTS and maxConcurrency support (#4656)
- chore(webui): add checkbox to clear all variables (#666)
- chore(webui): add defaultTest variables to red team setup UI (#4671)
- chore(webui): remove unused components (#4695)
- chore(webui): set page titles on every page (#4668)
- chore(telemetry): add pass/fail/errors to eval_run event (#4639)
- chore(telemetry): improve page view deduplication (#4651)
- test: add unit test for src/server/routes/providers.ts (#4658)
- test: verify that plugins are synced between code and documentation (#4681)

### Fixed

- fix(app): use client-generated session IDs when testing targets (#4653)
- fix(matchers): track token usage for successful API calls (#4677)
- fix(providers): handle content filter errors in Azure Assistant API (#4674)
- fix(providers): fix SageMaker Llama inference configuration serialization (#4637)
- fix(redteam): respect maxConcurrency from Web UI (#4605)
- fix(simulated-user): pass context variables to custom providers (#4654)
- fix(telemetry): add telemetry for red teams (#4641)
- fix(webui): handle undefined outputs in DownloadMenu (#4693)
- fix(webui): prevent pass/fail badge from disappearing when toggling highlight (#4700)
- fix(webui): support derived metrics in eval configuration uploaded via Web UI (#4647)
- fix(webui): use backendCounts first before counting metrics on page (#4659)
- fix(sharing): fix file outputs when sharing (#4698)

### Dependencies

- chore(deps): bump @anthropic-ai/sdk from 0.54.0 to 0.55.0 (#4628)
- chore(deps): bump openai from 5.7.0 to 5.8.1 (#4664)
- chore(deps): bump version to 0.116.0 (#4707)
- chore(deps): update minor and patch dependencies (#4686)

### Documentation

- docs(site): add async Python note (#4680)
- docs(site): add Garak comparison (#4660)
- docs(site): update Garak post (#4672)
- docs(site): add ModelAudit HuggingFace scanner (#4645)
- docs(redteam): add missing docs to sidebar (#4690)
- docs(redteam): remove duplicate ToxicChat plugin (#4689)
- docs(redteam): update Target Purpose documentation (#4523)
- docs(site): add FAQ section for offline environment usage (#4650)
- docs(site): add HuggingFace datasets integration documentation (#4691)
- docs(site): add truncation marker to Garak blog post (#4666)
- docs(site): clarify self-hosting replica limitations (#4669)
- docs(site): remove copy for LLM button (#4665)
- docs(site): remove unnecessary configuration review text from getting started guide (#4597)
- docs(site): reorganize configuration documentation structure (#4692)
- docs(site): use relative URLs for internal links and fix broken references (#4688)
- docs(site): correct typos in red team agent blog post (#4634)

## [0.115.4] - 2025-06-25

### Tests

- test: add unit test for src/providers/browser.ts (#4687)
- test: add unit test for src/migrate.ts (#4685)
- test: add unit test for src/commands/debug.ts (#4684)
- test: add unit test for src/esm.ts (#4682)
- test: add unit test for src/constants.ts (#4657)
- test: add comprehensive test coverage for SageMaker provider (#4646)
- test: add unit test for src/providers/shared.ts (#4643)
- test: add unit test for src/redteam/constants/plugins.ts (#4642)
- test: add unit test for src/assertions/counterfactual.ts (#4629)

### Changed

- feat: opentelemetry tracing support (#4600)
- chore: bump version 0.115.4 (#4635)
- chore: remove invariant (#4633)
- chore: update Tusk test runner workflow (#4627)\*
- docs: prevent copy button from overlapping screenshot overlay (#4632)

## [0.115.3] - 2025-06-24

### Tests

- test: add unit test for src/models/eval.ts (#4624)

### Changed

- fix: empty vars array on eval results [#4621](https://github.com/promptfoo/promptfoo/pull/4621) by @sklein12
- fix: save sessionId for multi-turn strategies [#4625](https://github.com/promptfoo/promptfoo/pull/4625) by @sklein12
- chore: PROMPTFOO_DISABLE_TEMPLATE_ENV_VARS controls process.env access, not `env:` access [#4620](https://github.com/promptfoo/promptfoo/pull/4620) by @mldangelo
- chore: bump version to 0.115.3 [#4626](https://github.com/promptfoo/promptfoo/pull/4626) by @sklein12

### Fixed

- fix(webui): handle null scores in ResultsCharts component [#4610](https://github.com/promptfoo/promptfoo/pull/4610) by @mldangelo
- fix(redteam): skip goal extraction when remote generation is disabled [#4623](https://github.com/promptfoo/promptfoo/pull/4623) by @mldangelo
- fix(test): hyperbolic provider tests failing due to env variable pollution [#4619](https://github.com/promptfoo/promptfoo/pull/4619) by @mldangelo
- fix(cli): remove context schema validation from extension hooks [#4622](https://github.com/promptfoo/promptfoo/pull/4622) by @will-holley

## [0.115.2] - 2025-06-24

### Added

- feat(cli): add assertion generation (#4559)
- feat(providers): add support for hyperbolic image and audio providers (#4260)

### Changed

- chore(redteam): add cross-session leak strategy exclusions (#4516)
- chore(cli): display key metrics (success, failures, pass rate) at the bottom of output (#4580)
- chore: remove unused import (#4530)
- chore(webui): show provider breakdown only for multiple providers (#4599)
- chore(redteam): update Target Purpose Discovery (#4480)
- chore(ci): update CodeRabbit config to be less aggressive (#4586)
- chore(providers): update Gemini models to include latest 2.5 Pro Preview and Flash models (#4499)
- chore(providers): update tau-simulated-user docs and example (#4468)
- chore(webui): use CSS to create PDF-optimized report and browser to save as PDF (#4535)
- chore(app): remove discovered purpose from report view (#4541)
- chore(cli): add cache busting for select provider API calls (#4508)
- chore(cli): improve concurrency log statements (#4606)
- chore(eval): add first-class support for `beforeAll` and `beforeEach` extension hooks mutation of context (#4197)
- chore(providers): document support for loading system instructions from files (#4582)
- chore(providers): enhance OpenAI provider with legacy models and new parameters (#4502)
- chore(redteam): add continueAfterSuccess option to multi-turn strategies (#4570)
- chore(webui): improve purpose form (#4603)
- chore(redteam): add JSON file support to intent plugin with enhanced UI (#4574)
- chore(redteam): add unblock multiturn (#4498)
- chore(ci): clean up CodeRabbit configuration and minimize automated comments (#4573)
- build: update Tusk vitest reporter (#4602)
- chore: bump version to 0.115.2 (#4617)
- docs: add audit logging documentation for enterprise features (#4482)
- docs: add feedback page and update CLI link (#4591)
- docs: add ISO badge (#4534)
- docs: improve contact form (#4531)
- docs: update ModelAudit documentation (#4585)
- docs: clarify no OpenAI key required for Claude redteam (#4524)
- docs: add red team Gemini documentation (#4542)
- docs: add trust center documentation (#4539)
- docs: update contact form (#4529)
- test: add unit test for src/commands/delete.ts (#4572)
- test: add unit test for src/commands/modelScan.ts (#4526)
- test: add unit test for src/commands/show.ts (#4571)
- test: add unit test for src/providers/azure/completion.ts (#4510)
- test: add unit test for src/providers/ollama.ts (#4509)
- test: add unit test for src/providers/ollama.ts (#4512)
- test: add unit test for src/providers/openai/completion.ts (#4511)
- test: add unit test for src/python/pythonUtils.ts (#4486)
- test: improve mock setup and teardown for --randomize (#4569)

### Fixed

- fix(openrouter): unpack passthrough at the root level (#4592)
- fix(webui): escape HTML special characters in output reports (#4555)
- fix(webui): sort EvalsDataGrid by creation date (#4594)
- fix(cli): include cached results in grand total (#4581)
- fix(webui): improve base64 matching (#4609)
- fix(modelaudit): use modelaudit binary (#4525)
- fix(webui): make Citations font consistent with other headers (#4598)
- fix(redteam): respect maxTurns from dev doc in crescendo (#4527)
- fix(webui): prevent Welcome component from rendering while loading eval data (#4604)
- fix(cli): prevent RangeError in progress bar variable display (#4475)
- fix(server): resolve Express.js NotFoundError when serving app (#4601)

### Dependencies

- chore(deps): bump @aws-sdk/client-bedrock-runtime from 3.830.0 to 3.835.0 (#4614)
- chore(deps): bump openai from 5.5.0 to 5.5.1 (#4537)
- chore(deps): bump openai from 5.5.1 to 5.6.0 (#4596)
- chore(deps): bump openai from 5.6.0 to 5.7.0 (#4615)
- chore(deps): bump urllib3 from 1.26.19 to 2.5.0 in /examples/docker-code-generation-sandbox (#4556)
- chore(deps): bump urllib3 from 2.3.0 to 2.5.0 in /examples/redteam-langchain (#4557)

### Documentation

- docs(blog): add authors to blog posts and update authors.yml (#4564)
- docs(blog): add descriptions and keywords to blog posts (#4565)
- docs(examples): add pydantic-ai example with structured output evaluation (#4575)
- docs(examples): consolidate Google Vertex Tools examples (#4587)
- docs(examples): consolidate Python assertion examples into unified folder (#4588)
- docs(examples): consolidate translation examples (#4590)
- docs(site): document new features in ModelAudit (#4593)
- docs(site): document new features in modelaudit (#4593)
- docs(site): fix author reference on 2025-summer-new-redteam-agent blog post (#4563)
- docs(site): Update ModelAudit scanners documentation with comprehensive scanner coverage (#4562)

## [0.115.1] - 2025-06-17

### Tests

- test: add unit test for src/redteam/sharedFrontend.ts (#4608)
- test: add unit test for src/redteam/types.ts (#4607)
- test: add unit test for src/redteam/providers/simulatedUser.ts (#4584)
- test: add unit test for src/redteam/strategies/index.ts (#4583)
- test: add unit test for src/providers/hyperbolic/chat.ts (#4578)
- test: add unit test for src/providers/hyperbolic/image.ts (#4577)
- test: add unit test for src/providers/hyperbolic/audio.ts (#4576)
- test: add unit test for src/redteam/strategies/counterfactual.ts (#4548)
- test: add unit test for src/redteam/strategies/index.ts (#4547)
- test: add unit test for src/redteam/constants/strategies.ts (#4545)
- test: add unit test for src/telemetry.ts (#4543)

### Changed

- fix: Windows Python path validation race condition (#4485)
- fix: View results as evaluation runs (#4459)
- chore: refactor modifiers and apply to all plugins (#4454)
- chore(cli): update plugin severity overrides API endpoint (#4460)
- chore(webui): fix text length reset value to use reasonable default (#4469)
- chore(webui): remove unused hook files (#4470)
- chore: remove unused token usage utilities (#4471)
- chore: convert console.logs to logger (#4479)
- chore: improve tusk workflow (#4461)
- chore: bump version to 0.115.1 (#4520)
- docs: add log file location section to troubleshooting guide (#4473)
- docs: capitalize Promptfoo (#4515)
- docs: update red-teaming agent blog post title (#4497)
- docs: improve installation and getting-started pages with tabbed interface and SEO metadata (#4395)
- docs: improve Python provider documentation (#4484)
- docs: add ModelAudit binary formats documentation (#4500)
- docs: update ModelAudit documentation (#4514)
- docs: add ModelAudit weighted distribution scanner documentation (#4501)
- docs: add ModelAudit ZIP feature documentation (#4491)
- docs: separate pages for prompts, test cases, and outputs (#4505)
- docs: update model reference in guide.md (#4513)
- docs: fix typo in blog post (#4496)
- docs: update title on blog post (#4495)
- test: add unit test for src/util/cloud.ts (#4462)
- test: add unit test for src/util/convertEvalResultsToTable.ts (#4457)

### Dependencies

- chore(deps): bump @aws-sdk/client-bedrock-runtime from 3.828.0 to 3.830.0 (#4519)
- chore(deps): bump @azure/identity from 4.10.0 to 4.10.1 (#4477)
- chore(deps): bump openai from 5.3.0 to 5.5.0 (#4518)
- chore(deps): update zod to 3.25.63 and zod-validation-error to 3.5.0 (#4463)

### Documentation

- docs(blog): add new redteam agent documentation (#4494)
- docs(examples): fix custom-grader-csv README inconsistencies (#4474)
- docs(site): add llms.txt mentions and documentation standards (#4481)
- docs(site): add robots.txt (#4488)

## [0.115.0] - 2025-06-12

### Added

- feat(providers): Google live audio output ([#4280](https://github.com/promptfoo/promptfoo/pull/4280)) by **@adelmuursepp**
- feat(webui): static model-scanning UI ([#4368](https://github.com/promptfoo/promptfoo/pull/4368)) by **@typpo**
- feat(tests): configuration support for test generators ([#4301](https://github.com/promptfoo/promptfoo/pull/4301)) by **@mldangelo**
- feat(cli): per-provider token-usage statistics ([#4044](https://github.com/promptfoo/promptfoo/pull/4044)) by **@mldangelo**
- feat(providers): optional token-estimation for HTTP provider ([#4439](https://github.com/promptfoo/promptfoo/pull/4439)) by **@mldangelo**
- feat(redteam): enable HTTP-token estimation by default in red-team mode ([#4449](https://github.com/promptfoo/promptfoo/pull/4449)) by **@mldangelo**
- feat(redteam): cloud-based plugin-severity overrides ([#4348](https://github.com/promptfoo/promptfoo/pull/4348)) by **@will-holley**
- feat(providers): custom-header support for Azure API ([#4409](https://github.com/promptfoo/promptfoo/pull/4409)) by **@yurchik11**
- feat(core): maximum evaluation-time limit via `PROMPTFOO_MAX_EVAL_TIME_MS` ([#4322](https://github.com/promptfoo/promptfoo/pull/4322)) by **@mldangelo**
- feat(redteam): Aegis red-team dataset ([#4119](https://github.com/promptfoo/promptfoo/pull/4119)) by **@mldangelo**
- feat(providers): Mistral Magistral reasoning models ([#4435](https://github.com/promptfoo/promptfoo/pull/4435)) by **@mldangelo**
- feat(core): WebSocket header support ([#4456](https://github.com/promptfoo/promptfoo/pull/4456)) by **@typpo**

### Changed

- refactor(redteam): consolidate constants ([#4372](https://github.com/promptfoo/promptfoo/pull/4372)) by **@mldangelo**
- chore(ci): set CodeRabbit review settings ([#4413](https://github.com/promptfoo/promptfoo/pull/4413)) by **@sklein12**
- chore(core): coding-rules for error messages ([#4401](https://github.com/promptfoo/promptfoo/pull/4401)) by **@sklein12**
- chore(core): improve `RangeError` diagnostics ([#4431](https://github.com/promptfoo/promptfoo/pull/4431)) by **@mldangelo**
- chore(core): prefer remote-purpose generation ([#4444](https://github.com/promptfoo/promptfoo/pull/4444)) by **@typpo**
- chore(core): remove unused types & deprecated functions ([#4450](https://github.com/promptfoo/promptfoo/pull/4450)) by **@mldangelo**
- chore(cursor): local-dev guidance for coding agents ([#4403](https://github.com/promptfoo/promptfoo/pull/4403)) by **@mldangelo**
- chore(docs): add README for missing examples ([#4404](https://github.com/promptfoo/promptfoo/pull/4404)) by **@mldangelo**
- chore(providers): initial o3-pro support ([#4397](https://github.com/promptfoo/promptfoo/pull/4397)) by **@mldangelo**
- chore(providers): o3-pro improvements ([#4396](https://github.com/promptfoo/promptfoo/pull/4396)) by **@mldangelo**
- chore(redteam): delimit user-inputs in purpose discovery ([#4405](https://github.com/promptfoo/promptfoo/pull/4405)) by **@typpo**
- chore(redteam): turn off discovery by default ([#4393](https://github.com/promptfoo/promptfoo/pull/4393)) by **@sklein12**
- chore(release): bump version → 0.115.0 ([#4451](https://github.com/promptfoo/promptfoo/pull/4451)) by **@mldangelo**
- chore(ui): improve `EvalOutputPromptDialog` styling ([#4364](https://github.com/promptfoo/promptfoo/pull/4364)) by **@typpo**
- chore(webui): remove extra OpenAI targets ([#4447](https://github.com/promptfoo/promptfoo/pull/4447)) by **@mldangelo**
- chore(webui): add token-estimation UI ([#4448](https://github.com/promptfoo/promptfoo/pull/4448)) by **@mldangelo**
- chore(docs): fix link to careers page (#4506)
- chore: bump @anthropic-ai/sdk from 0.53.0 to 0.54.0 (#4441)

### Fixed

- fix(eval): gracefully handle `RangeError` & truncate oversized output ([#4424](https://github.com/promptfoo/promptfoo/pull/4424)) by **@Sly1029**
- fix(providers): add timeout to `ProxyAgent` ([#4369](https://github.com/promptfoo/promptfoo/pull/4369)) by **@AegisAurora**
- fix(config): persist Goat configuration ([#4370](https://github.com/promptfoo/promptfoo/pull/4370)) by **@sklein12**
- fix(parser): lenient JSON parsing for MathPrompt ([#4361](https://github.com/promptfoo/promptfoo/pull/4361)) by **@typpo**
- fix(redteam): standardize plugin parameter to `prompt` ([#4425](https://github.com/promptfoo/promptfoo/pull/4425)) by **@mldangelo**
- fix(assertions): support `snake_case` fields in Python assertions ([#4398](https://github.com/promptfoo/promptfoo/pull/4398)) by **@mldangelo**
- fix(redteam): handle purpose without prompts ([#4445](https://github.com/promptfoo/promptfoo/pull/4445)) by **@typpo**
- fix(webui): stream test-cases to viewer ([#4440](https://github.com/promptfoo/promptfoo/pull/4440)) by **@mldangelo**
- fix(redteam): connect `MisinformationDisinformationGrader` ([#4452](https://github.com/promptfoo/promptfoo/pull/4452)) by **@mldangelo**

### Dependencies

- chore(deps): bump `@aws-sdk/client-bedrock-runtime` → 3.826.0 ([#4366](https://github.com/promptfoo/promptfoo/pull/4366)) by **@dependabot**
- chore(deps): bump `@aws-sdk/client-bedrock-runtime` → 3.828.0 ([#4442](https://github.com/promptfoo/promptfoo/pull/4442)) by **@dependabot**
- chore(deps): bump `brace-expansion` → 1.1.12 ([#4423](https://github.com/promptfoo/promptfoo/pull/4423)) by **@dependabot**
- chore(deps): bump `openai` → 5.3.0 ([#4407](https://github.com/promptfoo/promptfoo/pull/4407)) by **@dependabot**
- chore(deps): bump pip group dependencies ([#4379](https://github.com/promptfoo/promptfoo/pull/4379)) by **@dependabot**
- chore(deps): minor + patch bumps across workspaces ([#4377](https://github.com/promptfoo/promptfoo/pull/4377)) by **@mldangelo**
- chore(deps): upgrade Express → 5.1.0 ([#4378](https://github.com/promptfoo/promptfoo/pull/4378)) by **@mldangelo**

### Documentation

- docs(blog): GPT red-team post ([#4363](https://github.com/promptfoo/promptfoo/pull/4363)) by **@typpo**
- docs(blog): Claude red-team post ([#4365](https://github.com/promptfoo/promptfoo/pull/4365)) by **@typpo**
- docs(guides): clarify completion-variable for factuality ([#4385](https://github.com/promptfoo/promptfoo/pull/4385)) by **@mldangelo**
- docs(blog): fix broken image link in GPT post ([#4391](https://github.com/promptfoo/promptfoo/pull/4391)) by **@mldangelo**
- docs(blog): update Claude-4 post date ([#4392](https://github.com/promptfoo/promptfoo/pull/4392)) by **@mldangelo**
- docs(site): move discovery docs under _Tools_ ([#4408](https://github.com/promptfoo/promptfoo/pull/4408)) by **@typpo**
- docs(guides): GPT-4.1 vs GPT-4o MMLU comparison ([#4399](https://github.com/promptfoo/promptfoo/pull/4399)) by **@mldangelo**
- docs(blog): 100 k-users milestone post ([#4402](https://github.com/promptfoo/promptfoo/pull/4402)) by **@mldangelo**
- docs(redteam): configuration precedence section ([#4412](https://github.com/promptfoo/promptfoo/pull/4412)) by **@typpo**
- docs(policies): PromptBlock format for custom policies ([#4327](https://github.com/promptfoo/promptfoo/pull/4327)) by **@mldangelo**
- docs(site): improve copy-button positioning ([#4414](https://github.com/promptfoo/promptfoo/pull/4414)) by **@mldangelo**
- docs(workflow): GH-CLI rule improvements ([#4415](https://github.com/promptfoo/promptfoo/pull/4415)) by **@mldangelo**
- docs(blog): overflow in MCP blog post ([#4367](https://github.com/promptfoo/promptfoo/pull/4367)) by **@AISimplyExplained**
- docs(redteam): remove duplicate memory-poisoning entry ([#4388](https://github.com/promptfoo/promptfoo/pull/4388)) by **@mldangelo**

### Tests

- test(redteam): unique risk-category IDs ([#4390](https://github.com/promptfoo/promptfoo/pull/4390)) by **@mldangelo**
- test(pricing): add missing o3 pricing information ([#4400](https://github.com/promptfoo/promptfoo/pull/4400)) by **@mldangelo**
- test(providers): Azure embedding ([#4411](https://github.com/promptfoo/promptfoo/pull/4411)) & completion ([#4410](https://github.com/promptfoo/promptfoo/pull/4410)) by **@gru-agent**
- test(redteam): graders unit tests ([#4433](https://github.com/promptfoo/promptfoo/pull/4433), [#4455](https://github.com/promptfoo/promptfoo/pull/4455)) by **@gru-agent**
- test(redteam): Aegis plugin unit tests ([#4434](https://github.com/promptfoo/promptfoo/pull/4434)) by **@gru-agent**
- test(redteam): memory-poisoning plugin tests ([#4453](https://github.com/promptfoo/promptfoo/pull/4453)) by **@gru-agent**
- test: add unit test for src/util/tokenUsage.ts (#4472)
- test: add unit test for src/redteam/extraction/purpose.ts (#4446)
- test: add unit test for src/providers/defaults.ts (#4438)
- test: add unit test for src/providers/mistral.ts (#4437)
- test: add unit test for src/database/index.ts (#4436)
- test: add unit test for src/redteam/plugins/medical/medicalIncorrectKnowledge.ts (#4430)
- test: add unit test for src/redteam/plugins/medical/medicalSycophancy.ts (#4429)
- test: add unit test for src/redteam/plugins/medical/medicalAnchoringBias.ts (#4428)
- test: add unit test for src/redteam/plugins/medical/medicalPrioritizationError.ts (#4427)
- test: add unit test for src/redteam/plugins/medical/medicalHallucination.ts (#4426)
- test: add unit test for src/redteam/plugins/financial/financialComplianceViolation.ts (#4422)
- test: add unit test for src/redteam/plugins/financial/financialDataLeakage.ts (#4421)
- test: add unit test for src/redteam/plugins/financial/financialCalculationError.ts (#4420)
- test: add unit test for src/redteam/plugins/financial/financialSycophancy.ts (#4419)
- test: add unit test for src/redteam/plugins/financial/financialHallucination.ts (#4418)
- test: add unit test for src/redteam/graders.ts (#4417)

## [0.114.7] - 2025-06-06

### Tests

- test: add unit test for src/assertions/python.ts (#4406)
- test: add unit test for src/redteam/plugins/agentic/memoryPoisoning.ts (#4389)
- test: add unit test for src/redteam/plugins/harmful/graders.ts (#4384)
- test: add unit test for src/redteam/graders.ts (#4383)
- test: add unit test for src/server/server.ts (#4380)
- test: add unit test for src/redteam/constants/metadata.ts (#4376)
- test: add unit test for src/redteam/constants/plugins.ts (#4375)
- test: add unit test for src/redteam/constants/frameworks.ts (#4374)
- test: add unit test for src/redteam/constants/strategies.ts (#4373)
- test: add unit test for src/redteam/providers/goat.ts (#4371)

### Changed

- Revert "chore(redteam): add target option to generate command (#4215)" (#4359)
- chore: bump version 0.114.7 (#4360)

## [0.114.6] - 2025-06-06

### Added

- feat(redteam): add medical plugins for testing medical anchoring bias (#4196)

### Changed

- chore(redteam): add target option to generate command (#4215)
- chore(redteam): update OpenAI model options in redteam setup (#4344)
- chore(webui): update OpenAI model options with GPT-4.1 series and o4-mini models in eval-creator (#4350)
- docs: update getting-started example (#4346)
- test: clean up teardown and setup to remove side effects from tests (#4351)

### Fixed

- fix(redteam): include plugin and strategy IDs in report CSV output (#4347)
- fix(webui): reset defaultTest configuration on setup page (#4345)

### Dependencies

- chore(deps): bump @aws-sdk/client-bedrock-runtime from 3.823.0 to 3.825.0 (#4355)
- chore(deps): bump openai from 5.1.0 to 5.1.1 (#4354)
- chore(deps): bump version to 0.114.6 (#4357)

## [0.114.5] - 2025-06-05

### Changed

- chore(redteam): update custom policy template and generatedPrompts parser (#4324)
- chore(redteam): add severity levels to redteam plugin objects (#4310)
- chore(redteam): store original text for encoding strategies (#4248)
- chore(redteam): add emoji encoding strategy (#4263)
- chore(cli): terminal cleanup on Ctrl+C (#4313)
- chore(providers): improve logging when inheriting from OpenAiChatCompletionProvider (#4320)
- chore(tusk): fix tusk test runner workflow configuration (#4328)
- chore(tusk): add Tusk test runner workflow for even more unit tests (#4326)
- test: add unit test for src/redteam/providers/agentic/memoryPoisoning.ts (#4319)
- test: improve test setup and teardown for better isolation (#4331)

### Fixed

- fix(redteam): exclude memory poisoning plugin from strategies (#4317)
- fix(redteam): agent discovered info dark mode (#4312)
- fix(eval): handle undefined maxConcurrency with proper fallbacks (#4314)

### Dependencies

- chore(deps): bump @anthropic-ai/sdk from 0.52.0 to 0.53.0 (#4333)
- chore(deps): bump version 0.114.5 (#4332)

### Documentation

- docs(site): add Tabs Fakier as Founding Developer Advocate to team page (#4315)

### Tests

- test(webui): add telemetry hook tests (#4329)
- test: add unit test for src/redteam/plugins/eu-ai-act/deepfakeDisclosure.ts (#4342)
- test: add unit test for src/redteam/plugins/eu-ai-act/biometricEmotion.ts (#4341)
- test: add unit test for src/redteam/plugins/eu-ai-act/datasetShift.ts (#4340)
- test: add unit test for src/redteam/plugins/eu-ai-act/lawenforcementBiometricId.ts (#4339)
- test: add unit test for src/redteam/plugins/eu-ai-act/lawenforcementPredictivePolicing.ts (#4338)
- test: add unit test for src/redteam/plugins/eu-ai-act/biometricInference.ts (#4337)
- test: add unit test for src/redteam/plugins/eu-ai-act/explainability.ts (#4336)
- test: add unit test for src/redteam/plugins/eu-ai-act/identityAiDisclosure.ts (#4335)
- test: add unit test for src/redteam/plugins/policy.ts (#4325)
- test: add unit test for src/envars.ts (#4323)

## [0.114.4] - 2025-06-04

### Changed

- chore(templating): add PROMPTFOO_DISABLE_OBJECT_STRINGIFY environment variable for object template handling (#4297)
- chore(cli): improve token usage presentation (#4294)
- chore(providers): add base URL override for Google provider (#4255)
- chore(providers): add custom headers support for Google Gemini (#4308)
- chore(redteam): add tool-discovery:multi-turn alias to tool-discovery (#4302)
- chore(redteam): remove empty values from discovery result (#4295)
- chore(redteam): improve shell injection attack generation (#4304)
- chore(redteam): update goal extraction logic (#4285)
- chore(webui): add highlight count to eval view (#4249)
- docs: update GPT-4o to GPT-4.1 references (#4296)
- docs: refresh getting started models section (#4290)
- docs: standardize file references to use file:// scheme (#4291)
- docs: add descriptions to example configs (#4283)

### Fixed

- fix(webui): restore dark mode cell highlighting without breaking status pill visibility (#4300)
- fix(redteam): set plugin severity (#4303)
- fix(redteam): remove empty values from discovery result (#4295)
- fix: improve logging when inheriting from OpenAiChatCompletionProvider (#4110)

### Dependencies

- chore(deps): bump @aws-sdk/client-bedrock-runtime from 3.821.0 to 3.823.0 (#4306)
- chore(deps): bump openai from 5.0.1 to 5.0.2 (#4292)
- chore(deps): bump openai from 5.0.2 to 5.1.0 (#4307)
- chore(deps): bump tar-fs from 2.1.2 to 2.1.3 in npm_and_yarn group (#4293)
- chore(deps): bump version to 0.114.4 (#4309)

### Documentation

- docs(examples): update model references from gpt-4o-mini to gpt-4.1-mini (#4289)

### Tests

- test(redteam): add unit test for discover command (#4298)
- test: add unit test for src/redteam/strategies/mathPrompt.ts (#4316)
- test: add unit test for src/validators/redteam.ts (#4311)
- test: add unit test for src/redteam/plugins/shellInjection.ts (#4305)

## [0.114.3] - 2025-06-02

### Tests

- test: add unit test for src/envars.ts (#4299)

### Added

- **feat(redteam):** Update application definition flow to collect better info

### Changed

- **feat:** Display audio file variables in result table
  [#3864](https://github.com/promptfoo/promptfoo/pull/3864) by @faizanminhas
  [#4244](https://github.com/promptfoo/promptfoo/pull/4244) by @faizanminhas
- **fix:** Resolve model-graded assertion providers from providerMap
  [#4273](https://github.com/promptfoo/promptfoo/pull/4273) by @mldangelo
- **fix:** File content not being loaded when referenced with `file://` prefix in vars
  [#3793](https://github.com/promptfoo/promptfoo/pull/3793) by @adityabharadwaj198
- **fix:** Use array as type for vars
  [#4281](https://github.com/promptfoo/promptfoo/pull/4281) by @sklein12
- **test:** Add unit test for `src/globalConfig/accounts.ts`
  [#4259](https://github.com/promptfoo/promptfoo/pull/4259) by @gru-agent
- **test:** Add unit test for `src/util/config/manage.ts`
  [#4258](https://github.com/promptfoo/promptfoo/pull/4258) by @gru-agent
- **test:** Add vitest coverage for frontend pages
  [#4274](https://github.com/promptfoo/promptfoo/pull/4274) by @mldangelo
- **test:** Add unit test for `renderVarsInObject` formatting
  [#4254](https://github.com/promptfoo/promptfoo/pull/4254) by @mldangelo
- **test:** Add unit test for `src/redteam/plugins/base.ts`
  [#4233](https://github.com/promptfoo/promptfoo/pull/4233) by @gru-agent
- **test:** Add unit test for `src/redteam/providers/crescendo/index.ts`
  [#4211](https://github.com/promptfoo/promptfoo/pull/4211)
  [#4214](https://github.com/promptfoo/promptfoo/pull/4214) by @gru-agent
- **test:** Add unit test for `src/redteam/providers/crescendo/prompts.ts`
  [#4213](https://github.com/promptfoo/promptfoo/pull/4213) by @gru-agent
- **docs:** Add job board
  [#4264](https://github.com/promptfoo/promptfoo/pull/4264) by @typpo
- **docs:** Add custom policy to sidebar
  [#4272](https://github.com/promptfoo/promptfoo/pull/4272) by @typpo
- **docs:** Add native build guidance to troubleshooting section
  [#4253](https://github.com/promptfoo/promptfoo/pull/4253) by @mldangelo
- **docs:** Add anchor links to press page section headings
  [#4265](https://github.com/promptfoo/promptfoo/pull/4265) by @mldangelo
- **docs:** Add JSON schema to example
  [#4276](https://github.com/promptfoo/promptfoo/pull/4276) by @ladyofcode
- **docs:** Add schema header to example configs
  [#4277](https://github.com/promptfoo/promptfoo/pull/4277) by @mldangelo
- **docs:** Unify formatting across site
  [#4270](https://github.com/promptfoo/promptfoo/pull/4270) by @mldangelo
- **chore:** Fix open handles in readline tests preventing graceful Jest exit
  [#4242](https://github.com/promptfoo/promptfoo/pull/4242) by @mldangelo
- **chore:** Add external file loading support for `response_format` in OpenAI API
  [#4240](https://github.com/promptfoo/promptfoo/pull/4240) by @mldangelo
- **chore:** Always have unique redteam file when running live
  [#4237](https://github.com/promptfoo/promptfoo/pull/4237) by @sklein12
- **chore:** Add metadata to generated `redteam.yaml`
  [#4257](https://github.com/promptfoo/promptfoo/pull/4257) by @typpo
- **chore:** Bump `openai` from 4.103.0 to 5.0.1
  [#4250](https://github.com/promptfoo/promptfoo/pull/4250) by @dependabot
- **chore:** Redteam → red team
  [#4268](https://github.com/promptfoo/promptfoo/pull/4268) by @typpo
- **chore:** Improve dark mode highlight styling for eval cell views
  [#4269](https://github.com/promptfoo/promptfoo/pull/4269) by @mldangelo
- **chore:** Update dependencies to latest minor/patch versions
  [#4271](https://github.com/promptfoo/promptfoo/pull/4271) by @mldangelo
- **chore:** Clarify wording
  [#4278](https://github.com/promptfoo/promptfoo/pull/4278) by @typpo
- **chore:** Format estimated probes
  [#4279](https://github.com/promptfoo/promptfoo/pull/4279) by @typpo
- **chore:** Update grader for malicious code
  [#4286](https://github.com/promptfoo/promptfoo/pull/4286) by @MrFlounder
- **chore:** Add back example config to red team create flow
  [#4282](https://github.com/promptfoo/promptfoo/pull/4282) by @faizanminhas
- **chore:** Bump version 0.114.3
  [#4287](https://github.com/promptfoo/promptfoo/pull/4287) by @sklein12
- **chore(webui):** Hide diff filter option on /eval when single column
  [#4246](https://github.com/promptfoo/promptfoo/pull/4246) by @mldangelo
- **chore(webui):** Allow toggling highlight on eval outputs
  [#4252](https://github.com/promptfoo/promptfoo/pull/4252) by @mldangelo

## [0.114.2] - 2025-05-29

### Tests

- test: add unit test for src/redteam/strategies/index.ts (#4267)
- test: add unit test for src/redteam/constants.ts (#4266)
- test: add unit test for src/redteam/types.ts (#4245)
- test: add unit test for src/redteam/util.ts (#4234)
- test: add unit test for src/validators/redteam.ts (#4227)
- test: add unit test for src/redteam/plugins/bola.ts (#4226)
- test: add unit test for src/redteam/plugins/bfla.ts (#4225)
- test: add unit test for src/redteam/providers/goat.ts (#4223)
- test: add unit test for src/util/readline.ts (#4220)

### Added

- feat(redteam): Off-Topic Plugin (#4168)
- feat(redteam): Set a goal for attacks (#4217)

### Changed

- fix: fix border radius on purpose example (#4229)
- fix: resolve env variables in renderVarsInObject (issue #4143) (#4231)
- fix: Check if body is good json before sending warning (#4239)
- chore: bump version 0.114.2 (#4241)
- chore(redteam): handle null goal (#4232)

### Documentation

- docs(site): clarify deepseek model aliases and fix configuration examples (#4236)

## [0.114.1] - 2025-05-29

### Added

- feat(redteam): Target Discovery Agent (#4203)
- feat(providers): add OpenAI MCP (Model Context Protocol) support to Responses API (#4180)

### Changed

- fix: Relax private key validation (#4216)
- fix: Undefined values on red team application purpose page (#4202)
- chore: Add purpose to crescendo prompt (#4212)
- chore: Add purpose with goat generation (#4222)
- chore: Always include raw output from http provider, status code and status text (#4206)
- chore: centralize readline utilities to fix Jest open handle issues (#4219)
- chore: move http data to metadata (#4209)
- chore(redteam): tight up some graders (#4210)
- chore(redteam): tight up some graders (#4224)
- chore: bump version 0.114.1 (#4228)

## [0.114.0] - 2025-05-28

### Added

- feat(providers): Add xAI image provider (#4130)
- feat(cli): add validate command (#4134)
- feat(redteam): add camelCase strategy (#4146)

### Changed

- feat: add typed row interfaces for eval queries (#4186)
- feat: add goal/intent extraction (#4178)
- fix: isolate proxy vars in bedrock tests (#4181)
- fix: when there’s too many intents result won’t render error (#4175)
- fix: need to send auth request to api path (#4199)
- fix: Gemini MCP integration - can not parse $schema field (#4200)
- chore(redteam): add harmful plugin preset to redteam setup ui (#4132)
- chore(redteam): add label strategy-less plugins in redteam setup ui (#4131)
- chore(redteam): improve style of redteam purpose field in webui (#4124)
- chore(providers): add xai live search support (#4123)
- chore(providers): add Claude 4 support to anthropic, bedrock, and vertex providers (#4129)
- chore: bump @aws-sdk/client-bedrock-runtime from 3.816.0 to 3.817.0 (#4164)
- chore(providers): update fal provider (#4182)
- chore: remove redundant test comments (#4183)
- chore: add typed interface for MCP tool schemas (#4187)
- chore(redteam): add ToxicChat dataset as redteam plugin (#4121)
- chore(webui): add max concurrency as an option for run in browser (#4147)
- chore(app/evals): Adds Agent Discovered Information to Redteam Report (#4198)
- chore: bump version 0.114.0 (#4201)
- docs: fix DOM nesting warning and sort plugins array (#4174)
- docs: iterative jailbreak diagram (#4191)

### Fixed

- fix(prompts): splitting when PROMPTFOO_PROMPT_SEPARATOR is contained within a string with text files (#4142)
- fix(docs): Fix issue with docs links not scrolling to the top (#4195)

### Documentation

- docs(site): minimal copy page button + sanitize text (#4156)
- docs(site): scroll to top when using (#4162)
- docs(site): document missing redteam plugins (#4169)
- docs(site): restore scroll-to-top behavior on page navigation (#4176)

## [0.113.4] - 2025-05-26

### Tests

- test: add unit test for src/commands/canary.ts (#4193)
- test: add unit test for src/canary/index.ts (#4192)
- test: add unit test for src/assertions/sql.ts (#4185)
- test: re-enable sql assertion edge cases (#4184)
- test: add unit test for src/redteam/plugins/intent.ts (#4179)
- test: add unit test for src/redteam/graders.ts (#4173)
- test: add unit test for src/providers/xai/chat.ts (#4172)
- test: add unit test for src/redteam/plugins/offTopic.ts (#4171)
- test: add unit test for src/providers/xai/image.ts (#4170)
- test: add unit test for src/redteam/graders.ts (#4166)
- test: add unit test for src/providers/xai.ts (#4163)
- test: add unit test for src/redteam/constants.ts (#4161)

### Changed

- feat: Server-side pagination, filtering and search for eval results table (#4054)
- feat: add score to pass/fail in CSV and add json download (#4153)
- fix: Run red team from UI without email (#4158)
- chore: bump version 0.113.4 (#4160)
- refactor: unify React import style (#4177)
- refactor: organize xai providers into dedicated folder (#4167)
- refactor: organize bedrock providers into dedicated folder (#4165)

### Fixed

- fix(webui): defaultTest shown in webui YAML editor (#4152)

### Documentation

- docs(site): reduce sidebar padding (#4154)

## [0.113.3] - 2025-05-24

### Changed

- fix: zod error when state.answer has object (#4136)
- fix: use current working directory for redteam file if loading from cloud (#4145)
- fix: Throw error on un-supported command - redteam run with a cloud target but no config (#4144)
- fix: bias:gender plugin generation (#4126)
- chore: bump openai from 4.100.0 to 4.103.0 (#4140)
- chore: bump @aws-sdk/client-bedrock-runtime from 3.812.0 to 3.816.0 (#4137)
- chore: bump @anthropic-ai/sdk from 0.51.0 to 0.52.0 (#4138)
- chore(telemetry): add isRedteam property to telemetry events (#4149)
- build: increase build job timeout from 3 to 4 minutes (#4150)
- chore: bump version 0.113.3 (#4151)

## [0.113.2] - 2025-05-22

### Changed

- fix: intent grader crescendo (#4113)
- chore: revert telemtry changes (#4122)
- chore: bump version 0.113.2 (#4128)
- chore(cli/redteam/discover): Small improvements (#4117)

### Dependencies

- chore(deps): update peer dependencies to latest versions (#4125)

## [0.113.1] - 2025-05-21

### Tests

- test: add unit test for src/redteam/plugins/intent.ts (#4114)

### Changed

- chore(redteam): Target discovery agent by @sklein12 in [#4084](https://github.com/promptfoo/promptfoo/pull/4084)
- chore(redteam): Add log by @MrFlounder in [#4108](https://github.com/promptfoo/promptfoo/pull/4108)
- chore(redteam): Update purpose example by @MrFlounder in [#4109](https://github.com/promptfoo/promptfoo/pull/4109)
- chore(providers): Support templated URLs in HTTP by @mldangelo in [#4103](https://github.com/promptfoo/promptfoo/pull/4103)
- chore(redteam): Update default REDTEAM_MODEL from 'openai:chat:gpt-4o' to 'openai:chat:gpt-4.1-2025-04-14' by @mldangelo in [#4100](https://github.com/promptfoo/promptfoo/pull/4100)
- chore(telemetry): Add isRunningInCi flag to telemetry events by @mldangelo in [#4115](https://github.com/promptfoo/promptfoo/pull/4115)
- chore: Bump version 0.113.1 by @mldangelo in [#4116](https://github.com/promptfoo/promptfoo/pull/4116)
- docs: Add enterprise disclaimer to self-hosting by @mldangelo in [#4102](https://github.com/promptfoo/promptfoo/pull/4102)

### Fixed

- fix(redteam): Skip plugins when validation fails by @faizanminhas in [#4101](https://github.com/promptfoo/promptfoo/pull/4101)

### Dependencies

- chore(deps): Update Smithy dependencies to latest version by @mldangelo in [#4105](https://github.com/promptfoo/promptfoo/pull/4105)

## [0.113.0] - 2025-05-20

### Tests

- test: add unit test for src/assertions/llmRubric.ts (#4096)
- test: add unit test for src/telemetry.ts (#4094)

## [0.112.9] - 2025-05-20

### Fixed

- fix: target purpose not making it into redteam config (#4097)

### Changed

- chore: Remove deprecated sharing setups (#4082)
- chore: add vision grading example (#4090)

## [0.112.8] - 2025-05-20

### Changed

- feat: multilingual combinations (#4048)
- feat: add copy as markdown button to doc pages (#4039)
- fix: telemetry key (#4093)
- chore: bump @anthropic-ai/sdk from 0.50.4 to 0.51.0 (#4030)
- chore: add headers support for url remote mcp servers (#4018)
- chore(providers): Adds support for openai codex-mini-latest (#4041)
- chore(redteam): improve multilingual strategy performance and reliability (#4055)
- chore(providers): update default openai models for openai:chat alias (#4066)
- chore: Update prompt suffix help text (#4058)
- chore(docs): update model IDs in documentation to reflect latest naming convention (#4046)
- chore(redteam): introduce strategy collection for other-encodings (#4075)
- chore(webui): display currently selected eval in eval dialogue (#4079)
- chore: Improve memory usage when sharing results (#4050)
- chore(docs): Handle index.md files for copy page (#4081)
- chore: update Google Sheets fetch to use proxy helper (#4087)
- chore: simplify crypto usage in sagemaker provider (#4089)
- chore: bump version 0.112.8 (#4095)
- docs: add curl example for medical agent (#4049)
- docs: update CLI docs (#4063)
- docs: standardize code block titles (#4067)
- test: add unit test for src/redteam/commands/discover.ts (#4034)
- test: add unit test for src/redteam/commands/generate.ts (#4036)
- test: add unit test for src/providers/ai21.ts (#4056)
- test: add unit test for src/commands/eval.ts (#4062)
- test: add unit test for src/evaluatorHelpers.ts (#4037)

### Fixed

- fix(providers): AI21 response validation (#4052)
- fix(redteam): respect cliState.webUI in multilingual progressbar (#4047)
- fix(redteam): fix test count calculation for multiple strategies (#4065)
- fix(redteam): replace other-encodings with individual morse and piglatin strategies (#4064)
- fix(webui): evaluateOptions removal in YAML editor (#4059)
- fix(redteam): fix open handle in video test (#4069)
- fix(hooks): add missing results to afterAll hook context (#4071)

### Dependencies

- chore(deps): update dependencies (#4073)

### Documentation

- docs(examples): add uniform init commands to all example READMEs (#4068)

## [0.112.7] - 2025-05-15

### Tests

- test: add unit test for src/redteam/constants.ts (#4076)
- test: add unit test for src/redteam/strategies/multilingual.ts (#4060)
- test: add unit test for src/redteam/index.ts (#4057)
- test: add unit test for src/providers/openai/util.ts (#4042)
- test: add unit test for src/redteam/providers/offTopic.ts (#4028)
- test: add unit test for src/redteam/plugins/offTopic.ts (#4027)
- test: add unit test for src/redteam/constants.ts (#4026)
- test: add unit test for src/redteam/constants.ts (#4019)

### Added

- feat(redteam): add MCP plugin (#3989)
- feat(redteam): Target Purpose Discovery (#3907)

### Changed

- fix: stringify objects in matcher templates (#3896)
- fix: Azure auth headers get set to null in subclass (#4015)
- fix: move custom policies into the correct accordion (#4017)
- fix: update return type for task extract-goat-failure (#4021)
- chore: adjust framework compliance column width (#4005)
- chore: bump @aws-sdk/client-bedrock-runtime from 3.808.0 to 3.810.0 (#4012)
- chore: bump @azure/identity from 4.9.1 to 4.10.0 (#4013)
- chore: bump version 0.112.7 (#4023)
- chore: exclude response from crescendo if privacy setting is enabled (#4009)
- chore: remove accidentally committed example prompt (#4008)
- chore: update GOAT implementation (#4011)
- chore: update multilingual description (#4016)
- chore(cli): improve color of Red Team test generation table headers (#4004)
- chore(redteam): add link to view all logs at top of report (#4007)
- chore(redteam): add feature flag for purpose discovery agent (#4040)
- chore(cli/redteam/discover): Sets default turn count to 5 (#4035)

### Fixed

- fix(redteam): remove duplicate Datasets section in Plugins component (#4022)
- fix(cli): Discovery bugs (#4032)
- fix: dont bomb redteam if discovery fails (#4029)

### Documentation

- docs(blog): Agent2Agent Protocol (#3981)
- docs(examples): add OpenAI Agents SDK example (#4006)
- docs(usage): update sharing instructions with API key details (#4010)

## [0.112.6] - 2025-05-14

### Added

- feat(redteam): add EU AI Act mappings (#4000)
- feat(redteam): add gender bias plugin (#3886)
- feat(eval): add evaluation duration display (#3996)

### Changed

- fix: autowrap prompts with partial nunjucks tags (#3999)
- chore(providers): improve Perplexity API integration (#3990)
- build: add Node.js 24 support (#3941)
- chore(redteam): set plugin config type (#3982)
- chore(providers): add EU Claude 3.7 Sonnet model to Bedrock (#3998)
- chore(redteam): update iterative tree (#3987)
- chore: bump version to 0.112.6 (#4003)
- refactor: clean up providers for redteam generate (#3954)
- docs: add basic enterprise architecture diagram (#3988)
- test: add unit test for src/redteam/types.ts (#3983)

### Fixed

- fix(python): resolve paths relative to promptfooconfig when not cloud config (#4001)

### Dependencies

- chore(deps): update dependencies (#3985)

### Documentation

- docs(ci): add Azure pipelines (#3986)
- docs(ci): add Bitbucket and Travis CI (#3997)
- docs(examples): add medical agent example (#3993)
- docs(blog): add truncation marker to MCP blog post (#3984)

## [0.112.5] - 2025-05-12

### Tests

- test: add unit test for src/redteam/constants.ts (#3995)
- test: add unit test for src/redteam/plugins/mcp.ts (#3994)

### Added

- chore(cli): revert "feat(cli): adds global `--verbose` option" (#3945)

### Changed

- chore(cli): add global env-file option to all commands recursively (#3969)
- chore(cli): add global verbose option to all commands recursively (#3950)
- chore(cli): better error handling and logging for remote generation (#3965)
- chore(cli): better error handling for remote generation (#3956)
- revert: "chore: better error handling for remote generation" (#3964)
- chore(cli): better response parsing errors (#3955)
- chore(providers): add support for Amazon Nova Premier model (#3951)
- chore(redteam): improvement, include purpose in iterative attacker prompt (#3948)
- chore(redteam): minor changes to category descriptions and ordering (#3960)
- chore(redteam): order attack methods by decreasing ASR (#3959)
- chore(redteam): red teamer two words (#3976)
- chore(logger): replace console.error with logger.error in MCPClient (#3944)
- chore(providers): add google ai studio embedding provider and improve docs (#3686)
- chore: lint with type info (#3932)
- docs: how to create inline assertions for package users (#3974)
- docs: improve Docusaurus documentation instructions (#3977)
- docs: instructions on how to run the documentation (#3973)
- docs: update CLAUDE.md with additional commands and project conventions (#3972)
- docs: update user count from 75,000 to 80,000 (#3940)
- test: add unit test for src/redteam/plugins/pii.ts (#3947)

### Fixed

- fix(config): resolve relative paths in combineConfigs (#3942)
- fix(evaluator): correctly count named scores based on contributing assertions (#3968)
- fix(fetch): no proxy values should take priority in fetch (#3962)
- fix(providers): combine prompt config with provider config for bedrock (#3970)
- fix(providers): ensure correct addition for bedrock token counts (#3762)
- fix(redteam): crescendo formatting (#3952)
- fix(redteam): pii grader false positives (#3946)
- fix(redteam): shell injection false positives (#3957)
- fix(redteam): add strategy pills and output details to passed tests (#3961)

### Dependencies

- chore(deps): bump version 0.112.5 (#3980)
- chore(deps): sync dependencies (#3971)
- chore(deps): update dependencies (#3943)

### Documentation

- docs(google-vertex): fix duplicate readme (#3979)
- docs(openai): update structured output external schema file example (#3967)

## [0.112.4] - 2025-05-08

### Tests

- test: add unit test for src/redteam/constants.ts (#3963)
- test: add unit test for src/commands/view.ts (#3928)
- test: add unit test for src/redteam/commands/setup.ts (#3923)
- test: add unit test for src/constants.ts (#3922)
- test: add unit test for src/redteam/commands/report.ts (#3921)
- test: add unit test for src/redteam/types.ts (#3912)

### Added

- feat(assertions): add PI scorer (#3799)
- feat(redteam): add video strategy (#3820)
- feat(evals): optionally time out eval steps (#3765)

### Changed

- fix: foreign key error in better-sqlite3 and adapt new transaction API (#3937)
- chore(cli): add global `--verbose` option (#3931)
- chore(redteam): implement agentic plugin UI (#3880)
- chore(providers): improve error message in http provider transform (#3910)
- chore(cloud): improve error messages on cloud requests (#3934)
- chore: bump version 0.112.4 (#3939)
- chore(telemetry): implement minor telemetry changes (#3895)
- chore(telemetry): remove assertion-used event (#3894)
- chore(assertions): add throw error option for LLM Rubric if provider doesn't return a result or errors out (#3909)
- chore(cli): allow sharing urls with auth credentials (#3903)
- revert: "chore(cli): allow sharing urls with auth credentials" (#3918)
- refactor: improve self hosting environment variable handling (#3920)
- test: add unit test for src/models/eval.ts (#3904)
- test: add unit test for src/python/pythonUtils.ts (#3915)
- test: add unit test for src/redteam/constants.ts (#3881)
- test: fix huggingface dataset tests to mock environment variables (#3936)

### Fixed

- fix(redteam): filter null values in harmful completion provider output (#3908)
- fix(python): increase timeout for python path validation (#3914)
- fix(cli): read `.env` file prior to calling env var getters (#3892)

### Dependencies

- chore(deps): bump @anthropic-ai/sdk from 0.40.1 to 0.41.0 (#3930)
- chore(deps): bump @aws-sdk/client-bedrock-runtime from 3.799.0 to 3.803.0 (#3898)
- chore(deps): bump @aws-sdk/client-bedrock-runtime from 3.803.0 to 3.804.0 (#3913)
- chore(deps): bump openai from 4.96.2 to 4.97.0 (#3890)

### Documentation

- docs(http-provider): add documentation about returning object for custom parser (#3897)
- docs(http-provider): fix missing return statement in HTTP provider example (#3925)
- docs(blog): fix scroll to top when linking into blog post (#3889)
- docs(assertions): improve PI scorer documentation (#3924)
- docs(redteam): add memory poisoning plugin documentation (#3867)
- docs(usage): add information about HTTP Basic Authentication (#3919)
- docs(site): fix landing page content jumping on step switch (#3891)
- docs(blog): add mcp blog (#3893)

## [0.112.3] - 2025-05-02

### Tests

- test: add unit test for src/util/convertEvalResultsToTable.ts (#3876)
- test: add unit test for src/models/evalResult.ts (#3875)
- test: add unit test for src/types/index.ts (#3874)

### Changed

- Red team: Added memory poisoning plugin ([#3785](https://github.com/promptfoo/promptfoo/pull/3785)) @will-holley
- CLI: Improved progress bar visualization with thread grouping ([#3768](https://github.com/promptfoo/promptfoo/pull/3768)) @AISimplyExplained
- Improved red team strategy documentation ([#3870](https://github.com/promptfoo/promptfoo/pull/3870)) @mldangelo
- Bumped version to 0.112.2 ([#3872](https://github.com/promptfoo/promptfoo/pull/3872)) @sklein12
- Bumped version to 0.112.3 ([#3877](https://github.com/promptfoo/promptfoo/pull/3877)) @sklein12
- Implemented plumbing and prompt enabling customers to use cloud attacker and unified configurations ([#3852](https://github.com/promptfoo/promptfoo/pull/3852)) @MrFlounder
- Optimized Meteor tests for improved performance ([#3869](https://github.com/promptfoo/promptfoo/pull/3869)) @mldangelo
- Optimized Nova Sonic tests for improved performance ([#3868](https://github.com/promptfoo/promptfoo/pull/3868)) @mldangelo
- Retrieve unified config with provider from cloud ([#3865](https://github.com/promptfoo/promptfoo/pull/3865)) @sklein12
- Dataset plugins now clearly marked in setup UI ([#3859](https://github.com/promptfoo/promptfoo/pull/3859)) @mldangelo
- Moved maybeLoadFromExternalFile to file.ts ([#3851](https://github.com/promptfoo/promptfoo/pull/3851)) @benbuzz790

## [0.112.2] - 2025-05-01

### Tests

- test: add unit test for src/redteam/constants.ts (#3860)

### Added

- **feat(providers):** support Google Search grounding [#3800](https://github.com/promptfoo/promptfoo/pull/3800)
- **feat(providers):** mcp support for all models that support function calling [#3832](https://github.com/promptfoo/promptfoo/pull/3832)
- **feat(providers):** Add support for Amazon nova-sonic [#3713](https://github.com/promptfoo/promptfoo/pull/3713)

### Changed

- **fix:** allow escaping of `{{ }}` placeholders in prompts [#3858](https://github.com/promptfoo/promptfoo/pull/3858)
- **fix:** Trim CSV assertion values [#3863](https://github.com/promptfoo/promptfoo/pull/3863)
- **chore(providers):** add llama4 support for bedrock [#3850](https://github.com/promptfoo/promptfoo/pull/3850)
- **chore:** make custom metrics more obviously clickable [#3682](https://github.com/promptfoo/promptfoo/pull/3682)
- **refactor:** colocate fetching evalID [#3715](https://github.com/promptfoo/promptfoo/pull/3715)
- **chore:** Respect Max text length for variable cells in results table [#3862](https://github.com/promptfoo/promptfoo/pull/3862)
- **docs:** updates to grading documentation [#3848](https://github.com/promptfoo/promptfoo/pull/3848)
- **docs:** add false positives [#3857](https://github.com/promptfoo/promptfoo/pull/3857)
- **chore(workflows):** update permissions in GitHub workflows [#3849](https://github.com/promptfoo/promptfoo/pull/3849)
- **chore:** bump `openai` from 4.96.0 to 4.96.2 [#3853](https://github.com/promptfoo/promptfoo/pull/3853)
- **chore:** bump `vite` from 6.2.6 to 6.2.7 [#3856](https://github.com/promptfoo/promptfoo/pull/3856)
- **chore:** bump `@aws-sdk/client-bedrock-runtime` from 3.798.0 to 3.799.0 [#3854](https://github.com/promptfoo/promptfoo/pull/3854)
- **chore:** bump `@aws-sdk/client-bedrock-runtime` from 3.797.0 to 3.798.0 [#3843](https://github.com/promptfoo/promptfoo/pull/3843)
- **chore:** bump `@anthropic-ai/sdk` from 0.40.0 to 0.40.1 [#3842](https://github.com/promptfoo/promptfoo/pull/3842)
- **chore:** bump `formidable` from 3.5.2 to 3.5.4 [#3845](https://github.com/promptfoo/promptfoo/pull/3845)

### Fixed

- **fix(sharing):** sharing to self-hosted [#3839](https://github.com/promptfoo/promptfoo/pull/3839)
- **fix(webui):** align settings icon to top right in strategy cards [#2938](https://github.com/promptfoo/promptfoo/pull/2938)

### Documentation

- **docs(site):** improve pricing page [#3790](https://github.com/promptfoo/promptfoo/pull/3790)

## [0.112.1] - 2025-04-29

### Tests

- test: add unit test for src/share.ts (#3840)

### Changed

- chore: set telemetry key (#3838)
- chore: improve chunking (#3846)
- chore: bump version 0.112.1 (#3847)

## [0.112.0] - 2025-04-29

### Added

- feat(env): allow every env variable to be overridden within the env block in a promptfoo config (#3786)
- feat(redteam): homoglyph strategy (#3811)
- feat(redteam): add more encodings (#3815)
- feat(providers): add cerebras provider (#3814)

### Changed

- feat: persist search in url (#3717)
- feat: METEOR score (#3776)
- feat: enable custom response parser to optionally return provider response (#3824)
- fix: update dependencies to address npm audit issues (#3791)
- fix: accordion positioning in plugins view (#3807)
- fix: results api returns elements ordered by date (#3826)
- chore: write static plugin severity to metadata (#3783)
- chore: respect redteam commandLineOptions from config (#3782)
- chore: update telemetry endpoint (#3751)
- chore: add cloud log in link (#3787)
- chore: bump h11 from 0.14.0 to 0.16.0 in /examples/python-provider in the pip group across 1 directory (#3794)
- chore: bump openai from 4.95.1 to 4.96.0 (#3792)
- chore: bump h11 from 0.14.0 to 0.16.0 in /examples/redteam-langchain in the pip group across 1 directory (#3796)
- chore: add target option to cli redteam run (#3795)
- chore: bump @aws-sdk/client-bedrock-runtime from 3.787.0 to 3.796.0 (#3802)
- refactor: remove if string check (#3801) (Refactor categorized as chore)
- chore: add info banner for community red teams (#3809)
- chore(examples): remove moderation assertions from foundation model redteam (#3804)
- refactor: remove unused datasetGenerationProvider in favor of synthesizeProvider (#3818) (Refactor categorized as chore)
- chore: resolve relative provider paths from cloud configs (#3805)
- chore: bump @aws-sdk/client-bedrock-runtime from 3.796.0 to 3.797.0 (#3829)
- chore: bump @anthropic-ai/sdk from 0.39.0 to 0.40.0 (#3828)
- chore: bump version 0.112.0 (#3844)
- docs: donotanswer example (#3780)
- docs: "red team" two words (#3798)
- docs: add self-hosting caveats (#3808)
- docs: add CLAUDE.md (#3810)
- test: add unit test for src/redteam/plugins/xstest.ts (#3779)
- test: add unit test for src/models/eval.ts (#3827)

### Fixed

- fix(provider): OpenAI Realtime history issue (#3719)
- fix(matchers): score results correctly with trailing newlines. (#3823)
- fix(webui): overlapping text results pill on narrow screens (#3831)
- fix(build): add missing strategy entries for build (#3836)

### Dependencies

- chore(deps): update react-router-dom to v7.5.2 (#3803)
- chore(deps): move 'natural' to peer dependency (#3813)

### Documentation

- docs(plugins): `harmful:bias` => `bias` name correction (#3731)
- docs(vertex): put setup and config at the top (#3830)
- docs(site): add redirect from /docs to /docs/intro (#3837)

## [0.111.1] - 2025-04-22

### Tests

- test: add unit test for src/providers/mcp/client.ts (#3835)
- test: add unit test for src/providers/mcp/transform.ts (#3834)
- test: add unit test for src/redteam/strategies/simpleVideo.ts (#3822)
- test: add unit test for src/redteam/strategies/index.ts (#3821)
- test: add unit test for src/providers/cerebras.ts (#3819)
- test: add unit test for src/redteam/strategies/otherEncodings.ts (#3817)
- test: add unit test for src/redteam/strategies/index.ts (#3816)
- test: add unit test for src/redteam/strategies/homoglyph.ts (#3812)
- test: add unit test for src/util/file.ts (#3806)
- test: add unit test for src/envars.ts (#3788)

### Changed

- chore(release): bump version to 0.111.1 (#3778)
- chore(ui): capitalize "UI" in text (#3773)

### Fixed

- fix(redteam): correct the URL format in XSTest plugin (#3777)

### Dependencies

- chore(deps): bump @azure/identity from 4.9.0 to 4.9.1 (#3775)

### Documentation

- docs(about): add Ben Shipley to team section (#3758)

## [0.111.0] - 2025-04-21

### Tests

- test: add unit test for src/providers/defaults.ts (#3757)

### Added

- feat(grading): update OpenAI grading model to GPT-4.1 (#3741)
- feat(assertions): modify LLM Rubric rubricPrompt rendering to support arbitrary objects (#3746)
- feat(redteam): add donotanswer plugin (#3754)
- feat(redteam): add xstest plugin (#3771)
- feat(webui): add anchor link to specific row and show on top (#1582)

### Changed

- chore!(redteam): default to outputting generated Redteam config in same dir as input config (#3721)
- chore(providers): add support for gemini-2.5-flash (#3747)
- chore: use ajv with formats everywhere (#3716)
- chore(cli): improve readline handling and tests (#3763)
- chore(eval): add warning for redteam config without test cases (#3740)
- chore(providers): increase max output tokens for `google:gemini-2.5-pro-exp-03-25` to 2048 in Gemini example (#3753)
- chore(redteam): add canGenerateRemote property to redteam plugins (#3761)
- chore(webui): improve Eval Quick Selector (cmd+k) (#3742)
- chore: bump version to 0.111.0 (#3772)
- docs: update homepage (#3733)
- test: add unit test for src/redteam/plugins/donotanswer.ts (#3755)

### Dependencies

- chore(deps): bump @azure/identity from 4.8.0 to 4.9.0 (#3737)
- chore(deps): bump openai from 4.94.0 to 4.95.0 (#3736)
- chore(deps): bump openai from 4.95.0 to 4.95.1 (#3766)

### Documentation

- docs(redteam): add donotanswer to sidebar and plugins list (#3767)
- docs(redteam): add isRemote to all harmful plugins (#3769)
- docs(providers): update model IDs to latest versions (#3770)
- docs(about): add Asmi Gulati to team section (#3760)
- docs(about): add Matthew Bou to team section (#3759)

## [0.110.1] - 2025-04-17

### Added

- feat(openai): add support for GPT-4.1 model by [@mldangelo](https://github.com/promptfoo/promptfoo/pull/3698)
- feat(openai): add support for o4-mini reasoning model by [@mldangelo](https://github.com/promptfoo/promptfoo/pull/3727)
- feat(openai): add support for o4-mini reasoning model (#3727)

### Changed

- feat: Change pass rate to ASR and add export in report by [@sklein12](https://github.com/promptfoo/promptfoo/pull/3694)
- fix: Update prompt extraction to work in more scenarios without providing a prompt by [@sklein12](https://github.com/promptfoo/promptfoo/pull/3697)
- fix: google is valid function call allow property_ordering field in tool schema by [@abrayne](https://github.com/promptfoo/promptfoo/pull/3704)
- fix: settings positioning in strategies view by [@typpo](https://github.com/promptfoo/promptfoo/pull/3723)
- fix: stricter test for null or undefined in transform response by [@typpo](https://github.com/promptfoo/promptfoo/pull/3730)
- chore(dependencies): update dependencies to latest versions by [@mldangelo](https://github.com/promptfoo/promptfoo/pull/3693)
- chore: rename owasp plugin presets by [@typpo](https://github.com/promptfoo/promptfoo/pull/3695)
- chore: expand frameworks section by [@typpo](https://github.com/promptfoo/promptfoo/pull/3700)
- chore(self-hosting): update self-hosting instructions by [@mldangelo](https://github.com/promptfoo/promptfoo/pull/3701)
- chore: bump openai from 4.93.0 to 4.94.0 by [@dependabot](https://github.com/promptfoo/promptfoo/pull/3702)
- chore(cli): When sharing, show auth-gate prior to re-share confirmation by [@will-holley](https://github.com/promptfoo/promptfoo/pull/3706)
- chore: email verification analytics by [@sklein12](https://github.com/promptfoo/promptfoo/pull/3708)
- chore(cli): improves robustness of hasEvalBeenShared util by [@will-holley](https://github.com/promptfoo/promptfoo/pull/3709)
- chore: easily remove plugins/strats from review page by [@typpo](https://github.com/promptfoo/promptfoo/pull/3711)
- chore: bump the npm_and_yarn group with 2 updates by [@dependabot](https://github.com/promptfoo/promptfoo/pull/3714)
- chore(cli): Health check API before running Redteam by [@will-holley](https://github.com/promptfoo/promptfoo/pull/3718)
- chore: make strategies configurable where applicable by [@typpo](https://github.com/promptfoo/promptfoo/pull/3722)
- chore: remove moderation assertions from foundation model redteam example by [@mldangelo](https://github.com/promptfoo/promptfoo/pull/3725)
- chore(cli): Improve description of Redteam run command by [@will-holley](https://github.com/promptfoo/promptfoo/pull/3720)
- chore: better parsing by [@MrFlounder](https://github.com/promptfoo/promptfoo/pull/3732)
- docs: add owasp selection image by [@typpo](https://github.com/promptfoo/promptfoo/pull/3696)
- docs: best-of-n documentation fixes by [@typpo](https://github.com/promptfoo/promptfoo/pull/3712)
- perf(webui): Reduce memory usage of eval results by [@will-holley](https://github.com/promptfoo/promptfoo/pull/3678)
- refactor: update export syntax for functions by [@mldangelo](https://github.com/promptfoo/promptfoo/pull/3734)
- test: add unit test for src/providers/google/util.ts by [@gru-agent](https://github.com/promptfoo/promptfoo/pull/3705)
- test: add unit test for src/redteam/commands/poison.ts by [@gru-agent](https://github.com/promptfoo/promptfoo/pull/3728)
- chore: bump version 0.110.1 (#3739)
- refactor: update export syntax for functions (#3734)

### Fixed

- fix(providers): output json rather than string from google live provider by [@abrayne](https://github.com/promptfoo/promptfoo/pull/3703)
- fix(cli): Use correct url for sharing validation by [@will-holley](https://github.com/promptfoo/promptfoo/pull/3710)
- fix(cli/redteam/poison): Write docs to the output dir by [@will-holley](https://github.com/promptfoo/promptfoo/pull/3726)
- fix(evaluator): handle prompt rendering errors gracefully by [@mldangelo](https://github.com/promptfoo/promptfoo/pull/3729)
- fix: stricter test for null or undefined in transform response (#3730)
- fix(evaluator): handle prompt rendering errors gracefully (#3729)

### Documentation

- docs(sharing): add troubleshooting section for upload issues by [@mldangelo](https://github.com/promptfoo/promptfoo/pull/3699)

## [0.110.0] - 2025-04-14

### Tests

- test: add unit test for src/redteam/commands/poison.ts (#3728)
- test: add unit test for src/providers/google/util.ts (#3705)
- test: add unit test for src/app/src/pages/eval/components/TableSettings/hooks/useSettingsState.ts (#3679)

### Added

- feat(assertions): add GLEU metric (#3674)
- feat(providers): add Grok-3 support (#3663)
- feat(providers): add support for AWS Bedrock Knowledge Base (#3576)
- feat(openai): add support for GPT-4.1 model (#3698)
- feat: Change pass rate to ASR and add export (#3694)

### Changed

- fix: correct formatting issues (#3688)
- chore(webui): add X to report drawer (#3680)
- chore(share): improve error message on sharing (#3654)
- chore(redteam): implement reset button for strategies (#3684)
- chore(report): make eval output text expansion clearer (#3681)
- chore(report): make it clearer that plugins on the report can be clicked (#3683)
- chore(webui): change model to target in report view (#3646)
- chore(strategies): update Large preset strategies (#3675)
- chore(docker): update base images to Node.js 22 (#3666)
- chore(redteam): make audio strategy remote-only (#3618)
- chore(redteam): remove stale check for buildDate when fetching a config from cloud (#3658)
- docs: improve styles on nav buttons (#3637)
- docs: update user count to 75,000+ (#3662)
- refactor: change multimodal live to live (#3657)
- refactor(util): consolidate tool loading and rendering (#3642)
- test: add unit test for src/commands/auth.ts (#3652)
- chore: easily remove plugins/strats from review page (#3711)
- perf(webui): Reduce memory usage of eval results (#3678)
- chore: bump version 0.110.0 (#3692)
- chore: better parsing (#3732)
- chore: remove moderation assertions from foundation model redteam example (#3725)
- chore: make strategies configurable where applicable (#3722)
- chore(cli): Improve description of Redteam run command (#3720)
- chore(cli): Health check API before running Redteam (#3718)
- chore: bump the npm_and_yarn group with 2 updates (#3714)
- chore(cli): improves robustness of hasEvalBeenShared util (#3709)
- chore: email verification analytics (#3708)
- chore(cli): When sharing, show auth-gate prior to re-share confirmation (#3706)
- chore: bump openai from 4.93.0 to 4.94.0 (#3702)
- chore: expand frameworks section (#3700)
- chore: rename owasp plugin presets (#3695)
- chore(dependencies): update dependencies to latest versions (#3693)

### Fixed

- fix(auth): remove deprecated login flow (#3650)
- fix(evals): implement sharing idempotence (#3653)
- fix(huggingface): disable var expansion for huggingface datasets to prevent array field expansion (#3687)
- fix(logger): resolve `[Object object]` empty string error (#3638)
- fix(providers): address scenario where type refers to function field rather than schema type (#3647)
- fix(providers): handle transformRequest for Raw HTTP (#3665)
- fix(providers): resolve Google Vertex AI output format (#3660)
- fix(providers): support gemini system_instruction prompt format (#3672)
- fix(share): add backward compatibility for '-y' flag (#3640)
- fix(share): ensure promptfoo share respects sharing config from promptfooconfig.yaml (#3668)
- fix(testCaseReader): make JSON test file parsing preserve test case structure (#3651)
- fix(webui): fix eval comparison mode filter (#3671)
- fix(cli/redteam/poison): Write docs to the output dir (#3726)
- fix: settings positioning in strategies view (#3723)
- fix(cli): Use correct url for sharing validation (#3710)
- fix: google is valid function call allow property_ordering field in tool schema (#3704)
- fix(providers): output json rather than string from google live provider (#3703)
- fix: Update prompt extraction to work in more scenarios without providing a prompt (#3697)

### Dependencies

- chore(deps): bump @aws-sdk/client-bedrock-runtime from 3.784.0 to 3.785.0 (#3644)
- chore(deps): bump @aws-sdk/client-bedrock-runtime from 3.785.0 to 3.787.0 (#3670)
- chore(deps): bump openai from 4.92.1 to 4.93.0 (#3643)
- chore(deps): bump vite from 6.2.5 to 6.2.6 in the npm_and_yarn group (#3677)

### Documentation

- docs(nav): add lm security db to nav (#3690)
- docs(blog): add interactive blog on invisible Unicode threats (#3621)
- docs: best-of-n documentation fixes (#3712)
- docs(self-hosting): update self-hosting instructions (#3701)
- docs(sharing): add troubleshooting section for upload issues (#3699)
- docs: add owasp selection image (#3696)

## [0.109.1] - 2025-04-08

### Added

- feat: Eval sharing idempotence (#3608)

### Changed

- chore(schema): make extensions field nullable (#3611)
- chore(webui): add multi-turn tool discovery to UI (#3622)
- chore(scripts): ensure GitHub CLI is installed in preversion (#3614)
- refactor(share): improve formatting of cloud sharing instructions (#3628)
- refactor(tests): consolidate and reorganize test files (#3616)
- chore: bump version 0.109.1 (#3634)
- chore: bump version 0.109.0 (#3613)

### Fixed

- fix(assertions): handle both string and object outputs from llm-rubric providers (#3624)
- fix(assertions): fix google is-valid-function-call (#3625)
- fix(eval): handle providers array with file references to multiple providers (#3617)

### Dependencies

- chore(deps): bump @aws-sdk/client-bedrock-runtime from 3.782.0 to 3.784.0 (#3619)
- chore(deps): bump openai from 4.91.1 to 4.92.1 (#3620)
- chore(deps): update dependencies to resolve vulnerabilities (#3631)

### Documentation

- docs(contributing): add guidance on adding a new assertion (#3610)
- docs(enterprise): add enterprise documentation (#3596)
- docs(moderation): update moderation documentation for LlamaGuard 3 (#3630)
- docs(providers): clarify AWS Bedrock credential resolution order (#3633)
- docs(providers): improve Lambda Labs documentation (#3615)

### Tests

- test(providers): add unit test for src/providers/google/util.ts (#3626)
- test: add unit test for src/commands/share.ts (#3641)
- test: add unit test for src/app/src/pages/eval/components/store.ts (#3635)
- test: add unit test for src/types/index.ts (#3612)

## [0.109.0] - 2025-04-08

### Added

- feat(eval): track assertion tokens in token usage (#3551)
- feat(plugins): add CCA plugin with documentation and grader (#3590)
- feat(providers): add Google valid function call support (#3605)
- feat(providers): add Lambda Labs integration (#3601)
- feat(webui): add pass rate column (#3580)

### Changed

- chore(api): prefix API routes with /api/v1/ (#3587)
- chore(evals): remove print option from evals data grid (#3595)
- chore(webui): update provider selector in create eval page (#3597)

### Fixed

- fix(dataset): resolve issue when generating a dataset without a `providers` key in configuration (#3603)
- fix(server): prevent server crash when unknown model is selected (#3593)

### Dependencies

- chore(deps): bump vite from 6.2.4 to 6.2.5 in the npm_and_yarn group (#3594)
- chore(deps): bump @aws-sdk/client-bedrock-runtime from 3.779.0 to 3.782.0 (#3592)

### Documentation

- docs(plugins): add llms.txt plugin and convert config to TypeScript (#3600)
- docs(plugins): remove duplicate plugins in list (#3599)
- docs(providers): add Llama 4 model details (#3598)
- docs(self-hosting): clarify configuration and sharing options (#3591)

## [0.108.0] - 2025-04-03

### Tests

- test: add unit test for src/providers/lambdalabs.ts (#3602)

### Added

- feat(sharing): migrate sharing to promptfoo.app (#3572)
- feat(providers): add Google AI Studio tool use (#3564)
- feat(providers): add promptfoo model endpoint (#3534)
- feat(providers): implement Google Live mock stateful API (#3500)
- feat(redteam): add multi-turn tool discovery plugin (#3448)
- feat(dataset-generation): output generated datasets as CSV (#3573)

### Changed

- chore(redteam): add OWASP red team mappings (#3581)
- chore(webui): link URLs in metadata (#3569)
- chore(webui): use datagrids for Prompts, Datasets, and History (#3556)
- chore(build): split test and build jobs for faster CI workflow (#3586)
- chore: 0.108.0 (#3589)
- docs: add link to API reference (#3583)
- docs: add screenshot (#3582)
- docs: update docs around Google tools and rename multimodal live (#3578)
- refactor: rename vertexUtil to util and Google provider to AIS provider (#3567)
- test: add unit test for src/commands/generate/dataset.ts (#3575)

### Fixed

- fix(providers): make AIStudio & Live handle system prompts as thoroughly as vertex (#3588)
- fix(providers): enable Google to load tools from vars (#3579)
- fix(csv): update CSV docs and trim whitespace for keys in CSV test files (#3571)

### Dependencies

- chore(deps): bump @aws-sdk/client-bedrock-runtime from 3.778.0 to 3.779.0 (#3563)
- chore(deps): bump openai from 4.90.0 to 4.91.0 (#3562)
- chore(deps): bump openai from 4.91.0 to 4.91.1 (#3577)
- chore(deps): update jspdf and dompurify dependencies (#3585)
- chore(deps): update to vite 6 (#3584)

### Documentation

- docs(azure): add guidance on configuring DeepSeek models (#3559)

## [0.107.7] - 2025-04-01

### Added

- feat(evals): add evals index page (#3554)
- feat(guardrails): implement adaptive prompting guardrails (#3536)
- feat(prompts): add support for loading prompts from CSV files (#3542)
- feat(providers): load arbitrary files in nested configs in python provider (#3540)
- feat(redteam): add UnsafeBench plugin for testing unsafe image handling (#3422)

### Changed

- chore: fix type of Prompt to use omit (#3526)
- chore: hide navbar during report PDF generation (#3558)
- chore(dependencies): update package dependencies to latest versions (#3544)
- docs: add openapi reference page (#3550)
- docs: add foundation model guide (#3531)
- docs: rename guide (#3546)
- docs: update multi modal guide (#3547)
- refactor: improve google types (#3549)
- refactor: unify google apis (#3548)
- test: add unit test for src/python/pythonUtils.ts (#3508)
- chore: bump @aws-sdk/client-bedrock-runtime from 3.775.0 to 3.777.0 (#3521)
- chore: bump @aws-sdk/client-bedrock-runtime from 3.777.0 to 3.778.0 (#3541)
- chore: bump openai from 4.89.1 to 4.90.0 (#3520)
- chore: bump version 0.107.7 (#3560)
- chore: bump vite from 5.4.15 to 5.4.16 in the npm_and_yarn group (#3555)
- Revert "docs(azure): add guidance on configuring DeepSeek models" (#3561)

### Fixed

- fix(assertions): include reason in python score threshold message (#3528)
- fix(assertions): log all reasons in g-eval (#3522)
- fix(datasets): add support for jsonl test cases (#3533)
- fix(http): template strings directly in url (#3525)
- fix(providers): add logging and fix custom python provider caching (#3507)
- fix(redteam): correct tool count (#3557)
- fix(webui): handle : characters better in metadata search (#3530)

### Documentation

- docs(azure-example): update assistant prompts and test cases (#3529)
- docs(red-team): add metadata to foundation models guide (#3532)
- docs(sagemaker): improve documentation (#3539)
- docs(troubleshooting): add guidance for better-sqlite version mismatch (#3537)

## [0.107.6] - 2025-03-28

### Tests

- test: add unit test for src/models/eval.ts (#3553)
- test: add unit test for src/prompts/processors/csv.ts (#3543)
- test: add unit test for src/providers/promptfooModel.ts (#3535)

### Added

- feat(providers): add support for Amazon SageMaker (#3413)

### Changed

- feat: litellm provider (#3517)
- fix: handle circular provider references (#3511)
- chore: bump openai from 4.89.0 to 4.89.1 (#3509)
- chore(blog): improve pagination and post grid UI (#3504)
- chore: add support for `apiKeyRequired` in openai provider (#3513)
- chore: bump version 0.107.6 (#3519)
- docs: owasp red teaming guide (#3101)

### Fixed

- fix(providers): support token counting for every major type of bedrock model (#3506)
- fix(env): add override option to dotenv.config for --env-file support (#3502)

## [0.107.5] - 2025-03-26

### Tests

- test: add unit test for src/providers/openai/index.ts (#3514)
- test: add unit test for src/models/evalResult.ts (#3512)

### Added

- feat(csv): add CSV metadata column support with array values (#2709)

### Changed

- chore: add filepaths to debug output (#3464)
- chore: remove generate test cases button from UI (#3475)
- chore(content): update user statistics (#3460)
- chore(providers): add support and docs for gemini 2.5 pro to Google Chat Provider (#3485)
- chore(providers): support refusal and JSON schemas in openai responses api (#3456)
- chore(providers): update openai model costs and add missing models (#3454)
- chore(redteam): add a PlinyGrader to more accurately grade Pliny results (#3478)
- chore: bump @aws-sdk/client-bedrock-runtime from 3.758.0 to 3.772.0 (#3452)
- chore: bump @aws-sdk/client-bedrock-runtime from 3.772.0 to 3.774.0 (#3482)
- chore: bump @aws-sdk/client-bedrock-runtime from 3.774.0 to 3.775.0 (#3498)
- chore: bump openai from 4.88.0 to 4.89.0 (#3451)
- chore: bump version 0.107.5 (#3505)
- chore: bump vite from 5.4.14 to 5.4.15 in the npm_and_yarn group (#3483)
- docs: ensure consistent redteam flag usage in guides (#3477)
- docs: reduce size of profile pic (#3484)
- test: add unit test for src/app/src/pages/redteam/setup/components/strategies/utils.ts (#3495)
- test: add unit test for src/providers/openai/util.ts (#3455)

### Fixed

- fix(togetherai): ensure max_tokens is respected in configuration (#3468)
- fix(providers): handle malformed response in a21 (#3465)
- fix(csv): newlines in CSVs (#3459)
- fix(providers): simulated user bugs (#3463)
- fix(assertions): replace logical OR with nullish coalescing for thresholds (#3486)
- fix(redteam): filter out template variables in entity extraction (#3476)
- fix(redteam): type of ALL_STRATEGIES to be as const (#3494)

### Dependencies

- chore(deps): update dependencies to latest versions (#3453)

### Documentation

- docs(contributing): enhance contributing guide with additional details and formatting (#3457)
- docs(examples): improve instructions for running 4o vs. 4o mini example (#3474)
- docs(multilingual): improve multilingual strategy documentation (#3487)
- docs(readme): improve README formatting and add new sections (#3461)
- docs(security): add security policy (#3470)
- docs(site): add Faizan to team page (#3473)
- docs(site): add will to team page (#3472)

## [0.107.4] - 2025-03-20

### Tests

- test: add unit test for src/assertions/similar.ts (#3490)
- test: add unit test for src/assertions/rouge.ts (#3489)
- test: add unit test for src/assertions/levenshtein.ts (#3488)
- test: add unit test for src/redteam/graders.ts (#3479)
- test: add unit test for src/logger.ts (#3467)
- test: add unit test for src/redteam/providers/toolDiscoveryMulti.ts (#3450)
- test: add unit test for src/redteam/graders.ts (#3449)
- test: add unit test for src/providers/openai/util.ts (#3441)

### Added

- feat(providers): Added support for OpenAI Responses API (#3440)

### Changed

- chore(dependencies): Bumped OpenAI from 4.87.4 to 4.88.0 (#3436)
- chore(webui): Included error message in toast (#3437)
- chore(providers): Added o1-pro (#3438)
- chore(scripts): Specified repository for postversion PR creation (#3432)
- test: Added unit test for src/evaluatorHelpers.ts (#3430)
- chore: bump version 0.107.4 (#3447)

### Fixed

- fix(Dockerfile): Created .promptfoo directory in Dockerfile and removed initContainer (#3435)
- fix(providers): Fixed caching behavior for Azure assistants (#3443)
- fix(providers): Resolved Go provider CallApi redeclaration issue (#3414)
- fix(redteam): Added missing constants for RAG poisoning plugin (#3375)

### Documentation

- docs(blog): Added misinformation blog post (#3433)
- docs(examples): Added redteam-azure-assistant example (#3446)
- docs(redteam): Added guidance on purpose for image redteams (#3444)
- docs(redteam): Created guides section under red teaming (#3445)
- docs(site): Added responsible disclosure policy (#3434)

## [0.107.3] - 2025-03-19

### Tests

- test: add unit test for src/providers/azure/util.ts (#3427)
- test: add unit test for src/providers/azure/warnings.ts (#3426)

### Changed

- chore(providers): improve Azure Assistant integration (#3424)
- chore(providers): add Google multimodal live function callbacks (#3421)
- refactor(providers): split Azure provider into multiple files and update model pricing (#3425)
- docs: add multi-modal redteam example (#3416)
- chore: bump version 0.107.3 (#3431)

### Dependencies

- chore(deps): bump openai from 4.87.3 to 4.87.4 (#3428)

## [0.107.2] - 2025-03-17

### Tests

- test: add unit test for src/redteam/graders.ts (#3423)
- test: add unit test for src/providers/golangCompletion.ts (#3415)

### Added

- feat(assertions): update factuality grading prompt to improve compatibility across many different providers (#3408)
- feat(providers): add support for OpenAI Realtime API (#3383)
- feat(providers): update default Anthropic providers to latest version (#3388)

### Changed

- chore(cli): set PROMPTFOO_INSECURE_SSL to true by default (#3397)
- chore(webui): add success filter mode (#3387)
- chore(webui): add more copying options in EvalOutputPromptDialog (#3379)
- chore(onboarding): update presets (#3411)
- chore(auth): improve login text formatting (#3389)
- chore(init): add fallback to 'main' branch for example fetching (#3417)
- chore(prompts): remove unused prompts from grading.ts (#3407)
- chore(redteam): update entity extraction prompt (#3405)
- refactor(providers): split Anthropic provider into modular components (#3406)
- chore: bump version 0.107.2 (#3419)
- revert: "fix(workflow): temporarily disable redteam-custom-enterprise-server job" (#3418)

### Fixed

- fix(providers): update Bedrock output method signature (#3409)
- fix(redteam): correct strategyId for jailbreak (#3399)

### Dependencies

- chore(deps): update dependencies to latest stable versions (#3385)

### Documentation

- docs(blog): add data poisoning article (#2566)
- docs(examples): update Amazon Bedrock provider documentation (#3401)
- docs(guides): add documentation on testing guardrails (#3403)
- docs(guides): add more content on agent and RAG testing (#3412)
- docs(providers): update AWS Bedrock documentation with Nova details (#3395)
- docs(redteam): remove duplicate plugin entry (#3393)
- docs(redteam): update examples (#3394)
- docs(style): introduce a cursor rule for documentation and do some cleanup (#3404)

## [0.107.1] - 2025-03-14

### Tests

- test: add unit test for src/redteam/strategies/iterative.ts (#3400)

### Fixed

- fix(workflow): temporarily disable redteam-custom-enterprise-server job (#3410)

### Changed

- chore: more copying options in EvalOutputPromptDialog (#3379)
- chore: add filter mode (#3387)
- chore(providers): update default Anthropic providers to latest version (#3388)
- chore(auth): improve login text formatting (#3389)
- chore: PROMPTFOO_INSECURE_SSL true by default (#3397)
- chore: bump version 0.107.1 (#3398)
- docs: update redteam examples (#3394)

### Dependencies

- chore(deps): update dependencies to latest stable versions (#3385)

### Documentation

- docs(redteam): remove duplicate plugin entry (#3393)

## [0.107.0] - 2025-03-13

### Tests

- test: add unit test for src/globalConfig/cloud.ts (#3391)
- test: add unit test for src/providers/openai/util.ts (#3384)
- test: add unit test for src/redteam/graders.ts (#3382)

### Added

- feat(cli): Add model-scan command (#3323)
- feat(webui): Add metadata filtering in ResultsTable (#3368)
- feat(providers): Add multi-modal live sequential function calls (#3345)
- feat(server): Load dotenv file when starting server (#3321)
- feat(redteam): Add audio strategy (#3347)
- feat(redteam): Add convert to image strategy (#3342)
- feat(webui): Add download failed tests dialog (#3327)

### Changed

- chore(providers): Add Bedrock support for DeepSeek (#3363)
- chore(docs): Add Cursor AI rules for development workflow (#3326)
- chore(webui): Sync custom policies UI changes from promptfoo-cloud (#3257)
- chore(redteam): Make image jailbreak strategy runnable (#3361)
- chore(redteam): Add missing audio and image descriptions (#3372)
- chore(webui): Improve keyboard shortcut order in DownloadMenu (#3330)
- chore(error): Improve malformed target response error message (#3341)
- chore(prompts): Support j2 files (#3338)
- chore(providers): Add missing Bedrock models (#3362)
- chore(providers): Improve support for Azure reasoning models and update documentation (#3332)
- chore(providers): Integrate DeepSeek reasoning context into output (#3285)
- chore(providers): Support entire ProviderResponse output (#3343)
- chore(providers): Support multi-segment prompts in google:live provider (#3373)
- chore(redteam): Add fallback to harmful grader for specific ID patterns (#3366)
- chore(redteam): Add pluginId to plugin metadata (#3367)
- chore(redteam): Add strategyId metadata to test cases (#3365)
- chore(release): Bump version to 0.107.0 (#3378)
- chore(webui): Clean up YAML from download menu (#3328)
- chore(webui): Improve styling of table settings modal (#3329)
- chore(webui): Improve YAML editor component (#3325)
- chore(webui): Sort display metrics alphabetically in eval output cells (#3364)
- refactor(redteam): Remove harmCategory from harmful plugin vars (#3371)

### Fixed

- fix(evaluator): Merge test case metadata with provider response metadata (#3344)
- fix(redteam): Include assertion in remote grading result (#3349)
- fix(providers): Fix environment variable substitution in HTTP provider headers (#3335)
- fix(redteam): Update moderation flag default and adjust test case metadata (#3377)
- fix(share): Correct URL display when self-hosting (#3312)
- fix(webui): Fix missing plugins in report view (#3356)

### Dependencies

- chore(deps): Bump @azure/identity from 4.7.0 to 4.8.0 (#3352)
- chore(deps): Bump @babel/runtime from 7.26.7 to 7.26.10 in the npm_and_yarn group (#3348)
- chore(deps): Bump openai from 4.86.2 to 4.87.3 (#3353)
- chore(deps): Bump the npm_and_yarn group with 3 updates (#3336)
- chore(deps): Run `npm audit fix` (#3359)

### Documentation

- docs(blog): Add sensitive information disclosure post (#3350)
- docs(examples): Add foundation model redteam example (#3333)
- docs(scanner): Add model scanner documentation (#3322)

## [0.106.3] - 2025-03-07

### Added

- feat(redteam): Advanced redteam configurations from cloud provider (#3303)
- feat(redteam): Advanced redteam configurations from cloud provider (#3303)

### Changed

- chore: Bump version 0.106.3 (#3320)
- chore(providers): Add EU Nova models to Bedrock (#3318)
- chore: bump version 0.106.2 (#3317)

### Fixed

- fix(webui): Setting custom target ID (#3319)
- fix(providers): amazon nova outputs

### Documentation

- docs(self-hosting): Add a note about PROMPTFOO_CONFIG_DIR (#3315)

## [0.106.2] - 2025-03-07

### Changed

- chore(providers): add claude 3.7 thinking support in bedrock (#3313)
- chore(providers): add `showThinking` option to anthropic and bedrock (#3316)
- chore: Update cloud provider prefix (#3311)

## [0.106.1] - 2025-03-06

### Tests

- test: add unit test for src/providers/azure/moderation.ts (#3298)
- test: add unit test for src/providers/defaults.ts (#3297)
- test: add unit test for src/providers/defaults.ts (#3294)

### Added

- feat(providers): Google Multimodal Live provider by @abrayne in #3270
- feat(providers): add support for gpt-4o-audio-preview by @mldangelo in #3302
- feat(cloud): Fetch provider from cloud by @sklein12 in #3299
- feat(moderation): add Azure Content Safety API moderation by @MrFlounder in #3292

### Changed

- chore: bump version 0.106.1 by @MrFlounder in #3310
- chore(build): add pnpm support by @mldangelo in #3307
- chore(config): add fallback for eval without configuration by @mldangelo in #3279
- chore(config): enhance error message formatting by @mldangelo in #3306
- chore(dep): bump @anthropic-ai/sdk from 0.38.0 to 0.39.0 by @dependabot in #3269
- chore(dep): bump openai from 4.86.1 to 4.86.2 by @dependabot in #3305
- chore(providers): enable templating of Google API credentials by @mldangelo in #3283
- chore(providers): support for xai region by @typpo in #3281
- chore(scripts): remove unused and undocumented install script by @mldangelo in #3308
- chore(webui): set proper MIME types for JavaScript files by @mldangelo in #3271
- docs: more bedrock multimodal docs by @typpo in #3268
- docs: show remote status for plugins by @typpo in #3272
- docs: update azure moderation doc by @MrFlounder in #3309
- docs: improve JavaScript provider documentation by @mldangelo in #3301
- test: add unit test for src/globalConfig/accounts.ts by @gru-agent in #3254
- test: add unit test for src/providers/vertexUtil.ts by @gru-agent in #3278
- test: add unit test for src/util/cloud.ts by @gru-agent in #3300
- test: add unit test for src/providers/golangCompletion.ts by @gru-agent in #3276

### Fixed

- fix(providers): remove duplicate CallApi in golang completion by @MrFlounder in #3275
- fix(providers): support @smithy/node-http-handler ^4.0.0 by @aloisklink in #3288
- fix(config): env vars in promptfooconfig.yaml files are strings by @mldangelo in #3273
- fix(eval): honor evaluateOptions when config file is in a different directory by @mldangelo in #3287
- fix(providers): catch Vertex finish_reason errors correctly by @kieranmilan in #3277

## [0.106.0] - 2025-03-03

### Tests

- test: add unit test for src/providers/google.ts (#3284)
- test: add unit test for src/types/index.ts (#3274)

### Changed

- feat: base64 loader for images (#3262)
- feat: allow prompt functions to return config (#3239)
- fix: infinite rerender in provider editor (#3242)
- chore(providers): refactor OpenAI image provider to remove OpenAI Node SDK dependency (#3245)
- chore(providers): replace OpenAI moderation provider SDK with fetch (#3248)
- chore: Add Foundational Model Reports links to Resources menu and footer (#3250)
- chore: inference limit warning (#3253)
- chore: Fix an error in Google SpreadSheet(Authenticated) with a header without a value (#3255)
- chore: bump version 0.106.0 (#3267)
- test: add unit test for src/providers/openai/util.ts (#3241)

### Dependencies

- chore(deps): update dependencies to latest versions (#3247)

### Documentation

- docs(press): add new podcast to press page (#3252)

## [0.105.1] - 2025-02-28

### Added

- feat(providers): add support for execution of function/tool callbacks in Vertex provider (@abrayne) [#3215](https://github.com/promptfoo/promptfoo/pull/3215)

### Changed

- chore(cli): refactor share command (@mldangelo) [#3234](https://github.com/promptfoo/promptfoo/pull/3234)
- chore(providers): add support for GPT-4.5 OpenAI model (@mldangelo) [#3240](https://github.com/promptfoo/promptfoo/pull/3240)
- chore(providers): lazy load replicate provider (@typpo) [#3220](https://github.com/promptfoo/promptfoo/pull/3220)
- chore(providers): support inject vars in query params for raw requests for http provider (@sklein12) [#3233](https://github.com/promptfoo/promptfoo/pull/3233)
- chore(redteam): map RBAC-tagIds when pulling redteam configs from the cloud (@sklein12) [#3229](https://github.com/promptfoo/promptfoo/pull/3229)
- chore(webui): add reusable error boundary component (@mldangelo) [#3224](https://github.com/promptfoo/promptfoo/pull/3224)
- chore(webui): fix progress to history redirects (@mldangelo) [#3217](https://github.com/promptfoo/promptfoo/pull/3217)
- chore(webui): make datasets optional in history and prompts components (@mldangelo) [#3235](https://github.com/promptfoo/promptfoo/pull/3235)
- revert: "chore: Map RBAC-tagIds when pulling redteam configs from the cloud" (@sklein12) [#3231](https://github.com/promptfoo/promptfoo/pull/3231)
- docs: update Claude vs GPT comparison (@AISimplyExplained) [#3216](https://github.com/promptfoo/promptfoo/pull/3216)
- test: add unit test for src/app/src/pages/history/History.tsx (@gru-agent) [#3197](https://github.com/promptfoo/promptfoo/pull/3197)
- test: add unit test for src/providers/vertexUtil.ts (@gru-agent) [#3208](https://github.com/promptfoo/promptfoo/pull/3208)
- test: add unit test for src/server/server.ts (@gru-agent) [#3198](https://github.com/promptfoo/promptfoo/pull/3198)

### Dependencies

- chore(deps): bump @aws-sdk/client-bedrock-runtime from 3.751.0 to 3.755.0 (@dependabot) [#3213](https://github.com/promptfoo/promptfoo/pull/3213)
- chore(deps): bump version 0.105.1 (@mldangelo) [#3244](https://github.com/promptfoo/promptfoo/pull/3244)

### Documentation

- docs(command-line): update documentation with new commands and options (@mldangelo) [#3223](https://github.com/promptfoo/promptfoo/pull/3223)
- docs(vertex): enhance and update Vertex AI documentation (@mldangelo) [#3107](https://github.com/promptfoo/promptfoo/pull/3107)

### Tests

- test(history): remove obsolete History component tests (@mldangelo) [#3218](https://github.com/promptfoo/promptfoo/pull/3218)

## [0.105.0] - 2025-02-25

### Added

- feat(assertions): add custom assertion scoring functions (#3142)
- feat(providers): add Claude 3.7 (#3200)
- feat(providers): add Databricks provider (#3124)
- feat(providers): add support for multiple providers in single config file (#3156)
- feat(webui): add HTTPS option for raw request in redteam setup (#3149)

### Changed

- chore!(providers): remove direct provider exports in favor of loadApiProvider (#3183)
- chore(build): enable SWC for ts-node for faster dev server (#3126)
- chore(eval): add eval-id to --filter-failing and --filter-errors-only eval flags (#3174)
- chore(logging): replace console.error with logger.error (#3175)
- chore(providers): add support for Anthropic Claude 3.7 Sonnet model (#3202)
- chore(providers): add support for Claude on Vertex (#3209)
- chore(providers): update Claude 3.7 Sonnet configurations (#3199)
- chore(redteam): refactor HarmBench plugin (#3176)
- chore(release): bump version to 0.105.0 (#3210)
- chore(webui): add pagination to eval selector (#3189)
- chore(webui): add pagination to reports index frontend (#3190)
- chore(webui): add toggle for application vs model testing (#3194)
- chore(webui): enhance dataset dialog and table UI (#3154)
- chore(webui): improve external systems section styling (#3195)
- chore(webui): improve prompts page view (#3135)
- chore(webui): modernize UI components (#3150)
- chore(webui): refactor data loading in progress view for reusability (#3136)
- chore(webui): return detailed error messages from fetch (#3145)
- chore(webui): sync UI improvements from cloud (#3164)
- chore(webui): update outdated onboarding models (#3130)
- refactor(env): centralize environment variable schema (#3105)
- refactor(providers): extract provider registry to dedicated module (#3127)
- refactor(utils): separate database utilities from general utilities (#3184)
- refactor(webui): rename progress to history (#3196)

### Fixed

- fix(cli): fix list command for datasets (#3163)
- fix(cli): resolve issue where script.py:myFunc fails fs stat check with PROMPTFOO_STRICT_FILES=true (#3133)
- fix(env): ensure environment variables are properly merged and rendered in Nunjucks (#3134)
- fix(providers): update Go toolchain version to valid syntax (#3170)
- fix(providers): add JSON stringify for debug output in `http` provider (#3131)
- fix(providers): correct Gemini/OpenAI format conversion (#3206)
- fix(providers): handle OpenRouter empty content (#3205)
- fix(providers): properly classify API errors with ResultFailureReason.ERROR (#3141)
- fix(providers): remove content length header in HTTP provider (#3147)
- fix(site): resolve mobile responsiveness issues (#3201)
- fix(webui): improve dark mode colors (#3187)
- fix(webui): resolve share modal infinite loop (#3171)

### Dependencies

- chore(deps): bump @aws-sdk/client-bedrock-runtime from 3.744.0 to 3.749.0 (#3121)
- chore(deps): bump @aws-sdk/client-bedrock-runtime from 3.749.0 to 3.750.0 (#3128)
- chore(deps): bump @aws-sdk/client-bedrock-runtime from 3.750.0 to 3.751.0 (#3159)
- chore(deps): bump @azure/identity from 4.6.0 to 4.7.0 (#3160)
- chore(deps): bump openai from 4.85.0 to 4.85.1 (#3120)
- chore(deps): bump openai from 4.85.1 to 4.85.2 (#3161)
- chore(deps): bump openai from 4.85.2 to 4.85.3 (#3173)
- chore(deps): bump openai from 4.85.3 to 4.85.4 (#3192)
- chore(deps): update dependencies to latest versions (#3193)

### Documentation

- docs(vertex): add gemini-2.0-flash-001 fixes #3167 (#3168)
- docs(metrics): improve derived metrics documentation (#3157)
- docs(configuration): enhance CSV documentation with custom assertion example (#3158)
- docs(press): update press page with new content and resources (#3103)

### Tests

- test(routes): add unit test for src/server/routes/redteam.ts (#3181)

## [0.104.4] - 2025-02-17

### Added

- feat(redteam): add reasoning denial of service plugin (#3109)
- feat(providers): add support for tools in Vertex provider (#3077)

### Changed

- chore(providers): update replicate default moderation provider (#3097)
- chore(redteam): update grader prompt (#3092)
- chore(testCases): improve error message clarity in testCaseReader, clean up tests (#3108)
- chore(testCases): improve JSON field support in CSV test cases (#3102)
- chore(webui): add extension hooks support to red team configuration (#3067)
- chore(webui): display suggestion note (#3116)
- chore(webui): refine suggestion behavior (#3112)

### Fixed

- fix(providers): support nested directory structures in Go provider (#3118)

### Dependencies

- chore(deps): bump openai from 4.84.0 to 4.85.0 (#3095)
- chore(deps): bump version to 0.104.4 (#3119)

### Documentation

- docs(blog): add agent security blog post (#3072)
- docs(google-sheets): improve documentation clarity (#3104)
- docs: adds deprecation notice for PaLM models (#3172)

### Tests

- test(providers): add unit test for src/providers/openai/image.ts (#3086)
- test(redteam): add unit test for src/redteam/plugins/overreliance.ts (#3093)
- test(core): add unit test for src/table.ts (#3084)
- test: add unit test for src/types/index.ts (#3177)
- test: add unit test for src/types/index.ts (#3144)
- test: add unit test for src/assertions/assertionsResult.ts (#3143)

## [0.104.3] - 2025-02-14

### Tests

- test: add unit test for src/providers/replicate.ts (#3098)

### Changed

- chore(release): bump version to 0.104.3 (#3091)
- refactor(prompts): consolidate prompt processing logic (#3081)
- refactor(utils): move utils to util (#3083)

### Fixed

- fix(testCaseReader): correctly process file:// URLs for YAML files (#3082)

## [0.104.2] - 2025-02-13

### Tests

- test: add unit test for src/validators/redteam.ts (#3074)

### Changed

- chore(providers): add extra_body support for Anthropic API (#3079)
- chore(webui): add pagination and show more/less controls to intent sections (#2955)
- chore(auth): sync email between config and login commands (#3062)
- chore: remove debug log (#3071)
- chore(testCases): add HuggingFace Hub token support for datasets (#3063)
- docs: document `NO_PROXY` environment variable (#3070)

### Fixed

- fix(providers): Anthropic API error handling for 413s (#3078)
- fix(redteam): correct foundation plugin collection expansion (#3073)

### Dependencies

- chore(deps): bump openai from 4.83.0 to 4.84.0 (#3075)
- chore(deps): bump version to 0.104.2 (#3080)

## [0.104.1] - 2025-02-11

### Documentation

- docs: improve getting started guide (#3065)

### Added

- feat(test-cases): add support for loading dynamic test cases from Python and JavaScript/TypeScript files (#2993)
- feat(assertions): add `threshold` support for `llm-rubric` (#2999)
- feat(package): add guardrails in node package (#3034)

### Changed

- chore(assertions): improve parsing of llm-rubric outputs (#3021)
- chore(assertions): make JSON parsing less strict for matchers (#3002)
- chore(assertions): parse string scores in llm rubric outputs (#3037)
- chore(build): resolve CodeQL invalid Go toolchain version warning (#3022)
- chore(ci): remove unused nexe build workflow (#3014)
- chore(config): enhance email validation with zod schema (#3011)
- chore(config): handle empty config files gracefully (#3027)
- chore(download): include comment in download data (#3052)
- chore(eval): add redteamFinalPrompt to download menu (#3035)
- chore(harmful): refine grader logic for specific categories (#3054)
- chore(hooks): improve handling of absolute paths in hook/code import (#3060)
- chore(providers): add bedrock llama3.3 support (#3031)
- chore(providers): add fireworks provider (#3001)
- chore(providers): allow Alibaba API base URL override (#3040)
- chore(providers): correct golang behavior for prompts with quotes (#3026)
- chore(providers): expose `deleteFromCache` to evict cache keys after fetch by providers (#3009)
- chore(providers): handle edge case in openai chat completion provider (#3033)
- chore(providers): validate dynamic method call (#3023)
- chore(redteam): add --no-progress-bar support for redteam generate and run (#3043)
- chore(redteam): add support for job progress in RunEvalOptions (#3042)
- chore(redteam): enhance refusal detection (#3015)
- chore(redteam): improve progress plumbing changes (#3053)
- chore(redteam): purge signature auth from redteam config if disabled (#2995)
- chore(redteam): support progress callback in redteam run (#3049)
- chore(release): bump version 0.104.1 (#3061)
- chore(webui): add clear search buttons to search fields (#3048)
- chore(webui): color pass rates on a gradient (#2997)
- chore(webui): ensure extensions are serialized from config in getUnifiedConfig (#3050)
- chore(webui): ensure thumbs remain active after selection (#3059)
- chore(webui): improve column selector tooltip placement (#3005)
- chore(webui): move dropdown chevron to correct position (#3007)
- chore(webui): reorganize provider configurations (#3028)
- refactor(test): split test case loading from synthesis (#3004)
- docs: fix PromptFoo vs. Promptfoo capitalization (#3013)
- docs: update assert function context docs and examples (#3008)

### Fixed

- fix(providers): escape single quotes in golang provider (#3025)

### Dependencies

- chore(deps): bump @aws-sdk/client-bedrock-runtime from 3.741.0 to 3.743.0 (#3020)
- chore(deps): bump @aws-sdk/client-bedrock-runtime from 3.743.0 to 3.744.0 (#3038)
- chore(deps): bump esbuild from 0.24.2 to 0.25.0 (#3056)
- chore(deps): bump openai from 4.82.0 to 4.83.0 (#3019)
- chore(deps): bump vitest from 2.1.8 to 2.1.9 (#3018)
- chore(deps): update dependencies (#3032)
- chore(deps): update dependencies to latest versions (#3024)
- chore(deps): update vitest to resolve CVE issues (#3016)

### Tests

- test(unit): add test for src/redteam/sharedFrontend.ts (#3051)
- test: add unit test for src/integrations/huggingfaceDatasets.ts (#3064)

## [0.104.0] - 2025-02-06

### Tests

- test: add unit test for src/redteam/util.ts (#3017)

### Added

- feat(openai): Updated default grading provider to gpt-4o-2024-11-20 (#2987)
- feat(assertions): Added `.js` file support for `rubricPrompt` in `llm-rubric` assertion (#2972)
- feat(redteam): Added pandamonium strategy (#2920)
- feat(redteam): Added retry strategy for regression testing (#2924)
- feat(redteam): Added support for base64-encoded key strings in webui in addition to file paths and file upload (#2983)

### Changed

- chore(redteam): Improved RBAC grader (#2976)
- chore(redteam): Improved BOLA grader (#2982)
- chore(site): Added HTTP endpoint config generator link (#2957)
- chore(webui): Synced test target configuration key file UI with cloud (#2959)
- chore(docs): Changed Docusaurus default port (#2964)
- chore(redteam): Added foundation model plugin collection (#2967)
- chore(redteam): Cleaned up key validation code (#2992)
- chore(redteam): Sorted constants (#2988)
- chore(redteam): Sorted strategy list (#2989)
- chore(redteam): UI - Added new strategy presents and client-side session IDs (#2968)
- chore(share): Added confirmation step before generating public share link (#2921)
- chore(providers): Restructured OpenAI provider into modular files (#2953)
- chore: Fixed build due to duplicate import and cyclic dependency (#2969)
- chore(docusaurus): Added ability to override port via environment variable (#2986)
- test: Added unit test for src/assertions/utils.ts (#2974)
- test: Added unit test for src/redteam/plugins/rbac.ts (#2977)

### Fixed

- fix(redteam): Improved Crescendo strategy on refusals (#2979)
- fix(redteam): Added support for target delay in redteam setup UI (#2991)
- fix(redteam): Stringified guardrail headers (#2981)
- fix(redteam): Fixed harmbench plugin dataset pull location (#2963)

### Dependencies

- chore(deps): Bumped @aws-sdk/client-bedrock-runtime from 3.738.0 to 3.741.0 (#2973)
- chore(deps): Bumped version to 0.104.0 (#2994)
- chore(deps): Bumped vitest from 1.6.0 to 1.6.1 in /examples/jest-integration (#2978)

### Documentation

- docs(blog): DeepSeek tweaks (#2970)
- docs(blog): DeepSeek redteam (#2966)
- docs(cloud): Added service accounts (#2984)
- docs(guide): Added guide for doing evals with harmbench (#2943)
- docs(press): Added dedicated press page (#2990)
- docs(python): Updated Python provider docs to add guardrails usage example (#2962)

## [0.103.19] - 2025-02-02

### Tests

- test: add unit test for src/redteam/strategies/hex.ts (#2951)

### Added

- feat(redteam): Add a plugin to run redteams against the HarmBench dataset (#2896)
- feat(redteam): add hex strategy (#2950)

### Changed

- chore(providers): add o3 mini as an option to OpenAI provider (#2940)
- chore(providers): migrate Groq to use OpenAI provider - add groq reasoning example (#2952)
- chore(providers): update openai api version to support o3 models (#2942)
- chore(redteam): reduce false positives in politics plugin (#2935)
- chore(docs): re-add plugin documentation to the example (#2939)
- chore(examples): Example of a very simple barebones eval with Harmbench (#2873)
- chore: Reduced watched files for nodemon (#2949)
- chore(redteam): use shared penalized phrase function in `iterativeTree (#2946)
- chore: bump version 0.103.19 (#2954)

### Dependencies

- chore(deps): bump various dependencies (#2941)

## [0.103.18] - 2025-01-31

### Tests

- test: add unit test for src/redteam/constants.ts (#2928)
- test: add unit test for src/redteam/strategies/retry.ts (#2927)

### Added

- feat(providers): add Alibaba Model Studio provider (#2908)

### Changed

- fix: added tsx back to dependencies (#2923)
- fix: full rubricPrompt support for json/yaml filetypes (#2931)
- chore(grader): improve false positive detection for religion grader (#2909)
- chore(redteam): upgrade replicate moderation api to Llama Guard 3 (#2904)
- chore(webui): add preset collections for redteam plugins (#2853)
- chore: Move callEval outside of the function so we can re-use it (#2897)
- chore: Save test case from EvalResult (#2902)
- chore: bump @aws-sdk/client-bedrock-runtime from 3.734.0 to 3.738.0 (#2906)
- chore: bump openai from 4.80.1 to 4.81.0 (#2905)
- chore: bump version 0.103.18 (#2932)
- chore: improvements to refusal detection (#2903)
- test: configure default globalConfig mock and logger mock (#2915)

### Fixed

- fix(generation): handle cases where vars is not an array (#2916)
- fix(providers): handle function expressions in transform response (#2917)
- fix(webui): improve dark mode syntax highlighting in HTTP request editor (#2911)
- fix(webui): improve spacing between Back and Next buttons (#2912)
- fix(webui): update Next button styling to support dark mode (#2898)
- fix: broken docs build (#2937)

### Documentation

- docs(examples): update and clean up DeepSeek R1 example README (#2918)

## [0.103.17] - 2025-01-30

### Added

- feat(launcher): Add launcher page and Cloudflare deploy action (#2599)
- feat(providers): Add JFrog ML provider (#2872)

### Changed

- chore(build): Move dependencies to devDependencies (#2876)
- chore(redteam): Update grader SpecializedAdviceGrader (#2895)
- chore(redteam): Update graders: imitation, overreliance (#2882)
- chore(redteam): Update graders: politics and RBAC (#2878)
- chore(redteam): Update SQL injection and shell injection graders (#2870)
- chore(redteam): Remove RedTeamProvider response (#2899)
- chore(build): Bump version to 0.103.17 (#2900)
- docs: Fix broken transformVars example (#2887)
- test: Add unit test for src/providers/bedrockUtil.ts (#2879)
- test: Add unit test for src/redteam/plugins/shellInjection.ts (#2871)

### Fixed

- fix(assertions): Add valueFromScript support to contains, equals, and startsWith assertions (#2890)
- fix(golang-provider): Support internal package imports by preserving module structure (#2888)

### Dependencies

- chore(deps): Move tsx to dev dependencies (#2884)
- chore(deps): Update Drizzle dependencies (#2877)

### Documentation

- docs(providers): Fix syntax and formatting in examples (#2875)

## [0.103.16] - 2025-01-28

### Added

- feat(eval): Support reasoning effort and usage tokens (#2817)
- feat(providers): Add support for anthropic citations (#2854)
- feat(redteam): Add RAG Full Document Exfiltration plugin (#2820)
- feat(tests): Add support for loading tests from JSONL files (#2842)

### Changed

- chore(eval): Support reasoning field (#2867)
- chore(providers): Add common provider types for redteam providers (#2856)
- chore(providers): Update google provider with better support for latest gemini models (#2838)
- chore(redteam): Add redteam run analytics (#2852)
- chore(package): Bump version 0.103.16 (#2869)
- chore(package): Ensure correct branch name when incrementing package version (#2851)
- chore(package): Exclude test files from npm package (#2862)
- chore(package): Simplify files field in package.json (#2868)
- chore(dev): Upgrade development versions of Node.js to v22 and Python to 3.13 (#2340)

### Fixed

- fix(openrouter): Pass through `passthrough` (#2863)
- fix(redteam): Run strategies on intents (#2866)
- fix(sharing): Combine sharing configuration from multiple promptfooconfigs (#2855)

### Dependencies

- chore(deps): Remove unused dependencies (#2861)
- chore(deps): Update patch and minor dependency versions (#2860)

### Documentation

- docs(deepseek): Deepseek censorship article (#2864)
- docs(simulated-user): Improve simulated user example (#2865)

### Tests

- test(redteam): Add unit test for src/redteam/plugins/beavertails.ts (#2844)
- test(redteam): Add unit test for src/redteam/plugins/contracts.ts (#2845)
- test: add unit test for src/providers.ts (#2874)
- test: add unit test for src/redteam/providers/iterative.ts (#2858)
- test: add unit test for src/types/index.ts (#2857)

## [0.103.15] - 2025-01-28

### Changed

- chore(providers): Add Hyperbolic alias (#2826)
- chore(providers): Add Perplexity alias (#2836)
- chore(providers): Add Cloudera alias (#2823)
- chore(providers): Make Adaline a peer dependency (#2833)
- chore(providers): Support chatgpt-4o-latest alias in OpenAI provider (#2841)
- chore(providers): Handle empty content due to Azure content filter (#2822)
- chore(assertions): Add not-is-refusal assertion (#2840)
- chore(redteam): Add stack trace to generate/run errors (#2831)
- chore(redteam): Reduce science fiction jailbreaks (#2830)
- chore(redteam): Switch from stateless to stateful (#2839)
- docs: Update contributing guide and fix docs build break (#2849)
- docs: Add terms of service (#2821)
- docs: Clean up LocalAI title (#2824)
- docs: Minor updates to provider documentation sidebar order (#2827)
- docs: Update contributing guide with helpful links and update new release documentation (#2843)
- docs: Update documentation with new models and features (#2837)
- test: Add unit test for src/providers/portkey.ts (#2825)
- test: Add unit test for src/redteam/plugins/asciiSmuggling.ts (#2846)

### Dependencies

- chore(deps): Bump OpenAI from 4.80.0 to 4.80.1 (#2835)
- chore(deps): Bump version to 0.103.15 (#2850)

## [0.103.14] - 2025-01-24

### Added

- feat(redteam): add InsultsGrader for insult detection (#2814)

### Changed

- feat: ability to export to burp (#2807)
- feat: pull and set sessionIds in the request and response body (#2784)
- fix: use controlled accordion for signature auth (#2789)
- chore: bump @anthropic-ai/sdk from 0.33.1 to 0.35.0 (#2790)
- chore: bump openai from 4.79.1 to 4.79.4 (#2791)
- chore: improve specialized advice grader (#2793)
- chore: unsafe practices grader (#2796)
- chore: more harmful graders (#2797)
- chore: sort by priority strategies in report view (#2809)
- chore: add graders for drugs, illegal activities, cybercrime, radicalization (#2810)
- chore: burp docs, improvements, and ui (#2818)
- chore: bump @aws-sdk/client-bedrock-runtime from 3.731.1 to 3.734.0 (#2815)
- chore: add keyfile upload (#2787)
- test: add unit test for src/assertions/contextRelevance.ts (#2804)
- test: add unit test for src/assertions/geval.ts (#2803)
- test: add unit test for src/fetch.ts (#2781)
- test: add unit test for src/assertions/contextFaithfulness.ts (#2798)
- test: add unit test for src/assertions/answerRelevance.ts (#2799)
- test: add unit test for src/assertions/contextRecall.ts (#2800)
- test: add unit test for src/assertions/modelGradedClosedQa.ts (#2801)
- refactor(fetch): remove unnecessary debug log (#2806)

### Fixed

- fix(azure): handle 400 response for content filter errors (#2812)
- fix(ui): ensure that a default value of the signature data field is populated into the redteam config (#2788)
- fix(docs): random grammar fix for model-graded metrics (#2794)

### Dependencies

- chore(deps): update LLM provider dependencies (#2795)

### Documentation

- docs(config): add status page link to footer (#2811)

### Tests

- test(openai): move OpenAI provider tests to dedicated file (#2802)
- test: add unit test for src/providers/adaline.gateway.ts (#2834)

## [0.103.13] - 2025-01-21

### Tests

- test: add unit test for src/types/providers.ts (#2766)
- test: add unit test for src/redteam/plugins/competitors.ts (#2764)

### Added

- feat(redteam): Add guardrail option to redteam ui & update transform response (#2688)
- feat: Share chunked results (#2632)

### Changed

- feat: http provider auth signature support (#2755)
- chore: improve http signature setup (#2779)
- chore(fetch): sanitize sensitive data in debug logs (#2778)
- chore(redteam): enhance logging and test count formatting (#2775)

### Fixed

- fix(fetch): correct TLS options for proxy settings (#2783)

### Dependencies

- chore(deps): bump vite from 5.4.11 to 5.4.12 in the npm_and_yarn group (#2777)
- chore(deps): bump vite from 5.4.9 to 5.4.14 in /examples/jest-integration in the npm_and_yarn group across 1 directory (#2776)

## [0.103.12] - 2025-01-21

### Changed

- chore(providers): Add DeepSeek provider alias (#2768)
- chore(types): Remove unused 'getSessionId' field from ApiProvider (#2765)
- chore(redteam): Add copyright violations grader (#2770)
- chore(redteam): Show plugin in strategy stats prompt/response examples (#2758)
- chore(redteam): Improve competitors grader (#2761)
- chore(lint): Resolve trailing whitespace issues in YAML file (#2767)
- test: Add unit test for src/providers/bam.ts (#2748)
- test: Add unit test for src/redteam/graders.ts (#2762)
- test: Add unit test for src/redteam/plugins/harmful/graders.ts (#2763)
- test: Add unit test for src/redteam/plugins/harmful/graders.ts (#2771)
- test: Add unit test for src/redteam/providers/crescendo/index.ts (#2749)
- test: Add mocks to reduce CI flakes and logs (#2774)

### Fixed

- fix(providers): Add support for tool_resources in OpenAI assistants (#2772)
- fix(providers): Do not set top_p, presence_penalty, or frequency_penalty by default in OpenAI providers (#2753)
- fix(providers): Handle serialization bug in defaultTest for provider overrides with self references (Groq) (#2760)
- fix(webui): Add error boundary to React Markdown component (#2756)
- fix(redteam): Add missing strategy tags (#2769)
- fix(redteam): Empty response is not a failure for red team (#2754)
- fix(redteam): Self-harm, graphic, sexual content, competitors false positives (#2759)

### Dependencies

- chore(deps): Bump @aws-sdk/client-bedrock-runtime from 3.730.0 to 3.731.1 (#2750)
- chore(deps): Bump openai from 4.78.1 to 4.79.1 (#2751)

## [0.103.11] - 2025-01-20

### Changed

- chore: update vars type definition in Test Case to support nested objects (#2738)
- chore(providers): add config.o1 flag for Azure o1 model support (#2710)
- chore(assertions): handle OpenAI tool call with content (#2741)
- chore(fetch): use undici to set global proxy dispatcher (#2737)
- chore(providers): update Groq documentation with latest models (#2733)
- chore(logger): expose additional logger methods (#2731)
- refactor: remove dynamic import for OpenAiChatCompletionProvider (#2739)
- refactor: remove async imports for third-party integrations (#2746)
- refactor: remove dynamic import for fetchWithProxy (#2742)
- build: create `dist/` using TypeScript's `"module": "Node16"` setting (#2686)
- revert: "build: create `dist/` using TypeScript's `"module": "Node16"` setting (#2686)" (#2747)
- docs: LangChain example (#2735)
- docs: resolve duplicate route warning on docs/providers (#2676)
- docs: update app details (#2734)
- test: add unit test for src/logger.ts (#2732)
- test: Add unit test for src/providers/openai.ts (#2700)
- test: Add unit test for src/providers/websocket.ts (#2658)
- test: Add unit test for src/redteam/strategies/crescendo.ts (#2679)
- test: Add unit test for src/redteam/strategies/gcg.ts (#2680)
- test: Add unit test for src/redteam/strategies/index.ts (#2682)
- test: Add unit test for src/util/exportToFile/index.ts (#2666)

### Fixed

- fix(webui): ensure nested variables are rendered correctly (#2736)
- fix(assertions): support JavaScript files in CSV assertions file:// protocol (#2723)
- fix(redteam): don't blow up when translation fails (#2740)

### Dependencies

- chore(deps): bump @aws-sdk/client-bedrock-runtime from 3.726.1 to 3.730.0 (#2727)
- chore(deps): bump @azure/identity from 4.5.0 to 4.6.0 (#2728)
- chore(deps): update Docusaurus version (#2730)

### Documentation

- docs(faq): enhance documentation on proxies and SSL certificates (#2725)

## [0.103.10] - 2025-01-16

### Tests

- test: Add unit test for src/redteam/sharedFrontend.ts (#2690)

### Added

- feat(moderation): Add guardrail checks and logging for moderation (#2624)
- feat(redteam): Add support for built-in guardrails (#2654)

### Changed

- fix: Don't throw in HTTP provider on non-2xx (#2689)
- fix: Eval description in `promptfoo list evals` (#2668)
- fix: Handle HTTP errors better (#2687)
- fix: Make back/next icons consistent (#2707)
- fix: Resolve defaultTest and test providers when called via Node (#2664)
- fix: WebUI should automatically refresh with new evals (#2672)
- chore: Add email to remote inference requests (#2647)
- chore: Add envar for max harmful tests per request (#2714)
- chore: Bump @aws-sdk/client-bedrock-runtime from 3.726.0 to 3.726.1 (#2641)
- chore: Bump groq-sdk from 0.11.0 to 0.12.0 (#2642)
- chore: Bump openai from 4.78.0 to 4.78.1 (#2643)
- chore: Check email status (#2651)
- chore: Organize advanced configurations UI (#2713)
- chore: Standardize ellipsize function across codebase (#2698)
- chore: Update unaligned timeout (#2696)
- chore(assertion): Update doc (#2705)
- chore(ci): Add shell format check to CI workflow (#2669)
- chore(cli): Update show command to default to most recent eval (#2718)
- chore(config): Clean up and comment unused configurations (#2646)
- chore(providers): Add error handling for request transforms in HTTP provider (#2697)
- chore(providers): Add validateStatus option to HTTP provider (#2691)
- chore(providers): Change default validateStatus to accept all HTTP status codes (#2712)
- chore(redteam): Add more abort checkpoints for redteam runs (#2717)
- chore(redteam): Enhance debug logging in iterative provider (#2695)
- chore(redteam): Improve HTTP transform configuration placeholders (#2702)
- chore(webui): Add configurable validateStatus to redteam HTTP target setup (#2706)
- docs: Add redirect for troubleshooting link (#2653)
- docs: Updated plugin table and harmful page (#2560)
- test: Add unit test for src/assertions/guardrail.ts (#2656)
- test: Add unit test for src/providers/promptfoo.ts (#2662)
- test: Add unit test for src/providers/simulatedUser.ts (#2670)
- test: Add unit test for src/providers/webhook.ts (#2661)
- test: Add unit test for src/redteam/plugins/indirectPromptInjection.ts (#2663)
- test: Add unit test for src/redteam/strategies/bestOfN.ts (#2677)
- test: Add unit test for src/redteam/strategies/likert.ts (#2681)
- test: Add unit test for src/utils/text.ts (#2701)
- test: Fix flaky test (#2715)
- test: Make share test more robust (#2716)
- test: Support randomizing test execution order (#2556)
- chore(providers): automate watsonx provider to fetch model costs dynamically (#2703)
- Revert "test: Add unit test for src/redteam/sharedFrontend.ts" (#2721)

### Fixed

- fix(ci): Resolve redteam integration test failure by setting author (#2667)
- fix(logging): Enforce single-argument type for logger methods (#2719)
- fix(providers): Lazy load @azure/identity (#2708)
- fix(redteam): Adjust divergent repetition plugin prompt formatting (#2639)
- fix(ui): Don't select a stateful/stateless setting if discrepancy exists between configured providers (#2650)
- fix(ui): Fix stateful/stateless setting for providers (#2649)
- fix(webui): Ensure user's selection of system statefulness is correctly persisted in config and UI (#2645)

### Documentation

- docs(links): Update Discord links to new invite (#2675)
- docs(strategy-table): Enhance grouping and ordering logic (#2640)

## [0.103.9] - 2025-01-13

### Tests

- test: Add unit test for src/providers.ts (#2671)
- test: Add unit test for src/globalConfig/accounts.ts (#2652)

### Added

- feat(tests): Import tests from JS/TS (#2635)
- feat(redteam): Add GCG strategy (#2637)
- feat(redteam): Add Likert-based jailbreak strategy (#2614)

### Changed

- chore(redteam): Catch errors during iterative attacks and continue (#2631)
- chore(redteam): GCG number config (#2638)
- chore(redteam): Wrap iterative providers in try/catch (#2630)
- chore(webui): Don't actually truncate vars because they are scrollable (#2636)

### Fixed

- fix(webui): Revert 49bdcba - restore TruncatedText for var display (#2634)

## [0.103.8] - 2025-01-11

### Changed

- fix: Running redteam from cloud (#2627)
- fix: redteam strategies (#2629)
- chore: show # plugins and strats selected (#2628)o/pull/2626

## [0.103.7] - 2025-01-10

### Changed

- chore(redteam): record iterative history in metadata (#2625)
- chore(redteam): integrate grader into goat for ASR improvement (#2612)
- chore(cli): make db migrations quieter (#2621)
- chore(providers): update Azure API version for Azure provider (#2611)
- chore: Revert "chore(redteam): expose redteam run command and auto-share remote results" (#2613)
- docs: owasp illustrations (#2615)
- docs: plugin and strategy graphics (#2610)
- chore(site): add bio and photo of new team member (#2626)

### Fixed

- fix(webui): add default background for image lightbox (#2616)
- fix(openrouter): pass through openrouter-specific options (#2620)

### Dependencies

- chore(deps): bump @aws-sdk/client-bedrock-runtime from 3.723.0 to 3.726.0 (#2618)
- chore(deps): bump groq-sdk from 0.10.0 to 0.11.0 (#2619)
- chore(deps): bump openai from 4.77.4 to 4.78.0 (#2617)

### Documentation

- docs(site): add vedant to the about page (#2622)
- docs(site): update grid breakpoints for better spacing of team members on about page (#2623)

## [0.103.6] - 2025-01-09

### Changed

- chore(examples): add image saving hook for DALL-E outputs in redteam-dalle (#2607)
- chore(redteam): expose redteam run command and auto-share remote results (#2609)
- chore(redteam): store attack prompt instead of rendered prompt in metadata (#2602)
- chore(workflows): add actionlint GitHub Action for workflow validation (#2604)
- chore(ci): updated yanked dependency and ruff format (#2608)

### Fixed

- fix(docker): correct string concatenation for BUILD_DATE in GitHub Actions (#2603)
- fix(providers): convert anthropic bedrock lone system messages to user messages for compatibility with model graded metrics (#2606)

### Documentation

- docs(caching): expand documentation on caching mechanisms (#2605)

## [0.103.5] - 2025-01-09

### Added

- feat(fetch): Add support for custom SSL certificates (#2591)

### Changed

- chore(assertions): Improve Python assertion configuration passing (#2583)
- chore(debug): Enhance logging for null/undefined template variables (#2588)
- chore(providers): Allow ability to set custom default embedding provider (#2587)
- chore(providers): Improve error handling in HTTP provider (#2593)
- chore(redteam): Add grader to crescendo to increase ASR (#2594)
- chore(webui): Add plugin category on the recently used cards (#2600)
- chore(webui): Highlight selected strats just like plugins (#2601)
- chore(webui): Replace initial prompt with last redteam prompt when it exists (#2598)
- chore(webui): Response parser -> response transform (#2584)

### Fixed

- fix(cli): filterMode `failures` should omit `errors` (#2590)
- fix(providers): Handle bad HTTP status code (#2589)
- fix(redteam): ascii-smuggling is a plugin, not a strategy (#2585)
- fix(redteam): Use OS-agnostic temp file (#2586)

### Dependencies

- chore(deps): Update dependencies to latest versions (#2597)

### Documentation

- docs(license): Update year and clarify licensing terms (#2596)
- docs(providers): Update overview table with new entries (#2592)

## [0.103.4] - 2025-01-08

### Added

- feat(cli): add --filter-errors-only parameter to `eval` (#2539)
- feat(providers): f5 provider placeholder (#2563)
- feat(assertions): add support for specifying function names in external assertions (#2548)

### Changed

- chore(providers): add support for the WATSONX_AI_AUTH_TYPE env (#2547)
- chore(providers): add debug logs to llama provider (#2569)
- chore(redteam): add debug to cyberseceval (#2549)
- chore(redteam): add english language cyberseceval (#2561)
- chore(redteam): adjust parameters for iterativeTree strategy (#2535)
- chore(redteam): improve dialog content for load example configuration (#2574)
- chore(redteam): improve grader in jailbreak:tree strategy (#2565)
- chore(redteam): improve iterative provider with test case grader (#2552)
- chore(redteam): improve tree node selection. Add metadata (#2538)
- chore(redteam): reduce iterative image provider refusals (#2578)
- chore(tests): improve misc test setup and teardown (#2579)
- chore(webui): enhance metadata expand/collapse handling (#2550)
- chore(webui): Add type for provider test response (#2567)
- chore(assertions): minor change to python assert example and revert provider to gpt4 mini (#2564)
- chore(webui): ensure provider overrides are displayed correctly (#2546)
- docs: improve dark mode styles on security page (#2562)
- docs: jailbreak blog post (#2575)
- docs: missing plugins (#2558)
- docs: updates to llm vulnerability types page (#2527)
- docs: updating typo for g-eval pages (#2568)
- docs: only show frameworks in compliance section (#2559)
- chore(docs): improve dark mode on redteam configuration (#2553)
- chore(docs): sort plugins by pluginId (#2536)

### Fixed

- fix(assertions): ensure that Python assertions can reference the config as per the example given (#2551)

### Dependencies

- chore(deps): update dependencies to latest minor and patch versions (#2533)
- chore(deps): bump @aws-sdk/client-bedrock-runtime from 3.716.0 to 3.721.0 (#2532)
- chore(deps): bump @aws-sdk/client-bedrock-runtime from 3.721.0 to 3.723.0 (#2554)
- chore(deps): bump openai from 4.77.0 to 4.77.3 (#2544)
- chore(deps): update lock file to resolve dependency issues (#2545)
- chore(deps): update lock file to resolve yanked dependency (#2581)

### Documentation

- docs(blog): improve the usage instructions for jailbreak dalle post (#2576)
- docs(llm-vulnerability-scanner): improve dark mode styles (#2577)
- docs(styles): improve dark mode styles for index page (#2580)
- docs(troubleshooting): adjust sidebar order and update example version (#2557)

## [0.103.3] - 2025-01-03

### Added

- feat(redteam): add system prompt override plugin (#2524)

### Changed

- feat: cyberseceval plugin (#2523)
- chore(vertex): ability to override api version (#2529)
- chore: add more debug info to API health check (#2531)
- chore: switch cloud `run` to use --config param (#2520)
- docs: update owasp top 10 page (#2515)
- docs: misc improvements (#2525)

### Fixed

- fix(gemini): support gemini thinking model (#2526)
- fix(docs): correct broken link in blog post (#2522)
- fix(docs): conditionally enable gtag only in production (#2530)

### Documentation

- docs(blog): unbounded consumption (#2521)
- docs(redteam): update configuration.md (#2543)

## [0.103.2] - 2024-12-31

### Changed

- feat: run redteam from cloud config (#2503)
- feat: divergent repetition plugin (#2517)
- docs: guardrails ui (#2518)
- feat: granular envars for memory control (#2509)
- fix: use `default` when importing cjs module (#2506)
- docs: readme overhaul (#2502)
- chore(redteam): make numIterations configurable for iterative strategy (#2511)
- chore(webui): enhance styling and responsiveness for StrategyStats component (#2485)
- chore(providers): make number of retry attempts configurable for HTTP provider (#2512)
- chore(providers): add configurable retry attempts for AWS Bedrock. Improve error handling (#2514)
- chore(redteam): handle empty and refusal responses (#2516)
- docs: divergent repetition to plugins table (#2519)

### Fixed

- fix(moderation): handle empty output to avoid false positives (#2508)
- fix(fetch): correct retries logic to ensure at least one attempt (#2513)

## [0.103.1] - 2024-12-24

### Changed

- fix: send config purpose when running in web ui (#2504)
- fix: include `sharing` in generated redteam config (#2505)
- docs: g-eval docs (#2501)

## [0.103.0] - 2024-12-23

### Added

- feat(eval): Add sheet identifier to Google Sheets URL for saving eval results (#2348)
- feat(eval): Add support for Hugging Face datasets (#2497)
- feat(redteam): Ability to set the number of test cases per plugin (#2480)
- feat(redteam): Beavertails plugin (#2500)
- feat(redteam): Best-of-n jailbreak (#2495)
- feat(redteam): Dedicated custom input section (#2493)
- feat(redteam): Harmful:cybercrime:malicious-code (#2481)
- feat(redteam): Recently used plugins (#2488)
- feat(redteam): Support `intent` sequences (#2487)

### Changed

- chore(redteam): Add "View Probes" button (#2492)
- chore(redteam): Enhance metadata tracking for iterative provider (#2482)
- chore(redteam): Improve scoring in iterative providers (#2486)
- chore(redteam): Record stateless telemetry (#2477)
- chore(examples): Revert redteam-ollama example to previous version (#2499)
- docs: Cyberseceval (#2494)
- docs: Plugins overview (#2448)
- docs: Strategy overview (#2449)

### Fixed

- fix(redteam): Ability to set custom target (#2483)
- fix(redteam): Apply delay to redteam providers (#2498)
- fix(redteam): Scroll to top when changing tabs (#2484)
- fix(redteam): State management for raw HTTP requests (#2491)

### Dependencies

- chore(deps): Bump @aws-sdk/client-bedrock-runtime from 3.714.0 to 3.716.0 (#2479)

### Documentation

- docs(providers): Add new providers to documentation (#2496)

## [0.102.4] - 2024-12-20

### Changed

- feat: add G-Eval assertion (#2436)
- feat: ability to set delay from webui (#2474)
- fix: resolve circular reference issue in groq provider (#2475)
- chore: placeholder for ied (#2478)

### Fixed

- fix(provider): ensure system prompt is formatted correctly for amazon nova models (#2476)

### Documentation

- docs(red-team): update default strategy documentation (#2473)

## [0.102.3] - 2024-12-19

### Changed

- feat: pliny plugin (#2469)
- feat: meth plugin (#2470)

### Fixed

- fix(redteam): resolve prompt rendering issue in goat provider (#2472)

### Dependencies

- chore(deps): update dependencies to latest versions (#2442)

## [0.102.2] - 2024-12-19

### Added

- feat(eval): Add metadata filtering to `promptfoo eval` (#2460)
- feat(redteam): Implement `basic` strategy to skip strategy-less tests (#2461)
- feat(redteam): Show messages for multi-turn providers (#2454)
- feat(webui): Add search bar for reports (#2458)

### Changed

- chore(providers): Add new OpenAI O1 model versions (#2450)
- chore(ci): Handle fork PRs without secrets correctly (#2443)
- chore(ci): Update Node.js 22.x matrix configuration (#2444)
- chore(ci): Move workflow assets to .github/assets (#2445)
- chore(redteam): Update target handling for model-based strategies (#2466)
- docs: Update RAG red team details (#2459)

### Fixed

- fix(providers): Fix O1 model detection (#2455)
- fix(redteam): Handle invalid message from GOAT (#2462)
- fix(redteam): Handle null target model responses in GOAT and improve safeJsonStringify (#2465)
- fix(redteam): Improve logging and message handling in Crescendo and GOAT providers (#2467)
- fix(redteam): Properly write target response to iterative (#2447)
- fix(redteam): Skip iterative turn on refusal (#2464)

### Dependencies

- chore(deps): Bump @anthropic-ai/sdk from 0.32.1 to 0.33.1 (#2451)
- chore(deps): Bump @aws-sdk/client-bedrock-runtime from 3.712.0 to 3.714.0 (#2446)
- chore(deps): Bump openai from 4.76.3 to 4.77.0 (#2452)

## [0.102.1] - 2024-12-17

### Added

- feat(redteam): ability to upload intents from csv (#2424)
- feat(redteam): switch to rag example (#2432)

### Changed

- chore(cli): address punycode deprecation warning for Node.js 22 (#2440)
- chore(redteam): format extraction prompts as chat messages (#2429)
- chore(redteam): integration tests (#2413)
- chore(redteam): move plugin collections out of plugin type (#2435)
- chore(redteam): raise timeout on unaligned provider to 60s (#2434)
- chore(redteam): update owasp mappings (#2316)
- chore(redteam): update plugin and strategy display names and descriptions (#2387)
- chore(redteam): minor styling improvements to TestTargetConfiguration (#2430)
- chore(redteam): remove horizontal scroll from redteam setup tabs (#2420)

### Fixed

- fix(redteam): add support for entity merging in config (#2433)
- fix(redteam): combine strategy configs for chained strategies (#2415)
- fix(redteam): don't fall back if entity and purpose extraction fails (#2428)
- fix(redteam): integration test (#2431)
- fix(redteam): make cross-session-leak not default (#2427)
- fix(redteam): remove duplicate `intent` plugin (#2426)
- fix(redteam): dark mode in test targets ui (#2425)
- fix(redteam): resolve invalid DOM nesting of ul elements in Strategies component (#2421)
- fix(evaluator): handle circular references during error logging (#2441)

### Dependencies

- chore(deps): bump @aws-sdk/client-bedrock-runtime from 3.709.0 to 3.712.0 (#2418)
- chore(deps): bump groq-sdk from 0.9.0 to 0.9.1 (#2416)
- chore(deps): bump openai from 4.76.2 to 4.76.3 (#2417)

## [0.102.0] - 2024-12-16

### Added

- feat(redteam): add api healthcheck to redteam generate (#2398)

### Changed

- feat: add raw HTTP request support to Targets UI (#2407)
- feat: add HTTP provider configuration generator (#2409)
- feat: generate http config button (#2411)
- feat: run redteam in web ui (#2025)
- fix: exit codes and tests (#2414)
- docs: add docs for model-graded metrics (#2406)

## [0.101.2] - 2024-12-14

### Added

- feat(webui): implement cloud API health check functionality (#2397)
- feat(webui): redteam attack flow chart (#2389)
- feat(webui): strategy stats drawer (#2388)
- feat(webui): Filter Results view by errors (#2394)

### Changed

- revert: refactor(evaluator): enhance variable resolution and prompt rendering (#2386)
- chore(docker): add version info to docker build (#2401)
- chore(docs): Update README.md (#2391)

### Fixed

- fix(redteam): improve error message for plugin validation (#2395)
- fix(redteam): improve redteam strategy validation with detailed error messages (#2396)
- fix(webui): hide "show failures" checkbox on 1-column evals (#2393)

### Dependencies

- chore(deps): bump openai from 4.76.1 to 4.76.2 (#2390)

## [0.101.1] - 2024-12-13

### Added

- feat(eval): Separate errors from assert failures (#2214)
- feat(eval): Support more than one multi-turn conversation in the same eval with conversationId metadata field (#2360)
- feat: chunk results during share to handle large evals (#2381)

### Changed

- fix: use safeJsonStringify (#2385)
- chore(evaluator): Enhance variable resolution and prompt rendering (#2380)
- chore(ci): Remove outdated package-lock.json after enabling workspaces in package.json (#2377)
- chore(examples): Add Ollama red team example from blog post (#2374)
- Revert "feat: chunk results during share to handle large evals" (#2399)

### Fixed

- fix(cli): Fix punycode deprecation warning (#2384)
- fix(cli): Re-enable validation warning for invalid dereferenced configs (#2373)
- fix(prompts): Restore behavior that delays YAML parsing until after variable substitution (#2383)
- fix(redteam): Support file:// protocol for custom plugins (#2376)
- fix(webui): Use injectVar in redteam report view (#2366)

### Documentation

- docs(configuration): Add documentation for shared variables in tests (#2379)

## [0.101.0] - 2024-12-12

### Added

- feat(eval): Separate errors from assert failures (#2214)
- feat(eval): Support more than one multi-turn conversation in the same eval with conversationId metadata field (#2360)

### Changed

- chore(evaluator): Enhance variable resolution and prompt rendering (#2380)
- chore(ci): Remove outdated package-lock.json after enabling workspaces in package.json (#2377)
- chore(examples): Add Ollama red team example from blog post (#2374)

### Fixed

- fix(cli): Fix punycode deprecation warning (#2384)
- fix(cli): Re-enable validation warning for invalid dereferenced configs (#2373)
- fix(prompts): Restore behavior that delays YAML parsing until after variable substitution (#2383)
- fix(redteam): Support file:// protocol for custom plugins (#2376)
- fix(webui): Use injectVar in redteam report view (#2366)

### Documentation

- docs(configuration): Add documentation for shared variables in tests (#2379)

## [0.100.6] - 2024-12-11

### Changed

- chore: clean up invariant references (#2367)
- chore: invariant (#2363)
- chore(examples): add YAML schema and descriptions to config files (#2358)
- chore(providers): add debugs and make provider invariants more detailed (#2365)
- chore(redteam): add better error logging for multilingual (#2347)
- chore(redteam): add getRemoteGenerationUrl mocks to redteam tests (#2349)
- chore(redteam): Better error messaging for composite jailbreaks (#2372)
- chore(redteam): fix composite jailbreak docs (#2370)
- chore(redteam): respect --delay with redteam providers (#2369)
- chore(webui): add "save YAML" option to Save Config dialog (#2356)
- chore(webui): enhance redteam preset cards layout and styling (#2353)

### Fixed

- fix(providers): add regional model support to Bedrock (#2354)
- fix(webui): redteam setup UI should support request body objects (#2355)
- fix(providers): use Replicate moderation provider when OpenAI key not present (#2346)

### Dependencies

- chore(deps): bump @aws-sdk/client-bedrock-runtime from 3.706.0 to 3.709.0 (#2362)
- chore(deps): bump openai from 4.76.0 to 4.76.1 (#2361)
- chore(deps): update dependencies (#2350)

### Documentation

- docs(blog): new post on the EU AI Act (#2357)
- docs(redteam): Update documentation to suggest a detailed purpose (#2345)
- docs(troubleshooting): replace auto-generated index with custom overview (#2352)

## [0.100.5] - 2024-12-09

### Changed

- feat: Show current redteam and save state by @sklein12 in [#2336](https://github.com/promptfoo/promptfoo/pull/2336)
- fix: Our task API responds with a JSON object by @sklein12 in [#2337](https://github.com/promptfoo/promptfoo/pull/2337)
- fix: Attempt to fix metrics after share to self-hosted by @GICodeWarrior in [#2338](https://github.com/promptfoo/promptfoo/pull/2338)
- fix: Merge `defaultTest.vars` before applying `transformVars` by @mldangelo in [#2339](https://github.com/promptfoo/promptfoo/pull/2339)
- fix: Catch errors on purpose extraction and continue by @sklein12 in [#2344](https://github.com/promptfoo/promptfoo/pull/2344)
- chore: Allow overriding default and redteam providers globally by @sklein12 in [#2333](https://github.com/promptfoo/promptfoo/pull/2333)
- chore(providers): Align `transformRequest` with `transformResponse` behavior by @mldangelo in [#2334](https://github.com/promptfoo/promptfoo/pull/2334)
- chore: Update Node.js to v20.18.1 by @mldangelo in [#2342](https://github.com/promptfoo/promptfoo/pull/2342)
- chore: Add support for multiple Google Sheets in `promptfooconfig` by @mldangelo in [#2343](https://github.com/promptfoo/promptfoo/pull/2343)

## [0.100.4] - 2024-12-08

### Changed

- feat: "try example" in target configuration (#2335)
- chore(webui): add a reset config button (#2328)
- chore(redteam): add comments and schema to generated yaml (#2329)
- chore(webui): add select all/none for all plugins (#2326)
- chore: automate CITATION.cff version bump. Sort npm scripts (#2320)
- docs: Fix docs to reflect non-root docker user (#2324)

### Fixed

- fix(cli): recommend npx if necessary (#2325)
- fix(providers): use prompt config for structured outputs in azure (#2331)
- fix(redteam): Use cloud api for remote harmful generation (#2323)
- fix(webui): redteam bug where purpose was using old state (#2330)
- fix(webui): redteam config persist between refreshes (#2327)

### Dependencies

- chore(deps): bump openai from 4.75.0 to 4.76.0 (#2321)

## [0.100.3] - 2024-12-06

### Changed

- chore(providers): improve JSON schema support for openai azure (#2318)

### Dependencies

- chore(deps): bump the npm_and_yarn group with 2 updates (#2317)

### Documentation

- docs(aws-bedrock): add Nova model documentation and update examples (#2319)
- docs(multilingual): add language code references (#2311)

## [0.100.2] - 2024-12-06

### Added

- feat: multiline editor for http request body (#2314) by @typpo

### Fixed

- fix(redteam): Do not fail crescendo if the provider sends the wrong response (#2315) by @sklein12
- fix: remove log line (c539341)

## [0.100.1] - 2024-12-05

### Added

- feat(redteam): Multilingual generates test cases across all strats (#2313) by @sklein12

### Fixed

- fix(redteam): preserve assertion types in multilingual strategy (#2312) by @mldangelo

### Changed

- chore(redteam): Improve purpose output (779a8d4)
- chore: re-reorder target setup page (7dd11ae)
- chore: copy (158d841)
- ci: increase Docker workflow timeout to 60 minutes (414db79)

### Dependencies

- chore(deps): update multiple package dependencies (#2308) by @mldangelo

### Documentation

- docs: fix multilingual (e78e77d)

## [0.100.0] - 2024-12-05

### Added

- feat(providers): Add Amazon Nova models to Bedrock provider (#2300)
- feat(providers): Support TypeScript custom providers (#2285)
- feat(providers): Add transformRequest to HTTP provider. Rename responseParser to transformResponse (#2228)
- feat(cli): Add configurable CSV delimiter support (#2294)
- feat(redteam): Load `intents` plugin from file (#2283)
- feat(webui): Ability to configure strategies in redteam setup (#2304)
- feat(webui): Ability to upload YAML file to setup view (#2297)
- feat(webui): Column selector (#2288)

### Changed

- chore(webui): Add YAML preview and strategies to redteamReview page (#2305)
- chore(prompts): TypeScript for prompt functions (#2287)
- chore(webui): Display # selected plugins in accordion text (#2298)
- chore(redteam): Remote generation if logged into cloud (#2286)
- chore(cli): Write `promptfoo-errors.log` on error (#2303)
- chore(cli): Improve error message when attempting to share incomplete eval (#2301)
- chore(redteam): Fix stateless warning (#2282)
- chore(redteam): Plugin page UX (#2299)
- chore(webui): Display average cost alongside total (#2274)
- chore(webui): Remove prompt from redteam setup purpose page (#2295)
- docs: Guide on LangChain PromptTemplates (#2235)

### Fixed

- fix(redteam): Do not store config hash if redteam generation failed (#2296)
- fix(webui): Minor bugs in redteam config UI (#2278)
- fix(cli): Replace process.exitCode with process.exit calls in share command (#2307)

### Dependencies

- chore(deps): Bump @aws-sdk/client-bedrock-runtime from 3.699.0 to 3.704.0 (#2279)
- chore(deps): Bump @aws-sdk/client-bedrock-runtime from 3.704.0 to 3.705.0 (#2290)
- chore(deps): Bump groq-sdk from 0.8.0 to 0.9.0 (#2291)
- chore(deps): Bump openai from 4.73.1 to 4.74.0 (#2280)
- chore(deps): Bump openai from 4.74.0 to 4.75.0 (#2289)

### Documentation

- docs(examples): Add redteam chatbot example (#2306)

## [0.99.1] - 2024-12-02

### Changed

- chore(docs): update --config YAML file references to match actual behavior (#2170)
- chore(providers): add \*-latest models for Anthropic (#2262)
- chore(providers): remove optional chaining in goat provider (#2253)
- chore(redteam): ability to override severity (#2260)
- chore(redteam): improve hijacking grader (#2251)
- chore(redteam): improve overreliance grader (#2246)
- chore(redteam): improve politics grader (#2258)
- chore(redteam): move harmful specialized advice plugin to unaligned provider (#2239)
- chore(redteam): move misinformation plugin from aligned to unaligned provider (#2232)
- chore(redteam): shell injection grader improvement (25%) (#2277)
- chore(redteam): update policy grader (#2244)
- chore(site): improve architecture diagram dark mode (#2254)
- chore(site): move careers link (#2242)
- chore(tests): remove console.error debug statement (#2275)
- chore(types): add Zod schema for assertion types (#2276)
- chore(webui): ability to set image min/max height (#2268)
- chore(webui): add metric column in assertions table (#2238)
- chore(webui): add pointer cursor to report view (#2272)
- chore(webui): add support for custom targets to redteam setup (#2215)
- chore(webui): combine assertion context to eval output comment dialog (#2240)
- chore(webui): improve back and next buttons for purpose/targets pages (#2269)
- chore(webui): minor improvements to redteam setup strategy and plugin selection (#2247)
- chore(webui): only show action buttons for the currently hovered cell, rather than both cells for that row (#2270)
- chore(webui): preserve whitespace in TableCommentDialog (#2237)
- chore(webui): prevent dialog from popping up repeatedly when component rerenders (#2273)
- chore(webui): remove local dashboard (#2261)
- chore(webui): select all/none in redteam setup plugins view (#2241)
- docs: GitLab integration (#2234)

### Fixed

- fix(cli): improve debugging for fetchWithRetries (#2233)
- fix(cli): refuse to share incomplete evals (#2259)
- fix(webui): support sorting on pass/fail count & raw score (#2271)
- fix(redteam): stringify non-string target provider responses in goat (#2252)

### Dependencies

- chore(deps): bump openai from 4.73.0 to 4.73.1 (#2243)
- chore(deps): sync dependency versions with promptfoo cloud (#2256)
- chore(deps): update dependencies (#2257)
- chore(deps): update lock file for yanked dependency (#2250)

## [0.99.0] - 2024-11-25

### Added

- feat(cli): `promptfoo debug` command (#2220)
- feat(eval): Read variables from PDF (#2218)
- feat(providers): Add `sequence` provider (#2217)
- feat(redteam): Citation strategy (#2223)
- feat(redteam): Composite jailbreak strategy (#2227)
- feat(redteam): Ability to limit strategies to specific plugins (#2222)

### Changed

- chore(redteam): Attempt to reuse existing server for redteam init (#2210)
- chore(redteam): Naive GOAT error handling (#2213)
- chore(redteam): Improve competitors plugin and grading (#2208)

### Fixed

- fix(eval): CSV BOM parsing (#2230)
- fix(redteam): Add missing entities field to redteam schema (#2226)
- fix(redteam): Ensure numTests is properly inherited in config for all plugin types (#2229)
- fix(redteam): Strip prompt asterisks (#2212)
- fix(redteam): Validate plugins before starting (#2219)

### Dependencies

- chore(deps): Bump @aws-sdk/client-bedrock-runtime from 3.696.0 to 3.699.0 (#2231)

### Documentation

- docs(redteam): Ollama redteam blog (#2221)
- docs(redteam): Add troubleshooting documentation (#2211)

## [0.98.0] - 2024-11-22

### Added

- feat(providers): Maintain session-id in HTTP provider (#2101)
- feat(redteam): Add custom strategy (#2166)
- feat(webui): Add CSV download to report view (#2168)
- feat(webui): Add image preview lightbox for base64 image strings (#2194)

### Changed

- chore(providers): Add GPT-4-0-2024-11-20 to supported models (#2203)
- chore(providers): Add support for UUID in transformVars (#2204)
- chore(cli): Display help for invalid args (#2196)
- chore(redteam): Add `promptfoo redteam setup` (#2172)
- chore(redteam): Init now opens web setup UI (#2191)
- chore(redteam): Update purpose UI to capture better information (#2180)
- chore(redteam): Instrument redteam setup (#2193)
- chore(redteam): Remove OpenAI key requirement in onboarding (#2187)
- chore(redteam): Remove overreliance from default (#2201)
- chore(redteam): Remove redundant harmful plugin when all subcategories are selected (#2206)
- chore(redteam): Reorganize plugins in setup (#2173)
- chore(redteam): Session parsing in UI (#2192)
- chore(redteam): Update docs for multi-turn strategies (#2182)
- chore(redteam): Update redteam init instructions (#2190)
- chore(redteam): Wrap more system purpose tags (#2202)
- chore(redteam): Wrap purposes in <Purpose> tags (#2175)

### Fixed

- fix(prompts): Parse YAML files into JSON before Nunjucks template render (#2205)
- fix(providers): Handle more response parser failures in HTTP provider (#2200)
- fix(redteam): Attempt to fix undefined redteam testcase bug (#2186)
- fix(redteam): Debug access plugin grader improvement (#2178)
- fix(redteam): Handle missing prompts in indirect prompt injection setup (#2199)
- fix(redteam): Pass isRedteam from eval database model (#2171)
- fix(webui): Handle division by zero cases in CustomMetrics component (#2195)

### Dependencies

- chore(deps): Bump @aws-sdk/client-bedrock-runtime from 3.693.0 to 3.696.0 (#2176)
- chore(deps): Update dependencies - resolve lock file issue (#2179)
- chore(deps): Update dependencies (#2169)

### Documentation

- docs(examples): Add F-score example (#2198)
- docs(examples): Modernize image classification example (#2197)
- docs(site): Add red team Hugging Face model guide (#2181)
- docs(site): Use `https` id with `url` config (#2189)

## [0.97.0] - 2024-11-18

### Added

- feat(azure): adding AzureCliCredential as a fallback authentication option (#2149)

### Changed

- feat: report shows % framework compliance as progress bar (#2160)
- feat: support for grader fewshot examples (#2162)
- feat: add support for bedrock guardrails (#2163)
- fix: crescendo feedback (#2145)
- fix: handle null test cases in strategy generation (#2146)
- refactor(redteam): extract parseGeneratedPrompts from redteam base class (#2155)
- refactor(redteam): modularize and simplify harmful plugin (#2154)
- chore: bump @aws-sdk/client-bedrock-runtime from 3.691.0 to 3.693.0 (#2147)
- chore: bump @eslint/plugin-kit from 0.2.0 to 0.2.3 in the npm_and_yarn group (#2151)
- chore: track token usage for redteam providers (#2150)
- chore(providers): misc harmful completion provider enhancements (#2153)
- chore: display strategy used in report view (#2156)
- chore: open result details in report view (#2159)
- chore: add # requests to token usage (#2158)
- chore: set redteamFinalPrompt in goat provider (#2161)
- chore(redteam): refactor harmful plugin into aligned and unaligned modules (#2164)
- chore(redteam): refactor unaligned inference API response handling (#2167)

### Fixed

- fix(share): update eval author to logged-in user when sharing (#2165)

## [0.96.2] - 2024-11-14

### Added

- feat(redteam): redteam fewshot overrides (#2138)
- feat(cli): make README.md file during onboarding init flow optional (#2054)

### Changed

- feat: helm chart for self hosted (#2003)

### Fixed

- fix(cli): remove validation warning on yaml files (#2137)
- fix(providers): handle system messages correctly for bedrock Claude models (#2141)
- fix(redteam): Config for all strategies (#2126)
- fix(webui): potential divide by 0s (#2135)
- fix(webui): restore token usage display (#2143)

### Dependencies

- chore(deps): clean up plugin action params (#2139)
- chore(deps): bump @aws-sdk/client-bedrock-runtime from 3.687.0 to 3.691.0 (#2140)
- chore(deps): update dependencies (#2133)

## [0.96.1] - 2024-11-12

### Added

- feat(ui): Respect max text length in Markdown cells (#2109)

### Changed

- chore(assertions): split assertions into separate modules (#2116)\* chore(blog): update API endpoint to canonical domain by @mldangelo in https://github.com/promptfoo/promptfoo/pull/2119
- chore(cli): add promptfoo version header to all requests (#2121)
- chore(redteam): allow goat to be used stateless or not (#2102)
- chore(redteam): Break out Prompt Metrics Types (#2120)
- chore(redteam): re-organize report categories (#2127)
- chore(docs): Fix AWS default region to match documentation (#2117)

### Fixed

- fix(cli): validate config after dereferencing (#2129)
- fix(providers): handle system messages correctly in anthropic parseMessages (#2128)

### Dependencies

- chore(deps): bump groq-sdk from 0.7.0 to 0.8.0 (#2131)
- chore(deps): update multiple dependencies (#2118)

## [0.96.0] - 2024-11-10

### Added

- feat(redteam): intent plugin (#2072)
- feat(redteam): rag poisoning plugin (#2078)
- feat(cli): --filter-sample on eval to randomly sample (#2115)
- feat(providers): azure default provider (#2107)
- feat(assertions): BLEU score (#2081)

### Changed

- chore(assertions): refactor JSON assertions (#2098)
- chore(assertions): split assertions into separate files (#2089)
- chore(cli): add --ids-only to list commands (#2076)
- chore(cli): lazily init csv assertion regex (#2111)
- chore(cli): validate json, yaml, js configs on load (#2114)
- chore(lint): format lint (#2082)
- chore(providers): add envar support for azure auth (#2106)
- chore(providers): add support for Claude 3.5 Haiku model (#2066)
- chore(providers): add support for external response_format in azure openai (#2092)
- chore(providers): azureopenai -> azure (#2113)
- chore(providers): Support AWS sessionToken and profile for authentication (#2085)
- chore(redteam): improve rbac grader (#2067)
- chore(redteam): pass context and options to target in iterativeTree provider (#2093)
- chore(redteam): Use purpose in graders (#2077)
- chore(webui): prevent unnecessary state resets in plugin configuration in redteam ui (#2071)
- chore: add yaml config validation tests (#2070)
- chore(docs): goat-blog demo component usability improvements (#2095)
- docs: use "provider" key in python prompt function (#2103)
- docs: add GOAT blog post (#2068)
- chore(blog): update API endpoint to canonical domain (#2119)

### Fixed

- fix(cli): keep eval id on `import` (#2112)
- fix(providers): portkey provider and headers (#2088)
- fix(redteam): provide target context (#2090)
- fix(providers): ensure consistent message parsing for Anthropic Claude Vision (#2069)
- fix(redteam): make remote generation URL dynamic to support dotenv loading (#2086)

### Dependencies

- chore(deps): bump @anthropic-ai/sdk from 0.31.0 to 0.32.0 (#2074)
- chore(deps): bump @anthropic-ai/sdk from 0.32.0 to 0.32.1 (#2083)
- chore(deps): bump @aws-sdk/client-bedrock-runtime from 3.686.0 to 3.687.0 (#2104)
- chore(deps): bump openai from 4.70.2 to 4.71.0 (#2073)
- chore(deps): bump openai from 4.71.0 to 4.71.1 (#2087)

## [0.95.0] - 2024-11-04

### Added

- **feat(redteam):** goat (#2006)
- **feat(webui):** add support for file providers in eval creation view via file upload by @mldangelo in https://github.com/promptfoo/promptfoo/pull/2055
- feat(webui): add support for file providers in eval creation view via file upload (#2055)

### Changed

- **feat:** save and load configs (#2044)
- **feat:** index page for report view (#2048)
- **fix:** competitors grader (#2042)
- **fix:** llm rubric markup (#2043)
- **fix:** OOM on large evals (#2049)
- **chore:** migrate rag-full example to langchain 0.3.0 (#2041)
- **chore:** add some loaders to webui pages (#2050)
- **chore(providers):** add bedrock regional inference profile IDs (#2058)
- **chore(webui):** optimize custom policy handling (#2061)
- **chore:** bump @anthropic-ai/sdk from 0.30.1 to 0.31.0 (#2062)
- **chore:** bump openai from 4.69.0 to 4.70.2 (#2063)

### Fixed

- **fix(webui):** preserve target label when switching target types (#2060)

### Dependencies

- **chore(deps):** bump langchain from 0.2.10 to 0.3.0 in /examples/rag-full (#2040)
- **chore(deps):** bump openai from 4.68.4 to 4.69.0 (#2045)
- **chore(deps):** update patch and minor dependencies (#2064)

## [0.94.6] - 2024-10-30

### Added

- feat(webui): make table header sticky (#2001)

### Changed

- feat: `promptfoo auth whoami` (#2034)
- fix: minor redteam run fixes (#2033)
- fix: report issue counts (#2037)
- fix: Integration backlink to portkey docs (#2039)
- chore: add provider to assertion function context (#2036)
- chore: add `--verbose` to redteam run (#2032)
- chore(deps-dev): bump @aws-sdk/client-bedrock-runtime from 3.679.0 to 3.682.0 (#2038)

### Dependencies

- chore(deps): bump elliptic from 6.5.7 to 6.6.0 in /src/app (#2031)
- chore(deps): bump langchain from 0.1.14 to 0.3.0 in /examples/langchain-python (#2035)

## [0.94.5] - 2024-10-28

### Changed

- fix: bump version on fetch cache key (#2029)
- fix: support browser back/forward in redteam setup (#2022)
- chore: improve ui for plugin configs (#2024)
- chore(webui): improve redteam plugin configuration UI (#2028)
- chore: Add Missing Statuses to Risk Categories (#2030)

### Fixed

- fix(ci): add disk space cleanup steps to prevent runner failures (#2018)
- fix(redteam): auto-extract injectVar from prompt template in redteam image provider (#2021)
- fix(providers): adjust bedrock anthropic default temperature (#2027)
- fix(webui): hide redteam setup dialog after seen (#2023)

### Documentation

- docs(provider): fix dalle-3 provider name (#2020)

## [0.94.4] - 2024-10-27

### Added

- **Feature:** Add simulated user provider ([#2014](https://github.com/promptfoo/promptfoo/pull/2014) by [@typpo](https://github.com/typpo))

### Changed

- **Fix:** Handle basic auth credentials in fetch requests ([#2013](https://github.com/promptfoo/promptfoo/pull/2013) by [@mldangelo](https://github.com/mldangelo))
- **Chore:** Add configuration option to disable template environment variables ([#2017](https://github.com/promptfoo/promptfoo/pull/2017) by [@mldangelo](https://github.com/mldangelo))
- **Chore (Redteam):** Improve onboarding CLI plugin configuration handling ([#2015](https://github.com/promptfoo/promptfoo/pull/2015) by [@mldangelo](https://github.com/mldangelo))

## [0.94.3] - 2024-10-26

### Changed

- feat: package import support improvements (#1995)
- feat: add adaline gateway provider (#1980)
- fix: template creation for `promptfoo init` and `promptfoo redteam init`
- chore(providers): merge prompt and provider config in azure (#2011)

## [0.94.2] - 2024-10-25

### Added

- feat(browser): `optional` arg on `click` commands (#1997)

### Changed

- feat: add browser support in redteam setup (#1998)
- fix: test case descriptions (#2000)
- fix: Http Provider parser (#1994)
- chore: save user consent when logged in via webui (#1999)
- chore: Constants are lower case (#2007)
- style(eslint): add sort-keys rule and sort type constituents (#2008)
- chore(redteam): alphabetize and normalize ordering of constants (#2002)
- revert: style(eslint): add sort-keys rule and sort type constituents (#2009)

## [0.94.1] - 2024-10-24

### Added

- **feat(schema):** Add YAML schema validation to config files by [@mldangelo](https://github.com/mldangelo) in [#1990](https://github.com/promptfoo/promptfoo/pull/1990)

### Changed

- **chore:** Don't run Docker as root by [@typpo](https://github.com/typpo) in [#1884](https://github.com/promptfoo/promptfoo/pull/1884)
- **chore(webui):** Move Snackbar out of component for reuse by [@sklein12](https://github.com/sklein12) in [#1989](https://github.com/promptfoo/promptfoo/pull/1989)
- **chore(redteam):** Send version to remote endpoint by [@typpo](https://github.com/typpo) in [#1982](https://github.com/promptfoo/promptfoo/pull/1982)
- **refactor(tests):** Reorganize test files into subdirectories by [@mldangelo](https://github.com/mldangelo) in [#1984](https://github.com/promptfoo/promptfoo/pull/1984)
- site: additional landing page (#1996)

### Fixed

- **fix(providers):** Better OpenAI rate limit handling by [@typpo](https://github.com/typpo) in [#1981](https://github.com/promptfoo/promptfoo/pull/1981)
- **fix(providers):** Refusals are not failures by [@typpo](https://github.com/typpo) in [#1991](https://github.com/promptfoo/promptfoo/pull/1991)
- **fix(redteam):** Better error handling in strategies by [@typpo](https://github.com/typpo) in [#1983](https://github.com/promptfoo/promptfoo/pull/1983)
- **fix(redteam):** Better error on remote plugins when remote is disabled by [@typpo](https://github.com/typpo) in [#1979](https://github.com/promptfoo/promptfoo/pull/1979)
- fix: prompt validation (#1993)

### Dependencies

- **chore(deps):** Bump @aws-sdk/client-bedrock-runtime from 3.677.0 to 3.678.0 by [@dependabot](https://github.com/dependabot) in [#1987](https://github.com/promptfoo/promptfoo/pull/1987)
- **chore(deps):** Bump @anthropic-ai/sdk from 0.30.0 to 0.30.1 by [@dependabot](https://github.com/dependabot) in [#1986](https://github.com/promptfoo/promptfoo/pull/1986)
- **chore(deps):** Bump OpenAI from 4.68.2 to 4.68.4 by [@dependabot](https://github.com/dependabot) in [#1985](https://github.com/promptfoo/promptfoo/pull/1985)

## [0.94.0] - 2024-10-23

### Added

- feat(providers): add support for `github` provider (#1927)
- feat(providers): add support for xAI (Grok) provider (#1967)
- feat(providers): Update HTTP Provider to support any type of request (#1920)
- feat(prompts): add context to python and javascript prompts (#1974)
- feat(webui): add ability to update eval author (#1951)
- feat(webui): add login page (#1964)
- feat(webui): add support for displaying base64-encoded images (#1937)
- feat(cli): allow referencing specific gsheet (#1942)
- feat(redteam): show passes and fails in report drawer (#1972)

### Changed

- chore(cli): disable database logging by default (#1953)
- chore(cli): move db migrations up (#1975)
- chore(cli): replace node-fetch with native fetch API (#1968)
- chore(cli): warn on unsupported test format (#1945)
- chore(providers): support AWS credentials in config file for bedrock provider (#1936)
- chore(providers): support response_format in prompt config in openai provider (#1966)
- chore(providers): update Claude 3.5 model version (#1973)
- chore(providers): update implementation of togetherAI provider (#1934)
- chore(redteam): Add redteam descriptions and display names (#1962)
- chore(redteam): Better typing for the new constants (#1965)
- chore(redteam): fix typing issue, don't return in route (#1933)
- chore(redteam): move all redteam constants to one spot (#1952)
- chore(redteam): remove providers from db (#1955)
- chore(redteam): update providers to id by id or label (#1924)
- chore(redteam): Use Provider Label as Unique ID for redteam targets (#1938)
- chore(webui): add user email management endpoints (#1949)
- chore(webui): create dedicated eval router (#1948)
- chore(webui): expose redteam init ui in navigation dropdown menu (#1926)
- chore(webui): improve max text length slider (#1939)
- chore(webui): optimize Material-UI imports for better tree-shaking (#1928)
- chore(webui): optionally record anonymous telemetry (#1940)
- chore(webui): resolve fast refresh warning by separating useToast hook (#1941)
- refactor(assertions): move utility functions to separate file (#1944)
- chore: add citation generation script and update CITATION.cff (#1914)

### Fixed

- fix(cli): add metadata to EvaluateResult model (#1978)
- fix(cli): check for python3 alias (#1971)
- fix(cli): cli properly watches all types of configs (#1929)
- fix(cli): resolve deep copy issue when using grader cli arg (#1943)
- fix(eval): set author from getUserEmail when creating Eval (#1950)
- fix(providers): improve Gemini format coercion and add tests (#1925)
- fix(providers): maybeCoerceToGeminiFormat in palm provider - parse system_instruction (#1947)

### Dependencies

- chore(deps): bump aiohttp from 3.9.5 to 3.10.2 in /examples/rag-full (#1959)
- chore(deps): bump certifi from 2023.11.17 to 2024.7.4 in /examples/python-provider (#1958)
- chore(deps): bump idna from 3.6 to 3.7 in /examples/python-provider (#1957)
- chore(deps): bump rollup from 4.21.3 to 4.24.0 in /src/app (#1961)
- chore(deps): bump starlette from 0.37.2 to 0.40.0 in /examples/rag-full (#1956)
- chore(deps): bump vite from 5.3.3 to 5.4.9 in /examples/jest-integration (#1960)
- chore(deps): migrate drizzle (#1922)
- chore(deps): update dependencies (#1913)

### Documentation

- docs(blog): adding fuzzing post (#1921)

## [0.93.3] - 2024-10-17

### Added

- **feat(assertions):** Support array of files in assertion values by [@danpe](https://github.com/promptfoo/promptfoo/pull/1897)
- **feat(redteam):** Math-prompt strategy by [@AISimplyExplained](https://github.com/promptfoo/promptfoo/pull/1907)
- feat(redteam): math-prompt strategy (#1907)
- feat: add watsonx bearer token auth and display model cost (#1904)
- feat: support array of files in assertion values (#1897)

### Changed

- **chore(providers):** Add WatsonX bearer token auth and display model cost by [@gprem09](https://github.com/promptfoo/promptfoo/pull/1904)
- **chore(redteam):** Rename math-prompt strategy and update docs by [@mldangelo](https://github.com/promptfoo/promptfoo/pull/1912)
- **chore(webui):** Redesign navigation and dark mode components by [@mldangelo](https://github.com/promptfoo/promptfoo/pull/1903)
- **chore(ci):** Correct GitHub Actions syntax for secret access by [@mldangelo](https://github.com/promptfoo/promptfoo/pull/1911)
- **chore(ci):** Fix Docker build by [@sklein12](https://github.com/promptfoo/promptfoo/pull/1910)
- **chore(ci):** Test eval share for hosted container by [@sklein12](https://github.com/promptfoo/promptfoo/pull/1908)
- **chore(ci):** Test sharing to cloud by [@sklein12](https://github.com/promptfoo/promptfoo/pull/1909)
- chore: fix docker build (#1910)
- chore(redteam): rename math-prompt strategy and update docs (#1912)
- chore: Test sharing to cloud (#1909)
- chore: Test eval share for hosted container (#1908)

### Fixed

- **fix(webui):** Navigating directly to an eval by [@sklein12](https://github.com/promptfoo/promptfoo/pull/1905)
- fix(providers): lazy load watsonx dependencies (#1977)
- fix(ci): correct GitHub Actions syntax for secret access (#1911)
- fix: Navigating directly to an eval (#1905)

### Documentation

- **docs(redteam):** Add documentation for Custom and PII plugins by [@mldangelo](https://github.com/promptfoo/promptfoo/pull/1892)

## [0.93.2] - 2024-10-16

### Fixed

- fix: sharing to hosted (#1902)
- fix: update cloud share URL path from 'results' to 'eval' (#1901)
- fix: gemini chat formatting (#1900)

### Documentation

- docs(redteam): add documentation for Custom and PII plugins (#1892)

### Changed

- **fix:** update cloud share URL path from 'results' to 'eval' by [@mldangelo](https://github.com/promptfoo/promptfoo/pull/1901)
- **fix:** gemini chat formatting by [@typpo](https://github.com/promptfoo/promptfoo/pull/1900)
- **fix:** sharing to hosted by [@sklein12](https://github.com/promptfoo/promptfoo/pull/1902)
- **chore:** add `--filter-targets` to `redteam run` by [@typpo](https://github.com/promptfoo/promptfoo/pull/1893)
- **chore:** warn users about unknown arguments after 'eval' command by [@mldangelo](https://github.com/promptfoo/promptfoo/pull/1898)
- chore(webui): redesign navigation and dark mode components (#1903)
- chore(cli): warn users about unknown arguments after 'eval' command (#1898)
- chore: add `--filter-targets` to `redteam run` (#1893)

### Dependencies

- **chore(deps):** bump `@anthropic-ai/sdk` from 0.29.0 to 0.29.1 by [@dependabot](https://github.com/promptfoo/promptfoo/pull/1894)
- chore(deps): bump @anthropic-ai/sdk from 0.29.0 to 0.29.1 (#1894)

## [0.93.1] - 2024-10-15

### Fixed

- fix: Delete all evals broken (#1891)

### Added

- feat: Redteam http target tester (#1883)

### Changed

- **feat:** Crisp chat on certain pages by [@typpo](https://github.com/promptfoo/promptfoo/pull/1880)
- **feat:** Redteam HTTP target tester by [@sklein12](https://github.com/promptfoo/promptfoo/pull/1883)
- **fix:** Do not use default config when config is explicitly set by [@typpo](https://github.com/promptfoo/promptfoo/pull/1878)
- **fix:** Delete all evals broken by [@sklein12](https://github.com/promptfoo/promptfoo/pull/1891)
- **docs:** Add RAG architecture blog post by [@vsauter](https://github.com/promptfoo/promptfoo/pull/1886)
- **refactor(webui):** Move dashboard to redteam directory by [@mldangelo](https://github.com/promptfoo/promptfoo/pull/1890)
- refactor(webui): move dashboard to redteam directory (#1890)

## [0.93.0] - 2024-10-14

### Documentation

- docs: add rag architecture blog post (#1886)

### Added

- feat(cli): add example download functionality to init command (#1875)
- feat(redteam): introduce experimental redteam setup ui (#1872)
- feat(providers): watsonx provider (#1869)
- feat(providers): node package provider (#1855)
- feat: crisp chat on certain pages (#1880)

### Changed

- chore(webui): show tools in report view (#1871)

### Fixed

- fix(cli): only set redteam on combined configs when necessary (#1879)
- fix(cli): disable remote grading with rubric prompt override (#1877)
- fix(webui): rendering evals (#1881)
- fix: do not use default config when config is explicitly set (#1878)

## [0.92.3] - 2024-10-12

### Changed

- fix: request correct structure in prompt (#1851)
- fix: Only persist custom API url in local storage if it's set through the UI (#1854)
- fix: equality failure message (#1868)
- fix: don't always persist providers (#1870)
- feat: env variable to host pf at a different url path then base (#1853)
- chore(redteam): improve custom plugin definition and validation (#1860)
- chore: move skip logic to generate (#1834)
- chore: add `--filter-targets` alias (#1863)
- chore: Cloud sharing with new format (#1840)

### Fixed

- fix(webui): resolve undefined version display in InfoModal (#1856)

### Dependencies

- chore(deps-dev): bump @aws-sdk/client-bedrock-runtime from 3.667.0 to 3.668.0 (#1857)
- chore(deps-dev): bump @aws-sdk/client-bedrock-runtime from 3.668.0 to 3.669.0 (#1865)

## [0.92.2] - 2024-10-09

### Changed

- **ci(tests)**: Separate unit and integration tests in CI pipeline by [@mldangelo](https://github.com/mldangelo) in [#1849](https://github.com/promptfoo/promptfoo/pull/1849)
  - Bump `@aws-sdk/client-bedrock-runtime` from 3.666.0 to 3.667.0 by [@dependabot](https://github.com/dependabot) in [#1845](https://github.com/promptfoo/promptfoo/pull/1845)
  - Bump `@anthropic-ai/sdk` from 0.28.0 to 0.29.0 by [@dependabot](https://github.com/dependabot) in [#1846](https://github.com/promptfoo/promptfoo/pull/1846)
  - Bump `openai` from 4.67.2 to 4.67.3 by [@dependabot](https://github.com/dependabot) in [#1844](https://github.com/promptfoo/promptfoo/pull/1844)

### Fixed

- **fix(providers)**: Dynamically import FAL-AI serverless client by [@mldangelo](https://github.com/mldangelo) in [#1850](https://github.com/promptfoo/promptfoo/pull/1850)

### Dependencies

- **chore(deps)**:

## [0.92.1] - 2024-10-08

### Added

- **feat(providers):** Add support for an optional `responseSchema` file to Google Gemini by [@aud](https://github.com/promptfoo/promptfoo/pull/1839)
- feat(providers): Add support for an optional `responseSchema` file to google gemini (#1839)

### Changed

- **fix:** count could be off if there was a test that wasn't recorded by [@sklein12](https://github.com/promptfoo/promptfoo/pull/1841)
- **fix:** support relative paths by [@sklein12](https://github.com/promptfoo/promptfoo/pull/1842)
- **fix:** Prompt ordering on tables by [@sklein12](https://github.com/promptfoo/promptfoo/pull/1843)
- **chore:** delete empty file by [@sklein12](https://github.com/promptfoo/promptfoo/pull/1829)
- **chore:** rename tables by [@sklein12](https://github.com/promptfoo/promptfoo/pull/1831)
- chore(deps-dev): bump @aws-sdk/client-bedrock-runtime from 3.665.0 to 3.666.0 (#1836)

### Fixed

- **fix(provider):** fal prompt config overrides by [@drochetti](https://github.com/promptfoo/promptfoo/pull/1835)
- fix: Prompt ordering on tables (#1843)
- fix: support relative paths (#1842)
- fix: count could be off if there was a test that wasn't recorded (#1841)

### Dependencies

- **chore(deps):** bump openai from 4.67.1 to 4.67.2 by [@dependabot](https://github.com/promptfoo/promptfoo/pull/1837)
- **chore(deps-dev):** bump @aws-sdk/client-bedrock-runtime from 3.665.0 to 3.666.0 by [@dependabot](https://github.com/promptfoo/promptfoo/pull/1836)
- chore(deps): bump openai from 4.67.1 to 4.67.2 (#1837)

### Documentation

- **docs(contributing):** expand guide for adding new providers by [@mldangelo](https://github.com/promptfoo/promptfoo/pull/1833)

## [0.92.0] - 2024-10-07

### Fixed

- fix(provider): fal prompt config overrides (#1835)

### Documentation

- docs(contributing): expand guide for adding new providers (#1833)

### Changed

- Normalize eval results in db (#1776)
- foundation model blog post (#1823)
- site: custom blog index page (#1824)
- chore(build): allow-composite-ts (#1825)
- chore(cli): improve validation for extension hooks (#1827)
- chore: rename tables (#1831)
- chore: delete empty file (#1829)

## [0.91.3] - 2024-10-04

### Added

- feat(redteam): add religion plugin (#1822)
- feat(provider-fal): allow prompt config overrides (#1815)
- feat: remove in memory table (#1820)

## [0.91.2] - 2024-10-04

### Added

- feat(cli): Add input validation to eval command (@mldangelo #1810)
- feat(cli): Add real-time logging for Python script execution (@mldangelo #1818)
- feat(providers): Add support for setting cookies in `browser` provider (@typpo #1809)

### Changed

- chore(ci): Move integration tests to separate job in GitHub Actions workflow (@mldangelo #1821)
- chore(providers): Add support for file-based response parser for HTTP provider (@mldangelo #1808)
- chore(providers): Improve error message for browser provider missing imports (67c5fed2 @typpo)
- chore(redteam): Update to specific GPT-4 model (0be9c87f @mldangelo)
- chore(site): Update intro cal.com link (ff36972e @typpo)
- chore(webui): Remove 'use client' directives from React components (bc6f4214 @mldangelo)
- docs: Add Streamlit application in browser documentation (855e80f4 @typpo)
- docs: Escape tag in documentation (9c3ae83b @typpo)
- docs: Remove responseparser from quickstart (fe17b837 @typpo)
- docs: Remove responseParser from redteam template (feda3c60 @typpo)
- docs: Update test case reference documentation (d7c7a507 @mldangelo)
- docs: Update to use `redteam run` and `redteam report` (@typpo #1814)

### Fixed

- fix(redteam): Resolve cross-session templating issues (@typpo #1811)
- fix(webui): Ensure weight is not 0 (@sklein12 #1817)

### Dependencies

- chore(deps-dev): Bump @aws-sdk/client-bedrock-runtime from 3.658.1 to 3.662.0 (@dependabot #1805)
- chore(deps-dev): Bump @aws-sdk/client-bedrock-runtime from 3.663.0 to 3.664.0 (@dependabot #1819)
- chore(deps): Bump openai from 4.66.1 to 4.67.0 (@dependabot #1804)
- chore(deps): Bump replicate from 0.34.0 to 0.34.1 (@dependabot #1806)
- chore(deps): Update dependencies (ec37ca4e @mldangelo)

## [0.91.1] - 2024-10-01

### Changed

- feat: prompts as python classmethods (#1799)

### Fixed

- fix(redteam): read redteam config during redteam eval command (#1803)

### Documentation

- docs(custom-api): update documentation and improve typing (#1802)

## [0.91.0] - 2024-10-01

### Added

- feat(cli): ask for email on public share by @typpo in #1798
- feat(cli): support input transforms by @MrFlounder in #1704
- feat(redteam): add `redteam run` command by @typpo in #1791
- feat(webui): new Chart type on the eval page of web UI by @YingjiaLiu99 in #1147

### Changed

- fix: calc the same prompt id everywhere by @sklein12 in #1795
- docs: add troubleshooting section for timeouts by @mldangelo
- docs: fix indentation by @typpo
- docs: provider index by @mldangelo in #1792
- docs: update ts-config example README with tsx loader options by @mldangelo
- site: misc redteam guide clarifications by @typpo
- chore(cli): reorganize command structure and add program name by @mldangelo
- chore(cli): simplify node version check by @mldangelo in #1794
- chore(openai): use omni moderation by default by @typpo in #1797
- chore(providers): add support for special chars in browser provider by @typpo in #1790
- chore(providers): render provider label using Nunjucks by @mldangelo in #1789
- chore(providers): warn on unknown provider types by @mldangelo in #1787
- chore(redteam): include package version in redteam run hash by @typpo in 6d2d0c65
- chore(redteam): rename and export base classes by @mldangelo in #1801
- chore(redteam): serverside generation for indirect-prompt-injection by @mldangelo
- chore(redteam): update adversarial generation to specific gpt-4o model by @typpo in 1f397f62
- chore(cli): reorganize command structure and add program name by @mldangelo in 66781927

### Fixed

- fix(build): remove ts-config path aliases until compilation works correctly by @sklein12 in #1796
- fix(cli): don't ask for email when sharing in ci or without tty by @typpo
- fix(package): use provider prompt map when running via Node package by @vsauter in #1788
- fix(redteam): don't include entities if list is empty by @typpo
- fix(redteam): OWASP aliases by @typpo in #1765

### Dependencies

- chore(deps): bump openai from 4.65.0 to 4.66.1 by @dependabot in #1800
- chore(deps): update dependencies by @mldangelo

## [0.90.3] - 2024-09-27

### Changed

- fix: browser provider ignores cert errors by @ianw_github in 9fcc9f5974d919291456292e187fba1b1bacb3e2

## [0.90.2] - 2024-09-27

### Changed

- **feat:** Add fal.ai provider by [@drochetti](https://github.com/drochetti) in [#1778](https://github.com/promptfoo/promptfoo/pull/1778)
- **feat:** Add install script for pre-built binary installation by [@mldangelo](https://github.com/mldangelo) in [#1755](https://github.com/promptfoo/promptfoo/pull/1755)
- **fix:** Improve JSON parser handling for multiple braces by [@typpo](https://github.com/typpo) in [#1766](https://github.com/promptfoo/promptfoo/pull/1766)
- **refactor(eval):** Reorganize and improve eval command options by [@mldangelo](https://github.com/mldangelo) in [#1762](https://github.com/promptfoo/promptfoo/pull/1762)
- **chore(bedrock):** Improve support for LLAMA3.1 and LLAMA3.2 model configurations by [@mldangelo](https://github.com/mldangelo) in [#1777](https://github.com/promptfoo/promptfoo/pull/1777)
- **chore(config):** Simplify config loading by [@mldangelo](https://github.com/mldangelo) in [#1779](https://github.com/promptfoo/promptfoo/pull/1779)
- **chore(redteam):** Move select plugins for server-side generation by [@mldangelo](https://github.com/mldangelo) in [#1783](https://github.com/promptfoo/promptfoo/pull/1783)
- **ci(nexe-build):** Add ARM64 support for nexe builds by [@mldangelo](https://github.com/mldangelo) in [#1780](https://github.com/promptfoo/promptfoo/pull/1780)
- **ci(nexe-build):** Update runner selection for macOS and add Windows file extension by [@mldangelo](https://github.com/mldangelo) in [#1784](https://github.com/promptfoo/promptfoo/pull/1784)

### Fixed

- **fix(providers):** Correct data types for `responseParser` in HTTP provider by [@typpo](https://github.com/typpo) in [#1764](https://github.com/promptfoo/promptfoo/pull/1764)

### Dependencies

- **chore(deps-dev):** Bump `@aws-sdk/client-bedrock-runtime` from 3.658.0 to 3.658.1 by [@dependabot](https://github.com/dependabot) in [#1769](https://github.com/promptfoo/promptfoo/pull/1769)
- **chore(deps):** Bump `replicate` from 0.33.0 to 0.34.0 by [@dependabot](https://github.com/dependabot) in [#1767](https://github.com/promptfoo/promptfoo/pull/1767)
- **chore(deps):** Bump `openai` from 4.63.0 to 4.64.0 by [@dependabot](https://github.com/dependabot) in [#1768](https://github.com/promptfoo/promptfoo/pull/1768)

## [0.90.1] - 2024-09-26

### Changed

- **chore(providers):** Updated Bedrock integration to support Llama 3.2 models. [#1763](https://github.com/promptfoo/promptfoo/pull/1763) by [@aristsakpinis93](https://github.com/aristsakpinis93)
- **chore:** Added support for config objects in JavaScript and Python assertions. [#1729](https://github.com/promptfoo/promptfoo/pull/1729) by [@vedantr](https://github.com/vedantr)
- **fix:** Improved prompts handling per provider. [#1757](https://github.com/promptfoo/promptfoo/pull/1757) by [@typpo](https://github.com/typpo)
- **fix:** Updated `--no-interactive` description and added it to the documentation. [#1761](https://github.com/promptfoo/promptfoo/pull/1761) by [@kentyman23](https://github.com/kentyman23)
- site: adding blog post for Prompt Airlines (#1774)

### Dependencies

- **chore(deps-dev):** Bumped `@aws-sdk/client-bedrock-runtime` from 3.654.0 to 3.658.0. [#1758](https://github.com/promptfoo/promptfoo/pull/1758) by [@dependabot](https://github.com/dependabot)

## [0.90.0] - 2024-09-24

### Changed

- cli: Added 'pf' as an alias for the 'promptfoo' command (@mldangelo, #1745)
- providers(bedrock): Added support for AI21 Jamba Models and Meta Llama 3.1 Models (@mldangelo, #1753)
- providers(python): Added support for file:// syntax for Python providers (@mldangelo, #1748)
- providers(http): Added support for raw requests (@typpo, #1749)
- cli: implement cloud Login functionality for private sharing (@sklein12, #1719)
- cli(redteam): aliased 'eval' in redteam namespace and prioritized redteam.yaml over promptfooconfig.yaml (@typpo, #1664)
- providers(http): Added templating support for provider URLs (@mldangelo, #1747)
- cli: read config files from directory paths (@andretran, #1721)
- Added PROMPTFOO_EXPERIMENTAL environment variable (@typpo)
- Simplified redteam consent process (@typpo)
- Improved input handling for login prompts (@mldangelo)
- Updated dependencies (@mldangelo)
- webui: fix route to edit eval description(@sklein12, #1754)
- cli: prevent logging of empty output paths (@mldangelo)
- Added raw HTTP request example (@typpo)
- Updated documentation to prefer prebuilt versions (@sklein12, #1752)
- Triggered release step in nexe build for tagged branches (@mldangelo)
- Updated release token in GitHub Actions workflow (@mldangelo)
- Added continue-on-error to nexe-build job (@mldangelo)

## [0.89.4] - 2024-09-23

### Added

- feat(webui): display suggestions (#1739)

### Changed

- feat: headless browser provider (#1736)
- feat: suggestions (#1723)
- feat: improvements to http and websocket providers (#1732)
- fix: empty state for webui (#1727)
- chore: add costs for OpenAI model "gpt-4o-2024-08-06" (#1728)
- fix: catch errors when creating share url (#1726)https://github.com/promptfoo/promptfoo/pull/1725
- fix: add missing outputPath (#1734)
- fix: output path when PROMPTFOO_LIGHTWEIGHT_RESULTS is set (#1737)
- chore: Move share action to server (#1743)
- docs: Update documentation for Tree-based Jailbreaks Strategy by @vingiarrusso in

### Fixed

- fix(prompts): add handling for function prompt (#1724)

## [0.89.3] - 2024-09-20

### Changed

- **Bug Fixes:**
  - Improved sanitization of generations ([#1713](https://github.com/promptfoo/promptfoo/pull/1713) by [@typpo](https://github.com/typpo))
  - Reverted config changes to resolve prompt file bug ([#1722](https://github.com/promptfoo/promptfoo/pull/1722) by [@mldangelo](https://github.com/mldangelo))
- **Docs**
  - Added more information to the enterprise page ([#1714](https://github.com/promptfoo/promptfoo/pull/1714) by [@typpo](https://github.com/typpo))
  - Updated the about page ([#1715](https://github.com/promptfoo/promptfoo/pull/1715) by [@typpo](https://github.com/typpo))
  - Minor landing page updates ([#1718](https://github.com/promptfoo/promptfoo/pull/1718) by [@typpo](https://github.com/typpo))
- Update documentation for Tree-based Jailbreaks Strategy (#1725)

## [0.89.2] - 2024-09-18

### Changed

- **Dependencies**: Updated project dependencies (@mldangelo)
- **Website**: Added truncate functionality to the site (@typpo)
- Fixed Node cache dependency issue (@typpo)
- Improved nexe build workflow artifact handling in CI pipeline (@mldangelo)
- Bumped version to 0.89.2 (@typpo)
-

## [0.89.1] - 2024-09-18

### Added

- **feat(provider/openai)**: support loading `response_format` from a file by [@albertlieyingadrian](https://github.com/albertlieyingadrian) in [#1711](https://github.com/promptfoo/promptfoo/pull/1711)
- **feat(matchers)**: add external file loader for LLM rubric by [@albertlieyingadrian](https://github.com/albertlieyingadrian) in [#1698](https://github.com/promptfoo/promptfoo/pull/1698)

### Changed

- **feat**: Redteam dashboard by [@typpo](https://github.com/typpo) in [#1709](https://github.com/promptfoo/promptfoo/pull/1709)
- **feat**: add WebSocket provider by [@typpo](https://github.com/typpo) in [#1712](https://github.com/promptfoo/promptfoo/pull/1712)
- **docs**: GPT vs O1 guide by [@typpo](https://github.com/typpo) in [#1703](https://github.com/promptfoo/promptfoo/pull/1703)

### Dependencies

- **chore(deps)**: bump `openai` from `4.61.1` to `4.62.0` by [@dependabot](https://github.com/dependabot) in [#1706](https://github.com/promptfoo/promptfoo/pull/1706)
- **chore(deps)**: bump `@azure/openai-assistants` from `1.0.0-beta.5` to `1.0.0-beta.6` by [@dependabot](https://github.com/dependabot) in [#1707](https://github.com/promptfoo/promptfoo/pull/1707)

## [0.89.0] - 2024-09-17

### Added

- feat(util): add nunjucks template support for file path (#1688) by @albertlieyingadrian
- feat(redteam): top level targets, plugins, strategies (#1689) by @typpo

### Changed

- feat: Migrate NextUI to a React App (#1637) by @sklein12
- feat: add golang provider (#1693) by @typpo
- feat: make config `prompts` optional (#1694) by @typpo
- chore(redteam): plumb scores per plugin and strategy (#1684) by @typpo
- chore(redteam): redteam init indent plugins and strategies by @typpo
- chore(redteam): redteam onboarding updates (#1695) by @typpo
- chore(redteam): update some framework mappings by @typpo
- refactor(csv): improve assertion parsing and add warning for single underscore usage (#1692) by @mldangelo
- docs: improve Python provider example with stub LLM function by @mldangelo

### Fixed

- fix(python): change PythonShell mode to binary to fix unicode encoding issues (#1671) by @mldangelo
- fix(python): check --version for executable path validation (#1690) by @mldangelo
- fix(providers): Mistral Error Reporting (#1691) by @GICodeWarrior

### Dependencies

- chore(deps): bump openai from 4.61.0 to 4.61.1 (#1696) by @dependabot
- chore(deps): remove nexe dev dependency by @mldangelo
- chore(deps): update eslint and related packages by @mldangelo

## [0.88.0] - 2024-09-16

### Dependencies

- chore(deps): bump replicate from 0.32.1 to 0.33.0 (#1682)

### Added

- feat(webui): display custom namedScores (#1669)

### Changed

- **Added** `--env-path` as an alias for the `--env-file` option in CLI (@mldangelo)
- **Introduced** `PROMPTFOO_LIGHTWEIGHT_RESULTS` environment variable to optimize result storage (@typpo)
- **Added** `validatePythonPath` function and improved error handling for Python scripts (@mldangelo)
- **Displayed** custom named scores in the Web UI (@khp)
- **Improved** support for structured outputs in the OpenAI provider (@mldangelo)
- **Added** OpenAI Assistant's token usage statistics (@albertlieyingadrian)
- **Added** pricing information for Azure OpenAI models (@mldangelo)
- **Improved** API URL formatting for Azure OpenAI provider (@mldangelo)
- **Fixed** prompt normalization when reading configurations (@mldangelo)
- **Resolved** Docker image issues by adding Python, ensuring the `next` output directory exists, and disabling telemetry (@mldangelo)
- **Improved** message parsing for the Anthropic provider (@mldangelo)
- **Fixed** error in loading externally defined OpenAI function calls (@mldangelo)
- **Corrected** latency assertion error for zero milliseconds latency (@albertlieyingadrian)
- **Added** a new Red Team introduction and case studies to the documentation (@typpo)
- **Updated** model references and default LLM models in the documentation (@mldangelo)
- **Fixed** typos and broken image links in the documentation (@mldangelo, @typpo)
- **Refactored** Red Team commands and types to improve code organization (@mldangelo)
- **Moved** `evaluateOptions` initialization to `evalCommand` (@mldangelo)
- **Centralized** cost calculation logic in providers (@mldangelo)
- ci: improve nexe build workflow and caching (#1683)
- chore(providers): add pricing information for Azure OpenAI models (#1681)

### Tests

- **Added** support for `file://` prefix for local file paths in the `tests:` field in configuration (@mldangelo)

## [0.87.1] - 2024-09-12

### Fixed

- fix(docker): add Python to Docker image and verify in CI (#1677)
- fix(assertions): fix latencyMs comparison with undefined to allow 0 ms latency (#1668)
- fix(providers): improve parseMessages function for anthropic (#1666)
- fix(dockerfile): ensure next out directory exists and disable next telemetry (#1665)
- fix: normalize prompts when reading configs (#1659)

### Added

- feat(python): add validatePythonPath function and improve error handling (#1670)
- feat(cli): accept '--env-path' as an alias for '--env-file' option (#1654)
- feat: PROMPTFOO_LIGHTWEIGHT_RESULTS envar (#1450)

### Documentation

- docs: red team intro (#1662)
- docs: update model references from gpt-3.5-turbo to gpt-4o-mini (#1655)

### Changed

- **Add OpenAI `o1` pricing** by [@typpo](https://github.com/typpo) in [#1649](https://github.com/promptfoo/promptfoo/pull/1649)
- **Add support for OpenAI `o1` max completion tokens** by [@mldangelo](https://github.com/mldangelo) in [#1650](https://github.com/promptfoo/promptfoo/pull/1650)
- **Share link issue when self-hosting** by [@typpo](https://github.com/typpo) in [#1647](https://github.com/promptfoo/promptfoo/pull/1647)
- **Fix OpenAI function tool callbacks handling** by [@mldangelo](https://github.com/mldangelo) in [#1648](https://github.com/promptfoo/promptfoo/pull/1648)
- **Fix broken anchor links** by [@mldangelo](https://github.com/mldangelo) in [#1645](https://github.com/promptfoo/promptfoo/pull/1645)
- **Add documentation for Echo provider** by [@mldangelo](https://github.com/mldangelo) in [#1646](https://github.com/promptfoo/promptfoo/pull/1646)
- ci: add push trigger to docker workflow (#1678)
- refactor(providers): centralize cost calculation logic (#1679)
- refactor: move evaluateOptions initialization to evalCommand (#1674)
- refactor(redteam): move redteam types to src/redteam/types (#1653)
- refactor(redteam): move redteam commands to src/redteam/commands (#1652)
- chore(providers): improve API URL formatting for Azure OpenAI provider (#1672)
- chore(providers): add openai assistant's token usage (#1661)
- chore(openai): improve support for structured outputs (#1656)
- chore: support file:// prefix for local file paths in `tests:` field in config (#1651)

## [0.87.0] - 2024-09-12

### Changed

- feat: remote strategy execution (#1592)
- fix: run db migrations first thing in cli (#1638)
- chore: add --remote to `eval` (#1639)
- chore: ability to record when feature is used (#1643)
- site: intro and image updates (#1636)

### Dependencies

- chore(deps-dev): bump @aws-sdk/client-bedrock-runtime from 3.649.0 to 3.650.0 (#1640)
- chore(deps): bump openai from 4.58.2 to 4.59.0 (#1641)

## [0.86.1] - 2024-09-11

### Changed

- feat: cross-session leak plugin (#1631)
- fix: quickswitcher (#1635)

## [0.86.0] - 2024-09-11

### Changed

- **feat**: Added MITRE Atlas plugin aliases by [@typpo](https://github.com/typpo) in [#1629](https://github.com/promptfoo/promptfoo/pull/1629)
- **chore**: Removed the NextAPI by [@sklein12](https://github.com/sklein12) in [#1599](https://github.com/promptfoo/promptfoo/pull/1599)
- **fix**: Improved rate limiting handling by [@sinedied](https://github.com/sinedied) in [#1633](https://github.com/promptfoo/promptfoo/pull/1633)
- **fix**: Ensured `name:value` pairs are unique, rather than just names, for tags by [@sklein12](https://github.com/sklein12) in [#1621](https://github.com/promptfoo/promptfoo/pull/1621)
- **chore**: Fixed paths for `ts-node` by [@sklein12](https://github.com/sklein12) in [#1628](https://github.com/promptfoo/promptfoo/pull/1628)
- **chore**: Standardized paths by [@sklein12](https://github.com/sklein12) in [#1627](https://github.com/promptfoo/promptfoo/pull/1627)

### Dependencies

- **chore(deps-dev)**: Bumped `@aws-sdk/client-bedrock-runtime` from 3.645.0 to 3.649.0 by [@dependabot](https://github.com/dependabot) in [#1632](https://github.com/promptfoo/promptfoo/pull/1632)
- **chore(deps)**: Bumped `@anthropic-ai/sdk` from 0.27.2 to 0.27.3 by [@dependabot](https://github.com/dependabot) in [#1625](https://github.com/promptfoo/promptfoo/pull/1625)
- **chore(deps)**: Bumped `openai` from 4.58.1 to 4.58.2 by [@dependabot](https://github.com/dependabot) in [#1624](https://github.com/promptfoo/promptfoo/pull/1624)

## [0.85.2] - 2024-09-10

### Changed

- feat: compliance status in redteam reports (#1619)
- fix: prompt parsing (#1620)

## [0.85.1] - 2024-09-09

### Changed

- feat: add support for markdown prompts (#1616)
- fix: Indirect Prompt Injection missing purpose and will only generate… (#1618)

### Dependencies

- chore(deps): bump openai from 4.58.0 to 4.58.1 (#1617)

## [0.85.0] - 2024-09-06

### Added

- **feat(mistral):** Update chat models and add embedding provider by @mldangelo in [#1614](https://github.com/promptfoo/promptfoo/pull/1614)
- **feat(templates):** Allow Nunjucks templating in grader context by @mldangelo in [#1606](https://github.com/promptfoo/promptfoo/pull/1606)
- **feat(redteam):** Add remote generation for multilingual strategy by @mldangelo in [#1603](https://github.com/promptfoo/promptfoo/pull/1603)
- **feat(redteam):** ASCII smuggling plugin by @typpo in [#1602](https://github.com/promptfoo/promptfoo/pull/1602)
- **feat(redteam):** More direct prompt injections by @typpo in [#1600](https://github.com/promptfoo/promptfoo/pull/1600)
- **feat(redteam):** Prompt injections for all test cases by @typpo in [commit 28605413](https://github.com/promptfoo/promptfoo/commit/28605413)

### Changed

- **refactor:** Improve project initialization and error handling by @mldangelo in [#1591](https://github.com/promptfoo/promptfoo/pull/1591)
- **chore:** Warn if API keys are not present when running `promptfoo init` by @cristiancavalli in [#1577](https://github.com/promptfoo/promptfoo/pull/1577)
- **chore:** Add info to contains-all and icontains-all error by @typpo in [#1596](https://github.com/promptfoo/promptfoo/pull/1596)
- **chore(redteam):** Export graders by @sklein12 in [#1593](https://github.com/promptfoo/promptfoo/pull/1593)
- **chore(redteam):** Export prompt generators by @sklein12 in [#1583](https://github.com/promptfoo/promptfoo/pull/1583)
- **docs:** Add information on loading scenarios from external files by @mldangelo in [commit ddcc6e59](https://github.com/promptfoo/promptfoo/commit/ddcc6e59)

### Fixed

- **fix(redteam):** Correct metric name for misinfo/pii/etc plugins by @typpo in [#1605](https://github.com/promptfoo/promptfoo/pull/1605)
- **fix(redteam):** Remove quotes and numbered results from generated prompts by @typpo in [#1601](https://github.com/promptfoo/promptfoo/pull/1601)
- **fix(redteam):** Move purpose to the right place in redteam template by @typpo in [commit 00b2ed1c](https://github.com/promptfoo/promptfoo/commit/00b2ed1c)

### Dependencies

- **chore(deps):** Bump openai from 4.57.3 to 4.58.0 by @dependabot in [#1608](https://github.com/promptfoo/promptfoo/pull/1608)
- **chore(deps):** Bump openai from 4.57.2 to 4.57.3 by @dependabot in [#1594](https://github.com/promptfoo/promptfoo/pull/1594)

### Documentation

- **docs(redteam):** Red team introduction by @typpo in [commit ba5fe14c](https://github.com/promptfoo/promptfoo/commit/ba5fe14c) and [commit 60624456](https://github.com/promptfoo/promptfoo/commit/60624456)
- **docs(redteam):** Minor redteam update by @typpo in [commit 7cad8da5](https://github.com/promptfoo/promptfoo/commit/7cad8da5)

### Tests

- **test(redteam):** Enhance nested quotes handling in parseGeneratedPrompts by @mldangelo in [commit 36f6464a](https://github.com/promptfoo/promptfoo/commit/36f6464a)

## [0.84.1] - 2024-09-04

### Changed

- fix: json parsing infinite loop (#1590)
- fix: add cache and timeout to remote grading (#1589)

## [0.84.0] - 2024-09-04

### Changed

- Support for remote `llm-rubric` (@typpo in #1585)
- Resolve foreign key constraint in `deleteAllEvals` (@mldangelo in #1581)
- Don't set OpenAI chat completion `seed=0` by default (@Sasja in #1580)
- Improve strategy JSON parsing (@typpo in #1587)
- Multilingual strategy now uses redteam provider (@typpo in #1586)
- Handle redteam remote generation error (@typpo)
- Redteam refusals are not failures for Vertex AI (@typpo)
- Reorganize redteam exports and add Strategies (@mldangelo in #1588)
- Update OpenAI config documentation (@mldangelo)
- Improve Azure environment variables and configuration documentation (@mldangelo)
- Bump dependencies and devDependencies (@mldangelo)
- Set `stream: false` in Ollama provider (@typpo, #1568)
- Bump openai from 4.57.0 to 4.57.1 (@dependabot in #1579)
- Regenerate JSON schema based on type change (@mldangelo)
- Synchronize EnvOverrides in types and validators (@mldangelo)

## [0.83.2] - 2024-09-03

### Added

- feat: add --remote to redteam generate (#1576)

## [0.83.1] - 2024-09-03

## [0.83.0] - 2024-09-03

### Changed

- feat: add onboarding flow for http endpoint (#1572)
- feat: remote generation on the cli (#1570)
- docs: update YAML syntax for prompts and providers arrays (#1574)

## [0.82.0] - 2024-09-02

### Added

- feat(redteam): add remote generation for purpose and entities by @mldangelo

### Changed

- feat: add `delay` option for redteam generate and refactor plugins by @typpo
- fix: validate all plugins before running any by @typpo
- fix: remove indirect prompt injection `config.systemPrompt` dependency by @typpo
- fix: show all strategies on report by @typpo
- fix: bfla grading by @typpo
- chore: simplify redteam types by @typpo
- chore: move redteam command locations by @typpo
- chore: defaults for redteam plugins/strategies by @typpo
- chore: clean up some redteam onboarding questions by @typpo
- chore: export redteam plugins by @typpo
- chore: rename envar by @typpo
- chore: add `PROMPTFOO_NO_REDTEAM_MODERATION` envar by @typpo
- chore(redteam): add progress bar to multilingual strategy by @mldangelo
- chore(redteam): export extraction functions by @mldangelo
- chore(docker): install peer dependencies during build by @mldangelo
- docs: update file paths to use file:// prefix by @mldangelo
- chore: clean up some redteam onboarding questions (#1569)
- chore: defaults for redteam plugins/strategies (#1521)

### Dependencies

- chore(deps-dev): bump @aws-sdk/client-bedrock-runtime from 3.637.0 to 3.642.0 by @dependabot
- chore(deps): bump replicate from 0.32.0 to 0.32.1 by @dependabot
- chore(deps): bump openai from 4.56.1 to 4.57.0 by @dependabot
- chore(deps): bump the github-actions group with 2 updates by @dependabot

## [0.81.5] - 2024-08-30

### Dependencies

- chore(deps): bump the github-actions group with 2 updates (#1566)
- chore(deps): bump replicate from 0.32.0 to 0.32.1 (#1559)
- chore(deps): bump openai from 4.56.1 to 4.57.0 (#1558)

### Fixed

- fix: remove indirect prompt injection `config.systemPrompt` dependency (#1562)
- fix: validate all plugins before running any (#1561)

### Added

- feat: add `delay` option for redteam generate and refactor plugins (#1564)
- feat(redteam): add remote generation for purpose and entities (#1555)

### Changed

- feat: global `env` var in templates (#1553)
- fix: harmful grader (#1554)
- chore: include createdAt in getStandaloneEvals (#1550)
- chore: write eval tags to database and add migration (#1551)
- style: enforce object shorthand rule (#1557)
- chore: move redteam command locations (#1565)
- chore: simplify redteam types (#1563)
- chore(deps-dev): bump @aws-sdk/client-bedrock-runtime from 3.637.0 to 3.642.0 (#1560)

## [0.81.4] - 2024-08-29

### Changed

- **fix:** redteam progress bar by @typpo in [#1548](https://github.com/promptfoo/promptfoo/pull/1548)
- **fix:** redteam grading should use defaultTest by @typpo in [#1549](https://github.com/promptfoo/promptfoo/pull/1549)
- **refactor:** move extractJsonObjects to json utility module by @mldangelo in [#1539](https://github.com/promptfoo/promptfoo/pull/1539)

### Fixed

- **fix(redteam):** fix modifier handling in PluginBase by @mldangelo in [#1538](https://github.com/promptfoo/promptfoo/pull/1538)
- **fix(testCases):** improve test case generation with retry logic by @mldangelo in [#1544](https://github.com/promptfoo/promptfoo/pull/1544)
- **fix(docker):** link peer dependencies in Docker build by @mldangelo in [#1545](https://github.com/promptfoo/promptfoo/pull/1545)
- **fix(devcontainer):** simplify and standardize development environment by @mldangelo in [#1547](https://github.com/promptfoo/promptfoo/pull/1547)

### Dependencies

- **chore(deps):** update dependencies by @mldangelo in [#1540](https://github.com/promptfoo/promptfoo/pull/1540)
- **chore(deps):** bump @anthropic-ai/sdk from 0.27.0 to 0.27.1 by @dependabot in [#1541](https://github.com/promptfoo/promptfoo/pull/1541)
- **chore(deps):** bump openai from 4.56.0 to 4.56.1 by @dependabot in [#1542](https://github.com/promptfoo/promptfoo/pull/1542)

## [0.81.3] - 2024-08-28

### Changed

- fix: use redteam provider in extractions (#1536)
- feat: Indirect prompt injection plugin (#1518)
- feat: add support for tags property in config (#1526)
- feat: ability to reference external files in plugin config (#1530)
- feat: custom redteam plugins (#1529)
- fix: remove failure messages from output (#1531)
- fix: reduce pii false positives (#1532)
- fix: Addtl Pii false positives (#1533)
- fix: RBAC plugin false positives (#1534)
- fix: redteam providers should be overriddeable (#1516)
- fix: dont use openai moderation if key not present (#1535)

### Fixed

- fix(redteam): update logic for json only response format in default provider (#1537)

## [0.81.2] - 2024-08-27

### Changed

- fix: use redteam provider in extractions (#1536)
- feat: Indirect prompt injection plugin (#1518)
- feat: add support for tags property in config (#1526)
- feat: ability to reference external files in plugin config (#1530)
- feat: custom redteam plugins (#1529)
- fix: remove failure messages from output (#1531)
- fix: reduce pii false positives (#1532)
- fix: Addtl Pii false positives (#1533)
- fix: RBAC plugin false positives (#1534)
- fix: redteam providers should be overriddeable (#1516)
- fix: dont use openai moderation if key not present (#1535)

## [0.81.1] - 2024-08-27

### Changed

- feat: Indirect prompt injection plugin (#1518)
- feat: add support for `tags` property in config (#1526)
- feat: ability to reference external files in plugin config (#1530)
- feat: custom redteam plugins (#1529)
- fix: remove failure messages from output (#1531)
- fix: reduce pii false positives (#1532)
- fix: Addtl Pii false positives (#1533)
- fix: RBAC plugin false positives (#1534)
- fix: redteam providers should be overriddeable (#1516)
- fix: dont use openai moderation if key not present (#1535)
- chore: Set jest command line setting for jest extension (#1527)

## [0.81.0] - 2024-08-26

### Added

- feat(report): performance by strategy (#1524)
- feat(ai21): Add AI21 Labs provider (#1514)
- feat(docker): add Python runtime to final image (#1519)
- feat(anthropic): add support for create message headers (prompt caching) (#1503)

### Changed

- feat: report view sidebar for previewing test failures (#1522)
- chore: add plugin/strategy descriptions (#1520)
- chore: add `promptfoo redteam plugins` command to list plugins (#1523)
- chore: clear cache status messages (#1517)

### Fixed

- fix(scriptCompletionProvider): handle UTF-8 encoding in script output (#1515)
- fix(config): support loading scenarios and tests from external files (#331)

### Dependencies

- chore(deps-dev): bump @aws-sdk/client-bedrock-runtime from 3.635.0 to 3.637.0 (#1513)

## [0.80.3] - 2024-08-22

### Changed

- **Add Support for Embeddings API (Cohere)**: Added support for the embeddings API. [#1502](https://github.com/promptfoo/promptfoo/pull/1502) by @typpo
- **Improve Download Menu**: Enhanced the web UI by improving the download menu, adding an option to download human eval test cases, and adding tests. [#1500](https://github.com/promptfoo/promptfoo/pull/1500) by @mldangelo
- **Python IPC Encoding**: Resolved an issue by ensuring that Python IPC uses UTF-8 encoding. [#1511](https://github.com/promptfoo/promptfoo/pull/1511) by @typpo
- **Dependencies**:
  - Bumped `@anthropic-ai/sdk` from `0.26.1` to `0.27.0`. [#1507](https://github.com/promptfoo/promptfoo/pull/1507) by @dependabot
  - Upgraded Docusaurus to version `3.5.2`. [#1512](https://github.com/promptfoo/promptfoo/pull/1512) by @mldangelo

## [0.80.2] - 2024-08-22

### Changed

- fix: remove prompt-extraction from base plugins (#1505)

## [0.80.1] - 2024-08-21

### Added

- feat(redteam): improve test generation and reporting (#1481)
- feat(eval)!: remove interactive providers option (#1487)

### Changed

- refactor(harmful): improve test generation and deduplication (#1480)
- fix: hosted load shared eval (#1482)
- fix: Generate correct url for hosted shared evals (#1484)
- feat: multilingual strategy (#1483)
- chore(eslint): add and configure eslint-plugin-unicorn (#1489)
- fix: include vars in python provider cache key (#1493)
- fix: Including prompt extraction broke redteam generation (#1494)
- fix: floating point comparisons in matchers (#1486)
- site: enterprise breakdown (#1495)
- fix: Prompt setup during redteam generation (#1496)
- fix: hardcoded injectVars in harmful plugin (#1498)
- site: enterprise blog post (#1497)

### Fixed

- fix(assertions): update error messages for context-relevance and context-faithfulness (#1485)

### Dependencies

- chore(deps-dev): bump @aws-sdk/client-bedrock-runtime from 3.632.0 to 3.635.0 (#1490)

## [0.80.0] - 2024-08-21

### Changed

- **Multilingual Strategy**: Added multilingual strategy by @typpo in [#1483](https://github.com/promptfoo/promptfoo/pull/1483)
- **Redteam**: Improved test generation and reporting by @mldangelo in [#1481](https://github.com/promptfoo/promptfoo/pull/1481)
- **Evaluation**: Removed interactive providers option by @mldangelo in [#1487](https://github.com/promptfoo/promptfoo/pull/1487)
- **Hosted Load**: Fixed hosted load shared eval by @sklein12 in [#1482](https://github.com/promptfoo/promptfoo/pull/1482)
- **Shared Evals**: Generated correct URL for hosted shared evals by @sklein12 in [#1484](https://github.com/promptfoo/promptfoo/pull/1484)
- **Assertions**: Updated error messages for context-relevance and context-faithfulness by @mldangelo in [#1485](https://github.com/promptfoo/promptfoo/pull/1485)
- **Python Provider**: Included vars in Python provider cache key by @typpo in [#1493](https://github.com/promptfoo/promptfoo/pull/1493)
- **Prompt Extraction**: Fixed prompt extraction during redteam generation by @sklein12 in [#1494](https://github.com/promptfoo/promptfoo/pull/1494)
- **Matchers**: Fixed floating point comparisons in matchers by @typpo in [#1486](https://github.com/promptfoo/promptfoo/pull/1486)
- **Redteam Generation**: Fixed prompt setup during redteam generation by @sklein12 in [#1496](https://github.com/promptfoo/promptfoo/pull/1496)
- **Harmful Tests**: Improved test generation and deduplication by @mldangelo in [#1480](https://github.com/promptfoo/promptfoo/pull/1480)
- **ESLint**: Added and configured eslint-plugin-unicorn by @mldangelo in [#1489](https://github.com/promptfoo/promptfoo/pull/1489)
- **Dependencies**: Bumped @aws-sdk/client-bedrock-runtime from 3.632.0 to 3.635.0 by @dependabot in [#1490](https://github.com/promptfoo/promptfoo/pull/1490)
- **Crescendo**: Crescendo now uses gpt-4o-mini instead of gpt-4o by @typpo
- **Environment Variables**: Added GROQ_API_KEY and alphabetized 3rd party environment variables by @mldangelo
- **Enterprise Breakdown**: Added enterprise breakdown by @typpo in [#1495](https://github.com/promptfoo/promptfoo/pull/1495)

## [0.79.0] - 2024-08-20

### Added

- feat(groq): integrate native Groq SDK and update documentation by @mldangelo in #1479
- feat(redteam): support multiple policies in redteam config by @mldangelo in #1470
- feat(redteam): handle graceful exit on Ctrl+C during initialization by @mldangelo

### Changed

- feat: Prompt Extraction Redteam Plugin by @sklein12 in #1471
- feat: nexe build artifacts by @typpo in #1472
- fix: expand supported config file extensions by @mldangelo in #1473
- fix: onboarding.ts should assume context.py by @typpo
- fix: typo in onboarding example by @typpo
- fix: reduce false positives in `policy` and `sql-injection` by @typpo
- docs: remove references to optional Supabase environment variables by @mldangelo in #1474
- docs: owasp llm top 10 updates by @typpo
- test: mock logger in util test suite by @mldangelo
- chore(workflow): change release trigger type from 'published' to 'created' in Docker workflow, remove pull request and push triggers by @mldangelo
- chore(webui): update plugin display names by @typpo
- chore: refine pass rate threshold logging by @mldangelo
- ci: upload artifact by @typpo

### Fixed

- fix(devcontainer): improve Docker setup for development environment by @mldangelo
- fix(devcontainer): update Dockerfile.dev for Node.js development by @mldangelo
- fix(webui): truncate floating point scores by @typpo

### Dependencies

- chore(deps): update dependencies by @mldangelo in #1478
- chore(deps): update dependencies including @swc/core, esbuild, @anthropic-ai/sdk, and openai by @mldangelo

### Tests

- test(config): run tests over example promptfoo configs by @mldangelo in #1475

## [0.78.3] - 2024-08-19

### Added

- feat(redteam): add base path to CLI state for redteam generate by @mldangelo in [#1464](https://github.com/promptfoo/promptfoo/pull/1464)
- feat(eval): add global pass rate threshold by @mldangelo in [#1443](https://github.com/promptfoo/promptfoo/pull/1443)

### Changed

- chore: check config.redteam instead of config.metadata.redteam by @mldangelo in [#1463](https://github.com/promptfoo/promptfoo/pull/1463)
- chore: Add vscode settings for prettier formatting by @sklein12 in [#1469](https://github.com/promptfoo/promptfoo/pull/1469)
- build: add defaults for supabase environment variables by @sklein12 in [#1468](https://github.com/promptfoo/promptfoo/pull/1468)
- fix: smarter caching in exec provider by @typpo in [#1467](https://github.com/promptfoo/promptfoo/pull/1467)
- docs: display consistent instructions for npx vs npm vs brew by @typpo in [#1465](https://github.com/promptfoo/promptfoo/pull/1465)

### Dependencies

- chore(deps): bump openai from 4.55.9 to 4.56.0 by @dependabot in [#1466](https://github.com/promptfoo/promptfoo/pull/1466)
- chore(deps): replace rouge with js-rouge by @QuarkNerd in [#1420](https://github.com/promptfoo/promptfoo/pull/1420)

## [0.78.2] - 2024-08-18

### Changed

- feat: multi-turn jailbreak (#1459)
- feat: plugin aliases for owasp, nist (#1410)
- refactor(redteam): aliase `generate redteam` to `redteam generate`. (#1461)
- chore: strongly typed envars (#1452)
- chore: further simplify redteam onboarding (#1462)
- docs: strategies (#1460)

## [0.78.1] - 2024-08-16

### Changed

- **feat:** Helicone integration by @maamalama in [#1434](https://github.com/promptfoo/promptfoo/pull/1434)
- **fix:** is-sql assertion `databaseType` not `database` by @typpo in [#1451](https://github.com/promptfoo/promptfoo/pull/1451)
- **chore:** Use temporary file for Python interprocess communication by @enkoder in [#1447](https://github.com/promptfoo/promptfoo/pull/1447)
- **chore:** Redteam onboarding updates by @typpo in [#1453](https://github.com/promptfoo/promptfoo/pull/1453)
- **site:** Add blog post by @typpo in [#1444](https://github.com/promptfoo/promptfoo/pull/1444)

### Fixed

- **fix(redteam):** Improve iterative tree-based red team attack provider by @mldangelo in [#1458](https://github.com/promptfoo/promptfoo/pull/1458)

### Dependencies

- **chore(deps):** Update various dependencies by @mldangelo in [#1442](https://github.com/promptfoo/promptfoo/pull/1442)
- **chore(deps):** Bump `@aws-sdk/client-bedrock-runtime` from 3.629.0 to 3.631.0 by @dependabot in [#1448](https://github.com/promptfoo/promptfoo/pull/1448)
- **chore(deps):** Bump `@aws-sdk/client-bedrock-runtime` from 3.631.0 to 3.632.0 by @dependabot in [#1455](https://github.com/promptfoo/promptfoo/pull/1455)
- **chore(deps):** Bump `@anthropic-ai/sdk` from 0.25.2 to 0.26.0 by @dependabot in [#1449](https://github.com/promptfoo/promptfoo/pull/1449)
- **chore(deps):** Bump `@anthropic-ai/sdk` from 0.26.0 to 0.26.1 by @dependabot in [#1456](https://github.com/promptfoo/promptfoo/pull/1456)
- **chore(deps):** Bump `openai` from 4.55.7 to 4.55.9 by @dependabot in [#1457](https://github.com/promptfoo/promptfoo/pull/1457)

## [0.78.0] - 2024-08-14

### Changed

- **Web UI**: Added ability to choose prompt/provider column in report view by @typpo in [#1426](https://github.com/promptfoo/promptfoo/pull/1426)
- **Eval**: Support loading scenarios and tests from external files by @mldangelo in [#1432](https://github.com/promptfoo/promptfoo/pull/1432)
- **Redteam**: Added language support for generated tests by @mldangelo in [#1433](https://github.com/promptfoo/promptfoo/pull/1433)
- **Transform**: Support custom function names in file transforms by @mldangelo in [#1435](https://github.com/promptfoo/promptfoo/pull/1435)
- **Extension Hook API**: Introduced extension hook API by @aantn in [#1249](https://github.com/promptfoo/promptfoo/pull/1249)
- **Report**: Hide unused plugins in report by @typpo in [#1425](https://github.com/promptfoo/promptfoo/pull/1425)
- **Memory**: Optimize memory usage in `listPreviousResults` by not loading all results into memory by @typpo in [#1439](https://github.com/promptfoo/promptfoo/pull/1439)
- **TypeScript**: Added TypeScript `promptfooconfig` example by @mldangelo in [#1427](https://github.com/promptfoo/promptfoo/pull/1427)
- **Tests**: Moved `evaluatorHelpers` tests to a separate file by @mldangelo in [#1437](https://github.com/promptfoo/promptfoo/pull/1437)
- **Dev**: Bumped `@aws-sdk/client-bedrock-runtime` from 3.624.0 to 3.629.0 by @dependabot in [#1428](https://github.com/promptfoo/promptfoo/pull/1428)
- **SDK**: Bumped `@anthropic-ai/sdk` from 0.25.1 to 0.25.2 by @dependabot in [#1429](https://github.com/promptfoo/promptfoo/pull/1429)
- **SDK**: Bumped `openai` from 4.55.4 to 4.55.7 by @dependabot in [#1436](https://github.com/promptfoo/promptfoo/pull/1436)

## [0.77.0] - 2024-08-12

### Added

- feat(assertions): add option to disable AJV strict mode (#1415)

### Changed

- feat: ssrf plugin (#1411)
- feat: `basic` strategy to represent raw payloads only (#1417)
- refactor: transform function (#1423)
- fix: suppress docker lint (#1412)
- fix: update eslint config and resolve unused variable warnings (#1413)
- fix: handle retries for harmful generations (#1422)
- docs: add plugin documentation (#1421)

### Fixed

- fix(redteam): plugins respect config-level numTest (#1409)

### Dependencies

- chore(deps): bump openai from 4.55.3 to 4.55.4 (#1418)

### Documentation

- docs(faq): expand and restructure FAQ content (#1416)

## [0.76.1] - 2024-08-11

## [0.76.0] - 2024-08-10

### Changed

- feat: add `delete eval latest` and `delete eval all` (#1383)
- feat: bfla and bofa plugins (#1406)
- feat: Support loading tools from multiple files (#1384)
- feat: `promptfoo eval --description` override (#1399)
- feat: add `default` strategy and remove `--add-strategies` (#1401)
- feat: assume unrecognized openai models are chat models (#1404)
- feat: excessive agency grader looks at tools (#1403)
- fix: dont check SSL certs (#1396)
- fix: reduce rbac and moderation false positives (#1400)
- fix: `redteam` property was not read in config (#1407)
- fix: Do not ignored derived metrics (#1381)
- fix: add indexes for sqlite (#1382)

### Fixed

- fix(types): allow boolean values in VarsSchema (#1386)

### Dependencies

- chore(deps-dev): bump @aws-sdk/client-bedrock-runtime from 3.623.0 to 3.624.0 (#1379)
- chore(deps): bump openai from 4.54.0 to 4.55.0 (#1387)
- chore(deps): bump openai from 4.55.0 to 4.55.1 (#1392)
- chore(deps): bump @anthropic-ai/sdk from 0.25.0 to 0.25.1 (#1397)
- chore(deps): bump openai from 4.55.1 to 4.55.3 (#1398)

## [0.75.2] - 2024-08-06

### Added

- feat: ability to attach configs to prompts (#1391)

### Changed

- fix: Update "Edit Comment" dialog background for the dark mode (#1374)
- fix: undefined var in hallucination template (#1375)
- fix: restore harmCategory var (#1380)

## [0.75.1] - 2024-08-05

### Changed

- fix: temporarily disable nunjucks strict mode by @typpo

### Dependencies

- chore(deps): update dependencies (#1373)

## [0.75.0] - 2024-08-05

### Added

- feat(webui): Download report as PDF by @typpo in #1348
- feat(redteam): Add custom policy plugin by @mldangelo in #1346
- feat(config): Add writePromptfooConfig function and orderKeys utility by @mldangelo in #1360
- feat(redteam): Add purpose and entities to defaultTest metadata by @mldangelo in #1359
- feat(webui): Show metadata in details dialog by @typpo in #1362
- feat(redteam): Add some simple requested strategies by @typpo in #1364

### Changed

- feat: Implement defaultTest metadata in tests and scenarios by @mldangelo in #1361
- feat!: Add `default` plugin collection and remove --add-plugins by @typpo in #1369
- fix: Moderation assert and iterative provider handle output objects by @typpo in #1353
- fix: Improve PII grader by @typpo in #1354
- fix: Improve RBAC grading by @typpo in #1347
- fix: Make graders set assertion value by @typpo in #1355
- fix: Allow falsy provider response outputs by @typpo in #1356
- fix: Improve entity extraction and enable for PII by @typpo in #1358
- fix: Do not dereference external tool files by @typpo in #1357
- fix: Google sheets output by @typpo in #1367
- docs: How to red team RAG applications by @typpo in #1368
- refactor(redteam): Consolidate graders and plugins by @mldangelo in #1370
- chore(redteam): Collect user consent for harmful generation by @typpo in #1365

### Dependencies

- chore(deps): Bump openai from 4.53.2 to 4.54.0 by @dependabot in #1349
- chore(deps-dev): Bump @aws-sdk/client-bedrock-runtime from 3.622.0 to 3.623.0 by @dependabot in #1372

## [0.74.0] - 2024-08-01

### Changed

- **feat**: Split types vs validators for prompts, providers, and redteam [#1325](https://github.com/promptfoo/promptfoo/pull/1325) by [@typpo](https://github.com/typpo)
- **feat**: Load provider `tools` and `functions` from external file [#1342](https://github.com/promptfoo/promptfoo/pull/1342) by [@typpo](https://github.com/typpo)
- **fix**: Show gray icon when there are no tests in report [#1335](https://github.com/promptfoo/promptfoo/pull/1335) by [@typpo](https://github.com/typpo)
- **fix**: numTests calculation for previous evals [#1336](https://github.com/promptfoo/promptfoo/pull/1336) by [@onyck](https://github.com/onyck)
- **fix**: Only show the number of tests actually run in the eval [#1338](https://github.com/promptfoo/promptfoo/pull/1338) by [@typpo](https://github.com/typpo)
- **fix**: better-sqlite3 in arm64 docker image [#1344](https://github.com/promptfoo/promptfoo/pull/1344) by [@cmrfrd](https://github.com/cmrfrd)
- **fix**: Correct positive example in DEFAULT_GRADING_PROMPT [#1337](https://github.com/promptfoo/promptfoo/pull/1337) by [@tbuckley](https://github.com/tbuckley)
- **chore**: Integrate red team evaluation into promptfoo init [#1334](https://github.com/promptfoo/promptfoo/pull/1334) by [@mldangelo](https://github.com/mldangelo)
- **chore**: Enforce consistent type imports [#1341](https://github.com/promptfoo/promptfoo/pull/1341) by [@mldangelo](https://github.com/mldangelo)
- **refactor(redteam)**: Update plugin architecture and improve error handling [#1343](https://github.com/promptfoo/promptfoo/pull/1343) by [@mldangelo](https://github.com/mldangelo)
- **docs**: Expand installation instructions in README and docs [#1345](https://github.com/promptfoo/promptfoo/pull/1345) by [@mldangelo](https://github.com/mldangelo)

### Dependencies

- **chore(deps)**: Bump @azure/identity from 4.4.0 to 4.4.1 [#1340](https://github.com/promptfoo/promptfoo/pull/1340) by [@dependabot](https://github.com/dependabot)
- **chore(deps)**: Bump the github-actions group with 3 updates [#1339](https://github.com/promptfoo/promptfoo/pull/1339) by [@dependabot](https://github.com/dependabot)

## [0.73.9] - 2024-07-30

### Dependencies

- chore(deps): update dev dependencies and minor package versions (#1331)
- chore(deps): bump @anthropic-ai/sdk from 0.24.3 to 0.25.0 (#1326)

### Fixed

- fix: chain provider and test transform (#1316)

### Added

- feat: handle rate limits in generic fetch path (#1324)

### Changed

- **Features:**
  - feat: handle rate limits in generic fetch path by @typpo in https://github.com/promptfoo/promptfoo/pull/1324
- **Fixes:**
  - fix: show default vars in table by @typpo in https://github.com/promptfoo/promptfoo/pull/1306
  - fix: chain provider and test transform by @fvdnabee in https://github.com/promptfoo/promptfoo/pull/1316
- **Refactors:**
  - refactor(redteam): extract entity and purpose logic, update imitation plugin by @mldangelo in https://github.com/promptfoo/promptfoo/pull/1301
- **Chores:**
  - chore(deps): bump openai from 4.53.1 to 4.53.2 by @dependabot in https://github.com/promptfoo/promptfoo/pull/1314
  - chore: set page titles by @typpo in https://github.com/promptfoo/promptfoo/pull/1315
  - chore: add devcontainer setup by @cmrfrd in https://github.com/promptfoo/promptfoo/pull/1317
  - chore(webui): persist column selection in evals view by @mldangelo in https://github.com/promptfoo/promptfoo/pull/1302
  - chore(redteam): allow multiple provider selection by @mldangelo in https://github.com/promptfoo/promptfoo/pull/1319
  - chore(deps): bump @anthropic-ai/sdk from 0.24.3 to 0.25.0 by @dependabot in https://github.com/promptfoo/promptfoo/pull/1326
  - chore(deps-dev): bump @aws-sdk/client-bedrock-runtime from 3.620.0 to 3.620.1 by @dependabot in https://github.com/promptfoo/promptfoo/pull/1327
  - chore(deps): update dev dependencies and minor package versions by @mldangelo in https://github.com/promptfoo/promptfoo/pull/1331
- **CI/CD:**
  - ci: add assets generation job and update json schema by @mldangelo in https://github.com/promptfoo/promptfoo/pull/1321
  - docs: add CITATION.cff file by @mldangelo in https://github.com/promptfoo/promptfoo/pull/1322
  - docs: update examples and docs to use gpt-4o and gpt-4o-mini models by @mldangelo in https://github.com/promptfoo/promptfoo/pull/1323
- chore(deps-dev): bump @aws-sdk/client-bedrock-runtime from 3.620.0 to 3.620.1 (#1327)

### Documentation

- **Documentation:**

## [0.73.8] - 2024-07-29

### Dependencies

- chore(deps): bump openai from 4.53.1 to 4.53.2 (#1314)

### Documentation

- docs: update examples and docs to use gpt-4o and gpt-4o-mini models (#1323)
- docs: add CITATION.cff file (#1322)

### Added

- feat(webui): tooltip with provider config on hover (#1312)

### Changed

- feat: Imitation redteam plugin (#1163)
- fix: report cached tokens from assertions (#1299)
- fix: trim model-graded-closedqa response (#1309)
- refactor(utils): move transform logic to separate file (#1310)
- chore(cli): add option to strip auth info from shared URLs (#1304)
- chore: set page titles (#1315)
- chore(webui): persist column selection in evals view (#1302)
- ci: add assets generation job and update json schema (#1321)
- refactor(redteam): extract entity and purpose logic, update imitation plugin (#1301)
- chore(redteam): allow multiple provider selection (#1319)
- chore: add devcontainer setup (#1317)

### Fixed

- fix(webui): make it easier to select text without toggling cell (#1295)
- fix(docker): add sqlite-dev to runtime dependencies (#1297)
- fix(redteam): update CompetitorsGrader rubric (#1298)
- fix(redteam): improve plugin and strategy selection UI (#1300)
- fix(redteam): decrease false positives in hallucination grader (#1305)
- fix(redteam): misc fixes in grading and calculations (#1313)
- fix: show default vars in table (#1306)

## [0.73.7] - 2024-07-26

### Changed

- **Standalone graders for redteam** by [@typpo](https://github.com/typpo) in [#1256](https://github.com/promptfoo/promptfoo/pull/1256)
- **Punycode deprecation warning on node 22** by [@typpo](https://github.com/typpo) in [#1287](https://github.com/promptfoo/promptfoo/pull/1287)
- **Improve iterative providers and update provider API interface to pass original prompt** by [@mldangelo](https://github.com/mldangelo) in [#1293](https://github.com/promptfoo/promptfoo/pull/1293)
- **Add issue templates** by [@typpo](https://github.com/typpo) in [#1288](https://github.com/promptfoo/promptfoo/pull/1288)
- **Support TS files for prompts providers and assertions** by [@benasher44](https://github.com/benasher44) in [#1286](https://github.com/promptfoo/promptfoo/pull/1286)
- **Update dependencies** by [@mldangelo](https://github.com/mldangelo) in [#1292](https://github.com/promptfoo/promptfoo/pull/1292)
- **Move circular dependency check to style-check job** by [@mldangelo](https://github.com/mldangelo) in [#1291](https://github.com/promptfoo/promptfoo/pull/1291)
- **Add examples for embedding and classification providers** by [@Luca-Hackl](https://github.com/Luca-Hackl) in [#1296](https://github.com/promptfoo/promptfoo/pull/1296)

## [0.73.6] - 2024-07-25

### Added

- feat(ci): add Docker image publishing to GitHub Container Registry (#1263)
- feat(webui): add yaml upload button (#1264)

### Changed

- docs: fix javascript configuration guide variable example (#1268)
- site(careers): update application instructions and preferences (#1270)
- chore(python): enhance documentation, tests, formatting, and CI (#1282)
- fix: treat .cjs and .mjs files as javascript vars (#1267)
- fix: add xml tags for better delineation in `llm-rubric`, reduce `harmful` plugin false positives (#1269)
- fix: improve handling of json objects in http provider (#1274)
- fix: support provider json filepath (#1279)
- chore(ci): implement multi-arch Docker image build and push (#1266)
- chore(docker): add multi-arch image description (#1271)
- chore(eslint): add new linter rules and improve code quality (#1277)
- chore: move types files (#1278)
- refactor(redteam): rename strategies and improve type safety (#1275)
- ci: re-enable Node 22.x in CI matrix (#1272)
- chore: support loading .{,m,c}ts promptfooconfig files (#1284)

### Dependencies

- chore(deps): update ajv-formats from 2.1.1 to 3.0.1 (#1276)
- chore(deps): update @swc/core to version 1.7.1 (#1285)

## [0.73.5] - 2024-07-24

### Added

- **feat(cli):** Add the ability to share a specific eval by [@typpo](https://github.com/promptfoo/promptfoo/pull/1250)
- **feat(webui):** Hide long metrics lists by [@typpo](https://github.com/promptfoo/promptfoo/pull/1262)
- feat(webui): hide long metrics lists (#1262)
- feat: ability to share a specific eval (#1250)

### Changed

- **fix:** Resolve node-fetch TypeScript errors by [@mldangelo](https://github.com/promptfoo/promptfoo/pull/1254)
- **fix:** Correct color error in local `checkNodeVersion` test by [@mldangelo](https://github.com/promptfoo/promptfoo/pull/1255)
- **fix:** Multiple Docker fixes by [@typpo](https://github.com/promptfoo/promptfoo/pull/1257)
- **fix:** Improve `--add-strategies` validation error messages by [@typpo](https://github.com/promptfoo/promptfoo/pull/1260)
- **chore:** Warn when a variable is named `assert` by [@typpo](https://github.com/promptfoo/promptfoo/pull/1259)
- **chore:** Update Llama examples and add support for chat-formatted prompts in Replicate by [@typpo](https://github.com/promptfoo/promptfoo/pull/1261)
- chore: update llama examples and add support for chat formatted prompts in Replicate (#1261)
- chore: warn when a var is named assert (#1259)

### Fixed

- **fix(redteam):** Allow arbitrary `injectVar` name for redteam providers by [@mldangelo](https://github.com/promptfoo/promptfoo/pull/1253)
- fix: make --add-strategies validation have useful error (#1260)
- fix: multiple docker fixes (#1257)
- fix: color error in local checkNodeVersion test (#1255)
- fix: resolve node-fetch typescript errors (#1254)
- fix(redteam): allow arbitrary injectVar name for redteam providers (#1253)

## [0.73.4] - 2024-07-24

### Changed

- **schema**: Update config schema for strategies by @mldangelo in [#1244](https://github.com/promptfoo/promptfoo/pull/1244)
- **defaultTest**: Fix scenario assert merging by @onyck in [#1251](https://github.com/promptfoo/promptfoo/pull/1251)
- **webui**: Handle port already in use error by @mldangelo in [#1246](https://github.com/promptfoo/promptfoo/pull/1246)
- **webui**: Update provider list in `ProviderSelector` and add tests by @mldangelo in [#1245](https://github.com/promptfoo/promptfoo/pull/1245)
- **site**: Add blog post by @typpo in [#1247](https://github.com/promptfoo/promptfoo/pull/1247)
- **site**: Improve navigation and consistency by @mldangelo in [#1248](https://github.com/promptfoo/promptfoo/pull/1248)
- **site**: Add careers page by @mldangelo in [#1222](https://github.com/promptfoo/promptfoo/pull/1222)
- **docs**: Full RAG example by @typpo in [#1228](https://github.com/promptfoo/promptfoo/pull/1228)

## [0.73.3] - 2024-07-23

### Changed

- **WebUI:** Make eval switcher more obvious by @typpo in [#1232](https://github.com/promptfoo/promptfoo/pull/1232)
- **Redteam:** Add iterative tree provider and strategy by @mldangelo in [#1238](https://github.com/promptfoo/promptfoo/pull/1238)
- Improve `CallApiFunctionSchema`/`ProviderFunction` type by @aloisklink in [#1235](https://github.com/promptfoo/promptfoo/pull/1235)
- **Redteam:** CLI nits, plugins, provider functionality, and documentation by @mldangelo in [#1231](https://github.com/promptfoo/promptfoo/pull/1231)
- **Redteam:** PII false positives by @typpo in [#1233](https://github.com/promptfoo/promptfoo/pull/1233)
- **Redteam:** `--add-strategies` flag didn't work by @typpo in [#1234](https://github.com/promptfoo/promptfoo/pull/1234)
- Cleanup logging and fix nextui TS error by @mldangelo in [#1243](https://github.com/promptfoo/promptfoo/pull/1243)
- **CI:** Add registry URL to npm publish workflow by @mldangelo in [#1241](https://github.com/promptfoo/promptfoo/pull/1241)
- Remove redundant chalk invocations by @mldangelo in [#1240](https://github.com/promptfoo/promptfoo/pull/1240)
- Update dependencies by @mldangelo in [#1242](https://github.com/promptfoo/promptfoo/pull/1242)
- Update some images by @typpo in [#1236](https://github.com/promptfoo/promptfoo/pull/1236)
- More image updates by @typpo in [#1237](https://github.com/promptfoo/promptfoo/pull/1237)
- Update capitalization of Promptfoo and fix site deprecation warning by @mldangelo in [#1239](https://github.com/promptfoo/promptfoo/pull/1239)

## [0.73.2] - 2024-07-23

### Changed

- fix: add support for anthropic bedrock tools (#1229)
- chore(redteam): add a warning for no openai key set (#1230)

## [0.73.1] - 2024-07-22

### Changed

- fix: dont try to parse yaml content on load (#1226)

## [0.73.0] - 2024-07-22

### Added

- feat(redteam): add 4 new basic plugins (#1201)
- feat(redteam): improve test generation logic and add batching by @mldangelo in
- feat(redteam): settings dialog (#1215)https://github.com/promptfoo/promptfoo/pull/1208
- feat(redteam): introduce redteam section for promptfooconfig.yaml (#1192)

### Changed

- fix: gpt-4o-mini price (#1218)
- chore(openai): update model list (#1219)
- test: improve type safety and resolve TypeScript errors (#1216)
- refactor: resolve circular dependencies and improve code organization (#1212)
- docs: fix broken links (#1211)
- site: image updates and bugfixes (#1217)
- site: improve human readability of validator errors (#1221)
- site: yaml/json config validator for promptfoo configs (#1207)

### Fixed

- fix(validator): fix errors in default example (#1220)
- fix(webui): misc fixes and improvements to webui visuals (#1213)
- fix(redteam): mismatched categories and better overall scoring (#1214)
- fix(gemini): improve error handling (#1193)

### Dependencies

- chore(deps): update multiple dependencies to latest minor and patch versions (#1210)

## [0.72.2] - 2024-07-19

### Documentation

- docs: add guide for comparing GPT-4o vs GPT-4o-mini (#1200)

### Added

- **feat(openai):** add GPT-4o-mini models by [@mldangelo](https://github.com/promptfoo/promptfoo/pull/1196)
- feat(redteam): improve test generation logic and add batching (#1208)

### Changed

- **feat:** add schema validation to `promptfooconfig.yaml` by [@mldangelo](https://github.com/promptfoo/promptfoo/pull/1185)
- **fix:** base path for custom filter resolution by [@onyck](https://github.com/promptfoo/promptfoo/pull/1198)
- **chore(redteam):** refactor PII categories and improve plugin handling by [@mldangelo](https://github.com/promptfoo/promptfoo/pull/1191)
- **build(deps-dev):** bump `@aws-sdk/client-bedrock-runtime` from 3.614.0 to 3.616.0 by [@dependabot](https://github.com/promptfoo/promptfoo/pull/1203)
- **docs:** add guide for comparing GPT-4o vs GPT-4o-mini by [@mldangelo](https://github.com/promptfoo/promptfoo/pull/1200)
- **site:** contact page by [@typpo](https://github.com/promptfoo/promptfoo/pull/1190)
- **site:** newsletter form by [@typpo](https://github.com/promptfoo/promptfoo/pull/1194)
- **site:** miscellaneous images and improvements by [@typpo](https://github.com/promptfoo/promptfoo/pull/1199)
- build(deps-dev): bump @aws-sdk/client-bedrock-runtime from 3.614.0 to 3.616.0 (#1203)
- site: misc images and improvements (#1199)

### Fixed

- **fix(webui):** eval ID not being properly set by [@typpo](https://github.com/promptfoo/promptfoo/pull/1195)
- **fix(Dockerfile):** install curl for healthcheck by [@orange-anjou](https://github.com/promptfoo/promptfoo/pull/1204)
- fix(Dockerfile): install curl for healthcheck (#1204)
- fix: base path for custom filter resolution (#1198)

### Tests

- **test(webui):** add unit tests for `InfoModal` component by [@mldangelo](https://github.com/promptfoo/promptfoo/pull/1187)

## [0.72.1] - 2024-07-18

### Tests

- test(webui): add unit tests for InfoModal component (#1187)

### Fixed

- fix(webui): eval id not being properly set (#1195)

### Added

- feat(openai): add gpt-4o-mini models (#1196)
- feat: add schema validation to promptfooconfig.yaml (#1185)

### Changed

- Fix: Consider model name when caching Bedrock responses by @fvdnabee in [#1181](https://github.com/promptfoo/promptfoo/pull/1181)
- Fix: Parsing of the model name tag in Ollama embeddings provider by @minamijoyo in [#1189](https://github.com/promptfoo/promptfoo/pull/1189)
- Refactor (redteam): Simplify CLI command structure and update provider options by @mldangelo in [#1174](https://github.com/promptfoo/promptfoo/pull/1174)
- Refactor (types): Convert interfaces to Zod schemas by @mldangelo in [#1178](https://github.com/promptfoo/promptfoo/pull/1178)
- Refactor (redteam): Improve type safety and simplify code structure by @mldangelo in [#1175](https://github.com/promptfoo/promptfoo/pull/1175)
- Chore (redteam): Another injection by @typpo in [#1173](https://github.com/promptfoo/promptfoo/pull/1173)
- Chore (deps): Upgrade inquirer to v10 by @mldangelo in [#1176](https://github.com/promptfoo/promptfoo/pull/1176)
- Chore (redteam): Update CLI for test case generation by @mldangelo in [#1177](https://github.com/promptfoo/promptfoo/pull/1177)
- Chore: Include hostname in share confirmation by @typpo in [#1183](https://github.com/promptfoo/promptfoo/pull/1183)
- Build (deps-dev): Bump @azure/identity from 4.3.0 to 4.4.0 by @dependabot in [#1180](https://github.com/promptfoo/promptfoo/pull/1180)
- chore(redteam): refactor PII categories and improve plugin handling (#1191)
- site: newsletter form (#1194)
- site: contact page (#1190)

## [0.72.0] - 2024-07-17

### Added

- feat(webui): add about component with helpful links (#1149)
- feat(webui): Ability to compare evals (#1148)

### Changed

- feat: manual input provider (#1168)
- chore(mistral): add codestral-mamba (#1170)
- chore: static imports for iterative providers (#1169)

### Fixed

- fix(webui): dark mode toggle (#1171)
- fix(redteam): set harmCategory label for harmful tests (#1172)

## [0.71.1] - 2024-07-15

### Added

- feat(redteam): specify the default number of test cases to generate per plugin (#1154)

### Changed

- feat: add image classification example and xml assertions (#1153)

### Fixed

- fix(redteam): fix dynamic import paths (#1162)

## [0.71.0] - 2024-07-15

### Changed

- **Eval picker for web UI** by [@typpo](https://github.com/typpo) in [#1143](https://github.com/promptfoo/promptfoo/pull/1143)
- **Update default model providers to Claude 3.5** by [@mldangelo](https://github.com/mldangelo) in [#1157](https://github.com/promptfoo/promptfoo/pull/1157)
- **Allow provider customization for dataset generation** by [@mldangelo](https://github.com/mldangelo) in [#1158](https://github.com/promptfoo/promptfoo/pull/1158)
- **Predict Redteam injectVars** by [@mldangelo](https://github.com/mldangelo) in [#1141](https://github.com/promptfoo/promptfoo/pull/1141)
- **Fix JSON prompt escaping in HTTP provider and add LM Studio example** by [@mldangelo](https://github.com/mldangelo) in [#1156](https://github.com/promptfoo/promptfoo/pull/1156)
- **Fix poor performing harmful test generation** by [@mldangelo](https://github.com/mldangelo) in [#1124](https://github.com/promptfoo/promptfoo/pull/1124)
- **Update overreliance grading prompt** by [@mldangelo](https://github.com/mldangelo) in [#1146](https://github.com/promptfoo/promptfoo/pull/1146)
- **Move multiple variables warning to before progress bar** by [@typpo](https://github.com/typpo) in [#1160](https://github.com/promptfoo/promptfoo/pull/1160)
- **Add contributing guide** by [@mldangelo](https://github.com/mldangelo) in [#1150](https://github.com/promptfoo/promptfoo/pull/1150)
- **Refactor and optimize injection and iterative methods** by [@mldangelo](https://github.com/mldangelo) in [#1138](https://github.com/promptfoo/promptfoo/pull/1138)
- **Update plugin base class to support multiple assertions** by [@mldangelo](https://github.com/mldangelo) in [#1139](https://github.com/promptfoo/promptfoo/pull/1139)
- **Structural refactor, abstract plugin and method actions** by [@mldangelo](https://github.com/mldangelo) in [#1140](https://github.com/promptfoo/promptfoo/pull/1140)
- **Move CLI commands into individual files** by [@mldangelo](https://github.com/mldangelo) in [#1155](https://github.com/promptfoo/promptfoo/pull/1155)
- **Update Jest linter rules** by [@mldangelo](https://github.com/mldangelo) in [#1161](https://github.com/promptfoo/promptfoo/pull/1161)
- **Bump openai from 4.52.4 to 4.52.5** by [@dependabot](https://github.com/dependabot) in [#1137](https://github.com/promptfoo/promptfoo/pull/1137)
- **Bump @aws-sdk/client-bedrock-runtime from 3.613.0 to 3.614.0** by [@dependabot](https://github.com/dependabot) in [#1136](https://github.com/promptfoo/promptfoo/pull/1136)
- **Bump openai from 4.52.5 to 4.52.7** by [@dependabot](https://github.com/dependabot) in [#1142](https://github.com/promptfoo/promptfoo/pull/1142)
- **Update documentation and MUI dependencies** by [@mldangelo](https://github.com/mldangelo) in [#1152](https://github.com/promptfoo/promptfoo/pull/1152)
- **Update Drizzle dependencies and configuration** by [@mldangelo](https://github.com/mldangelo) in [#1151](https://github.com/promptfoo/promptfoo/pull/1151)
- **Bump dependencies with patch and minor version updates** by [@mldangelo](https://github.com/mldangelo) in [#1159](https://github.com/promptfoo/promptfoo/pull/1159)

## [0.70.1] - 2024-07-11

### Changed

- **provider**: put provider in outer loop to reduce model swap by @typpo in [#1132](https://github.com/promptfoo/promptfoo/pull/1132)
- **evaluator**: ensure unique prompt handling with labeled and unlabeled providers by @mldangelo in [#1134](https://github.com/promptfoo/promptfoo/pull/1134)
- **eval**: validate --output file extension before running eval by @mldangelo in [#1135](https://github.com/promptfoo/promptfoo/pull/1135)
- **deps-dev**: bump @aws-sdk/client-bedrock-runtime from 3.609.0 to 3.613.0 by @dependabot in [#1126](https://github.com/promptfoo/promptfoo/pull/1126)
- fix pythonCompletion test by @mldangelo in [#1133](https://github.com/promptfoo/promptfoo/pull/1133)

## [0.70.0] - 2024-07-10

### Changed

- feat: Add `promptfoo redteam init` command (#1122)
- chore: refactor eval and generate commands out of main.ts (#1121)
- build(deps): bump openai from 4.52.3 to 4.52.4 (#1118)
- refactor(redteam): relocate harmful and pii plugins from legacy directory (#1123)
- refactor(redteam): Migrate harmful test generators to plugin-based architecture (#1116)

### Fixed

- fix(redteam): use final prompt in moderation instead of original (#1117)

## [0.69.2] - 2024-07-08

### Changed

- feat: add support for nested grading results (#1101)
- fix: issue that caused harmful prompts to not save (#1112)
- fix: resolve relative paths for prompts (#1110)
- ci: compress images in PRs (#1108)
- site: landing page updates (#1096)

## [0.69.1] - 2024-07-06

### Changed

- **feat**: Add Zod schema validation for providers in `promptfooconfig` by @mldangelo in [#1102](https://github.com/promptfoo/promptfoo/pull/1102)
- **fix**: Re-add provider context in prompt functions by @mldangelo in [#1106](https://github.com/promptfoo/promptfoo/pull/1106)
- **fix**: Add missing `gpt-4-turbo-2024-04-09` by @aloisklink in [#1100](https://github.com/promptfoo/promptfoo/pull/1100)
- **chore**: Update minor and patch versions of several packages by @mldangelo in [#1107](https://github.com/promptfoo/promptfoo/pull/1107)
- **chore**: Format Python code and add check job to GitHub Actions workflow by @mldangelo in [#1105](https://github.com/promptfoo/promptfoo/pull/1105)
- **chore**: Bump version to 0.69.1 by @mldangelo
- **docs**: Add example and configuration guide for using `llama.cpp` by @mldangelo in [#1104](https://github.com/promptfoo/promptfoo/pull/1104)
- **docs**: Add Vitest integration guide by @mldangelo in [#1103](https://github.com/promptfoo/promptfoo/pull/1103)

## [0.69.0] - 2024-07-05

### Added

- feat(redteam): `extra-jailbreak` plugin that applies jailbreak to all probes (#1085)
- feat(webui): show metrics as % in column header (#1087)
- feat: add support for PROMPTFOO_AUTHOR environment variable (#1099)

### Changed

- feat: `llm-rubric` uses tools API for model-grading anthropic evals (#1079)
- feat: `--filter-providers` eval option (#1089)
- feat: add `author` field to evals (#1045)
- fix: improper path resolution for file:// prefixes (#1094)
- chore(webui): small changes to styling (#1088)
- docs: guide on how to do sandboxed evals on generated code (#1097)
- build(deps): bump replicate from 0.30.2 to 0.31.0 (#1090)

### Fixed

- fix(webui): Ability to toggle visibility of description column (#1095)

## [0.68.3] - 2024-07-04

### Tests

- test: fix assertion result mock pollution (#1086)

### Fixed

- fix: browser error on eval page with derived metrics that results when a score is null (#1093)
- fix(prompts): treat non-existent files as prompt strings (#1084)
- fix: remove test mutation for classifer and select-best assertion types (#1083)

### Added

- feat(openai): support for attachments for openai assistants (#1080)

### Changed

- **Features:**
  - Added support for attachments in OpenAI assistants by [@typpo](https://github.com/promptfoo/promptfoo/pull/1080)
- **Fixes:**
  - Removed test mutation for classifier and select-best assertion types by [@typpo](https://github.com/promptfoo/promptfoo/pull/1083)
  - Treated non-existent files as prompt strings by [@typpo](https://github.com/promptfoo/promptfoo/pull/1084)
  - Fixed assertion result mock pollution by [@mldangelo](https://github.com/promptfoo/promptfoo/pull/1086)
- **Dependencies:**
  - Bumped `openai` from 4.52.2 to 4.52.3 by [@dependabot](https://github.com/promptfoo/promptfoo/pull/1073)
  - Bumped `@aws-sdk/client-bedrock-runtime` from 3.606.0 to 3.609.0 by [@dependabot](https://github.com/promptfoo/promptfoo/pull/1072)

## [0.68.2] - 2024-07-03

### Changed

- build(deps): bump openai from 4.52.2 to 4.52.3 (#1073)
- build(deps-dev): bump @aws-sdk/client-bedrock-runtime from 3.606.0 to 3.609.0 (#1072)

### Added

- feat(webui): add scenarios to test suite configuration in yaml editor (#1071)

## [0.68.1] - 2024-07-02

### Fixed

- fix: resolve issues with relative prompt paths (#1066)
- fix: handle replicate ids without version (#1059)

### Added

- feat: support calling specific function from python provider (#1053)

### Changed

- **feat:** Support calling specific function from Python provider by [@typpo](https://github.com/promptfoo/promptfoo/pull/1053)
- **fix:** Resolve issues with relative prompt paths by [@mldangelo](https://github.com/promptfoo/promptfoo/pull/1066)
- **fix:** Handle replicate IDs without version by [@typpo](https://github.com/promptfoo/promptfoo/pull/1059)
- **build(deps):** Bump `@anthropic-ai/sdk` from 0.24.2 to 0.24.3 by [@dependabot](https://github.com/promptfoo/promptfoo/pull/1062)
- build(deps): bump @anthropic-ai/sdk from 0.24.2 to 0.24.3 (#1062)

## [0.68.0] - 2024-07-01

### Documentation

- docs: dalle jailbreak blog post (#1052)

### Added

- feat(webui): Add support for markdown tables and other extras by @typpo in [#1042](https://github.com/promptfoo/promptfoo/pull/1042)

### Changed

- feat: support for image model redteaming by @typpo in [#1051](https://github.com/promptfoo/promptfoo/pull/1051)
- feat: prompt syntax for bedrock llama3 by @fvdnabee in [#1038](https://github.com/promptfoo/promptfoo/pull/1038)
- fix: http provider returns the correct response format by @typpo in [#1027](https://github.com/promptfoo/promptfoo/pull/1027)
- fix: handle when stdout columns are not set by @typpo in [#1029](https://github.com/promptfoo/promptfoo/pull/1029)
- fix: support additional models via AWS Bedrock and update documentation by @mldangelo in [#1034](https://github.com/promptfoo/promptfoo/pull/1034)
- fix: handle imported single test case by @typpo in [#1041](https://github.com/promptfoo/promptfoo/pull/1041)
- fix: dereference promptfoo test files by @fvdnabee in [#1035](https://github.com/promptfoo/promptfoo/pull/1035)
- chore: expose runAssertion and runAssertions to node package by @typpo in [#1026](https://github.com/promptfoo/promptfoo/pull/1026)
- chore: add Node.js version check to ensure compatibility by @mldangelo in [#1030](https://github.com/promptfoo/promptfoo/pull/1030)
- chore: enable '@typescript-eslint/no-use-before-define' linter rule by @mldangelo in [#1043](https://github.com/promptfoo/promptfoo/pull/1043)
- docs: fix broken documentation links by @mldangelo in [#1033](https://github.com/promptfoo/promptfoo/pull/1033)
- docs: update anthropic.md by @Codeshark-NET in [#1036](https://github.com/promptfoo/promptfoo/pull/1036)
- ci: add GitHub Action for automatic version tagging by @mldangelo in [#1046](https://github.com/promptfoo/promptfoo/pull/1046)
- ci: npm publish workflow by @typpo in [#1044](https://github.com/promptfoo/promptfoo/pull/1044)
- build(deps): bump openai from 4.52.1 to 4.52.2 by @dependabot in [#1057](https://github.com/promptfoo/promptfoo/pull/1057)
- build(deps): bump @anthropic-ai/sdk from 0.24.1 to 0.24.2 by @dependabot in [#1056](https://github.com/promptfoo/promptfoo/pull/1056)
- build(deps-dev): bump @aws-sdk/client-bedrock-runtime from 3.602.0 to 3.606.0 by @dependabot in [#1055](https://github.com/promptfoo/promptfoo/pull/1055)
- build(deps): bump docker/setup-buildx-action from 2 to 3 in the github-actions group by @dependabot in [#1054](https://github.com/promptfoo/promptfoo/pull/1054)

## [0.67.0] - 2024-06-27

### Added

- feat(bedrock): add proxy support for AWS SDK (#1021)
- feat(redteam): Expose modified prompt for iterative jailbreaks (#1024)
- feat: replicate image provider (#1049)

### Changed

- feat: add support for gemini embeddings via vertex (#1004)
- feat: normalize prompt input formats, introduce single responsibility handlers, improve test coverage, and fix minor bugs (#994)
- fix: more robust json extraction for llm-rubric (#1019)
- build(deps): bump openai from 4.52.0 to 4.52.1 (#1015)
- build(deps): bump @anthropic-ai/sdk from 0.24.0 to 0.24.1 (#1016)
- chore: sort imports (#1006)
- chore: switch to smaller googleapis dependency (#1009)
- chore: add config telemetry (#1005)
- docs: update GitHub urls to reflect promptfoo github org repository location (#1011)
- docs: fix incorrect yaml ref in guide (#1018)

## [0.66.0] - 2024-06-24

### Changed

- `config get/set` commands, ability for users to set their email by [@typpo](https://github.com/typpo) in [#971](https://github.com/promptfoo/promptfoo/pull/971)
- **webui**: Download as CSV by [@typpo](https://github.com/typpo) in [#1000](https://github.com/promptfoo/promptfoo/pull/1000)
- Add support for Gemini default grader if credentials are present by [@typpo](https://github.com/typpo) in [#998](https://github.com/promptfoo/promptfoo/pull/998)
- **redteam**: Allow arbitrary providers by [@mldangelo](https://github.com/mldangelo) in [#1002](https://github.com/promptfoo/promptfoo/pull/1002)
- Derived metrics by [@typpo](https://github.com/typpo) in [#985](https://github.com/promptfoo/promptfoo/pull/985)
- Python provider can import modules with same name as built-ins by [@typpo](https://github.com/typpo) in [#989](https://github.com/promptfoo/promptfoo/pull/989)
- Include error text in all cases by [@typpo](https://github.com/typpo) in [#990](https://github.com/promptfoo/promptfoo/pull/990)
- Ensure tests inside scenarios are filtered by filter patterns by [@mldangelo](https://github.com/mldangelo) in [#996](https://github.com/promptfoo/promptfoo/pull/996)
- Anthropic message API support for env vars by [@typpo](https://github.com/typpo) in [#997](https://github.com/promptfoo/promptfoo/pull/997)
- Add build documentation workflow and fix typos by [@mldangelo](https://github.com/mldangelo) in [#993](https://github.com/promptfoo/promptfoo/pull/993)
- Block network calls in tests by [@typpo](https://github.com/typpo) in [#972](https://github.com/promptfoo/promptfoo/pull/972)
- Export `AnthropicMessagesProvider` from providers by [@greysteil](https://github.com/greysteil) in [#975](https://github.com/promptfoo/promptfoo/pull/975)
- Add Claude 3.5 sonnet pricing by [@typpo](https://github.com/typpo) in [#976](https://github.com/promptfoo/promptfoo/pull/976)
- Pass `tool_choice` to Anthropic when set in config by [@greysteil](https://github.com/greysteil) in [#977](https://github.com/promptfoo/promptfoo/pull/977)
- Fixed according to Ollama API specifications by [@keishidev](https://github.com/keishidev) in [#981](https://github.com/promptfoo/promptfoo/pull/981)
- Add Dependabot config and update provider dependencies by [@mldangelo](https://github.com/mldangelo) in [#984](https://github.com/promptfoo/promptfoo/pull/984)
- Don't commit `.env` to Git by [@will-holley](https://github.com/will-holley) in [#991](https://github.com/promptfoo/promptfoo/pull/991)
- Update Docker base image to Node 20, improve self-hosting documentation, and add CI action for Docker build by [@mldangelo](https://github.com/mldangelo) in [#995](https://github.com/promptfoo/promptfoo/pull/995)
- Allow variable cells to scroll instead of exploding the table height by [@grrowl](https://github.com/grrowl) in [#973](https://github.com/promptfoo/promptfoo/pull/973)

## [0.65.2] - 2024-06-20

### Documentation

- docs: update claude vs gpt guide with claude 3.5 (#986)

### Added

- feat(redteam): make it easier to add non default plugins (#958)

### Changed

- feat: contains-sql assert (#964)
- fix: handle absolute paths for js providers (#966)
- fix: label not showing problem when using eval with config option (#928)
- fix: should return the whole message if the OpenAI return the content and the function call/tools at the same time. (#968)
- fix: label support for js prompts (#970)
- docs: Add CLI delete command to docs (#959)
- docs: text to sql validation guide (#962)

### Fixed

- fix(redteam): wire ui to plugins (#965)
- fix(redteam): reduce overreliance, excessive-agency false positive rates (#963)

## [0.65.1] - 2024-06-18

### Changed

- chore(docs): add shell syntax highlighting and fix typos (#953)
- chore(dependencies): update package dependencies (#952)
- Revert "feat(cli): add tests for CLI commands and fix version flag bug" (#967)

### Fixed

- fix: handle case where returned python result is null (#957)
- fix(webui): handle empty fail reasons and null componentResults (#956)

### Added

- feat(cli): add tests for CLI commands and fix version flag bug (#954)
- feat(eslint): integrate eslint-plugin-jest and configure rules (#951)
- feat: add eslint-plugin-unused-imports and remove unused imports (#949)
- feat: assertion type: is-sql (#926)

## [0.65.0] - 2024-06-17

### Added

- feat(webui): show pass/fail toggle (#938)
- feat(webui): carousel for multiple failure reasons (#939)
- feat(webui): clicking metric pills filters by nonzero only (#941)
- feat(redteam): political statements (#944)
- feat(redteam): indicate performance with moderation filter (#933)

### Changed

- feat: add hf to onboarding flow (#947)
- feat: add support for `promptfoo export latest` (#948)
- fix: serialize each item in `vars` when its type is a string (#823) (#943)
- chore(webui): split ResultsTable into separate files (#942)

### Fixed

- fix(redteam): more aggressive contract testing (#946)

### Dependencies

- chore(deps): update dependencies without breaking changes (#937)

## [0.64.0] - 2024-06-15

### Added

- feat(redteam): add unintended contracts test (#934)
- feat(anthropic): support tool use (#932)

### Changed

- feat: export `promptfoo.cache` to node package (#923)
- feat: add Voyage AI embeddings provider (#931)
- feat: Add more Portkey header provider options and create headers automatically (#909)
- fix: handle openai chat-style messages better in `moderation` assert (#930)
- ci: add next.js build caching (#908)
- chore(docs): update installation and GitHub Actions guides (#935)
- chore(dependencies): bump LLM providers in package.json (#936)

### Fixed

- fix(bedrock): support cohere embeddings (#924)

### Dependencies

- chore(deps): bump braces from 3.0.2 to 3.0.3 (#918)

## [0.63.2] - 2024-06-10

### Added

- feat: report view for redteam evals (#920)

### Fixed

- fix(bedrock): default value for configs (#917)
- fix: prevent assertions from being modified as they run (#929)

## [0.63.1] - 2024-06-10

### Fixed

- fix(vertex): correct handling of system instruction (#911)
- fix(bedrock): support for llama, cohere command and command-r, mistral (#915)

## [0.63.0] - 2024-06-09

### Added

- feat(bedrock): Add support for mistral, llama, cohere (#885)
- feat(ollama): add OLLAMA_API_KEY to support authentication (#883)
- feat(redteam): add test for competitor recommendations (#877)
- feat(webui): Show the number of passes and failures (#888)
- feat(webui): show manual grading record in test details view (#906)
- feat(webui): use indexeddb instead of localstorage (#905)

### Changed

- feat: ability to set test case metric from csv (#889)
- feat: interactive onboarding (#886)
- feat: support `threshold` param from csv (#903)
- feat: support array of values for `similar` assertion (#895)
- fix: Prompt variable reads unprocessed spaces on both sides (#887)
- fix: windows node 22 flake (#907)
- [fix: ci passing despite failing build (](https://github.com/promptfoo/promptfoo/commit/ce6090be5d70fbe71c6da0a5ec1a73253a9d8a0e)https://github.com/promptfoo/promptfoo/pull/876[)](https://github.com/promptfoo/promptfoo/commit/ce6090be5d70fbe71c6da0a5ec1a73253a9d8a0e)
- [fix: incorrect migrations path in docker build](https://github.com/promptfoo/promptfoo/commit/6a1eef4e4b006b32de9ce6e5e2d7c0bd3b9fa95a) https://github.com/promptfoo/promptfoo/issues/861
- chore(ci): add `workflow_dispatch` trigger (#897)
- chore: add more gemini models (#894)
- chore: introduce eslint (#904)
- chore: switch to SWC for faster Jest tests (#899)
- chore: update to prettier 3 (#901)
- [chore(openai): add tool_choice required type](https://github.com/promptfoo/promptfoo/commit/e97ce63221b0e06f7e03f46c466da36c5b713017)

### Fixed

- fix(vertex): support var templating in system instruction (#902)
- [fix(webui): display latency when available](https://github.com/promptfoo/promptfoo/commit/bb335efbe9e8d6b23526c837402787a1cbba9969)

### Dependencies

- chore(deps): update most dependencies to latest stable versions (#898)

## [0.62.1] - 2024-06-06

### Added

- feat(webui): Ability to suppress browser open on `promptfoo view` (#881)
- feat(anthropic): add support for base url (#850)
- feat(openai): Support function/tool callbacks (#830)
- feat(vertex/gemini): add support for toolConfig and systemInstruction (#841)
- feat(webui): Ability to filter to highlighted cells (#852)
- feat(webui): ability to click to filter metric (#849)
- feat(webui): add copy and highlight cell actions (#847)

### Changed

- fix: migrate database before writing results (#882)
- chore: upgrade default graders to gpt-4o (#848)
- ci: Introduce jest test coverage reports (#868)
- ci: add support for node 22, remove support for node 16 (#836)
- docs: Addresses minor typographical errors (#845)
- docs: Help description of default `--output` (#844)
- feat: Add Red Team PII Tests (#862)
- feat: Support custom gateway URLs in Portkey (#840)
- feat: add support for python embedding and classification providers (#864)
- feat: add support for titan premier on bedrock (#839)
- feat: pass evalId in results (#758)
- fix: Broken types (#854)
- fix: Fix broken progress callback in web ui (#860)
- fix: Fix formatting and add style check to CI (#872)
- fix: Fix type error eval page.tsx (#867)
- fix: Improve Error Handling for Python Assertions and Provider Exceptions (#863)
- fix: Pass evaluateOptions from web ui yaml (#859)
- fix: Render multiple result images with markdown, if markdown contains multiple images (#873)
- fix: The values of defaultTest and evaluateOptions are not set when editing the eval yaml file. (#834)
- fix: crash on db migration when cache is disabled on first run (#842)
- fix: csv and html outputs include both prompt and provider labels (#851)
- fix: docker build and prepublish script (#846)
- fix: show labels for custom provider (#875)
- chore: fix windows node 22 build issues by adding missing encoding dependency and updating webpack config (#900)
- chore: update Node.js version management and improve documentation (#896)
- Fix CI Passing Despite Failing Build (#866) (#876)

## [0.62.0] - 2024-06-05

### Fixed

- fix: Parameter evaluateOptions not passed correctly in jobs created using web (#870)

### Added

- feat(anthropic): add support for base url (#850)
- feat(openai): Support function/tool callbacks (#830)
- feat(vertex/gemini): add support for toolConfig and systemInstruction (#841)
- feat(webui): Ability to filter to highlighted cells (#852)
- feat(webui): ability to click to filter metric (#849)
- feat(webui): add copy and highlight cell actions (#847)

### Changed

- feat: Add Red Team PII Tests (#862)
- feat: Support custom gateway URLs in Portkey (#840)
- feat: add support for python embedding and classification providers (#864)
- feat: add support for titan premier on bedrock (#839)
- feat: pass evalId in results (#758)
- feat: upgrade default graders to gpt-4o (#848)
- fix: Broken types (#854)
- fix: Fix broken progress callback in web ui (#860)
- fix: Fix formatting and add style check to CI (#872)
- fix: Fix type error eval page.tsx (#867)
- fix: Improve Error Handling for Python Assertions and Provider Exceptions (#863)
- fix: Pass evaluateOptions from web ui yaml (#859)
- fix: Render multiple result images with markdown, if markdown contains multiple images (#873)
- fix: The values of defaultTest and evaluateOptions are not set when editing the eval yaml file. (#834)
- fix: crash on db migration when cache is disabled on first run (#842)
- fix: csv and html outputs include both prompt and provider labels (#851)
- fix: docker build and prepublish script (#846)
- fix: show labels for custom provider (#875)
- ci: Introduce jest test coverage reports (#868)
- ci: add support for node 22, remove support for node 16 (#836)
- docs: Addresses minor typographical errors (#845)
- docs: Help description of default `--output` (#844)

## [0.61.0] - 2024-05-30

### Changed

- feat: `moderation` assert type (#821)
- feat: general purpose http/https provider (#822)
- feat: add portkey provider (#819)
- feat: Add Cloudflare AI Provider (#817)
- fix: Remove duplicate logging line (#825)
- fix: The ‘defaultTest’ option has no effect during evaluation. (#829)
- fix: Improve Error Handling in Python Script Execution (#833)
- docs: How to red team LLMs (#828)
- chore(mistral): add codestral (#831)

## [0.60.0] - 2024-05-25

### Added

- feat(webui): Add image viewer (#816)

### Changed

- feat: redteam testset generation (#804)
- feat: support for deep equality check in equals assertion (#805)
- feat: Allow functions in renderVarsInObject (#813)
- feat: ability to reference previous llm outputs via storeOutputAs (#808)
- feat: support for prompt objects (#818)
- fix: huggingface api key handling (#809)
- docs: Restore ProviderResponse class name (#806)
- docs: Fix typo in local build command (#811)

## [0.59.1] - 2024-05-18

### Changed

- [fix: handle null result timestamp when writing to db.](https://github.com/promptfoo/promptfoo/commit/40e1ebfbfd512fea56761b4cbdfff0cd25d61ae1) https://github.com/promptfoo/promptfoo/issues/800

## [0.59.0] - 2024-05-18

### Added

- feat(webui): add --filter-description option to `promptfoo view` (#780)
- feat(bedrock): add support for embeddings models (#797)

### Changed

- fix: python prompts break when using whole file (#784)
- Langfuse need to compile variables (#779)
- chore(webui): display prompt and completion tokens (#794)
- chore: include full error response in openai errors (#791)
- chore: add logprobs to assertion context (#790)
- feat: support var interpolation in function calls (#792)
- chore: add timestamp to EvaluateSummary (#785)
- fix: render markdown in variables too (#796)

### Fixed

- fix(vertex): remove leftover dependency on apiKey (#798)

## [0.58.1] - 2024-05-14

### Changed

- fix: improve GradingResult validation (#772)
- [fix: update python ProviderResponse error message and docs.](https://github.com/promptfoo/promptfoo/commit/258013080809bc782afe3de51c9309230cb5cdb2) https://github.com/promptfoo/promptfoo/issues/769
- [chore(openai): add gpt-4o models (](https://github.com/promptfoo/promptfoo/commit/ff4655d31d3588972522bb162733cb61e460f36f)https://github.com/promptfoo/promptfoo/pull/776[)](https://github.com/promptfoo/promptfoo/commit/ff4655d31d3588972522bb162733cb61e460f36f)
- add gpt-4o models (#776)

### Fixed

- fix(langfuse): Check runtime type of `getPrompt`, stringify the result (#774)

## [0.58.0] - 2024-05-09

### Changed

- feat: assert-set (#765)
- feat: add comma-delimited string support for array-type assertion values (#755)
- fix: Resolve JS assertion paths relative to configuration file (#756)
- fix: not-equals assertion (#763)
- fix: upgrade rouge package and limit to strings (#764)

## [0.57.1] - 2024-05-02

### Changed

- fix: do not serialize js objects to non-js providers (#754)
- **[See 0.57.0 release notes](https://github.com/promptfoo/promptfoo/releases/tag/0.57.0)**

## [0.57.0] - 2024-05-01

### Changed

- feat: ability to override provider per test case (#725)
- feat: eval tests matching pattern (#735)
- feat: add `-n` limit arg for `promptfoo list` (#749)
- feat: `promptfoo import` and `promptfoo export` commands (#750)
- feat: add support for `--var name=value` cli option (#745)
- feat: promptfoo eval --filter-failing outputFile.json (#742)
- fix: eval --first-n arg (#734)
- chore: Update openai package to 3.48.5 (#739)
- chore: include logger and cache utils in javascript provider context (#748)
- chore: add `PROMPTFOO_FAILED_TEST_EXIT_CODE` envar (#751)
- docs: Document `python:` prefix when loading assertions in CSV (#731)
- docs: update README.md (#733)
- docs: Fixes to Python docs (#728)
- docs: Update to include --filter-\* cli args (#747)

## [0.56.0] - 2024-04-28

### Added

- feat(webui): improved comment dialog (#713)

### Changed

- feat: Intergration with Langfuse (#707)
- feat: Support IBM Research BAM provider (#711)
- fix: Make errors uncached in Python completion. (#706)
- fix: include python tracebacks in python errors (#724)
- fix: `getCache` should return a memory store when disk caching is disabled (#715)
- chore(webui): improve eval view performance (#719)
- chore(webui): always show provider in header (#721)
- chore: add support for OPENAI_BASE_URL envar (#717)

### Fixed

- fix(vertex/gemini): support nested generationConfig (#714)

## [0.55.0] - 2024-04-24

### Changed

- [Docs] Add llama3 example to ollama docs (#695)
- bugfix in answer-relevance (#697)
- feat: add support for provider `transform` property (#696)
- feat: add support for provider-specific delays (#699)
- feat: portkey.ai integration (#698)
- feat: `eval -n` arg for running the first n test cases (#700)
- feat: ability to write outputs to google sheet (#701)
- feat: first-class support for openrouter (#702)
- Fix concurrent cache request behaviour (#703)

## [0.54.1] - 2024-04-20

### Changed

- Add support for Mixtral 8x22B (#687)
- fix: google sheets async loading (#688)
- fix: trim spaces in csv assertions that can have file:// prefixes (#689)
- fix: apply thresholds to custom python asserts (#690)
- fix: include detail from external python assertion (#691)
- chore(webui): allow configuration of results per page (#694)
- fix: ability to override rubric prompt for all model-graded metrics (#692)

## [0.54.0] - 2024-04-18

### Changed

- feat: support for authenticated google sheets access (#686)
- fix: bugs in `Answer-relevance` calculation (#683)
- fix: Add tool calls to response from azure openai (#685)

## [0.53.0] - 2024-04-16

### Changed

- fix!: make `javascript` assert function call consistent with external js function call (#674)
- fix: node library supports prompt files (#668)
- feat: Enable post-hoc evaluations through defining and using output value in TestSuite (#671)
- feat: Allow local files to define providerOutput value for TestCase (#675)
- feat: detect suitable anthropic default provider (#677)
- feat: Ability to delete evals (#676)
- feat: ability to create derived metrics (#670)

## [0.52.0] - 2024-04-12

### Added

- feat(webui): add pagination (#649)

### Changed

- feat: support for inline yaml for is-json, contains-json in csv (#651)
- feat: run providers 1 at a time with --interactive-providers (#645)
- feat: --env-file arg (#615)
- fix: Do not fail with api error when azure datasource is used (#644)
- fix: allow loading of custom provider in windows (#518) (#652)
- fix: don't show telemetry message without telemtry (#658)
- fix: `E2BIG` error during the execution of Python asserts (#660)
- fix: support relative filepaths for non-code assert values (#664)

### Fixed

- fix(webui): handle invalid search regexes (#663)

## [0.51.0] - 2024-04-07

### Added

- feat(webui): store settings in localstorage (#617)
- feat(azureopenai): apiKeyEnvar support (#628)
- feat(webui): "progress" page that shows provider/prompt pairs (#631)

### Changed

- chore: improve json parsing errors (#620)
- feat: ability to override path to python binary (#619)
- Add documentation for openai vision (#637)
- Support claude vision and images (#639)
- fix: assertion files use relative path (#624)
- feat: add provider reference to prompt function (#633)
- feat: ability to import vars using glob (#641)
- feat!: return values directly in python assertions (#638)

### Fixed

- fix(webui): ability to save defaultTest and evaluateOptions in yaml editor (#629)

## [0.50.1] - 2024-04-02

### Changed

- fix: compiled esmodule interop (#613)
- fix: downgrade var resolution failure to warning (#614)
- fix: glob behavior on windows (#612)

## [0.50.0] - 2024-04-01

### Added

- feat(webui): download button (#482)
- feat(webui): toggle for showing full prompt in output cell (#603)

### Changed

- feat: support .mjs external imports (#601)
- feat: load .env from cli (#602)
- feat: ability to use js files as `transform` (#605)
- feat: ability to reference vars from other vars (#607)
- fix: handling for nonscript assertion files (#608)

### Fixed

- fix(selfhost): add support for prompts and datasets api endpoints (#600)
- fix(selfhost): Consolidate to `NEXT_PUBLIC_PROMPTFOO_REMOTE_BASE_URL` (#609)

## [0.49.3] - 2024-03-29

### Changed

- fix: bedrock model parsing (#593)
- [fix: make llm-rubric more resilient to bad json responses.](https://github.com/promptfoo/promptfoo/commit/93fd059a13454ed7a251a90a33306fb1f3c81895) https://github.com/promptfoo/promptfoo/issues/596
- feat: display progress bar for each parallel execution (#597)

## [0.49.2] - 2024-03-27

### Changed

- fix: support relative paths for custom providers (#589)
- fix: gemini generationConfig and safetySettings (#590)
- feat: cli watch for vars and providers (#591)

## [0.49.1] - 2024-03-25

### Changed

- fix: lazy import of azure peer dependency (#586)

## [0.49.0] - 2024-03-23

### Added

- feat(vertexai): use gcloud application default credentials (#580)

### Changed

- feat: Add support for huggingface token classification (#574)
- feat: Mistral provider support for URL and API key envar (#570)
- feat: run assertions in parallel (#575)
- feat: support for azure openai assistants (#577)
- feat: ability to set tags on standalone assertion llm outputs (#581)
- feat: add support for claude3 on bedrock (#582)
- fix: load file before running prompt function (#583)
- [fix: broken ansi colors on cli table](https://github.com/promptfoo/promptfoo/commit/bbb0157b09c0ffb5366d3cbd112438ca3d2d61c9)
- [fix: remove duplicate instruction output](https://github.com/promptfoo/promptfoo/commit/fb095617d36102f5b6256e9718e736378c0a5cea)
- chore: better error messages when expecting json but getting text (#576)

### Fixed

- fix(selfhost): handle sqlite db in docker image and build (#568)

### Dependencies

- chore(deps): bump webpack-dev-middleware from 5.3.3 to 5.3.4 in /site (#579)

## [0.48.0] - 2024-03-18

### Added

- feat(csv): add support for `__description` field (#556)

### Changed

- feat: migrate filesystem storage to sqlite db (#558)
  - **When you first run `eval` or `view` with 0.48.0, your saved evals will be migrated from `.json` files to a sqlite db. Please open an issue if you run into problems.**
  - Restoration: By default, the migration process runs on the promptfoo output directory `~/.promptfoo/output`. This directory is backed up at `~/.promptfoo/output-backup-*` and you can restore it and use a previous version by renaming that directory back to `output`
- feat: Add anthropic:messages and replicate:mistral as default providers to web ui (#562)
- feat: add label field to provider options (#563)
- docs: adjust configuration for python provider (#565)
- chore: db migration and cleanup (#564)

### Fixed

- fix(azureopenai): add support for `max_tokens` and `seed` (#561)

## [0.47.0] - 2024-03-14

### Changed

- feat: improve python inline asserts to not require printing (#542)
- feat: add tools and tool_choice config parameters to azure openai provider (#550)
- feat: Add support for Claude 3 Haiku (#552)
- fix: validate custom js function return values (#548)
- fix: dedupe prompts from combined configs (#554)

### Fixed

- fix(replicate): support non-array outputs (#547)

## [0.46.0] - 2024-03-08

### Added

- feat(self-host): run evals via web ui (#540)
- feat(self-host): Persist changes on self-deployed UI without sharing a new link (#538)
- feat(webui): ability to change eval name (#537)

### Changed

- feat: add support for calling specific functions for python prompt (#533)
- fix: openai tools and function checks handle plaintext responses (#541)

### Fixed

- fix(anthropic): wrap text if prompt supplied as json (#536)

## [0.45.2] - 2024-03-07

### Changed

- fix: python provider handles relative script paths correctly (#535)

## [0.45.1] - 2024-03-06

### Changed

- fix: json and yaml vars files (#531)

### Fixed

- fix(python): deserialize objects from json (#532)

## [0.45.0] - 2024-03-06

### Added

- feat(anthropic): Add Claude 3 support (#526)

### Changed

- feat: ability to load `vars` values at runtime (#496)
  // Example logic to return a value based on the varName
  if (varName === 'context') {
  return `Processed ${otherVars.input} for prompt: ${prompt}`;
  }
  return {
  output: 'default value',
  };
  // Handle potential errors
  // return { error: 'Error message' }
  # Example logic to dynamically generate variable content
  if var_name == 'context':
  return {
  'output': f"Context for {other_vars['input']} in prompt: {prompt}"
  }
  return {'output': 'default context'}
  # Handle potential errors
  # return { 'error': 'Error message' }

## [0.44.0] - 2024-03-04

### Added

- feat(mistral): Add new models, JSON mode, and update pricing (#500)

### Changed

- fix: Print incorrect response from factuality checker (#503)
- fix: Support missing open parenthesis (fixes #504) (#505)
- feat: include prompt in transform (#512)
- feat: Support csv and json files in the `tests` array (#520)

### Fixed

- fix(ollama): dont send invalid options for `OllamaChatProvider` (#506)
- fix(huggingface): do not pass through non-hf parameters (#519)

## [0.43.1] - 2024-02-25

### Changed

- fix: pass through PROMPTFOO\_\* variables from docker run (#498)
- docs: clean up python provider header

### Fixed

- fix(huggingface): support `apiKey` config param (#494)
- fix(bedrock): transform model output from cache. #474

### Documentation

- docs(huggingface): example of private huggingface inference endpoint (#497)

## [0.43.0] - 2024-02-23

### Added

- feat(webui): Display test suite description (#487)
- feat(webui): Add upload testcase csv to eval page (#484)

### Changed

- feat: pass `test` to assertion context (#485)
- fix: Change variable name to what the prompt template expects (#489)
- (docs): Replace references to deprecated postprocess option (#483)
- chore: update replicate library and add new common params (#491)

### Fixed

- fix(self-hosting): remove supabase dependency from webui eval view (#492)

## [0.42.0] - 2024-02-19

### Added

- feat(webview): toggle for prettifying json outputs (#472)
- feat(openai): support handling OpenAI Assistant functions tool calls (#473)

### Changed

- feat: add support for claude 2.1 on bedrock (#470)
- feat: support for overriding `select-best` provider (#478)
- feat: ability to disable var expansion (#476)
- fix: improve escaping for python prompt shell (#481)

## [0.41.0] - 2024-02-12

### Added

- feat(openai)!: Allow apiBaseUrl to override /v1 endpoint (#464)

### Changed

- feat: add support for async python providers (#465)
- fix: pass config to python provider (#460)
- chore: include progress output in debug logs (#461)
- docs: perplexity example (#463)

### Fixed

- fix(factuality): make factuality output case-insensitive (#468)
- fix: ensure that only valid ollama params are passed (#480)

## [0.40.0] - 2024-02-06

### Added

- feat(mistral): Add Mistral provider (#455)
- feat(openai): add support for `apiKeyEnvar` (#456)
- feat(azureopenai): add apiBaseUrl config (#459)

### Changed

- feat: cohere api support (#457)
- feat: ability to override select-best prompt. #289
- fix: support for gemini generationConfig and safetySettings (#454)

### Fixed

- fix(vertex/gemini): add support for llm-rubric and other OpenAI-formatted prompts (#450)

### Documentation

- documentation: update python.md typo in yaml (#446)

## [0.39.1] - 2024-02-02

### Changed

- fix: func => function in index.ts (#443)
- feat: add support for google ai studio gemini (#445)

## [0.39.0] - 2024-02-01

### Changed

- feat: Add DefaultGradingJsonProvider to improve `llm-rubric` reliability (#432)
- feat: add caching for exec and python providers (#435)
- feat: add `--watch` option to eval command (#439)
- feat: ability to transform output on per-assertion level (#437)
- feat: compare between multiple outputs with `select-best` (#438)
- fix: pass through cost to runAssertion
- fix: pass through cost to runAssertion

## [0.38.0] - 2024-01-29

### Added

- feat(openai): Jan 25 model updates (#416)
- feat(webui): eval deeplinks (#426)
- feat(huggingface): Support sentence similarity inference API (#425)

### Changed

- fix: Only open previous results when necessary (uses lots of memory) (#418)
- fix: html output (#430)
- feat: add a `python` provider that supports native python function calls (#419)
- feat: support for image models such as dall-e (#406)
- feat: support for `PROMPTFOO_PROMPT_SEPARATOR envar. #424

## [0.37.1] - 2024-01-26

### Changed

- fix: do not require token usage info on openai provider (#414)

## [0.37.0] - 2024-01-24

### Added

- feat(webui): add markdown support (#403)

### Changed

- feat: standalone share server (#408)
- feat: `PROMPTFOO_DISABLE_TEMPLATING` disables nunjucks templates (#405)

## [0.36.0] - 2024-01-18

### Added

- feat(webui): Ability to comment on outputs (#395)
- feat(azure): Add response_format support (#402)
- feat(azure): add support for `passthrough` and `apiVersion` (#399)

### Changed

- feat: add `promptfoo generate dataset` (#397)
- fix: typo (#401)

## [0.35.1] - 2024-01-12

### Added

- feat(bedrock): introduce amazon titan models as another option for Bedrock (#380)
- feat(openai): add support for `passthrough` request args (#388)
- feat(azure): add support for client id/secret auth (#389)
- feat(webui): label evals using `description` field (#391)

### Changed

- fix: proper support for multiple types of test providers (#386)
- feat: update CSV and HTML outputs with more details (#393)

## [0.35.0] - 2024-01-07

### Added

- feat(webview): add regex search (#378)

### Changed

- feat: support standalone assertions on CLI (#368)
- feat: add perplexity-score metric (#377)
- feat: add logprobs support for azure openai (#376)
- fix: use relative paths consistently and handle object formats (#375)
- [fix: restore **prefix and **suffix column handlers when loading test csv](https://github.com/promptfoo/promptfoo/commit/3a058684b3389693f4c5899f786fb090b04e3c93)

## [0.34.1] - 2024-01-02

### Added

- feat(openai): add support for overriding provider cost (1be1072)

### Fixed

- fix(webview): increase the request payload size limit (ef4c30f)

## [0.34.0] - 2024-01-02

### Changed

- feat: Support for evaluating cost of LLM inference (#358)
- feat: save manual edits to test outputs in webview (#362)
- feat: add `cost` assertion type (#367)
- fix: handle huggingface text generation returning dict (#357)
- fix: disable cache when using repeat (#361)
- fix: do not dereference tools and functions in config (#365)
- docs: optimize docs of openai tool usage (#355)

## [0.33.2] - 2023-12-23

### Changed

- fix: bad indentation for inline python sript (#353)
- [fix: truncate CLI table headers](https://github.com/promptfoo/promptfoo/commit/9aa9106cc9bc1660df40117d3c8f053f361fa09c)
- feat: add openai tool parameter (#350)
- feat: add `is-valid-openai-tools-call` assertion type (#354)

## [0.33.1] - 2023-12-18

### Changed

- [fix: pass env to providers when using CLI](https://github.com/promptfoo/promptfoo/commit/e8170a7f0e9d4033ef219169115f6474d978f1a7)
- [fix: correctly handle bedrock models containing :](https://github.com/promptfoo/promptfoo/commit/4469b693993934192fee2e84cc27c21e31267e5f)
- feat: add latency assertion type (#344)
- feat: add perplexity assertion type (#346)
- feat: add support for ollama chat API (#342)
- feat: retry when getting internal server error with PROMPTFOO_RETRY_5XX envar (#327)
- fix: properly escape arguments for external python assertions (#338)
- fix: use execFile/spawn for external processes (#343)
- [fix: handle null score in custom metrics](https://github.com/promptfoo/promptfoo/commit/514feed49e2f83f3e04d3e167e5833dc075e6c10)
- [fix: increment failure counter for script errors.](https://github.com/promptfoo/promptfoo/commit/61d1b068f26c63f3234dc49c9d5f5104b9cf1cda)

## [0.33.0] - 2023-12-17

### Changed

- feat: add latency assertion type (#344)
- feat: add perplexity assertion type (#346)
- feat: add support for ollama chat API (#342)
- feat: retry when getting internal server error with PROMPTFOO_RETRY_5XX envar (#327)
- fix: properly escape arguments for external python assertions (#338)
- fix: use execFile/spawn for external processes (#343)
- [fix: handle null score in custom metrics](https://github.com/promptfoo/promptfoo/commit/514feed49e2f83f3e04d3e167e5833dc075e6c10)
- [fix: increment failure counter for script errors.](https://github.com/promptfoo/promptfoo/commit/61d1b068f26c63f3234dc49c9d5f5104b9cf1cda)

## [0.32.0] - 2023-12-14

### Added

- feat(webview): Layout and styling improvements (#333)

### Changed

- feat: add support for Google Gemini model (#336)
- feat: add download yaml button in config modal. Related to #330 (#332)
- fix: set process exit code on failure

## [0.31.2] - 2023-12-11

### Added

- feat(webview): Show aggregated named metrics at top of column (#322)

### Changed

- fix: sharing option is degraded (#325)

## [0.31.1] - 2023-12-04

### Changed

- fix: issues when evaling multiple config files
- feat: support for web viewer running remotely (#321)

## [0.31.0] - 2023-12-02

### Added

- feat(openai): Adds support for function call validation (#316)

### Changed

- feat: add support for ajv formats (#314)
- feat: support prompt functions via nodejs interface (#315)
- fix: webview handling of truncated cell contents with html (#318)
- docs: Merge docs into main repo (#317)

## [0.30.2] - 2023-11-29

### Changed

- feat(cli): simplify onboarding and provide npx-specific instructions (f81bd88)

## [0.30.1] - 2023-11-29

### Changed

- feat: add bedrock in webui setup (#301)
- feat: add support for custom metrics (#305)
- feat: show table by default, even with --output (#306)
- fix: handle multiple configs that import multiple prompts (#304)
- fix: remove use of dangerouslySetInnerHTML in results table (#309)

### Fixed

- fix(openai): add support for overriding api key, host, baseurl, org in Assistants API (#311)

## [0.30.0] - 2023-11-29

### Changed

- feat: add bedrock in webui setup (#301)
- feat: add support for custom metrics (#305)
- feat: show table by default, even with --output (#306)
- fix: handle multiple configs that import multiple prompts (#304)
- fix: remove use of dangerouslySetInnerHTML in results table (#309)

## [0.29.0] - 2023-11-28

### Changed

- feat: Add support for external provider configs via file:// (#296)
- feat: Add support for HTTP proxies (#299)
- feat: claude-based models on amazon bedrock (#298)

## [0.28.2] - 2023-11-27

### Added

- feat(azureopenai): Warn when test provider should be overwritten with azure (#293)
- feat(webview): Display test descriptions if available (#294)
- feat(webview): Ability to set test scores manually (#295)

### Changed

- feat: add support for self-hosted huggingface text generation inference (#290)
- fix: prevent duplicate asserts with `defaultTest` (#287)
- fix: multiple configs handle external test and prompt files correctly (#291)

## [0.28.0] - 2023-11-19

### Changed

- feat: Add support for multiple "\_\_expected" columns (#284)
- feat: Support for OpenAI assistants API (#283)
- feat: Ability to combine multiple configs into a single eval (#285)

## [0.27.1] - 2023-11-14

### Added

- [feat(node-package): Add support for raw objects in prompts](https://github.com/promptfoo/promptfoo/commit/e6a5fe2fa7c05aabd2f52bd4fa143d957a7953dd)
- feat(openai): Add support for OpenAI `seed` param (#275)
- [feat(openai): Add support for OpenAI response_format](https://github.com/promptfoo/promptfoo/commit/12781f11f495bed21db1070e987f1b40a43b72e3)
- [feat(webview): Round score in details modal](https://github.com/promptfoo/promptfoo/commit/483c31d79486a75efc497508b9a42257935585cf)

### Changed

- fix: Set `vars._conversation` only if it is used in prompt (#282)
- feat: Add new RAG metrics (answer-relevance, context-recall, context-relevance, context-faithfulness) (#279)
- feat: throw error correctly when invalid api key is passed for OpenAI (#276)
- Bump langchain from 0.0.325 to 0.0.329 in /examples/langchain-python (#278)
- Provide the prompt in the context to external assertion scripts (#277)
- fix the following error : 'List should have at least 1 item after val… (#280)
- [chore: Add HuggingFace debug output](https://github.com/promptfoo/promptfoo/commit/2bae118e3fa7f8164fd78d29a3a30d187026bf13)

## [0.27.0] - 2023-11-14

### Added

- [feat(node-package): Add support for raw objects in prompts](https://github.com/promptfoo/promptfoo/commit/e6a5fe2fa7c05aabd2f52bd4fa143d957a7953dd)
- feat(openai): Add support for OpenAI `seed` param (#275)
- [feat(openai): Add support for OpenAI response_format](https://github.com/promptfoo/promptfoo/commit/12781f11f495bed21db1070e987f1b40a43b72e3)
- [feat(webview): Round score in details modal](https://github.com/promptfoo/promptfoo/commit/483c31d79486a75efc497508b9a42257935585cf)

### Changed

- feat: Add new RAG metrics (answer-relevance, context-recall, context-relevance, context-faithfulness) (#279)
- feat: throw error correctly when invalid api key is passed for OpenAI (#276)
- Bump langchain from 0.0.325 to 0.0.329 in /examples/langchain-python (#278)
- Provide the prompt in the context to external assertion scripts (#277)
- fix the following error : 'List should have at least 1 item after val… (#280)
- [chore: Add HuggingFace debug output](https://github.com/promptfoo/promptfoo/commit/2bae118e3fa7f8164fd78d29a3a30d187026bf13)

## [0.26.5] - 2023-11-10

### Changed

- feat: Support for Azure OpenAI Cognitive Search (#274)
- [feat: Add PROMPTFOO_PYTHON environment variable](https://github.com/promptfoo/promptfoo/commit/33ecca3dab9382f063e68529c047cfd3fbd959e5)

## [0.26.4] - 2023-11-09

### Fixed

- fix(providers): use Azure OpenAI extensions endpoint when dataSources is set (2e5f14d)

### Tests

- test(assertions): add tests for object outputs (9e0909c)

## [0.26.3] - 2023-11-08

### Added

- [feat(AzureOpenAI): Add support for deployment_id and dataSources](https://github.com/promptfoo/promptfoo/commit/3f6dee99b4ef860af1088c4ceda1a74726070f37)

### Changed

- [Stringify output display string if output is a JSON object](https://github.com/promptfoo/promptfoo/commit/e6eff1fb75e09bfd602c08edd89ec154e3e61bf9)
- [Add JSON schema dereferencing support for JSON configs](https://github.com/promptfoo/promptfoo/commit/c32f9b051a51ee6e1ee08738e0921b4e05a5c23d)
- Update chat completion endpoint in azureopenai.ts (#273)

### Fixed

- fix(openai): Improve handling for function call responses (#270)

## [0.26.2] - 2023-11-07

### Changed

- [Fix issue with named prompt function imports](https://github.com/promptfoo/promptfoo/commit/18a4d751af15b996310eceafc5a75e114ce1bf56)
- [Fix OpenAI finetuned model parsing](https://github.com/promptfoo/promptfoo/commit/b52de61c6e1fd0a9e67d2476a9f3f9153084ad61)
- [Add new OpenAI models](https://github.com/promptfoo/promptfoo/commit/d9432d3b5747516aea1a7e8a744167fbd10a69d2)
- Fix: Broken custom api host for OpenAI. (#261)
- Add `classifier` assert type (#263)
- Send provider options and test context to ScriptCompletion (exec) provider (#268)
- Support for loading JSON schema from external file (#266)

## [0.26.1] - 2023-11-01

### Changed

- Fix broken default config for OpenAI evals created in web app (#255)
- Fix prompt per provider (#253)
- Add support for custom config directory (#257)
- Add latency and token metrics per prompt (#258)
- Add caching support to Anthropic provider (#259)
- webview: Preserve formatting of LLM outputs
- Bump langchain from 0.0.317 to 0.0.325 in /examples/langchain-python (#254)

## [0.26.0] - 2023-10-28

### Changed

- cli: Add support for raw text prompts (#252)
- Ensure the directory for the output file is created if it does not exist

## [0.25.2] - 2023-10-26

### Changed

- allow Python in tests.csv (#237)
- Improve escaping in matchers (#242)
- Add support for nunjucks filters (#243)
- Fix issue where outputPath from the configuration file is not used when `-c` option is provided
- Add envar PROMPTFOO_DISABLE_CONVERSATION_VAR
- Resolve promises in external assert files

## [0.25.1] - 2023-10-19

### Changed

- Fix issue with loading google sheets directly. (#222)
- Add \_conversation variable for testing multiple-turn chat conversations (#224)
- Allow multiple output formats simultaneously with `outputPath` (#229)
- Fall back to default embedding model if provided model doesn't support embeddings
- Various fixes and improvements
- Bump langchain from 0.0.312 to 0.0.317 in /examples/langchain-python (#245)

## [0.25.0] - 2023-10-10

### Changed

- Add support for icontains-any and icontains-all (#210)
- Bump langchain from 0.0.279 to 0.0.308 in /examples/langchain-python (#213)
- Add support for .cjs file extensions (#214)
- Add Prompts and Datasets pages (#211)
- Add CLI commands for listing and showing evals, prompts, and datasets (#218)
- Add support for `config` object in webhook provider payload. (#217)
- Other misc changes and improvements
- Bump langchain from 0.0.308 to 0.0.312 in /examples/langchain-python (#219)

## [0.24.4] - 2023-10-01

### Changed

- Fix bug in custom function boolean return value score (#208)
- Fix ollama provider with `--no-cache` and improve error handling
- Add support for HuggingFace Inference API (text generation) (#205)
- Add `apiHost` config key to Azure provider

## [0.24.3] - 2023-09-28

### Changed

- Better LocalAI/Ollama embeddings traversal failure (#191)
- `OPENAI_API_HOST` to `OPENAI_API_BASE_URL` (#187)
- Ability to include files as assertion values (#180)
- Add hosted db for evals (#149)
- Webview details pane improvements (#196)
- Add support for ollama options (#199)
- Adding TXT and HTML to `--output` help/error message (#201)

## [0.24.2] - 2023-09-23

### Changed

- Specify repo in package.json (#174)
- Add support for parsing multiple json blobs in responses (#178)
- Updated node version update of Google Colab notebook example (#171)
- Fix arg escaping for external python prompts on Windows (#179)
- Better OpenAI embeddings traversal failure (#190)
- Adds embeddings providers for LocalAI and Oolama (#189)
- Add `noindex` to shared results
- Many other misc fixes and improvements

## [0.24.1] - 2023-09-21

### Changed

- Fix prompt errors caused by leading and trailing whitespace for var file imports
- Fix an issue with response parsing in LocalAI chat
- Fix issue preventing custom provider for similarity check (#152)
- Fix escaping in python asserts (#156)
- Fix README link to providers docs (#153)
- Allow object with function name as a value for function_call (#158)
- Add a -y/--yes option to `promptfoo view` command to skip confirmation (#166)
- Other misc fixes and improvements

## [0.24.0] - 2023-09-18

### Changed

- Support for custom functions as prompts (#147)
- Refactor parts of util into more descriptive files (#148)
- Misc fixes and improvements

## [0.23.1] - 2023-09-14

### Changed

- Improvements to custom grading (#140)
- Support for Google Vertex and PaLM chat APIs (#131)
- Add support for including files in defaultTest (#137)
- Add support for disabling cache in evaluate() options (#135)
- Add support for loading vars directly from file (#139)
- Include `provider` in `EvaluateResult`
- Other misc improvements and fixes

## [0.23.0] - 2023-09-14

### Changed

- Improvements to custom grading (#140)
- Support for Google Vertex and PaLM chat APIs (#131)
- Add support for including files in defaultTest (#137)
- Add support for disabling cache in evaluate() options (#135)
- Add support for loading vars directly from file (#139)
- Include `provider` in `EvaluateResult`
- Other misc improvements and fixes

## [0.22.1] - 2023-09-14

### Added

- feat(vars): add support for loading vars directly from file (#139)
- feat(config): add support for including files in defaultTest (#137)
- feat(config): add support for disabling cache in evaluate() options (#135)
- feat(providers): support for Google Vertex and PaLM chat APIs (#131)
- feat(api): include provider in EvaluateResult (#130)

### Changed

- chore(providers): improve PaLM recognized model detection (2317eac)

### Documentation

- docs(examples): add conversation history example (#136)
- docs(examples): update node-package example with context (#134)

## [0.22.0] - 2023-09-04

### Changed

- Add OpenAI factuality and closed-QA graders (#126). These new graders implement OpenAI's eval methodology.
- Auto-escape vars when prompt is a JSON object (#127).
- Improvements to custom providers - Pass context including `vars` to callApi and make `TestCase` generic for ease of typing
- Add `prompt` to Javascript, Python, and Webhook assertion context
- Fix llama.cpp usage of provider config overrides
- Fix ollama provider parsing for llama versions like llama:13b, llama:70b etc.
- Trim var strings in CLI table (prevents slowness during CLI table output)

## [0.21.4] - 2023-09-01

### Changed

- Add support for test case threshold value (#125)
- Add support for pass/fail threshold for javascript and python numeric return values

## [0.21.3] - 2023-09-01

### Changed

- Increase request backoff and add optional delay between API calls (#122)

## [0.21.2] - 2023-08-31

### Changed

- Fix symlink bug on Windows

## [0.21.1] - 2023-08-30

### Changed

- Consistent envars and configs across providers (#119)
- Add configuration for API keys in WebUI (#120)
- Add CodeLlama to WebUI
- Fix issue with numeric values in some assert types
- Add support for running specific prompts for specific providers using `{id, prompts, config}` format
- Add a feedback command

## [0.21.0] - 2023-08-28

### Changed

- Add webhook provider (#117)
- Add support for editing config in web view (#115)
- Standalone server with database with self-hosting support (#118)
- Add support for custom llm-rubric grading via `rubricPrompt` in Assertion objects
- Add support for `vars` in `rubricPrompt`, making it easier to pass expected values per test case
- Add a handful of new supported parameters to OpenAI, Azure, Anthropic, and Replicate providers
- Allow setting `config` on `provider` attached to Assertion or TestCase
- Add/improve support for custom providers in matchesSimilarity and matchesLlmRubric

## [0.20.1] - 2023-08-18

### Changed

- Fix issue when there's not enough data to display useful charts
- Add charts to web viewer (#112)
- Add support for multiline javascript asserts
- Add support for Levenshtein distance assert type (#111)

## [0.20.0] - 2023-08-18

### Changed

- Add charts to web viewer (#112)
- Add support for multiline javascript asserts
- Add support for Levenshtein distance assert type (#111)

## [0.19.3] - 2023-08-17

### Changed

- llm-rubric provider fixes (#110)
- New diff viewer for evals
- Web UI for running evals (#103)
- Add support for OpenAI organization (#106)
- function call azure fix (#95)
- Add support for JSON schema validation for is-json and contains-json (#108)
- Other misc fixes and API improvements

## [0.19.2] - 2023-08-15

### Changed

- function call azure fix (#95)
- Add support for JSON schema validation for is-json and contains-json (#108)
- New diff viewer for evals
- Web UI for running evals (#103)
- Add support for OpenAI organization (#106)
- Other misc fixes and API improvements

## [0.19.1] - 2023-08-14

### Changed

- Add support for OpenAI organization (#106)
- New diff viewer for evals
- Web UI for running evals (#103)
- Other misc fixes and API improvements

## [0.19.0] - 2023-08-14

### Changed

- New diff viewer for evals
- Web UI for running evals (#103)
- Other misc fixes and API improvements

## [0.18.4] - 2023-08-11

### Fixed

- fix(providers): resolve Ollama provider issue with empty line handling (c4d1e5f)

### Dependencies

- chore(deps): bump certifi from 2023.5.7 to 2023.7.22 in /examples/langchain-python (#104)

## [0.18.3] - 2023-08-08

### Added

- feat(providers): add Ollama provider (#102)

### Changed

- chore(webui): disable nunjucks autoescaping by default (#101)
- chore(webui): stop forcing manual line breaks in results view (76d18f5)

### Fixed

- fix(history): remove stale `latest` symlinks before regenerating eval output (a603eee)

## [0.18.2] - 2023-08-08

### Added

- feat(webui): display assertion summaries in the results viewer (#100)

### Changed

- feat(providers): allow testing identical models with different parameters (#83)

### Fixed

- fix(cli): repair `promptfoo share` regression (01df513)
- fix(config): handle provider map parsing when entries are strings (bdd1dea)
- fix(scoring): keep weighted averages accurate by running all test cases (7854424)

## [0.18.1] - 2023-08-06

### Added

- feat(providers): add llama.cpp server support (#94)

### Changed

- chore(providers): expose `LLAMA_BASE_URL` environment variable (f4b4c39)

### Fixed

- fix(history): repair symlink detection when writing latest results (e6aed7a)

## [0.18.0] - 2023-07-28

### Added

- feat(assertions): add `python` assertion type (#78)
- feat(api): support native function ApiProviders and assertions (#93)
- feat(evals): introduce Promptfoo scenarios for data-driven testing - allows datasets to be associated with specific tests, eliminating the need to copy tests for each dataset by @Skylertodd (#89)
- feat(cli): allow specifying `outputPath` when using the Node evaluate helper (#91)

### Changed

- chore(evals): rename default "theories" concept to "scenarios" (aca0821)

### Fixed

- fix(history): repair symlink handling when persisting latest results (81a4a26)
- fix(history): clean up stale eval history entries (253ae60)
- fix(cli): restore ANSI escape code rendering in console tables (497b698)

## [0.17.9] - 2023-07-24

### Added

- feat(evals): load test cases from file or directory paths (#88)

### Changed

- feat(metrics): record latency in eval results (#85)

### Fixed

- fix(windows): resolve path compatibility issues (8de6e12)

## [0.17.8] - 2023-07-22

### Added

- feat(evals): support post-processing hooks in test cases (#84)

### Changed

- feat(webui): show recent runs in the results viewer (#82)
- feat(providers): expose additional OpenAI parameters (#81)

### Fixed

- fix(evaluator): support empty test suites without crashing (31fb876)
- fix(network): ensure fetch timeouts bubble up correctly (9e4bf94)

## [0.17.7] - 2023-07-20

### Added

- feat(config): allow provider-specific prompts in test suites (#76)

### Changed

- chore(runtime): require Node.js 16 or newer (f7f85e3)
- chore(providers): reuse context configuration for Replicate provider (48819a7)

### Fixed

- fix(providers): handle missing provider prompt maps gracefully (7c6bb35)
- fix(grading): escape user input in grading prompts (4049b3f)

## [0.17.6] - 2023-07-20

### Added

- feat(cli): add `--repeat` support to evaluations (#71)
- feat(providers): add Azure YAML prompt support (#72)
- feat(providers): implement Replicate provider (#75)

### Changed

- chore(providers): refine Replicate provider behaviour (57fa43f)
- chore(cli): default `promptfoo share` prompt to Yes on enter (1a4c080)
- chore(webui): simplify dark mode and hide identical rows in history (c244403)

## [0.17.5] - 2023-07-14

### Added

- feat(assertions): add starts-with assertion type (#64)
- feat(providers): add Azure OpenAI provider (#66)

### Changed

- feat(providers): support YAML-formatted OpenAI prompts (#67)
- chore(cli): allow disabling sharing prompts (#69)
- chore(cli): require confirmation before running `promptfoo share` (f3de0e4)
- chore(env): add `PROMPTFOO_DISABLE_UPDATE` environment variable (60fee72)

### Fixed

- fix(config): read prompts relative to the config directory (ddc370c)

## [0.17.4] - 2023-07-13

### Added

- feat(assertions): add `contains-any` assertion support (#61)

### Changed

- chore(cli): handle npm outages without crashing (3177715)

### Fixed

- fix(cli): support terminals without `process.stdout.columns` (064dcb3)
- fix(cli): correct `promptfoo init` output to reference YAML (404be34)

### Documentation

- docs: add telemetry notice (#39)

## [0.17.3] - 2023-07-10

### Added

- feat(providers): add Anthropic provider (#58)

### Changed

- chore(onboarding): refresh init onboarding content (992c0b6)

### Fixed

- fix(cli): maintain table header ordering (1e3a711)
- fix(runtime): ensure compatibility with Node 14 (59e2bb1)

## [0.17.2] - 2023-07-07

### Changed

- feat(providers): improve support for running external scripts (#55)

## [0.17.1] - 2023-07-07

### Fixed

- fix(webui): restore output rendering in results view (5ce5598)

## [0.17.0] - 2023-07-06

### Added

- feat(models): add gpt-3.5-16k checkpoints (#51)
- feat(providers): add `script:` provider prefix for custom providers (bae14ec)
- feat(webui): view raw prompts in the web viewer (#54)
- feat(cli): add `cache clear` command (970ee67)

### Changed

- chore(providers): change default suggestion provider (cc11e59)
- chore(providers): ensure OpenAI chat completions fail on invalid JSON (c456c01)
- chore(assertions): allow numeric values for contains/icontains assertions (dc04329)

### Fixed

- fix(evals): avoid creating assertions from empty expected columns (d398866)

## [0.16.0] - 2023-06-28

### Added

- feat(cli): retry failed HTTP requests to reduce transient failures (#47)
- feat(templates): allow object vars inside nunjucks templates for richer prompts (#50)

### Documentation

- docs: refresh the Question reference page with updated guidance (#46)

## [0.15.0] - 2023-06-26

### Added

- feat(scoring): add continuous scoring support for evaluations (#44)
- feat(assertions): introduce assertion weights to fine-tune scoring (0688a64)

### Changed

- chore(prompt): rename grading prompt field from `content` to `output` (fa20a25)
- chore(webui): maintain backwards compatibility for row outputs in the viewer (b2fc084)

### Fixed

- fix(config): ensure `defaultTest` populates when configs load implicitly (44acb91)

## [0.14.2] - 2023-06-24

### Changed

- chore(assertions): switch the default grading provider to `gpt-4-0613` (0d26776)
- chore(cli): trim stray progress-bar newlines for cleaner output (8d624d6)

### Fixed

- fix(cli): update cached table output correctly when results change (8fe5f84)
- fix(cli): allow non-string result payloads during rendering (61d349e)

## [0.14.1] - 2023-06-19

### Fixed

- fix(config): only apply the config base path when a path override is provided (e67918b)

## [0.14.0] - 2023-06-18

### Added

- feat(cli)!: add shareable URLs and the `promptfoo share` command by @typpo (#42)
- feat(cli): add `--no-progress-bar` option to `promptfoo eval` (75adf8a)
- feat(cli): add `--no-table` flag for evaluation output (ecf79a4)
- feat(cli): add `--share` flag to automatically create shareable URLs (7987f6e)

### Changed

- chore(cli)!: resolve config-relative file references from the config directory, not working directory (dffb091)
- chore(api)!: restructure JSON/YAML output formats to include `results`, `config`, and `shareableUrl` properties (d1b7038)

### Fixed

- fix(cli): write the latest results before launching the viewer with `--view` (496f2fb)

## [0.13.1] - 2023-06-17

### Fixed

- fix(cli): ensure command arguments override config values (c425d3a)

## [0.13.0] - 2023-06-16

### Added

- feat(providers): support OpenAI functions and custom provider arguments by @typpo (#34)
- feat(cli): add JSONL prompt file support by @typpo (#40)
- feat(cli): export `generateTable()` for external tooling reuse by @tizmagik (#37)
- feat(openai): enable OpenAI ChatCompletion function calling (0f10cdd)

### Changed

- chore(openai): add official support for OpenAI `*-0613` models (4d5f827)
- chore(cli): allow optional configs when invoking the CLI (a9140d6)
- chore(cli): respect the `LOG_LEVEL` environment variable in the logger (1f1f05f)
- chore(cli): stabilize progress display when using var arrays (340da53)

### Fixed

- fix(build): fix HTML output generation in production builds (46a2233)

## [0.12.0] - 2023-06-12

### Added

- feat(share): publish evaluations with the `promptfoo share` workflow by @typpo (#33)
- feat(telemetry): add basic usage telemetry for insight gathering (7e7e3ea)
- feat(assertions): support CSV definitions for `rouge-n` and webhook assertions (7f8be15)

### Changed

- chore(build): resolve build output paths for the web client (#32)
- chore(cli): notify users when a newer promptfoo release is available by @typpo (#31)

## [0.11.0] - 2023-06-11

### Added

- feat(assertions): add contains, icontains, contains-some, contains-any, regex, webhook, and rouge-n assertion types (#30)
- feat(assertions): allow negating any assertion type with `not-` prefix (cc5fef1)
- feat(assertions): pass context objects with vars to custom functions (1e4df7e)
- feat(webui): add failure filtering and improved table layout (69189fe)
- feat(webui): add word-break toggle to results (9c1fd3b)
- feat(webui): highlight highest passing scores in matrix (6e2942f)

### Changed

- chore(cli): limit console table rows for readability (52a28c9)
- chore(cli): add more detailed custom function failure output (6fcc37a)

### Fixed

- fix(config): respect CLI write/cache options from config (5b456ec)
- fix(webui): improve dark mode colours and rating overflow (eb7bd54)
- fix(config): parse YAML references correctly in configs (62561b5)

## [0.10.0] - 2023-06-09

### Added

- feat(prompts): add support for named prompts by @typpo (#28)

### Changed

- chore(env)!: rename `OPENAI_MAX_TEMPERATURE` to `OPENAI_TEMPERATURE` (4830557)
- chore(config): read `.yml` files by default as configs (d5c179e)
- chore(build): add native ts-node compatibility by @MentalGear (#25)
- chore(openai): add chatml stopwords by default (561437f)
- chore(webui): adjust column ordering and styling (27977c5)

### Fixed

- fix(config): support `defaultTest` overrides in CLI (59c3cbb)
- fix(env): correctly parse `OPENAI_MAX_TOKENS` and `OPENAI_MAX_TEMPERATURE` by @abi (#29)
- fix(cli): improve JSON formatting error messages (5f59900)

## [0.9.0] - 2023-06-05

### Added

- feat(vars): add support for var arrays by @typpo (#21)

### Changed

- chore(core): set a default semantic similarity threshold (4ebea73)
- chore(cli): refresh `promptfoo init` output messaging (cdbf806)

### Fixed

- fix(cache): register cache manager types for TypeScript (1a82de7)
- fix(evals): handle string interpolation issues in prompts (6b8c175)

## [0.8.3] - 2023-05-31

### Fixed

- fix(cache): create cache directory on first use (423f375)
- fix(config): throw a clearer error for malformed default configs (0d759c4)

## [0.8.2] - 2023-05-30

### Fixed

- fix(cache): only persist cache entries on successful API responses (71c10a6)

## [0.8.1] - 2023-05-30

### Added

- feat(data): add Google Sheets loader support (df900c3)

### Fixed

- fix(cli): restore backward compatibility for `-t/--tests` flags (aad1822)

## [0.8.0] - 2023-05-30

### Added

- feat(api)!: simplify the API and support unified test suite definitions by @typpo (#14)

### Changed

- chore(api)!: move evaluation settings under `evaluateOptions` (`maxConcurrency`, `showProgressBar`, `generateSuggestions`) (#14)
- chore(api)!: move CLI flag defaults under `commandLineOptions` (`write`, `cache`, `verbose`, `view`) (#14)

## [0.7.0] - 2023-05-29

### Changed

- chore(cache): improve caching defaults and enable caching by default (#17)

## [0.6.0] - 2023-05-28

### Added

- feat(providers): add LocalAI support for open-source LLMs like Llama, Alpaca, Vicuna, GPT4All (6541bb2)
- feat(cli): add glob pattern support for prompts and tests (#13)
- feat(assertions): rename `eval:` to `fn:` for custom JavaScript assertions by @MentalGear (#11)
- feat(webui): add dark mode support (0a2bb49)
- feat(api): add exports for types and useful utility functions (57ac4bb)
- feat(tests): add Jest and Mocha integrations (00d9aa2)

### Changed

- chore(cli): improve error handling and word wrapping in CLI output (398f4b0)
- chore(cli): support non-ES module requires (c451362)

### Fixed

- fix(cli): move API key validation into OpenAI subclasses (c451362)
- fix(webui): correct HTML table rendering errors in the viewer (64c9161)
- fix(providers): improve handling of third-party API errors (398f4b0)

### Dependencies

- chore(deps): bump socket.io-parser from 4.2.2 to 4.2.3 in /src/web/client (#15)

## [0.5.1] - 2023-05-23

### Changed

- chore(cli): add glob support for prompt selection (#13)

### Fixed

- fix(cli): prevent crashes when `OPENAI_API_KEY` is not set (c451362)

## [0.5.0] - 2023-05-22

### Added

- feat(assertions): add semantic similarity grading (#7)

### Changed

- chore(cli): improve error handling and word wrapping in CLI output (398f4b0)

## [0.4.0] - 2023-05-13

### Added

- feat(webui): add web viewer for evaluation results (#5)

### Changed

- chore(openai): support `OPENAI_STOP` environment variable for stopwords (79d590e)
- chore(cli): increase the default request timeout (c73e055)

## [0.3.0] - 2023-05-07

### Added

- feat(grading): enable LLM automatic grading of outputs (#4)
- feat(webui): improve how test results are shown - PASS/FAIL is shown in matrix view rather than its own column (2c3f489)

### Changed

- chore(config): allow overriding `OPENAI_API_HOST` environment variable (e390678)
- chore(cli): add `REQUEST_TIMEOUT_MS` environment variable for API timeouts (644abf9)
- chore(webui): improve HTML table output readability (2384c69)

## [0.2.2] - 2023-05-04

### Added

- feat(cli): add `promptfoo --version` output (77e862b)

### Changed

- chore(cli): improve error messages when API calls fail (af2c8d3)

### Fixed

- fix(cli): correct `promptfoo init` output text (862d7a7)
- fix(evals): preserve table ordering when building concurrently (2e3ddfa)

## [0.2.0] - 2023-05-04

### Added

- feat(cli): add `promptfoo init` command (c6a3a59)
- feat(providers): improve custom provider loading and add example (4f6b6e2)<|MERGE_RESOLUTION|>--- conflicted
+++ resolved
@@ -109,15 +109,8 @@
 ### Fixed
 
 - fix(cli): add missing Authorization header in `validate target` command to fix 403 Forbidden error when calling agent helper endpoint (#6274)
-
-<<<<<<< HEAD
-=======
-### Fixed
-
 - fix(providers): support function providers in defaultTest.options.provider and assertions (#6174)
-- fix(assertions): use file-based script output for all assertion types with `file://` references (#6200)
-
->>>>>>> 601f1730
+
 ## [0.119.8] - 2025-11-18
 
 ### Added
