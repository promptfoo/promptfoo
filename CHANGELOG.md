# Changelog

All notable changes to this project will be documented in this file.

The format is based on [Keep a Changelog](https://keepachangelog.com/en/1.1.0/).

## [Unreleased]

### Changed

- chore(redteam): categorize `jailbreak:meta` under agentic strategies and mark as remote-only for correct UI grouping and Cloud behavior (#6049)
- chore(redteam): improve support for custom policy metric names that should include strategy suffix (#6048)

### Fixed

- fix(redteam): validate custom strategy strategyText requirement to prevent confusing errors during test execution (#6046)
- fix(init): include helpful error message and cleanup any directories created when example download fails (#6051)
- fix(providers): removing axios as a runtime dependency in google live provider (#6050)
- fix(csv): handle primitive values directly in red team CSV export to avoid double-quoting strings (#6040)
- fix(csv): fix column count mismatch in red team CSV export when rows have multiple outputs (#6040)

### Dependencies

- chore(deps): bump better-sqlite3 from 11.10.0 to 12.4.1 for Node.js v24 support (#6052) by @cdolek-twilio
- chore(deps): update Biome version with force-include patterns (`!!`) for faster local linting/CI by @sklein12 (#6042)

## [0.119.0] - 2025-10-27

### Added

- feat(webui): filtering eval results by metric values w/ numeric operators (e.g. EQ, GT, LTE, etc.) (#6011)
- feat(providers): add Python provider persistence for 10-100x performance improvement with persistent worker pools (#5968)
- feat(providers): add OpenAI Agents SDK integration with support for agents, tools, handoffs, and OTLP tracing (#6009)
- feat(providers): add function calling/tool support for Ollama chat provider (#5977)
- feat(providers): add support for Claude Haiku 4.5 (#5937)
- feat(redteam): add `jailbreak:meta` strategy with intelligent meta-agent that builds dynamic attack taxonomy and learns from full attempt history (#6021)
- feat(redteam): add COPPA plugin (#5997)
- feat(redteam): add GDPR preset mappings for red team testing (#5986)
- feat(redteam): add modifiers support to iterative strategies (#5972)
- feat(redteam): add authoritative markup injection strategy (#5961)
- feat(redteam): add wordplay plugin (#5889)
- feat(redteam): add pluginId, strategyId, sessionId, and sessionIds to metadata columns in CSV export (#6016)
- feat(redteam): add subcategory filtering to BeaverTails plugin (a70372f)
- feat(redteam): Add Simba Red Team Agent Strategy (#5795)
- feat(webui): persist inline-defined custom policy names (#5990)
- feat(webui): show target response to generated red team plugin test case (#5869)
- feat(cli): log all errors in a log file and message to the console (#5992)
- feat(cli): add errors to eval progress bar (#5942)
- feat(cache): preserve and display latency measurements when provider responses are cached (#5978)

### Changed

- chore(internals): custom policy type def (#6037)
- chore(changelog): organize and improve Unreleased section with consistent scoping and formatting (#6024)
- chore(cli): show telemetryDisabled/telemetryDebug in `promptfoo debug` output (#6015)
- chore(cli): improve error handling and error logging (#5930)
- chore(cli): revert "feat: Improved error handling in CLI and error logging" (#5939)
- chore(webui): add label column to prompts table (#6002)
- chore(webui): gray out strategies requiring remote generation when disabled (#5985)
- chore(webui): gray out remote plugins when remote generation is disabled (#5970)
- chore(webui): improve test transform modal editor (#5962)
- chore(webui): add readOnly prop to EvalOutputPromptDialog (#5952)
<<<<<<< HEAD
- chore: Add rendered request headers to http provider debug output (#5950)
- chore: move dependencies to optional instead of peer (#5948)
- chore: Further refactor transform code to avoid 'require' (#5943)
- chore: move `natural` to optional dependency (#5946)
- chore: revert "feat: Improved error handling in CLI and error logging" (#5939)
- chore: Refactor createRequest/ResponseTransform functions into separate module (#5925)

### Fixed

- fix(evaluator): propagate provider context to model-graded assertions that require originalProvider (#5973)
- fix(providers): render environment variables in provider config at load time (#6007)
- fix: Don't test session management if target is not stateful (#5989)
- fix(internals): plugin selection (#5991)
- fix: improve crescendo prompt example alignment with actual objective statements to increase accuracy. (#5964)
- fix: improve MCP tool schema transformation for OpenAI compatibility (#5965)
- fix: fewer dupe errors for invalid strategy and plugin ids (#5954)
- fix(app): in red team setup, reset config button hidden by version banner (#5896)
- fix: sessionId now properly stored in metadata for providers that use server side generated sessionIds. (#6016)
=======
- refactor(webui): organize red team plugins page into tabs with separate components (#5865)
- chore(redteam): remove "LLM Risk Assessment" prefix (#6004)
- chore(redteam): add top-level redteam telemetry events (#5951)
- refactor(webui): reduce unnecessary API health requests (#5979)
- chore(api): export GUARDRAIL_BLOCKED_REASON constant for external use (#5956)
- chore(providers): add rendered request headers to http provider debug output (#5950)
- refactor(transforms): refactor transform code to avoid 'require' (#5943)
- refactor(transforms): refactor createRequest/ResponseTransform functions into separate module (#5925)
- chore(examples): consolidate Ollama examples into unified directory (#5977)
- chore(deps): move dependencies to optional instead of peer (#5948)
- chore(deps): move `natural` to optional dependency (#5946)
- chore(redteam): improve GOAT and Crescendo error logs with additional error details for easier debugging (#6036)

### Fixed

- fix(providers): revert eager template rendering that broke runtime variable substitution (5423f80)
- fix(providers): improve Python provider reliability with automatic python3/python detection, worker cleanup, request count tracking, and reduced logging noise (#6034)
- fix(providers): simulated-user and mischievous-user now respect assistant system prompts in multi-turn conversations (#6020)
- fix(providers): improve MCP tool schema transformation for OpenAI compatibility (#5965)
- fix(providers): sessionId now properly stored in metadata for providers that use server side generated sessionIds (#6016)
- fix(redteam): don't test session management if target is not stateful (#5989)
- fix(redteam): improve crescendo prompt example alignment with actual objective statements to increase accuracy (#5964)
- fix(redteam): fewer duplicate errors for invalid strategy and plugin ids (#5954)
- fix(fetch): use consistent units in retry counter log messages - now shows attempt count vs total attempts (#6017)
- fix(fetch): include error details in final error message when rate limited (#6019)
- fix(webui): pass extensions config when running eval from UI (#6006)
- fix(webui): in red team setup, reset config button hidden by version banner (#5896)
- fix(webui): sync selected plugins to global config in red team setup UI (#5991)
- fix(webui): HTTP test agent (#6033)
- fix(webui): reset red team strategy config dialog when switching strategies (#6035)
>>>>>>> ebb5420c

### Dependencies

- chore(deps): bump @aws-sdk/client-bedrock-runtime from 3.914.0 to 3.916.0 (#6008)
- chore(deps): bump @aws-sdk/client-bedrock-runtime from 3.913.0 to 3.914.0 (#5996)
- chore(deps): bump pypdf from 6.0.0 to 6.1.3 in /examples/rag-full (#5998)
- chore(deps): bump @aws-sdk/client-bedrock-runtime from 3.911.0 to 3.913.0 (#5975)
- chore(deps): bump @aws-sdk/client-bedrock-runtime from 3.910.0 to 3.911.0 (#5945)
- chore(deps): bump @anthropic-ai/sdk from 0.65.0 to 0.66.0 (#5944)

### Documentation

- docs(model-audit): improve accuracy and clarity of ModelAudit documentation (#6023)
- docs(contributing): add changelog and GitHub Actions enforcement (#6012)
- docs(providers): add OpenAI Agents provider documentation and example (#6009)
- docs(providers): update AWS Bedrock model access documentation (#5953)
- docs(providers): fix apiKey environment variable syntax across provider docs and examples (#6018)
- docs(providers): add echo provider examples for evaluating logged production outputs (#5941)
- docs(blog): add blog post on RLVR (Reinforcement Learning with Verifiable Rewards) (#5987)
- docs(site): configuring inference (#5983)
- docs(site): update about page (#5971)
- docs(site): add export formats (#5958)
- docs(site): September release notes (#5712)
- docs(site): add red-team claude guidelines (616844d)
- docs(site): remove duplicate links (5aea733)
- docs(examples): add example demonstrating conversation session id management using hooks (#5940)

### Tests

- test(server): add comprehensive unit tests for POST /providers/test route (#6031)
- test(providers): fix flaky latencyMs assertions in TrueFoundry provider tests (#6026)
- test(providers): add unit test verifying assistant system prompt inclusion for simulated-user provider (#6020)
- test(providers): add comprehensive tests for OpenAI Agents provider, loader, and tracing (#6009)
- test(redteam): remove redteam constants mocks from unit tests (#6010)
- test(webui): add tests for evaluation UI components and hooks (#5981)

## [0.118.17] - 2025-10-15

### Changed

- chore: bump version to 0.118.17 (#5936)

### Fixed

- fix(evaluator): support `defaultTest.options.provider` for model-graded assertions (#5931)
- fix(webui): improve UI email validation handling when email is invalid; add better tests (#5932)
- fix(deps): move `claude-agent-sdk` to optionalDependencies (#5935)

### Dependencies

- chore(deps): bump `@aws-sdk/client-bedrock-runtime` from 3.908.0 to 3.910.0 (#5933)

## [0.118.16] - 2025-10-15

### Added

- feat(providers): add TrueFoundry LLM Gateway provider (#5839)
- feat(redteam): add test button for request and response transforms in red-team setup UI (#5482)

### Changed

- chore(providers): count errors in websocket responses as errors (#5915)
- chore(providers): update Alibaba model support (#5919)
- chore(redteam): validate emails after prompt for red team evaluations (#5912)
- chore(redteam): implement web UI email verification (#5928)
- chore(redteam): display estimated probes on red team review page (#5863)
- chore(webui): add flag to hide traces (#5924)
- chore(build): stop tracking TypeScript build cache file (#5914)
- chore(build): update dependencies to latest minor versions (#5916)
- chore(cli): remove duplicate 'Successfully logged in' message from auth login (#5907)
- chore(redteam): add max height and scroll to custom policies container (#5910)
- chore: bump version to 0.118.16 (#5920)
- docs: add docstrings to `feat/ruby-provider` (#5903)
- test: cover red team setup components and hooks in `src/app` (#5911)

### Fixed

- fix(providers): dynamically import `DefaultAzureCredential` from `@azure/identity` (#5921)
- fix(providers): improve debugging and address hanging in websocket provider (#5918)
- fix(http): parse stringified JSON body in provider config (#5927)
- fix(redteam): improve ASR calculation accuracy in redteam report (#5792)

### Documentation

- docs(site): fix typo (#5922)

## [0.118.15] - 2025-10-13

### Added

- feat(providers): add ruby provider (#5902)
- feat(providers): Claude Agent SDK provider support (#5509)
- feat(providers): Azure AI Foundry Assistants provider (#5181)
- feat(providers): add support for streaming websocket responses (#5890)
- feat(providers): snowflake cortex provider (#5882)

### Changed

- chore(providers): add support for new OpenAI models (GPT-5 Pro, gpt-audio-mini, gpt-realtime-mini) (#5876)
- chore(providers): rename azure ai foundry assistant to ai foundry agent (#5908)
- chore(providers): update params passed to azure ai foundry provider (#5906)
- chore(webui): group agentic strategies by turn compatibility in red team UI (#5861)
- chore(webui): sort red team plugins alphabetically by display name (#5862)
- chore(webui): improved color consistency and dark mode legibility on Red Team dashboard (#5829)
- chore(test): add snowflake provider tests and environment variables (#5883)
- chore(config): add conductor config (#5904)
- chore: bump version 0.118.15 (#5909)

### Fixed

- fix(app): disable red team scan Run Now button when Promptfoo Cloud is unavailable (#5891)
- fix(webui): fix infinite re-render when custom intents are specified (#5897)
- fix(redteam): clean up multilingual strategy logging and fix chunk numbering (#5878)
- fix(redteam): requested column in 'redteam generate' output incorporates fan out strategies (#5864)
- fix(core): resolve Windows path compatibility issues (#5841)
- fix(core): restore correct cache matching behavior for test results (#5879)

### Dependencies

- chore(deps): bump @aws-sdk/client-bedrock-runtime from 3.901.0 to 3.906.0 (#5877)
- chore(deps): bump @aws-sdk/client-bedrock-runtime from 3.906.0 to 3.907.0 (#5888)
- chore(deps): bump openai from 6.2.0 to 6.3.0 (#5887)
- chore(deps): update dependencies to latest safe minor/patch versions (#5900)

### Documentation

- docs(providers): add missing providers and troubleshooting pages to index (#5905)
- docs(guardrails): remove open source guardrails page (#5880)

## [0.118.14] - 2025-10-09

### Changed

- fix: there should always be a guardrails field passed out form openai chat provider (#5874)
- chore: bump version 0.118.14 (#5875)

## [0.118.13] - 2025-10-08

### Added

- feat(cli): Add connectivity tests to promptfoo validate (#5802)
- feat(guardrails): map content filter response to guardrails output (#5859)
- feat(webui): Download full results (#5674)

### Changed

- chore(core): change default log level to debug for network errors (#5860)
- chore(core): Don't log all request error messages (#5870)
- chore(linter): Enforce no unused function params (#5853)
- chore(providers): remove deprecated IBM BAM provider (#5843)
- refactor(webui): improve EvalOutputPromptDialog with grouped dependency injection (#5845)
- chore: bump version 0.118.13 (#5873)

### Fixed

- fix(webui): Don't prepend fail reasons to output text (#5872)
- fix(redteam): filter out placeholders before purpose generation (#5852)
- fix(tests): make auth login test tolerate colorized output (#5851)

### Dependencies

- chore(deps): bump @azure/identity from 4.12.0 to 4.13.0 (#5858)
- chore(deps): bump langchain-text-splitters from 0.3.5 to 1.0.0a1 in /examples/redteam-langchain in the pip group across 1 directory (#5855)

## [0.118.12] - 2025-10-08

### Added

- feat(providers): add Slack provider (#3469)

### Changed

- feat: postman import for http provider (#5778)
- feat: Bring request transform to parity with response transform (#5850)
- fix: import command (#5794)
- fix: implement remote generation environment variable controls (#5815)
- fix: resolve Windows path handling issues (#5827)
- fix: custom strategy UI (#5834)
- fix: eliminate Python validation race condition on Windows (#5837)
- fix: escape JSON special characters in raw HTTP request variables (#5842)
- fix: Show response headers in test target results (#5848)
- fix: double sharing red teams (#5854)
- chore: update DeepSeek provider to V3.2-Exp (#5787)
- chore: bump the github-actions group with 3 updates (#5789)
- chore: bump openai from 5.23.2 to 6.0.0 (#5790)
- chore: Revert "perf: Don't create new agent for every fetch (#5633)" (#5793)
- chore: add /index to directory imports for ESM compatibility (#5798)
- chore: bump @aws-sdk/client-bedrock-runtime from 3.899.0 to 3.901.0 (#5799)
- chore: bump openai from 6.0.0 to 6.0.1 (#5800)
- chore(telemetry): Add CI flag to identify call (#5801)
- chore: bump openai from 6.0.1 to 6.1.0 (#5806)
- chore: fix npm audit vulnerabilities (#5810)
- chore: Fix incorrect session parser help text (#5811)
- chore(internals): make `runAssertion` easier to read by moving const outside function scope (#5813)
- chore: update investor info and user count (#5816)
- chore(internals): Prevent `GradingResult.assertion` definition from being overridden in select red team grading cases (#5785)
- chore: show "why" in modelaudit ui (#5821)
- chore(site): migrate OG image generation to Satori (#5826)
- chore: remove outdated license notice (#5828)
- chore: show # github stars on site (#5831)
- chore(site): update Docusaurus to v3.9.1 and fix deprecated config (#5835)
- chore: bump openai from 6.1.0 to 6.2.0 (#5844)
- chore: invert default unblocking behavior (#5856)
- chore: bump version 0.118.12 (#5857)
- chore(site): Adds Travis to team page (#5786)
- docs: update readme.md (#5812)
- docs(contributing): add CLAUDE.md context files for Claude Code (#5819)
- docs(blog): safety benchmark blog post (#5781)
- docs(providers): update IBM WatsonX model list (#5838)
- docs(contributing): add warning against using commit --amend and force push (#5840)
- test: fix vitest timeout error in EvalOutputPromptDialog tests (#5820)
- test: fix flaky Python test failures on Windows (#5824)
- test: add mock cleanup to Python provider tests (#5825)
- refactor: Remove null from GradingResult.assertion type (#5818)

### Fixed

- fix(site): add metadata key to the provider response class (#5796)
- fix(webui): prevent empty state flash when loading large evals (#5797)
- fix(webui): Clicking "Show Charts" does not show charts (#5814)
- fix(webui): remove delimiter stripping logic from EvalOutputCell (#5817)
- fix(provider): merge config and prompt systemInstruction instead of throwing error in gemini (#5823)
- fix(assertions): allow is-refusal to detect refusals in provider error messages (#5830)
- fix(webui): improve usability of number inputs (#5804)
- test: Unit tests for fix(webui): improve usability of number inputs (#5836)

### Documentation

- docs(site): adding new hire bio (#5788)
- docs(site): fix formatting issue in about page (#5803)
- docs(site): add Dane to About page team section (#5833)

## [0.118.11] - 2025-09-30

### Added

- feat(providers): add support for Claude Sonnet 4.5 (#5764)
- feat(providers): add support for Gemini 2.5 Flash and Flash-Lite (#5737)
- feat(providers): add gpt-5-codex model support (#5733)
- feat(providers): add support for Qwen models in AWS Bedrock provider (#5718)
- feat(cli): add browser opening support for auth login command (#5722)
- feat(cli): add team switching functionality (#5750)
- feat(webui): add latency to eval export CSV (#5771)
- feat(cli): sanitize all log objects (#5773)
- feat(providers): add Anthropic web_fetch_20250910 and web_search_20250305 tool support (#5573)
- feat(providers): add CometAPI provider support with environment variable configuration and example usage (#5721)
- feat(providers): add Nscale provider support (#5690)
- feat(providers): add OpenAI gpt-realtime model with full audio support (#5426)
- feat(webui): add metadata `exists` operator to eval results filter (#5697)

### Changed

- chore(cli): improve installer-aware command generation utility for consistent CLI invocation (#5747)
- chore(core): sort metadata entries (#5751)
- chore(core): update error mapping (#5783)
- chore(providers): update Claude 4.5 Sonnet (#5763)
- chore(providers): update default Granite model to granite-3-3-8b-instruct (#5768)
- chore(redteam): remove on-topic call (#5774)
- chore(redteam): update red team init default to gpt-5 (#5756)
- chore: bump version 0.118.11 (#5784)
- chore: Add docstrings to `feat/add-latency-to-csv` (#5772)

### Fixed

- fix(core): ensure `-filter-failing` correctly filters failing tests when re-running an eval (#5770)
- fix(core): ensure Python and JavaScript providers have appropriate path prefix (#5765)
- fix(core): preserve glob patterns in vars context for test case expansion (#5701)
- fix(core): suppress verbose error logging for update check timeouts (#5745)
- fix(providers): improve OpenAI embedding provider error handling (#5742)
- fix(tests): resolve Windows test failures in Python tests (#5767)
- fix(webui): apply proper truncation initialization to variable cells (#5657)
- fix(webui): disable prompt editing in header row dialogs (#5746)
- fix(webui): handle login redirects (#5734)
- fix(webui): improve empty state UI and handle null eval data (#5780)

### Dependencies

- chore(deps): bump @anthropic-ai/sdk from 0.63.1 to 0.64.0 (#5758)
- chore(deps): bump @anthropic-ai/sdk from 0.64.0 to 0.65.0 (#5776)
- chore(deps): bump @aws-sdk/client-bedrock-runtime from 3.896.0 to 3.899.0 (#5777)
- chore(deps): bump openai from 5.23.0 to 5.23.1 (#5759)
- chore(deps): bump openai from 5.23.1 to 5.23.2 (#5775)

### Documentation

- docs(site): add new hire bio (#5769)
- docs(site): improve AWS Bedrock SSO authentication documentation (#5585)
- docs(site): refine and extend e2b sandbox evaluation guide with improved examples and fixes (#5753)
- docs(site): remove incorrect Python globals persistence tip (#5782)
- docs(site): strengthen git workflow warnings in CLAUDE.md (#5762)
- docs(site): write lethal trifecta blog (#5754)

### Tests

- test(webui): add tests for evaluation UI components (`src/app`) (#5766)

## [0.118.10] - 2025-09-26

### Changed

- feat: Revamp HTTP Provider setup (#5717)
- chore: introduce grading provider to RedteamProviderManager (#5741)
- chore(webui): UX improvements for displaying custom policies in Eval Results and Red Team Vulnerabilities Reports (#5562)
- chore: bump version 0.118.10 (#5749)

## [0.118.9] - 2025-09-25

### Changed

- feat: envoy ai gateway provider (#5731)
- feat: iso 42001 mappings (#5724)
- feat: Compress data when sharing an eval (#5738)
- fix: rename agentcore provider to bedrock agents provider (#5709)
- fix: increase timeout for version checks from 1s to 10s (#5715)
- fix: add missing backend support for filtering by highlights, plus tests (#5735)
- chore: improve parsing so in case a redteam provider doesn't take json obje… (#5700)
- chore: bump @aws-sdk/client-bedrock-runtime from 3.893.0 to 3.894.0 (#5706)
- chore: bump openai from 5.22.0 to 5.22.1 (#5707)
- chore: support multilingual provider set from server boot (#5703)
- chore: Add docstrings to `applying-column-format` (#5719)
- chore(webui): in eval creator disable `Run Eval` button if no prompts or test cases are available (#5558)
- chore: bump @aws-sdk/client-bedrock-runtime from 3.894.0 to 3.895.0 (#5727)
- chore: bump @anthropic-ai/sdk from 0.62.0 to 0.63.1 (#5728)
- chore: bump openai from 5.22.1 to 5.23.0 (#5729)
- chore: bump @aws-sdk/client-bedrock-runtime from 3.895.0 to 3.896.0 (#5732)
- chore: bump version 0.118.9 (#5740)

### Fixed

- fix(webui): prioritize JSON prettify over Markdown rendering when both enabled (#5705)
- fix(webui): Copying truncated text in eval results (#5711)
- fix(internals/redteam): decrease debug access grading false negatives (#5713)

## [0.118.8] - 2025-09-23

### Added

- feat(webui): populate metadata filter keys in results dropdown (#5584)

### Fixed

- fix: improve iterative judge parsing (#5691)
- fix(cli): prevent promptfoo CLI from hanging after commands complete (#5698)
- fix(dev): suppress noisy health check logs during local startup (#5667)
- fix(prompts): tune prompt set to reduce model refusals (#5689)

### Changed

- chore: bump version 0.118.8 (#5699)

### Documentation

- docs(site): publish August release notes (#5625)
- docs(site): document `linkedTargetId` usage for custom provider linking (#5684)

## [0.118.7] - 2025-09-22

### Added

- feat(webui): connect login page to promptfoo auth system (#5685)
- feat: ability to retry errors from cli (#5647)

### Changed

- chore(webui): add 404 page (#5687)
- refactor(webui): Vulnerability Report Table Improvements (#5638)
- chore: bump version 0.118.7 (#5695)
- chore: bump openai from 5.21.0 to 5.22.0 (#5694)
- chore: bump @aws-sdk/client-bedrock-runtime from 3.891.0 to 3.893.0 (#5693)

## [0.118.6] - 2025-09-18

### Tests

- test: network isolation for tests (#5673)

### Dependencies

- chore(deps): upgrade Vite to v7 and fix browser compatibility issues (#5681)

### Documentation

- docs(site): clarify webhook issue meaning (#5679)
- docs(examples): add HTTP provider streaming example (#5648)
- docs(blog): add autonomy and agency in AI article (#5512)

### Added

- feat(redteam): support threshold in custom plugin configuration (#5644)
- feat: upgrade Material UI from v6 to v7 (#5669)
- feat(redteam): Adds support for `metric` field on custom plugins (#5656)
- feat: migrate from MUI Grid to Grid2 across all components (#5578)
- feat: report filters (#5634)
- feat: Add string array support for context-based assertions (#5631)

### Changed

- chore: Exclude node modules and build/dist from biome (#5641)
- chore: improvements to framework compliance cards (#5642)
- chore: improve design of eval download dialog (#5622)
- chore: bump @aws-sdk/client-bedrock-runtime from 3.888.0 to 3.890.0 (#5636)
- chore: bump @aws-sdk/client-bedrock-runtime from 3.890.0 to 3.891.0 (#5649)
- chore: bump openai from 5.20.3 to 5.21.0 (#5651)
- chore: update redteam small model to gpt-4.1-mini-2025-04-14 (#5645)
- chore: reduce coloration on Report View Test Suites table (#5643)
- chore: bump version 0.118.6 (#5655)
- chore(webui): minor style tweaks to datagrid pages for consistency (#5686)
- chore: persistent header on report view (#5678)
- chore(webui): fix z-index on version update banner (#5677)
- refactor(webui): Reports table UX Improvements (#5637)
- ci: revert temporarily disable redteam multi-lingual strategy in integration tests (#5658)
- ci: temporarily disable redteam multi-lingual strategy in integration tests (#5639)
- refactor(redteam): remove dead code and optimize page meta handling (#5672)
- chore: remove accidentally committed site/package-lock.json (#5688)
- chore: Allow overwriting the logger (#5663)
- chore: Update names in workflow (#5659)
- chore: update dependencies to latest compatible versions (#5627)
- chore(internals): Improves support for defining LLM-Rubric assertion threshold in CSV test cases (#5389)

### Fixed

- fix(webui): Filtering eval results on severity (#5632)
- fix(tests): correct TypeScript errors in test files (#5683)
- fix(webui): unify page layout styles (#5682)
- fix: trace visualization circular dependency (#5676)
- fix(webui): re-enable sharing button by default (#5675)
- fix: apply prettier formatting to blog post (#5670)
- fix: Remove global fetch patch (#5665)
- fix(webui): Include description column, if defined, in CSV export of eval results (#5654)
- fix(redteam): add robust fallbacks, partial retries, dedupe, safer logs to multilingual strategy (#5652)
- fix: handle dynamic imports without eval (#5630)
- fix: Catch exception when no vertex projectId is found (#5640)
- fix: spacing on report view (#5646)
- fix: plugin counts flickering (#5635)

## [0.118.5] - 2025-09-16

### Tests

- test: Unit tests for feat: upload csv for custom policies (#5629)
- test: Unit tests for chore: organize EvalOutputPromptDialog and change it to a drawer (#5628)

### Added

- feat(webui): organize `EvalOutputPromptDialog` and convert it to a drawer, (#5619)
- feat(webui): add keyboard navigation to the web UI results table, (#5591)
- feat(webui): enable bulk deletion of eval results, (#5438)
- feat(providers): add `azure:responses` provider alias for Azure Responses API, (#5293)
- feat(providers): support application inference profiles in Bedrock, (#5617)
- feat(redteam): add "layer" strategy for combining multiple strategies, (#5606)
- feat(redteam): set severity on reusable custom policies, (#5539)
- feat(redteam): display unencrypted attacks in the web UI results table, (#5565)
- feat(redteam): enable test generation for custom policies in the plugins view, (#5587)
- feat(redteam): allow uploading CSVs for custom policies, (#5618)
- feat(cli): add ability to pause and resume evals, (#5570)

### Changed

- chore(examples): update model IDs to GPT-5 and latest models, (#5593)
- chore(providers): remove Lambda Labs provider due to API deprecation, (#5599)
- chore(providers): update Cloudflare AI models and remove deprecated ones, (#5590)
- chore(redteam): add MCP plugin preset, (#5557)
- chore(redteam): add UI indicators and documentation for HuggingFace gated datasets in redteam web UI, (#5545)
- chore(internals): improve error logging on redteam test generation failures, (#5458)
- chore(internals): reduce log level of global fetch logs, (#5588)
- chore(server): add context to health check logging during startup, (#5568)
- chore(webui): hide trace timeline section when no traces are available, (#5582)
- chore(webui): improve delete confirmation dialog styling, (#5610)
- chore(webui): remove `React.FC` type annotations for React 19 compatibility, (#5572)
- ci: increase test timeout from 8 to 10 minutes, (#5586)
- ci: temporarily disable macOS Node 24.x tests due to flaky failures, (#5579)
- refactor: move `src/util/file.node.ts` path utilities, (#5596)
- refactor: standardize all directory import paths for ESM compatibility, (#5603)
- refactor: standardize directory import paths for ESM compatibility, (#5605)
- refactor: standardize import paths for ESM preparation, (#5600)
- refactor: standardize TypeScript import paths for ESM compatibility, (#5597)
- test: CoverBot: add tests for UI interaction utilities and components (`src/app`), (#5611)
- chore: update `act` import for React 19 compatibility, (#5574)
- chore(dependencies): bump `@aws-sdk/client-bedrock-runtime` from 3.886.0 to 3.887.0, (#5580)
- chore(dependencies): bump `@aws-sdk/client-bedrock-runtime` from 3.887.0 to 3.888.0, (#5602)
- chore(dependencies): bump `axios` from 1.11.0 to 1.12.0 in npm_and_yarn group across one directory, (#5569)
- chore(dependencies): bump `openai` from 5.20.1 to 5.20.2, (#5601)
- chore(dependencies): bump `openai` from 5.20.2 to 5.20.3, (#5624)
- chore(dependencies): bump version to 0.118.5, (#5626)

### Fixed

- fix(assertions): handle `threshold=0` correctly across all assertion types, (#5581)
- fix(cli): prevent accidental escaping of Python path override, (#5589)
- fix(cli): fix table display for `promptfoo list`, (#5616)
- fix(cli): temporarily disable SIGINT handler, (#5620)
- fix(internal): strip authentication headers in HTTP provider metadata, (#5577)
- fix(redteam): ensure custom policies skip the basic refusal check, (#5614)
- fix(server): hide non-critical `hasModelAuditBeenShared` error logging, (#5607)
- fix(webui): always show failure reasons in the results view when available, (#5608)
- fix(webui): improve filter component styling and layout, (#5604)
- fix(webui): prevent phantom strategy filter options for non-redteam evaluations, (#5575)
- fix(webui): fix undulating CSS header animation, (#5571)

### Documentation

- docs(site): clarify llm-rubric pass/score/threshold semantics, (#5623)
- docs(site): add August 2025 release highlights (#5518)

## [0.118.4] - 2025-09-12

### Added

- feat(cli): Add CI-friendly progress reporting for long-running evaluations (#5144)
- feat(cli): Auto-share if connected to the cloud (#5475)
- feat(cli): Log all requests and persist debug logs (#5504)
- feat(internals): Reuse FilterMode type across backend (#5542)
- feat(providers): Add AWS Bedrock AgentCore provider (#5267)
- feat(providers): Extend configuration options for Ollama provider to support thinking (#5212)
- feat(providers): OpenAI real-time custom ws URLs (#5528)
- feat(redteam): Add VLGuard plugin for multi-modal red teaming (#5243)
- feat(redteam): More financial plugins (#5419)
- feat(redteam): Risk scoring (#5191)
- feat(redteam): Special token injection plugin (#5489)
- feat(webui): Add passes-only filter to results view (#5430)

### Changed

- chore(internals): Add probes and token metrics to eval event (#5538)
- chore(internals): Add support for reusable custom policies (#5290)
- chore(internals): Remove node-fetch (#5503)
- chore(internals): Send auth info to cloud (#3744)
- chore(modelaudit): Add support for modelaudit v0.2.5 CLI arguments (#5500)
- chore(onboarding): Add Azure preset (#5537)
- chore(onboarding): Make provider menu single-select (#5536)
- chore(providers): Make OpenAI max retries configurable (#5541)
- chore(providers): Update OpenAI pricing and add missing models (#5495)
- chore(redteam): Consolidate accordion UIs on review page (#5508)
- chore(redteam): Improve user persona question in config (#5559)
- chore(redteam): Minor improvements to red team setup flow (#5523)
- chore(redteam): Retire Pandamonium redteam strategy (#5122)
- chore(redteam): Unify all date formats across tables (#5561)
- chore(redteam): Update plugin prompts to reduce rejection (#5560)
- chore(redteam): Use sharp to modify unsafeBench image formats (#5304)
- perf(webui): Optimize history endpoint to eliminate N+1 queries (#5333)
- refactor(modelaudit): Move modelAuditCliParser.ts to correct directory (#5511)
- refactor(internals): Gracefully handle remote generation disabled in plugins that require it (#5413)
- revert(redteam): Remove red team limits functionality (#5527)

### Fixed

- fix(redteam): Allow users to delete values from numeric inputs and then type (#5530)
- fix(redteam): Deduplicate assertions in DoNotAnswer and XSTest (#5513)
- fix(internals): Eliminate flaky Unicode test timeouts on Windows CI (#5485)
- fix(config): Handle function references in external file loading (#5548)
- fix(providers): Fix MCP tool calls returning [object Object] in Azure Chat provider (#5423)
- fix(config): Preserve Python assertion file references in YAML tests (issue #5519) (#5550)
- fix(providers): Proxy HTTP provider generate request through server (#5486)
- fix(internals): Resolve SIGSEGV crash in evaluator tests on macOS Node 24 (#5525)
- fix(webui): Revert migration from MUI Grid to Grid2 across all components (#5510)
- fix(cli): Use fetch with proxy to get server version (#5490)
- fix(internals): Read evaluateOptions from config file properly (#5375)
- fix(onboarding): Don't throw error when user refuses permission to write (#5535)
- fix(provider): Prioritize explicit projectId config over google-auth-library (#5492)
- fix(providers): Handle system-only prompt in Gemini (#5502)
- fix(providers): Update outdated Azure OpenAI Provider data sources (#5411)
- fix(redteam): Add missing finance graders (#5564)
- fix(redteam): Add missing plugins to webui (#5546)
- fix(redteam): Handle empty string responses in multi-turn strategies (#5549)
- fix(redteam): Prevent JSON blob injection in Crescendo chat templates (#5532)
- fix(webui): Text truncation initialization on eval page (#5483)

### Dependencies

- chore(deps): Bump @anthropic-ai/sdk from 0.61.0 to 0.62.0 (#5551)
- chore(deps): Bump @aws-sdk/client-bedrock-runtime from 3.879.0 to 3.882.0 (#5480)
- chore(deps): Bump @aws-sdk/client-bedrock-runtime from 3.882.0 to 3.883.0 (#5506)
- chore(deps): Bump @aws-sdk/client-bedrock-runtime from 3.883.0 to 3.886.0 (#5553)
- chore(deps): Bump @azure/identity from 4.11.2 to 4.12.0 (#5533)
- chore(deps): Bump langchain-community from 0.3.14 to 0.3.27 in /examples/redteam-langchain in the pip group across 1 directory (#5481)
- chore(deps): Bump langchain-community from 0.3.3 to 0.3.27 in /examples/langchain-python in the pip group across 1 directory (#5484)
- chore(deps): Bump openai from 5.19.1 to 5.20.0 (#5526)
- chore(deps): Bump openai from 5.20.0 to 5.20.1 (#5552)
- chore(deps): Bump version to 0.118.4 (#5567)
- chore(deps): Bump vite from 6.3.5 to 6.3.6 in the npm_and_yarn group across 1 directory (#5531)

### Documentation

- docs(e2b-example): Add e2b-code-eval example (promptfoo + e2b sandbox) (#5477)
- docs(examples): Add Google ADK integration example (#5520)
- docs(examples): Add YAML schema directives to example configs (#5476)
- docs(redteam): Add missing plugins to sidebar and improve bias docs (#5498)
- docs(site): Add Alan DeLong to the team section on the About page (#5507)
- docs(site): Add comprehensive multilingual evaluation support (#5505)
- docs(site): Add SKIP_OG_GENERATION environment variable for faster docs builds (#5521)
- docs(site): Clarify file extension requirements for custom providers (#5478)
- docs(site): Clarify JFrog ML vs JFrog Artifactory distinction (#5543)
- docs(site): Complete parameters page migration (#5494)
- docs(site): Redteam limits documentation (#5516)
- docs(site): Update Lily bio (#5515)
- docs(site): Updates to agent guide (#5499)
- docs(site): Latency assertion description (#5479)

### Tests

- test(webui): CoverBot: Added tests for frontend UI components and discovery utility (`src/app`) (#5514)

## [0.118.3] - 2025-09-04

### Added

- feat: migrate MUI Grid to Grid2 across all components (#5435)
- feat: Add open source red team limits (#5230)

### Changed

- Add AWS Bedrock support for OpenAI GPT OSS models (#5444)
- Add Amazon Bedrock API key authentication support (#5468)
- Ability to filter evals view by severity (#5443)
- Check cloud permissions for target before running red team (#5400)
- Make vars and context available for request transform (#5461)
- Add Vertex AI responseSchema file loading support (#5414)
- Close menus when mouse leaves (#5456)
- Default sharing to false (#5473)
- Handle empty function arguments in OpenAI Responses API tool callbacks (#5454)
- Improve Windows Python detection and add sys.executable support (#5467)
- Prioritize tool calls over content in openrouter provider (#5417)
- Support commandLineOptions.envPath in config files (#5415)
- Support setting HELICONE_API_KEY for Cloud Gateway (#5465)
- Token tracking (#5239)
- Add "results" menu, link to red team reports view (#5459)
- Bump version 0.118.3 (#5474)
- Include provider response metadata on test case transform (#5316)
- Refactor Crescendo maxTurns property (#4528)
- Remove accidental server directory (#5471)
- Replace direct process.env calls with environment helpers (#5472)
- Reorganize misplaced test files from src/ to test/ directory (#5470)
- Fix enterprise email (#5463)
- Bump openai from 5.18.1 to 5.19.1 (#5466)
- Add Tusk test runner workflow for src Jest unit tests (#5469)

## [0.118.2] - 2025-09-03

### Added

- feat(providers): Add support for Meta Llama API provider (#5432)
- feat(providers): Support TLS certs in http provider (#5452)
- feat(providers): add support for xAI Grok Code Fast models (#5425)

### Changed

- fix: Update util.ts to reflect correct Anthropic Haiku 3.5 pricing (#5436)
- chore: drop Node.js 18 support (#5428)
- chore(http): improve PFX debug logging + tests (#5445)
- chore(webui): Show footer on custom metrics dialog (#5424)
- chore: silence dotenv commercial logging messages (#5453)
- chore: remove example (#5420)
- test: CoverBot: Added tests for analytics tracking and red team reporting components (`src/app`) (#5441)
- test: optimize Python Unicode test suite for CI reliability (#5449)
- chore: bump the github-actions group with 3 updates (#5440)
- chore: update dependencies (non-breaking) (#5448)
- chore: update dependencies to latest minor/patch versions (#5433)
- chore: bump version 0.118.2 (#5457)

### Fixed

- fix(sharing): Share when it's enabled via the Config or the CLI command (#5404)
- fix(grader): reduce grader false positives (#5431)

### Documentation

- docs(site): add more guardrails assertion doc (#5434)
- docs(site): add multi-lingual RAG evaluation guidance (#5447)
- docs(site): optimize OG image generation performance (#5451)
- docs(site): update blog post (#5422)

## [0.118.1] - 2025-08-29

### Added

- feat(redteam): Add AI auto-fill for HTTP target configuration in redteam target setup ui (#5391)
- feat(redteam): Handle uploaded signatureAuth in target setup ui (#5405)

### Changed

- chore(site): integrate pylon chat into site (#5407)
- chore: bump version 0.118.1 (#5418)

### Fixed

- fix(providers): Handle Qwen tool call responses in openrouter provider (#5416)

### Documentation

- docs(site): avoid logging full image/base64; use boolean presence only (#5408)

## [0.118.0] - 2025-08-28

### Added

- feat(providers): add support for database-stored certificates in HTTP provider for promptfoo cloud (#5401)

### Changed

- fix: stop progress bar to show a clearer share error message (#5399)
- chore(internals)!: send provider-transformed output directly to test context transforms (#5376)
  **Breaking:** `contextTransform` now receives the provider transform directly.
- chore(providers): sanitize sensitive credentials in HTTP provider debug logs (#5387)
- chore: warn when tests and red-team configuration are both present during generation (#5398)
- chore(release): bump version to 0.118.0 (#5402)
- test: add tests for CoverBot store management and red-team reporting components (`src/app`) (#5372)

### Documentation

- docs(site): update model-graded metrics (#5285)
- docs(site): remove references to "parallel" introduced by #5376 (#5403)

## [0.117.11] - 2025-08-27

### Added

- feat(redteam): add -t/--target option to redteam generate command (#5338)

### Changed

- feat: MCP Agent example to red team with tool call results (#5379)
- feat: medical offlabel use (#5342)
- feat: modelaudit ability to remove recent paths (#5330)
- fix: Address design nits in redteam setup UI (#5264)
- fix: allow custom ApiProvider instances in defaultTest configuration (#5381)
- fix: mcp eval example (#5390)
- fix: Prioritize tool calls over thinking for openrouter reasoning models (#5395)
- fix: use `model` role for gemini ai studio models (#5386)
- chore: Adjust padding in plugins page (#5396)
- chore: bump version 0.117.11 (#5397)
- chore(CI): enable and refactor Docker build for caching (#5374)
- chore: remove promptfoo/package-lock.json (#5380)
- chore: visual formatting for modelaudit flat list (#5331)
- refactor(webui): Clicking "show more" on eval results metric pills renders dialog (#5337)
- docs: expose sidebar on pages that aren't in the sidebar (#5377)
- docs: model audit ci/cd (#5335)
- docs: remove orphaned star animation gif (#5383)
- docs: update site user count to 150,000+ across site constants and pages (#5394)
- chore: bump @aws-sdk/client-bedrock-runtime from 3.873.0 to 3.876.0 (#5392)
- chore: bump openai from 5.15.0 to 5.16.0 (#5388)

### Documentation

- docs(site): fix context transform examples to use context.vars.prompt (#5393)

## [0.117.10] - 2025-08-25

### Changed

- feat: improve HuggingFace dataset fetching performance and reliability (#5346)
- feat: add Google AI Studio default providers (#5361)
- feat: share model audit scans to cloud (#5336)
- feat: add google vertex credentials in config (#5179)
- fix: safe raw HTTP templating via Nunjucks raw-wrap + CRLF normalization (#5358)
- fix: improve JSON export error handling for large datasets (#5344)
- fix: replace raw-request editor with auto-growing textarea to prevent layout overflow (#5369)
- chore: better error messages for browser (#5226)
- chore: improve strategy presets (#5357)
- chore: set onboarding defaults to gpt 5 (#5360)
- chore: update dependencies to latest minor versions (#5363)
- chore: log posthog errors to debug (#5359)
- chore: sync dependencies (#5367)
- test: clean up skipped tests and add FunctionCallbackHandler coverage (#5366)
- chore: bump version 0.117.10 (#5373)
- docs: add critical git workflow guidelines to CLAUDE.md (#5362)
- docs: add SARIF output format documentation for ModelAudit (#5364)

### Fixed

- fix(CI): refactor docker build (#5353)
- fix(internals): defaultTest.provider doesn't override (#5348)

## [0.117.9] - 2025-08-22

### Added

- feat(ollama): support for `think` and passthrough parameters (#5341)
- feat: Persist model audit scans (#5308)
- feat: add support for Claude Opus 4.1 (#5183)
- feat: support file:// in http provider `body` (#5321)

### Fixed

- fix(ui): prevent header dropdown collapse on hover (#5355)
- fix(webui): Apply metric filters to eval results via url search params (#5332)
- fix: loaders on all pages (#5339)
- fix(internals): Pass `vars.output` and `vars.rubric` to LLM rubric grading call (#5315)
- fix: resolve TypeScript errors in test files (7992892)
- fix: validation for no target label set (#5318)

### Changed

- chore(webui): add navigation in redteam report from severity table to vulnerabilities table filtered by severity (#5320)
- chore: dropdown menu design consistency (#5328)
- chore: fix build (#5326)
- chore: recursively resolve file:// references in json and yaml prompts (#5215)
- chore(modelAudit): defer auth to modelaudit via environment variable (#5296)
- chore: more share debug info on error (#5266)
- chore: add stack trace to redteam error in web runner (#5319)
- chore: copy for Review page (e957b5c)
- chore: explain why things are disabled on the targets page (#5312)

### Dependencies

- chore: bump @aws-sdk/client-bedrock-runtime from 3.864.0 to 3.872.0 (#5323)
- chore: bump openai from 5.13.1 to 5.15.0 (#5345)
- chore(deps): run npm audit fix dependencies (#5343)
- chore: bump openai from 5.12.2 to 5.13.1 (#5314)

### Documentation

- docs(site): add truncation marker to top-5-open-source-ai-red-teaming-tools-2025 blog post (#5351)
- docs: add writing for promptfoo guidelines to sidebar (#5277)
- docs(site): describe llm-rubric default grading providers (#5350)
- docs: og image updates (#5324)
- docs: red team data flow (#5325)
- docs: modelaudit updates (#5322)
- docs(site): Add GitHub Actions caching optimization tip (#5301)

### Tests

- test: Unit tests for fix: loaders on all pages (#5347)

## [0.117.8] - 2025-08-20

### Tests

- test: Unit tests for fix: loaders on all pages (#5347)

### Fixed

- fix(ui): prevent header dropdown collapse on hover (#5355)
- fix: audit fix dependencies (#5343)
- fix: loaders on all pages (#5339)
- fix(webui): Apply metric filters to eval results via url search params (#5332)
- fix: validation for no target label set (#5318)
- fix(internals): Pass `vars.output` and `vars.rubric` to LLM rubric grading call (#5315)

### Documentation

- docs(site): describe llm-rubric default grading providers (#5350)
- docs: red team data flow (#5325)
- docs: og image updates (#5324)
- docs: modelaudit updates (#5322)
- docs(site): Add GitHub Actions caching optimization tip (#5301)
- docs(site): correct author attribution (#5297)
- docs: add writing for promptfoo guidelines to sidebar (#5277)
- docs(site): add truncation marker to top-5-open-source-ai-red-teaming-tools-2025 blog post (#5351)
- docs(site): update security quiz questions and answers for prompt injection blog (#5302)

### Added

- feat(redteam): make unblock call optional for multi-turn strategies (#5292)
- feat(ollama): support for `think` and passthrough parameters (#5341)
- feat: support file:// in http provider `body` (#5321)
- feat: Persist model audit scans (#5308)
- feat: add support for Claude Opus 4.1 (#5183)

### Changed

- fix: add lru-cache dependency (#5309)
- chore: many plugins and strategies selected warning (#5306)
- chore: add max max concurrency to generate (#5305)
- chore: bump version 0.117.8 (#5311)
- ci: add depcheck (#5310)
- chore: fix build (#5326)
- chore(webui): add navigation in redteam report from severity table to vulnerabilities table filtered by severity (#5320)
- chore: explain why things are disabled on the targets page (#5312)
- chore: bump version 0.117.9 (#5356)
- chore: bump openai from 5.13.1 to 5.15.0 (#5345)
- chore: dropdown menu design consistency (#5328)
- chore: bump @aws-sdk/client-bedrock-runtime from 3.864.0 to 3.872.0 (#5323)
- chore: add stack trace to redteam error in web runner (#5319)
- chore: bump openai from 5.12.2 to 5.13.1 (#5314)
- chore(modelAudit): defer auth to modelaudit via environment variable (#5296)
- chore: more share debug info on error (#5266)
- chore: recursively resolve file:// references in json and yaml prompts (#5215)

## [0.117.7] - 2025-08-19

### Added

- feat(site): add hero image for red teaming tools blog post (#5291)
- feat(webui): Demarcate redteam results (#5255)

### Changed

- feat: Add unverifiable claims red team plugin (#5190)
- fix: lower sharing chunk size (#5270)
- chore(webui): Rename "Redteam" to "Red Team" in evals datagrid (#5288)
- chore: bump version 0.117.7 (#5299)
- test: CoverBot: Added test coverage for History page component (`src/app`) (#5289)
- docs: add open source ai red teaming tools post (#5259)
- docs: add red team github action info (#5294)

### Fixed

- fix(webui/reports): Don't exclude failure cases from stats (#5298)
- fix(internals): Gracefully handle object responses during target purpose discovery (#5236)
- fix(site): fix YAML front matter parsing error in jailbreaking blog post (#5287)
- fix(webui): Improved handling of long loglines (#5227)

### Documentation

- docs(site): add AI Safety vs AI Security blog post with interactive quiz (#5268)
- docs(site): add blog post about prompt injection vs jailbreaking differences (#5282)
- docs(site): document transform and contextTransform for model-graded assertions (#5258)
- docs(site): improve context assertion documentation (#5249)

## [0.117.6] - 2025-08-18

### Changed

- feat: Add Agent provider types in red team setup (#5244)
- feat: add update check for modelaudit package (#5278)
- feat: add update notification banner to web UI (#5279)
- feat: edit and replay requests in details dialog (#5242)
- feat: Surface run options and probes on red team review page (#5272)
- fix: composite indices and query optimization (#5275)
- fix: exclude errors from report (#5271)
- fix: Fix json-output example (#5213)
- fix: handle json schema for openrouter provider (#5284)
- fix: handle thinking tokens for openrouter (#5263)
- fix: OpenAI Responses API function callbacks and Azure implementation (#5176)
- fix: throw error instead of failing when trace data is unavailable (#5192)
- perf(webui): Reduces eval results load-time when filters are applied via search param (#5234)
- chore: add bias to foundation plugins list (#5280)
- chore: Add .serena to .gitignore (#5225)
- chore: bump version 0.117.6 (#5273)
- chore: fix model id name (#5232)
- chore: improve generated constants handling to prevent accidental commits (#5148)
- chore: remove file (#5229)
- chore: show final prompt in table view for attacks that mutate prompts (#5269)
- chore: simplify eval progress bar (#5238)
- chore: update dark mode styles, formatting, etc (#5251)
- chore(webui): Don't show loading animations while streaming eval results (#5201)
- chore(webui/eval results): Sticky header sticks to the top of the viewport (#5208)
- test: CoverBot: Added tests for red team reporting components (`src/app`) (#5228)
- docs: Add AWS Bedrock Guardrails image testing documentation (#5253)
- docs: add july release notes (#5133)
- docs: hide events banner (#5217)
- docs: separate malicious code plugin documentation (#5222)
- chore: bump @anthropic-ai/sdk from 0.58.0 to 0.59.0 (#5218)
- chore: bump @anthropic-ai/sdk from 0.59.0 to 0.60.0 (#5257)
- chore: bump @aws-sdk/client-bedrock-runtime from 3.862.0 to 3.863.0 (#5211)
- chore: bump @aws-sdk/client-bedrock-runtime from 3.863.0 to 3.864.0 (#5221)
- chore: bump openai from 5.12.0 to 5.12.1 (#5210)
- chore: bump openai from 5.12.1 to 5.12.2 (#5219)
- chore: bump pypdf from 5.7.0 to 6.0.0 in /examples/rag-full in the pip group across 1 directory (#5252)
- chore: bump the npm_and_yarn group with 2 updates (#5276)

### Fixed

- fix(provider): Remove maxTokens for gpt-5 calls (#5224)
- fix(providers): Validate that OpenAI response reasoning outputs have summary items (#5235)
- fix(site): suppress noisy font loading warnings in OG image plugin (#5254)

### Documentation

- docs(site): add cross-links between multimodal strategy documentation (#5241)
- docs(site): add missing meta descriptions and optimize existing ones for SEO (#5247)
- docs(site): enhance OG image generation with full metadata support (#5246)
- docs(site): remove unused markdown-page.md (#5245)

## [0.117.5] - 2025-08-08

### Added

- feat(assertions): add conversational relevancy metric (#2130)
- feat(export): add metadata to exported evaluation files (#4886)
- feat(providers): add support for Docker Model Runner provider (#5081)
- feat(webui): add plugin and strategy filters for red team results (#5086)

### Changed

- feat: add GPT-5 support (#5205)
- feat: add collapsible header to ResultsView (#5159)
- feat: add contains-html and is-html assertions (#5161)
- feat: add Google Imagen image generation support (#5104)
- feat: add max-score assertion for objective output selection (#5067)
- feat: add selected state to provider type picker (#5152)
- feat: add unified page wrapper around each red team setup step (#5136)
- feat: apply plugin modifiers for crescendo (#5032)
- feat: help text to nudge towards better red teams (#5153)
- feat: improve red team plugin selection UI with test generation (#5125)
- feat: respect prompt config override in all providers (#5189)
- feat: update red team provider selection UI (#5078)
- fix: adjust padding on docs sidebar to prevent overlap (#5099)
- fix: fix XML crash (#5194)
- fix: list reasoning tokens on the left side of token breakdown tooltip (#5113)
- fix: map critical severity to error in ModelAudit scanner output (#5098)
- fix: prevent double stateful target question in strategies page (#4988)
- fix: prevent Unicode corruption in Python providers (#5108)
- fix: remove problematic caching from ModelAudit installation check (#5120)
- fix: replace broken Ashby iframe with link to careers page (#5088)
- fix: reset provider type correctly and handle Go providers (#5154)
- fix: share debugging (#5131)
- chore: add link to documentation in plugin sample modal (#5193)
- chore: add missing image back to home page (#5196)
- chore: fix width on application details page (#5139)
- chore: improve RAG metrics with detailed metadata and fix context relevance scoring (#5164)
- chore: memoize context value in PostHog provider (#5089)
- chore: remove accidentally committed PR description file (#5175)
- chore: rename scan templates to attack profiles (#5165)
- chore: support verbosity and reasoning parameters for GPT-5 (#5207)
- chore: update dependencies to latest minor and patch versions (#5109)
- chore: update dependencies to latest minor and patch versions (#5173)
- chore: update Replicate provider (#5085)
- chore(providers): improve Google API key error handling and test reliability (#5147)
- chore(webui): add intelligent scroll-timeline polyfill loading (#5130)
- chore: bump @anthropic-ai/sdk from 0.57.0 to 0.58.0 (#5186)
- chore: bump @aws-sdk/client-bedrock-runtime from 3.848.0 to 3.855.0 (#5096)
- chore: bump @aws-sdk/client-bedrock-runtime from 3.855.0 to 3.856.0 (#5107)
- chore: bump @aws-sdk/client-bedrock-runtime from 3.856.0 to 3.857.0 (#5126)
- chore: bump @aws-sdk/client-bedrock-runtime from 3.857.0 to 3.858.0 (#5145)
- chore: bump @aws-sdk/client-bedrock-runtime from 3.858.0 to 3.859.0 (#5167)
- chore: bump @aws-sdk/client-bedrock-runtime from 3.859.0 to 3.861.0 (#5188)
- chore: bump @aws-sdk/client-bedrock-runtime from 3.861.0 to 3.862.0 (#5198)
- chore: bump @azure/identity from 4.10.2 to 4.11.0 (#5180)
- chore: bump @azure/identity from 4.11.0 to 4.11.1 (#5185)
- chore: bump openai from 5.10.2 to 5.11.0 (#5127)
- chore: bump openai from 5.11.0 to 5.12.0 (#5187)
- chore: bump version to 0.117.5 (#5206)
- chore(webui/evals): filter by categorical plugins (#5118)
- docs: add bert-score example (#5091)
- docs: add dynamic OG image generation for social media previews (#5157)
- docs: add red teaming best practices (#5155)
- docs: clarify contains-any/contains-all CSV format (#5150)
- docs: fix company name (#5143)
- docs: fix images (#5197)
- docs: fix multi-turn strategy documentation (#5156)
- docs: guide for evaluating LangGraph agents with Promptfoo (#4926)
- docs: include font for meta image (#5158)
- docs: make MCP image taller (#5199)
- docs: update Ollama documentation with latest models and defaultTest guidance (#5084)
- perf: make database migrations non-blocking and fix error handling (#5105)
- style: extract helper function for deduplicating strategy IDs (#5138)
- test: add tests for fix width on application details page (#5140)
- test: add tests for red team compliance reporting utilities in src/app (#5170)
- test: fix flaky Python Unicode tests (#5128)
- test: fix modelGradedClosedQa test segmentation fault on macOS/Node 24 (#5163)
- test: increase test coverage for unified page wrapper around each red team setup step (#5142)

### Fixed

- fix(internals): force CommonJS mode for db:migrate in Node 24 (#5123)
- fix(openrouter): handle Gemini thinking tokens correctly (#5116)
- fix(providers): correct WebP image detection in Google provider (#5171)
- fix(webui): deduplicate strategy IDs (#5132)
- fix(webui): fix custom policy validation timing issue (#5141)
- fix(webui): refresh eval list when navigating back after editing eval name (#5090)
- fix(webui/evals): prevent applying the same plugin/strategy multiple times (#5114)
- fix(webui/evals): show highlights after search results (#5137)

### Documentation

- docs(site): add comprehensive command line options documentation (#5135)
- docs(site): add Lily Liu to team page (#5177)
- docs(site): add Series A post (#5097)
- docs(site): rename will.jpg to will.jpeg for consistency (#5178)

## [0.117.4] - 2025-07-29

### Changed

- fix: progress bars incrementing beyond their maximum values (#5049)
- docs: clarifiy derivedMetrics documentation (#5068)
- chore: refactor token tracking utilities, track all tokens (#4897)
- fix: resolve Jest test failures and open handles (#5052)
- fix: skip validation for defaultTest to allow partial test case properties (#4732)
- chore: add new fields to eval_ran telemetry (#4638)
- chore(redteam): improve redteam plugin error messaging (#4330)
- feat: add support for OpenAI deep research models (#4661)
- feat: add mcp server (#4595)
- feat: add support for connecting to existing Chrome browser sessions (#5069)
- docs: update defcon posting (#5070)
- docs: update defcon posting (#5071)
- fix: Nested config field for custom target json (#5076)
- docs: switch to likert preview image (#5083)
- test: CoverBot: Added tests for model audit and prompt management UI components (`src/app`) (#5087)
- fix: handle multi-line prompts in parseGeneratedPrompts for testGenerationInstructions (#5093)
- chore: bump version 0.117.4 (#5094)

### Fixed

- fix(providers): Preserve text formatting when no images present for Google provider (#5058)
- fix(simba): fix simba host (#5092)

### Documentation

- docs(site): add AI red teaming for first-timers blog post (#5017)
- docs(blog): defcon and blackhat info (#5050)

## [0.117.3] - 2025-07-25

### Added

- feat(eval-creator): add YAML file upload support for test cases (#5054)

### Changed

- fix: improve x.ai provider error handling for 502 errors (#5051)
- fix: Infinite re-render on redteam review page (#5061)
- fix: sessionid(s) in extension hooks (#5053)
- fix: Bias Plugins should send config in remote generation (#5064)
- chore(redteam): regenerate sessionId for each iteration in single-turn strategies (#4835)
- chore: Change mcp log from error to debug (#5060)
- chore: Improve telemetry (#5062)
- chore: Add simba command (#5063)
- chore(webui): improve redteam setup UI with progressive disclosure for advanced options (#5028)
- refactor: remove redundant dotenv from Vite app (#4983)
- chore: bump version 0.117.3 (#5066)
- test: CoverBot: Added tests for eval-creator components and feature flag hook (`src/app`) (#5013)
- docs: fix cli command and remove gratuitous hover (#5056)
- docs: update user count from 100,000 to 125,000 (#5046)
- docs: updates to political bias post (#5057)
- docs: improve crewai eval example (#5035)
- docs: update GitHub Actions to v4 across documentation and examples (#5008)
- docs: add style check guidance to CLAUDE.md (#5065)

### Fixed

- fix(webui): Eval results pass rate chart rendering incorrect percentages (#5048)
- fix(webui): Eval results histogram improvements (#5059)
- fix(google): handle multiple candidates in gemini response (#5020)

### Documentation

- docs(blog): grok-4 political bias post (#4953)

## [0.117.2] - 2025-07-24

### Added

- feat(webui): First-class support for zooming eval results table by @will-holley in #4966
- feat(webui): Apply metrics filter when clicking on a metric pill rendered in eval results cell by @will-holley in #4991

### Changed

- feat: Grading and test generation improvements for BFLA, BOLA and RBAC by @sklein12 in #4982
- feat: New Sample Target by @sklein12 in #4979
- feat: HTTP Target test button improvements by @faizanminhas in #5007
- feat: Add metadata filtering to eval results by @will-holley in #5014
- fix: add goal related rubric when grade crescendo turns to increase grading accuracy by @MrFlounder in #4980
- fix: update HTTP config generator endpoint to use v1 API by @mldangelo in #4989
- fix: View logs button on redteam report by @sklein12 in #5009
- fix: undo unintended changes to http config editor by @faizanminhas in #5012
- fix: Autofocus on Redteam configuration description field by @sklein12 in #5019
- fix: remove filter icon by @sklein12 in #5021
- fix: Ollama token usage by @SamPatt in #5022
- chore: revert eval view ui improvements by @mldangelo in #4969
- chore(webui): Improvements to pagination "go to" functionality by @will-holley in #4976
- chore(webui): Eval results sticky header improvements by @will-holley in #4978
- chore: update custom strategy prompt by @MrFlounder in #4994
- chore(cli): add support for 'help' argument to display command help by @mldangelo in #4823
- chore(examples): remove redteam-agent example by @mldangelo in #5001
- chore(providers): add GEMINI_API_KEY environment variable support by @mldangelo in #5004
- chore(webui): Migrate from JS to CSS for eval results scroll effects by @will-holley in #4995
- chore(webui): Eval result pagination UX improvements by @will-holley in #4993
- chore: Sort imports and turn on rule against unused imports by @faizanminhas in #5010
- chore: Make default target stateful by @faizanminhas in #4992
- chore: add medical plugins collection by @MrFlounder in #5006
- chore: Improve grading accuracy with Goal-Aware Grading for iterative/iterative tree by @MrFlounder in #4996
- chore: Add additionalRubric and storedGraderResult to GOAT and Custom providers by @MrFlounder in #5015
- chore: prevent testGenerationInstructions from being serialized if not present by @faizanminhas in #5029
- chore: Add lint rule to ensure key in jsx by @faizanminhas in #5034
- chore(webui): Eval Results UI Tweaks by @will-holley in #5023
- chore: skip goal extraction for datasets by @MrFlounder in #5036
- chore(providers): add GitHub Models provider by @mldangelo in #4998
- chore: bump version 0.117.2 by @MrFlounder in #5045
- ci: increase build job timeout from 4 to 5 minutes by @mldangelo in #5043
- test: refactor share.test.ts to prevent flaky timeouts by @mldangelo in #5037
- test: remove share.test.ts file by @mldangelo in #5044
- docs: remove label from featured blog post by @typpo in #5011
- chore: bump @aws-sdk/client-bedrock-runtime from 3.846.0 to 3.848.0 by @dependabot in #4985
- chore: bump the npm_and_yarn group with 2 updates by @dependabot in #4984
- chore: bump @anthropic-ai/sdk from 0.56.0 to 0.57.0 by @dependabot in #5016
- chore: bump openai from 5.10.1 to 5.10.2 by @dependabot in #5024
- chore: bump the npm_and_yarn group with 2 updates by @dependabot in #5026
- chore: bump axios from 1.10.0 to 1.11.0 in the npm_and_yarn group by @dependabot in #5031

### Fixed

- fix(redteam): find plugin assertion in strategy providers by @MrFlounder in #4981
- fix(site): dark mode style on redteam setup ui by @mldangelo in #5000
- fix(test): improve share test isolation to prevent CI timeouts by @mldangelo in #5038

### Documentation

- docs(providers): update OpenAI Assistants example by @aloisklink in #4987
- docs(redteam): improve custom strategy documentation by @mldangelo in #4990
- docs(blog): correct author attribution in DeepSeek censorship post by @mldangelo in #5002
- docs(openai): remove gpt-4.5-preview references after API deprecation by @mldangelo in #5005
- docs(site): vegas contact redirect by @typpo in #5033
- docs(browser): improve browser provider documentation and examples by @mldangelo in #5030
- docs(providers): remove deprecated claude-3-sonnet-20240229 model references by @mldangelo in #5018
- docs(site): add hipaa badge by @typpo in #5039
- docs(site): add documentation for using text and embedding providers with Azure by @mldangelo in #5027
- docs(blog): fix missing blog posts by removing even-number enforcement by @mldangelo in #5042

## [0.117.1] - 2025-07-17

### Changed

- fix: move inquirer dependencies to production dependencies (#4973)
- fix: grading in crescendo (#4960)
- fix: composite strategy test generation (#4971)
- chore: bump version 0.117.1 (#4974)
- docs: remove tags from blog card (#4970)

### Documentation

- docs(blog): add system cards security analysis with vulnerability testing (#4937)

## [0.117.0] - 2025-07-17

### Added

- feat(http): support JKS and PFX Certificates in HTTP providers (#4865)
- feat(langfuse): add Langfuse prompt label support with improved parsing (#4847)
- feat(prompts): preserve function names when using glob patterns (#4927)
- feat(providers): add grok-4 support (#4855)
- feat(providers): image understanding for Google providers (#4767)
- feat(azure): add system prompt support for azure provider (#4869)
- feat(cli): xml output (#4912)

### Changed

- chore(knip): integrate knip for unused code detection and clean up codebase (#4464)
- chore(linting): migrate from ESLint + Prettier to Biome (#4903)
- chore(assertions): additional checking on llm-rubric response (#4954)
- chore(assertions): include reason in model-graded-closedqa pass reason (#4931)
- chore(build): resolve build warnings and optimize bundle size (#4895)
- chore(csv): improve \_\_metadata warning message and test coverage (#4842)
- chore(providers): improve guardrails handling in Azure providers (#4788)
- chore(redteam): add domain-specific risks section and reduce verbose descriptions (#4879)
- chore(release): bump version 0.117.0 (#4963)
- chore(server): check if server is already running before starting (#4896)
- chore(server): log correct eval ID instead of description in WebSocket updates (#4910)
- chore(telemetry): add telemetry logging when tracing is enabled (#4925)
- chore(types): typings needed for enterprise (#4955)
- chore(vscode): use Biome as default formatter of TS files in vscode (#4920)
- chore(webui): conditionally render metrics selector (#4936)
- chore(webui): display context values in eval results (#4856)
- chore(webui): improves eval results table spacing (#4965)
- chore(webui): revert eval view ui improvements (#4967)
- chore(webui/eval): allow filtering results by >1 metrics simultaneously (disabled by default) (#4870)
- refactor(eval-config): modernize eval-creator state management (#4908)
- refactor(webui): improve metrics ui (#4938)
- refactor(webui/eval results): pagination improvements (#4914)

### Fixed

- fix(cli): --filter-failing not working with custom providers (#4911)
- fix(google-sheets): replace hardcoded range with dynamic approach (#4822)
- fix(internal): fixes filtering by metric keys which contain dots (#4964)
- fix(providers): add thinking token tracking for Google Gemini models (#4944)
- fix(providers): esm provider loading (#4915)
- fix(providers): implement callEmbeddingApi for LiteLLM embedding provider (#4952)
- fix(redteam): prevent redteam run from hanging when using an mcp client (#4924)
- fix(redteam): respect PROMPTFOO_DISABLE_REDTEAM_REMOTE_GENERATION for cloud users (#4839)
- fix(redteam): set pluginId on eval results (#4928)
- fix(redteam): test target in http provider setup with non-200 status codes (#4932)
- fix(webui): eval results table horizontal scrolling (#4826)
- fix(webui): fix hard-coded light mode colors in model audit interface (#4907)
- fix(webui): handle null table.body in DownloadMenu disabled prop (#4913)
- fix(webui): resolve pagination scrolling and layout issues in ResultsTable (#4943)
- fix(webui): scrolling when `tbody` is outside of viewport (#4948)

### Dependencies

- chore(deps): add overrides to fix build issues (#4957)
- chore(deps): bump @aws-sdk/client-bedrock-runtime from 3.842.0 to 3.844.0 (#4850)
- chore(deps): bump aiohttp from 3.11.11 to 3.12.14 in /examples/redteam-langchain in the pip group across 1 directory (#4922)
- chore(deps): bump openai from 5.8.3 to 5.9.0 (#4863)
- chore(deps): bump openai from 5.9.2 to 5.10.1 (#4961)
- chore(deps): move knip to dev dependencies (#4958)
- chore(deps): npm audit fix (#4962)
- chore(deps): test removing knip to resolve installation errors (#4956)
- chore(deps): update all example dependencies to latest versions (#4900)
- chore(deps): update dependencies to latest minor/patch versions (#4899)
- chore(deps): update non-breaking dependencies (#4935)
- chore(deps): update Jest to version 30 (#4939)

### Documentation

- docs(analytics): add google tag manager (#4904)
- docs(api): improves `contextTransform` documentation (#4854)
- docs(assertions): add missing deterministic assertions (#4891)
- docs(azure): improve Azure provider documentation (#4836)
- docs(blog): add blog image generation script (#4945)
- docs(blog): add truncation markers to articles without them (#4934)
- docs(blog): add truncation markers to blog posts (#4906)
- docs(blog): mcp proxy blog (#4860)
- docs(blog): revise article tags (#4949)
- docs(blog): soc2 type ii and iso 27001 blog (#4880)
- docs(comparison): pyrit comparison (#4679)
- docs(config): clarify PROMPTFOO_EVAL_TIMEOUT_MS and PROMPTFOO_MAX_EVAL_TIME_MS descriptions (#4947)
- docs(enterprise): adaptive guardrails enterprise (#4951)
- docs(events): blackhat landing page (#4862)
- docs(events): defcon landing page (#4864)
- docs(events): events banner (#4867)
- docs(examples): add mischievous-user strategy to redteam multi-turn examples (#4837)
- docs(gemini): update experimental Gemini model IDs to stable versions (#4894)
- docs(google): add examples for gemini URL context and code execution tools (#4923)
- docs(guide): guide for evaluating CrewAI agents with Promptfoo (#4861)
- docs(images): standardize CrewAI image filenames to kebab-case (#4941)
- docs(integration): add n8n integration (#4917)
- docs(litellm): fix example with modern model IDs and proper embedding config (#4885)
- docs(mcp): add mcp testing guide (#4846)
- docs(mcp): add mcp to sidebar (#4852)
- docs(metrics): add similar to model graded metrics table (#4830)
- docs(providers): update available databricks models (#4887)
- docs(providers): update provider index with missing providers and latest 2025 model IDs (#4888)
- docs(release): add monthly release notes (#4358)
- docs(resources): add arsenal link (#4878)
- docs(security): add soc2 badge (#4877)
- docs(site): add OWASP top 10 tldr blog post (#4853)
- docs(site): expand June 2025 release notes with detailed feature documentation (#4881)
- docs(site): improve Google AI and Vertex authentication documentation (#4892)
- docs(site): improve NLP metric explanations and add SEO metadata (#4890)
- docs(site): update python documentation for basePath config option (#4819)
- docs(ui): better mobile wrap on homepage tabs (#4884)
- docs(ui): colors (#4875)
- docs(ui): contrast fixes (#4901)
- docs(ui): fix button clickability issue on hero sections (#4905)
- docs(ui): remove bouncing down arrow in mobile (#4882)
- docs(ui): remove text shadow (#4898)

### Tests

- test(core): coverBot: added tests for core UI components and user context hooks (`src/app`) (#4929)
- test(EnterpriseBanner): add unit tests for EnterpriseBanner component (#4919)
- test(redteam): add unit test for src/redteam/remoteGeneration.ts (#4834)
- test(server): fix flaky server share tests (#4942)
- test(server): fix flaky server tests (#4968)
- test(server): mock database in server tests (#4959)
- test(tusk): update Tusk test runner workflow - coverage script (#4921)

## [0.116.7] - 2025-07-09

### Tests

- test: add unit test for src/commands/export.ts (#4889)
- test: add unit test for src/commands/upgrade.ts (#4874)
- test: add unit test for src/main.ts (#4873)
- test: add unit test for src/models/eval.ts (#4868)
- test: add unit test for src/assertions/contextRecall.ts (#4859)
- test: add unit test for src/assertions/contextFaithfulness.ts (#4858)
- test: add unit test for src/assertions/contextRelevance.ts (#4857)
- test: add unit test for src/util/xlsx.ts (#4843)
- test: add unit test for src/commands/eval.ts (#4824)

### Changed

- fix: Always do remote generation if logged into cloud (#4832)
- chore(providers/sagemaker): Improves error handling in SageMakerCompletionProvider (#4808)
- chore(providers/sagemaker): Improves validation of user-provided config (#4809)
- chore: update graderExamplesString (#4821)
- chore: bump version 0.116.7 (#4833)

## [0.116.6] - 2025-07-09

### Changed

- fix: Failing test (#4829)
- chore: bump version 0.116.6 (#4831)

## [0.116.5] - 2025-07-09

### Changed

- feat: add support for loading defaultTest from external files (#4720)
- feat: add embedding support to LiteLLM provider (#4804)
- feat: add mischievous user strategy (#4107)
- fix: add glob pattern support for loading scenario files (#4761)
- fix: improve model-audit installation check dark mode display (#4816)
- fix: pass env vars to MCP server (#4827)
- chore: better remote grading logs (#4820)
- chore: bump openai from 5.8.2 to 5.8.3 (#4817)
- chore: bump version 0.116.5 (#4828)
- chore: capitalize 'Red Team' in navigation menu for consistency (#4799)
- chore: remove redundant 'Done.' message from evaluation output (#4810)
- chore: remove python script result data type debug log (#4807)
- chore: update website with MCP Proxy (#4812)
- docs: add Azure OpenAI vision example (#4806)
- docs: add looper guide (#4814)
- docs: add SonarQube integration (#4815)
- test: add unit test for src/assertions/guardrails.ts (#4765)
- test: add unit test for src/redteam/commands/generate.ts (#4789)
- test: add unit test for src/redteam/constants/strategies.ts (#4800)
- test: add unit test for src/redteam/plugins/pii.ts (#4780)
- test: add unit test for src/types/providers.ts (#4766)
- test: add unit test for src/validators/redteam.ts (#4803)

## [0.116.4] - 2025-07-08

### Tests

- test: add unit test for src/redteam/types.ts (#4795)

### Added

- feat(redteam): add support for custom multi-turn strategy by @MrFlounder in #4783
- feat(redteam): expose generate function in redteam namespace by @mldangelo in #4793

### Changed

- chore: bump version 0.116.4 by @MrFlounder in #4805
- chore: rename strategy name from playbook to custom by @MrFlounder in #4798
- refactor: inline MEMORY_POISONING_PLUGIN_ID constant by @mldangelo in #4794
- docs: add doc for custom strategy by @MrFlounder in #4802
- docs: modular configuration management by @typpo in #4763
- refactor: move MULTI_MODAL_STRATEGIES constant (#4801)

## [0.116.3] - 2025-07-07

### Added

- feat(providers): add MCP provider (#4768)
- feat(providers): add new AIMLAPI provider (#4721)
- feat(assertions): add contextTransform support for RAG evaluation (#4467)
- feat(assertions): add finish reason as assertion option (#3879)
- feat(assertions): trace assertions (#4750)
- feat(tracing): add traces to JavaScript, Python asserts (#4745)

### Changed

- chore(schema): remove duplicate 'bias' entry in config-schema.json (#4773)
- chore(telemetry): add PostHog client to app (#4726)
- chore(redteam): add reason field to give clear/customized guardrails triggering reason (#4764)
- chore(providers): expose MCP plugin in UI (#4762)
- chore(providers): AWS SageMaker AI provider cleanup (#4667)
- chore(providers): update AIML integration (#4751)
- chore(redteam): improve organization of redteam strategies in setup UI (#4738)
- chore(telemetry): identify to PostHog whether user is also cloud user (#4782)
- chore: expose doRedteamRun in package exports (#4758)
- docs: add Gemini Live API audio (#4729)
- docs: ModelAudit vs ModelScan (#4769)
- docs: multiple MCP server connections (#4755)
- docs: update ModelAudit documentation with new features and fixes (#4699)
- test: add integrity check for generated-constants.ts (#4753)
- test: fix flaky Google Live test and improve test speed (#4774)
- test: fix mock pollution in testCaseReader (#4775)
- test: isolate mocks so tests can run in any order with --randomize (#4744)

### Fixed

- fix(telemetry): prevent PostHog initialization when telemetry is disabled (#4772)
- fix(redteam): fix modifiers application order in PII plugins (#4779)

### Dependencies

- chore(deps): bump @anthropic-ai/sdk from 0.55.1 to 0.56.0 (#4756)
- chore(deps): bump @aws-sdk/client-bedrock-runtime from 3.840.0 to 3.842.0 (#4747)
- chore(deps): bump @azure/identity from 4.10.1 to 4.10.2 (#4748)
- chore(deps): bump version 0.116.3 (#4792)
- chore(deps): update pbkdf2 to 3.1.3 (#4777)
- chore(deps): upgrade glob from v10 to v11 (#4776)

## [0.116.2] - 2025-07-02

### Changed

- fix: unblock postbuild for ci by @MrFlounder in #4742
- chore: bump version 0.116.2 by @MrFlounder in #4743

## [0.116.1] - 2025-07-02

### Added

- feat(cli): support pdb tracing in 3rd party Python scripts by @will-holley in #4723

### Changed

- fix: http body parsing when it comes from yaml string by @MrFlounder in #4728
- fix: remove accidentally committed redteam.yaml file by @mldangelo in #4733
- fix: fix the case when http body has not escaped charactors by @MrFlounder in #4739
- fix: update package-lock.json by @mldangelo in #4719
- test: fix SIGSEGV caused by better-sqlite3 in test environment by @mldangelo in #4737
- chore: Add unblocking detection to GOAT strategy by @MrFlounder in #4532
- chore: add preset for guardrails eval by @MrFlounder in #4640
- chore: Improve telemetry delivery by @sklein12 in #4655
- chore: reset generated constants after build by @mldangelo in #4731
- chore: update onboarding model defaults by @typpo in #4708
- chore(webui): improve styling of EvalsDataGrid by @mldangelo in #4736
- ci(workflows): gracefully handle missing PostHog secret in forks by @ggiiaa in #4725
- test: refactor assertion tests by @mldangelo in #4718
- chore: bump version 0.116.1 by @MrFlounder in #4741
- docs: add system prompt hardening blog post by @ladyofcode in #4630
- chore: bump @anthropic-ai/sdk from 0.55.0 to 0.55.1 by @dependabot in #4710
- chore: bump @aws-sdk/client-bedrock-runtime from 3.839.0 to 3.840.0 by @dependabot in #4709

### Fixed

- fix(webui): replace window.location.href with React Router navigation by @mldangelo in #4717

### Documentation

- docs(site): add guide on humanity's last exam by @mldangelo in #4694
- docs(site): clarify self-hosting workflow for eval sharing by @mldangelo in #4730
- docs(site): fix relative link in HLE benchmark guide by @mldangelo in #4711

## [0.116.0] - 2025-07-01

### Tests

- test: add unit test for src/redteam/providers/advNoise.ts (#4716)
- test: add unit test for src/redteam/strategies/advNoise.ts (#4715)
- test: add unit test for src/redteam/strategies/index.ts (#4714)
- test: add unit test for src/redteam/constants/strategies.ts (#4713)
- test: add unit test for src/providers/openai/image.ts (#4706)
- test: add unit test for src/providers/openai/util.ts (#4705)
- test: add unit test for src/providers/openai/completion.ts (#4703)

### Added

- feat(redteam): add financial plugins (#4416)
- feat(redteam): add bias plugins (#4382)
- feat(providers): add Helicone AI Gateway provider (#4662)

### Changed

- chore: enable WAL mode for SQLite (#4104)
- chore(providers): add thread ID function call for OpenAI and Azure assistants (#2263)
- chore(app): improve target test error handling (#4652)
- chore(cli): add missing CLI options to scan-model command for feature parity (#4670)
- chore(providers): convert Cloudflare AI to use OpenAI-compatible endpoints (#4683)
- chore(providers): log flagged output for Azure chat models (#4636)
- chore(redteam): add centralized REDTEAM_DEFAULTS and maxConcurrency support (#4656)
- chore(webui): add checkbox to clear all variables (#666)
- chore(webui): add defaultTest variables to red team setup UI (#4671)
- chore(webui): remove unused components (#4695)
- chore(webui): set page titles on every page (#4668)
- chore(telemetry): add pass/fail/errors to eval_run event (#4639)
- chore(telemetry): improve page view deduplication (#4651)
- test: add unit test for src/server/routes/providers.ts (#4658)
- test: verify that plugins are synced between code and documentation (#4681)

### Fixed

- fix(app): use client-generated session IDs when testing targets (#4653)
- fix(matchers): track token usage for successful API calls (#4677)
- fix(providers): handle content filter errors in Azure Assistant API (#4674)
- fix(providers): fix SageMaker Llama inference configuration serialization (#4637)
- fix(redteam): respect maxConcurrency from Web UI (#4605)
- fix(simulated-user): pass context variables to custom providers (#4654)
- fix(telemetry): add telemetry for red teams (#4641)
- fix(webui): handle undefined outputs in DownloadMenu (#4693)
- fix(webui): prevent pass/fail badge from disappearing when toggling highlight (#4700)
- fix(webui): support derived metrics in eval configuration uploaded via Web UI (#4647)
- fix(webui): use backendCounts first before counting metrics on page (#4659)
- fix(sharing): fix file outputs when sharing (#4698)

### Dependencies

- chore(deps): bump @anthropic-ai/sdk from 0.54.0 to 0.55.0 (#4628)
- chore(deps): bump openai from 5.7.0 to 5.8.1 (#4664)
- chore(deps): bump version to 0.116.0 (#4707)
- chore(deps): update minor and patch dependencies (#4686)

### Documentation

- docs(site): add async Python note (#4680)
- docs(site): add Garak comparison (#4660)
- docs(site): update Garak post (#4672)
- docs(site): add ModelAudit HuggingFace scanner (#4645)
- docs(redteam): add missing docs to sidebar (#4690)
- docs(redteam): remove duplicate ToxicChat plugin (#4689)
- docs(redteam): update Target Purpose documentation (#4523)
- docs(site): add FAQ section for offline environment usage (#4650)
- docs(site): add HuggingFace datasets integration documentation (#4691)
- docs(site): add truncation marker to Garak blog post (#4666)
- docs(site): clarify self-hosting replica limitations (#4669)
- docs(site): remove copy for LLM button (#4665)
- docs(site): remove unnecessary configuration review text from getting started guide (#4597)
- docs(site): reorganize configuration documentation structure (#4692)
- docs(site): use relative URLs for internal links and fix broken references (#4688)
- docs(site): correct typos in red team agent blog post (#4634)

## [0.115.4] - 2025-06-25

### Tests

- test: add unit test for src/providers/browser.ts (#4687)
- test: add unit test for src/migrate.ts (#4685)
- test: add unit test for src/commands/debug.ts (#4684)
- test: add unit test for src/esm.ts (#4682)
- test: add unit test for src/constants.ts (#4657)
- test: add comprehensive test coverage for SageMaker provider (#4646)
- test: add unit test for src/providers/shared.ts (#4643)
- test: add unit test for src/redteam/constants/plugins.ts (#4642)
- test: add unit test for src/assertions/counterfactual.ts (#4629)

### Changed

- feat: opentelemetry tracing support (#4600)
- chore: bump version 0.115.4 (#4635)
- chore: remove invariant (#4633)
- chore: update Tusk test runner workflow (#4627)\*
- docs: prevent copy button from overlapping screenshot overlay (#4632)

## [0.115.3] - 2025-06-24

### Tests

- test: add unit test for src/models/eval.ts (#4624)

### Changed

- fix: empty vars array on eval results [#4621](https://github.com/promptfoo/promptfoo/pull/4621) by @sklein12
- fix: save sessionId for multi-turn strategies [#4625](https://github.com/promptfoo/promptfoo/pull/4625) by @sklein12
- chore: PROMPTFOO_DISABLE_TEMPLATE_ENV_VARS controls process.env access, not `env:` access [#4620](https://github.com/promptfoo/promptfoo/pull/4620) by @mldangelo
- chore: bump version to 0.115.3 [#4626](https://github.com/promptfoo/promptfoo/pull/4626) by @sklein12

### Fixed

- fix(webui): handle null scores in ResultsCharts component [#4610](https://github.com/promptfoo/promptfoo/pull/4610) by @mldangelo
- fix(redteam): skip goal extraction when remote generation is disabled [#4623](https://github.com/promptfoo/promptfoo/pull/4623) by @mldangelo
- fix(test): hyperbolic provider tests failing due to env variable pollution [#4619](https://github.com/promptfoo/promptfoo/pull/4619) by @mldangelo
- fix(cli): remove context schema validation from extension hooks [#4622](https://github.com/promptfoo/promptfoo/pull/4622) by @will-holley

## [0.115.2] - 2025-06-24

### Added

- feat(cli): add assertion generation (#4559)
- feat(providers): add support for hyperbolic image and audio providers (#4260)

### Changed

- chore(redteam): add cross-session leak strategy exclusions (#4516)
- chore(cli): display key metrics (success, failures, pass rate) at the bottom of output (#4580)
- chore: remove unused import (#4530)
- chore(webui): show provider breakdown only for multiple providers (#4599)
- chore(redteam): update Target Purpose Discovery (#4480)
- chore(ci): update CodeRabbit config to be less aggressive (#4586)
- chore(providers): update Gemini models to include latest 2.5 Pro Preview and Flash models (#4499)
- chore(providers): update tau-simulated-user docs and example (#4468)
- chore(webui): use CSS to create PDF-optimized report and browser to save as PDF (#4535)
- chore(app): remove discovered purpose from report view (#4541)
- chore(cli): add cache busting for select provider API calls (#4508)
- chore(cli): improve concurrency log statements (#4606)
- chore(eval): add first-class support for `beforeAll` and `beforeEach` extension hooks mutation of context (#4197)
- chore(providers): document support for loading system instructions from files (#4582)
- chore(providers): enhance OpenAI provider with legacy models and new parameters (#4502)
- chore(redteam): add continueAfterSuccess option to multi-turn strategies (#4570)
- chore(webui): improve purpose form (#4603)
- chore(redteam): add JSON file support to intent plugin with enhanced UI (#4574)
- chore(redteam): add unblock multiturn (#4498)
- chore(ci): clean up CodeRabbit configuration and minimize automated comments (#4573)
- build: update Tusk vitest reporter (#4602)
- chore: bump version to 0.115.2 (#4617)
- docs: add audit logging documentation for enterprise features (#4482)
- docs: add feedback page and update CLI link (#4591)
- docs: add ISO badge (#4534)
- docs: improve contact form (#4531)
- docs: update ModelAudit documentation (#4585)
- docs: clarify no OpenAI key required for Claude redteam (#4524)
- docs: add red team Gemini documentation (#4542)
- docs: add trust center documentation (#4539)
- docs: update contact form (#4529)
- test: add unit test for src/commands/delete.ts (#4572)
- test: add unit test for src/commands/modelScan.ts (#4526)
- test: add unit test for src/commands/show.ts (#4571)
- test: add unit test for src/providers/azure/completion.ts (#4510)
- test: add unit test for src/providers/ollama.ts (#4509)
- test: add unit test for src/providers/ollama.ts (#4512)
- test: add unit test for src/providers/openai/completion.ts (#4511)
- test: add unit test for src/python/pythonUtils.ts (#4486)
- test: improve mock setup and teardown for --randomize (#4569)

### Fixed

- fix(openrouter): unpack passthrough at the root level (#4592)
- fix(webui): escape HTML special characters in output reports (#4555)
- fix(webui): sort EvalsDataGrid by creation date (#4594)
- fix(cli): include cached results in grand total (#4581)
- fix(webui): improve base64 matching (#4609)
- fix(modelaudit): use modelaudit binary (#4525)
- fix(webui): make Citations font consistent with other headers (#4598)
- fix(redteam): respect maxTurns from dev doc in crescendo (#4527)
- fix(webui): prevent Welcome component from rendering while loading eval data (#4604)
- fix(cli): prevent RangeError in progress bar variable display (#4475)
- fix(server): resolve Express.js NotFoundError when serving app (#4601)

### Dependencies

- chore(deps): bump @aws-sdk/client-bedrock-runtime from 3.830.0 to 3.835.0 (#4614)
- chore(deps): bump openai from 5.5.0 to 5.5.1 (#4537)
- chore(deps): bump openai from 5.5.1 to 5.6.0 (#4596)
- chore(deps): bump openai from 5.6.0 to 5.7.0 (#4615)
- chore(deps): bump urllib3 from 1.26.19 to 2.5.0 in /examples/docker-code-generation-sandbox (#4556)
- chore(deps): bump urllib3 from 2.3.0 to 2.5.0 in /examples/redteam-langchain (#4557)

### Documentation

- docs(blog): add authors to blog posts and update authors.yml (#4564)
- docs(blog): add descriptions and keywords to blog posts (#4565)
- docs(examples): add pydantic-ai example with structured output evaluation (#4575)
- docs(examples): consolidate Google Vertex Tools examples (#4587)
- docs(examples): consolidate Python assertion examples into unified folder (#4588)
- docs(examples): consolidate translation examples (#4590)
- docs(site): document new features in ModelAudit (#4593)
- docs(site): document new features in modelaudit (#4593)
- docs(site): fix author reference on 2025-summer-new-redteam-agent blog post (#4563)
- docs(site): Update ModelAudit scanners documentation with comprehensive scanner coverage (#4562)

## [0.115.1] - 2025-06-17

### Tests

- test: add unit test for src/redteam/sharedFrontend.ts (#4608)
- test: add unit test for src/redteam/types.ts (#4607)
- test: add unit test for src/redteam/providers/simulatedUser.ts (#4584)
- test: add unit test for src/redteam/strategies/index.ts (#4583)
- test: add unit test for src/providers/hyperbolic/chat.ts (#4578)
- test: add unit test for src/providers/hyperbolic/image.ts (#4577)
- test: add unit test for src/providers/hyperbolic/audio.ts (#4576)
- test: add unit test for src/redteam/strategies/counterfactual.ts (#4548)
- test: add unit test for src/redteam/strategies/index.ts (#4547)
- test: add unit test for src/redteam/constants/strategies.ts (#4545)
- test: add unit test for src/telemetry.ts (#4543)

### Changed

- fix: Windows Python path validation race condition (#4485)
- fix: View results as evaluation runs (#4459)
- chore: refactor modifiers and apply to all plugins (#4454)
- chore(cli): update plugin severity overrides API endpoint (#4460)
- chore(webui): fix text length reset value to use reasonable default (#4469)
- chore(webui): remove unused hook files (#4470)
- chore: remove unused token usage utilities (#4471)
- chore: convert console.logs to logger (#4479)
- chore: improve tusk workflow (#4461)
- chore: bump version to 0.115.1 (#4520)
- docs: add log file location section to troubleshooting guide (#4473)
- docs: capitalize Promptfoo (#4515)
- docs: update red-teaming agent blog post title (#4497)
- docs: improve installation and getting-started pages with tabbed interface and SEO metadata (#4395)
- docs: improve Python provider documentation (#4484)
- docs: add ModelAudit binary formats documentation (#4500)
- docs: update ModelAudit documentation (#4514)
- docs: add ModelAudit weighted distribution scanner documentation (#4501)
- docs: add ModelAudit ZIP feature documentation (#4491)
- docs: separate pages for prompts, test cases, and outputs (#4505)
- docs: update model reference in guide.md (#4513)
- docs: fix typo in blog post (#4496)
- docs: update title on blog post (#4495)
- test: add unit test for src/util/cloud.ts (#4462)
- test: add unit test for src/util/convertEvalResultsToTable.ts (#4457)

### Dependencies

- chore(deps): bump @aws-sdk/client-bedrock-runtime from 3.828.0 to 3.830.0 (#4519)
- chore(deps): bump @azure/identity from 4.10.0 to 4.10.1 (#4477)
- chore(deps): bump openai from 5.3.0 to 5.5.0 (#4518)
- chore(deps): update zod to 3.25.63 and zod-validation-error to 3.5.0 (#4463)

### Documentation

- docs(blog): add new redteam agent documentation (#4494)
- docs(examples): fix custom-grader-csv README inconsistencies (#4474)
- docs(site): add llms.txt mentions and documentation standards (#4481)
- docs(site): add robots.txt (#4488)

## [0.115.0] - 2025-06-12

### Added

- feat(providers): Google live audio output ([#4280](https://github.com/promptfoo/promptfoo/pull/4280)) by **@adelmuursepp**
- feat(webui): static model-scanning UI ([#4368](https://github.com/promptfoo/promptfoo/pull/4368)) by **@typpo**
- feat(tests): configuration support for test generators ([#4301](https://github.com/promptfoo/promptfoo/pull/4301)) by **@mldangelo**
- feat(cli): per-provider token-usage statistics ([#4044](https://github.com/promptfoo/promptfoo/pull/4044)) by **@mldangelo**
- feat(providers): optional token-estimation for HTTP provider ([#4439](https://github.com/promptfoo/promptfoo/pull/4439)) by **@mldangelo**
- feat(redteam): enable HTTP-token estimation by default in red-team mode ([#4449](https://github.com/promptfoo/promptfoo/pull/4449)) by **@mldangelo**
- feat(redteam): cloud-based plugin-severity overrides ([#4348](https://github.com/promptfoo/promptfoo/pull/4348)) by **@will-holley**
- feat(providers): custom-header support for Azure API ([#4409](https://github.com/promptfoo/promptfoo/pull/4409)) by **@yurchik11**
- feat(core): maximum evaluation-time limit via `PROMPTFOO_MAX_EVAL_TIME_MS` ([#4322](https://github.com/promptfoo/promptfoo/pull/4322)) by **@mldangelo**
- feat(redteam): Aegis red-team dataset ([#4119](https://github.com/promptfoo/promptfoo/pull/4119)) by **@mldangelo**
- feat(providers): Mistral Magistral reasoning models ([#4435](https://github.com/promptfoo/promptfoo/pull/4435)) by **@mldangelo**
- feat(core): WebSocket header support ([#4456](https://github.com/promptfoo/promptfoo/pull/4456)) by **@typpo**

### Changed

- refactor(redteam): consolidate constants ([#4372](https://github.com/promptfoo/promptfoo/pull/4372)) by **@mldangelo**
- chore(ci): set CodeRabbit review settings ([#4413](https://github.com/promptfoo/promptfoo/pull/4413)) by **@sklein12**
- chore(core): coding-rules for error messages ([#4401](https://github.com/promptfoo/promptfoo/pull/4401)) by **@sklein12**
- chore(core): improve `RangeError` diagnostics ([#4431](https://github.com/promptfoo/promptfoo/pull/4431)) by **@mldangelo**
- chore(core): prefer remote-purpose generation ([#4444](https://github.com/promptfoo/promptfoo/pull/4444)) by **@typpo**
- chore(core): remove unused types & deprecated functions ([#4450](https://github.com/promptfoo/promptfoo/pull/4450)) by **@mldangelo**
- chore(cursor): local-dev guidance for coding agents ([#4403](https://github.com/promptfoo/promptfoo/pull/4403)) by **@mldangelo**
- chore(docs): add README for missing examples ([#4404](https://github.com/promptfoo/promptfoo/pull/4404)) by **@mldangelo**
- chore(providers): initial o3-pro support ([#4397](https://github.com/promptfoo/promptfoo/pull/4397)) by **@mldangelo**
- chore(providers): o3-pro improvements ([#4396](https://github.com/promptfoo/promptfoo/pull/4396)) by **@mldangelo**
- chore(redteam): delimit user-inputs in purpose discovery ([#4405](https://github.com/promptfoo/promptfoo/pull/4405)) by **@typpo**
- chore(redteam): turn off discovery by default ([#4393](https://github.com/promptfoo/promptfoo/pull/4393)) by **@sklein12**
- chore(release): bump version → 0.115.0 ([#4451](https://github.com/promptfoo/promptfoo/pull/4451)) by **@mldangelo**
- chore(ui): improve `EvalOutputPromptDialog` styling ([#4364](https://github.com/promptfoo/promptfoo/pull/4364)) by **@typpo**
- chore(webui): remove extra OpenAI targets ([#4447](https://github.com/promptfoo/promptfoo/pull/4447)) by **@mldangelo**
- chore(webui): add token-estimation UI ([#4448](https://github.com/promptfoo/promptfoo/pull/4448)) by **@mldangelo**
- chore(docs): fix link to careers page (#4506)
- chore: bump @anthropic-ai/sdk from 0.53.0 to 0.54.0 (#4441)

### Fixed

- fix(eval): gracefully handle `RangeError` & truncate oversized output ([#4424](https://github.com/promptfoo/promptfoo/pull/4424)) by **@Sly1029**
- fix(providers): add timeout to `ProxyAgent` ([#4369](https://github.com/promptfoo/promptfoo/pull/4369)) by **@AegisAurora**
- fix(config): persist Goat configuration ([#4370](https://github.com/promptfoo/promptfoo/pull/4370)) by **@sklein12**
- fix(parser): lenient JSON parsing for MathPrompt ([#4361](https://github.com/promptfoo/promptfoo/pull/4361)) by **@typpo**
- fix(redteam): standardize plugin parameter to `prompt` ([#4425](https://github.com/promptfoo/promptfoo/pull/4425)) by **@mldangelo**
- fix(assertions): support `snake_case` fields in Python assertions ([#4398](https://github.com/promptfoo/promptfoo/pull/4398)) by **@mldangelo**
- fix(redteam): handle purpose without prompts ([#4445](https://github.com/promptfoo/promptfoo/pull/4445)) by **@typpo**
- fix(webui): stream test-cases to viewer ([#4440](https://github.com/promptfoo/promptfoo/pull/4440)) by **@mldangelo**
- fix(redteam): connect `MisinformationDisinformationGrader` ([#4452](https://github.com/promptfoo/promptfoo/pull/4452)) by **@mldangelo**

### Dependencies

- chore(deps): bump `@aws-sdk/client-bedrock-runtime` → 3.826.0 ([#4366](https://github.com/promptfoo/promptfoo/pull/4366)) by **@dependabot**
- chore(deps): bump `@aws-sdk/client-bedrock-runtime` → 3.828.0 ([#4442](https://github.com/promptfoo/promptfoo/pull/4442)) by **@dependabot**
- chore(deps): bump `brace-expansion` → 1.1.12 ([#4423](https://github.com/promptfoo/promptfoo/pull/4423)) by **@dependabot**
- chore(deps): bump `openai` → 5.3.0 ([#4407](https://github.com/promptfoo/promptfoo/pull/4407)) by **@dependabot**
- chore(deps): bump pip group dependencies ([#4379](https://github.com/promptfoo/promptfoo/pull/4379)) by **@dependabot**
- chore(deps): minor + patch bumps across workspaces ([#4377](https://github.com/promptfoo/promptfoo/pull/4377)) by **@mldangelo**
- chore(deps): upgrade Express → 5.1.0 ([#4378](https://github.com/promptfoo/promptfoo/pull/4378)) by **@mldangelo**

### Documentation

- docs(blog): GPT red-team post ([#4363](https://github.com/promptfoo/promptfoo/pull/4363)) by **@typpo**
- docs(blog): Claude red-team post ([#4365](https://github.com/promptfoo/promptfoo/pull/4365)) by **@typpo**
- docs(guides): clarify completion-variable for factuality ([#4385](https://github.com/promptfoo/promptfoo/pull/4385)) by **@mldangelo**
- docs(blog): fix broken image link in GPT post ([#4391](https://github.com/promptfoo/promptfoo/pull/4391)) by **@mldangelo**
- docs(blog): update Claude-4 post date ([#4392](https://github.com/promptfoo/promptfoo/pull/4392)) by **@mldangelo**
- docs(site): move discovery docs under _Tools_ ([#4408](https://github.com/promptfoo/promptfoo/pull/4408)) by **@typpo**
- docs(guides): GPT-4.1 vs GPT-4o MMLU comparison ([#4399](https://github.com/promptfoo/promptfoo/pull/4399)) by **@mldangelo**
- docs(blog): 100 k-users milestone post ([#4402](https://github.com/promptfoo/promptfoo/pull/4402)) by **@mldangelo**
- docs(redteam): configuration precedence section ([#4412](https://github.com/promptfoo/promptfoo/pull/4412)) by **@typpo**
- docs(policies): PromptBlock format for custom policies ([#4327](https://github.com/promptfoo/promptfoo/pull/4327)) by **@mldangelo**
- docs(site): improve copy-button positioning ([#4414](https://github.com/promptfoo/promptfoo/pull/4414)) by **@mldangelo**
- docs(workflow): GH-CLI rule improvements ([#4415](https://github.com/promptfoo/promptfoo/pull/4415)) by **@mldangelo**
- docs(blog): overflow in MCP blog post ([#4367](https://github.com/promptfoo/promptfoo/pull/4367)) by **@AISimplyExplained**
- docs(redteam): remove duplicate memory-poisoning entry ([#4388](https://github.com/promptfoo/promptfoo/pull/4388)) by **@mldangelo**

### Tests

- test(redteam): unique risk-category IDs ([#4390](https://github.com/promptfoo/promptfoo/pull/4390)) by **@mldangelo**
- test(pricing): add missing o3 pricing information ([#4400](https://github.com/promptfoo/promptfoo/pull/4400)) by **@mldangelo**
- test(providers): Azure embedding ([#4411](https://github.com/promptfoo/promptfoo/pull/4411)) & completion ([#4410](https://github.com/promptfoo/promptfoo/pull/4410)) by **@gru-agent**
- test(redteam): graders unit tests ([#4433](https://github.com/promptfoo/promptfoo/pull/4433), [#4455](https://github.com/promptfoo/promptfoo/pull/4455)) by **@gru-agent**
- test(redteam): Aegis plugin unit tests ([#4434](https://github.com/promptfoo/promptfoo/pull/4434)) by **@gru-agent**
- test(redteam): memory-poisoning plugin tests ([#4453](https://github.com/promptfoo/promptfoo/pull/4453)) by **@gru-agent**
- test: add unit test for src/util/tokenUsage.ts (#4472)
- test: add unit test for src/redteam/extraction/purpose.ts (#4446)
- test: add unit test for src/providers/defaults.ts (#4438)
- test: add unit test for src/providers/mistral.ts (#4437)
- test: add unit test for src/database/index.ts (#4436)
- test: add unit test for src/redteam/plugins/medical/medicalIncorrectKnowledge.ts (#4430)
- test: add unit test for src/redteam/plugins/medical/medicalSycophancy.ts (#4429)
- test: add unit test for src/redteam/plugins/medical/medicalAnchoringBias.ts (#4428)
- test: add unit test for src/redteam/plugins/medical/medicalPrioritizationError.ts (#4427)
- test: add unit test for src/redteam/plugins/medical/medicalHallucination.ts (#4426)
- test: add unit test for src/redteam/plugins/financial/financialComplianceViolation.ts (#4422)
- test: add unit test for src/redteam/plugins/financial/financialDataLeakage.ts (#4421)
- test: add unit test for src/redteam/plugins/financial/financialCalculationError.ts (#4420)
- test: add unit test for src/redteam/plugins/financial/financialSycophancy.ts (#4419)
- test: add unit test for src/redteam/plugins/financial/financialHallucination.ts (#4418)
- test: add unit test for src/redteam/graders.ts (#4417)

## [0.114.7] - 2025-06-06

### Tests

- test: add unit test for src/assertions/python.ts (#4406)
- test: add unit test for src/redteam/plugins/agentic/memoryPoisoning.ts (#4389)
- test: add unit test for src/redteam/plugins/harmful/graders.ts (#4384)
- test: add unit test for src/redteam/graders.ts (#4383)
- test: add unit test for src/server/server.ts (#4380)
- test: add unit test for src/redteam/constants/metadata.ts (#4376)
- test: add unit test for src/redteam/constants/plugins.ts (#4375)
- test: add unit test for src/redteam/constants/frameworks.ts (#4374)
- test: add unit test for src/redteam/constants/strategies.ts (#4373)
- test: add unit test for src/redteam/providers/goat.ts (#4371)

### Changed

- Revert "chore(redteam): add target option to generate command (#4215)" (#4359)
- chore: bump version 0.114.7 (#4360)

## [0.114.6] - 2025-06-06

### Added

- feat(redteam): add medical plugins for testing medical anchoring bias (#4196)

### Changed

- chore(redteam): add target option to generate command (#4215)
- chore(redteam): update OpenAI model options in redteam setup (#4344)
- chore(webui): update OpenAI model options with GPT-4.1 series and o4-mini models in eval-creator (#4350)
- docs: update getting-started example (#4346)
- test: clean up teardown and setup to remove side effects from tests (#4351)

### Fixed

- fix(redteam): include plugin and strategy IDs in report CSV output (#4347)
- fix(webui): reset defaultTest configuration on setup page (#4345)

### Dependencies

- chore(deps): bump @aws-sdk/client-bedrock-runtime from 3.823.0 to 3.825.0 (#4355)
- chore(deps): bump openai from 5.1.0 to 5.1.1 (#4354)
- chore(deps): bump version to 0.114.6 (#4357)

## [0.114.5] - 2025-06-05

### Changed

- chore(redteam): update custom policy template and generatedPrompts parser (#4324)
- chore(redteam): add severity levels to redteam plugin objects (#4310)
- chore(redteam): store original text for encoding strategies (#4248)
- chore(redteam): add emoji encoding strategy (#4263)
- chore(cli): terminal cleanup on Ctrl+C (#4313)
- chore(providers): improve logging when inheriting from OpenAiChatCompletionProvider (#4320)
- chore(tusk): fix tusk test runner workflow configuration (#4328)
- chore(tusk): add Tusk test runner workflow for even more unit tests (#4326)
- test: add unit test for src/redteam/providers/agentic/memoryPoisoning.ts (#4319)
- test: improve test setup and teardown for better isolation (#4331)

### Fixed

- fix(redteam): exclude memory poisoning plugin from strategies (#4317)
- fix(redteam): agent discovered info dark mode (#4312)
- fix(eval): handle undefined maxConcurrency with proper fallbacks (#4314)

### Dependencies

- chore(deps): bump @anthropic-ai/sdk from 0.52.0 to 0.53.0 (#4333)
- chore(deps): bump version 0.114.5 (#4332)

### Documentation

- docs(site): add Tabs Fakier as Founding Developer Advocate to team page (#4315)

### Tests

- test(webui): add telemetry hook tests (#4329)
- test: add unit test for src/redteam/plugins/eu-ai-act/deepfakeDisclosure.ts (#4342)
- test: add unit test for src/redteam/plugins/eu-ai-act/biometricEmotion.ts (#4341)
- test: add unit test for src/redteam/plugins/eu-ai-act/datasetShift.ts (#4340)
- test: add unit test for src/redteam/plugins/eu-ai-act/lawenforcementBiometricId.ts (#4339)
- test: add unit test for src/redteam/plugins/eu-ai-act/lawenforcementPredictivePolicing.ts (#4338)
- test: add unit test for src/redteam/plugins/eu-ai-act/biometricInference.ts (#4337)
- test: add unit test for src/redteam/plugins/eu-ai-act/explainability.ts (#4336)
- test: add unit test for src/redteam/plugins/eu-ai-act/identityAiDisclosure.ts (#4335)
- test: add unit test for src/redteam/plugins/policy.ts (#4325)
- test: add unit test for src/envars.ts (#4323)

## [0.114.4] - 2025-06-04

### Changed

- chore(templating): add PROMPTFOO_DISABLE_OBJECT_STRINGIFY environment variable for object template handling (#4297)
- chore(cli): improve token usage presentation (#4294)
- chore(providers): add base URL override for Google provider (#4255)
- chore(providers): add custom headers support for Google Gemini (#4308)
- chore(redteam): add tool-discovery:multi-turn alias to tool-discovery (#4302)
- chore(redteam): remove empty values from discovery result (#4295)
- chore(redteam): improve shell injection attack generation (#4304)
- chore(redteam): update goal extraction logic (#4285)
- chore(webui): add highlight count to eval view (#4249)
- docs: update GPT-4o to GPT-4.1 references (#4296)
- docs: refresh getting started models section (#4290)
- docs: standardize file references to use file:// scheme (#4291)
- docs: add descriptions to example configs (#4283)

### Fixed

- fix(webui): restore dark mode cell highlighting without breaking status pill visibility (#4300)
- fix(redteam): set plugin severity (#4303)
- fix(redteam): remove empty values from discovery result (#4295)
- fix: improve logging when inheriting from OpenAiChatCompletionProvider (#4110)

### Dependencies

- chore(deps): bump @aws-sdk/client-bedrock-runtime from 3.821.0 to 3.823.0 (#4306)
- chore(deps): bump openai from 5.0.1 to 5.0.2 (#4292)
- chore(deps): bump openai from 5.0.2 to 5.1.0 (#4307)
- chore(deps): bump tar-fs from 2.1.2 to 2.1.3 in npm_and_yarn group (#4293)
- chore(deps): bump version to 0.114.4 (#4309)

### Documentation

- docs(examples): update model references from gpt-4o-mini to gpt-4.1-mini (#4289)

### Tests

- test(redteam): add unit test for discover command (#4298)
- test: add unit test for src/redteam/strategies/mathPrompt.ts (#4316)
- test: add unit test for src/validators/redteam.ts (#4311)
- test: add unit test for src/redteam/plugins/shellInjection.ts (#4305)

## [0.114.3] - 2025-06-02

### Tests

- test: add unit test for src/envars.ts (#4299)

### Added

- **feat(redteam):** Update application definition flow to collect better info

### Changed

- **feat:** Display audio file variables in result table
  [#3864](https://github.com/promptfoo/promptfoo/pull/3864) by @faizanminhas
  [#4244](https://github.com/promptfoo/promptfoo/pull/4244) by @faizanminhas
- **fix:** Resolve model-graded assertion providers from providerMap
  [#4273](https://github.com/promptfoo/promptfoo/pull/4273) by @mldangelo
- **fix:** File content not being loaded when referenced with `file://` prefix in vars
  [#3793](https://github.com/promptfoo/promptfoo/pull/3793) by @adityabharadwaj198
- **fix:** Use array as type for vars
  [#4281](https://github.com/promptfoo/promptfoo/pull/4281) by @sklein12
- **test:** Add unit test for `src/globalConfig/accounts.ts`
  [#4259](https://github.com/promptfoo/promptfoo/pull/4259) by @gru-agent
- **test:** Add unit test for `src/util/config/manage.ts`
  [#4258](https://github.com/promptfoo/promptfoo/pull/4258) by @gru-agent
- **test:** Add vitest coverage for frontend pages
  [#4274](https://github.com/promptfoo/promptfoo/pull/4274) by @mldangelo
- **test:** Add unit test for `renderVarsInObject` formatting
  [#4254](https://github.com/promptfoo/promptfoo/pull/4254) by @mldangelo
- **test:** Add unit test for `src/redteam/plugins/base.ts`
  [#4233](https://github.com/promptfoo/promptfoo/pull/4233) by @gru-agent
- **test:** Add unit test for `src/redteam/providers/crescendo/index.ts`
  [#4211](https://github.com/promptfoo/promptfoo/pull/4211)
  [#4214](https://github.com/promptfoo/promptfoo/pull/4214) by @gru-agent
- **test:** Add unit test for `src/redteam/providers/crescendo/prompts.ts`
  [#4213](https://github.com/promptfoo/promptfoo/pull/4213) by @gru-agent
- **docs:** Add job board
  [#4264](https://github.com/promptfoo/promptfoo/pull/4264) by @typpo
- **docs:** Add custom policy to sidebar
  [#4272](https://github.com/promptfoo/promptfoo/pull/4272) by @typpo
- **docs:** Add native build guidance to troubleshooting section
  [#4253](https://github.com/promptfoo/promptfoo/pull/4253) by @mldangelo
- **docs:** Add anchor links to press page section headings
  [#4265](https://github.com/promptfoo/promptfoo/pull/4265) by @mldangelo
- **docs:** Add JSON schema to example
  [#4276](https://github.com/promptfoo/promptfoo/pull/4276) by @ladyofcode
- **docs:** Add schema header to example configs
  [#4277](https://github.com/promptfoo/promptfoo/pull/4277) by @mldangelo
- **docs:** Unify formatting across site
  [#4270](https://github.com/promptfoo/promptfoo/pull/4270) by @mldangelo
- **chore:** Fix open handles in readline tests preventing graceful Jest exit
  [#4242](https://github.com/promptfoo/promptfoo/pull/4242) by @mldangelo
- **chore:** Add external file loading support for `response_format` in OpenAI API
  [#4240](https://github.com/promptfoo/promptfoo/pull/4240) by @mldangelo
- **chore:** Always have unique redteam file when running live
  [#4237](https://github.com/promptfoo/promptfoo/pull/4237) by @sklein12
- **chore:** Add metadata to generated `redteam.yaml`
  [#4257](https://github.com/promptfoo/promptfoo/pull/4257) by @typpo
- **chore:** Bump `openai` from 4.103.0 to 5.0.1
  [#4250](https://github.com/promptfoo/promptfoo/pull/4250) by @dependabot
- **chore:** Redteam → red team
  [#4268](https://github.com/promptfoo/promptfoo/pull/4268) by @typpo
- **chore:** Improve dark mode highlight styling for eval cell views
  [#4269](https://github.com/promptfoo/promptfoo/pull/4269) by @mldangelo
- **chore:** Update dependencies to latest minor/patch versions
  [#4271](https://github.com/promptfoo/promptfoo/pull/4271) by @mldangelo
- **chore:** Clarify wording
  [#4278](https://github.com/promptfoo/promptfoo/pull/4278) by @typpo
- **chore:** Format estimated probes
  [#4279](https://github.com/promptfoo/promptfoo/pull/4279) by @typpo
- **chore:** Update grader for malicious code
  [#4286](https://github.com/promptfoo/promptfoo/pull/4286) by @MrFlounder
- **chore:** Add back example config to red team create flow
  [#4282](https://github.com/promptfoo/promptfoo/pull/4282) by @faizanminhas
- **chore:** Bump version 0.114.3
  [#4287](https://github.com/promptfoo/promptfoo/pull/4287) by @sklein12
- **chore(webui):** Hide diff filter option on /eval when single column
  [#4246](https://github.com/promptfoo/promptfoo/pull/4246) by @mldangelo
- **chore(webui):** Allow toggling highlight on eval outputs
  [#4252](https://github.com/promptfoo/promptfoo/pull/4252) by @mldangelo

## [0.114.2] - 2025-05-29

### Tests

- test: add unit test for src/redteam/strategies/index.ts (#4267)
- test: add unit test for src/redteam/constants.ts (#4266)
- test: add unit test for src/redteam/types.ts (#4245)
- test: add unit test for src/redteam/util.ts (#4234)
- test: add unit test for src/validators/redteam.ts (#4227)
- test: add unit test for src/redteam/plugins/bola.ts (#4226)
- test: add unit test for src/redteam/plugins/bfla.ts (#4225)
- test: add unit test for src/redteam/providers/goat.ts (#4223)
- test: add unit test for src/util/readline.ts (#4220)

### Added

- feat(redteam): Off-Topic Plugin (#4168)
- feat(redteam): Set a goal for attacks (#4217)

### Changed

- fix: fix border radius on purpose example (#4229)
- fix: resolve env variables in renderVarsInObject (issue #4143) (#4231)
- fix: Check if body is good json before sending warning (#4239)
- chore: bump version 0.114.2 (#4241)
- chore(redteam): handle null goal (#4232)

### Documentation

- docs(site): clarify deepseek model aliases and fix configuration examples (#4236)

## [0.114.1] - 2025-05-29

### Added

- feat(redteam): Target Discovery Agent (#4203)
- feat(providers): add OpenAI MCP (Model Context Protocol) support to Responses API (#4180)

### Changed

- fix: Relax private key validation (#4216)
- fix: Undefined values on red team application purpose page (#4202)
- chore: Add purpose to crescendo prompt (#4212)
- chore: Add purpose with goat generation (#4222)
- chore: Always include raw output from http provider, status code and status text (#4206)
- chore: centralize readline utilities to fix Jest open handle issues (#4219)
- chore: move http data to metadata (#4209)
- chore(redteam): tight up some graders (#4210)
- chore(redteam): tight up some graders (#4224)
- chore: bump version 0.114.1 (#4228)

## [0.114.0] - 2025-05-28

### Added

- feat(providers): Add xAI image provider (#4130)
- feat(cli): add validate command (#4134)
- feat(redteam): add camelCase strategy (#4146)

### Changed

- feat: add typed row interfaces for eval queries (#4186)
- feat: add goal/intent extraction (#4178)
- fix: isolate proxy vars in bedrock tests (#4181)
- fix: when there’s too many intents result won’t render error (#4175)
- fix: need to send auth request to api path (#4199)
- fix: Gemini MCP integration - can not parse $schema field (#4200)
- chore(redteam): add harmful plugin preset to redteam setup ui (#4132)
- chore(redteam): add label strategy-less plugins in redteam setup ui (#4131)
- chore(redteam): improve style of redteam purpose field in webui (#4124)
- chore(providers): add xai live search support (#4123)
- chore(providers): add Claude 4 support to anthropic, bedrock, and vertex providers (#4129)
- chore: bump @aws-sdk/client-bedrock-runtime from 3.816.0 to 3.817.0 (#4164)
- chore(providers): update fal provider (#4182)
- chore: remove redundant test comments (#4183)
- chore: add typed interface for MCP tool schemas (#4187)
- chore(redteam): add ToxicChat dataset as redteam plugin (#4121)
- chore(webui): add max concurrency as an option for run in browser (#4147)
- chore(app/evals): Adds Agent Discovered Information to Redteam Report (#4198)
- chore: bump version 0.114.0 (#4201)
- docs: fix DOM nesting warning and sort plugins array (#4174)
- docs: iterative jailbreak diagram (#4191)

### Fixed

- fix(prompts): splitting when PROMPTFOO_PROMPT_SEPARATOR is contained within a string with text files (#4142)
- fix(docs): Fix issue with docs links not scrolling to the top (#4195)

### Documentation

- docs(site): minimal copy page button + sanitize text (#4156)
- docs(site): scroll to top when using (#4162)
- docs(site): document missing redteam plugins (#4169)
- docs(site): restore scroll-to-top behavior on page navigation (#4176)

## [0.113.4] - 2025-05-26

### Tests

- test: add unit test for src/commands/canary.ts (#4193)
- test: add unit test for src/canary/index.ts (#4192)
- test: add unit test for src/assertions/sql.ts (#4185)
- test: re-enable sql assertion edge cases (#4184)
- test: add unit test for src/redteam/plugins/intent.ts (#4179)
- test: add unit test for src/redteam/graders.ts (#4173)
- test: add unit test for src/providers/xai/chat.ts (#4172)
- test: add unit test for src/redteam/plugins/offTopic.ts (#4171)
- test: add unit test for src/providers/xai/image.ts (#4170)
- test: add unit test for src/redteam/graders.ts (#4166)
- test: add unit test for src/providers/xai.ts (#4163)
- test: add unit test for src/redteam/constants.ts (#4161)

### Changed

- feat: Server-side pagination, filtering and search for eval results table (#4054)
- feat: add score to pass/fail in CSV and add json download (#4153)
- fix: Run red team from UI without email (#4158)
- chore: bump version 0.113.4 (#4160)
- refactor: unify React import style (#4177)
- refactor: organize xai providers into dedicated folder (#4167)
- refactor: organize bedrock providers into dedicated folder (#4165)

### Fixed

- fix(webui): defaultTest shown in webui YAML editor (#4152)

### Documentation

- docs(site): reduce sidebar padding (#4154)

## [0.113.3] - 2025-05-24

### Changed

- fix: zod error when state.answer has object (#4136)
- fix: use current working directory for redteam file if loading from cloud (#4145)
- fix: Throw error on un-supported command - redteam run with a cloud target but no config (#4144)
- fix: bias:gender plugin generation (#4126)
- chore: bump openai from 4.100.0 to 4.103.0 (#4140)
- chore: bump @aws-sdk/client-bedrock-runtime from 3.812.0 to 3.816.0 (#4137)
- chore: bump @anthropic-ai/sdk from 0.51.0 to 0.52.0 (#4138)
- chore(telemetry): add isRedteam property to telemetry events (#4149)
- build: increase build job timeout from 3 to 4 minutes (#4150)
- chore: bump version 0.113.3 (#4151)

## [0.113.2] - 2025-05-22

### Changed

- fix: intent grader crescendo (#4113)
- chore: revert telemtry changes (#4122)
- chore: bump version 0.113.2 (#4128)
- chore(cli/redteam/discover): Small improvements (#4117)

### Dependencies

- chore(deps): update peer dependencies to latest versions (#4125)

## [0.113.1] - 2025-05-21

### Tests

- test: add unit test for src/redteam/plugins/intent.ts (#4114)

### Changed

- chore(redteam): Target discovery agent by @sklein12 in [#4084](https://github.com/promptfoo/promptfoo/pull/4084)
- chore(redteam): Add log by @MrFlounder in [#4108](https://github.com/promptfoo/promptfoo/pull/4108)
- chore(redteam): Update purpose example by @MrFlounder in [#4109](https://github.com/promptfoo/promptfoo/pull/4109)
- chore(providers): Support templated URLs in HTTP by @mldangelo in [#4103](https://github.com/promptfoo/promptfoo/pull/4103)
- chore(redteam): Update default REDTEAM_MODEL from 'openai:chat:gpt-4o' to 'openai:chat:gpt-4.1-2025-04-14' by @mldangelo in [#4100](https://github.com/promptfoo/promptfoo/pull/4100)
- chore(telemetry): Add isRunningInCi flag to telemetry events by @mldangelo in [#4115](https://github.com/promptfoo/promptfoo/pull/4115)
- chore: Bump version 0.113.1 by @mldangelo in [#4116](https://github.com/promptfoo/promptfoo/pull/4116)
- docs: Add enterprise disclaimer to self-hosting by @mldangelo in [#4102](https://github.com/promptfoo/promptfoo/pull/4102)

### Fixed

- fix(redteam): Skip plugins when validation fails by @faizanminhas in [#4101](https://github.com/promptfoo/promptfoo/pull/4101)

### Dependencies

- chore(deps): Update Smithy dependencies to latest version by @mldangelo in [#4105](https://github.com/promptfoo/promptfoo/pull/4105)

## [0.113.0] - 2025-05-20

### Tests

- test: add unit test for src/assertions/llmRubric.ts (#4096)
- test: add unit test for src/telemetry.ts (#4094)

## [0.112.9] - 2025-05-20

### Fixed

- fix: target purpose not making it into redteam config (#4097)

### Changed

- chore: Remove deprecated sharing setups (#4082)
- chore: add vision grading example (#4090)

## [0.112.8] - 2025-05-20

### Changed

- feat: multilingual combinations (#4048)
- feat: add copy as markdown button to doc pages (#4039)
- fix: telemetry key (#4093)
- chore: bump @anthropic-ai/sdk from 0.50.4 to 0.51.0 (#4030)
- chore: add headers support for url remote mcp servers (#4018)
- chore(providers): Adds support for openai codex-mini-latest (#4041)
- chore(redteam): improve multilingual strategy performance and reliability (#4055)
- chore(providers): update default openai models for openai:chat alias (#4066)
- chore: Update prompt suffix help text (#4058)
- chore(docs): update model IDs in documentation to reflect latest naming convention (#4046)
- chore(redteam): introduce strategy collection for other-encodings (#4075)
- chore(webui): display currently selected eval in eval dialogue (#4079)
- chore: Improve memory usage when sharing results (#4050)
- chore(docs): Handle index.md files for copy page (#4081)
- chore: update Google Sheets fetch to use proxy helper (#4087)
- chore: simplify crypto usage in sagemaker provider (#4089)
- chore: bump version 0.112.8 (#4095)
- docs: add curl example for medical agent (#4049)
- docs: update CLI docs (#4063)
- docs: standardize code block titles (#4067)
- test: add unit test for src/redteam/commands/discover.ts (#4034)
- test: add unit test for src/redteam/commands/generate.ts (#4036)
- test: add unit test for src/providers/ai21.ts (#4056)
- test: add unit test for src/commands/eval.ts (#4062)
- test: add unit test for src/evaluatorHelpers.ts (#4037)

### Fixed

- fix(providers): AI21 response validation (#4052)
- fix(redteam): respect cliState.webUI in multilingual progressbar (#4047)
- fix(redteam): fix test count calculation for multiple strategies (#4065)
- fix(redteam): replace other-encodings with individual morse and piglatin strategies (#4064)
- fix(webui): evaluateOptions removal in YAML editor (#4059)
- fix(redteam): fix open handle in video test (#4069)
- fix(hooks): add missing results to afterAll hook context (#4071)

### Dependencies

- chore(deps): update dependencies (#4073)

### Documentation

- docs(examples): add uniform init commands to all example READMEs (#4068)

## [0.112.7] - 2025-05-15

### Tests

- test: add unit test for src/redteam/constants.ts (#4076)
- test: add unit test for src/redteam/strategies/multilingual.ts (#4060)
- test: add unit test for src/redteam/index.ts (#4057)
- test: add unit test for src/providers/openai/util.ts (#4042)
- test: add unit test for src/redteam/providers/offTopic.ts (#4028)
- test: add unit test for src/redteam/plugins/offTopic.ts (#4027)
- test: add unit test for src/redteam/constants.ts (#4026)
- test: add unit test for src/redteam/constants.ts (#4019)

### Added

- feat(redteam): add MCP plugin (#3989)
- feat(redteam): Target Purpose Discovery (#3907)

### Changed

- fix: stringify objects in matcher templates (#3896)
- fix: Azure auth headers get set to null in subclass (#4015)
- fix: move custom policies into the correct accordion (#4017)
- fix: update return type for task extract-goat-failure (#4021)
- chore: adjust framework compliance column width (#4005)
- chore: bump @aws-sdk/client-bedrock-runtime from 3.808.0 to 3.810.0 (#4012)
- chore: bump @azure/identity from 4.9.1 to 4.10.0 (#4013)
- chore: bump version 0.112.7 (#4023)
- chore: exclude response from crescendo if privacy setting is enabled (#4009)
- chore: remove accidentally committed example prompt (#4008)
- chore: update GOAT implementation (#4011)
- chore: update multilingual description (#4016)
- chore(cli): improve color of Red Team test generation table headers (#4004)
- chore(redteam): add link to view all logs at top of report (#4007)
- chore(redteam): add feature flag for purpose discovery agent (#4040)
- chore(cli/redteam/discover): Sets default turn count to 5 (#4035)

### Fixed

- fix(redteam): remove duplicate Datasets section in Plugins component (#4022)
- fix(cli): Discovery bugs (#4032)
- fix: dont bomb redteam if discovery fails (#4029)

### Documentation

- docs(blog): Agent2Agent Protocol (#3981)
- docs(examples): add OpenAI Agents SDK example (#4006)
- docs(usage): update sharing instructions with API key details (#4010)

## [0.112.6] - 2025-05-14

### Added

- feat(redteam): add EU AI Act mappings (#4000)
- feat(redteam): add gender bias plugin (#3886)
- feat(eval): add evaluation duration display (#3996)

### Changed

- fix: autowrap prompts with partial nunjucks tags (#3999)
- chore(providers): improve Perplexity API integration (#3990)
- build: add Node.js 24 support (#3941)
- chore(redteam): set plugin config type (#3982)
- chore(providers): add EU Claude 3.7 Sonnet model to Bedrock (#3998)
- chore(redteam): update iterative tree (#3987)
- chore: bump version to 0.112.6 (#4003)
- refactor: clean up providers for redteam generate (#3954)
- docs: add basic enterprise architecture diagram (#3988)
- test: add unit test for src/redteam/types.ts (#3983)

### Fixed

- fix(python): resolve paths relative to promptfooconfig when not cloud config (#4001)

### Dependencies

- chore(deps): update dependencies (#3985)

### Documentation

- docs(ci): add Azure pipelines (#3986)
- docs(ci): add Bitbucket and Travis CI (#3997)
- docs(examples): add medical agent example (#3993)
- docs(blog): add truncation marker to MCP blog post (#3984)

## [0.112.5] - 2025-05-12

### Tests

- test: add unit test for src/redteam/constants.ts (#3995)
- test: add unit test for src/redteam/plugins/mcp.ts (#3994)

### Added

- chore(cli): revert "feat(cli): adds global `--verbose` option" (#3945)

### Changed

- chore(cli): add global env-file option to all commands recursively (#3969)
- chore(cli): add global verbose option to all commands recursively (#3950)
- chore(cli): better error handling and logging for remote generation (#3965)
- chore(cli): better error handling for remote generation (#3956)
- revert: "chore: better error handling for remote generation" (#3964)
- chore(cli): better response parsing errors (#3955)
- chore(providers): add support for Amazon Nova Premier model (#3951)
- chore(redteam): improvement, include purpose in iterative attacker prompt (#3948)
- chore(redteam): minor changes to category descriptions and ordering (#3960)
- chore(redteam): order attack methods by decreasing ASR (#3959)
- chore(redteam): red teamer two words (#3976)
- chore(logger): replace console.error with logger.error in MCPClient (#3944)
- chore(providers): add google ai studio embedding provider and improve docs (#3686)
- chore: lint with type info (#3932)
- docs: how to create inline assertions for package users (#3974)
- docs: improve Docusaurus documentation instructions (#3977)
- docs: instructions on how to run the documentation (#3973)
- docs: update CLAUDE.md with additional commands and project conventions (#3972)
- docs: update user count from 75,000 to 80,000 (#3940)
- test: add unit test for src/redteam/plugins/pii.ts (#3947)

### Fixed

- fix(config): resolve relative paths in combineConfigs (#3942)
- fix(evaluator): correctly count named scores based on contributing assertions (#3968)
- fix(fetch): no proxy values should take priority in fetch (#3962)
- fix(providers): combine prompt config with provider config for bedrock (#3970)
- fix(providers): ensure correct addition for bedrock token counts (#3762)
- fix(redteam): crescendo formatting (#3952)
- fix(redteam): pii grader false positives (#3946)
- fix(redteam): shell injection false positives (#3957)
- fix(redteam): add strategy pills and output details to passed tests (#3961)

### Dependencies

- chore(deps): bump version 0.112.5 (#3980)
- chore(deps): sync dependencies (#3971)
- chore(deps): update dependencies (#3943)

### Documentation

- docs(google-vertex): fix duplicate readme (#3979)
- docs(openai): update structured output external schema file example (#3967)

## [0.112.4] - 2025-05-08

### Tests

- test: add unit test for src/redteam/constants.ts (#3963)
- test: add unit test for src/commands/view.ts (#3928)
- test: add unit test for src/redteam/commands/setup.ts (#3923)
- test: add unit test for src/constants.ts (#3922)
- test: add unit test for src/redteam/commands/report.ts (#3921)
- test: add unit test for src/redteam/types.ts (#3912)

### Added

- feat(assertions): add PI scorer (#3799)
- feat(redteam): add video strategy (#3820)
- feat(evals): optionally time out eval steps (#3765)

### Changed

- fix: foreign key error in better-sqlite3 and adapt new transaction API (#3937)
- chore(cli): add global `--verbose` option (#3931)
- chore(redteam): implement agentic plugin UI (#3880)
- chore(providers): improve error message in http provider transform (#3910)
- chore(cloud): improve error messages on cloud requests (#3934)
- chore: bump version 0.112.4 (#3939)
- chore(telemetry): implement minor telemetry changes (#3895)
- chore(telemetry): remove assertion-used event (#3894)
- chore(assertions): add throw error option for LLM Rubric if provider doesn't return a result or errors out (#3909)
- chore(cli): allow sharing urls with auth credentials (#3903)
- revert: "chore(cli): allow sharing urls with auth credentials" (#3918)
- refactor: improve self hosting environment variable handling (#3920)
- test: add unit test for src/models/eval.ts (#3904)
- test: add unit test for src/python/pythonUtils.ts (#3915)
- test: add unit test for src/redteam/constants.ts (#3881)
- test: fix huggingface dataset tests to mock environment variables (#3936)

### Fixed

- fix(redteam): filter null values in harmful completion provider output (#3908)
- fix(python): increase timeout for python path validation (#3914)
- fix(cli): read `.env` file prior to calling env var getters (#3892)

### Dependencies

- chore(deps): bump @anthropic-ai/sdk from 0.40.1 to 0.41.0 (#3930)
- chore(deps): bump @aws-sdk/client-bedrock-runtime from 3.799.0 to 3.803.0 (#3898)
- chore(deps): bump @aws-sdk/client-bedrock-runtime from 3.803.0 to 3.804.0 (#3913)
- chore(deps): bump openai from 4.96.2 to 4.97.0 (#3890)

### Documentation

- docs(http-provider): add documentation about returning object for custom parser (#3897)
- docs(http-provider): fix missing return statement in HTTP provider example (#3925)
- docs(blog): fix scroll to top when linking into blog post (#3889)
- docs(assertions): improve PI scorer documentation (#3924)
- docs(redteam): add memory poisoning plugin documentation (#3867)
- docs(usage): add information about HTTP Basic Authentication (#3919)
- docs(site): fix landing page content jumping on step switch (#3891)
- docs(blog): add mcp blog (#3893)

## [0.112.3] - 2025-05-02

### Tests

- test: add unit test for src/util/convertEvalResultsToTable.ts (#3876)
- test: add unit test for src/models/evalResult.ts (#3875)
- test: add unit test for src/types/index.ts (#3874)

### Changed

- Red team: Added memory poisoning plugin ([#3785](https://github.com/promptfoo/promptfoo/pull/3785)) @will-holley
- CLI: Improved progress bar visualization with thread grouping ([#3768](https://github.com/promptfoo/promptfoo/pull/3768)) @AISimplyExplained
- Improved red team strategy documentation ([#3870](https://github.com/promptfoo/promptfoo/pull/3870)) @mldangelo
- Bumped version to 0.112.2 ([#3872](https://github.com/promptfoo/promptfoo/pull/3872)) @sklein12
- Bumped version to 0.112.3 ([#3877](https://github.com/promptfoo/promptfoo/pull/3877)) @sklein12
- Implemented plumbing and prompt enabling customers to use cloud attacker and unified configurations ([#3852](https://github.com/promptfoo/promptfoo/pull/3852)) @MrFlounder
- Optimized Meteor tests for improved performance ([#3869](https://github.com/promptfoo/promptfoo/pull/3869)) @mldangelo
- Optimized Nova Sonic tests for improved performance ([#3868](https://github.com/promptfoo/promptfoo/pull/3868)) @mldangelo
- Retrieve unified config with provider from cloud ([#3865](https://github.com/promptfoo/promptfoo/pull/3865)) @sklein12
- Dataset plugins now clearly marked in setup UI ([#3859](https://github.com/promptfoo/promptfoo/pull/3859)) @mldangelo
- Moved maybeLoadFromExternalFile to file.ts ([#3851](https://github.com/promptfoo/promptfoo/pull/3851)) @benbuzz790

## [0.112.2] - 2025-05-01

### Tests

- test: add unit test for src/redteam/constants.ts (#3860)

### Added

- **feat(providers):** support Google Search grounding [#3800](https://github.com/promptfoo/promptfoo/pull/3800)
- **feat(providers):** mcp support for all models that support function calling [#3832](https://github.com/promptfoo/promptfoo/pull/3832)
- **feat(providers):** Add support for Amazon nova-sonic [#3713](https://github.com/promptfoo/promptfoo/pull/3713)

### Changed

- **fix:** allow escaping of `{{ }}` placeholders in prompts [#3858](https://github.com/promptfoo/promptfoo/pull/3858)
- **fix:** Trim CSV assertion values [#3863](https://github.com/promptfoo/promptfoo/pull/3863)
- **chore(providers):** add llama4 support for bedrock [#3850](https://github.com/promptfoo/promptfoo/pull/3850)
- **chore:** make custom metrics more obviously clickable [#3682](https://github.com/promptfoo/promptfoo/pull/3682)
- **refactor:** colocate fetching evalID [#3715](https://github.com/promptfoo/promptfoo/pull/3715)
- **chore:** Respect Max text length for variable cells in results table [#3862](https://github.com/promptfoo/promptfoo/pull/3862)
- **docs:** updates to grading documentation [#3848](https://github.com/promptfoo/promptfoo/pull/3848)
- **docs:** add false positives [#3857](https://github.com/promptfoo/promptfoo/pull/3857)
- **chore(workflows):** update permissions in GitHub workflows [#3849](https://github.com/promptfoo/promptfoo/pull/3849)
- **chore:** bump `openai` from 4.96.0 to 4.96.2 [#3853](https://github.com/promptfoo/promptfoo/pull/3853)
- **chore:** bump `vite` from 6.2.6 to 6.2.7 [#3856](https://github.com/promptfoo/promptfoo/pull/3856)
- **chore:** bump `@aws-sdk/client-bedrock-runtime` from 3.798.0 to 3.799.0 [#3854](https://github.com/promptfoo/promptfoo/pull/3854)
- **chore:** bump `@aws-sdk/client-bedrock-runtime` from 3.797.0 to 3.798.0 [#3843](https://github.com/promptfoo/promptfoo/pull/3843)
- **chore:** bump `@anthropic-ai/sdk` from 0.40.0 to 0.40.1 [#3842](https://github.com/promptfoo/promptfoo/pull/3842)
- **chore:** bump `formidable` from 3.5.2 to 3.5.4 [#3845](https://github.com/promptfoo/promptfoo/pull/3845)

### Fixed

- **fix(sharing):** sharing to self-hosted [#3839](https://github.com/promptfoo/promptfoo/pull/3839)
- **fix(webui):** align settings icon to top right in strategy cards [#2938](https://github.com/promptfoo/promptfoo/pull/2938)

### Documentation

- **docs(site):** improve pricing page [#3790](https://github.com/promptfoo/promptfoo/pull/3790)

## [0.112.1] - 2025-04-29

### Tests

- test: add unit test for src/share.ts (#3840)

### Changed

- chore: set telemetry key (#3838)
- chore: improve chunking (#3846)
- chore: bump version 0.112.1 (#3847)

## [0.112.0] - 2025-04-29

### Added

- feat(env): allow every env variable to be overridden within the env block in a promptfoo config (#3786)
- feat(redteam): homoglyph strategy (#3811)
- feat(redteam): add more encodings (#3815)
- feat(providers): add cerebras provider (#3814)

### Changed

- feat: persist search in url (#3717)
- feat: METEOR score (#3776)
- feat: enable custom response parser to optionally return provider response (#3824)
- fix: update dependencies to address npm audit issues (#3791)
- fix: accordion positioning in plugins view (#3807)
- fix: results api returns elements ordered by date (#3826)
- chore: write static plugin severity to metadata (#3783)
- chore: respect redteam commandLineOptions from config (#3782)
- chore: update telemetry endpoint (#3751)
- chore: add cloud log in link (#3787)
- chore: bump h11 from 0.14.0 to 0.16.0 in /examples/python-provider in the pip group across 1 directory (#3794)
- chore: bump openai from 4.95.1 to 4.96.0 (#3792)
- chore: bump h11 from 0.14.0 to 0.16.0 in /examples/redteam-langchain in the pip group across 1 directory (#3796)
- chore: add target option to cli redteam run (#3795)
- chore: bump @aws-sdk/client-bedrock-runtime from 3.787.0 to 3.796.0 (#3802)
- refactor: remove if string check (#3801) (Refactor categorized as chore)
- chore: add info banner for community red teams (#3809)
- chore(examples): remove moderation assertions from foundation model redteam (#3804)
- refactor: remove unused datasetGenerationProvider in favor of synthesizeProvider (#3818) (Refactor categorized as chore)
- chore: resolve relative provider paths from cloud configs (#3805)
- chore: bump @aws-sdk/client-bedrock-runtime from 3.796.0 to 3.797.0 (#3829)
- chore: bump @anthropic-ai/sdk from 0.39.0 to 0.40.0 (#3828)
- chore: bump version 0.112.0 (#3844)
- docs: donotanswer example (#3780)
- docs: "red team" two words (#3798)
- docs: add self-hosting caveats (#3808)
- docs: add CLAUDE.md (#3810)
- test: add unit test for src/redteam/plugins/xstest.ts (#3779)
- test: add unit test for src/models/eval.ts (#3827)

### Fixed

- fix(provider): OpenAI Realtime history issue (#3719)
- fix(matchers): score results correctly with trailing newlines. (#3823)
- fix(webui): overlapping text results pill on narrow screens (#3831)
- fix(build): add missing strategy entries for build (#3836)

### Dependencies

- chore(deps): update react-router-dom to v7.5.2 (#3803)
- chore(deps): move 'natural' to peer dependency (#3813)

### Documentation

- docs(plugins): `harmful:bias` => `bias` name correction (#3731)
- docs(vertex): put setup and config at the top (#3830)
- docs(site): add redirect from /docs to /docs/intro (#3837)

## [0.111.1] - 2025-04-22

### Tests

- test: add unit test for src/providers/mcp/client.ts (#3835)
- test: add unit test for src/providers/mcp/transform.ts (#3834)
- test: add unit test for src/redteam/strategies/simpleVideo.ts (#3822)
- test: add unit test for src/redteam/strategies/index.ts (#3821)
- test: add unit test for src/providers/cerebras.ts (#3819)
- test: add unit test for src/redteam/strategies/otherEncodings.ts (#3817)
- test: add unit test for src/redteam/strategies/index.ts (#3816)
- test: add unit test for src/redteam/strategies/homoglyph.ts (#3812)
- test: add unit test for src/util/file.ts (#3806)
- test: add unit test for src/envars.ts (#3788)

### Changed

- chore(release): bump version to 0.111.1 (#3778)
- chore(ui): capitalize "UI" in text (#3773)

### Fixed

- fix(redteam): correct the URL format in XSTest plugin (#3777)

### Dependencies

- chore(deps): bump @azure/identity from 4.9.0 to 4.9.1 (#3775)

### Documentation

- docs(about): add Ben Shipley to team section (#3758)

## [0.111.0] - 2025-04-21

### Tests

- test: add unit test for src/providers/defaults.ts (#3757)

### Added

- feat(grading): update OpenAI grading model to GPT-4.1 (#3741)
- feat(assertions): modify LLM Rubric rubricPrompt rendering to support arbitrary objects (#3746)
- feat(redteam): add donotanswer plugin (#3754)
- feat(redteam): add xstest plugin (#3771)
- feat(webui): add anchor link to specific row and show on top (#1582)

### Changed

- chore!(redteam): default to outputting generated Redteam config in same dir as input config (#3721)
- chore(providers): add support for gemini-2.5-flash (#3747)
- chore: use ajv with formats everywhere (#3716)
- chore(cli): improve readline handling and tests (#3763)
- chore(eval): add warning for redteam config without test cases (#3740)
- chore(providers): increase max output tokens for `google:gemini-2.5-pro-exp-03-25` to 2048 in Gemini example (#3753)
- chore(redteam): add canGenerateRemote property to redteam plugins (#3761)
- chore(webui): improve Eval Quick Selector (cmd+k) (#3742)
- chore: bump version to 0.111.0 (#3772)
- docs: update homepage (#3733)
- test: add unit test for src/redteam/plugins/donotanswer.ts (#3755)

### Dependencies

- chore(deps): bump @azure/identity from 4.8.0 to 4.9.0 (#3737)
- chore(deps): bump openai from 4.94.0 to 4.95.0 (#3736)
- chore(deps): bump openai from 4.95.0 to 4.95.1 (#3766)

### Documentation

- docs(redteam): add donotanswer to sidebar and plugins list (#3767)
- docs(redteam): add isRemote to all harmful plugins (#3769)
- docs(providers): update model IDs to latest versions (#3770)
- docs(about): add Asmi Gulati to team section (#3760)
- docs(about): add Matthew Bou to team section (#3759)

## [0.110.1] - 2025-04-17

### Added

- feat(openai): add support for GPT-4.1 model by [@mldangelo](https://github.com/promptfoo/promptfoo/pull/3698)
- feat(openai): add support for o4-mini reasoning model by [@mldangelo](https://github.com/promptfoo/promptfoo/pull/3727)
- feat(openai): add support for o4-mini reasoning model (#3727)

### Changed

- feat: Change pass rate to ASR and add export in report by [@sklein12](https://github.com/promptfoo/promptfoo/pull/3694)
- fix: Update prompt extraction to work in more scenarios without providing a prompt by [@sklein12](https://github.com/promptfoo/promptfoo/pull/3697)
- fix: google is valid function call allow property_ordering field in tool schema by [@abrayne](https://github.com/promptfoo/promptfoo/pull/3704)
- fix: settings positioning in strategies view by [@typpo](https://github.com/promptfoo/promptfoo/pull/3723)
- fix: stricter test for null or undefined in transform response by [@typpo](https://github.com/promptfoo/promptfoo/pull/3730)
- chore(dependencies): update dependencies to latest versions by [@mldangelo](https://github.com/promptfoo/promptfoo/pull/3693)
- chore: rename owasp plugin presets by [@typpo](https://github.com/promptfoo/promptfoo/pull/3695)
- chore: expand frameworks section by [@typpo](https://github.com/promptfoo/promptfoo/pull/3700)
- chore(self-hosting): update self-hosting instructions by [@mldangelo](https://github.com/promptfoo/promptfoo/pull/3701)
- chore: bump openai from 4.93.0 to 4.94.0 by [@dependabot](https://github.com/promptfoo/promptfoo/pull/3702)
- chore(cli): When sharing, show auth-gate prior to re-share confirmation by [@will-holley](https://github.com/promptfoo/promptfoo/pull/3706)
- chore: email verification analytics by [@sklein12](https://github.com/promptfoo/promptfoo/pull/3708)
- chore(cli): improves robustness of hasEvalBeenShared util by [@will-holley](https://github.com/promptfoo/promptfoo/pull/3709)
- chore: easily remove plugins/strats from review page by [@typpo](https://github.com/promptfoo/promptfoo/pull/3711)
- chore: bump the npm_and_yarn group with 2 updates by [@dependabot](https://github.com/promptfoo/promptfoo/pull/3714)
- chore(cli): Health check API before running Redteam by [@will-holley](https://github.com/promptfoo/promptfoo/pull/3718)
- chore: make strategies configurable where applicable by [@typpo](https://github.com/promptfoo/promptfoo/pull/3722)
- chore: remove moderation assertions from foundation model redteam example by [@mldangelo](https://github.com/promptfoo/promptfoo/pull/3725)
- chore(cli): Improve description of Redteam run command by [@will-holley](https://github.com/promptfoo/promptfoo/pull/3720)
- chore: better parsing by [@MrFlounder](https://github.com/promptfoo/promptfoo/pull/3732)
- docs: add owasp selection image by [@typpo](https://github.com/promptfoo/promptfoo/pull/3696)
- docs: best-of-n documentation fixes by [@typpo](https://github.com/promptfoo/promptfoo/pull/3712)
- perf(webui): Reduce memory usage of eval results by [@will-holley](https://github.com/promptfoo/promptfoo/pull/3678)
- refactor: update export syntax for functions by [@mldangelo](https://github.com/promptfoo/promptfoo/pull/3734)
- test: add unit test for src/providers/google/util.ts by [@gru-agent](https://github.com/promptfoo/promptfoo/pull/3705)
- test: add unit test for src/redteam/commands/poison.ts by [@gru-agent](https://github.com/promptfoo/promptfoo/pull/3728)
- chore: bump version 0.110.1 (#3739)
- refactor: update export syntax for functions (#3734)

### Fixed

- fix(providers): output json rather than string from google live provider by [@abrayne](https://github.com/promptfoo/promptfoo/pull/3703)
- fix(cli): Use correct url for sharing validation by [@will-holley](https://github.com/promptfoo/promptfoo/pull/3710)
- fix(cli/redteam/poison): Write docs to the output dir by [@will-holley](https://github.com/promptfoo/promptfoo/pull/3726)
- fix(evaluator): handle prompt rendering errors gracefully by [@mldangelo](https://github.com/promptfoo/promptfoo/pull/3729)
- fix: stricter test for null or undefined in transform response (#3730)
- fix(evaluator): handle prompt rendering errors gracefully (#3729)

### Documentation

- docs(sharing): add troubleshooting section for upload issues by [@mldangelo](https://github.com/promptfoo/promptfoo/pull/3699)

## [0.110.0] - 2025-04-14

### Tests

- test: add unit test for src/redteam/commands/poison.ts (#3728)
- test: add unit test for src/providers/google/util.ts (#3705)
- test: add unit test for src/app/src/pages/eval/components/TableSettings/hooks/useSettingsState.ts (#3679)

### Added

- feat(assertions): add GLEU metric (#3674)
- feat(providers): add Grok-3 support (#3663)
- feat(providers): add support for AWS Bedrock Knowledge Base (#3576)
- feat(openai): add support for GPT-4.1 model (#3698)
- feat: Change pass rate to ASR and add export (#3694)

### Changed

- fix: correct formatting issues (#3688)
- chore(webui): add X to report drawer (#3680)
- chore(share): improve error message on sharing (#3654)
- chore(redteam): implement reset button for strategies (#3684)
- chore(report): make eval output text expansion clearer (#3681)
- chore(report): make it clearer that plugins on the report can be clicked (#3683)
- chore(webui): change model to target in report view (#3646)
- chore(strategies): update Large preset strategies (#3675)
- chore(docker): update base images to Node.js 22 (#3666)
- chore(redteam): make audio strategy remote-only (#3618)
- chore(redteam): remove stale check for buildDate when fetching a config from cloud (#3658)
- docs: improve styles on nav buttons (#3637)
- docs: update user count to 75,000+ (#3662)
- refactor: change multimodal live to live (#3657)
- refactor(util): consolidate tool loading and rendering (#3642)
- test: add unit test for src/commands/auth.ts (#3652)
- chore: easily remove plugins/strats from review page (#3711)
- perf(webui): Reduce memory usage of eval results (#3678)
- chore: bump version 0.110.0 (#3692)
- chore: better parsing (#3732)
- chore: remove moderation assertions from foundation model redteam example (#3725)
- chore: make strategies configurable where applicable (#3722)
- chore(cli): Improve description of Redteam run command (#3720)
- chore(cli): Health check API before running Redteam (#3718)
- chore: bump the npm_and_yarn group with 2 updates (#3714)
- chore(cli): improves robustness of hasEvalBeenShared util (#3709)
- chore: email verification analytics (#3708)
- chore(cli): When sharing, show auth-gate prior to re-share confirmation (#3706)
- chore: bump openai from 4.93.0 to 4.94.0 (#3702)
- chore: expand frameworks section (#3700)
- chore: rename owasp plugin presets (#3695)
- chore(dependencies): update dependencies to latest versions (#3693)

### Fixed

- fix(auth): remove deprecated login flow (#3650)
- fix(evals): implement sharing idempotence (#3653)
- fix(huggingface): disable var expansion for huggingface datasets to prevent array field expansion (#3687)
- fix(logger): resolve `[Object object]` empty string error (#3638)
- fix(providers): address scenario where type refers to function field rather than schema type (#3647)
- fix(providers): handle transformRequest for Raw HTTP (#3665)
- fix(providers): resolve Google Vertex AI output format (#3660)
- fix(providers): support gemini system_instruction prompt format (#3672)
- fix(share): add backward compatibility for '-y' flag (#3640)
- fix(share): ensure promptfoo share respects sharing config from promptfooconfig.yaml (#3668)
- fix(testCaseReader): make JSON test file parsing preserve test case structure (#3651)
- fix(webui): fix eval comparison mode filter (#3671)
- fix(cli/redteam/poison): Write docs to the output dir (#3726)
- fix: settings positioning in strategies view (#3723)
- fix(cli): Use correct url for sharing validation (#3710)
- fix: google is valid function call allow property_ordering field in tool schema (#3704)
- fix(providers): output json rather than string from google live provider (#3703)
- fix: Update prompt extraction to work in more scenarios without providing a prompt (#3697)

### Dependencies

- chore(deps): bump @aws-sdk/client-bedrock-runtime from 3.784.0 to 3.785.0 (#3644)
- chore(deps): bump @aws-sdk/client-bedrock-runtime from 3.785.0 to 3.787.0 (#3670)
- chore(deps): bump openai from 4.92.1 to 4.93.0 (#3643)
- chore(deps): bump vite from 6.2.5 to 6.2.6 in the npm_and_yarn group (#3677)

### Documentation

- docs(nav): add lm security db to nav (#3690)
- docs(blog): add interactive blog on invisible Unicode threats (#3621)
- docs: best-of-n documentation fixes (#3712)
- docs(self-hosting): update self-hosting instructions (#3701)
- docs(sharing): add troubleshooting section for upload issues (#3699)
- docs: add owasp selection image (#3696)

## [0.109.1] - 2025-04-08

### Added

- feat: Eval sharing idempotence (#3608)

### Changed

- chore(schema): make extensions field nullable (#3611)
- chore(webui): add multi-turn tool discovery to UI (#3622)
- chore(scripts): ensure GitHub CLI is installed in preversion (#3614)
- refactor(share): improve formatting of cloud sharing instructions (#3628)
- refactor(tests): consolidate and reorganize test files (#3616)
- chore: bump version 0.109.1 (#3634)
- chore: bump version 0.109.0 (#3613)

### Fixed

- fix(assertions): handle both string and object outputs from llm-rubric providers (#3624)
- fix(assertions): fix google is-valid-function-call (#3625)
- fix(eval): handle providers array with file references to multiple providers (#3617)

### Dependencies

- chore(deps): bump @aws-sdk/client-bedrock-runtime from 3.782.0 to 3.784.0 (#3619)
- chore(deps): bump openai from 4.91.1 to 4.92.1 (#3620)
- chore(deps): update dependencies to resolve vulnerabilities (#3631)

### Documentation

- docs(contributing): add guidance on adding a new assertion (#3610)
- docs(enterprise): add enterprise documentation (#3596)
- docs(moderation): update moderation documentation for LlamaGuard 3 (#3630)
- docs(providers): clarify AWS Bedrock credential resolution order (#3633)
- docs(providers): improve Lambda Labs documentation (#3615)

### Tests

- test(providers): add unit test for src/providers/google/util.ts (#3626)
- test: add unit test for src/commands/share.ts (#3641)
- test: add unit test for src/app/src/pages/eval/components/store.ts (#3635)
- test: add unit test for src/types/index.ts (#3612)

## [0.109.0] - 2025-04-08

### Added

- feat(eval): track assertion tokens in token usage (#3551)
- feat(plugins): add CCA plugin with documentation and grader (#3590)
- feat(providers): add Google valid function call support (#3605)
- feat(providers): add Lambda Labs integration (#3601)
- feat(webui): add pass rate column (#3580)

### Changed

- chore(api): prefix API routes with /api/v1/ (#3587)
- chore(evals): remove print option from evals data grid (#3595)
- chore(webui): update provider selector in create eval page (#3597)

### Fixed

- fix(dataset): resolve issue when generating a dataset without a `providers` key in configuration (#3603)
- fix(server): prevent server crash when unknown model is selected (#3593)

### Dependencies

- chore(deps): bump vite from 6.2.4 to 6.2.5 in the npm_and_yarn group (#3594)
- chore(deps): bump @aws-sdk/client-bedrock-runtime from 3.779.0 to 3.782.0 (#3592)

### Documentation

- docs(plugins): add llms.txt plugin and convert config to TypeScript (#3600)
- docs(plugins): remove duplicate plugins in list (#3599)
- docs(providers): add Llama 4 model details (#3598)
- docs(self-hosting): clarify configuration and sharing options (#3591)

## [0.108.0] - 2025-04-03

### Tests

- test: add unit test for src/providers/lambdalabs.ts (#3602)

### Added

- feat(sharing): migrate sharing to promptfoo.app (#3572)
- feat(providers): add Google AI Studio tool use (#3564)
- feat(providers): add promptfoo model endpoint (#3534)
- feat(providers): implement Google Live mock stateful API (#3500)
- feat(redteam): add multi-turn tool discovery plugin (#3448)
- feat(dataset-generation): output generated datasets as CSV (#3573)

### Changed

- chore(redteam): add OWASP red team mappings (#3581)
- chore(webui): link URLs in metadata (#3569)
- chore(webui): use datagrids for Prompts, Datasets, and History (#3556)
- chore(build): split test and build jobs for faster CI workflow (#3586)
- chore: 0.108.0 (#3589)
- docs: add link to API reference (#3583)
- docs: add screenshot (#3582)
- docs: update docs around Google tools and rename multimodal live (#3578)
- refactor: rename vertexUtil to util and Google provider to AIS provider (#3567)
- test: add unit test for src/commands/generate/dataset.ts (#3575)

### Fixed

- fix(providers): make AIStudio & Live handle system prompts as thoroughly as vertex (#3588)
- fix(providers): enable Google to load tools from vars (#3579)
- fix(csv): update CSV docs and trim whitespace for keys in CSV test files (#3571)

### Dependencies

- chore(deps): bump @aws-sdk/client-bedrock-runtime from 3.778.0 to 3.779.0 (#3563)
- chore(deps): bump openai from 4.90.0 to 4.91.0 (#3562)
- chore(deps): bump openai from 4.91.0 to 4.91.1 (#3577)
- chore(deps): update jspdf and dompurify dependencies (#3585)
- chore(deps): update to vite 6 (#3584)

### Documentation

- docs(azure): add guidance on configuring DeepSeek models (#3559)

## [0.107.7] - 2025-04-01

### Added

- feat(evals): add evals index page (#3554)
- feat(guardrails): implement adaptive prompting guardrails (#3536)
- feat(prompts): add support for loading prompts from CSV files (#3542)
- feat(providers): load arbitrary files in nested configs in python provider (#3540)
- feat(redteam): add UnsafeBench plugin for testing unsafe image handling (#3422)

### Changed

- chore: fix type of Prompt to use omit (#3526)
- chore: hide navbar during report PDF generation (#3558)
- chore(dependencies): update package dependencies to latest versions (#3544)
- docs: add openapi reference page (#3550)
- docs: add foundation model guide (#3531)
- docs: rename guide (#3546)
- docs: update multi modal guide (#3547)
- refactor: improve google types (#3549)
- refactor: unify google apis (#3548)
- test: add unit test for src/python/pythonUtils.ts (#3508)
- chore: bump @aws-sdk/client-bedrock-runtime from 3.775.0 to 3.777.0 (#3521)
- chore: bump @aws-sdk/client-bedrock-runtime from 3.777.0 to 3.778.0 (#3541)
- chore: bump openai from 4.89.1 to 4.90.0 (#3520)
- chore: bump version 0.107.7 (#3560)
- chore: bump vite from 5.4.15 to 5.4.16 in the npm_and_yarn group (#3555)
- Revert "docs(azure): add guidance on configuring DeepSeek models" (#3561)

### Fixed

- fix(assertions): include reason in python score threshold message (#3528)
- fix(assertions): log all reasons in g-eval (#3522)
- fix(datasets): add support for jsonl test cases (#3533)
- fix(http): template strings directly in url (#3525)
- fix(providers): add logging and fix custom python provider caching (#3507)
- fix(redteam): correct tool count (#3557)
- fix(webui): handle : characters better in metadata search (#3530)

### Documentation

- docs(azure-example): update assistant prompts and test cases (#3529)
- docs(red-team): add metadata to foundation models guide (#3532)
- docs(sagemaker): improve documentation (#3539)
- docs(troubleshooting): add guidance for better-sqlite version mismatch (#3537)

## [0.107.6] - 2025-03-28

### Tests

- test: add unit test for src/models/eval.ts (#3553)
- test: add unit test for src/prompts/processors/csv.ts (#3543)
- test: add unit test for src/providers/promptfooModel.ts (#3535)

### Added

- feat(providers): add support for Amazon SageMaker (#3413)

### Changed

- feat: litellm provider (#3517)
- fix: handle circular provider references (#3511)
- chore: bump openai from 4.89.0 to 4.89.1 (#3509)
- chore(blog): improve pagination and post grid UI (#3504)
- chore: add support for `apiKeyRequired` in openai provider (#3513)
- chore: bump version 0.107.6 (#3519)
- docs: owasp red teaming guide (#3101)

### Fixed

- fix(providers): support token counting for every major type of bedrock model (#3506)
- fix(env): add override option to dotenv.config for --env-file support (#3502)

## [0.107.5] - 2025-03-26

### Tests

- test: add unit test for src/providers/openai/index.ts (#3514)
- test: add unit test for src/models/evalResult.ts (#3512)

### Added

- feat(csv): add CSV metadata column support with array values (#2709)

### Changed

- chore: add filepaths to debug output (#3464)
- chore: remove generate test cases button from UI (#3475)
- chore(content): update user statistics (#3460)
- chore(providers): add support and docs for gemini 2.5 pro to Google Chat Provider (#3485)
- chore(providers): support refusal and JSON schemas in openai responses api (#3456)
- chore(providers): update openai model costs and add missing models (#3454)
- chore(redteam): add a PlinyGrader to more accurately grade Pliny results (#3478)
- chore: bump @aws-sdk/client-bedrock-runtime from 3.758.0 to 3.772.0 (#3452)
- chore: bump @aws-sdk/client-bedrock-runtime from 3.772.0 to 3.774.0 (#3482)
- chore: bump @aws-sdk/client-bedrock-runtime from 3.774.0 to 3.775.0 (#3498)
- chore: bump openai from 4.88.0 to 4.89.0 (#3451)
- chore: bump version 0.107.5 (#3505)
- chore: bump vite from 5.4.14 to 5.4.15 in the npm_and_yarn group (#3483)
- docs: ensure consistent redteam flag usage in guides (#3477)
- docs: reduce size of profile pic (#3484)
- test: add unit test for src/app/src/pages/redteam/setup/components/strategies/utils.ts (#3495)
- test: add unit test for src/providers/openai/util.ts (#3455)

### Fixed

- fix(togetherai): ensure max_tokens is respected in configuration (#3468)
- fix(providers): handle malformed response in a21 (#3465)
- fix(csv): newlines in CSVs (#3459)
- fix(providers): simulated user bugs (#3463)
- fix(assertions): replace logical OR with nullish coalescing for thresholds (#3486)
- fix(redteam): filter out template variables in entity extraction (#3476)
- fix(redteam): type of ALL_STRATEGIES to be as const (#3494)

### Dependencies

- chore(deps): update dependencies to latest versions (#3453)

### Documentation

- docs(contributing): enhance contributing guide with additional details and formatting (#3457)
- docs(examples): improve instructions for running 4o vs. 4o mini example (#3474)
- docs(multilingual): improve multilingual strategy documentation (#3487)
- docs(readme): improve README formatting and add new sections (#3461)
- docs(security): add security policy (#3470)
- docs(site): add Faizan to team page (#3473)
- docs(site): add will to team page (#3472)

## [0.107.4] - 2025-03-20

### Tests

- test: add unit test for src/assertions/similar.ts (#3490)
- test: add unit test for src/assertions/rouge.ts (#3489)
- test: add unit test for src/assertions/levenshtein.ts (#3488)
- test: add unit test for src/redteam/graders.ts (#3479)
- test: add unit test for src/logger.ts (#3467)
- test: add unit test for src/redteam/providers/toolDiscoveryMulti.ts (#3450)
- test: add unit test for src/redteam/graders.ts (#3449)
- test: add unit test for src/providers/openai/util.ts (#3441)

### Added

- feat(providers): Added support for OpenAI Responses API (#3440)

### Changed

- chore(dependencies): Bumped OpenAI from 4.87.4 to 4.88.0 (#3436)
- chore(webui): Included error message in toast (#3437)
- chore(providers): Added o1-pro (#3438)
- chore(scripts): Specified repository for postversion PR creation (#3432)
- test: Added unit test for src/evaluatorHelpers.ts (#3430)
- chore: bump version 0.107.4 (#3447)

### Fixed

- fix(Dockerfile): Created .promptfoo directory in Dockerfile and removed initContainer (#3435)
- fix(providers): Fixed caching behavior for Azure assistants (#3443)
- fix(providers): Resolved Go provider CallApi redeclaration issue (#3414)
- fix(redteam): Added missing constants for RAG poisoning plugin (#3375)

### Documentation

- docs(blog): Added misinformation blog post (#3433)
- docs(examples): Added redteam-azure-assistant example (#3446)
- docs(redteam): Added guidance on purpose for image redteams (#3444)
- docs(redteam): Created guides section under red teaming (#3445)
- docs(site): Added responsible disclosure policy (#3434)

## [0.107.3] - 2025-03-19

### Tests

- test: add unit test for src/providers/azure/util.ts (#3427)
- test: add unit test for src/providers/azure/warnings.ts (#3426)

### Changed

- chore(providers): improve Azure Assistant integration (#3424)
- chore(providers): add Google multimodal live function callbacks (#3421)
- refactor(providers): split Azure provider into multiple files and update model pricing (#3425)
- docs: add multi-modal redteam example (#3416)
- chore: bump version 0.107.3 (#3431)

### Dependencies

- chore(deps): bump openai from 4.87.3 to 4.87.4 (#3428)

## [0.107.2] - 2025-03-17

### Tests

- test: add unit test for src/redteam/graders.ts (#3423)
- test: add unit test for src/providers/golangCompletion.ts (#3415)

### Added

- feat(assertions): update factuality grading prompt to improve compatibility across many different providers (#3408)
- feat(providers): add support for OpenAI Realtime API (#3383)
- feat(providers): update default Anthropic providers to latest version (#3388)

### Changed

- chore(cli): set PROMPTFOO_INSECURE_SSL to true by default (#3397)
- chore(webui): add success filter mode (#3387)
- chore(webui): add more copying options in EvalOutputPromptDialog (#3379)
- chore(onboarding): update presets (#3411)
- chore(auth): improve login text formatting (#3389)
- chore(init): add fallback to 'main' branch for example fetching (#3417)
- chore(prompts): remove unused prompts from grading.ts (#3407)
- chore(redteam): update entity extraction prompt (#3405)
- refactor(providers): split Anthropic provider into modular components (#3406)
- chore: bump version 0.107.2 (#3419)
- revert: "fix(workflow): temporarily disable redteam-custom-enterprise-server job" (#3418)

### Fixed

- fix(providers): update Bedrock output method signature (#3409)
- fix(redteam): correct strategyId for jailbreak (#3399)

### Dependencies

- chore(deps): update dependencies to latest stable versions (#3385)

### Documentation

- docs(blog): add data poisoning article (#2566)
- docs(examples): update Amazon Bedrock provider documentation (#3401)
- docs(guides): add documentation on testing guardrails (#3403)
- docs(guides): add more content on agent and RAG testing (#3412)
- docs(providers): update AWS Bedrock documentation with Nova details (#3395)
- docs(redteam): remove duplicate plugin entry (#3393)
- docs(redteam): update examples (#3394)
- docs(style): introduce a cursor rule for documentation and do some cleanup (#3404)

## [0.107.1] - 2025-03-14

### Tests

- test: add unit test for src/redteam/strategies/iterative.ts (#3400)

### Fixed

- fix(workflow): temporarily disable redteam-custom-enterprise-server job (#3410)

### Changed

- chore: more copying options in EvalOutputPromptDialog (#3379)
- chore: add filter mode (#3387)
- chore(providers): update default Anthropic providers to latest version (#3388)
- chore(auth): improve login text formatting (#3389)
- chore: PROMPTFOO_INSECURE_SSL true by default (#3397)
- chore: bump version 0.107.1 (#3398)
- docs: update redteam examples (#3394)

### Dependencies

- chore(deps): update dependencies to latest stable versions (#3385)

### Documentation

- docs(redteam): remove duplicate plugin entry (#3393)

## [0.107.0] - 2025-03-13

### Tests

- test: add unit test for src/globalConfig/cloud.ts (#3391)
- test: add unit test for src/providers/openai/util.ts (#3384)
- test: add unit test for src/redteam/graders.ts (#3382)

### Added

- feat(cli): Add model-scan command (#3323)
- feat(webui): Add metadata filtering in ResultsTable (#3368)
- feat(providers): Add multi-modal live sequential function calls (#3345)
- feat(server): Load dotenv file when starting server (#3321)
- feat(redteam): Add audio strategy (#3347)
- feat(redteam): Add convert to image strategy (#3342)
- feat(webui): Add download failed tests dialog (#3327)

### Changed

- chore(providers): Add Bedrock support for DeepSeek (#3363)
- chore(docs): Add Cursor AI rules for development workflow (#3326)
- chore(webui): Sync custom policies UI changes from promptfoo-cloud (#3257)
- chore(redteam): Make image jailbreak strategy runnable (#3361)
- chore(redteam): Add missing audio and image descriptions (#3372)
- chore(webui): Improve keyboard shortcut order in DownloadMenu (#3330)
- chore(error): Improve malformed target response error message (#3341)
- chore(prompts): Support j2 files (#3338)
- chore(providers): Add missing Bedrock models (#3362)
- chore(providers): Improve support for Azure reasoning models and update documentation (#3332)
- chore(providers): Integrate DeepSeek reasoning context into output (#3285)
- chore(providers): Support entire ProviderResponse output (#3343)
- chore(providers): Support multi-segment prompts in google:live provider (#3373)
- chore(redteam): Add fallback to harmful grader for specific ID patterns (#3366)
- chore(redteam): Add pluginId to plugin metadata (#3367)
- chore(redteam): Add strategyId metadata to test cases (#3365)
- chore(release): Bump version to 0.107.0 (#3378)
- chore(webui): Clean up YAML from download menu (#3328)
- chore(webui): Improve styling of table settings modal (#3329)
- chore(webui): Improve YAML editor component (#3325)
- chore(webui): Sort display metrics alphabetically in eval output cells (#3364)
- refactor(redteam): Remove harmCategory from harmful plugin vars (#3371)

### Fixed

- fix(evaluator): Merge test case metadata with provider response metadata (#3344)
- fix(redteam): Include assertion in remote grading result (#3349)
- fix(providers): Fix environment variable substitution in HTTP provider headers (#3335)
- fix(redteam): Update moderation flag default and adjust test case metadata (#3377)
- fix(share): Correct URL display when self-hosting (#3312)
- fix(webui): Fix missing plugins in report view (#3356)

### Dependencies

- chore(deps): Bump @azure/identity from 4.7.0 to 4.8.0 (#3352)
- chore(deps): Bump @babel/runtime from 7.26.7 to 7.26.10 in the npm_and_yarn group (#3348)
- chore(deps): Bump openai from 4.86.2 to 4.87.3 (#3353)
- chore(deps): Bump the npm_and_yarn group with 3 updates (#3336)
- chore(deps): Run `npm audit fix` (#3359)

### Documentation

- docs(blog): Add sensitive information disclosure post (#3350)
- docs(examples): Add foundation model redteam example (#3333)
- docs(scanner): Add model scanner documentation (#3322)

## [0.106.3] - 2025-03-07

### Added

- feat(redteam): Advanced redteam configurations from cloud provider (#3303)
- feat(redteam): Advanced redteam configurations from cloud provider (#3303)

### Changed

- chore: Bump version 0.106.3 (#3320)
- chore(providers): Add EU Nova models to Bedrock (#3318)
- chore: bump version 0.106.2 (#3317)

### Fixed

- fix(webui): Setting custom target ID (#3319)
- fix(providers): amazon nova outputs

### Documentation

- docs(self-hosting): Add a note about PROMPTFOO_CONFIG_DIR (#3315)

## [0.106.2] - 2025-03-07

### Changed

- chore(providers): add claude 3.7 thinking support in bedrock (#3313)
- chore(providers): add `showThinking` option to anthropic and bedrock (#3316)
- chore: Update cloud provider prefix (#3311)

## [0.106.1] - 2025-03-06

### Tests

- test: add unit test for src/providers/azure/moderation.ts (#3298)
- test: add unit test for src/providers/defaults.ts (#3297)
- test: add unit test for src/providers/defaults.ts (#3294)

### Added

- feat(providers): Google Multimodal Live provider by @abrayne in #3270
- feat(providers): add support for gpt-4o-audio-preview by @mldangelo in #3302
- feat(cloud): Fetch provider from cloud by @sklein12 in #3299
- feat(moderation): add Azure Content Safety API moderation by @MrFlounder in #3292

### Changed

- chore: bump version 0.106.1 by @MrFlounder in #3310
- chore(build): add pnpm support by @mldangelo in #3307
- chore(config): add fallback for eval without configuration by @mldangelo in #3279
- chore(config): enhance error message formatting by @mldangelo in #3306
- chore(dep): bump @anthropic-ai/sdk from 0.38.0 to 0.39.0 by @dependabot in #3269
- chore(dep): bump openai from 4.86.1 to 4.86.2 by @dependabot in #3305
- chore(providers): enable templating of Google API credentials by @mldangelo in #3283
- chore(providers): support for xai region by @typpo in #3281
- chore(scripts): remove unused and undocumented install script by @mldangelo in #3308
- chore(webui): set proper MIME types for JavaScript files by @mldangelo in #3271
- docs: more bedrock multimodal docs by @typpo in #3268
- docs: show remote status for plugins by @typpo in #3272
- docs: update azure moderation doc by @MrFlounder in #3309
- docs: improve JavaScript provider documentation by @mldangelo in #3301
- test: add unit test for src/globalConfig/accounts.ts by @gru-agent in #3254
- test: add unit test for src/providers/vertexUtil.ts by @gru-agent in #3278
- test: add unit test for src/util/cloud.ts by @gru-agent in #3300
- test: add unit test for src/providers/golangCompletion.ts by @gru-agent in #3276

### Fixed

- fix(providers): remove duplicate CallApi in golang completion by @MrFlounder in #3275
- fix(providers): support @smithy/node-http-handler ^4.0.0 by @aloisklink in #3288
- fix(config): env vars in promptfooconfig.yaml files are strings by @mldangelo in #3273
- fix(eval): honor evaluateOptions when config file is in a different directory by @mldangelo in #3287
- fix(providers): catch Vertex finish_reason errors correctly by @kieranmilan in #3277

## [0.106.0] - 2025-03-03

### Tests

- test: add unit test for src/providers/google.ts (#3284)
- test: add unit test for src/types/index.ts (#3274)

### Changed

- feat: base64 loader for images (#3262)
- feat: allow prompt functions to return config (#3239)
- fix: infinite rerender in provider editor (#3242)
- chore(providers): refactor OpenAI image provider to remove OpenAI Node SDK dependency (#3245)
- chore(providers): replace OpenAI moderation provider SDK with fetch (#3248)
- chore: Add Foundational Model Reports links to Resources menu and footer (#3250)
- chore: inference limit warning (#3253)
- chore: Fix an error in Google SpreadSheet(Authenticated) with a header without a value (#3255)
- chore: bump version 0.106.0 (#3267)
- test: add unit test for src/providers/openai/util.ts (#3241)

### Dependencies

- chore(deps): update dependencies to latest versions (#3247)

### Documentation

- docs(press): add new podcast to press page (#3252)

## [0.105.1] - 2025-02-28

### Added

- feat(providers): add support for execution of function/tool callbacks in Vertex provider (@abrayne) [#3215](https://github.com/promptfoo/promptfoo/pull/3215)

### Changed

- chore(cli): refactor share command (@mldangelo) [#3234](https://github.com/promptfoo/promptfoo/pull/3234)
- chore(providers): add support for GPT-4.5 OpenAI model (@mldangelo) [#3240](https://github.com/promptfoo/promptfoo/pull/3240)
- chore(providers): lazy load replicate provider (@typpo) [#3220](https://github.com/promptfoo/promptfoo/pull/3220)
- chore(providers): support inject vars in query params for raw requests for http provider (@sklein12) [#3233](https://github.com/promptfoo/promptfoo/pull/3233)
- chore(redteam): map RBAC-tagIds when pulling redteam configs from the cloud (@sklein12) [#3229](https://github.com/promptfoo/promptfoo/pull/3229)
- chore(webui): add reusable error boundary component (@mldangelo) [#3224](https://github.com/promptfoo/promptfoo/pull/3224)
- chore(webui): fix progress to history redirects (@mldangelo) [#3217](https://github.com/promptfoo/promptfoo/pull/3217)
- chore(webui): make datasets optional in history and prompts components (@mldangelo) [#3235](https://github.com/promptfoo/promptfoo/pull/3235)
- revert: "chore: Map RBAC-tagIds when pulling redteam configs from the cloud" (@sklein12) [#3231](https://github.com/promptfoo/promptfoo/pull/3231)
- docs: update Claude vs GPT comparison (@AISimplyExplained) [#3216](https://github.com/promptfoo/promptfoo/pull/3216)
- test: add unit test for src/app/src/pages/history/History.tsx (@gru-agent) [#3197](https://github.com/promptfoo/promptfoo/pull/3197)
- test: add unit test for src/providers/vertexUtil.ts (@gru-agent) [#3208](https://github.com/promptfoo/promptfoo/pull/3208)
- test: add unit test for src/server/server.ts (@gru-agent) [#3198](https://github.com/promptfoo/promptfoo/pull/3198)

### Dependencies

- chore(deps): bump @aws-sdk/client-bedrock-runtime from 3.751.0 to 3.755.0 (@dependabot) [#3213](https://github.com/promptfoo/promptfoo/pull/3213)
- chore(deps): bump version 0.105.1 (@mldangelo) [#3244](https://github.com/promptfoo/promptfoo/pull/3244)

### Documentation

- docs(command-line): update documentation with new commands and options (@mldangelo) [#3223](https://github.com/promptfoo/promptfoo/pull/3223)
- docs(vertex): enhance and update Vertex AI documentation (@mldangelo) [#3107](https://github.com/promptfoo/promptfoo/pull/3107)

### Tests

- test(history): remove obsolete History component tests (@mldangelo) [#3218](https://github.com/promptfoo/promptfoo/pull/3218)

## [0.105.0] - 2025-02-25

### Added

- feat(assertions): add custom assertion scoring functions (#3142)
- feat(providers): add Claude 3.7 (#3200)
- feat(providers): add Databricks provider (#3124)
- feat(providers): add support for multiple providers in single config file (#3156)
- feat(webui): add HTTPS option for raw request in redteam setup (#3149)

### Changed

- chore!(providers): remove direct provider exports in favor of loadApiProvider (#3183)
- chore(build): enable SWC for ts-node for faster dev server (#3126)
- chore(eval): add eval-id to --filter-failing and --filter-errors-only eval flags (#3174)
- chore(logging): replace console.error with logger.error (#3175)
- chore(providers): add support for Anthropic Claude 3.7 Sonnet model (#3202)
- chore(providers): add support for Claude on Vertex (#3209)
- chore(providers): update Claude 3.7 Sonnet configurations (#3199)
- chore(redteam): refactor HarmBench plugin (#3176)
- chore(release): bump version to 0.105.0 (#3210)
- chore(webui): add pagination to eval selector (#3189)
- chore(webui): add pagination to reports index frontend (#3190)
- chore(webui): add toggle for application vs model testing (#3194)
- chore(webui): enhance dataset dialog and table UI (#3154)
- chore(webui): improve external systems section styling (#3195)
- chore(webui): improve prompts page view (#3135)
- chore(webui): modernize UI components (#3150)
- chore(webui): refactor data loading in progress view for reusability (#3136)
- chore(webui): return detailed error messages from fetch (#3145)
- chore(webui): sync UI improvements from cloud (#3164)
- chore(webui): update outdated onboarding models (#3130)
- refactor(env): centralize environment variable schema (#3105)
- refactor(providers): extract provider registry to dedicated module (#3127)
- refactor(utils): separate database utilities from general utilities (#3184)
- refactor(webui): rename progress to history (#3196)

### Fixed

- fix(cli): fix list command for datasets (#3163)
- fix(cli): resolve issue where script.py:myFunc fails fs stat check with PROMPTFOO_STRICT_FILES=true (#3133)
- fix(env): ensure environment variables are properly merged and rendered in Nunjucks (#3134)
- fix(providers): update Go toolchain version to valid syntax (#3170)
- fix(providers): add JSON stringify for debug output in `http` provider (#3131)
- fix(providers): correct Gemini/OpenAI format conversion (#3206)
- fix(providers): handle OpenRouter empty content (#3205)
- fix(providers): properly classify API errors with ResultFailureReason.ERROR (#3141)
- fix(providers): remove content length header in HTTP provider (#3147)
- fix(site): resolve mobile responsiveness issues (#3201)
- fix(webui): improve dark mode colors (#3187)
- fix(webui): resolve share modal infinite loop (#3171)

### Dependencies

- chore(deps): bump @aws-sdk/client-bedrock-runtime from 3.744.0 to 3.749.0 (#3121)
- chore(deps): bump @aws-sdk/client-bedrock-runtime from 3.749.0 to 3.750.0 (#3128)
- chore(deps): bump @aws-sdk/client-bedrock-runtime from 3.750.0 to 3.751.0 (#3159)
- chore(deps): bump @azure/identity from 4.6.0 to 4.7.0 (#3160)
- chore(deps): bump openai from 4.85.0 to 4.85.1 (#3120)
- chore(deps): bump openai from 4.85.1 to 4.85.2 (#3161)
- chore(deps): bump openai from 4.85.2 to 4.85.3 (#3173)
- chore(deps): bump openai from 4.85.3 to 4.85.4 (#3192)
- chore(deps): update dependencies to latest versions (#3193)

### Documentation

- docs(vertex): add gemini-2.0-flash-001 fixes #3167 (#3168)
- docs(metrics): improve derived metrics documentation (#3157)
- docs(configuration): enhance CSV documentation with custom assertion example (#3158)
- docs(press): update press page with new content and resources (#3103)

### Tests

- test(routes): add unit test for src/server/routes/redteam.ts (#3181)

## [0.104.4] - 2025-02-17

### Added

- feat(redteam): add reasoning denial of service plugin (#3109)
- feat(providers): add support for tools in Vertex provider (#3077)

### Changed

- chore(providers): update replicate default moderation provider (#3097)
- chore(redteam): update grader prompt (#3092)
- chore(testCases): improve error message clarity in testCaseReader, clean up tests (#3108)
- chore(testCases): improve JSON field support in CSV test cases (#3102)
- chore(webui): add extension hooks support to red team configuration (#3067)
- chore(webui): display suggestion note (#3116)
- chore(webui): refine suggestion behavior (#3112)

### Fixed

- fix(providers): support nested directory structures in Go provider (#3118)

### Dependencies

- chore(deps): bump openai from 4.84.0 to 4.85.0 (#3095)
- chore(deps): bump version to 0.104.4 (#3119)

### Documentation

- docs(blog): add agent security blog post (#3072)
- docs(google-sheets): improve documentation clarity (#3104)
- docs: adds deprecation notice for PaLM models (#3172)

### Tests

- test(providers): add unit test for src/providers/openai/image.ts (#3086)
- test(redteam): add unit test for src/redteam/plugins/overreliance.ts (#3093)
- test(core): add unit test for src/table.ts (#3084)
- test: add unit test for src/types/index.ts (#3177)
- test: add unit test for src/types/index.ts (#3144)
- test: add unit test for src/assertions/assertionsResult.ts (#3143)

## [0.104.3] - 2025-02-14

### Tests

- test: add unit test for src/providers/replicate.ts (#3098)

### Changed

- chore(release): bump version to 0.104.3 (#3091)
- refactor(prompts): consolidate prompt processing logic (#3081)
- refactor(utils): move utils to util (#3083)

### Fixed

- fix(testCaseReader): correctly process file:// URLs for YAML files (#3082)

## [0.104.2] - 2025-02-13

### Tests

- test: add unit test for src/validators/redteam.ts (#3074)

### Changed

- chore(providers): add extra_body support for Anthropic API (#3079)
- chore(webui): add pagination and show more/less controls to intent sections (#2955)
- chore(auth): sync email between config and login commands (#3062)
- chore: remove debug log (#3071)
- chore(testCases): add HuggingFace Hub token support for datasets (#3063)
- docs: document `NO_PROXY` environment variable (#3070)

### Fixed

- fix(providers): Anthropic API error handling for 413s (#3078)
- fix(redteam): correct foundation plugin collection expansion (#3073)

### Dependencies

- chore(deps): bump openai from 4.83.0 to 4.84.0 (#3075)
- chore(deps): bump version to 0.104.2 (#3080)

## [0.104.1] - 2025-02-11

### Documentation

- docs: improve getting started guide (#3065)

### Added

- feat(test-cases): add support for loading dynamic test cases from Python and JavaScript/TypeScript files (#2993)
- feat(assertions): add `threshold` support for `llm-rubric` (#2999)
- feat(package): add guardrails in node package (#3034)

### Changed

- chore(assertions): improve parsing of llm-rubric outputs (#3021)
- chore(assertions): make JSON parsing less strict for matchers (#3002)
- chore(assertions): parse string scores in llm rubric outputs (#3037)
- chore(build): resolve CodeQL invalid Go toolchain version warning (#3022)
- chore(ci): remove unused nexe build workflow (#3014)
- chore(config): enhance email validation with zod schema (#3011)
- chore(config): handle empty config files gracefully (#3027)
- chore(download): include comment in download data (#3052)
- chore(eval): add redteamFinalPrompt to download menu (#3035)
- chore(harmful): refine grader logic for specific categories (#3054)
- chore(hooks): improve handling of absolute paths in hook/code import (#3060)
- chore(providers): add bedrock llama3.3 support (#3031)
- chore(providers): add fireworks provider (#3001)
- chore(providers): allow Alibaba API base URL override (#3040)
- chore(providers): correct golang behavior for prompts with quotes (#3026)
- chore(providers): expose `deleteFromCache` to evict cache keys after fetch by providers (#3009)
- chore(providers): handle edge case in openai chat completion provider (#3033)
- chore(providers): validate dynamic method call (#3023)
- chore(redteam): add --no-progress-bar support for redteam generate and run (#3043)
- chore(redteam): add support for job progress in RunEvalOptions (#3042)
- chore(redteam): enhance refusal detection (#3015)
- chore(redteam): improve progress plumbing changes (#3053)
- chore(redteam): purge signature auth from redteam config if disabled (#2995)
- chore(redteam): support progress callback in redteam run (#3049)
- chore(release): bump version 0.104.1 (#3061)
- chore(webui): add clear search buttons to search fields (#3048)
- chore(webui): color pass rates on a gradient (#2997)
- chore(webui): ensure extensions are serialized from config in getUnifiedConfig (#3050)
- chore(webui): ensure thumbs remain active after selection (#3059)
- chore(webui): improve column selector tooltip placement (#3005)
- chore(webui): move dropdown chevron to correct position (#3007)
- chore(webui): reorganize provider configurations (#3028)
- refactor(test): split test case loading from synthesis (#3004)
- docs: fix PromptFoo vs. Promptfoo capitalization (#3013)
- docs: update assert function context docs and examples (#3008)

### Fixed

- fix(providers): escape single quotes in golang provider (#3025)

### Dependencies

- chore(deps): bump @aws-sdk/client-bedrock-runtime from 3.741.0 to 3.743.0 (#3020)
- chore(deps): bump @aws-sdk/client-bedrock-runtime from 3.743.0 to 3.744.0 (#3038)
- chore(deps): bump esbuild from 0.24.2 to 0.25.0 (#3056)
- chore(deps): bump openai from 4.82.0 to 4.83.0 (#3019)
- chore(deps): bump vitest from 2.1.8 to 2.1.9 (#3018)
- chore(deps): update dependencies (#3032)
- chore(deps): update dependencies to latest versions (#3024)
- chore(deps): update vitest to resolve CVE issues (#3016)

### Tests

- test(unit): add test for src/redteam/sharedFrontend.ts (#3051)
- test: add unit test for src/integrations/huggingfaceDatasets.ts (#3064)

## [0.104.0] - 2025-02-06

### Tests

- test: add unit test for src/redteam/util.ts (#3017)

### Added

- feat(openai): Updated default grading provider to gpt-4o-2024-11-20 (#2987)
- feat(assertions): Added `.js` file support for `rubricPrompt` in `llm-rubric` assertion (#2972)
- feat(redteam): Added pandamonium strategy (#2920)
- feat(redteam): Added retry strategy for regression testing (#2924)
- feat(redteam): Added support for base64-encoded key strings in webui in addition to file paths and file upload (#2983)

### Changed

- chore(redteam): Improved RBAC grader (#2976)
- chore(redteam): Improved BOLA grader (#2982)
- chore(site): Added HTTP endpoint config generator link (#2957)
- chore(webui): Synced test target configuration key file UI with cloud (#2959)
- chore(docs): Changed Docusaurus default port (#2964)
- chore(redteam): Added foundation model plugin collection (#2967)
- chore(redteam): Cleaned up key validation code (#2992)
- chore(redteam): Sorted constants (#2988)
- chore(redteam): Sorted strategy list (#2989)
- chore(redteam): UI - Added new strategy presents and client-side session IDs (#2968)
- chore(share): Added confirmation step before generating public share link (#2921)
- chore(providers): Restructured OpenAI provider into modular files (#2953)
- chore: Fixed build due to duplicate import and cyclic dependency (#2969)
- chore(docusaurus): Added ability to override port via environment variable (#2986)
- test: Added unit test for src/assertions/utils.ts (#2974)
- test: Added unit test for src/redteam/plugins/rbac.ts (#2977)

### Fixed

- fix(redteam): Improved Crescendo strategy on refusals (#2979)
- fix(redteam): Added support for target delay in redteam setup UI (#2991)
- fix(redteam): Stringified guardrail headers (#2981)
- fix(redteam): Fixed harmbench plugin dataset pull location (#2963)

### Dependencies

- chore(deps): Bumped @aws-sdk/client-bedrock-runtime from 3.738.0 to 3.741.0 (#2973)
- chore(deps): Bumped version to 0.104.0 (#2994)
- chore(deps): Bumped vitest from 1.6.0 to 1.6.1 in /examples/jest-integration (#2978)

### Documentation

- docs(blog): DeepSeek tweaks (#2970)
- docs(blog): DeepSeek redteam (#2966)
- docs(cloud): Added service accounts (#2984)
- docs(guide): Added guide for doing evals with harmbench (#2943)
- docs(press): Added dedicated press page (#2990)
- docs(python): Updated Python provider docs to add guardrails usage example (#2962)

## [0.103.19] - 2025-02-02

### Tests

- test: add unit test for src/redteam/strategies/hex.ts (#2951)

### Added

- feat(redteam): Add a plugin to run redteams against the HarmBench dataset (#2896)
- feat(redteam): add hex strategy (#2950)

### Changed

- chore(providers): add o3 mini as an option to OpenAI provider (#2940)
- chore(providers): migrate Groq to use OpenAI provider - add groq reasoning example (#2952)
- chore(providers): update openai api version to support o3 models (#2942)
- chore(redteam): reduce false positives in politics plugin (#2935)
- chore(docs): re-add plugin documentation to the example (#2939)
- chore(examples): Example of a very simple barebones eval with Harmbench (#2873)
- chore: Reduced watched files for nodemon (#2949)
- chore(redteam): use shared penalized phrase function in `iterativeTree (#2946)
- chore: bump version 0.103.19 (#2954)

### Dependencies

- chore(deps): bump various dependencies (#2941)

## [0.103.18] - 2025-01-31

### Tests

- test: add unit test for src/redteam/constants.ts (#2928)
- test: add unit test for src/redteam/strategies/retry.ts (#2927)

### Added

- feat(providers): add Alibaba Model Studio provider (#2908)

### Changed

- fix: added tsx back to dependencies (#2923)
- fix: full rubricPrompt support for json/yaml filetypes (#2931)
- chore(grader): improve false positive detection for religion grader (#2909)
- chore(redteam): upgrade replicate moderation api to Llama Guard 3 (#2904)
- chore(webui): add preset collections for redteam plugins (#2853)
- chore: Move callEval outside of the function so we can re-use it (#2897)
- chore: Save test case from EvalResult (#2902)
- chore: bump @aws-sdk/client-bedrock-runtime from 3.734.0 to 3.738.0 (#2906)
- chore: bump openai from 4.80.1 to 4.81.0 (#2905)
- chore: bump version 0.103.18 (#2932)
- chore: improvements to refusal detection (#2903)
- test: configure default globalConfig mock and logger mock (#2915)

### Fixed

- fix(generation): handle cases where vars is not an array (#2916)
- fix(providers): handle function expressions in transform response (#2917)
- fix(webui): improve dark mode syntax highlighting in HTTP request editor (#2911)
- fix(webui): improve spacing between Back and Next buttons (#2912)
- fix(webui): update Next button styling to support dark mode (#2898)
- fix: broken docs build (#2937)

### Documentation

- docs(examples): update and clean up DeepSeek R1 example README (#2918)

## [0.103.17] - 2025-01-30

### Added

- feat(launcher): Add launcher page and Cloudflare deploy action (#2599)
- feat(providers): Add JFrog ML provider (#2872)

### Changed

- chore(build): Move dependencies to devDependencies (#2876)
- chore(redteam): Update grader SpecializedAdviceGrader (#2895)
- chore(redteam): Update graders: imitation, overreliance (#2882)
- chore(redteam): Update graders: politics and RBAC (#2878)
- chore(redteam): Update SQL injection and shell injection graders (#2870)
- chore(redteam): Remove RedTeamProvider response (#2899)
- chore(build): Bump version to 0.103.17 (#2900)
- docs: Fix broken transformVars example (#2887)
- test: Add unit test for src/providers/bedrockUtil.ts (#2879)
- test: Add unit test for src/redteam/plugins/shellInjection.ts (#2871)

### Fixed

- fix(assertions): Add valueFromScript support to contains, equals, and startsWith assertions (#2890)
- fix(golang-provider): Support internal package imports by preserving module structure (#2888)

### Dependencies

- chore(deps): Move tsx to dev dependencies (#2884)
- chore(deps): Update Drizzle dependencies (#2877)

### Documentation

- docs(providers): Fix syntax and formatting in examples (#2875)

## [0.103.16] - 2025-01-28

### Added

- feat(eval): Support reasoning effort and usage tokens (#2817)
- feat(providers): Add support for anthropic citations (#2854)
- feat(redteam): Add RAG Full Document Exfiltration plugin (#2820)
- feat(tests): Add support for loading tests from JSONL files (#2842)

### Changed

- chore(eval): Support reasoning field (#2867)
- chore(providers): Add common provider types for redteam providers (#2856)
- chore(providers): Update google provider with better support for latest gemini models (#2838)
- chore(redteam): Add redteam run analytics (#2852)
- chore(package): Bump version 0.103.16 (#2869)
- chore(package): Ensure correct branch name when incrementing package version (#2851)
- chore(package): Exclude test files from npm package (#2862)
- chore(package): Simplify files field in package.json (#2868)
- chore(dev): Upgrade development versions of Node.js to v22 and Python to 3.13 (#2340)

### Fixed

- fix(openrouter): Pass through `passthrough` (#2863)
- fix(redteam): Run strategies on intents (#2866)
- fix(sharing): Combine sharing configuration from multiple promptfooconfigs (#2855)

### Dependencies

- chore(deps): Remove unused dependencies (#2861)
- chore(deps): Update patch and minor dependency versions (#2860)

### Documentation

- docs(deepseek): Deepseek censorship article (#2864)
- docs(simulated-user): Improve simulated user example (#2865)

### Tests

- test(redteam): Add unit test for src/redteam/plugins/beavertails.ts (#2844)
- test(redteam): Add unit test for src/redteam/plugins/contracts.ts (#2845)
- test: add unit test for src/providers.ts (#2874)
- test: add unit test for src/redteam/providers/iterative.ts (#2858)
- test: add unit test for src/types/index.ts (#2857)

## [0.103.15] - 2025-01-28

### Changed

- chore(providers): Add Hyperbolic alias (#2826)
- chore(providers): Add Perplexity alias (#2836)
- chore(providers): Add Cloudera alias (#2823)
- chore(providers): Make Adaline a peer dependency (#2833)
- chore(providers): Support chatgpt-4o-latest alias in OpenAI provider (#2841)
- chore(providers): Handle empty content due to Azure content filter (#2822)
- chore(assertions): Add not-is-refusal assertion (#2840)
- chore(redteam): Add stack trace to generate/run errors (#2831)
- chore(redteam): Reduce science fiction jailbreaks (#2830)
- chore(redteam): Switch from stateless to stateful (#2839)
- docs: Update contributing guide and fix docs build break (#2849)
- docs: Add terms of service (#2821)
- docs: Clean up LocalAI title (#2824)
- docs: Minor updates to provider documentation sidebar order (#2827)
- docs: Update contributing guide with helpful links and update new release documentation (#2843)
- docs: Update documentation with new models and features (#2837)
- test: Add unit test for src/providers/portkey.ts (#2825)
- test: Add unit test for src/redteam/plugins/asciiSmuggling.ts (#2846)

### Dependencies

- chore(deps): Bump OpenAI from 4.80.0 to 4.80.1 (#2835)
- chore(deps): Bump version to 0.103.15 (#2850)

## [0.103.14] - 2025-01-24

### Added

- feat(redteam): add InsultsGrader for insult detection (#2814)

### Changed

- feat: ability to export to burp (#2807)
- feat: pull and set sessionIds in the request and response body (#2784)
- fix: use controlled accordion for signature auth (#2789)
- chore: bump @anthropic-ai/sdk from 0.33.1 to 0.35.0 (#2790)
- chore: bump openai from 4.79.1 to 4.79.4 (#2791)
- chore: improve specialized advice grader (#2793)
- chore: unsafe practices grader (#2796)
- chore: more harmful graders (#2797)
- chore: sort by priority strategies in report view (#2809)
- chore: add graders for drugs, illegal activities, cybercrime, radicalization (#2810)
- chore: burp docs, improvements, and ui (#2818)
- chore: bump @aws-sdk/client-bedrock-runtime from 3.731.1 to 3.734.0 (#2815)
- chore: add keyfile upload (#2787)
- test: add unit test for src/assertions/contextRelevance.ts (#2804)
- test: add unit test for src/assertions/geval.ts (#2803)
- test: add unit test for src/fetch.ts (#2781)
- test: add unit test for src/assertions/contextFaithfulness.ts (#2798)
- test: add unit test for src/assertions/answerRelevance.ts (#2799)
- test: add unit test for src/assertions/contextRecall.ts (#2800)
- test: add unit test for src/assertions/modelGradedClosedQa.ts (#2801)
- refactor(fetch): remove unnecessary debug log (#2806)

### Fixed

- fix(azure): handle 400 response for content filter errors (#2812)
- fix(ui): ensure that a default value of the signature data field is populated into the redteam config (#2788)
- fix(docs): random grammar fix for model-graded metrics (#2794)

### Dependencies

- chore(deps): update LLM provider dependencies (#2795)

### Documentation

- docs(config): add status page link to footer (#2811)

### Tests

- test(openai): move OpenAI provider tests to dedicated file (#2802)
- test: add unit test for src/providers/adaline.gateway.ts (#2834)

## [0.103.13] - 2025-01-21

### Tests

- test: add unit test for src/types/providers.ts (#2766)
- test: add unit test for src/redteam/plugins/competitors.ts (#2764)

### Added

- feat(redteam): Add guardrail option to redteam ui & update transform response (#2688)
- feat: Share chunked results (#2632)

### Changed

- feat: http provider auth signature support (#2755)
- chore: improve http signature setup (#2779)
- chore(fetch): sanitize sensitive data in debug logs (#2778)
- chore(redteam): enhance logging and test count formatting (#2775)

### Fixed

- fix(fetch): correct TLS options for proxy settings (#2783)

### Dependencies

- chore(deps): bump vite from 5.4.11 to 5.4.12 in the npm_and_yarn group (#2777)
- chore(deps): bump vite from 5.4.9 to 5.4.14 in /examples/jest-integration in the npm_and_yarn group across 1 directory (#2776)

## [0.103.12] - 2025-01-21

### Changed

- chore(providers): Add DeepSeek provider alias (#2768)
- chore(types): Remove unused 'getSessionId' field from ApiProvider (#2765)
- chore(redteam): Add copyright violations grader (#2770)
- chore(redteam): Show plugin in strategy stats prompt/response examples (#2758)
- chore(redteam): Improve competitors grader (#2761)
- chore(lint): Resolve trailing whitespace issues in YAML file (#2767)
- test: Add unit test for src/providers/bam.ts (#2748)
- test: Add unit test for src/redteam/graders.ts (#2762)
- test: Add unit test for src/redteam/plugins/harmful/graders.ts (#2763)
- test: Add unit test for src/redteam/plugins/harmful/graders.ts (#2771)
- test: Add unit test for src/redteam/providers/crescendo/index.ts (#2749)
- test: Add mocks to reduce CI flakes and logs (#2774)

### Fixed

- fix(providers): Add support for tool_resources in OpenAI assistants (#2772)
- fix(providers): Do not set top_p, presence_penalty, or frequency_penalty by default in OpenAI providers (#2753)
- fix(providers): Handle serialization bug in defaultTest for provider overrides with self references (Groq) (#2760)
- fix(webui): Add error boundary to React Markdown component (#2756)
- fix(redteam): Add missing strategy tags (#2769)
- fix(redteam): Empty response is not a failure for red team (#2754)
- fix(redteam): Self-harm, graphic, sexual content, competitors false positives (#2759)

### Dependencies

- chore(deps): Bump @aws-sdk/client-bedrock-runtime from 3.730.0 to 3.731.1 (#2750)
- chore(deps): Bump openai from 4.78.1 to 4.79.1 (#2751)

## [0.103.11] - 2025-01-20

### Changed

- chore: update vars type definition in Test Case to support nested objects (#2738)
- chore(providers): add config.o1 flag for Azure o1 model support (#2710)
- chore(assertions): handle OpenAI tool call with content (#2741)
- chore(fetch): use undici to set global proxy dispatcher (#2737)
- chore(providers): update Groq documentation with latest models (#2733)
- chore(logger): expose additional logger methods (#2731)
- refactor: remove dynamic import for OpenAiChatCompletionProvider (#2739)
- refactor: remove async imports for third-party integrations (#2746)
- refactor: remove dynamic import for fetchWithProxy (#2742)
- build: create `dist/` using TypeScript's `"module": "Node16"` setting (#2686)
- revert: "build: create `dist/` using TypeScript's `"module": "Node16"` setting (#2686)" (#2747)
- docs: LangChain example (#2735)
- docs: resolve duplicate route warning on docs/providers (#2676)
- docs: update app details (#2734)
- test: add unit test for src/logger.ts (#2732)
- test: Add unit test for src/providers/openai.ts (#2700)
- test: Add unit test for src/providers/websocket.ts (#2658)
- test: Add unit test for src/redteam/strategies/crescendo.ts (#2679)
- test: Add unit test for src/redteam/strategies/gcg.ts (#2680)
- test: Add unit test for src/redteam/strategies/index.ts (#2682)
- test: Add unit test for src/util/exportToFile/index.ts (#2666)

### Fixed

- fix(webui): ensure nested variables are rendered correctly (#2736)
- fix(assertions): support JavaScript files in CSV assertions file:// protocol (#2723)
- fix(redteam): don't blow up when translation fails (#2740)

### Dependencies

- chore(deps): bump @aws-sdk/client-bedrock-runtime from 3.726.1 to 3.730.0 (#2727)
- chore(deps): bump @azure/identity from 4.5.0 to 4.6.0 (#2728)
- chore(deps): update Docusaurus version (#2730)

### Documentation

- docs(faq): enhance documentation on proxies and SSL certificates (#2725)

## [0.103.10] - 2025-01-16

### Tests

- test: Add unit test for src/redteam/sharedFrontend.ts (#2690)

### Added

- feat(moderation): Add guardrail checks and logging for moderation (#2624)
- feat(redteam): Add support for built-in guardrails (#2654)

### Changed

- fix: Don't throw in HTTP provider on non-2xx (#2689)
- fix: Eval description in `promptfoo list evals` (#2668)
- fix: Handle HTTP errors better (#2687)
- fix: Make back/next icons consistent (#2707)
- fix: Resolve defaultTest and test providers when called via Node (#2664)
- fix: WebUI should automatically refresh with new evals (#2672)
- chore: Add email to remote inference requests (#2647)
- chore: Add envar for max harmful tests per request (#2714)
- chore: Bump @aws-sdk/client-bedrock-runtime from 3.726.0 to 3.726.1 (#2641)
- chore: Bump groq-sdk from 0.11.0 to 0.12.0 (#2642)
- chore: Bump openai from 4.78.0 to 4.78.1 (#2643)
- chore: Check email status (#2651)
- chore: Organize advanced configurations UI (#2713)
- chore: Standardize ellipsize function across codebase (#2698)
- chore: Update unaligned timeout (#2696)
- chore(assertion): Update doc (#2705)
- chore(ci): Add shell format check to CI workflow (#2669)
- chore(cli): Update show command to default to most recent eval (#2718)
- chore(config): Clean up and comment unused configurations (#2646)
- chore(providers): Add error handling for request transforms in HTTP provider (#2697)
- chore(providers): Add validateStatus option to HTTP provider (#2691)
- chore(providers): Change default validateStatus to accept all HTTP status codes (#2712)
- chore(redteam): Add more abort checkpoints for redteam runs (#2717)
- chore(redteam): Enhance debug logging in iterative provider (#2695)
- chore(redteam): Improve HTTP transform configuration placeholders (#2702)
- chore(webui): Add configurable validateStatus to redteam HTTP target setup (#2706)
- docs: Add redirect for troubleshooting link (#2653)
- docs: Updated plugin table and harmful page (#2560)
- test: Add unit test for src/assertions/guardrail.ts (#2656)
- test: Add unit test for src/providers/promptfoo.ts (#2662)
- test: Add unit test for src/providers/simulatedUser.ts (#2670)
- test: Add unit test for src/providers/webhook.ts (#2661)
- test: Add unit test for src/redteam/plugins/indirectPromptInjection.ts (#2663)
- test: Add unit test for src/redteam/strategies/bestOfN.ts (#2677)
- test: Add unit test for src/redteam/strategies/likert.ts (#2681)
- test: Add unit test for src/utils/text.ts (#2701)
- test: Fix flaky test (#2715)
- test: Make share test more robust (#2716)
- test: Support randomizing test execution order (#2556)
- chore(providers): automate watsonx provider to fetch model costs dynamically (#2703)
- Revert "test: Add unit test for src/redteam/sharedFrontend.ts" (#2721)

### Fixed

- fix(ci): Resolve redteam integration test failure by setting author (#2667)
- fix(logging): Enforce single-argument type for logger methods (#2719)
- fix(providers): Lazy load @azure/identity (#2708)
- fix(redteam): Adjust divergent repetition plugin prompt formatting (#2639)
- fix(ui): Don't select a stateful/stateless setting if discrepancy exists between configured providers (#2650)
- fix(ui): Fix stateful/stateless setting for providers (#2649)
- fix(webui): Ensure user's selection of system statefulness is correctly persisted in config and UI (#2645)

### Documentation

- docs(links): Update Discord links to new invite (#2675)
- docs(strategy-table): Enhance grouping and ordering logic (#2640)

## [0.103.9] - 2025-01-13

### Tests

- test: Add unit test for src/providers.ts (#2671)
- test: Add unit test for src/globalConfig/accounts.ts (#2652)

### Added

- feat(tests): Import tests from JS/TS (#2635)
- feat(redteam): Add GCG strategy (#2637)
- feat(redteam): Add Likert-based jailbreak strategy (#2614)

### Changed

- chore(redteam): Catch errors during iterative attacks and continue (#2631)
- chore(redteam): GCG number config (#2638)
- chore(redteam): Wrap iterative providers in try/catch (#2630)
- chore(webui): Don't actually truncate vars because they are scrollable (#2636)

### Fixed

- fix(webui): Revert 49bdcba - restore TruncatedText for var display (#2634)

## [0.103.8] - 2025-01-11

### Changed

- fix: Running redteam from cloud (#2627)
- fix: redteam strategies (#2629)
- chore: show # plugins and strats selected (#2628)o/pull/2626

## [0.103.7] - 2025-01-10

### Changed

- chore(redteam): record iterative history in metadata (#2625)
- chore(redteam): integrate grader into goat for ASR improvement (#2612)
- chore(cli): make db migrations quieter (#2621)
- chore(providers): update Azure API version for Azure provider (#2611)
- chore: Revert "chore(redteam): expose redteam run command and auto-share remote results" (#2613)
- docs: owasp illustrations (#2615)
- docs: plugin and strategy graphics (#2610)
- chore(site): add bio and photo of new team member (#2626)

### Fixed

- fix(webui): add default background for image lightbox (#2616)
- fix(openrouter): pass through openrouter-specific options (#2620)

### Dependencies

- chore(deps): bump @aws-sdk/client-bedrock-runtime from 3.723.0 to 3.726.0 (#2618)
- chore(deps): bump groq-sdk from 0.10.0 to 0.11.0 (#2619)
- chore(deps): bump openai from 4.77.4 to 4.78.0 (#2617)

### Documentation

- docs(site): add vedant to the about page (#2622)
- docs(site): update grid breakpoints for better spacing of team members on about page (#2623)

## [0.103.6] - 2025-01-09

### Changed

- chore(examples): add image saving hook for DALL-E outputs in redteam-dalle (#2607)
- chore(redteam): expose redteam run command and auto-share remote results (#2609)
- chore(redteam): store attack prompt instead of rendered prompt in metadata (#2602)
- chore(workflows): add actionlint GitHub Action for workflow validation (#2604)
- chore(ci): updated yanked dependency and ruff format (#2608)

### Fixed

- fix(docker): correct string concatenation for BUILD_DATE in GitHub Actions (#2603)
- fix(providers): convert anthropic bedrock lone system messages to user messages for compatibility with model graded metrics (#2606)

### Documentation

- docs(caching): expand documentation on caching mechanisms (#2605)

## [0.103.5] - 2025-01-09

### Added

- feat(fetch): Add support for custom SSL certificates (#2591)

### Changed

- chore(assertions): Improve Python assertion configuration passing (#2583)
- chore(debug): Enhance logging for null/undefined template variables (#2588)
- chore(providers): Allow ability to set custom default embedding provider (#2587)
- chore(providers): Improve error handling in HTTP provider (#2593)
- chore(redteam): Add grader to crescendo to increase ASR (#2594)
- chore(webui): Add plugin category on the recently used cards (#2600)
- chore(webui): Highlight selected strats just like plugins (#2601)
- chore(webui): Replace initial prompt with last redteam prompt when it exists (#2598)
- chore(webui): Response parser -> response transform (#2584)

### Fixed

- fix(cli): filterMode `failures` should omit `errors` (#2590)
- fix(providers): Handle bad HTTP status code (#2589)
- fix(redteam): ascii-smuggling is a plugin, not a strategy (#2585)
- fix(redteam): Use OS-agnostic temp file (#2586)

### Dependencies

- chore(deps): Update dependencies to latest versions (#2597)

### Documentation

- docs(license): Update year and clarify licensing terms (#2596)
- docs(providers): Update overview table with new entries (#2592)

## [0.103.4] - 2025-01-08

### Added

- feat(cli): add --filter-errors-only parameter to `eval` (#2539)
- feat(providers): f5 provider placeholder (#2563)
- feat(assertions): add support for specifying function names in external assertions (#2548)

### Changed

- chore(providers): add support for the WATSONX_AI_AUTH_TYPE env (#2547)
- chore(providers): add debug logs to llama provider (#2569)
- chore(redteam): add debug to cyberseceval (#2549)
- chore(redteam): add english language cyberseceval (#2561)
- chore(redteam): adjust parameters for iterativeTree strategy (#2535)
- chore(redteam): improve dialog content for load example configuration (#2574)
- chore(redteam): improve grader in jailbreak:tree strategy (#2565)
- chore(redteam): improve iterative provider with test case grader (#2552)
- chore(redteam): improve tree node selection. Add metadata (#2538)
- chore(redteam): reduce iterative image provider refusals (#2578)
- chore(tests): improve misc test setup and teardown (#2579)
- chore(webui): enhance metadata expand/collapse handling (#2550)
- chore(webui): Add type for provider test response (#2567)
- chore(assertions): minor change to python assert example and revert provider to gpt4 mini (#2564)
- chore(webui): ensure provider overrides are displayed correctly (#2546)
- docs: improve dark mode styles on security page (#2562)
- docs: jailbreak blog post (#2575)
- docs: missing plugins (#2558)
- docs: updates to llm vulnerability types page (#2527)
- docs: updating typo for g-eval pages (#2568)
- docs: only show frameworks in compliance section (#2559)
- chore(docs): improve dark mode on redteam configuration (#2553)
- chore(docs): sort plugins by pluginId (#2536)

### Fixed

- fix(assertions): ensure that Python assertions can reference the config as per the example given (#2551)

### Dependencies

- chore(deps): update dependencies to latest minor and patch versions (#2533)
- chore(deps): bump @aws-sdk/client-bedrock-runtime from 3.716.0 to 3.721.0 (#2532)
- chore(deps): bump @aws-sdk/client-bedrock-runtime from 3.721.0 to 3.723.0 (#2554)
- chore(deps): bump openai from 4.77.0 to 4.77.3 (#2544)
- chore(deps): update lock file to resolve dependency issues (#2545)
- chore(deps): update lock file to resolve yanked dependency (#2581)

### Documentation

- docs(blog): improve the usage instructions for jailbreak dalle post (#2576)
- docs(llm-vulnerability-scanner): improve dark mode styles (#2577)
- docs(styles): improve dark mode styles for index page (#2580)
- docs(troubleshooting): adjust sidebar order and update example version (#2557)

## [0.103.3] - 2025-01-03

### Added

- feat(redteam): add system prompt override plugin (#2524)

### Changed

- feat: cyberseceval plugin (#2523)
- chore(vertex): ability to override api version (#2529)
- chore: add more debug info to API health check (#2531)
- chore: switch cloud `run` to use --config param (#2520)
- docs: update owasp top 10 page (#2515)
- docs: misc improvements (#2525)

### Fixed

- fix(gemini): support gemini thinking model (#2526)
- fix(docs): correct broken link in blog post (#2522)
- fix(docs): conditionally enable gtag only in production (#2530)

### Documentation

- docs(blog): unbounded consumption (#2521)
- docs(redteam): update configuration.md (#2543)

## [0.103.2] - 2024-12-31

### Changed

- feat: run redteam from cloud config (#2503)
- feat: divergent repetition plugin (#2517)
- docs: guardrails ui (#2518)
- feat: granular envars for memory control (#2509)
- fix: use `default` when importing cjs module (#2506)
- docs: readme overhaul (#2502)
- chore(redteam): make numIterations configurable for iterative strategy (#2511)
- chore(webui): enhance styling and responsiveness for StrategyStats component (#2485)
- chore(providers): make number of retry attempts configurable for HTTP provider (#2512)
- chore(providers): add configurable retry attempts for AWS Bedrock. Improve error handling (#2514)
- chore(redteam): handle empty and refusal responses (#2516)
- docs: divergent repetition to plugins table (#2519)

### Fixed

- fix(moderation): handle empty output to avoid false positives (#2508)
- fix(fetch): correct retries logic to ensure at least one attempt (#2513)

## [0.103.1] - 2024-12-24

### Changed

- fix: send config purpose when running in web ui (#2504)
- fix: include `sharing` in generated redteam config (#2505)
- docs: g-eval docs (#2501)

## [0.103.0] - 2024-12-23

### Added

- feat(eval): Add sheet identifier to Google Sheets URL for saving eval results (#2348)
- feat(eval): Add support for Hugging Face datasets (#2497)
- feat(redteam): Ability to set the number of test cases per plugin (#2480)
- feat(redteam): Beavertails plugin (#2500)
- feat(redteam): Best-of-n jailbreak (#2495)
- feat(redteam): Dedicated custom input section (#2493)
- feat(redteam): Harmful:cybercrime:malicious-code (#2481)
- feat(redteam): Recently used plugins (#2488)
- feat(redteam): Support `intent` sequences (#2487)

### Changed

- chore(redteam): Add "View Probes" button (#2492)
- chore(redteam): Enhance metadata tracking for iterative provider (#2482)
- chore(redteam): Improve scoring in iterative providers (#2486)
- chore(redteam): Record stateless telemetry (#2477)
- chore(examples): Revert redteam-ollama example to previous version (#2499)
- docs: Cyberseceval (#2494)
- docs: Plugins overview (#2448)
- docs: Strategy overview (#2449)

### Fixed

- fix(redteam): Ability to set custom target (#2483)
- fix(redteam): Apply delay to redteam providers (#2498)
- fix(redteam): Scroll to top when changing tabs (#2484)
- fix(redteam): State management for raw HTTP requests (#2491)

### Dependencies

- chore(deps): Bump @aws-sdk/client-bedrock-runtime from 3.714.0 to 3.716.0 (#2479)

### Documentation

- docs(providers): Add new providers to documentation (#2496)

## [0.102.4] - 2024-12-20

### Changed

- feat: add G-Eval assertion (#2436)
- feat: ability to set delay from webui (#2474)
- fix: resolve circular reference issue in groq provider (#2475)
- chore: placeholder for ied (#2478)

### Fixed

- fix(provider): ensure system prompt is formatted correctly for amazon nova models (#2476)

### Documentation

- docs(red-team): update default strategy documentation (#2473)

## [0.102.3] - 2024-12-19

### Changed

- feat: pliny plugin (#2469)
- feat: meth plugin (#2470)

### Fixed

- fix(redteam): resolve prompt rendering issue in goat provider (#2472)

### Dependencies

- chore(deps): update dependencies to latest versions (#2442)

## [0.102.2] - 2024-12-19

### Added

- feat(eval): Add metadata filtering to `promptfoo eval` (#2460)
- feat(redteam): Implement `basic` strategy to skip strategy-less tests (#2461)
- feat(redteam): Show messages for multi-turn providers (#2454)
- feat(webui): Add search bar for reports (#2458)

### Changed

- chore(providers): Add new OpenAI O1 model versions (#2450)
- chore(ci): Handle fork PRs without secrets correctly (#2443)
- chore(ci): Update Node.js 22.x matrix configuration (#2444)
- chore(ci): Move workflow assets to .github/assets (#2445)
- chore(redteam): Update target handling for model-based strategies (#2466)
- docs: Update RAG red team details (#2459)

### Fixed

- fix(providers): Fix O1 model detection (#2455)
- fix(redteam): Handle invalid message from GOAT (#2462)
- fix(redteam): Handle null target model responses in GOAT and improve safeJsonStringify (#2465)
- fix(redteam): Improve logging and message handling in Crescendo and GOAT providers (#2467)
- fix(redteam): Properly write target response to iterative (#2447)
- fix(redteam): Skip iterative turn on refusal (#2464)

### Dependencies

- chore(deps): Bump @anthropic-ai/sdk from 0.32.1 to 0.33.1 (#2451)
- chore(deps): Bump @aws-sdk/client-bedrock-runtime from 3.712.0 to 3.714.0 (#2446)
- chore(deps): Bump openai from 4.76.3 to 4.77.0 (#2452)

## [0.102.1] - 2024-12-17

### Added

- feat(redteam): ability to upload intents from csv (#2424)
- feat(redteam): switch to rag example (#2432)

### Changed

- chore(cli): address punycode deprecation warning for Node.js 22 (#2440)
- chore(redteam): format extraction prompts as chat messages (#2429)
- chore(redteam): integration tests (#2413)
- chore(redteam): move plugin collections out of plugin type (#2435)
- chore(redteam): raise timeout on unaligned provider to 60s (#2434)
- chore(redteam): update owasp mappings (#2316)
- chore(redteam): update plugin and strategy display names and descriptions (#2387)
- chore(redteam): minor styling improvements to TestTargetConfiguration (#2430)
- chore(redteam): remove horizontal scroll from redteam setup tabs (#2420)

### Fixed

- fix(redteam): add support for entity merging in config (#2433)
- fix(redteam): combine strategy configs for chained strategies (#2415)
- fix(redteam): don't fall back if entity and purpose extraction fails (#2428)
- fix(redteam): integration test (#2431)
- fix(redteam): make cross-session-leak not default (#2427)
- fix(redteam): remove duplicate `intent` plugin (#2426)
- fix(redteam): dark mode in test targets ui (#2425)
- fix(redteam): resolve invalid DOM nesting of ul elements in Strategies component (#2421)
- fix(evaluator): handle circular references during error logging (#2441)

### Dependencies

- chore(deps): bump @aws-sdk/client-bedrock-runtime from 3.709.0 to 3.712.0 (#2418)
- chore(deps): bump groq-sdk from 0.9.0 to 0.9.1 (#2416)
- chore(deps): bump openai from 4.76.2 to 4.76.3 (#2417)

## [0.102.0] - 2024-12-16

### Added

- feat(redteam): add api healthcheck to redteam generate (#2398)

### Changed

- feat: add raw HTTP request support to Targets UI (#2407)
- feat: add HTTP provider configuration generator (#2409)
- feat: generate http config button (#2411)
- feat: run redteam in web ui (#2025)
- fix: exit codes and tests (#2414)
- docs: add docs for model-graded metrics (#2406)

## [0.101.2] - 2024-12-14

### Added

- feat(webui): implement cloud API health check functionality (#2397)
- feat(webui): redteam attack flow chart (#2389)
- feat(webui): strategy stats drawer (#2388)
- feat(webui): Filter Results view by errors (#2394)

### Changed

- revert: refactor(evaluator): enhance variable resolution and prompt rendering (#2386)
- chore(docker): add version info to docker build (#2401)
- chore(docs): Update README.md (#2391)

### Fixed

- fix(redteam): improve error message for plugin validation (#2395)
- fix(redteam): improve redteam strategy validation with detailed error messages (#2396)
- fix(webui): hide "show failures" checkbox on 1-column evals (#2393)

### Dependencies

- chore(deps): bump openai from 4.76.1 to 4.76.2 (#2390)

## [0.101.1] - 2024-12-13

### Added

- feat(eval): Separate errors from assert failures (#2214)
- feat(eval): Support more than one multi-turn conversation in the same eval with conversationId metadata field (#2360)
- feat: chunk results during share to handle large evals (#2381)

### Changed

- fix: use safeJsonStringify (#2385)
- chore(evaluator): Enhance variable resolution and prompt rendering (#2380)
- chore(ci): Remove outdated package-lock.json after enabling workspaces in package.json (#2377)
- chore(examples): Add Ollama red team example from blog post (#2374)
- Revert "feat: chunk results during share to handle large evals" (#2399)

### Fixed

- fix(cli): Fix punycode deprecation warning (#2384)
- fix(cli): Re-enable validation warning for invalid dereferenced configs (#2373)
- fix(prompts): Restore behavior that delays YAML parsing until after variable substitution (#2383)
- fix(redteam): Support file:// protocol for custom plugins (#2376)
- fix(webui): Use injectVar in redteam report view (#2366)

### Documentation

- docs(configuration): Add documentation for shared variables in tests (#2379)

## [0.101.0] - 2024-12-12

### Added

- feat(eval): Separate errors from assert failures (#2214)
- feat(eval): Support more than one multi-turn conversation in the same eval with conversationId metadata field (#2360)

### Changed

- chore(evaluator): Enhance variable resolution and prompt rendering (#2380)
- chore(ci): Remove outdated package-lock.json after enabling workspaces in package.json (#2377)
- chore(examples): Add Ollama red team example from blog post (#2374)

### Fixed

- fix(cli): Fix punycode deprecation warning (#2384)
- fix(cli): Re-enable validation warning for invalid dereferenced configs (#2373)
- fix(prompts): Restore behavior that delays YAML parsing until after variable substitution (#2383)
- fix(redteam): Support file:// protocol for custom plugins (#2376)
- fix(webui): Use injectVar in redteam report view (#2366)

### Documentation

- docs(configuration): Add documentation for shared variables in tests (#2379)

## [0.100.6] - 2024-12-11

### Changed

- chore: clean up invariant references (#2367)
- chore: invariant (#2363)
- chore(examples): add YAML schema and descriptions to config files (#2358)
- chore(providers): add debugs and make provider invariants more detailed (#2365)
- chore(redteam): add better error logging for multilingual (#2347)
- chore(redteam): add getRemoteGenerationUrl mocks to redteam tests (#2349)
- chore(redteam): Better error messaging for composite jailbreaks (#2372)
- chore(redteam): fix composite jailbreak docs (#2370)
- chore(redteam): respect --delay with redteam providers (#2369)
- chore(webui): add "save YAML" option to Save Config dialog (#2356)
- chore(webui): enhance redteam preset cards layout and styling (#2353)

### Fixed

- fix(providers): add regional model support to Bedrock (#2354)
- fix(webui): redteam setup UI should support request body objects (#2355)
- fix(providers): use Replicate moderation provider when OpenAI key not present (#2346)

### Dependencies

- chore(deps): bump @aws-sdk/client-bedrock-runtime from 3.706.0 to 3.709.0 (#2362)
- chore(deps): bump openai from 4.76.0 to 4.76.1 (#2361)
- chore(deps): update dependencies (#2350)

### Documentation

- docs(blog): new post on the EU AI Act (#2357)
- docs(redteam): Update documentation to suggest a detailed purpose (#2345)
- docs(troubleshooting): replace auto-generated index with custom overview (#2352)

## [0.100.5] - 2024-12-09

### Changed

- feat: Show current redteam and save state by @sklein12 in [#2336](https://github.com/promptfoo/promptfoo/pull/2336)
- fix: Our task API responds with a JSON object by @sklein12 in [#2337](https://github.com/promptfoo/promptfoo/pull/2337)
- fix: Attempt to fix metrics after share to self-hosted by @GICodeWarrior in [#2338](https://github.com/promptfoo/promptfoo/pull/2338)
- fix: Merge `defaultTest.vars` before applying `transformVars` by @mldangelo in [#2339](https://github.com/promptfoo/promptfoo/pull/2339)
- fix: Catch errors on purpose extraction and continue by @sklein12 in [#2344](https://github.com/promptfoo/promptfoo/pull/2344)
- chore: Allow overriding default and redteam providers globally by @sklein12 in [#2333](https://github.com/promptfoo/promptfoo/pull/2333)
- chore(providers): Align `transformRequest` with `transformResponse` behavior by @mldangelo in [#2334](https://github.com/promptfoo/promptfoo/pull/2334)
- chore: Update Node.js to v20.18.1 by @mldangelo in [#2342](https://github.com/promptfoo/promptfoo/pull/2342)
- chore: Add support for multiple Google Sheets in `promptfooconfig` by @mldangelo in [#2343](https://github.com/promptfoo/promptfoo/pull/2343)

## [0.100.4] - 2024-12-08

### Changed

- feat: "try example" in target configuration (#2335)
- chore(webui): add a reset config button (#2328)
- chore(redteam): add comments and schema to generated yaml (#2329)
- chore(webui): add select all/none for all plugins (#2326)
- chore: automate CITATION.cff version bump. Sort npm scripts (#2320)
- docs: Fix docs to reflect non-root docker user (#2324)

### Fixed

- fix(cli): recommend npx if necessary (#2325)
- fix(providers): use prompt config for structured outputs in azure (#2331)
- fix(redteam): Use cloud api for remote harmful generation (#2323)
- fix(webui): redteam bug where purpose was using old state (#2330)
- fix(webui): redteam config persist between refreshes (#2327)

### Dependencies

- chore(deps): bump openai from 4.75.0 to 4.76.0 (#2321)

## [0.100.3] - 2024-12-06

### Changed

- chore(providers): improve JSON schema support for openai azure (#2318)

### Dependencies

- chore(deps): bump the npm_and_yarn group with 2 updates (#2317)

### Documentation

- docs(aws-bedrock): add Nova model documentation and update examples (#2319)
- docs(multilingual): add language code references (#2311)

## [0.100.2] - 2024-12-06

### Added

- feat: multiline editor for http request body (#2314) by @typpo

### Fixed

- fix(redteam): Do not fail crescendo if the provider sends the wrong response (#2315) by @sklein12
- fix: remove log line (c539341)

## [0.100.1] - 2024-12-05

### Added

- feat(redteam): Multilingual generates test cases across all strats (#2313) by @sklein12

### Fixed

- fix(redteam): preserve assertion types in multilingual strategy (#2312) by @mldangelo

### Changed

- chore(redteam): Improve purpose output (779a8d4)
- chore: re-reorder target setup page (7dd11ae)
- chore: copy (158d841)
- ci: increase Docker workflow timeout to 60 minutes (414db79)

### Dependencies

- chore(deps): update multiple package dependencies (#2308) by @mldangelo

### Documentation

- docs: fix multilingual (e78e77d)

## [0.100.0] - 2024-12-05

### Added

- feat(providers): Add Amazon Nova models to Bedrock provider (#2300)
- feat(providers): Support TypeScript custom providers (#2285)
- feat(providers): Add transformRequest to HTTP provider. Rename responseParser to transformResponse (#2228)
- feat(cli): Add configurable CSV delimiter support (#2294)
- feat(redteam): Load `intents` plugin from file (#2283)
- feat(webui): Ability to configure strategies in redteam setup (#2304)
- feat(webui): Ability to upload YAML file to setup view (#2297)
- feat(webui): Column selector (#2288)

### Changed

- chore(webui): Add YAML preview and strategies to redteamReview page (#2305)
- chore(prompts): TypeScript for prompt functions (#2287)
- chore(webui): Display # selected plugins in accordion text (#2298)
- chore(redteam): Remote generation if logged into cloud (#2286)
- chore(cli): Write `promptfoo-errors.log` on error (#2303)
- chore(cli): Improve error message when attempting to share incomplete eval (#2301)
- chore(redteam): Fix stateless warning (#2282)
- chore(redteam): Plugin page UX (#2299)
- chore(webui): Display average cost alongside total (#2274)
- chore(webui): Remove prompt from redteam setup purpose page (#2295)
- docs: Guide on LangChain PromptTemplates (#2235)

### Fixed

- fix(redteam): Do not store config hash if redteam generation failed (#2296)
- fix(webui): Minor bugs in redteam config UI (#2278)
- fix(cli): Replace process.exitCode with process.exit calls in share command (#2307)

### Dependencies

- chore(deps): Bump @aws-sdk/client-bedrock-runtime from 3.699.0 to 3.704.0 (#2279)
- chore(deps): Bump @aws-sdk/client-bedrock-runtime from 3.704.0 to 3.705.0 (#2290)
- chore(deps): Bump groq-sdk from 0.8.0 to 0.9.0 (#2291)
- chore(deps): Bump openai from 4.73.1 to 4.74.0 (#2280)
- chore(deps): Bump openai from 4.74.0 to 4.75.0 (#2289)

### Documentation

- docs(examples): Add redteam chatbot example (#2306)

## [0.99.1] - 2024-12-02

### Changed

- chore(docs): update --config YAML file references to match actual behavior (#2170)
- chore(providers): add \*-latest models for Anthropic (#2262)
- chore(providers): remove optional chaining in goat provider (#2253)
- chore(redteam): ability to override severity (#2260)
- chore(redteam): improve hijacking grader (#2251)
- chore(redteam): improve overreliance grader (#2246)
- chore(redteam): improve politics grader (#2258)
- chore(redteam): move harmful specialized advice plugin to unaligned provider (#2239)
- chore(redteam): move misinformation plugin from aligned to unaligned provider (#2232)
- chore(redteam): shell injection grader improvement (25%) (#2277)
- chore(redteam): update policy grader (#2244)
- chore(site): improve architecture diagram dark mode (#2254)
- chore(site): move careers link (#2242)
- chore(tests): remove console.error debug statement (#2275)
- chore(types): add Zod schema for assertion types (#2276)
- chore(webui): ability to set image min/max height (#2268)
- chore(webui): add metric column in assertions table (#2238)
- chore(webui): add pointer cursor to report view (#2272)
- chore(webui): add support for custom targets to redteam setup (#2215)
- chore(webui): combine assertion context to eval output comment dialog (#2240)
- chore(webui): improve back and next buttons for purpose/targets pages (#2269)
- chore(webui): minor improvements to redteam setup strategy and plugin selection (#2247)
- chore(webui): only show action buttons for the currently hovered cell, rather than both cells for that row (#2270)
- chore(webui): preserve whitespace in TableCommentDialog (#2237)
- chore(webui): prevent dialog from popping up repeatedly when component rerenders (#2273)
- chore(webui): remove local dashboard (#2261)
- chore(webui): select all/none in redteam setup plugins view (#2241)
- docs: GitLab integration (#2234)

### Fixed

- fix(cli): improve debugging for fetchWithRetries (#2233)
- fix(cli): refuse to share incomplete evals (#2259)
- fix(webui): support sorting on pass/fail count & raw score (#2271)
- fix(redteam): stringify non-string target provider responses in goat (#2252)

### Dependencies

- chore(deps): bump openai from 4.73.0 to 4.73.1 (#2243)
- chore(deps): sync dependency versions with promptfoo cloud (#2256)
- chore(deps): update dependencies (#2257)
- chore(deps): update lock file for yanked dependency (#2250)

## [0.99.0] - 2024-11-25

### Added

- feat(cli): `promptfoo debug` command (#2220)
- feat(eval): Read variables from PDF (#2218)
- feat(providers): Add `sequence` provider (#2217)
- feat(redteam): Citation strategy (#2223)
- feat(redteam): Composite jailbreak strategy (#2227)
- feat(redteam): Ability to limit strategies to specific plugins (#2222)

### Changed

- chore(redteam): Attempt to reuse existing server for redteam init (#2210)
- chore(redteam): Naive GOAT error handling (#2213)
- chore(redteam): Improve competitors plugin and grading (#2208)

### Fixed

- fix(eval): CSV BOM parsing (#2230)
- fix(redteam): Add missing entities field to redteam schema (#2226)
- fix(redteam): Ensure numTests is properly inherited in config for all plugin types (#2229)
- fix(redteam): Strip prompt asterisks (#2212)
- fix(redteam): Validate plugins before starting (#2219)

### Dependencies

- chore(deps): Bump @aws-sdk/client-bedrock-runtime from 3.696.0 to 3.699.0 (#2231)

### Documentation

- docs(redteam): Ollama redteam blog (#2221)
- docs(redteam): Add troubleshooting documentation (#2211)

## [0.98.0] - 2024-11-22

### Added

- feat(providers): Maintain session-id in HTTP provider (#2101)
- feat(redteam): Add custom strategy (#2166)
- feat(webui): Add CSV download to report view (#2168)
- feat(webui): Add image preview lightbox for base64 image strings (#2194)

### Changed

- chore(providers): Add GPT-4-0-2024-11-20 to supported models (#2203)
- chore(providers): Add support for UUID in transformVars (#2204)
- chore(cli): Display help for invalid args (#2196)
- chore(redteam): Add `promptfoo redteam setup` (#2172)
- chore(redteam): Init now opens web setup UI (#2191)
- chore(redteam): Update purpose UI to capture better information (#2180)
- chore(redteam): Instrument redteam setup (#2193)
- chore(redteam): Remove OpenAI key requirement in onboarding (#2187)
- chore(redteam): Remove overreliance from default (#2201)
- chore(redteam): Remove redundant harmful plugin when all subcategories are selected (#2206)
- chore(redteam): Reorganize plugins in setup (#2173)
- chore(redteam): Session parsing in UI (#2192)
- chore(redteam): Update docs for multi-turn strategies (#2182)
- chore(redteam): Update redteam init instructions (#2190)
- chore(redteam): Wrap more system purpose tags (#2202)
- chore(redteam): Wrap purposes in <Purpose> tags (#2175)

### Fixed

- fix(prompts): Parse YAML files into JSON before Nunjucks template render (#2205)
- fix(providers): Handle more response parser failures in HTTP provider (#2200)
- fix(redteam): Attempt to fix undefined redteam testcase bug (#2186)
- fix(redteam): Debug access plugin grader improvement (#2178)
- fix(redteam): Handle missing prompts in indirect prompt injection setup (#2199)
- fix(redteam): Pass isRedteam from eval database model (#2171)
- fix(webui): Handle division by zero cases in CustomMetrics component (#2195)

### Dependencies

- chore(deps): Bump @aws-sdk/client-bedrock-runtime from 3.693.0 to 3.696.0 (#2176)
- chore(deps): Update dependencies - resolve lock file issue (#2179)
- chore(deps): Update dependencies (#2169)

### Documentation

- docs(examples): Add F-score example (#2198)
- docs(examples): Modernize image classification example (#2197)
- docs(site): Add red team Hugging Face model guide (#2181)
- docs(site): Use `https` id with `url` config (#2189)

## [0.97.0] - 2024-11-18

### Added

- feat(azure): adding AzureCliCredential as a fallback authentication option (#2149)

### Changed

- feat: report shows % framework compliance as progress bar (#2160)
- feat: support for grader fewshot examples (#2162)
- feat: add support for bedrock guardrails (#2163)
- fix: crescendo feedback (#2145)
- fix: handle null test cases in strategy generation (#2146)
- refactor(redteam): extract parseGeneratedPrompts from redteam base class (#2155)
- refactor(redteam): modularize and simplify harmful plugin (#2154)
- chore: bump @aws-sdk/client-bedrock-runtime from 3.691.0 to 3.693.0 (#2147)
- chore: bump @eslint/plugin-kit from 0.2.0 to 0.2.3 in the npm_and_yarn group (#2151)
- chore: track token usage for redteam providers (#2150)
- chore(providers): misc harmful completion provider enhancements (#2153)
- chore: display strategy used in report view (#2156)
- chore: open result details in report view (#2159)
- chore: add # requests to token usage (#2158)
- chore: set redteamFinalPrompt in goat provider (#2161)
- chore(redteam): refactor harmful plugin into aligned and unaligned modules (#2164)
- chore(redteam): refactor unaligned inference API response handling (#2167)

### Fixed

- fix(share): update eval author to logged-in user when sharing (#2165)

## [0.96.2] - 2024-11-14

### Added

- feat(redteam): redteam fewshot overrides (#2138)
- feat(cli): make README.md file during onboarding init flow optional (#2054)

### Changed

- feat: helm chart for self hosted (#2003)

### Fixed

- fix(cli): remove validation warning on yaml files (#2137)
- fix(providers): handle system messages correctly for bedrock Claude models (#2141)
- fix(redteam): Config for all strategies (#2126)
- fix(webui): potential divide by 0s (#2135)
- fix(webui): restore token usage display (#2143)

### Dependencies

- chore(deps): clean up plugin action params (#2139)
- chore(deps): bump @aws-sdk/client-bedrock-runtime from 3.687.0 to 3.691.0 (#2140)
- chore(deps): update dependencies (#2133)

## [0.96.1] - 2024-11-12

### Added

- feat(ui): Respect max text length in Markdown cells (#2109)

### Changed

- chore(assertions): split assertions into separate modules (#2116)\* chore(blog): update API endpoint to canonical domain by @mldangelo in https://github.com/promptfoo/promptfoo/pull/2119
- chore(cli): add promptfoo version header to all requests (#2121)
- chore(redteam): allow goat to be used stateless or not (#2102)
- chore(redteam): Break out Prompt Metrics Types (#2120)
- chore(redteam): re-organize report categories (#2127)
- chore(docs): Fix AWS default region to match documentation (#2117)

### Fixed

- fix(cli): validate config after dereferencing (#2129)
- fix(providers): handle system messages correctly in anthropic parseMessages (#2128)

### Dependencies

- chore(deps): bump groq-sdk from 0.7.0 to 0.8.0 (#2131)
- chore(deps): update multiple dependencies (#2118)

## [0.96.0] - 2024-11-10

### Added

- feat(redteam): intent plugin (#2072)
- feat(redteam): rag poisoning plugin (#2078)
- feat(cli): --filter-sample on eval to randomly sample (#2115)
- feat(providers): azure default provider (#2107)
- feat(assertions): BLEU score (#2081)

### Changed

- chore(assertions): refactor JSON assertions (#2098)
- chore(assertions): split assertions into separate files (#2089)
- chore(cli): add --ids-only to list commands (#2076)
- chore(cli): lazily init csv assertion regex (#2111)
- chore(cli): validate json, yaml, js configs on load (#2114)
- chore(lint): format lint (#2082)
- chore(providers): add envar support for azure auth (#2106)
- chore(providers): add support for Claude 3.5 Haiku model (#2066)
- chore(providers): add support for external response_format in azure openai (#2092)
- chore(providers): azureopenai -> azure (#2113)
- chore(providers): Support AWS sessionToken and profile for authentication (#2085)
- chore(redteam): improve rbac grader (#2067)
- chore(redteam): pass context and options to target in iterativeTree provider (#2093)
- chore(redteam): Use purpose in graders (#2077)
- chore(webui): prevent unnecessary state resets in plugin configuration in redteam ui (#2071)
- chore: add yaml config validation tests (#2070)
- chore(docs): goat-blog demo component usability improvements (#2095)
- docs: use "provider" key in python prompt function (#2103)
- docs: add GOAT blog post (#2068)
- chore(blog): update API endpoint to canonical domain (#2119)

### Fixed

- fix(cli): keep eval id on `import` (#2112)
- fix(providers): portkey provider and headers (#2088)
- fix(redteam): provide target context (#2090)
- fix(providers): ensure consistent message parsing for Anthropic Claude Vision (#2069)
- fix(redteam): make remote generation URL dynamic to support dotenv loading (#2086)

### Dependencies

- chore(deps): bump @anthropic-ai/sdk from 0.31.0 to 0.32.0 (#2074)
- chore(deps): bump @anthropic-ai/sdk from 0.32.0 to 0.32.1 (#2083)
- chore(deps): bump @aws-sdk/client-bedrock-runtime from 3.686.0 to 3.687.0 (#2104)
- chore(deps): bump openai from 4.70.2 to 4.71.0 (#2073)
- chore(deps): bump openai from 4.71.0 to 4.71.1 (#2087)

## [0.95.0] - 2024-11-04

### Added

- **feat(redteam):** goat (#2006)
- **feat(webui):** add support for file providers in eval creation view via file upload by @mldangelo in https://github.com/promptfoo/promptfoo/pull/2055
- feat(webui): add support for file providers in eval creation view via file upload (#2055)

### Changed

- **feat:** save and load configs (#2044)
- **feat:** index page for report view (#2048)
- **fix:** competitors grader (#2042)
- **fix:** llm rubric markup (#2043)
- **fix:** OOM on large evals (#2049)
- **chore:** migrate rag-full example to langchain 0.3.0 (#2041)
- **chore:** add some loaders to webui pages (#2050)
- **chore(providers):** add bedrock regional inference profile IDs (#2058)
- **chore(webui):** optimize custom policy handling (#2061)
- **chore:** bump @anthropic-ai/sdk from 0.30.1 to 0.31.0 (#2062)
- **chore:** bump openai from 4.69.0 to 4.70.2 (#2063)

### Fixed

- **fix(webui):** preserve target label when switching target types (#2060)

### Dependencies

- **chore(deps):** bump langchain from 0.2.10 to 0.3.0 in /examples/rag-full (#2040)
- **chore(deps):** bump openai from 4.68.4 to 4.69.0 (#2045)
- **chore(deps):** update patch and minor dependencies (#2064)

## [0.94.6] - 2024-10-30

### Added

- feat(webui): make table header sticky (#2001)

### Changed

- feat: `promptfoo auth whoami` (#2034)
- fix: minor redteam run fixes (#2033)
- fix: report issue counts (#2037)
- fix: Integration backlink to portkey docs (#2039)
- chore: add provider to assertion function context (#2036)
- chore: add `--verbose` to redteam run (#2032)
- chore(deps-dev): bump @aws-sdk/client-bedrock-runtime from 3.679.0 to 3.682.0 (#2038)

### Dependencies

- chore(deps): bump elliptic from 6.5.7 to 6.6.0 in /src/app (#2031)
- chore(deps): bump langchain from 0.1.14 to 0.3.0 in /examples/langchain-python (#2035)

## [0.94.5] - 2024-10-28

### Changed

- fix: bump version on fetch cache key (#2029)
- fix: support browser back/forward in redteam setup (#2022)
- chore: improve ui for plugin configs (#2024)
- chore(webui): improve redteam plugin configuration UI (#2028)
- chore: Add Missing Statuses to Risk Categories (#2030)

### Fixed

- fix(ci): add disk space cleanup steps to prevent runner failures (#2018)
- fix(redteam): auto-extract injectVar from prompt template in redteam image provider (#2021)
- fix(providers): adjust bedrock anthropic default temperature (#2027)
- fix(webui): hide redteam setup dialog after seen (#2023)

### Documentation

- docs(provider): fix dalle-3 provider name (#2020)

## [0.94.4] - 2024-10-27

### Added

- **Feature:** Add simulated user provider ([#2014](https://github.com/promptfoo/promptfoo/pull/2014) by [@typpo](https://github.com/typpo))

### Changed

- **Fix:** Handle basic auth credentials in fetch requests ([#2013](https://github.com/promptfoo/promptfoo/pull/2013) by [@mldangelo](https://github.com/mldangelo))
- **Chore:** Add configuration option to disable template environment variables ([#2017](https://github.com/promptfoo/promptfoo/pull/2017) by [@mldangelo](https://github.com/mldangelo))
- **Chore (Redteam):** Improve onboarding CLI plugin configuration handling ([#2015](https://github.com/promptfoo/promptfoo/pull/2015) by [@mldangelo](https://github.com/mldangelo))

## [0.94.3] - 2024-10-26

### Changed

- feat: package import support improvements (#1995)
- feat: add adaline gateway provider (#1980)
- fix: template creation for `promptfoo init` and `promptfoo redteam init`
- chore(providers): merge prompt and provider config in azure (#2011)

## [0.94.2] - 2024-10-25

### Added

- feat(browser): `optional` arg on `click` commands (#1997)

### Changed

- feat: add browser support in redteam setup (#1998)
- fix: test case descriptions (#2000)
- fix: Http Provider parser (#1994)
- chore: save user consent when logged in via webui (#1999)
- chore: Constants are lower case (#2007)
- style(eslint): add sort-keys rule and sort type constituents (#2008)
- chore(redteam): alphabetize and normalize ordering of constants (#2002)
- revert: style(eslint): add sort-keys rule and sort type constituents (#2009)

## [0.94.1] - 2024-10-24

### Added

- **feat(schema):** Add YAML schema validation to config files by [@mldangelo](https://github.com/mldangelo) in [#1990](https://github.com/promptfoo/promptfoo/pull/1990)

### Changed

- **chore:** Don't run Docker as root by [@typpo](https://github.com/typpo) in [#1884](https://github.com/promptfoo/promptfoo/pull/1884)
- **chore(webui):** Move Snackbar out of component for reuse by [@sklein12](https://github.com/sklein12) in [#1989](https://github.com/promptfoo/promptfoo/pull/1989)
- **chore(redteam):** Send version to remote endpoint by [@typpo](https://github.com/typpo) in [#1982](https://github.com/promptfoo/promptfoo/pull/1982)
- **refactor(tests):** Reorganize test files into subdirectories by [@mldangelo](https://github.com/mldangelo) in [#1984](https://github.com/promptfoo/promptfoo/pull/1984)
- site: additional landing page (#1996)

### Fixed

- **fix(providers):** Better OpenAI rate limit handling by [@typpo](https://github.com/typpo) in [#1981](https://github.com/promptfoo/promptfoo/pull/1981)
- **fix(providers):** Refusals are not failures by [@typpo](https://github.com/typpo) in [#1991](https://github.com/promptfoo/promptfoo/pull/1991)
- **fix(redteam):** Better error handling in strategies by [@typpo](https://github.com/typpo) in [#1983](https://github.com/promptfoo/promptfoo/pull/1983)
- **fix(redteam):** Better error on remote plugins when remote is disabled by [@typpo](https://github.com/typpo) in [#1979](https://github.com/promptfoo/promptfoo/pull/1979)
- fix: prompt validation (#1993)

### Dependencies

- **chore(deps):** Bump @aws-sdk/client-bedrock-runtime from 3.677.0 to 3.678.0 by [@dependabot](https://github.com/dependabot) in [#1987](https://github.com/promptfoo/promptfoo/pull/1987)
- **chore(deps):** Bump @anthropic-ai/sdk from 0.30.0 to 0.30.1 by [@dependabot](https://github.com/dependabot) in [#1986](https://github.com/promptfoo/promptfoo/pull/1986)
- **chore(deps):** Bump OpenAI from 4.68.2 to 4.68.4 by [@dependabot](https://github.com/dependabot) in [#1985](https://github.com/promptfoo/promptfoo/pull/1985)

## [0.94.0] - 2024-10-23

### Added

- feat(providers): add support for `github` provider (#1927)
- feat(providers): add support for xAI (Grok) provider (#1967)
- feat(providers): Update HTTP Provider to support any type of request (#1920)
- feat(prompts): add context to python and javascript prompts (#1974)
- feat(webui): add ability to update eval author (#1951)
- feat(webui): add login page (#1964)
- feat(webui): add support for displaying base64-encoded images (#1937)
- feat(cli): allow referencing specific gsheet (#1942)
- feat(redteam): show passes and fails in report drawer (#1972)

### Changed

- chore(cli): disable database logging by default (#1953)
- chore(cli): move db migrations up (#1975)
- chore(cli): replace node-fetch with native fetch API (#1968)
- chore(cli): warn on unsupported test format (#1945)
- chore(providers): support AWS credentials in config file for bedrock provider (#1936)
- chore(providers): support response_format in prompt config in openai provider (#1966)
- chore(providers): update Claude 3.5 model version (#1973)
- chore(providers): update implementation of togetherAI provider (#1934)
- chore(redteam): Add redteam descriptions and display names (#1962)
- chore(redteam): Better typing for the new constants (#1965)
- chore(redteam): fix typing issue, don't return in route (#1933)
- chore(redteam): move all redteam constants to one spot (#1952)
- chore(redteam): remove providers from db (#1955)
- chore(redteam): update providers to id by id or label (#1924)
- chore(redteam): Use Provider Label as Unique ID for redteam targets (#1938)
- chore(webui): add user email management endpoints (#1949)
- chore(webui): create dedicated eval router (#1948)
- chore(webui): expose redteam init ui in navigation dropdown menu (#1926)
- chore(webui): improve max text length slider (#1939)
- chore(webui): optimize Material-UI imports for better tree-shaking (#1928)
- chore(webui): optionally record anonymous telemetry (#1940)
- chore(webui): resolve fast refresh warning by separating useToast hook (#1941)
- refactor(assertions): move utility functions to separate file (#1944)
- chore: add citation generation script and update CITATION.cff (#1914)

### Fixed

- fix(cli): add metadata to EvaluateResult model (#1978)
- fix(cli): check for python3 alias (#1971)
- fix(cli): cli properly watches all types of configs (#1929)
- fix(cli): resolve deep copy issue when using grader cli arg (#1943)
- fix(eval): set author from getUserEmail when creating Eval (#1950)
- fix(providers): improve Gemini format coercion and add tests (#1925)
- fix(providers): maybeCoerceToGeminiFormat in palm provider - parse system_instruction (#1947)

### Dependencies

- chore(deps): bump aiohttp from 3.9.5 to 3.10.2 in /examples/rag-full (#1959)
- chore(deps): bump certifi from 2023.11.17 to 2024.7.4 in /examples/python-provider (#1958)
- chore(deps): bump idna from 3.6 to 3.7 in /examples/python-provider (#1957)
- chore(deps): bump rollup from 4.21.3 to 4.24.0 in /src/app (#1961)
- chore(deps): bump starlette from 0.37.2 to 0.40.0 in /examples/rag-full (#1956)
- chore(deps): bump vite from 5.3.3 to 5.4.9 in /examples/jest-integration (#1960)
- chore(deps): migrate drizzle (#1922)
- chore(deps): update dependencies (#1913)

### Documentation

- docs(blog): adding fuzzing post (#1921)

## [0.93.3] - 2024-10-17

### Added

- **feat(assertions):** Support array of files in assertion values by [@danpe](https://github.com/promptfoo/promptfoo/pull/1897)
- **feat(redteam):** Math-prompt strategy by [@AISimplyExplained](https://github.com/promptfoo/promptfoo/pull/1907)
- feat(redteam): math-prompt strategy (#1907)
- feat: add watsonx bearer token auth and display model cost (#1904)
- feat: support array of files in assertion values (#1897)

### Changed

- **chore(providers):** Add WatsonX bearer token auth and display model cost by [@gprem09](https://github.com/promptfoo/promptfoo/pull/1904)
- **chore(redteam):** Rename math-prompt strategy and update docs by [@mldangelo](https://github.com/promptfoo/promptfoo/pull/1912)
- **chore(webui):** Redesign navigation and dark mode components by [@mldangelo](https://github.com/promptfoo/promptfoo/pull/1903)
- **chore(ci):** Correct GitHub Actions syntax for secret access by [@mldangelo](https://github.com/promptfoo/promptfoo/pull/1911)
- **chore(ci):** Fix Docker build by [@sklein12](https://github.com/promptfoo/promptfoo/pull/1910)
- **chore(ci):** Test eval share for hosted container by [@sklein12](https://github.com/promptfoo/promptfoo/pull/1908)
- **chore(ci):** Test sharing to cloud by [@sklein12](https://github.com/promptfoo/promptfoo/pull/1909)
- chore: fix docker build (#1910)
- chore(redteam): rename math-prompt strategy and update docs (#1912)
- chore: Test sharing to cloud (#1909)
- chore: Test eval share for hosted container (#1908)

### Fixed

- **fix(webui):** Navigating directly to an eval by [@sklein12](https://github.com/promptfoo/promptfoo/pull/1905)
- fix(providers): lazy load watsonx dependencies (#1977)
- fix(ci): correct GitHub Actions syntax for secret access (#1911)
- fix: Navigating directly to an eval (#1905)

### Documentation

- **docs(redteam):** Add documentation for Custom and PII plugins by [@mldangelo](https://github.com/promptfoo/promptfoo/pull/1892)

## [0.93.2] - 2024-10-16

### Fixed

- fix: sharing to hosted (#1902)
- fix: update cloud share URL path from 'results' to 'eval' (#1901)
- fix: gemini chat formatting (#1900)

### Documentation

- docs(redteam): add documentation for Custom and PII plugins (#1892)

### Changed

- **fix:** update cloud share URL path from 'results' to 'eval' by [@mldangelo](https://github.com/promptfoo/promptfoo/pull/1901)
- **fix:** gemini chat formatting by [@typpo](https://github.com/promptfoo/promptfoo/pull/1900)
- **fix:** sharing to hosted by [@sklein12](https://github.com/promptfoo/promptfoo/pull/1902)
- **chore:** add `--filter-targets` to `redteam run` by [@typpo](https://github.com/promptfoo/promptfoo/pull/1893)
- **chore:** warn users about unknown arguments after 'eval' command by [@mldangelo](https://github.com/promptfoo/promptfoo/pull/1898)
- chore(webui): redesign navigation and dark mode components (#1903)
- chore(cli): warn users about unknown arguments after 'eval' command (#1898)
- chore: add `--filter-targets` to `redteam run` (#1893)

### Dependencies

- **chore(deps):** bump `@anthropic-ai/sdk` from 0.29.0 to 0.29.1 by [@dependabot](https://github.com/promptfoo/promptfoo/pull/1894)
- chore(deps): bump @anthropic-ai/sdk from 0.29.0 to 0.29.1 (#1894)

## [0.93.1] - 2024-10-15

### Fixed

- fix: Delete all evals broken (#1891)

### Added

- feat: Redteam http target tester (#1883)

### Changed

- **feat:** Crisp chat on certain pages by [@typpo](https://github.com/promptfoo/promptfoo/pull/1880)
- **feat:** Redteam HTTP target tester by [@sklein12](https://github.com/promptfoo/promptfoo/pull/1883)
- **fix:** Do not use default config when config is explicitly set by [@typpo](https://github.com/promptfoo/promptfoo/pull/1878)
- **fix:** Delete all evals broken by [@sklein12](https://github.com/promptfoo/promptfoo/pull/1891)
- **docs:** Add RAG architecture blog post by [@vsauter](https://github.com/promptfoo/promptfoo/pull/1886)
- **refactor(webui):** Move dashboard to redteam directory by [@mldangelo](https://github.com/promptfoo/promptfoo/pull/1890)
- refactor(webui): move dashboard to redteam directory (#1890)

## [0.93.0] - 2024-10-14

### Documentation

- docs: add rag architecture blog post (#1886)

### Added

- feat(cli): add example download functionality to init command (#1875)
- feat(redteam): introduce experimental redteam setup ui (#1872)
- feat(providers): watsonx provider (#1869)
- feat(providers): node package provider (#1855)
- feat: crisp chat on certain pages (#1880)

### Changed

- chore(webui): show tools in report view (#1871)

### Fixed

- fix(cli): only set redteam on combined configs when necessary (#1879)
- fix(cli): disable remote grading with rubric prompt override (#1877)
- fix(webui): rendering evals (#1881)
- fix: do not use default config when config is explicitly set (#1878)

## [0.92.3] - 2024-10-12

### Changed

- fix: request correct structure in prompt (#1851)
- fix: Only persist custom API url in local storage if it's set through the UI (#1854)
- fix: equality failure message (#1868)
- fix: don't always persist providers (#1870)
- feat: env variable to host pf at a different url path then base (#1853)
- chore(redteam): improve custom plugin definition and validation (#1860)
- chore: move skip logic to generate (#1834)
- chore: add `--filter-targets` alias (#1863)
- chore: Cloud sharing with new format (#1840)

### Fixed

- fix(webui): resolve undefined version display in InfoModal (#1856)

### Dependencies

- chore(deps-dev): bump @aws-sdk/client-bedrock-runtime from 3.667.0 to 3.668.0 (#1857)
- chore(deps-dev): bump @aws-sdk/client-bedrock-runtime from 3.668.0 to 3.669.0 (#1865)

## [0.92.2] - 2024-10-09

### Changed

- **ci(tests)**: Separate unit and integration tests in CI pipeline by [@mldangelo](https://github.com/mldangelo) in [#1849](https://github.com/promptfoo/promptfoo/pull/1849)
  - Bump `@aws-sdk/client-bedrock-runtime` from 3.666.0 to 3.667.0 by [@dependabot](https://github.com/dependabot) in [#1845](https://github.com/promptfoo/promptfoo/pull/1845)
  - Bump `@anthropic-ai/sdk` from 0.28.0 to 0.29.0 by [@dependabot](https://github.com/dependabot) in [#1846](https://github.com/promptfoo/promptfoo/pull/1846)
  - Bump `openai` from 4.67.2 to 4.67.3 by [@dependabot](https://github.com/dependabot) in [#1844](https://github.com/promptfoo/promptfoo/pull/1844)

### Fixed

- **fix(providers)**: Dynamically import FAL-AI serverless client by [@mldangelo](https://github.com/mldangelo) in [#1850](https://github.com/promptfoo/promptfoo/pull/1850)

### Dependencies

- **chore(deps)**:

## [0.92.1] - 2024-10-08

### Added

- **feat(providers):** Add support for an optional `responseSchema` file to Google Gemini by [@aud](https://github.com/promptfoo/promptfoo/pull/1839)
- feat(providers): Add support for an optional `responseSchema` file to google gemini (#1839)

### Changed

- **fix:** count could be off if there was a test that wasn't recorded by [@sklein12](https://github.com/promptfoo/promptfoo/pull/1841)
- **fix:** support relative paths by [@sklein12](https://github.com/promptfoo/promptfoo/pull/1842)
- **fix:** Prompt ordering on tables by [@sklein12](https://github.com/promptfoo/promptfoo/pull/1843)
- **chore:** delete empty file by [@sklein12](https://github.com/promptfoo/promptfoo/pull/1829)
- **chore:** rename tables by [@sklein12](https://github.com/promptfoo/promptfoo/pull/1831)
- chore(deps-dev): bump @aws-sdk/client-bedrock-runtime from 3.665.0 to 3.666.0 (#1836)

### Fixed

- **fix(provider):** fal prompt config overrides by [@drochetti](https://github.com/promptfoo/promptfoo/pull/1835)
- fix: Prompt ordering on tables (#1843)
- fix: support relative paths (#1842)
- fix: count could be off if there was a test that wasn't recorded (#1841)

### Dependencies

- **chore(deps):** bump openai from 4.67.1 to 4.67.2 by [@dependabot](https://github.com/promptfoo/promptfoo/pull/1837)
- **chore(deps-dev):** bump @aws-sdk/client-bedrock-runtime from 3.665.0 to 3.666.0 by [@dependabot](https://github.com/promptfoo/promptfoo/pull/1836)
- chore(deps): bump openai from 4.67.1 to 4.67.2 (#1837)

### Documentation

- **docs(contributing):** expand guide for adding new providers by [@mldangelo](https://github.com/promptfoo/promptfoo/pull/1833)

## [0.92.0] - 2024-10-07

### Fixed

- fix(provider): fal prompt config overrides (#1835)

### Documentation

- docs(contributing): expand guide for adding new providers (#1833)

### Changed

- Normalize eval results in db (#1776)
- foundation model blog post (#1823)
- site: custom blog index page (#1824)
- chore(build): allow-composite-ts (#1825)
- chore(cli): improve validation for extension hooks (#1827)
- chore: rename tables (#1831)
- chore: delete empty file (#1829)

## [0.91.3] - 2024-10-04

### Added

- feat(redteam): add religion plugin (#1822)
- feat(provider-fal): allow prompt config overrides (#1815)
- feat: remove in memory table (#1820)

## [0.91.2] - 2024-10-04

### Added

- feat(cli): Add input validation to eval command (@mldangelo #1810)
- feat(cli): Add real-time logging for Python script execution (@mldangelo #1818)
- feat(providers): Add support for setting cookies in `browser` provider (@typpo #1809)

### Changed

- chore(ci): Move integration tests to separate job in GitHub Actions workflow (@mldangelo #1821)
- chore(providers): Add support for file-based response parser for HTTP provider (@mldangelo #1808)
- chore(providers): Improve error message for browser provider missing imports (67c5fed2 @typpo)
- chore(redteam): Update to specific GPT-4 model (0be9c87f @mldangelo)
- chore(site): Update intro cal.com link (ff36972e @typpo)
- chore(webui): Remove 'use client' directives from React components (bc6f4214 @mldangelo)
- docs: Add Streamlit application in browser documentation (855e80f4 @typpo)
- docs: Escape tag in documentation (9c3ae83b @typpo)
- docs: Remove responseparser from quickstart (fe17b837 @typpo)
- docs: Remove responseParser from redteam template (feda3c60 @typpo)
- docs: Update test case reference documentation (d7c7a507 @mldangelo)
- docs: Update to use `redteam run` and `redteam report` (@typpo #1814)

### Fixed

- fix(redteam): Resolve cross-session templating issues (@typpo #1811)
- fix(webui): Ensure weight is not 0 (@sklein12 #1817)

### Dependencies

- chore(deps-dev): Bump @aws-sdk/client-bedrock-runtime from 3.658.1 to 3.662.0 (@dependabot #1805)
- chore(deps-dev): Bump @aws-sdk/client-bedrock-runtime from 3.663.0 to 3.664.0 (@dependabot #1819)
- chore(deps): Bump openai from 4.66.1 to 4.67.0 (@dependabot #1804)
- chore(deps): Bump replicate from 0.34.0 to 0.34.1 (@dependabot #1806)
- chore(deps): Update dependencies (ec37ca4e @mldangelo)

## [0.91.1] - 2024-10-01

### Changed

- feat: prompts as python classmethods (#1799)

### Fixed

- fix(redteam): read redteam config during redteam eval command (#1803)

### Documentation

- docs(custom-api): update documentation and improve typing (#1802)

## [0.91.0] - 2024-10-01

### Added

- feat(cli): ask for email on public share by @typpo in #1798
- feat(cli): support input transforms by @MrFlounder in #1704
- feat(redteam): add `redteam run` command by @typpo in #1791
- feat(webui): new Chart type on the eval page of web UI by @YingjiaLiu99 in #1147

### Changed

- fix: calc the same prompt id everywhere by @sklein12 in #1795
- docs: add troubleshooting section for timeouts by @mldangelo
- docs: fix indentation by @typpo
- docs: provider index by @mldangelo in #1792
- docs: update ts-config example README with tsx loader options by @mldangelo
- site: misc redteam guide clarifications by @typpo
- chore(cli): reorganize command structure and add program name by @mldangelo
- chore(cli): simplify node version check by @mldangelo in #1794
- chore(openai): use omni moderation by default by @typpo in #1797
- chore(providers): add support for special chars in browser provider by @typpo in #1790
- chore(providers): render provider label using Nunjucks by @mldangelo in #1789
- chore(providers): warn on unknown provider types by @mldangelo in #1787
- chore(redteam): include package version in redteam run hash by @typpo in 6d2d0c65
- chore(redteam): rename and export base classes by @mldangelo in #1801
- chore(redteam): serverside generation for indirect-prompt-injection by @mldangelo
- chore(redteam): update adversarial generation to specific gpt-4o model by @typpo in 1f397f62
- chore(cli): reorganize command structure and add program name by @mldangelo in 66781927

### Fixed

- fix(build): remove ts-config path aliases until compilation works correctly by @sklein12 in #1796
- fix(cli): don't ask for email when sharing in ci or without tty by @typpo
- fix(package): use provider prompt map when running via Node package by @vsauter in #1788
- fix(redteam): don't include entities if list is empty by @typpo
- fix(redteam): OWASP aliases by @typpo in #1765

### Dependencies

- chore(deps): bump openai from 4.65.0 to 4.66.1 by @dependabot in #1800
- chore(deps): update dependencies by @mldangelo

## [0.90.3] - 2024-09-27

### Changed

- fix: browser provider ignores cert errors by @ianw_github in 9fcc9f5974d919291456292e187fba1b1bacb3e2

## [0.90.2] - 2024-09-27

### Changed

- **feat:** Add fal.ai provider by [@drochetti](https://github.com/drochetti) in [#1778](https://github.com/promptfoo/promptfoo/pull/1778)
- **feat:** Add install script for pre-built binary installation by [@mldangelo](https://github.com/mldangelo) in [#1755](https://github.com/promptfoo/promptfoo/pull/1755)
- **fix:** Improve JSON parser handling for multiple braces by [@typpo](https://github.com/typpo) in [#1766](https://github.com/promptfoo/promptfoo/pull/1766)
- **refactor(eval):** Reorganize and improve eval command options by [@mldangelo](https://github.com/mldangelo) in [#1762](https://github.com/promptfoo/promptfoo/pull/1762)
- **chore(bedrock):** Improve support for LLAMA3.1 and LLAMA3.2 model configurations by [@mldangelo](https://github.com/mldangelo) in [#1777](https://github.com/promptfoo/promptfoo/pull/1777)
- **chore(config):** Simplify config loading by [@mldangelo](https://github.com/mldangelo) in [#1779](https://github.com/promptfoo/promptfoo/pull/1779)
- **chore(redteam):** Move select plugins for server-side generation by [@mldangelo](https://github.com/mldangelo) in [#1783](https://github.com/promptfoo/promptfoo/pull/1783)
- **ci(nexe-build):** Add ARM64 support for nexe builds by [@mldangelo](https://github.com/mldangelo) in [#1780](https://github.com/promptfoo/promptfoo/pull/1780)
- **ci(nexe-build):** Update runner selection for macOS and add Windows file extension by [@mldangelo](https://github.com/mldangelo) in [#1784](https://github.com/promptfoo/promptfoo/pull/1784)

### Fixed

- **fix(providers):** Correct data types for `responseParser` in HTTP provider by [@typpo](https://github.com/typpo) in [#1764](https://github.com/promptfoo/promptfoo/pull/1764)

### Dependencies

- **chore(deps-dev):** Bump `@aws-sdk/client-bedrock-runtime` from 3.658.0 to 3.658.1 by [@dependabot](https://github.com/dependabot) in [#1769](https://github.com/promptfoo/promptfoo/pull/1769)
- **chore(deps):** Bump `replicate` from 0.33.0 to 0.34.0 by [@dependabot](https://github.com/dependabot) in [#1767](https://github.com/promptfoo/promptfoo/pull/1767)
- **chore(deps):** Bump `openai` from 4.63.0 to 4.64.0 by [@dependabot](https://github.com/dependabot) in [#1768](https://github.com/promptfoo/promptfoo/pull/1768)

## [0.90.1] - 2024-09-26

### Changed

- **chore(providers):** Updated Bedrock integration to support Llama 3.2 models. [#1763](https://github.com/promptfoo/promptfoo/pull/1763) by [@aristsakpinis93](https://github.com/aristsakpinis93)
- **chore:** Added support for config objects in JavaScript and Python assertions. [#1729](https://github.com/promptfoo/promptfoo/pull/1729) by [@vedantr](https://github.com/vedantr)
- **fix:** Improved prompts handling per provider. [#1757](https://github.com/promptfoo/promptfoo/pull/1757) by [@typpo](https://github.com/typpo)
- **fix:** Updated `--no-interactive` description and added it to the documentation. [#1761](https://github.com/promptfoo/promptfoo/pull/1761) by [@kentyman23](https://github.com/kentyman23)
- site: adding blog post for Prompt Airlines (#1774)

### Dependencies

- **chore(deps-dev):** Bumped `@aws-sdk/client-bedrock-runtime` from 3.654.0 to 3.658.0. [#1758](https://github.com/promptfoo/promptfoo/pull/1758) by [@dependabot](https://github.com/dependabot)

## [0.90.0] - 2024-09-24

### Changed

- cli: Added 'pf' as an alias for the 'promptfoo' command (@mldangelo, #1745)
- providers(bedrock): Added support for AI21 Jamba Models and Meta Llama 3.1 Models (@mldangelo, #1753)
- providers(python): Added support for file:// syntax for Python providers (@mldangelo, #1748)
- providers(http): Added support for raw requests (@typpo, #1749)
- cli: implement cloud Login functionality for private sharing (@sklein12, #1719)
- cli(redteam): aliased 'eval' in redteam namespace and prioritized redteam.yaml over promptfooconfig.yaml (@typpo, #1664)
- providers(http): Added templating support for provider URLs (@mldangelo, #1747)
- cli: read config files from directory paths (@andretran, #1721)
- Added PROMPTFOO_EXPERIMENTAL environment variable (@typpo)
- Simplified redteam consent process (@typpo)
- Improved input handling for login prompts (@mldangelo)
- Updated dependencies (@mldangelo)
- webui: fix route to edit eval description(@sklein12, #1754)
- cli: prevent logging of empty output paths (@mldangelo)
- Added raw HTTP request example (@typpo)
- Updated documentation to prefer prebuilt versions (@sklein12, #1752)
- Triggered release step in nexe build for tagged branches (@mldangelo)
- Updated release token in GitHub Actions workflow (@mldangelo)
- Added continue-on-error to nexe-build job (@mldangelo)

## [0.89.4] - 2024-09-23

### Added

- feat(webui): display suggestions (#1739)

### Changed

- feat: headless browser provider (#1736)
- feat: suggestions (#1723)
- feat: improvements to http and websocket providers (#1732)
- fix: empty state for webui (#1727)
- chore: add costs for OpenAI model "gpt-4o-2024-08-06" (#1728)
- fix: catch errors when creating share url (#1726)https://github.com/promptfoo/promptfoo/pull/1725
- fix: add missing outputPath (#1734)
- fix: output path when PROMPTFOO_LIGHTWEIGHT_RESULTS is set (#1737)
- chore: Move share action to server (#1743)
- docs: Update documentation for Tree-based Jailbreaks Strategy by @vingiarrusso in

### Fixed

- fix(prompts): add handling for function prompt (#1724)

## [0.89.3] - 2024-09-20

### Changed

- **Bug Fixes:**
  - Improved sanitization of generations ([#1713](https://github.com/promptfoo/promptfoo/pull/1713) by [@typpo](https://github.com/typpo))
  - Reverted config changes to resolve prompt file bug ([#1722](https://github.com/promptfoo/promptfoo/pull/1722) by [@mldangelo](https://github.com/mldangelo))
- **Docs**
  - Added more information to the enterprise page ([#1714](https://github.com/promptfoo/promptfoo/pull/1714) by [@typpo](https://github.com/typpo))
  - Updated the about page ([#1715](https://github.com/promptfoo/promptfoo/pull/1715) by [@typpo](https://github.com/typpo))
  - Minor landing page updates ([#1718](https://github.com/promptfoo/promptfoo/pull/1718) by [@typpo](https://github.com/typpo))
- Update documentation for Tree-based Jailbreaks Strategy (#1725)

## [0.89.2] - 2024-09-18

### Changed

- **Dependencies**: Updated project dependencies (@mldangelo)
- **Website**: Added truncate functionality to the site (@typpo)
- Fixed Node cache dependency issue (@typpo)
- Improved nexe build workflow artifact handling in CI pipeline (@mldangelo)
- Bumped version to 0.89.2 (@typpo)
-

## [0.89.1] - 2024-09-18

### Added

- **feat(provider/openai)**: support loading `response_format` from a file by [@albertlieyingadrian](https://github.com/albertlieyingadrian) in [#1711](https://github.com/promptfoo/promptfoo/pull/1711)
- **feat(matchers)**: add external file loader for LLM rubric by [@albertlieyingadrian](https://github.com/albertlieyingadrian) in [#1698](https://github.com/promptfoo/promptfoo/pull/1698)

### Changed

- **feat**: Redteam dashboard by [@typpo](https://github.com/typpo) in [#1709](https://github.com/promptfoo/promptfoo/pull/1709)
- **feat**: add WebSocket provider by [@typpo](https://github.com/typpo) in [#1712](https://github.com/promptfoo/promptfoo/pull/1712)
- **docs**: GPT vs O1 guide by [@typpo](https://github.com/typpo) in [#1703](https://github.com/promptfoo/promptfoo/pull/1703)

### Dependencies

- **chore(deps)**: bump `openai` from `4.61.1` to `4.62.0` by [@dependabot](https://github.com/dependabot) in [#1706](https://github.com/promptfoo/promptfoo/pull/1706)
- **chore(deps)**: bump `@azure/openai-assistants` from `1.0.0-beta.5` to `1.0.0-beta.6` by [@dependabot](https://github.com/dependabot) in [#1707](https://github.com/promptfoo/promptfoo/pull/1707)

## [0.89.0] - 2024-09-17

### Added

- feat(util): add nunjucks template support for file path (#1688) by @albertlieyingadrian
- feat(redteam): top level targets, plugins, strategies (#1689) by @typpo

### Changed

- feat: Migrate NextUI to a React App (#1637) by @sklein12
- feat: add golang provider (#1693) by @typpo
- feat: make config `prompts` optional (#1694) by @typpo
- chore(redteam): plumb scores per plugin and strategy (#1684) by @typpo
- chore(redteam): redteam init indent plugins and strategies by @typpo
- chore(redteam): redteam onboarding updates (#1695) by @typpo
- chore(redteam): update some framework mappings by @typpo
- refactor(csv): improve assertion parsing and add warning for single underscore usage (#1692) by @mldangelo
- docs: improve Python provider example with stub LLM function by @mldangelo

### Fixed

- fix(python): change PythonShell mode to binary to fix unicode encoding issues (#1671) by @mldangelo
- fix(python): check --version for executable path validation (#1690) by @mldangelo
- fix(providers): Mistral Error Reporting (#1691) by @GICodeWarrior

### Dependencies

- chore(deps): bump openai from 4.61.0 to 4.61.1 (#1696) by @dependabot
- chore(deps): remove nexe dev dependency by @mldangelo
- chore(deps): update eslint and related packages by @mldangelo

## [0.88.0] - 2024-09-16

### Dependencies

- chore(deps): bump replicate from 0.32.1 to 0.33.0 (#1682)

### Added

- feat(webui): display custom namedScores (#1669)

### Changed

- **Added** `--env-path` as an alias for the `--env-file` option in CLI (@mldangelo)
- **Introduced** `PROMPTFOO_LIGHTWEIGHT_RESULTS` environment variable to optimize result storage (@typpo)
- **Added** `validatePythonPath` function and improved error handling for Python scripts (@mldangelo)
- **Displayed** custom named scores in the Web UI (@khp)
- **Improved** support for structured outputs in the OpenAI provider (@mldangelo)
- **Added** OpenAI Assistant's token usage statistics (@albertlieyingadrian)
- **Added** pricing information for Azure OpenAI models (@mldangelo)
- **Improved** API URL formatting for Azure OpenAI provider (@mldangelo)
- **Fixed** prompt normalization when reading configurations (@mldangelo)
- **Resolved** Docker image issues by adding Python, ensuring the `next` output directory exists, and disabling telemetry (@mldangelo)
- **Improved** message parsing for the Anthropic provider (@mldangelo)
- **Fixed** error in loading externally defined OpenAI function calls (@mldangelo)
- **Corrected** latency assertion error for zero milliseconds latency (@albertlieyingadrian)
- **Added** a new Red Team introduction and case studies to the documentation (@typpo)
- **Updated** model references and default LLM models in the documentation (@mldangelo)
- **Fixed** typos and broken image links in the documentation (@mldangelo, @typpo)
- **Refactored** Red Team commands and types to improve code organization (@mldangelo)
- **Moved** `evaluateOptions` initialization to `evalCommand` (@mldangelo)
- **Centralized** cost calculation logic in providers (@mldangelo)
- ci: improve nexe build workflow and caching (#1683)
- chore(providers): add pricing information for Azure OpenAI models (#1681)

### Tests

- **Added** support for `file://` prefix for local file paths in the `tests:` field in configuration (@mldangelo)

## [0.87.1] - 2024-09-12

### Fixed

- fix(docker): add Python to Docker image and verify in CI (#1677)
- fix(assertions): fix latencyMs comparison with undefined to allow 0 ms latency (#1668)
- fix(providers): improve parseMessages function for anthropic (#1666)
- fix(dockerfile): ensure next out directory exists and disable next telemetry (#1665)
- fix: normalize prompts when reading configs (#1659)

### Added

- feat(python): add validatePythonPath function and improve error handling (#1670)
- feat(cli): accept '--env-path' as an alias for '--env-file' option (#1654)
- feat: PROMPTFOO_LIGHTWEIGHT_RESULTS envar (#1450)

### Documentation

- docs: red team intro (#1662)
- docs: update model references from gpt-3.5-turbo to gpt-4o-mini (#1655)

### Changed

- **Add OpenAI `o1` pricing** by [@typpo](https://github.com/typpo) in [#1649](https://github.com/promptfoo/promptfoo/pull/1649)
- **Add support for OpenAI `o1` max completion tokens** by [@mldangelo](https://github.com/mldangelo) in [#1650](https://github.com/promptfoo/promptfoo/pull/1650)
- **Share link issue when self-hosting** by [@typpo](https://github.com/typpo) in [#1647](https://github.com/promptfoo/promptfoo/pull/1647)
- **Fix OpenAI function tool callbacks handling** by [@mldangelo](https://github.com/mldangelo) in [#1648](https://github.com/promptfoo/promptfoo/pull/1648)
- **Fix broken anchor links** by [@mldangelo](https://github.com/mldangelo) in [#1645](https://github.com/promptfoo/promptfoo/pull/1645)
- **Add documentation for Echo provider** by [@mldangelo](https://github.com/mldangelo) in [#1646](https://github.com/promptfoo/promptfoo/pull/1646)
- ci: add push trigger to docker workflow (#1678)
- refactor(providers): centralize cost calculation logic (#1679)
- refactor: move evaluateOptions initialization to evalCommand (#1674)
- refactor(redteam): move redteam types to src/redteam/types (#1653)
- refactor(redteam): move redteam commands to src/redteam/commands (#1652)
- chore(providers): improve API URL formatting for Azure OpenAI provider (#1672)
- chore(providers): add openai assistant's token usage (#1661)
- chore(openai): improve support for structured outputs (#1656)
- chore: support file:// prefix for local file paths in `tests:` field in config (#1651)

## [0.87.0] - 2024-09-12

### Changed

- feat: remote strategy execution (#1592)
- fix: run db migrations first thing in cli (#1638)
- chore: add --remote to `eval` (#1639)
- chore: ability to record when feature is used (#1643)
- site: intro and image updates (#1636)

### Dependencies

- chore(deps-dev): bump @aws-sdk/client-bedrock-runtime from 3.649.0 to 3.650.0 (#1640)
- chore(deps): bump openai from 4.58.2 to 4.59.0 (#1641)

## [0.86.1] - 2024-09-11

### Changed

- feat: cross-session leak plugin (#1631)
- fix: quickswitcher (#1635)

## [0.86.0] - 2024-09-11

### Changed

- **feat**: Added MITRE Atlas plugin aliases by [@typpo](https://github.com/typpo) in [#1629](https://github.com/promptfoo/promptfoo/pull/1629)
- **chore**: Removed the NextAPI by [@sklein12](https://github.com/sklein12) in [#1599](https://github.com/promptfoo/promptfoo/pull/1599)
- **fix**: Improved rate limiting handling by [@sinedied](https://github.com/sinedied) in [#1633](https://github.com/promptfoo/promptfoo/pull/1633)
- **fix**: Ensured `name:value` pairs are unique, rather than just names, for tags by [@sklein12](https://github.com/sklein12) in [#1621](https://github.com/promptfoo/promptfoo/pull/1621)
- **chore**: Fixed paths for `ts-node` by [@sklein12](https://github.com/sklein12) in [#1628](https://github.com/promptfoo/promptfoo/pull/1628)
- **chore**: Standardized paths by [@sklein12](https://github.com/sklein12) in [#1627](https://github.com/promptfoo/promptfoo/pull/1627)

### Dependencies

- **chore(deps-dev)**: Bumped `@aws-sdk/client-bedrock-runtime` from 3.645.0 to 3.649.0 by [@dependabot](https://github.com/dependabot) in [#1632](https://github.com/promptfoo/promptfoo/pull/1632)
- **chore(deps)**: Bumped `@anthropic-ai/sdk` from 0.27.2 to 0.27.3 by [@dependabot](https://github.com/dependabot) in [#1625](https://github.com/promptfoo/promptfoo/pull/1625)
- **chore(deps)**: Bumped `openai` from 4.58.1 to 4.58.2 by [@dependabot](https://github.com/dependabot) in [#1624](https://github.com/promptfoo/promptfoo/pull/1624)

## [0.85.2] - 2024-09-10

### Changed

- feat: compliance status in redteam reports (#1619)
- fix: prompt parsing (#1620)

## [0.85.1] - 2024-09-09

### Changed

- feat: add support for markdown prompts (#1616)
- fix: Indirect Prompt Injection missing purpose and will only generate… (#1618)

### Dependencies

- chore(deps): bump openai from 4.58.0 to 4.58.1 (#1617)

## [0.85.0] - 2024-09-06

### Added

- **feat(mistral):** Update chat models and add embedding provider by @mldangelo in [#1614](https://github.com/promptfoo/promptfoo/pull/1614)
- **feat(templates):** Allow Nunjucks templating in grader context by @mldangelo in [#1606](https://github.com/promptfoo/promptfoo/pull/1606)
- **feat(redteam):** Add remote generation for multilingual strategy by @mldangelo in [#1603](https://github.com/promptfoo/promptfoo/pull/1603)
- **feat(redteam):** ASCII smuggling plugin by @typpo in [#1602](https://github.com/promptfoo/promptfoo/pull/1602)
- **feat(redteam):** More direct prompt injections by @typpo in [#1600](https://github.com/promptfoo/promptfoo/pull/1600)
- **feat(redteam):** Prompt injections for all test cases by @typpo in [commit 28605413](https://github.com/promptfoo/promptfoo/commit/28605413)

### Changed

- **refactor:** Improve project initialization and error handling by @mldangelo in [#1591](https://github.com/promptfoo/promptfoo/pull/1591)
- **chore:** Warn if API keys are not present when running `promptfoo init` by @cristiancavalli in [#1577](https://github.com/promptfoo/promptfoo/pull/1577)
- **chore:** Add info to contains-all and icontains-all error by @typpo in [#1596](https://github.com/promptfoo/promptfoo/pull/1596)
- **chore(redteam):** Export graders by @sklein12 in [#1593](https://github.com/promptfoo/promptfoo/pull/1593)
- **chore(redteam):** Export prompt generators by @sklein12 in [#1583](https://github.com/promptfoo/promptfoo/pull/1583)
- **docs:** Add information on loading scenarios from external files by @mldangelo in [commit ddcc6e59](https://github.com/promptfoo/promptfoo/commit/ddcc6e59)

### Fixed

- **fix(redteam):** Correct metric name for misinfo/pii/etc plugins by @typpo in [#1605](https://github.com/promptfoo/promptfoo/pull/1605)
- **fix(redteam):** Remove quotes and numbered results from generated prompts by @typpo in [#1601](https://github.com/promptfoo/promptfoo/pull/1601)
- **fix(redteam):** Move purpose to the right place in redteam template by @typpo in [commit 00b2ed1c](https://github.com/promptfoo/promptfoo/commit/00b2ed1c)

### Dependencies

- **chore(deps):** Bump openai from 4.57.3 to 4.58.0 by @dependabot in [#1608](https://github.com/promptfoo/promptfoo/pull/1608)
- **chore(deps):** Bump openai from 4.57.2 to 4.57.3 by @dependabot in [#1594](https://github.com/promptfoo/promptfoo/pull/1594)

### Documentation

- **docs(redteam):** Red team introduction by @typpo in [commit ba5fe14c](https://github.com/promptfoo/promptfoo/commit/ba5fe14c) and [commit 60624456](https://github.com/promptfoo/promptfoo/commit/60624456)
- **docs(redteam):** Minor redteam update by @typpo in [commit 7cad8da5](https://github.com/promptfoo/promptfoo/commit/7cad8da5)

### Tests

- **test(redteam):** Enhance nested quotes handling in parseGeneratedPrompts by @mldangelo in [commit 36f6464a](https://github.com/promptfoo/promptfoo/commit/36f6464a)

## [0.84.1] - 2024-09-04

### Changed

- fix: json parsing infinite loop (#1590)
- fix: add cache and timeout to remote grading (#1589)

## [0.84.0] - 2024-09-04

### Changed

- Support for remote `llm-rubric` (@typpo in #1585)
- Resolve foreign key constraint in `deleteAllEvals` (@mldangelo in #1581)
- Don't set OpenAI chat completion `seed=0` by default (@Sasja in #1580)
- Improve strategy JSON parsing (@typpo in #1587)
- Multilingual strategy now uses redteam provider (@typpo in #1586)
- Handle redteam remote generation error (@typpo)
- Redteam refusals are not failures for Vertex AI (@typpo)
- Reorganize redteam exports and add Strategies (@mldangelo in #1588)
- Update OpenAI config documentation (@mldangelo)
- Improve Azure environment variables and configuration documentation (@mldangelo)
- Bump dependencies and devDependencies (@mldangelo)
- Set `stream: false` in Ollama provider (@typpo, #1568)
- Bump openai from 4.57.0 to 4.57.1 (@dependabot in #1579)
- Regenerate JSON schema based on type change (@mldangelo)
- Synchronize EnvOverrides in types and validators (@mldangelo)

## [0.83.2] - 2024-09-03

### Added

- feat: add --remote to redteam generate (#1576)

## [0.83.1] - 2024-09-03

## [0.83.0] - 2024-09-03

### Changed

- feat: add onboarding flow for http endpoint (#1572)
- feat: remote generation on the cli (#1570)
- docs: update YAML syntax for prompts and providers arrays (#1574)

## [0.82.0] - 2024-09-02

### Added

- feat(redteam): add remote generation for purpose and entities by @mldangelo

### Changed

- feat: add `delay` option for redteam generate and refactor plugins by @typpo
- fix: validate all plugins before running any by @typpo
- fix: remove indirect prompt injection `config.systemPrompt` dependency by @typpo
- fix: show all strategies on report by @typpo
- fix: bfla grading by @typpo
- chore: simplify redteam types by @typpo
- chore: move redteam command locations by @typpo
- chore: defaults for redteam plugins/strategies by @typpo
- chore: clean up some redteam onboarding questions by @typpo
- chore: export redteam plugins by @typpo
- chore: rename envar by @typpo
- chore: add `PROMPTFOO_NO_REDTEAM_MODERATION` envar by @typpo
- chore(redteam): add progress bar to multilingual strategy by @mldangelo
- chore(redteam): export extraction functions by @mldangelo
- chore(docker): install peer dependencies during build by @mldangelo
- docs: update file paths to use file:// prefix by @mldangelo
- chore: clean up some redteam onboarding questions (#1569)
- chore: defaults for redteam plugins/strategies (#1521)

### Dependencies

- chore(deps-dev): bump @aws-sdk/client-bedrock-runtime from 3.637.0 to 3.642.0 by @dependabot
- chore(deps): bump replicate from 0.32.0 to 0.32.1 by @dependabot
- chore(deps): bump openai from 4.56.1 to 4.57.0 by @dependabot
- chore(deps): bump the github-actions group with 2 updates by @dependabot

## [0.81.5] - 2024-08-30

### Dependencies

- chore(deps): bump the github-actions group with 2 updates (#1566)
- chore(deps): bump replicate from 0.32.0 to 0.32.1 (#1559)
- chore(deps): bump openai from 4.56.1 to 4.57.0 (#1558)

### Fixed

- fix: remove indirect prompt injection `config.systemPrompt` dependency (#1562)
- fix: validate all plugins before running any (#1561)

### Added

- feat: add `delay` option for redteam generate and refactor plugins (#1564)
- feat(redteam): add remote generation for purpose and entities (#1555)

### Changed

- feat: global `env` var in templates (#1553)
- fix: harmful grader (#1554)
- chore: include createdAt in getStandaloneEvals (#1550)
- chore: write eval tags to database and add migration (#1551)
- style: enforce object shorthand rule (#1557)
- chore: move redteam command locations (#1565)
- chore: simplify redteam types (#1563)
- chore(deps-dev): bump @aws-sdk/client-bedrock-runtime from 3.637.0 to 3.642.0 (#1560)

## [0.81.4] - 2024-08-29

### Changed

- **fix:** redteam progress bar by @typpo in [#1548](https://github.com/promptfoo/promptfoo/pull/1548)
- **fix:** redteam grading should use defaultTest by @typpo in [#1549](https://github.com/promptfoo/promptfoo/pull/1549)
- **refactor:** move extractJsonObjects to json utility module by @mldangelo in [#1539](https://github.com/promptfoo/promptfoo/pull/1539)

### Fixed

- **fix(redteam):** fix modifier handling in PluginBase by @mldangelo in [#1538](https://github.com/promptfoo/promptfoo/pull/1538)
- **fix(testCases):** improve test case generation with retry logic by @mldangelo in [#1544](https://github.com/promptfoo/promptfoo/pull/1544)
- **fix(docker):** link peer dependencies in Docker build by @mldangelo in [#1545](https://github.com/promptfoo/promptfoo/pull/1545)
- **fix(devcontainer):** simplify and standardize development environment by @mldangelo in [#1547](https://github.com/promptfoo/promptfoo/pull/1547)

### Dependencies

- **chore(deps):** update dependencies by @mldangelo in [#1540](https://github.com/promptfoo/promptfoo/pull/1540)
- **chore(deps):** bump @anthropic-ai/sdk from 0.27.0 to 0.27.1 by @dependabot in [#1541](https://github.com/promptfoo/promptfoo/pull/1541)
- **chore(deps):** bump openai from 4.56.0 to 4.56.1 by @dependabot in [#1542](https://github.com/promptfoo/promptfoo/pull/1542)

## [0.81.3] - 2024-08-28

### Changed

- fix: use redteam provider in extractions (#1536)
- feat: Indirect prompt injection plugin (#1518)
- feat: add support for tags property in config (#1526)
- feat: ability to reference external files in plugin config (#1530)
- feat: custom redteam plugins (#1529)
- fix: remove failure messages from output (#1531)
- fix: reduce pii false positives (#1532)
- fix: Addtl Pii false positives (#1533)
- fix: RBAC plugin false positives (#1534)
- fix: redteam providers should be overriddeable (#1516)
- fix: dont use openai moderation if key not present (#1535)

### Fixed

- fix(redteam): update logic for json only response format in default provider (#1537)

## [0.81.2] - 2024-08-27

### Changed

- fix: use redteam provider in extractions (#1536)
- feat: Indirect prompt injection plugin (#1518)
- feat: add support for tags property in config (#1526)
- feat: ability to reference external files in plugin config (#1530)
- feat: custom redteam plugins (#1529)
- fix: remove failure messages from output (#1531)
- fix: reduce pii false positives (#1532)
- fix: Addtl Pii false positives (#1533)
- fix: RBAC plugin false positives (#1534)
- fix: redteam providers should be overriddeable (#1516)
- fix: dont use openai moderation if key not present (#1535)

## [0.81.1] - 2024-08-27

### Changed

- feat: Indirect prompt injection plugin (#1518)
- feat: add support for `tags` property in config (#1526)
- feat: ability to reference external files in plugin config (#1530)
- feat: custom redteam plugins (#1529)
- fix: remove failure messages from output (#1531)
- fix: reduce pii false positives (#1532)
- fix: Addtl Pii false positives (#1533)
- fix: RBAC plugin false positives (#1534)
- fix: redteam providers should be overriddeable (#1516)
- fix: dont use openai moderation if key not present (#1535)
- chore: Set jest command line setting for jest extension (#1527)

## [0.81.0] - 2024-08-26

### Added

- feat(report): performance by strategy (#1524)
- feat(ai21): Add AI21 Labs provider (#1514)
- feat(docker): add Python runtime to final image (#1519)
- feat(anthropic): add support for create message headers (prompt caching) (#1503)

### Changed

- feat: report view sidebar for previewing test failures (#1522)
- chore: add plugin/strategy descriptions (#1520)
- chore: add `promptfoo redteam plugins` command to list plugins (#1523)
- chore: clear cache status messages (#1517)

### Fixed

- fix(scriptCompletionProvider): handle UTF-8 encoding in script output (#1515)
- fix(config): support loading scenarios and tests from external files (#331)

### Dependencies

- chore(deps-dev): bump @aws-sdk/client-bedrock-runtime from 3.635.0 to 3.637.0 (#1513)

## [0.80.3] - 2024-08-22

### Changed

- **Add Support for Embeddings API (Cohere)**: Added support for the embeddings API. [#1502](https://github.com/promptfoo/promptfoo/pull/1502) by @typpo
- **Improve Download Menu**: Enhanced the web UI by improving the download menu, adding an option to download human eval test cases, and adding tests. [#1500](https://github.com/promptfoo/promptfoo/pull/1500) by @mldangelo
- **Python IPC Encoding**: Resolved an issue by ensuring that Python IPC uses UTF-8 encoding. [#1511](https://github.com/promptfoo/promptfoo/pull/1511) by @typpo
- **Dependencies**:
  - Bumped `@anthropic-ai/sdk` from `0.26.1` to `0.27.0`. [#1507](https://github.com/promptfoo/promptfoo/pull/1507) by @dependabot
  - Upgraded Docusaurus to version `3.5.2`. [#1512](https://github.com/promptfoo/promptfoo/pull/1512) by @mldangelo

## [0.80.2] - 2024-08-22

### Changed

- fix: remove prompt-extraction from base plugins (#1505)

## [0.80.1] - 2024-08-21

### Added

- feat(redteam): improve test generation and reporting (#1481)
- feat(eval)!: remove interactive providers option (#1487)

### Changed

- refactor(harmful): improve test generation and deduplication (#1480)
- fix: hosted load shared eval (#1482)
- fix: Generate correct url for hosted shared evals (#1484)
- feat: multilingual strategy (#1483)
- chore(eslint): add and configure eslint-plugin-unicorn (#1489)
- fix: include vars in python provider cache key (#1493)
- fix: Including prompt extraction broke redteam generation (#1494)
- fix: floating point comparisons in matchers (#1486)
- site: enterprise breakdown (#1495)
- fix: Prompt setup during redteam generation (#1496)
- fix: hardcoded injectVars in harmful plugin (#1498)
- site: enterprise blog post (#1497)

### Fixed

- fix(assertions): update error messages for context-relevance and context-faithfulness (#1485)

### Dependencies

- chore(deps-dev): bump @aws-sdk/client-bedrock-runtime from 3.632.0 to 3.635.0 (#1490)

## [0.80.0] - 2024-08-21

### Changed

- **Multilingual Strategy**: Added multilingual strategy by @typpo in [#1483](https://github.com/promptfoo/promptfoo/pull/1483)
- **Redteam**: Improved test generation and reporting by @mldangelo in [#1481](https://github.com/promptfoo/promptfoo/pull/1481)
- **Evaluation**: Removed interactive providers option by @mldangelo in [#1487](https://github.com/promptfoo/promptfoo/pull/1487)
- **Hosted Load**: Fixed hosted load shared eval by @sklein12 in [#1482](https://github.com/promptfoo/promptfoo/pull/1482)
- **Shared Evals**: Generated correct URL for hosted shared evals by @sklein12 in [#1484](https://github.com/promptfoo/promptfoo/pull/1484)
- **Assertions**: Updated error messages for context-relevance and context-faithfulness by @mldangelo in [#1485](https://github.com/promptfoo/promptfoo/pull/1485)
- **Python Provider**: Included vars in Python provider cache key by @typpo in [#1493](https://github.com/promptfoo/promptfoo/pull/1493)
- **Prompt Extraction**: Fixed prompt extraction during redteam generation by @sklein12 in [#1494](https://github.com/promptfoo/promptfoo/pull/1494)
- **Matchers**: Fixed floating point comparisons in matchers by @typpo in [#1486](https://github.com/promptfoo/promptfoo/pull/1486)
- **Redteam Generation**: Fixed prompt setup during redteam generation by @sklein12 in [#1496](https://github.com/promptfoo/promptfoo/pull/1496)
- **Harmful Tests**: Improved test generation and deduplication by @mldangelo in [#1480](https://github.com/promptfoo/promptfoo/pull/1480)
- **ESLint**: Added and configured eslint-plugin-unicorn by @mldangelo in [#1489](https://github.com/promptfoo/promptfoo/pull/1489)
- **Dependencies**: Bumped @aws-sdk/client-bedrock-runtime from 3.632.0 to 3.635.0 by @dependabot in [#1490](https://github.com/promptfoo/promptfoo/pull/1490)
- **Crescendo**: Crescendo now uses gpt-4o-mini instead of gpt-4o by @typpo
- **Environment Variables**: Added GROQ_API_KEY and alphabetized 3rd party environment variables by @mldangelo
- **Enterprise Breakdown**: Added enterprise breakdown by @typpo in [#1495](https://github.com/promptfoo/promptfoo/pull/1495)

## [0.79.0] - 2024-08-20

### Added

- feat(groq): integrate native Groq SDK and update documentation by @mldangelo in #1479
- feat(redteam): support multiple policies in redteam config by @mldangelo in #1470
- feat(redteam): handle graceful exit on Ctrl+C during initialization by @mldangelo

### Changed

- feat: Prompt Extraction Redteam Plugin by @sklein12 in #1471
- feat: nexe build artifacts by @typpo in #1472
- fix: expand supported config file extensions by @mldangelo in #1473
- fix: onboarding.ts should assume context.py by @typpo
- fix: typo in onboarding example by @typpo
- fix: reduce false positives in `policy` and `sql-injection` by @typpo
- docs: remove references to optional Supabase environment variables by @mldangelo in #1474
- docs: owasp llm top 10 updates by @typpo
- test: mock logger in util test suite by @mldangelo
- chore(workflow): change release trigger type from 'published' to 'created' in Docker workflow, remove pull request and push triggers by @mldangelo
- chore(webui): update plugin display names by @typpo
- chore: refine pass rate threshold logging by @mldangelo
- ci: upload artifact by @typpo

### Fixed

- fix(devcontainer): improve Docker setup for development environment by @mldangelo
- fix(devcontainer): update Dockerfile.dev for Node.js development by @mldangelo
- fix(webui): truncate floating point scores by @typpo

### Dependencies

- chore(deps): update dependencies by @mldangelo in #1478
- chore(deps): update dependencies including @swc/core, esbuild, @anthropic-ai/sdk, and openai by @mldangelo

### Tests

- test(config): run tests over example promptfoo configs by @mldangelo in #1475

## [0.78.3] - 2024-08-19

### Added

- feat(redteam): add base path to CLI state for redteam generate by @mldangelo in [#1464](https://github.com/promptfoo/promptfoo/pull/1464)
- feat(eval): add global pass rate threshold by @mldangelo in [#1443](https://github.com/promptfoo/promptfoo/pull/1443)

### Changed

- chore: check config.redteam instead of config.metadata.redteam by @mldangelo in [#1463](https://github.com/promptfoo/promptfoo/pull/1463)
- chore: Add vscode settings for prettier formatting by @sklein12 in [#1469](https://github.com/promptfoo/promptfoo/pull/1469)
- build: add defaults for supabase environment variables by @sklein12 in [#1468](https://github.com/promptfoo/promptfoo/pull/1468)
- fix: smarter caching in exec provider by @typpo in [#1467](https://github.com/promptfoo/promptfoo/pull/1467)
- docs: display consistent instructions for npx vs npm vs brew by @typpo in [#1465](https://github.com/promptfoo/promptfoo/pull/1465)

### Dependencies

- chore(deps): bump openai from 4.55.9 to 4.56.0 by @dependabot in [#1466](https://github.com/promptfoo/promptfoo/pull/1466)
- chore(deps): replace rouge with js-rouge by @QuarkNerd in [#1420](https://github.com/promptfoo/promptfoo/pull/1420)

## [0.78.2] - 2024-08-18

### Changed

- feat: multi-turn jailbreak (#1459)
- feat: plugin aliases for owasp, nist (#1410)
- refactor(redteam): aliase `generate redteam` to `redteam generate`. (#1461)
- chore: strongly typed envars (#1452)
- chore: further simplify redteam onboarding (#1462)
- docs: strategies (#1460)

## [0.78.1] - 2024-08-16

### Changed

- **feat:** Helicone integration by @maamalama in [#1434](https://github.com/promptfoo/promptfoo/pull/1434)
- **fix:** is-sql assertion `databaseType` not `database` by @typpo in [#1451](https://github.com/promptfoo/promptfoo/pull/1451)
- **chore:** Use temporary file for Python interprocess communication by @enkoder in [#1447](https://github.com/promptfoo/promptfoo/pull/1447)
- **chore:** Redteam onboarding updates by @typpo in [#1453](https://github.com/promptfoo/promptfoo/pull/1453)
- **site:** Add blog post by @typpo in [#1444](https://github.com/promptfoo/promptfoo/pull/1444)

### Fixed

- **fix(redteam):** Improve iterative tree-based red team attack provider by @mldangelo in [#1458](https://github.com/promptfoo/promptfoo/pull/1458)

### Dependencies

- **chore(deps):** Update various dependencies by @mldangelo in [#1442](https://github.com/promptfoo/promptfoo/pull/1442)
- **chore(deps):** Bump `@aws-sdk/client-bedrock-runtime` from 3.629.0 to 3.631.0 by @dependabot in [#1448](https://github.com/promptfoo/promptfoo/pull/1448)
- **chore(deps):** Bump `@aws-sdk/client-bedrock-runtime` from 3.631.0 to 3.632.0 by @dependabot in [#1455](https://github.com/promptfoo/promptfoo/pull/1455)
- **chore(deps):** Bump `@anthropic-ai/sdk` from 0.25.2 to 0.26.0 by @dependabot in [#1449](https://github.com/promptfoo/promptfoo/pull/1449)
- **chore(deps):** Bump `@anthropic-ai/sdk` from 0.26.0 to 0.26.1 by @dependabot in [#1456](https://github.com/promptfoo/promptfoo/pull/1456)
- **chore(deps):** Bump `openai` from 4.55.7 to 4.55.9 by @dependabot in [#1457](https://github.com/promptfoo/promptfoo/pull/1457)

## [0.78.0] - 2024-08-14

### Changed

- **Web UI**: Added ability to choose prompt/provider column in report view by @typpo in [#1426](https://github.com/promptfoo/promptfoo/pull/1426)
- **Eval**: Support loading scenarios and tests from external files by @mldangelo in [#1432](https://github.com/promptfoo/promptfoo/pull/1432)
- **Redteam**: Added language support for generated tests by @mldangelo in [#1433](https://github.com/promptfoo/promptfoo/pull/1433)
- **Transform**: Support custom function names in file transforms by @mldangelo in [#1435](https://github.com/promptfoo/promptfoo/pull/1435)
- **Extension Hook API**: Introduced extension hook API by @aantn in [#1249](https://github.com/promptfoo/promptfoo/pull/1249)
- **Report**: Hide unused plugins in report by @typpo in [#1425](https://github.com/promptfoo/promptfoo/pull/1425)
- **Memory**: Optimize memory usage in `listPreviousResults` by not loading all results into memory by @typpo in [#1439](https://github.com/promptfoo/promptfoo/pull/1439)
- **TypeScript**: Added TypeScript `promptfooconfig` example by @mldangelo in [#1427](https://github.com/promptfoo/promptfoo/pull/1427)
- **Tests**: Moved `evaluatorHelpers` tests to a separate file by @mldangelo in [#1437](https://github.com/promptfoo/promptfoo/pull/1437)
- **Dev**: Bumped `@aws-sdk/client-bedrock-runtime` from 3.624.0 to 3.629.0 by @dependabot in [#1428](https://github.com/promptfoo/promptfoo/pull/1428)
- **SDK**: Bumped `@anthropic-ai/sdk` from 0.25.1 to 0.25.2 by @dependabot in [#1429](https://github.com/promptfoo/promptfoo/pull/1429)
- **SDK**: Bumped `openai` from 4.55.4 to 4.55.7 by @dependabot in [#1436](https://github.com/promptfoo/promptfoo/pull/1436)

## [0.77.0] - 2024-08-12

### Added

- feat(assertions): add option to disable AJV strict mode (#1415)

### Changed

- feat: ssrf plugin (#1411)
- feat: `basic` strategy to represent raw payloads only (#1417)
- refactor: transform function (#1423)
- fix: suppress docker lint (#1412)
- fix: update eslint config and resolve unused variable warnings (#1413)
- fix: handle retries for harmful generations (#1422)
- docs: add plugin documentation (#1421)

### Fixed

- fix(redteam): plugins respect config-level numTest (#1409)

### Dependencies

- chore(deps): bump openai from 4.55.3 to 4.55.4 (#1418)

### Documentation

- docs(faq): expand and restructure FAQ content (#1416)

## [0.76.1] - 2024-08-11

## [0.76.0] - 2024-08-10

### Changed

- feat: add `delete eval latest` and `delete eval all` (#1383)
- feat: bfla and bofa plugins (#1406)
- feat: Support loading tools from multiple files (#1384)
- feat: `promptfoo eval --description` override (#1399)
- feat: add `default` strategy and remove `--add-strategies` (#1401)
- feat: assume unrecognized openai models are chat models (#1404)
- feat: excessive agency grader looks at tools (#1403)
- fix: dont check SSL certs (#1396)
- fix: reduce rbac and moderation false positives (#1400)
- fix: `redteam` property was not read in config (#1407)
- fix: Do not ignored derived metrics (#1381)
- fix: add indexes for sqlite (#1382)

### Fixed

- fix(types): allow boolean values in VarsSchema (#1386)

### Dependencies

- chore(deps-dev): bump @aws-sdk/client-bedrock-runtime from 3.623.0 to 3.624.0 (#1379)
- chore(deps): bump openai from 4.54.0 to 4.55.0 (#1387)
- chore(deps): bump openai from 4.55.0 to 4.55.1 (#1392)
- chore(deps): bump @anthropic-ai/sdk from 0.25.0 to 0.25.1 (#1397)
- chore(deps): bump openai from 4.55.1 to 4.55.3 (#1398)

## [0.75.2] - 2024-08-06

### Added

- feat: ability to attach configs to prompts (#1391)

### Changed

- fix: Update "Edit Comment" dialog background for the dark mode (#1374)
- fix: undefined var in hallucination template (#1375)
- fix: restore harmCategory var (#1380)

## [0.75.1] - 2024-08-05

### Changed

- fix: temporarily disable nunjucks strict mode by @typpo

### Dependencies

- chore(deps): update dependencies (#1373)

## [0.75.0] - 2024-08-05

### Added

- feat(webui): Download report as PDF by @typpo in #1348
- feat(redteam): Add custom policy plugin by @mldangelo in #1346
- feat(config): Add writePromptfooConfig function and orderKeys utility by @mldangelo in #1360
- feat(redteam): Add purpose and entities to defaultTest metadata by @mldangelo in #1359
- feat(webui): Show metadata in details dialog by @typpo in #1362
- feat(redteam): Add some simple requested strategies by @typpo in #1364

### Changed

- feat: Implement defaultTest metadata in tests and scenarios by @mldangelo in #1361
- feat!: Add `default` plugin collection and remove --add-plugins by @typpo in #1369
- fix: Moderation assert and iterative provider handle output objects by @typpo in #1353
- fix: Improve PII grader by @typpo in #1354
- fix: Improve RBAC grading by @typpo in #1347
- fix: Make graders set assertion value by @typpo in #1355
- fix: Allow falsy provider response outputs by @typpo in #1356
- fix: Improve entity extraction and enable for PII by @typpo in #1358
- fix: Do not dereference external tool files by @typpo in #1357
- fix: Google sheets output by @typpo in #1367
- docs: How to red team RAG applications by @typpo in #1368
- refactor(redteam): Consolidate graders and plugins by @mldangelo in #1370
- chore(redteam): Collect user consent for harmful generation by @typpo in #1365

### Dependencies

- chore(deps): Bump openai from 4.53.2 to 4.54.0 by @dependabot in #1349
- chore(deps-dev): Bump @aws-sdk/client-bedrock-runtime from 3.622.0 to 3.623.0 by @dependabot in #1372

## [0.74.0] - 2024-08-01

### Changed

- **feat**: Split types vs validators for prompts, providers, and redteam [#1325](https://github.com/promptfoo/promptfoo/pull/1325) by [@typpo](https://github.com/typpo)
- **feat**: Load provider `tools` and `functions` from external file [#1342](https://github.com/promptfoo/promptfoo/pull/1342) by [@typpo](https://github.com/typpo)
- **fix**: Show gray icon when there are no tests in report [#1335](https://github.com/promptfoo/promptfoo/pull/1335) by [@typpo](https://github.com/typpo)
- **fix**: numTests calculation for previous evals [#1336](https://github.com/promptfoo/promptfoo/pull/1336) by [@onyck](https://github.com/onyck)
- **fix**: Only show the number of tests actually run in the eval [#1338](https://github.com/promptfoo/promptfoo/pull/1338) by [@typpo](https://github.com/typpo)
- **fix**: better-sqlite3 in arm64 docker image [#1344](https://github.com/promptfoo/promptfoo/pull/1344) by [@cmrfrd](https://github.com/cmrfrd)
- **fix**: Correct positive example in DEFAULT_GRADING_PROMPT [#1337](https://github.com/promptfoo/promptfoo/pull/1337) by [@tbuckley](https://github.com/tbuckley)
- **chore**: Integrate red team evaluation into promptfoo init [#1334](https://github.com/promptfoo/promptfoo/pull/1334) by [@mldangelo](https://github.com/mldangelo)
- **chore**: Enforce consistent type imports [#1341](https://github.com/promptfoo/promptfoo/pull/1341) by [@mldangelo](https://github.com/mldangelo)
- **refactor(redteam)**: Update plugin architecture and improve error handling [#1343](https://github.com/promptfoo/promptfoo/pull/1343) by [@mldangelo](https://github.com/mldangelo)
- **docs**: Expand installation instructions in README and docs [#1345](https://github.com/promptfoo/promptfoo/pull/1345) by [@mldangelo](https://github.com/mldangelo)

### Dependencies

- **chore(deps)**: Bump @azure/identity from 4.4.0 to 4.4.1 [#1340](https://github.com/promptfoo/promptfoo/pull/1340) by [@dependabot](https://github.com/dependabot)
- **chore(deps)**: Bump the github-actions group with 3 updates [#1339](https://github.com/promptfoo/promptfoo/pull/1339) by [@dependabot](https://github.com/dependabot)

## [0.73.9] - 2024-07-30

### Dependencies

- chore(deps): update dev dependencies and minor package versions (#1331)
- chore(deps): bump @anthropic-ai/sdk from 0.24.3 to 0.25.0 (#1326)

### Fixed

- fix: chain provider and test transform (#1316)

### Added

- feat: handle rate limits in generic fetch path (#1324)

### Changed

- **Features:**
  - feat: handle rate limits in generic fetch path by @typpo in https://github.com/promptfoo/promptfoo/pull/1324
- **Fixes:**
  - fix: show default vars in table by @typpo in https://github.com/promptfoo/promptfoo/pull/1306
  - fix: chain provider and test transform by @fvdnabee in https://github.com/promptfoo/promptfoo/pull/1316
- **Refactors:**
  - refactor(redteam): extract entity and purpose logic, update imitation plugin by @mldangelo in https://github.com/promptfoo/promptfoo/pull/1301
- **Chores:**
  - chore(deps): bump openai from 4.53.1 to 4.53.2 by @dependabot in https://github.com/promptfoo/promptfoo/pull/1314
  - chore: set page titles by @typpo in https://github.com/promptfoo/promptfoo/pull/1315
  - chore: add devcontainer setup by @cmrfrd in https://github.com/promptfoo/promptfoo/pull/1317
  - chore(webui): persist column selection in evals view by @mldangelo in https://github.com/promptfoo/promptfoo/pull/1302
  - chore(redteam): allow multiple provider selection by @mldangelo in https://github.com/promptfoo/promptfoo/pull/1319
  - chore(deps): bump @anthropic-ai/sdk from 0.24.3 to 0.25.0 by @dependabot in https://github.com/promptfoo/promptfoo/pull/1326
  - chore(deps-dev): bump @aws-sdk/client-bedrock-runtime from 3.620.0 to 3.620.1 by @dependabot in https://github.com/promptfoo/promptfoo/pull/1327
  - chore(deps): update dev dependencies and minor package versions by @mldangelo in https://github.com/promptfoo/promptfoo/pull/1331
- **CI/CD:**
  - ci: add assets generation job and update json schema by @mldangelo in https://github.com/promptfoo/promptfoo/pull/1321
  - docs: add CITATION.cff file by @mldangelo in https://github.com/promptfoo/promptfoo/pull/1322
  - docs: update examples and docs to use gpt-4o and gpt-4o-mini models by @mldangelo in https://github.com/promptfoo/promptfoo/pull/1323
- chore(deps-dev): bump @aws-sdk/client-bedrock-runtime from 3.620.0 to 3.620.1 (#1327)

### Documentation

- **Documentation:**

## [0.73.8] - 2024-07-29

### Dependencies

- chore(deps): bump openai from 4.53.1 to 4.53.2 (#1314)

### Documentation

- docs: update examples and docs to use gpt-4o and gpt-4o-mini models (#1323)
- docs: add CITATION.cff file (#1322)

### Added

- feat(webui): tooltip with provider config on hover (#1312)

### Changed

- feat: Imitation redteam plugin (#1163)
- fix: report cached tokens from assertions (#1299)
- fix: trim model-graded-closedqa response (#1309)
- refactor(utils): move transform logic to separate file (#1310)
- chore(cli): add option to strip auth info from shared URLs (#1304)
- chore: set page titles (#1315)
- chore(webui): persist column selection in evals view (#1302)
- ci: add assets generation job and update json schema (#1321)
- refactor(redteam): extract entity and purpose logic, update imitation plugin (#1301)
- chore(redteam): allow multiple provider selection (#1319)
- chore: add devcontainer setup (#1317)

### Fixed

- fix(webui): make it easier to select text without toggling cell (#1295)
- fix(docker): add sqlite-dev to runtime dependencies (#1297)
- fix(redteam): update CompetitorsGrader rubric (#1298)
- fix(redteam): improve plugin and strategy selection UI (#1300)
- fix(redteam): decrease false positives in hallucination grader (#1305)
- fix(redteam): misc fixes in grading and calculations (#1313)
- fix: show default vars in table (#1306)

## [0.73.7] - 2024-07-26

### Changed

- **Standalone graders for redteam** by [@typpo](https://github.com/typpo) in [#1256](https://github.com/promptfoo/promptfoo/pull/1256)
- **Punycode deprecation warning on node 22** by [@typpo](https://github.com/typpo) in [#1287](https://github.com/promptfoo/promptfoo/pull/1287)
- **Improve iterative providers and update provider API interface to pass original prompt** by [@mldangelo](https://github.com/mldangelo) in [#1293](https://github.com/promptfoo/promptfoo/pull/1293)
- **Add issue templates** by [@typpo](https://github.com/typpo) in [#1288](https://github.com/promptfoo/promptfoo/pull/1288)
- **Support TS files for prompts providers and assertions** by [@benasher44](https://github.com/benasher44) in [#1286](https://github.com/promptfoo/promptfoo/pull/1286)
- **Update dependencies** by [@mldangelo](https://github.com/mldangelo) in [#1292](https://github.com/promptfoo/promptfoo/pull/1292)
- **Move circular dependency check to style-check job** by [@mldangelo](https://github.com/mldangelo) in [#1291](https://github.com/promptfoo/promptfoo/pull/1291)
- **Add examples for embedding and classification providers** by [@Luca-Hackl](https://github.com/Luca-Hackl) in [#1296](https://github.com/promptfoo/promptfoo/pull/1296)

## [0.73.6] - 2024-07-25

### Added

- feat(ci): add Docker image publishing to GitHub Container Registry (#1263)
- feat(webui): add yaml upload button (#1264)

### Changed

- docs: fix javascript configuration guide variable example (#1268)
- site(careers): update application instructions and preferences (#1270)
- chore(python): enhance documentation, tests, formatting, and CI (#1282)
- fix: treat .cjs and .mjs files as javascript vars (#1267)
- fix: add xml tags for better delineation in `llm-rubric`, reduce `harmful` plugin false positives (#1269)
- fix: improve handling of json objects in http provider (#1274)
- fix: support provider json filepath (#1279)
- chore(ci): implement multi-arch Docker image build and push (#1266)
- chore(docker): add multi-arch image description (#1271)
- chore(eslint): add new linter rules and improve code quality (#1277)
- chore: move types files (#1278)
- refactor(redteam): rename strategies and improve type safety (#1275)
- ci: re-enable Node 22.x in CI matrix (#1272)
- chore: support loading .{,m,c}ts promptfooconfig files (#1284)

### Dependencies

- chore(deps): update ajv-formats from 2.1.1 to 3.0.1 (#1276)
- chore(deps): update @swc/core to version 1.7.1 (#1285)

## [0.73.5] - 2024-07-24

### Added

- **feat(cli):** Add the ability to share a specific eval by [@typpo](https://github.com/promptfoo/promptfoo/pull/1250)
- **feat(webui):** Hide long metrics lists by [@typpo](https://github.com/promptfoo/promptfoo/pull/1262)
- feat(webui): hide long metrics lists (#1262)
- feat: ability to share a specific eval (#1250)

### Changed

- **fix:** Resolve node-fetch TypeScript errors by [@mldangelo](https://github.com/promptfoo/promptfoo/pull/1254)
- **fix:** Correct color error in local `checkNodeVersion` test by [@mldangelo](https://github.com/promptfoo/promptfoo/pull/1255)
- **fix:** Multiple Docker fixes by [@typpo](https://github.com/promptfoo/promptfoo/pull/1257)
- **fix:** Improve `--add-strategies` validation error messages by [@typpo](https://github.com/promptfoo/promptfoo/pull/1260)
- **chore:** Warn when a variable is named `assert` by [@typpo](https://github.com/promptfoo/promptfoo/pull/1259)
- **chore:** Update Llama examples and add support for chat-formatted prompts in Replicate by [@typpo](https://github.com/promptfoo/promptfoo/pull/1261)
- chore: update llama examples and add support for chat formatted prompts in Replicate (#1261)
- chore: warn when a var is named assert (#1259)

### Fixed

- **fix(redteam):** Allow arbitrary `injectVar` name for redteam providers by [@mldangelo](https://github.com/promptfoo/promptfoo/pull/1253)
- fix: make --add-strategies validation have useful error (#1260)
- fix: multiple docker fixes (#1257)
- fix: color error in local checkNodeVersion test (#1255)
- fix: resolve node-fetch typescript errors (#1254)
- fix(redteam): allow arbitrary injectVar name for redteam providers (#1253)

## [0.73.4] - 2024-07-24

### Changed

- **schema**: Update config schema for strategies by @mldangelo in [#1244](https://github.com/promptfoo/promptfoo/pull/1244)
- **defaultTest**: Fix scenario assert merging by @onyck in [#1251](https://github.com/promptfoo/promptfoo/pull/1251)
- **webui**: Handle port already in use error by @mldangelo in [#1246](https://github.com/promptfoo/promptfoo/pull/1246)
- **webui**: Update provider list in `ProviderSelector` and add tests by @mldangelo in [#1245](https://github.com/promptfoo/promptfoo/pull/1245)
- **site**: Add blog post by @typpo in [#1247](https://github.com/promptfoo/promptfoo/pull/1247)
- **site**: Improve navigation and consistency by @mldangelo in [#1248](https://github.com/promptfoo/promptfoo/pull/1248)
- **site**: Add careers page by @mldangelo in [#1222](https://github.com/promptfoo/promptfoo/pull/1222)
- **docs**: Full RAG example by @typpo in [#1228](https://github.com/promptfoo/promptfoo/pull/1228)

## [0.73.3] - 2024-07-23

### Changed

- **WebUI:** Make eval switcher more obvious by @typpo in [#1232](https://github.com/promptfoo/promptfoo/pull/1232)
- **Redteam:** Add iterative tree provider and strategy by @mldangelo in [#1238](https://github.com/promptfoo/promptfoo/pull/1238)
- Improve `CallApiFunctionSchema`/`ProviderFunction` type by @aloisklink in [#1235](https://github.com/promptfoo/promptfoo/pull/1235)
- **Redteam:** CLI nits, plugins, provider functionality, and documentation by @mldangelo in [#1231](https://github.com/promptfoo/promptfoo/pull/1231)
- **Redteam:** PII false positives by @typpo in [#1233](https://github.com/promptfoo/promptfoo/pull/1233)
- **Redteam:** `--add-strategies` flag didn't work by @typpo in [#1234](https://github.com/promptfoo/promptfoo/pull/1234)
- Cleanup logging and fix nextui TS error by @mldangelo in [#1243](https://github.com/promptfoo/promptfoo/pull/1243)
- **CI:** Add registry URL to npm publish workflow by @mldangelo in [#1241](https://github.com/promptfoo/promptfoo/pull/1241)
- Remove redundant chalk invocations by @mldangelo in [#1240](https://github.com/promptfoo/promptfoo/pull/1240)
- Update dependencies by @mldangelo in [#1242](https://github.com/promptfoo/promptfoo/pull/1242)
- Update some images by @typpo in [#1236](https://github.com/promptfoo/promptfoo/pull/1236)
- More image updates by @typpo in [#1237](https://github.com/promptfoo/promptfoo/pull/1237)
- Update capitalization of Promptfoo and fix site deprecation warning by @mldangelo in [#1239](https://github.com/promptfoo/promptfoo/pull/1239)

## [0.73.2] - 2024-07-23

### Changed

- fix: add support for anthropic bedrock tools (#1229)
- chore(redteam): add a warning for no openai key set (#1230)

## [0.73.1] - 2024-07-22

### Changed

- fix: dont try to parse yaml content on load (#1226)

## [0.73.0] - 2024-07-22

### Added

- feat(redteam): add 4 new basic plugins (#1201)
- feat(redteam): improve test generation logic and add batching by @mldangelo in
- feat(redteam): settings dialog (#1215)https://github.com/promptfoo/promptfoo/pull/1208
- feat(redteam): introduce redteam section for promptfooconfig.yaml (#1192)

### Changed

- fix: gpt-4o-mini price (#1218)
- chore(openai): update model list (#1219)
- test: improve type safety and resolve TypeScript errors (#1216)
- refactor: resolve circular dependencies and improve code organization (#1212)
- docs: fix broken links (#1211)
- site: image updates and bugfixes (#1217)
- site: improve human readability of validator errors (#1221)
- site: yaml/json config validator for promptfoo configs (#1207)

### Fixed

- fix(validator): fix errors in default example (#1220)
- fix(webui): misc fixes and improvements to webui visuals (#1213)
- fix(redteam): mismatched categories and better overall scoring (#1214)
- fix(gemini): improve error handling (#1193)

### Dependencies

- chore(deps): update multiple dependencies to latest minor and patch versions (#1210)

## [0.72.2] - 2024-07-19

### Documentation

- docs: add guide for comparing GPT-4o vs GPT-4o-mini (#1200)

### Added

- **feat(openai):** add GPT-4o-mini models by [@mldangelo](https://github.com/promptfoo/promptfoo/pull/1196)
- feat(redteam): improve test generation logic and add batching (#1208)

### Changed

- **feat:** add schema validation to `promptfooconfig.yaml` by [@mldangelo](https://github.com/promptfoo/promptfoo/pull/1185)
- **fix:** base path for custom filter resolution by [@onyck](https://github.com/promptfoo/promptfoo/pull/1198)
- **chore(redteam):** refactor PII categories and improve plugin handling by [@mldangelo](https://github.com/promptfoo/promptfoo/pull/1191)
- **build(deps-dev):** bump `@aws-sdk/client-bedrock-runtime` from 3.614.0 to 3.616.0 by [@dependabot](https://github.com/promptfoo/promptfoo/pull/1203)
- **docs:** add guide for comparing GPT-4o vs GPT-4o-mini by [@mldangelo](https://github.com/promptfoo/promptfoo/pull/1200)
- **site:** contact page by [@typpo](https://github.com/promptfoo/promptfoo/pull/1190)
- **site:** newsletter form by [@typpo](https://github.com/promptfoo/promptfoo/pull/1194)
- **site:** miscellaneous images and improvements by [@typpo](https://github.com/promptfoo/promptfoo/pull/1199)
- build(deps-dev): bump @aws-sdk/client-bedrock-runtime from 3.614.0 to 3.616.0 (#1203)
- site: misc images and improvements (#1199)

### Fixed

- **fix(webui):** eval ID not being properly set by [@typpo](https://github.com/promptfoo/promptfoo/pull/1195)
- **fix(Dockerfile):** install curl for healthcheck by [@orange-anjou](https://github.com/promptfoo/promptfoo/pull/1204)
- fix(Dockerfile): install curl for healthcheck (#1204)
- fix: base path for custom filter resolution (#1198)

### Tests

- **test(webui):** add unit tests for `InfoModal` component by [@mldangelo](https://github.com/promptfoo/promptfoo/pull/1187)

## [0.72.1] - 2024-07-18

### Tests

- test(webui): add unit tests for InfoModal component (#1187)

### Fixed

- fix(webui): eval id not being properly set (#1195)

### Added

- feat(openai): add gpt-4o-mini models (#1196)
- feat: add schema validation to promptfooconfig.yaml (#1185)

### Changed

- Fix: Consider model name when caching Bedrock responses by @fvdnabee in [#1181](https://github.com/promptfoo/promptfoo/pull/1181)
- Fix: Parsing of the model name tag in Ollama embeddings provider by @minamijoyo in [#1189](https://github.com/promptfoo/promptfoo/pull/1189)
- Refactor (redteam): Simplify CLI command structure and update provider options by @mldangelo in [#1174](https://github.com/promptfoo/promptfoo/pull/1174)
- Refactor (types): Convert interfaces to Zod schemas by @mldangelo in [#1178](https://github.com/promptfoo/promptfoo/pull/1178)
- Refactor (redteam): Improve type safety and simplify code structure by @mldangelo in [#1175](https://github.com/promptfoo/promptfoo/pull/1175)
- Chore (redteam): Another injection by @typpo in [#1173](https://github.com/promptfoo/promptfoo/pull/1173)
- Chore (deps): Upgrade inquirer to v10 by @mldangelo in [#1176](https://github.com/promptfoo/promptfoo/pull/1176)
- Chore (redteam): Update CLI for test case generation by @mldangelo in [#1177](https://github.com/promptfoo/promptfoo/pull/1177)
- Chore: Include hostname in share confirmation by @typpo in [#1183](https://github.com/promptfoo/promptfoo/pull/1183)
- Build (deps-dev): Bump @azure/identity from 4.3.0 to 4.4.0 by @dependabot in [#1180](https://github.com/promptfoo/promptfoo/pull/1180)
- chore(redteam): refactor PII categories and improve plugin handling (#1191)
- site: newsletter form (#1194)
- site: contact page (#1190)

## [0.72.0] - 2024-07-17

### Added

- feat(webui): add about component with helpful links (#1149)
- feat(webui): Ability to compare evals (#1148)

### Changed

- feat: manual input provider (#1168)
- chore(mistral): add codestral-mamba (#1170)
- chore: static imports for iterative providers (#1169)

### Fixed

- fix(webui): dark mode toggle (#1171)
- fix(redteam): set harmCategory label for harmful tests (#1172)

## [0.71.1] - 2024-07-15

### Added

- feat(redteam): specify the default number of test cases to generate per plugin (#1154)

### Changed

- feat: add image classification example and xml assertions (#1153)

### Fixed

- fix(redteam): fix dynamic import paths (#1162)

## [0.71.0] - 2024-07-15

### Changed

- **Eval picker for web UI** by [@typpo](https://github.com/typpo) in [#1143](https://github.com/promptfoo/promptfoo/pull/1143)
- **Update default model providers to Claude 3.5** by [@mldangelo](https://github.com/mldangelo) in [#1157](https://github.com/promptfoo/promptfoo/pull/1157)
- **Allow provider customization for dataset generation** by [@mldangelo](https://github.com/mldangelo) in [#1158](https://github.com/promptfoo/promptfoo/pull/1158)
- **Predict Redteam injectVars** by [@mldangelo](https://github.com/mldangelo) in [#1141](https://github.com/promptfoo/promptfoo/pull/1141)
- **Fix JSON prompt escaping in HTTP provider and add LM Studio example** by [@mldangelo](https://github.com/mldangelo) in [#1156](https://github.com/promptfoo/promptfoo/pull/1156)
- **Fix poor performing harmful test generation** by [@mldangelo](https://github.com/mldangelo) in [#1124](https://github.com/promptfoo/promptfoo/pull/1124)
- **Update overreliance grading prompt** by [@mldangelo](https://github.com/mldangelo) in [#1146](https://github.com/promptfoo/promptfoo/pull/1146)
- **Move multiple variables warning to before progress bar** by [@typpo](https://github.com/typpo) in [#1160](https://github.com/promptfoo/promptfoo/pull/1160)
- **Add contributing guide** by [@mldangelo](https://github.com/mldangelo) in [#1150](https://github.com/promptfoo/promptfoo/pull/1150)
- **Refactor and optimize injection and iterative methods** by [@mldangelo](https://github.com/mldangelo) in [#1138](https://github.com/promptfoo/promptfoo/pull/1138)
- **Update plugin base class to support multiple assertions** by [@mldangelo](https://github.com/mldangelo) in [#1139](https://github.com/promptfoo/promptfoo/pull/1139)
- **Structural refactor, abstract plugin and method actions** by [@mldangelo](https://github.com/mldangelo) in [#1140](https://github.com/promptfoo/promptfoo/pull/1140)
- **Move CLI commands into individual files** by [@mldangelo](https://github.com/mldangelo) in [#1155](https://github.com/promptfoo/promptfoo/pull/1155)
- **Update Jest linter rules** by [@mldangelo](https://github.com/mldangelo) in [#1161](https://github.com/promptfoo/promptfoo/pull/1161)
- **Bump openai from 4.52.4 to 4.52.5** by [@dependabot](https://github.com/dependabot) in [#1137](https://github.com/promptfoo/promptfoo/pull/1137)
- **Bump @aws-sdk/client-bedrock-runtime from 3.613.0 to 3.614.0** by [@dependabot](https://github.com/dependabot) in [#1136](https://github.com/promptfoo/promptfoo/pull/1136)
- **Bump openai from 4.52.5 to 4.52.7** by [@dependabot](https://github.com/dependabot) in [#1142](https://github.com/promptfoo/promptfoo/pull/1142)
- **Update documentation and MUI dependencies** by [@mldangelo](https://github.com/mldangelo) in [#1152](https://github.com/promptfoo/promptfoo/pull/1152)
- **Update Drizzle dependencies and configuration** by [@mldangelo](https://github.com/mldangelo) in [#1151](https://github.com/promptfoo/promptfoo/pull/1151)
- **Bump dependencies with patch and minor version updates** by [@mldangelo](https://github.com/mldangelo) in [#1159](https://github.com/promptfoo/promptfoo/pull/1159)

## [0.70.1] - 2024-07-11

### Changed

- **provider**: put provider in outer loop to reduce model swap by @typpo in [#1132](https://github.com/promptfoo/promptfoo/pull/1132)
- **evaluator**: ensure unique prompt handling with labeled and unlabeled providers by @mldangelo in [#1134](https://github.com/promptfoo/promptfoo/pull/1134)
- **eval**: validate --output file extension before running eval by @mldangelo in [#1135](https://github.com/promptfoo/promptfoo/pull/1135)
- **deps-dev**: bump @aws-sdk/client-bedrock-runtime from 3.609.0 to 3.613.0 by @dependabot in [#1126](https://github.com/promptfoo/promptfoo/pull/1126)
- fix pythonCompletion test by @mldangelo in [#1133](https://github.com/promptfoo/promptfoo/pull/1133)

## [0.70.0] - 2024-07-10

### Changed

- feat: Add `promptfoo redteam init` command (#1122)
- chore: refactor eval and generate commands out of main.ts (#1121)
- build(deps): bump openai from 4.52.3 to 4.52.4 (#1118)
- refactor(redteam): relocate harmful and pii plugins from legacy directory (#1123)
- refactor(redteam): Migrate harmful test generators to plugin-based architecture (#1116)

### Fixed

- fix(redteam): use final prompt in moderation instead of original (#1117)

## [0.69.2] - 2024-07-08

### Changed

- feat: add support for nested grading results (#1101)
- fix: issue that caused harmful prompts to not save (#1112)
- fix: resolve relative paths for prompts (#1110)
- ci: compress images in PRs (#1108)
- site: landing page updates (#1096)

## [0.69.1] - 2024-07-06

### Changed

- **feat**: Add Zod schema validation for providers in `promptfooconfig` by @mldangelo in [#1102](https://github.com/promptfoo/promptfoo/pull/1102)
- **fix**: Re-add provider context in prompt functions by @mldangelo in [#1106](https://github.com/promptfoo/promptfoo/pull/1106)
- **fix**: Add missing `gpt-4-turbo-2024-04-09` by @aloisklink in [#1100](https://github.com/promptfoo/promptfoo/pull/1100)
- **chore**: Update minor and patch versions of several packages by @mldangelo in [#1107](https://github.com/promptfoo/promptfoo/pull/1107)
- **chore**: Format Python code and add check job to GitHub Actions workflow by @mldangelo in [#1105](https://github.com/promptfoo/promptfoo/pull/1105)
- **chore**: Bump version to 0.69.1 by @mldangelo
- **docs**: Add example and configuration guide for using `llama.cpp` by @mldangelo in [#1104](https://github.com/promptfoo/promptfoo/pull/1104)
- **docs**: Add Vitest integration guide by @mldangelo in [#1103](https://github.com/promptfoo/promptfoo/pull/1103)

## [0.69.0] - 2024-07-05

### Added

- feat(redteam): `extra-jailbreak` plugin that applies jailbreak to all probes (#1085)
- feat(webui): show metrics as % in column header (#1087)
- feat: add support for PROMPTFOO_AUTHOR environment variable (#1099)

### Changed

- feat: `llm-rubric` uses tools API for model-grading anthropic evals (#1079)
- feat: `--filter-providers` eval option (#1089)
- feat: add `author` field to evals (#1045)
- fix: improper path resolution for file:// prefixes (#1094)
- chore(webui): small changes to styling (#1088)
- docs: guide on how to do sandboxed evals on generated code (#1097)
- build(deps): bump replicate from 0.30.2 to 0.31.0 (#1090)

### Fixed

- fix(webui): Ability to toggle visibility of description column (#1095)

## [0.68.3] - 2024-07-04

### Tests

- test: fix assertion result mock pollution (#1086)

### Fixed

- fix: browser error on eval page with derived metrics that results when a score is null (#1093)
- fix(prompts): treat non-existent files as prompt strings (#1084)
- fix: remove test mutation for classifer and select-best assertion types (#1083)

### Added

- feat(openai): support for attachments for openai assistants (#1080)

### Changed

- **Features:**
  - Added support for attachments in OpenAI assistants by [@typpo](https://github.com/promptfoo/promptfoo/pull/1080)
- **Fixes:**
  - Removed test mutation for classifier and select-best assertion types by [@typpo](https://github.com/promptfoo/promptfoo/pull/1083)
  - Treated non-existent files as prompt strings by [@typpo](https://github.com/promptfoo/promptfoo/pull/1084)
  - Fixed assertion result mock pollution by [@mldangelo](https://github.com/promptfoo/promptfoo/pull/1086)
- **Dependencies:**
  - Bumped `openai` from 4.52.2 to 4.52.3 by [@dependabot](https://github.com/promptfoo/promptfoo/pull/1073)
  - Bumped `@aws-sdk/client-bedrock-runtime` from 3.606.0 to 3.609.0 by [@dependabot](https://github.com/promptfoo/promptfoo/pull/1072)

## [0.68.2] - 2024-07-03

### Changed

- build(deps): bump openai from 4.52.2 to 4.52.3 (#1073)
- build(deps-dev): bump @aws-sdk/client-bedrock-runtime from 3.606.0 to 3.609.0 (#1072)

### Added

- feat(webui): add scenarios to test suite configuration in yaml editor (#1071)

## [0.68.1] - 2024-07-02

### Fixed

- fix: resolve issues with relative prompt paths (#1066)
- fix: handle replicate ids without version (#1059)

### Added

- feat: support calling specific function from python provider (#1053)

### Changed

- **feat:** Support calling specific function from Python provider by [@typpo](https://github.com/promptfoo/promptfoo/pull/1053)
- **fix:** Resolve issues with relative prompt paths by [@mldangelo](https://github.com/promptfoo/promptfoo/pull/1066)
- **fix:** Handle replicate IDs without version by [@typpo](https://github.com/promptfoo/promptfoo/pull/1059)
- **build(deps):** Bump `@anthropic-ai/sdk` from 0.24.2 to 0.24.3 by [@dependabot](https://github.com/promptfoo/promptfoo/pull/1062)
- build(deps): bump @anthropic-ai/sdk from 0.24.2 to 0.24.3 (#1062)

## [0.68.0] - 2024-07-01

### Documentation

- docs: dalle jailbreak blog post (#1052)

### Added

- feat(webui): Add support for markdown tables and other extras by @typpo in [#1042](https://github.com/promptfoo/promptfoo/pull/1042)

### Changed

- feat: support for image model redteaming by @typpo in [#1051](https://github.com/promptfoo/promptfoo/pull/1051)
- feat: prompt syntax for bedrock llama3 by @fvdnabee in [#1038](https://github.com/promptfoo/promptfoo/pull/1038)
- fix: http provider returns the correct response format by @typpo in [#1027](https://github.com/promptfoo/promptfoo/pull/1027)
- fix: handle when stdout columns are not set by @typpo in [#1029](https://github.com/promptfoo/promptfoo/pull/1029)
- fix: support additional models via AWS Bedrock and update documentation by @mldangelo in [#1034](https://github.com/promptfoo/promptfoo/pull/1034)
- fix: handle imported single test case by @typpo in [#1041](https://github.com/promptfoo/promptfoo/pull/1041)
- fix: dereference promptfoo test files by @fvdnabee in [#1035](https://github.com/promptfoo/promptfoo/pull/1035)
- chore: expose runAssertion and runAssertions to node package by @typpo in [#1026](https://github.com/promptfoo/promptfoo/pull/1026)
- chore: add Node.js version check to ensure compatibility by @mldangelo in [#1030](https://github.com/promptfoo/promptfoo/pull/1030)
- chore: enable '@typescript-eslint/no-use-before-define' linter rule by @mldangelo in [#1043](https://github.com/promptfoo/promptfoo/pull/1043)
- docs: fix broken documentation links by @mldangelo in [#1033](https://github.com/promptfoo/promptfoo/pull/1033)
- docs: update anthropic.md by @Codeshark-NET in [#1036](https://github.com/promptfoo/promptfoo/pull/1036)
- ci: add GitHub Action for automatic version tagging by @mldangelo in [#1046](https://github.com/promptfoo/promptfoo/pull/1046)
- ci: npm publish workflow by @typpo in [#1044](https://github.com/promptfoo/promptfoo/pull/1044)
- build(deps): bump openai from 4.52.1 to 4.52.2 by @dependabot in [#1057](https://github.com/promptfoo/promptfoo/pull/1057)
- build(deps): bump @anthropic-ai/sdk from 0.24.1 to 0.24.2 by @dependabot in [#1056](https://github.com/promptfoo/promptfoo/pull/1056)
- build(deps-dev): bump @aws-sdk/client-bedrock-runtime from 3.602.0 to 3.606.0 by @dependabot in [#1055](https://github.com/promptfoo/promptfoo/pull/1055)
- build(deps): bump docker/setup-buildx-action from 2 to 3 in the github-actions group by @dependabot in [#1054](https://github.com/promptfoo/promptfoo/pull/1054)

## [0.67.0] - 2024-06-27

### Added

- feat(bedrock): add proxy support for AWS SDK (#1021)
- feat(redteam): Expose modified prompt for iterative jailbreaks (#1024)
- feat: replicate image provider (#1049)

### Changed

- feat: add support for gemini embeddings via vertex (#1004)
- feat: normalize prompt input formats, introduce single responsibility handlers, improve test coverage, and fix minor bugs (#994)
- fix: more robust json extraction for llm-rubric (#1019)
- build(deps): bump openai from 4.52.0 to 4.52.1 (#1015)
- build(deps): bump @anthropic-ai/sdk from 0.24.0 to 0.24.1 (#1016)
- chore: sort imports (#1006)
- chore: switch to smaller googleapis dependency (#1009)
- chore: add config telemetry (#1005)
- docs: update GitHub urls to reflect promptfoo github org repository location (#1011)
- docs: fix incorrect yaml ref in guide (#1018)

## [0.66.0] - 2024-06-24

### Changed

- `config get/set` commands, ability for users to set their email by [@typpo](https://github.com/typpo) in [#971](https://github.com/promptfoo/promptfoo/pull/971)
- **webui**: Download as CSV by [@typpo](https://github.com/typpo) in [#1000](https://github.com/promptfoo/promptfoo/pull/1000)
- Add support for Gemini default grader if credentials are present by [@typpo](https://github.com/typpo) in [#998](https://github.com/promptfoo/promptfoo/pull/998)
- **redteam**: Allow arbitrary providers by [@mldangelo](https://github.com/mldangelo) in [#1002](https://github.com/promptfoo/promptfoo/pull/1002)
- Derived metrics by [@typpo](https://github.com/typpo) in [#985](https://github.com/promptfoo/promptfoo/pull/985)
- Python provider can import modules with same name as built-ins by [@typpo](https://github.com/typpo) in [#989](https://github.com/promptfoo/promptfoo/pull/989)
- Include error text in all cases by [@typpo](https://github.com/typpo) in [#990](https://github.com/promptfoo/promptfoo/pull/990)
- Ensure tests inside scenarios are filtered by filter patterns by [@mldangelo](https://github.com/mldangelo) in [#996](https://github.com/promptfoo/promptfoo/pull/996)
- Anthropic message API support for env vars by [@typpo](https://github.com/typpo) in [#997](https://github.com/promptfoo/promptfoo/pull/997)
- Add build documentation workflow and fix typos by [@mldangelo](https://github.com/mldangelo) in [#993](https://github.com/promptfoo/promptfoo/pull/993)
- Block network calls in tests by [@typpo](https://github.com/typpo) in [#972](https://github.com/promptfoo/promptfoo/pull/972)
- Export `AnthropicMessagesProvider` from providers by [@greysteil](https://github.com/greysteil) in [#975](https://github.com/promptfoo/promptfoo/pull/975)
- Add Claude 3.5 sonnet pricing by [@typpo](https://github.com/typpo) in [#976](https://github.com/promptfoo/promptfoo/pull/976)
- Pass `tool_choice` to Anthropic when set in config by [@greysteil](https://github.com/greysteil) in [#977](https://github.com/promptfoo/promptfoo/pull/977)
- Fixed according to Ollama API specifications by [@keishidev](https://github.com/keishidev) in [#981](https://github.com/promptfoo/promptfoo/pull/981)
- Add Dependabot config and update provider dependencies by [@mldangelo](https://github.com/mldangelo) in [#984](https://github.com/promptfoo/promptfoo/pull/984)
- Don't commit `.env` to Git by [@will-holley](https://github.com/will-holley) in [#991](https://github.com/promptfoo/promptfoo/pull/991)
- Update Docker base image to Node 20, improve self-hosting documentation, and add CI action for Docker build by [@mldangelo](https://github.com/mldangelo) in [#995](https://github.com/promptfoo/promptfoo/pull/995)
- Allow variable cells to scroll instead of exploding the table height by [@grrowl](https://github.com/grrowl) in [#973](https://github.com/promptfoo/promptfoo/pull/973)

## [0.65.2] - 2024-06-20

### Documentation

- docs: update claude vs gpt guide with claude 3.5 (#986)

### Added

- feat(redteam): make it easier to add non default plugins (#958)

### Changed

- feat: contains-sql assert (#964)
- fix: handle absolute paths for js providers (#966)
- fix: label not showing problem when using eval with config option (#928)
- fix: should return the whole message if the OpenAI return the content and the function call/tools at the same time. (#968)
- fix: label support for js prompts (#970)
- docs: Add CLI delete command to docs (#959)
- docs: text to sql validation guide (#962)

### Fixed

- fix(redteam): wire ui to plugins (#965)
- fix(redteam): reduce overreliance, excessive-agency false positive rates (#963)

## [0.65.1] - 2024-06-18

### Changed

- chore(docs): add shell syntax highlighting and fix typos (#953)
- chore(dependencies): update package dependencies (#952)
- Revert "feat(cli): add tests for CLI commands and fix version flag bug" (#967)

### Fixed

- fix: handle case where returned python result is null (#957)
- fix(webui): handle empty fail reasons and null componentResults (#956)

### Added

- feat(cli): add tests for CLI commands and fix version flag bug (#954)
- feat(eslint): integrate eslint-plugin-jest and configure rules (#951)
- feat: add eslint-plugin-unused-imports and remove unused imports (#949)
- feat: assertion type: is-sql (#926)

## [0.65.0] - 2024-06-17

### Added

- feat(webui): show pass/fail toggle (#938)
- feat(webui): carousel for multiple failure reasons (#939)
- feat(webui): clicking metric pills filters by nonzero only (#941)
- feat(redteam): political statements (#944)
- feat(redteam): indicate performance with moderation filter (#933)

### Changed

- feat: add hf to onboarding flow (#947)
- feat: add support for `promptfoo export latest` (#948)
- fix: serialize each item in `vars` when its type is a string (#823) (#943)
- chore(webui): split ResultsTable into separate files (#942)

### Fixed

- fix(redteam): more aggressive contract testing (#946)

### Dependencies

- chore(deps): update dependencies without breaking changes (#937)

## [0.64.0] - 2024-06-15

### Added

- feat(redteam): add unintended contracts test (#934)
- feat(anthropic): support tool use (#932)

### Changed

- feat: export `promptfoo.cache` to node package (#923)
- feat: add Voyage AI embeddings provider (#931)
- feat: Add more Portkey header provider options and create headers automatically (#909)
- fix: handle openai chat-style messages better in `moderation` assert (#930)
- ci: add next.js build caching (#908)
- chore(docs): update installation and GitHub Actions guides (#935)
- chore(dependencies): bump LLM providers in package.json (#936)

### Fixed

- fix(bedrock): support cohere embeddings (#924)

### Dependencies

- chore(deps): bump braces from 3.0.2 to 3.0.3 (#918)

## [0.63.2] - 2024-06-10

### Added

- feat: report view for redteam evals (#920)

### Fixed

- fix(bedrock): default value for configs (#917)
- fix: prevent assertions from being modified as they run (#929)

## [0.63.1] - 2024-06-10

### Fixed

- fix(vertex): correct handling of system instruction (#911)
- fix(bedrock): support for llama, cohere command and command-r, mistral (#915)

## [0.63.0] - 2024-06-09

### Added

- feat(bedrock): Add support for mistral, llama, cohere (#885)
- feat(ollama): add OLLAMA_API_KEY to support authentication (#883)
- feat(redteam): add test for competitor recommendations (#877)
- feat(webui): Show the number of passes and failures (#888)
- feat(webui): show manual grading record in test details view (#906)
- feat(webui): use indexeddb instead of localstorage (#905)

### Changed

- feat: ability to set test case metric from csv (#889)
- feat: interactive onboarding (#886)
- feat: support `threshold` param from csv (#903)
- feat: support array of values for `similar` assertion (#895)
- fix: Prompt variable reads unprocessed spaces on both sides (#887)
- fix: windows node 22 flake (#907)
- [fix: ci passing despite failing build (](https://github.com/promptfoo/promptfoo/commit/ce6090be5d70fbe71c6da0a5ec1a73253a9d8a0e)https://github.com/promptfoo/promptfoo/pull/876[)](https://github.com/promptfoo/promptfoo/commit/ce6090be5d70fbe71c6da0a5ec1a73253a9d8a0e)
- [fix: incorrect migrations path in docker build](https://github.com/promptfoo/promptfoo/commit/6a1eef4e4b006b32de9ce6e5e2d7c0bd3b9fa95a) https://github.com/promptfoo/promptfoo/issues/861
- chore(ci): add `workflow_dispatch` trigger (#897)
- chore: add more gemini models (#894)
- chore: introduce eslint (#904)
- chore: switch to SWC for faster Jest tests (#899)
- chore: update to prettier 3 (#901)
- [chore(openai): add tool_choice required type](https://github.com/promptfoo/promptfoo/commit/e97ce63221b0e06f7e03f46c466da36c5b713017)

### Fixed

- fix(vertex): support var templating in system instruction (#902)
- [fix(webui): display latency when available](https://github.com/promptfoo/promptfoo/commit/bb335efbe9e8d6b23526c837402787a1cbba9969)

### Dependencies

- chore(deps): update most dependencies to latest stable versions (#898)

## [0.62.1] - 2024-06-06

### Added

- feat(webui): Ability to suppress browser open on `promptfoo view` (#881)
- feat(anthropic): add support for base url (#850)
- feat(openai): Support function/tool callbacks (#830)
- feat(vertex/gemini): add support for toolConfig and systemInstruction (#841)
- feat(webui): Ability to filter to highlighted cells (#852)
- feat(webui): ability to click to filter metric (#849)
- feat(webui): add copy and highlight cell actions (#847)

### Changed

- fix: migrate database before writing results (#882)
- chore: upgrade default graders to gpt-4o (#848)
- ci: Introduce jest test coverage reports (#868)
- ci: add support for node 22, remove support for node 16 (#836)
- docs: Addresses minor typographical errors (#845)
- docs: Help description of default `--output` (#844)
- feat: Add Red Team PII Tests (#862)
- feat: Support custom gateway URLs in Portkey (#840)
- feat: add support for python embedding and classification providers (#864)
- feat: add support for titan premier on bedrock (#839)
- feat: pass evalId in results (#758)
- fix: Broken types (#854)
- fix: Fix broken progress callback in web ui (#860)
- fix: Fix formatting and add style check to CI (#872)
- fix: Fix type error eval page.tsx (#867)
- fix: Improve Error Handling for Python Assertions and Provider Exceptions (#863)
- fix: Pass evaluateOptions from web ui yaml (#859)
- fix: Render multiple result images with markdown, if markdown contains multiple images (#873)
- fix: The values of defaultTest and evaluateOptions are not set when editing the eval yaml file. (#834)
- fix: crash on db migration when cache is disabled on first run (#842)
- fix: csv and html outputs include both prompt and provider labels (#851)
- fix: docker build and prepublish script (#846)
- fix: show labels for custom provider (#875)
- chore: fix windows node 22 build issues by adding missing encoding dependency and updating webpack config (#900)
- chore: update Node.js version management and improve documentation (#896)
- Fix CI Passing Despite Failing Build (#866) (#876)

## [0.62.0] - 2024-06-05

### Fixed

- fix: Parameter evaluateOptions not passed correctly in jobs created using web (#870)

### Added

- feat(anthropic): add support for base url (#850)
- feat(openai): Support function/tool callbacks (#830)
- feat(vertex/gemini): add support for toolConfig and systemInstruction (#841)
- feat(webui): Ability to filter to highlighted cells (#852)
- feat(webui): ability to click to filter metric (#849)
- feat(webui): add copy and highlight cell actions (#847)

### Changed

- feat: Add Red Team PII Tests (#862)
- feat: Support custom gateway URLs in Portkey (#840)
- feat: add support for python embedding and classification providers (#864)
- feat: add support for titan premier on bedrock (#839)
- feat: pass evalId in results (#758)
- feat: upgrade default graders to gpt-4o (#848)
- fix: Broken types (#854)
- fix: Fix broken progress callback in web ui (#860)
- fix: Fix formatting and add style check to CI (#872)
- fix: Fix type error eval page.tsx (#867)
- fix: Improve Error Handling for Python Assertions and Provider Exceptions (#863)
- fix: Pass evaluateOptions from web ui yaml (#859)
- fix: Render multiple result images with markdown, if markdown contains multiple images (#873)
- fix: The values of defaultTest and evaluateOptions are not set when editing the eval yaml file. (#834)
- fix: crash on db migration when cache is disabled on first run (#842)
- fix: csv and html outputs include both prompt and provider labels (#851)
- fix: docker build and prepublish script (#846)
- fix: show labels for custom provider (#875)
- ci: Introduce jest test coverage reports (#868)
- ci: add support for node 22, remove support for node 16 (#836)
- docs: Addresses minor typographical errors (#845)
- docs: Help description of default `--output` (#844)

## [0.61.0] - 2024-05-30

### Changed

- feat: `moderation` assert type (#821)
- feat: general purpose http/https provider (#822)
- feat: add portkey provider (#819)
- feat: Add Cloudflare AI Provider (#817)
- fix: Remove duplicate logging line (#825)
- fix: The ‘defaultTest’ option has no effect during evaluation. (#829)
- fix: Improve Error Handling in Python Script Execution (#833)
- docs: How to red team LLMs (#828)
- chore(mistral): add codestral (#831)

## [0.60.0] - 2024-05-25

### Added

- feat(webui): Add image viewer (#816)

### Changed

- feat: redteam testset generation (#804)
- feat: support for deep equality check in equals assertion (#805)
- feat: Allow functions in renderVarsInObject (#813)
- feat: ability to reference previous llm outputs via storeOutputAs (#808)
- feat: support for prompt objects (#818)
- fix: huggingface api key handling (#809)
- docs: Restore ProviderResponse class name (#806)
- docs: Fix typo in local build command (#811)

## [0.59.1] - 2024-05-18

### Changed

- [fix: handle null result timestamp when writing to db.](https://github.com/promptfoo/promptfoo/commit/40e1ebfbfd512fea56761b4cbdfff0cd25d61ae1) https://github.com/promptfoo/promptfoo/issues/800

## [0.59.0] - 2024-05-18

### Added

- feat(webui): add --filter-description option to `promptfoo view` (#780)
- feat(bedrock): add support for embeddings models (#797)

### Changed

- fix: python prompts break when using whole file (#784)
- Langfuse need to compile variables (#779)
- chore(webui): display prompt and completion tokens (#794)
- chore: include full error response in openai errors (#791)
- chore: add logprobs to assertion context (#790)
- feat: support var interpolation in function calls (#792)
- chore: add timestamp to EvaluateSummary (#785)
- fix: render markdown in variables too (#796)

### Fixed

- fix(vertex): remove leftover dependency on apiKey (#798)

## [0.58.1] - 2024-05-14

### Changed

- fix: improve GradingResult validation (#772)
- [fix: update python ProviderResponse error message and docs.](https://github.com/promptfoo/promptfoo/commit/258013080809bc782afe3de51c9309230cb5cdb2) https://github.com/promptfoo/promptfoo/issues/769
- [chore(openai): add gpt-4o models (](https://github.com/promptfoo/promptfoo/commit/ff4655d31d3588972522bb162733cb61e460f36f)https://github.com/promptfoo/promptfoo/pull/776[)](https://github.com/promptfoo/promptfoo/commit/ff4655d31d3588972522bb162733cb61e460f36f)
- add gpt-4o models (#776)

### Fixed

- fix(langfuse): Check runtime type of `getPrompt`, stringify the result (#774)

## [0.58.0] - 2024-05-09

### Changed

- feat: assert-set (#765)
- feat: add comma-delimited string support for array-type assertion values (#755)
- fix: Resolve JS assertion paths relative to configuration file (#756)
- fix: not-equals assertion (#763)
- fix: upgrade rouge package and limit to strings (#764)

## [0.57.1] - 2024-05-02

### Changed

- fix: do not serialize js objects to non-js providers (#754)
- **[See 0.57.0 release notes](https://github.com/promptfoo/promptfoo/releases/tag/0.57.0)**

## [0.57.0] - 2024-05-01

### Changed

- feat: ability to override provider per test case (#725)
- feat: eval tests matching pattern (#735)
- feat: add `-n` limit arg for `promptfoo list` (#749)
- feat: `promptfoo import` and `promptfoo export` commands (#750)
- feat: add support for `--var name=value` cli option (#745)
- feat: promptfoo eval --filter-failing outputFile.json (#742)
- fix: eval --first-n arg (#734)
- chore: Update openai package to 3.48.5 (#739)
- chore: include logger and cache utils in javascript provider context (#748)
- chore: add `PROMPTFOO_FAILED_TEST_EXIT_CODE` envar (#751)
- docs: Document `python:` prefix when loading assertions in CSV (#731)
- docs: update README.md (#733)
- docs: Fixes to Python docs (#728)
- docs: Update to include --filter-\* cli args (#747)

## [0.56.0] - 2024-04-28

### Added

- feat(webui): improved comment dialog (#713)

### Changed

- feat: Intergration with Langfuse (#707)
- feat: Support IBM Research BAM provider (#711)
- fix: Make errors uncached in Python completion. (#706)
- fix: include python tracebacks in python errors (#724)
- fix: `getCache` should return a memory store when disk caching is disabled (#715)
- chore(webui): improve eval view performance (#719)
- chore(webui): always show provider in header (#721)
- chore: add support for OPENAI_BASE_URL envar (#717)

### Fixed

- fix(vertex/gemini): support nested generationConfig (#714)

## [0.55.0] - 2024-04-24

### Changed

- [Docs] Add llama3 example to ollama docs (#695)
- bugfix in answer-relevance (#697)
- feat: add support for provider `transform` property (#696)
- feat: add support for provider-specific delays (#699)
- feat: portkey.ai integration (#698)
- feat: `eval -n` arg for running the first n test cases (#700)
- feat: ability to write outputs to google sheet (#701)
- feat: first-class support for openrouter (#702)
- Fix concurrent cache request behaviour (#703)

## [0.54.1] - 2024-04-20

### Changed

- Add support for Mixtral 8x22B (#687)
- fix: google sheets async loading (#688)
- fix: trim spaces in csv assertions that can have file:// prefixes (#689)
- fix: apply thresholds to custom python asserts (#690)
- fix: include detail from external python assertion (#691)
- chore(webui): allow configuration of results per page (#694)
- fix: ability to override rubric prompt for all model-graded metrics (#692)

## [0.54.0] - 2024-04-18

### Changed

- feat: support for authenticated google sheets access (#686)
- fix: bugs in `Answer-relevance` calculation (#683)
- fix: Add tool calls to response from azure openai (#685)

## [0.53.0] - 2024-04-16

### Changed

- fix!: make `javascript` assert function call consistent with external js function call (#674)
- fix: node library supports prompt files (#668)
- feat: Enable post-hoc evaluations through defining and using output value in TestSuite (#671)
- feat: Allow local files to define providerOutput value for TestCase (#675)
- feat: detect suitable anthropic default provider (#677)
- feat: Ability to delete evals (#676)
- feat: ability to create derived metrics (#670)

## [0.52.0] - 2024-04-12

### Added

- feat(webui): add pagination (#649)

### Changed

- feat: support for inline yaml for is-json, contains-json in csv (#651)
- feat: run providers 1 at a time with --interactive-providers (#645)
- feat: --env-file arg (#615)
- fix: Do not fail with api error when azure datasource is used (#644)
- fix: allow loading of custom provider in windows (#518) (#652)
- fix: don't show telemetry message without telemtry (#658)
- fix: `E2BIG` error during the execution of Python asserts (#660)
- fix: support relative filepaths for non-code assert values (#664)

### Fixed

- fix(webui): handle invalid search regexes (#663)

## [0.51.0] - 2024-04-07

### Added

- feat(webui): store settings in localstorage (#617)
- feat(azureopenai): apiKeyEnvar support (#628)
- feat(webui): "progress" page that shows provider/prompt pairs (#631)

### Changed

- chore: improve json parsing errors (#620)
- feat: ability to override path to python binary (#619)
- Add documentation for openai vision (#637)
- Support claude vision and images (#639)
- fix: assertion files use relative path (#624)
- feat: add provider reference to prompt function (#633)
- feat: ability to import vars using glob (#641)
- feat!: return values directly in python assertions (#638)

### Fixed

- fix(webui): ability to save defaultTest and evaluateOptions in yaml editor (#629)

## [0.50.1] - 2024-04-02

### Changed

- fix: compiled esmodule interop (#613)
- fix: downgrade var resolution failure to warning (#614)
- fix: glob behavior on windows (#612)

## [0.50.0] - 2024-04-01

### Added

- feat(webui): download button (#482)
- feat(webui): toggle for showing full prompt in output cell (#603)

### Changed

- feat: support .mjs external imports (#601)
- feat: load .env from cli (#602)
- feat: ability to use js files as `transform` (#605)
- feat: ability to reference vars from other vars (#607)
- fix: handling for nonscript assertion files (#608)

### Fixed

- fix(selfhost): add support for prompts and datasets api endpoints (#600)
- fix(selfhost): Consolidate to `NEXT_PUBLIC_PROMPTFOO_REMOTE_BASE_URL` (#609)

## [0.49.3] - 2024-03-29

### Changed

- fix: bedrock model parsing (#593)
- [fix: make llm-rubric more resilient to bad json responses.](https://github.com/promptfoo/promptfoo/commit/93fd059a13454ed7a251a90a33306fb1f3c81895) https://github.com/promptfoo/promptfoo/issues/596
- feat: display progress bar for each parallel execution (#597)

## [0.49.2] - 2024-03-27

### Changed

- fix: support relative paths for custom providers (#589)
- fix: gemini generationConfig and safetySettings (#590)
- feat: cli watch for vars and providers (#591)

## [0.49.1] - 2024-03-25

### Changed

- fix: lazy import of azure peer dependency (#586)

## [0.49.0] - 2024-03-23

### Added

- feat(vertexai): use gcloud application default credentials (#580)

### Changed

- feat: Add support for huggingface token classification (#574)
- feat: Mistral provider support for URL and API key envar (#570)
- feat: run assertions in parallel (#575)
- feat: support for azure openai assistants (#577)
- feat: ability to set tags on standalone assertion llm outputs (#581)
- feat: add support for claude3 on bedrock (#582)
- fix: load file before running prompt function (#583)
- [fix: broken ansi colors on cli table](https://github.com/promptfoo/promptfoo/commit/bbb0157b09c0ffb5366d3cbd112438ca3d2d61c9)
- [fix: remove duplicate instruction output](https://github.com/promptfoo/promptfoo/commit/fb095617d36102f5b6256e9718e736378c0a5cea)
- chore: better error messages when expecting json but getting text (#576)

### Fixed

- fix(selfhost): handle sqlite db in docker image and build (#568)

### Dependencies

- chore(deps): bump webpack-dev-middleware from 5.3.3 to 5.3.4 in /site (#579)

## [0.48.0] - 2024-03-18

### Added

- feat(csv): add support for `__description` field (#556)

### Changed

- feat: migrate filesystem storage to sqlite db (#558)
  - **When you first run `eval` or `view` with 0.48.0, your saved evals will be migrated from `.json` files to a sqlite db. Please open an issue if you run into problems.**
  - Restoration: By default, the migration process runs on the promptfoo output directory `~/.promptfoo/output`. This directory is backed up at `~/.promptfoo/output-backup-*` and you can restore it and use a previous version by renaming that directory back to `output`
- feat: Add anthropic:messages and replicate:mistral as default providers to web ui (#562)
- feat: add label field to provider options (#563)
- docs: adjust configuration for python provider (#565)
- chore: db migration and cleanup (#564)

### Fixed

- fix(azureopenai): add support for `max_tokens` and `seed` (#561)

## [0.47.0] - 2024-03-14

### Changed

- feat: improve python inline asserts to not require printing (#542)
- feat: add tools and tool_choice config parameters to azure openai provider (#550)
- feat: Add support for Claude 3 Haiku (#552)
- fix: validate custom js function return values (#548)
- fix: dedupe prompts from combined configs (#554)

### Fixed

- fix(replicate): support non-array outputs (#547)

## [0.46.0] - 2024-03-08

### Added

- feat(self-host): run evals via web ui (#540)
- feat(self-host): Persist changes on self-deployed UI without sharing a new link (#538)
- feat(webui): ability to change eval name (#537)

### Changed

- feat: add support for calling specific functions for python prompt (#533)
- fix: openai tools and function checks handle plaintext responses (#541)

### Fixed

- fix(anthropic): wrap text if prompt supplied as json (#536)

## [0.45.2] - 2024-03-07

### Changed

- fix: python provider handles relative script paths correctly (#535)

## [0.45.1] - 2024-03-06

### Changed

- fix: json and yaml vars files (#531)

### Fixed

- fix(python): deserialize objects from json (#532)

## [0.45.0] - 2024-03-06

### Added

- feat(anthropic): Add Claude 3 support (#526)

### Changed

- feat: ability to load `vars` values at runtime (#496)
  // Example logic to return a value based on the varName
  if (varName === 'context') {
  return `Processed ${otherVars.input} for prompt: ${prompt}`;
  }
  return {
  output: 'default value',
  };
  // Handle potential errors
  // return { error: 'Error message' }
  # Example logic to dynamically generate variable content
  if var_name == 'context':
  return {
  'output': f"Context for {other_vars['input']} in prompt: {prompt}"
  }
  return {'output': 'default context'}
  # Handle potential errors
  # return { 'error': 'Error message' }

## [0.44.0] - 2024-03-04

### Added

- feat(mistral): Add new models, JSON mode, and update pricing (#500)

### Changed

- fix: Print incorrect response from factuality checker (#503)
- fix: Support missing open parenthesis (fixes #504) (#505)
- feat: include prompt in transform (#512)
- feat: Support csv and json files in the `tests` array (#520)

### Fixed

- fix(ollama): dont send invalid options for `OllamaChatProvider` (#506)
- fix(huggingface): do not pass through non-hf parameters (#519)

## [0.43.1] - 2024-02-25

### Changed

- fix: pass through PROMPTFOO\_\* variables from docker run (#498)
- docs: clean up python provider header

### Fixed

- fix(huggingface): support `apiKey` config param (#494)
- fix(bedrock): transform model output from cache. #474

### Documentation

- docs(huggingface): example of private huggingface inference endpoint (#497)

## [0.43.0] - 2024-02-23

### Added

- feat(webui): Display test suite description (#487)
- feat(webui): Add upload testcase csv to eval page (#484)

### Changed

- feat: pass `test` to assertion context (#485)
- fix: Change variable name to what the prompt template expects (#489)
- (docs): Replace references to deprecated postprocess option (#483)
- chore: update replicate library and add new common params (#491)

### Fixed

- fix(self-hosting): remove supabase dependency from webui eval view (#492)

## [0.42.0] - 2024-02-19

### Added

- feat(webview): toggle for prettifying json outputs (#472)
- feat(openai): support handling OpenAI Assistant functions tool calls (#473)

### Changed

- feat: add support for claude 2.1 on bedrock (#470)
- feat: support for overriding `select-best` provider (#478)
- feat: ability to disable var expansion (#476)
- fix: improve escaping for python prompt shell (#481)

## [0.41.0] - 2024-02-12

### Added

- feat(openai)!: Allow apiBaseUrl to override /v1 endpoint (#464)

### Changed

- feat: add support for async python providers (#465)
- fix: pass config to python provider (#460)
- chore: include progress output in debug logs (#461)
- docs: perplexity example (#463)

### Fixed

- fix(factuality): make factuality output case-insensitive (#468)
- fix: ensure that only valid ollama params are passed (#480)

## [0.40.0] - 2024-02-06

### Added

- feat(mistral): Add Mistral provider (#455)
- feat(openai): add support for `apiKeyEnvar` (#456)
- feat(azureopenai): add apiBaseUrl config (#459)

### Changed

- feat: cohere api support (#457)
- feat: ability to override select-best prompt. #289
- fix: support for gemini generationConfig and safetySettings (#454)

### Fixed

- fix(vertex/gemini): add support for llm-rubric and other OpenAI-formatted prompts (#450)

### Documentation

- documentation: update python.md typo in yaml (#446)

## [0.39.1] - 2024-02-02

### Changed

- fix: func => function in index.ts (#443)
- feat: add support for google ai studio gemini (#445)

## [0.39.0] - 2024-02-01

### Changed

- feat: Add DefaultGradingJsonProvider to improve `llm-rubric` reliability (#432)
- feat: add caching for exec and python providers (#435)
- feat: add `--watch` option to eval command (#439)
- feat: ability to transform output on per-assertion level (#437)
- feat: compare between multiple outputs with `select-best` (#438)
- fix: pass through cost to runAssertion
- fix: pass through cost to runAssertion

## [0.38.0] - 2024-01-29

### Added

- feat(openai): Jan 25 model updates (#416)
- feat(webui): eval deeplinks (#426)
- feat(huggingface): Support sentence similarity inference API (#425)

### Changed

- fix: Only open previous results when necessary (uses lots of memory) (#418)
- fix: html output (#430)
- feat: add a `python` provider that supports native python function calls (#419)
- feat: support for image models such as dall-e (#406)
- feat: support for `PROMPTFOO_PROMPT_SEPARATOR envar. #424

## [0.37.1] - 2024-01-26

### Changed

- fix: do not require token usage info on openai provider (#414)

## [0.37.0] - 2024-01-24

### Added

- feat(webui): add markdown support (#403)

### Changed

- feat: standalone share server (#408)
- feat: `PROMPTFOO_DISABLE_TEMPLATING` disables nunjucks templates (#405)

## [0.36.0] - 2024-01-18

### Added

- feat(webui): Ability to comment on outputs (#395)
- feat(azure): Add response_format support (#402)
- feat(azure): add support for `passthrough` and `apiVersion` (#399)

### Changed

- feat: add `promptfoo generate dataset` (#397)
- fix: typo (#401)

## [0.35.1] - 2024-01-12

### Added

- feat(bedrock): introduce amazon titan models as another option for Bedrock (#380)
- feat(openai): add support for `passthrough` request args (#388)
- feat(azure): add support for client id/secret auth (#389)
- feat(webui): label evals using `description` field (#391)

### Changed

- fix: proper support for multiple types of test providers (#386)
- feat: update CSV and HTML outputs with more details (#393)

## [0.35.0] - 2024-01-07

### Added

- feat(webview): add regex search (#378)

### Changed

- feat: support standalone assertions on CLI (#368)
- feat: add perplexity-score metric (#377)
- feat: add logprobs support for azure openai (#376)
- fix: use relative paths consistently and handle object formats (#375)
- [fix: restore **prefix and **suffix column handlers when loading test csv](https://github.com/promptfoo/promptfoo/commit/3a058684b3389693f4c5899f786fb090b04e3c93)

## [0.34.1] - 2024-01-02

### Added

- feat(openai): add support for overriding provider cost (1be1072)

### Fixed

- fix(webview): increase the request payload size limit (ef4c30f)

## [0.34.0] - 2024-01-02

### Changed

- feat: Support for evaluating cost of LLM inference (#358)
- feat: save manual edits to test outputs in webview (#362)
- feat: add `cost` assertion type (#367)
- fix: handle huggingface text generation returning dict (#357)
- fix: disable cache when using repeat (#361)
- fix: do not dereference tools and functions in config (#365)
- docs: optimize docs of openai tool usage (#355)

## [0.33.2] - 2023-12-23

### Changed

- fix: bad indentation for inline python sript (#353)
- [fix: truncate CLI table headers](https://github.com/promptfoo/promptfoo/commit/9aa9106cc9bc1660df40117d3c8f053f361fa09c)
- feat: add openai tool parameter (#350)
- feat: add `is-valid-openai-tools-call` assertion type (#354)

## [0.33.1] - 2023-12-18

### Changed

- [fix: pass env to providers when using CLI](https://github.com/promptfoo/promptfoo/commit/e8170a7f0e9d4033ef219169115f6474d978f1a7)
- [fix: correctly handle bedrock models containing :](https://github.com/promptfoo/promptfoo/commit/4469b693993934192fee2e84cc27c21e31267e5f)
- feat: add latency assertion type (#344)
- feat: add perplexity assertion type (#346)
- feat: add support for ollama chat API (#342)
- feat: retry when getting internal server error with PROMPTFOO_RETRY_5XX envar (#327)
- fix: properly escape arguments for external python assertions (#338)
- fix: use execFile/spawn for external processes (#343)
- [fix: handle null score in custom metrics](https://github.com/promptfoo/promptfoo/commit/514feed49e2f83f3e04d3e167e5833dc075e6c10)
- [fix: increment failure counter for script errors.](https://github.com/promptfoo/promptfoo/commit/61d1b068f26c63f3234dc49c9d5f5104b9cf1cda)

## [0.33.0] - 2023-12-17

### Changed

- feat: add latency assertion type (#344)
- feat: add perplexity assertion type (#346)
- feat: add support for ollama chat API (#342)
- feat: retry when getting internal server error with PROMPTFOO_RETRY_5XX envar (#327)
- fix: properly escape arguments for external python assertions (#338)
- fix: use execFile/spawn for external processes (#343)
- [fix: handle null score in custom metrics](https://github.com/promptfoo/promptfoo/commit/514feed49e2f83f3e04d3e167e5833dc075e6c10)
- [fix: increment failure counter for script errors.](https://github.com/promptfoo/promptfoo/commit/61d1b068f26c63f3234dc49c9d5f5104b9cf1cda)

## [0.32.0] - 2023-12-14

### Added

- feat(webview): Layout and styling improvements (#333)

### Changed

- feat: add support for Google Gemini model (#336)
- feat: add download yaml button in config modal. Related to #330 (#332)
- fix: set process exit code on failure

## [0.31.2] - 2023-12-11

### Added

- feat(webview): Show aggregated named metrics at top of column (#322)

### Changed

- fix: sharing option is degraded (#325)

## [0.31.1] - 2023-12-04

### Changed

- fix: issues when evaling multiple config files
- feat: support for web viewer running remotely (#321)

## [0.31.0] - 2023-12-02

### Added

- feat(openai): Adds support for function call validation (#316)

### Changed

- feat: add support for ajv formats (#314)
- feat: support prompt functions via nodejs interface (#315)
- fix: webview handling of truncated cell contents with html (#318)
- docs: Merge docs into main repo (#317)

## [0.30.2] - 2023-11-29

### Changed

- feat(cli): simplify onboarding and provide npx-specific instructions (f81bd88)

## [0.30.1] - 2023-11-29

### Changed

- feat: add bedrock in webui setup (#301)
- feat: add support for custom metrics (#305)
- feat: show table by default, even with --output (#306)
- fix: handle multiple configs that import multiple prompts (#304)
- fix: remove use of dangerouslySetInnerHTML in results table (#309)

### Fixed

- fix(openai): add support for overriding api key, host, baseurl, org in Assistants API (#311)

## [0.30.0] - 2023-11-29

### Changed

- feat: add bedrock in webui setup (#301)
- feat: add support for custom metrics (#305)
- feat: show table by default, even with --output (#306)
- fix: handle multiple configs that import multiple prompts (#304)
- fix: remove use of dangerouslySetInnerHTML in results table (#309)

## [0.29.0] - 2023-11-28

### Changed

- feat: Add support for external provider configs via file:// (#296)
- feat: Add support for HTTP proxies (#299)
- feat: claude-based models on amazon bedrock (#298)

## [0.28.2] - 2023-11-27

### Added

- feat(azureopenai): Warn when test provider should be overwritten with azure (#293)
- feat(webview): Display test descriptions if available (#294)
- feat(webview): Ability to set test scores manually (#295)

### Changed

- feat: add support for self-hosted huggingface text generation inference (#290)
- fix: prevent duplicate asserts with `defaultTest` (#287)
- fix: multiple configs handle external test and prompt files correctly (#291)

## [0.28.0] - 2023-11-19

### Changed

- feat: Add support for multiple "\_\_expected" columns (#284)
- feat: Support for OpenAI assistants API (#283)
- feat: Ability to combine multiple configs into a single eval (#285)

## [0.27.1] - 2023-11-14

### Added

- [feat(node-package): Add support for raw objects in prompts](https://github.com/promptfoo/promptfoo/commit/e6a5fe2fa7c05aabd2f52bd4fa143d957a7953dd)
- feat(openai): Add support for OpenAI `seed` param (#275)
- [feat(openai): Add support for OpenAI response_format](https://github.com/promptfoo/promptfoo/commit/12781f11f495bed21db1070e987f1b40a43b72e3)
- [feat(webview): Round score in details modal](https://github.com/promptfoo/promptfoo/commit/483c31d79486a75efc497508b9a42257935585cf)

### Changed

- fix: Set `vars._conversation` only if it is used in prompt (#282)
- feat: Add new RAG metrics (answer-relevance, context-recall, context-relevance, context-faithfulness) (#279)
- feat: throw error correctly when invalid api key is passed for OpenAI (#276)
- Bump langchain from 0.0.325 to 0.0.329 in /examples/langchain-python (#278)
- Provide the prompt in the context to external assertion scripts (#277)
- fix the following error : 'List should have at least 1 item after val… (#280)
- [chore: Add HuggingFace debug output](https://github.com/promptfoo/promptfoo/commit/2bae118e3fa7f8164fd78d29a3a30d187026bf13)

## [0.27.0] - 2023-11-14

### Added

- [feat(node-package): Add support for raw objects in prompts](https://github.com/promptfoo/promptfoo/commit/e6a5fe2fa7c05aabd2f52bd4fa143d957a7953dd)
- feat(openai): Add support for OpenAI `seed` param (#275)
- [feat(openai): Add support for OpenAI response_format](https://github.com/promptfoo/promptfoo/commit/12781f11f495bed21db1070e987f1b40a43b72e3)
- [feat(webview): Round score in details modal](https://github.com/promptfoo/promptfoo/commit/483c31d79486a75efc497508b9a42257935585cf)

### Changed

- feat: Add new RAG metrics (answer-relevance, context-recall, context-relevance, context-faithfulness) (#279)
- feat: throw error correctly when invalid api key is passed for OpenAI (#276)
- Bump langchain from 0.0.325 to 0.0.329 in /examples/langchain-python (#278)
- Provide the prompt in the context to external assertion scripts (#277)
- fix the following error : 'List should have at least 1 item after val… (#280)
- [chore: Add HuggingFace debug output](https://github.com/promptfoo/promptfoo/commit/2bae118e3fa7f8164fd78d29a3a30d187026bf13)

## [0.26.5] - 2023-11-10

### Changed

- feat: Support for Azure OpenAI Cognitive Search (#274)
- [feat: Add PROMPTFOO_PYTHON environment variable](https://github.com/promptfoo/promptfoo/commit/33ecca3dab9382f063e68529c047cfd3fbd959e5)

## [0.26.4] - 2023-11-09

### Fixed

- fix(providers): use Azure OpenAI extensions endpoint when dataSources is set (2e5f14d)

### Tests

- test(assertions): add tests for object outputs (9e0909c)

## [0.26.3] - 2023-11-08

### Added

- [feat(AzureOpenAI): Add support for deployment_id and dataSources](https://github.com/promptfoo/promptfoo/commit/3f6dee99b4ef860af1088c4ceda1a74726070f37)

### Changed

- [Stringify output display string if output is a JSON object](https://github.com/promptfoo/promptfoo/commit/e6eff1fb75e09bfd602c08edd89ec154e3e61bf9)
- [Add JSON schema dereferencing support for JSON configs](https://github.com/promptfoo/promptfoo/commit/c32f9b051a51ee6e1ee08738e0921b4e05a5c23d)
- Update chat completion endpoint in azureopenai.ts (#273)

### Fixed

- fix(openai): Improve handling for function call responses (#270)

## [0.26.2] - 2023-11-07

### Changed

- [Fix issue with named prompt function imports](https://github.com/promptfoo/promptfoo/commit/18a4d751af15b996310eceafc5a75e114ce1bf56)
- [Fix OpenAI finetuned model parsing](https://github.com/promptfoo/promptfoo/commit/b52de61c6e1fd0a9e67d2476a9f3f9153084ad61)
- [Add new OpenAI models](https://github.com/promptfoo/promptfoo/commit/d9432d3b5747516aea1a7e8a744167fbd10a69d2)
- Fix: Broken custom api host for OpenAI. (#261)
- Add `classifier` assert type (#263)
- Send provider options and test context to ScriptCompletion (exec) provider (#268)
- Support for loading JSON schema from external file (#266)

## [0.26.1] - 2023-11-01

### Changed

- Fix broken default config for OpenAI evals created in web app (#255)
- Fix prompt per provider (#253)
- Add support for custom config directory (#257)
- Add latency and token metrics per prompt (#258)
- Add caching support to Anthropic provider (#259)
- webview: Preserve formatting of LLM outputs
- Bump langchain from 0.0.317 to 0.0.325 in /examples/langchain-python (#254)

## [0.26.0] - 2023-10-28

### Changed

- cli: Add support for raw text prompts (#252)
- Ensure the directory for the output file is created if it does not exist

## [0.25.2] - 2023-10-26

### Changed

- allow Python in tests.csv (#237)
- Improve escaping in matchers (#242)
- Add support for nunjucks filters (#243)
- Fix issue where outputPath from the configuration file is not used when `-c` option is provided
- Add envar PROMPTFOO_DISABLE_CONVERSATION_VAR
- Resolve promises in external assert files

## [0.25.1] - 2023-10-19

### Changed

- Fix issue with loading google sheets directly. (#222)
- Add \_conversation variable for testing multiple-turn chat conversations (#224)
- Allow multiple output formats simultaneously with `outputPath` (#229)
- Fall back to default embedding model if provided model doesn't support embeddings
- Various fixes and improvements
- Bump langchain from 0.0.312 to 0.0.317 in /examples/langchain-python (#245)

## [0.25.0] - 2023-10-10

### Changed

- Add support for icontains-any and icontains-all (#210)
- Bump langchain from 0.0.279 to 0.0.308 in /examples/langchain-python (#213)
- Add support for .cjs file extensions (#214)
- Add Prompts and Datasets pages (#211)
- Add CLI commands for listing and showing evals, prompts, and datasets (#218)
- Add support for `config` object in webhook provider payload. (#217)
- Other misc changes and improvements
- Bump langchain from 0.0.308 to 0.0.312 in /examples/langchain-python (#219)

## [0.24.4] - 2023-10-01

### Changed

- Fix bug in custom function boolean return value score (#208)
- Fix ollama provider with `--no-cache` and improve error handling
- Add support for HuggingFace Inference API (text generation) (#205)
- Add `apiHost` config key to Azure provider

## [0.24.3] - 2023-09-28

### Changed

- Better LocalAI/Ollama embeddings traversal failure (#191)
- `OPENAI_API_HOST` to `OPENAI_API_BASE_URL` (#187)
- Ability to include files as assertion values (#180)
- Add hosted db for evals (#149)
- Webview details pane improvements (#196)
- Add support for ollama options (#199)
- Adding TXT and HTML to `--output` help/error message (#201)

## [0.24.2] - 2023-09-23

### Changed

- Specify repo in package.json (#174)
- Add support for parsing multiple json blobs in responses (#178)
- Updated node version update of Google Colab notebook example (#171)
- Fix arg escaping for external python prompts on Windows (#179)
- Better OpenAI embeddings traversal failure (#190)
- Adds embeddings providers for LocalAI and Oolama (#189)
- Add `noindex` to shared results
- Many other misc fixes and improvements

## [0.24.1] - 2023-09-21

### Changed

- Fix prompt errors caused by leading and trailing whitespace for var file imports
- Fix an issue with response parsing in LocalAI chat
- Fix issue preventing custom provider for similarity check (#152)
- Fix escaping in python asserts (#156)
- Fix README link to providers docs (#153)
- Allow object with function name as a value for function_call (#158)
- Add a -y/--yes option to `promptfoo view` command to skip confirmation (#166)
- Other misc fixes and improvements

## [0.24.0] - 2023-09-18

### Changed

- Support for custom functions as prompts (#147)
- Refactor parts of util into more descriptive files (#148)
- Misc fixes and improvements

## [0.23.1] - 2023-09-14

### Changed

- Improvements to custom grading (#140)
- Support for Google Vertex and PaLM chat APIs (#131)
- Add support for including files in defaultTest (#137)
- Add support for disabling cache in evaluate() options (#135)
- Add support for loading vars directly from file (#139)
- Include `provider` in `EvaluateResult`
- Other misc improvements and fixes

## [0.23.0] - 2023-09-14

### Changed

- Improvements to custom grading (#140)
- Support for Google Vertex and PaLM chat APIs (#131)
- Add support for including files in defaultTest (#137)
- Add support for disabling cache in evaluate() options (#135)
- Add support for loading vars directly from file (#139)
- Include `provider` in `EvaluateResult`
- Other misc improvements and fixes

## [0.22.1] - 2023-09-14

### Added

- feat(vars): add support for loading vars directly from file (#139)
- feat(config): add support for including files in defaultTest (#137)
- feat(config): add support for disabling cache in evaluate() options (#135)
- feat(providers): support for Google Vertex and PaLM chat APIs (#131)
- feat(api): include provider in EvaluateResult (#130)

### Changed

- chore(providers): improve PaLM recognized model detection (2317eac)

### Documentation

- docs(examples): add conversation history example (#136)
- docs(examples): update node-package example with context (#134)

## [0.22.0] - 2023-09-04

### Changed

- Add OpenAI factuality and closed-QA graders (#126). These new graders implement OpenAI's eval methodology.
- Auto-escape vars when prompt is a JSON object (#127).
- Improvements to custom providers - Pass context including `vars` to callApi and make `TestCase` generic for ease of typing
- Add `prompt` to Javascript, Python, and Webhook assertion context
- Fix llama.cpp usage of provider config overrides
- Fix ollama provider parsing for llama versions like llama:13b, llama:70b etc.
- Trim var strings in CLI table (prevents slowness during CLI table output)

## [0.21.4] - 2023-09-01

### Changed

- Add support for test case threshold value (#125)
- Add support for pass/fail threshold for javascript and python numeric return values

## [0.21.3] - 2023-09-01

### Changed

- Increase request backoff and add optional delay between API calls (#122)

## [0.21.2] - 2023-08-31

### Changed

- Fix symlink bug on Windows

## [0.21.1] - 2023-08-30

### Changed

- Consistent envars and configs across providers (#119)
- Add configuration for API keys in WebUI (#120)
- Add CodeLlama to WebUI
- Fix issue with numeric values in some assert types
- Add support for running specific prompts for specific providers using `{id, prompts, config}` format
- Add a feedback command

## [0.21.0] - 2023-08-28

### Changed

- Add webhook provider (#117)
- Add support for editing config in web view (#115)
- Standalone server with database with self-hosting support (#118)
- Add support for custom llm-rubric grading via `rubricPrompt` in Assertion objects
- Add support for `vars` in `rubricPrompt`, making it easier to pass expected values per test case
- Add a handful of new supported parameters to OpenAI, Azure, Anthropic, and Replicate providers
- Allow setting `config` on `provider` attached to Assertion or TestCase
- Add/improve support for custom providers in matchesSimilarity and matchesLlmRubric

## [0.20.1] - 2023-08-18

### Changed

- Fix issue when there's not enough data to display useful charts
- Add charts to web viewer (#112)
- Add support for multiline javascript asserts
- Add support for Levenshtein distance assert type (#111)

## [0.20.0] - 2023-08-18

### Changed

- Add charts to web viewer (#112)
- Add support for multiline javascript asserts
- Add support for Levenshtein distance assert type (#111)

## [0.19.3] - 2023-08-17

### Changed

- llm-rubric provider fixes (#110)
- New diff viewer for evals
- Web UI for running evals (#103)
- Add support for OpenAI organization (#106)
- function call azure fix (#95)
- Add support for JSON schema validation for is-json and contains-json (#108)
- Other misc fixes and API improvements

## [0.19.2] - 2023-08-15

### Changed

- function call azure fix (#95)
- Add support for JSON schema validation for is-json and contains-json (#108)
- New diff viewer for evals
- Web UI for running evals (#103)
- Add support for OpenAI organization (#106)
- Other misc fixes and API improvements

## [0.19.1] - 2023-08-14

### Changed

- Add support for OpenAI organization (#106)
- New diff viewer for evals
- Web UI for running evals (#103)
- Other misc fixes and API improvements

## [0.19.0] - 2023-08-14

### Changed

- New diff viewer for evals
- Web UI for running evals (#103)
- Other misc fixes and API improvements

## [0.18.4] - 2023-08-11

### Fixed

- fix(providers): resolve Ollama provider issue with empty line handling (c4d1e5f)

### Dependencies

- chore(deps): bump certifi from 2023.5.7 to 2023.7.22 in /examples/langchain-python (#104)

## [0.18.3] - 2023-08-08

### Added

- feat(providers): add Ollama provider (#102)

### Changed

- chore(webui): disable nunjucks autoescaping by default (#101)
- chore(webui): stop forcing manual line breaks in results view (76d18f5)

### Fixed

- fix(history): remove stale `latest` symlinks before regenerating eval output (a603eee)

## [0.18.2] - 2023-08-08

### Added

- feat(webui): display assertion summaries in the results viewer (#100)

### Changed

- feat(providers): allow testing identical models with different parameters (#83)

### Fixed

- fix(cli): repair `promptfoo share` regression (01df513)
- fix(config): handle provider map parsing when entries are strings (bdd1dea)
- fix(scoring): keep weighted averages accurate by running all test cases (7854424)

## [0.18.1] - 2023-08-06

### Added

- feat(providers): add llama.cpp server support (#94)

### Changed

- chore(providers): expose `LLAMA_BASE_URL` environment variable (f4b4c39)

### Fixed

- fix(history): repair symlink detection when writing latest results (e6aed7a)

## [0.18.0] - 2023-07-28

### Added

- feat(assertions): add `python` assertion type (#78)
- feat(api): support native function ApiProviders and assertions (#93)
- feat(evals): introduce Promptfoo scenarios for data-driven testing - allows datasets to be associated with specific tests, eliminating the need to copy tests for each dataset by @Skylertodd (#89)
- feat(cli): allow specifying `outputPath` when using the Node evaluate helper (#91)

### Changed

- chore(evals): rename default "theories" concept to "scenarios" (aca0821)

### Fixed

- fix(history): repair symlink handling when persisting latest results (81a4a26)
- fix(history): clean up stale eval history entries (253ae60)
- fix(cli): restore ANSI escape code rendering in console tables (497b698)

## [0.17.9] - 2023-07-24

### Added

- feat(evals): load test cases from file or directory paths (#88)

### Changed

- feat(metrics): record latency in eval results (#85)

### Fixed

- fix(windows): resolve path compatibility issues (8de6e12)

## [0.17.8] - 2023-07-22

### Added

- feat(evals): support post-processing hooks in test cases (#84)

### Changed

- feat(webui): show recent runs in the results viewer (#82)
- feat(providers): expose additional OpenAI parameters (#81)

### Fixed

- fix(evaluator): support empty test suites without crashing (31fb876)
- fix(network): ensure fetch timeouts bubble up correctly (9e4bf94)

## [0.17.7] - 2023-07-20

### Added

- feat(config): allow provider-specific prompts in test suites (#76)

### Changed

- chore(runtime): require Node.js 16 or newer (f7f85e3)
- chore(providers): reuse context configuration for Replicate provider (48819a7)

### Fixed

- fix(providers): handle missing provider prompt maps gracefully (7c6bb35)
- fix(grading): escape user input in grading prompts (4049b3f)

## [0.17.6] - 2023-07-20

### Added

- feat(cli): add `--repeat` support to evaluations (#71)
- feat(providers): add Azure YAML prompt support (#72)
- feat(providers): implement Replicate provider (#75)

### Changed

- chore(providers): refine Replicate provider behaviour (57fa43f)
- chore(cli): default `promptfoo share` prompt to Yes on enter (1a4c080)
- chore(webui): simplify dark mode and hide identical rows in history (c244403)

## [0.17.5] - 2023-07-14

### Added

- feat(assertions): add starts-with assertion type (#64)
- feat(providers): add Azure OpenAI provider (#66)

### Changed

- feat(providers): support YAML-formatted OpenAI prompts (#67)
- chore(cli): allow disabling sharing prompts (#69)
- chore(cli): require confirmation before running `promptfoo share` (f3de0e4)
- chore(env): add `PROMPTFOO_DISABLE_UPDATE` environment variable (60fee72)

### Fixed

- fix(config): read prompts relative to the config directory (ddc370c)

## [0.17.4] - 2023-07-13

### Added

- feat(assertions): add `contains-any` assertion support (#61)

### Changed

- chore(cli): handle npm outages without crashing (3177715)

### Fixed

- fix(cli): support terminals without `process.stdout.columns` (064dcb3)
- fix(cli): correct `promptfoo init` output to reference YAML (404be34)

### Documentation

- docs: add telemetry notice (#39)

## [0.17.3] - 2023-07-10

### Added

- feat(providers): add Anthropic provider (#58)

### Changed

- chore(onboarding): refresh init onboarding content (992c0b6)

### Fixed

- fix(cli): maintain table header ordering (1e3a711)
- fix(runtime): ensure compatibility with Node 14 (59e2bb1)

## [0.17.2] - 2023-07-07

### Changed

- feat(providers): improve support for running external scripts (#55)

## [0.17.1] - 2023-07-07

### Fixed

- fix(webui): restore output rendering in results view (5ce5598)

## [0.17.0] - 2023-07-06

### Added

- feat(models): add gpt-3.5-16k checkpoints (#51)
- feat(providers): add `script:` provider prefix for custom providers (bae14ec)
- feat(webui): view raw prompts in the web viewer (#54)
- feat(cli): add `cache clear` command (970ee67)

### Changed

- chore(providers): change default suggestion provider (cc11e59)
- chore(providers): ensure OpenAI chat completions fail on invalid JSON (c456c01)
- chore(assertions): allow numeric values for contains/icontains assertions (dc04329)

### Fixed

- fix(evals): avoid creating assertions from empty expected columns (d398866)

## [0.16.0] - 2023-06-28

### Added

- feat(cli): retry failed HTTP requests to reduce transient failures (#47)
- feat(templates): allow object vars inside nunjucks templates for richer prompts (#50)

### Documentation

- docs: refresh the Question reference page with updated guidance (#46)

## [0.15.0] - 2023-06-26

### Added

- feat(scoring): add continuous scoring support for evaluations (#44)
- feat(assertions): introduce assertion weights to fine-tune scoring (0688a64)

### Changed

- chore(prompt): rename grading prompt field from `content` to `output` (fa20a25)
- chore(webui): maintain backwards compatibility for row outputs in the viewer (b2fc084)

### Fixed

- fix(config): ensure `defaultTest` populates when configs load implicitly (44acb91)

## [0.14.2] - 2023-06-24

### Changed

- chore(assertions): switch the default grading provider to `gpt-4-0613` (0d26776)
- chore(cli): trim stray progress-bar newlines for cleaner output (8d624d6)

### Fixed

- fix(cli): update cached table output correctly when results change (8fe5f84)
- fix(cli): allow non-string result payloads during rendering (61d349e)

## [0.14.1] - 2023-06-19

### Fixed

- fix(config): only apply the config base path when a path override is provided (e67918b)

## [0.14.0] - 2023-06-18

### Added

- feat(cli)!: add shareable URLs and the `promptfoo share` command by @typpo (#42)
- feat(cli): add `--no-progress-bar` option to `promptfoo eval` (75adf8a)
- feat(cli): add `--no-table` flag for evaluation output (ecf79a4)
- feat(cli): add `--share` flag to automatically create shareable URLs (7987f6e)

### Changed

- chore(cli)!: resolve config-relative file references from the config directory, not working directory (dffb091)
- chore(api)!: restructure JSON/YAML output formats to include `results`, `config`, and `shareableUrl` properties (d1b7038)

### Fixed

- fix(cli): write the latest results before launching the viewer with `--view` (496f2fb)

## [0.13.1] - 2023-06-17

### Fixed

- fix(cli): ensure command arguments override config values (c425d3a)

## [0.13.0] - 2023-06-16

### Added

- feat(providers): support OpenAI functions and custom provider arguments by @typpo (#34)
- feat(cli): add JSONL prompt file support by @typpo (#40)
- feat(cli): export `generateTable()` for external tooling reuse by @tizmagik (#37)
- feat(openai): enable OpenAI ChatCompletion function calling (0f10cdd)

### Changed

- chore(openai): add official support for OpenAI `*-0613` models (4d5f827)
- chore(cli): allow optional configs when invoking the CLI (a9140d6)
- chore(cli): respect the `LOG_LEVEL` environment variable in the logger (1f1f05f)
- chore(cli): stabilize progress display when using var arrays (340da53)

### Fixed

- fix(build): fix HTML output generation in production builds (46a2233)

## [0.12.0] - 2023-06-12

### Added

- feat(share): publish evaluations with the `promptfoo share` workflow by @typpo (#33)
- feat(telemetry): add basic usage telemetry for insight gathering (7e7e3ea)
- feat(assertions): support CSV definitions for `rouge-n` and webhook assertions (7f8be15)

### Changed

- chore(build): resolve build output paths for the web client (#32)
- chore(cli): notify users when a newer promptfoo release is available by @typpo (#31)

## [0.11.0] - 2023-06-11

### Added

- feat(assertions): add contains, icontains, contains-some, contains-any, regex, webhook, and rouge-n assertion types (#30)
- feat(assertions): allow negating any assertion type with `not-` prefix (cc5fef1)
- feat(assertions): pass context objects with vars to custom functions (1e4df7e)
- feat(webui): add failure filtering and improved table layout (69189fe)
- feat(webui): add word-break toggle to results (9c1fd3b)
- feat(webui): highlight highest passing scores in matrix (6e2942f)

### Changed

- chore(cli): limit console table rows for readability (52a28c9)
- chore(cli): add more detailed custom function failure output (6fcc37a)

### Fixed

- fix(config): respect CLI write/cache options from config (5b456ec)
- fix(webui): improve dark mode colours and rating overflow (eb7bd54)
- fix(config): parse YAML references correctly in configs (62561b5)

## [0.10.0] - 2023-06-09

### Added

- feat(prompts): add support for named prompts by @typpo (#28)

### Changed

- chore(env)!: rename `OPENAI_MAX_TEMPERATURE` to `OPENAI_TEMPERATURE` (4830557)
- chore(config): read `.yml` files by default as configs (d5c179e)
- chore(build): add native ts-node compatibility by @MentalGear (#25)
- chore(openai): add chatml stopwords by default (561437f)
- chore(webui): adjust column ordering and styling (27977c5)

### Fixed

- fix(config): support `defaultTest` overrides in CLI (59c3cbb)
- fix(env): correctly parse `OPENAI_MAX_TOKENS` and `OPENAI_MAX_TEMPERATURE` by @abi (#29)
- fix(cli): improve JSON formatting error messages (5f59900)

## [0.9.0] - 2023-06-05

### Added

- feat(vars): add support for var arrays by @typpo (#21)

### Changed

- chore(core): set a default semantic similarity threshold (4ebea73)
- chore(cli): refresh `promptfoo init` output messaging (cdbf806)

### Fixed

- fix(cache): register cache manager types for TypeScript (1a82de7)
- fix(evals): handle string interpolation issues in prompts (6b8c175)

## [0.8.3] - 2023-05-31

### Fixed

- fix(cache): create cache directory on first use (423f375)
- fix(config): throw a clearer error for malformed default configs (0d759c4)

## [0.8.2] - 2023-05-30

### Fixed

- fix(cache): only persist cache entries on successful API responses (71c10a6)

## [0.8.1] - 2023-05-30

### Added

- feat(data): add Google Sheets loader support (df900c3)

### Fixed

- fix(cli): restore backward compatibility for `-t/--tests` flags (aad1822)

## [0.8.0] - 2023-05-30

### Added

- feat(api)!: simplify the API and support unified test suite definitions by @typpo (#14)

### Changed

- chore(api)!: move evaluation settings under `evaluateOptions` (`maxConcurrency`, `showProgressBar`, `generateSuggestions`) (#14)
- chore(api)!: move CLI flag defaults under `commandLineOptions` (`write`, `cache`, `verbose`, `view`) (#14)

## [0.7.0] - 2023-05-29

### Changed

- chore(cache): improve caching defaults and enable caching by default (#17)

## [0.6.0] - 2023-05-28

### Added

- feat(providers): add LocalAI support for open-source LLMs like Llama, Alpaca, Vicuna, GPT4All (6541bb2)
- feat(cli): add glob pattern support for prompts and tests (#13)
- feat(assertions): rename `eval:` to `fn:` for custom JavaScript assertions by @MentalGear (#11)
- feat(webui): add dark mode support (0a2bb49)
- feat(api): add exports for types and useful utility functions (57ac4bb)
- feat(tests): add Jest and Mocha integrations (00d9aa2)

### Changed

- chore(cli): improve error handling and word wrapping in CLI output (398f4b0)
- chore(cli): support non-ES module requires (c451362)

### Fixed

- fix(cli): move API key validation into OpenAI subclasses (c451362)
- fix(webui): correct HTML table rendering errors in the viewer (64c9161)
- fix(providers): improve handling of third-party API errors (398f4b0)

### Dependencies

- chore(deps): bump socket.io-parser from 4.2.2 to 4.2.3 in /src/web/client (#15)

## [0.5.1] - 2023-05-23

### Changed

- chore(cli): add glob support for prompt selection (#13)

### Fixed

- fix(cli): prevent crashes when `OPENAI_API_KEY` is not set (c451362)

## [0.5.0] - 2023-05-22

### Added

- feat(assertions): add semantic similarity grading (#7)

### Changed

- chore(cli): improve error handling and word wrapping in CLI output (398f4b0)

## [0.4.0] - 2023-05-13

### Added

- feat(webui): add web viewer for evaluation results (#5)

### Changed

- chore(openai): support `OPENAI_STOP` environment variable for stopwords (79d590e)
- chore(cli): increase the default request timeout (c73e055)

## [0.3.0] - 2023-05-07

### Added

- feat(grading): enable LLM automatic grading of outputs (#4)
- feat(webui): improve how test results are shown - PASS/FAIL is shown in matrix view rather than its own column (2c3f489)

### Changed

- chore(config): allow overriding `OPENAI_API_HOST` environment variable (e390678)
- chore(cli): add `REQUEST_TIMEOUT_MS` environment variable for API timeouts (644abf9)
- chore(webui): improve HTML table output readability (2384c69)

## [0.2.2] - 2023-05-04

### Added

- feat(cli): add `promptfoo --version` output (77e862b)

### Changed

- chore(cli): improve error messages when API calls fail (af2c8d3)

### Fixed

- fix(cli): correct `promptfoo init` output text (862d7a7)
- fix(evals): preserve table ordering when building concurrently (2e3ddfa)

## [0.2.0] - 2023-05-04

### Added

- feat(cli): add `promptfoo init` command (c6a3a59)
- feat(providers): improve custom provider loading and add example (4f6b6e2)<|MERGE_RESOLUTION|>--- conflicted
+++ resolved
@@ -18,6 +18,7 @@
 - fix(providers): removing axios as a runtime dependency in google live provider (#6050)
 - fix(csv): handle primitive values directly in red team CSV export to avoid double-quoting strings (#6040)
 - fix(csv): fix column count mismatch in red team CSV export when rows have multiple outputs (#6040)
+- fix(internals): propagate originalProvider context to all model-graded assertions (#5973)
 
 ### Dependencies
 
@@ -60,26 +61,6 @@
 - chore(webui): gray out remote plugins when remote generation is disabled (#5970)
 - chore(webui): improve test transform modal editor (#5962)
 - chore(webui): add readOnly prop to EvalOutputPromptDialog (#5952)
-<<<<<<< HEAD
-- chore: Add rendered request headers to http provider debug output (#5950)
-- chore: move dependencies to optional instead of peer (#5948)
-- chore: Further refactor transform code to avoid 'require' (#5943)
-- chore: move `natural` to optional dependency (#5946)
-- chore: revert "feat: Improved error handling in CLI and error logging" (#5939)
-- chore: Refactor createRequest/ResponseTransform functions into separate module (#5925)
-
-### Fixed
-
-- fix(evaluator): propagate provider context to model-graded assertions that require originalProvider (#5973)
-- fix(providers): render environment variables in provider config at load time (#6007)
-- fix: Don't test session management if target is not stateful (#5989)
-- fix(internals): plugin selection (#5991)
-- fix: improve crescendo prompt example alignment with actual objective statements to increase accuracy. (#5964)
-- fix: improve MCP tool schema transformation for OpenAI compatibility (#5965)
-- fix: fewer dupe errors for invalid strategy and plugin ids (#5954)
-- fix(app): in red team setup, reset config button hidden by version banner (#5896)
-- fix: sessionId now properly stored in metadata for providers that use server side generated sessionIds. (#6016)
-=======
 - refactor(webui): organize red team plugins page into tabs with separate components (#5865)
 - chore(redteam): remove "LLM Risk Assessment" prefix (#6004)
 - chore(redteam): add top-level redteam telemetry events (#5951)
@@ -110,7 +91,6 @@
 - fix(webui): sync selected plugins to global config in red team setup UI (#5991)
 - fix(webui): HTTP test agent (#6033)
 - fix(webui): reset red team strategy config dialog when switching strategies (#6035)
->>>>>>> ebb5420c
 
 ### Dependencies
 
