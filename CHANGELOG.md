--- conflicted
+++ resolved
@@ -6,11 +6,6 @@
 
 ## [Unreleased]
 
-<<<<<<< HEAD
-### Fixed
-
-- fix(redteam): store rendered grading rubric in assertion.value for agentic strategies to display in UI Value column (#6125)
-=======
 ### Added
 
 - feat(assertions): add dot product and euclidean distance metrics for similarity assertion - use `similar:dot` and `similar:euclidean` assertion types to match production vector database metrics and support different similarity use cases (#6202)
@@ -38,6 +33,7 @@
 - fix(webui): fix duplicate React key warning in DefaultTestVariables component by implementing counter-based unique ID generation (#6201)
 - fix(samples): downlevel pem dependency to supported version
 - fix(deps): remove unused dependency on @libsql/client
+- fix(redteam): store rendered grading rubric in assertion.value for agentic strategies to display in UI Value column (#6125)
 
 ### Tests
 
@@ -124,7 +120,6 @@
 ### Dependencies
 
 - chore(deps): update 76 packages to latest minor and patch versions across all workspaces (#6139)
->>>>>>> 1e5b9f79
 
 ## [0.119.4] - 2025-11-06
 
