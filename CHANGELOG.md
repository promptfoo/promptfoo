--- conflicted
+++ resolved
@@ -12,26 +12,7 @@
 
 ### Changed
 
-<<<<<<< HEAD
 - feat(cli): improve eval summary output with compact layout and better UX (#5967)
-- chore(examples): consolidate Ollama examples into unified directory (#5977)
-- chore(webui): add label column to prompts table (#6002)
-- chore: remove "LLM Risk Assessment" prefix (#6004)
-- refactor(app): Reduce unnecessary API health requests (#5979)
-- chore: gray out strategies requiring remote generation when disabled (#5985)
-- chore: gray out remote plugins when remote generation is disabled (#5970)
-- refactor(webui): Organize red team plugins page into tabs with separate components (#5865)
-- chore: export GUARDRAIL_BLOCKED_REASON constant for external use (#5956)
-- chore: Improve test transform modal editor (#5962)
-- chore: add top-level redteam telemetry events (#5951)
-- chore(webui): add readOnly prop to EvalOutputPromptDialog (#5952)
-- chore: Add rendered request headers to http provider debug output (#5950)
-- chore: move dependencies to optional instead of peer (#5948)
-- chore: Further refactor transform code to avoid 'require' (#5943)
-- chore: move `natural` to optional dependency (#5946)
-- chore: revert "feat: Improved error handling in CLI and error logging" (#5939)
-- chore: Refactor createRequest/ResponseTransform functions into separate module (#5925)
-=======
 - chore(webui): expand language options to 486 ISO 639-2 languages with support for all 687 ISO codes (639-1, 639-2/T, 639-2/B) in red team run settings
 
 ## [0.119.1] - 2025-10-29
@@ -40,7 +21,6 @@
 
 - chore(redteam): categorize `jailbreak:meta` under agentic strategies and mark as remote-only for correct UI grouping and Cloud behavior (#6049)
 - chore(redteam): improve support for custom policy metric names that should include strategy suffix (#6048)
->>>>>>> c367e250
 
 ### Fixed
 
