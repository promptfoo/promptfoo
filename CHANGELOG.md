--- conflicted
+++ resolved
@@ -8,12 +8,9 @@
 
 ### Documentation
 
-<<<<<<< HEAD
 - docs(examples): add TypeScript configuration with dynamic schema generation example showing how to reuse Zod schemas from application code, including automatic schema conversion for different providers (OpenAI/Gemini) (#4851)
 - docs(config): add comprehensive TypeScript configuration documentation to modular-configs guide with examples of sharing code between application and tests (#4851)
-=======
 - docs(providers): update Vertex AI documentation - removed deprecated models (PaLM/Bison, Claude 3 Opus, Claude 3.5 Sonnet v2), added Claude Sonnet 4.5, added missing Gemini 2.0 models, reorganized model listings by generation (Gemini 2.5/2.0/1.5, Claude 4/3, Llama 4/3.3/3.2/3.1), marked Preview/Experimental models, removed temporal language to make docs evergreen (#3169)
->>>>>>> 47bf4a00
 
 ### Changed
 
