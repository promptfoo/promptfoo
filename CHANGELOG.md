--- conflicted
+++ resolved
@@ -6,13 +6,13 @@
 
 ## [Unreleased]
 
-<<<<<<< HEAD
 ### Added
 
 - feat(redteam): add OpenAI Guardrails plugin for testing moderation systems (#5892)
-=======
+
+### Changed
+
 - chore: Add visiblity button for PFX passphrase (#6258)
->>>>>>> f20f6d49
 
 ## [0.119.8] - 2025-11-18
 
