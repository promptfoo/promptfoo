--- conflicted
+++ resolved
@@ -20,14 +20,11 @@
 
 ### Fixed
 
-<<<<<<< HEAD
 - fix(redteam): respect excludeTargetOutputFromAgenticAttackGeneration in hydra and meta strategies to prevent target output leaks when organization privacy setting is enabled (#6320)
 - fix(webui): fix Basic strategy checkbox behavior in red team setup — unchecking Basic now correctly adds `enabled: false` instead of removing the strategy, matching documented behavior at [Basic strategy docs](https://www.promptfoo.dev/docs/red-team/strategies/basic/)
-=======
 - fix(redteam): prevent template evaluation of adversarial security payloads when using custom Python providers — adds `skipRenderVars` parameter to `renderPrompt()` to allow SSTI, XSS, and other attack payloads to pass through unmodified to custom providers for proper red team testing instead of causing template rendering errors (#6240)
 - fix(providers): fix LiteLLM provider API key authentication — reverts to inline authentication check to properly handle providers with `apiKeyRequired: false` and fixes Authorization header to be omitted (instead of sending "Bearer undefined") when no API key is set, resolving "API key is not set" error when using LITELLM_API_KEY environment variable (#6322)
 - fix(webui): fix Basic strategy checkbox behavior in red team setup — unchecking Basic now correctly adds `enabled: false` instead of removing the strategy, matching documented behavior at [Basic strategy docs](https://www.promptfoo.dev/docs/red-team/strategies/basic/) (#6313)
->>>>>>> b7b7a607
 - fix(code-scan): prevent "start line must precede end line" GitHub API error by ensuring start_line is only set when it differs from line - fixes single-line comment highlighting in PR reviews (#6314)
 - fix(app): Test generation tooltips remain visible after dialog is rendered (#6309)
 - fix(auth): allow CI environments to authenticate with Promptfoo Cloud using API keys — unblocks `jailbreak:meta` strategy in GitHub Actions by recognizing API key auth regardless of CI status (#6273)
