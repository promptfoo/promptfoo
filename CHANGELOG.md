--- conflicted
+++ resolved
@@ -185,11 +185,7 @@
 - chore(app): larger eval selector dialog (#6063)
 - refactor(app): Adds useApplyFilterFromMetric hook (#6095)
 - refactor(cli): extract duplicated organization context display logic into shared utility function to fix dynamic import issue and improve code maintainability (#6070)
-<<<<<<< HEAD
-- refactor(redteam): Adds purpose to plugins missing it (#6107)
-=======
 - chore: make meta-agent a default strategy
->>>>>>> a321dd2a
 
 ### Fixed
 
